/*
 * Copyright 2019-2021 The Polypheny Project
 *
 * Licensed under the Apache License, Version 2.0 (the "License");
 * you may not use this file except in compliance with the License.
 * You may obtain a copy of the License at
 *
 * http://www.apache.org/licenses/LICENSE-2.0
 *
 * Unless required by applicable law or agreed to in writing, software
 * distributed under the License is distributed on an "AS IS" BASIS,
 * WITHOUT WARRANTIES OR CONDITIONS OF ANY KIND, either express or implied.
 * See the License for the specific language governing permissions and
 * limitations under the License.
 */

package org.polypheny.db.cql;

import java.util.ArrayList;
import java.util.HashMap;
import java.util.List;
import java.util.Map;
<<<<<<< HEAD
import lombok.Getter;
=======
import java.util.function.Consumer;
>>>>>>> 17856c84
import lombok.extern.slf4j.Slf4j;
import org.polypheny.db.core.fun.AggFunction;
import org.polypheny.db.core.operators.OperatorName;
import org.polypheny.db.cql.utils.ExclusiveComparisons;
import org.polypheny.db.languages.OperatorRegistry;
import org.polypheny.db.algebra.AlgCollations;
import org.polypheny.db.algebra.AlgNode;
import org.polypheny.db.algebra.core.AggregateCall;
import org.polypheny.db.rex.RexBuilder;
import org.polypheny.db.rex.RexNode;
import org.polypheny.db.tools.AlgBuilder;
import org.polypheny.db.tools.AlgBuilder.AggCall;
import org.polypheny.db.tools.AlgBuilder.GroupKey;
import org.polypheny.db.util.ImmutableBitSet;


/**
 * A collection of the columns explicitly stated in the query
 * for projection.
 */
@Slf4j
public class Projections {

    private static final List<String> aggregateFunctions = new ArrayList<>();


    static {
        aggregateFunctions.add( "count" );
        aggregateFunctions.add( "max" );
        aggregateFunctions.add( "min" );
        aggregateFunctions.add( "sum" );
        aggregateFunctions.add( "avg" );
    }


    private final List<Projection> projections = new ArrayList<>();
    private final List<Aggregation> aggregations = new ArrayList<>();
    private final List<Grouping> groupings = new ArrayList<>();
    private final Map<Long, Integer> projectedColumnOrdinalities = new HashMap<>();


    public static String getAggregationFunction( ColumnIndex columnIndex, Map<String, Modifier> modifiers ) {

        boolean[] booleans = new boolean[]{
                modifiers.containsKey( aggregateFunctions.get( 0 ) ),
                modifiers.containsKey( aggregateFunctions.get( 1 ) ),
                modifiers.containsKey( aggregateFunctions.get( 2 ) ),
                modifiers.containsKey( aggregateFunctions.get( 3 ) ),
                modifiers.containsKey( aggregateFunctions.get( 4 ) )
        };

        int index = ExclusiveComparisons.GetExclusivelyTrue( false, booleans );

        if ( index != -1 ) {
            index--;
            return aggregateFunctions.get( index );
        } else {
            return null;
        }
    }


    public boolean exists() {
        return projections.size() != 0;
    }


    /**
     * Creates and adds a {@link Projection}.
     * Also classifies it into {@link Aggregation} or {@link Grouping}.
     */
    public void add( ColumnIndex columnIndex, Map<String, Modifier> modifiers ) {
        Projection projection;
        String aggregationFunction = getAggregationFunction( columnIndex, modifiers );

        if ( aggregationFunction == null ) {
            if ( log.isDebugEnabled() ) {
                log.debug( "Adding grouping for ColumnIndex '{}'.", columnIndex.fullyQualifiedName );
            }
            Grouping grouping = new Grouping( columnIndex, modifiers );
            groupings.add( grouping );
            projection = grouping;
        } else {
            Aggregation aggregation = new Aggregation( columnIndex, modifiers, aggregationFunction );
            if ( log.isDebugEnabled() ) {
                log.debug( "Adding aggregation for ColumnIndex '{}'.", aggregation.getProjectionName() );
            }
            aggregations.add( aggregation );
            projection = aggregation;
        }

        projections.add( projection );
    }


    /**
     * Creates projection. Used when there are no Filters.
     *
     * @param tableScanOrdinalities Ordinalities of the columns after table scan.
     * @param algBuilder {@link AlgBuilder}.
     * @param rexBuilder {@link RexBuilder}.
     * @return {@link AlgBuilder}.
     */
    public AlgBuilder convert2RelForSingleProjection( Map<Long, Integer> tableScanOrdinalities, AlgBuilder algBuilder, RexBuilder rexBuilder ) {
        setColumnOrdinalities();

        List<RexNode> inputRefs = new ArrayList<>();
        List<String> aliases = new ArrayList<>();
        AlgNode baseNode = algBuilder.peek();

        for ( Projection projection : projections ) {
            int ordinality = tableScanOrdinalities.get( projection.getColumnId() );
            RexNode inputRef = projection.createRexNode( rexBuilder, baseNode, ordinality );
            inputRefs.add( inputRef );
            aliases.add( projection.getProjectionName() );
        }

        log.debug( "Generating projection." );
        algBuilder = algBuilder.project( inputRefs, aliases, true );

        return algBuilder;
    }


    /**
     * Makes the call to {@link AlgBuilder#aggregate(GroupKey, AggCall...)}
     * if there are any aggregations.
     * Makes the final projection.
     *
     * @param tableScanOrdinalities Ordinalities of the columns after table scan /
     * initial projection.
     * @param algBuilder {@link AlgBuilder}.
     * @param rexBuilder {@link RexBuilder}.
     * @return {@link AlgBuilder}.
     */
    public AlgBuilder convert2Rel( Map<Long, Integer> tableScanOrdinalities, AlgBuilder algBuilder, RexBuilder rexBuilder ) {
        AlgNode baseNode = algBuilder.peek();

        if ( !aggregations.isEmpty() ) {
            log.debug( "Found aggregations. Creating AggregateCalls." );
            List<AggregateCall> aggregateCalls = new ArrayList<>();

            for ( Aggregation aggregation : aggregations ) {
                AggregateCall aggregateCall = aggregation.getAggregateCall(
                        baseNode,
                        tableScanOrdinalities.get( aggregation.getColumnId() ),
                        groupings.size()
                );
                aggregateCalls.add( aggregateCall );
            }

            if ( groupings.isEmpty() ) {
                log.debug( "No groupings for current query." );
            } else {
                log.debug( "Found groupings. Creating groupings ordinal list." );
            }
            List<Integer> groupByOrdinals = new ArrayList<>();
            for ( Grouping grouping : groupings ) {
                groupByOrdinals.add(
                        tableScanOrdinalities.get( grouping.getColumnId() )
                );
            }

            GroupKey groupKey = algBuilder.groupKey( ImmutableBitSet.of( groupByOrdinals ) );
            log.debug( "Generating aggregates." );
            algBuilder = algBuilder.aggregate( groupKey, aggregateCalls );
        }

        setColumnOrdinalities();

        List<RexNode> inputRefs = new ArrayList<>();
        List<String> aliases = new ArrayList<>();
<<<<<<< HEAD
        baseNode = algBuilder.peek();
=======
        RelNode _baseNode = relBuilder.peek();

        Consumer<Map<Long, Integer>> generateProjections = ( ordinalites ) -> {
            for ( Projection projection : projections ) {
                int ordinality = ordinalites.get( projection.getColumnId() );
                RexNode inputRef = projection.createRexNode( rexBuilder, _baseNode, ordinality );
                inputRefs.add( inputRef );
                aliases.add( projection.getProjectionName() );
            }
        };
>>>>>>> 17856c84

        if ( aggregations.isEmpty() ) {
            generateProjections.accept( tableScanOrdinalities );
        } else {
            generateProjections.accept( projectedColumnOrdinalities );
        }

        log.debug( "Generating final projection." );
        algBuilder = algBuilder.project( inputRefs, aliases, true );

        return algBuilder;
    }


    /**
     * Sets the column ordinalities to match the order in the aggregation
     * alg node i.e. {@link #groupings} followed by {@link #aggregations}.
     */
    private void setColumnOrdinalities() {
        assert projectedColumnOrdinalities.size() == 0;

        for ( Grouping grouping : groupings ) {
            projectedColumnOrdinalities.put( grouping.getColumnId(), projectedColumnOrdinalities.size() );
        }
        for ( Aggregation aggregation : aggregations ) {
            projectedColumnOrdinalities.put( aggregation.getColumnId(), projectedColumnOrdinalities.size() );
        }
    }


    public boolean hasAggregations() {
        return aggregations.size() >= 1;
    }


    public Map<Long, Integer> getProjectionColumnOrdinalities() {
        return projectedColumnOrdinalities;
    }


    @Getter
    public enum AggregationFunctions {
        COUNT( OperatorRegistry.getAgg( OperatorName.COUNT ) ),
        MAX( OperatorRegistry.getAgg( OperatorName.MAX ) ),
        MIN( OperatorRegistry.getAgg( OperatorName.MIN ) ),
        SUM( OperatorRegistry.getAgg( OperatorName.SUM ) ),
        AVG( OperatorRegistry.getAgg( OperatorName.AVG ) );


        private final AggFunction aggFunction;


        AggregationFunctions( AggFunction aggFunction ) {
            this.aggFunction = aggFunction;
        }


        static AggregationFunctions createFromString( String aggregateFunction ) {
            if ( aggregateFunction.equalsIgnoreCase( "count" ) ) {
                return COUNT;
            } else if ( aggregateFunction.equalsIgnoreCase( "max" ) ) {
                return MAX;
            } else if ( aggregateFunction.equalsIgnoreCase( "min" ) ) {
                return MIN;
            } else if ( aggregateFunction.equalsIgnoreCase( "sum" ) ) {
                return SUM;
            } else if ( aggregateFunction.equalsIgnoreCase( "avg" ) ) {
                return AVG;
            } else {
                return null;
            }
        }


        public String getAliasWithColumnName( String fullyQualifiedName ) {
            return aggFunction.getName() + "( " + fullyQualifiedName + " )";
        }

    }


    public static abstract class Projection {

        protected final ColumnIndex columnIndex;
        protected final Map<String, Modifier> modifiers;


        public Projection( ColumnIndex columnIndex, Map<String, Modifier> modifiers ) {
            this.columnIndex = columnIndex;
            this.modifiers = modifiers;
        }


        public long getColumnId() {
            return columnIndex.catalogColumn.id;
        }


        public String getProjectionName() {
            return columnIndex.fullyQualifiedName;
        }


        public RexNode createRexNode( RexBuilder rexBuilder, AlgNode baseNode, int ordinality ) {
            return rexBuilder.makeInputRef( baseNode, ordinality );
        }

    }


    public static class Aggregation extends Projection {

        private final AggregationFunctions aggregationFunction;


        public Aggregation( ColumnIndex columnIndex, Map<String, Modifier> modifiers, String aggregationFunction ) {
            super( columnIndex, modifiers );
            this.aggregationFunction = AggregationFunctions.createFromString( aggregationFunction );
        }


        @Override
        public String getProjectionName() {
            return aggregationFunction.getAliasWithColumnName( columnIndex.fullyQualifiedName );
        }


        public AggregateCall getAggregateCall( AlgNode baseNode, int ordinality, int groupCount ) {
            if ( log.isDebugEnabled() ) {
                log.debug( "Creating AggregateCall for '{}'.", getProjectionName() );
            }
            List<Integer> inputFields = new ArrayList<>();
            inputFields.add( ordinality );
            return AggregateCall.create(
                    aggregationFunction.getAggFunction(),
                    false,
                    false,
                    inputFields,
                    -1,
                    AlgCollations.EMPTY,
                    groupCount,
                    baseNode,
                    null,
                    aggregationFunction.getAliasWithColumnName( columnIndex.fullyQualifiedName )
            );
        }

    }


    private static class Grouping extends Projection {

        public Grouping( ColumnIndex columnIndex, Map<String, Modifier> modifiers ) {
            super( columnIndex, modifiers );
        }

    }

}<|MERGE_RESOLUTION|>--- conflicted
+++ resolved
@@ -20,11 +20,8 @@
 import java.util.HashMap;
 import java.util.List;
 import java.util.Map;
-<<<<<<< HEAD
+import java.util.function.Consumer;
 import lombok.Getter;
-=======
-import java.util.function.Consumer;
->>>>>>> 17856c84
 import lombok.extern.slf4j.Slf4j;
 import org.polypheny.db.core.fun.AggFunction;
 import org.polypheny.db.core.operators.OperatorName;
@@ -197,10 +194,7 @@
 
         List<RexNode> inputRefs = new ArrayList<>();
         List<String> aliases = new ArrayList<>();
-<<<<<<< HEAD
-        baseNode = algBuilder.peek();
-=======
-        RelNode _baseNode = relBuilder.peek();
+        AlgNode _baseNode = algBuilder.peek();
 
         Consumer<Map<Long, Integer>> generateProjections = ( ordinalites ) -> {
             for ( Projection projection : projections ) {
@@ -210,7 +204,6 @@
                 aliases.add( projection.getProjectionName() );
             }
         };
->>>>>>> 17856c84
 
         if ( aggregations.isEmpty() ) {
             generateProjections.accept( tableScanOrdinalities );
