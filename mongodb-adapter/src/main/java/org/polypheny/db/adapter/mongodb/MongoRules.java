--- conflicted
+++ resolved
@@ -42,10 +42,7 @@
 import java.util.HashMap;
 import java.util.List;
 import java.util.Map;
-<<<<<<< HEAD
 import java.util.function.Predicate;
-=======
->>>>>>> df3c3aed
 import java.util.stream.Collectors;
 import lombok.Getter;
 import org.bson.BsonArray;
@@ -59,10 +56,7 @@
 import org.polypheny.db.adapter.mongodb.bson.BsonDynamic;
 import org.polypheny.db.adapter.mongodb.util.MongoTypeUtil;
 import org.polypheny.db.catalog.entity.CatalogTable;
-<<<<<<< HEAD
 import org.polypheny.db.document.DocumentRules;
-=======
->>>>>>> df3c3aed
 import org.polypheny.db.plan.Convention;
 import org.polypheny.db.plan.RelOptCluster;
 import org.polypheny.db.plan.RelOptCost;
@@ -129,11 +123,7 @@
             MongoFilterRule.INSTANCE,
             MongoProjectRule.INSTANCE,
             MongoAggregateRule.INSTANCE,
-<<<<<<< HEAD
-            MongoTableModificationRule.INSTANCE,
-=======
             MongoTableModificationRule.INSTANCE
->>>>>>> df3c3aed
     };
 
 
@@ -457,9 +447,6 @@
                     project.getProjects(),
                     project.getRowType() );
         }
-<<<<<<< HEAD
-
-
     }
 
 
@@ -471,6 +458,7 @@
         private MongoValuesRule() {
             super( Values.class, r -> true, Convention.NONE, MongoRel.CONVENTION, "MongoValuesRule." + MongoRel.CONVENTION );
         }
+
 
 
         @Override
@@ -496,7 +484,6 @@
 
     }
 
-
     public static class MongoValues extends Values implements MongoRel {
 
         MongoValues( RelOptCluster cluster, RelDataType rowType, ImmutableList<ImmutableList<RexLiteral>> tuples, RelTraitSet traitSet ) {
@@ -530,47 +517,6 @@
             // empty on purpose
         }
 
-=======
-
-    }
-
-
-    public static class MongoValuesRule extends MongoConverterRule {
-
-        private static final MongoValuesRule INSTANCE = new MongoValuesRule();
-
-
-        private MongoValuesRule() {
-            super( Values.class, Convention.NONE, MongoRel.CONVENTION, "MongoValuesRule." + MongoRel.CONVENTION );
-        }
-
-
-        @Override
-        public RelNode convert( RelNode rel ) {
-            Values values = (Values) rel;
-            return new MongoValues(
-                    values.getCluster(),
-                    values.getRowType(),
-                    values.getTuples(),
-                    values.getTraitSet().replace( out ) );
-        }
-
-    }
-
-
-    public static class MongoValues extends Values implements MongoRel {
-
-        MongoValues( RelOptCluster cluster, RelDataType rowType, ImmutableList<ImmutableList<RexLiteral>> tuples, RelTraitSet traitSet ) {
-            super( cluster, rowType, tuples, traitSet );
-        }
-
-
-        @Override
-        public void implement( Implementor implementor ) {
-
-        }
-
->>>>>>> df3c3aed
     }
 
 
@@ -580,14 +526,8 @@
 
 
         MongoTableModificationRule() {
-<<<<<<< HEAD
             super( TableModify.class, r -> true, Convention.NONE, MongoRel.CONVENTION, "MongoTableModificationRule." + MongoRel.CONVENTION );
-=======
-            super( TableModify.class, Convention.NONE, MongoRel.CONVENTION, "MongoTableModificationRule." + MongoRel.CONVENTION );
->>>>>>> df3c3aed
-        }
-
-
+        }
         @Override
         public RelNode convert( RelNode rel ) {
             final TableModify modify = (TableModify) rel;
@@ -595,7 +535,6 @@
             if ( modifiableTable == null ) {
                 return null;
             }
-
             if ( modify.getTable().unwrap( MongoTable.class ) == null ) {
                 return null;
             }
@@ -632,7 +571,6 @@
             super( cluster, traitSet, table, catalogReader, input, operation, updateColumnList, sourceExpressionList, flattened );
         }
 
-
         @Override
         public RelOptCost computeSelfCost( RelOptPlanner planner, RelMetadataQuery mq ) {
             return super.computeSelfCost( planner, mq ).multiplyBy( .1 );
@@ -670,11 +608,8 @@
                 case INSERT:
                     if ( input instanceof MongoValues ) {
                         handleDirectInsert( implementor, ((MongoValues) input) );
-<<<<<<< HEAD
                     } else if ( input instanceof MongoDocuments ) {
                         handleDocumentInsert( implementor, ((MongoDocuments) input) );
-=======
->>>>>>> df3c3aed
                     } else if ( input instanceof MongoProject ) {
                         handlePreparedInsert( implementor, ((MongoProject) input) );
                     } else {
@@ -729,8 +664,6 @@
             }
         }
 
-
-<<<<<<< HEAD
         private void handleDocumentInsert( Implementor implementor, MongoDocuments documents ) {
             List<BsonDocument> docs = new ArrayList<>();
             GridFSBucket bucket = implementor.mongoTable.getMongoSchema().getBucket();
@@ -753,8 +686,6 @@
         }
 
 
-=======
->>>>>>> df3c3aed
         private BsonValue visitCall( Implementor implementor, RexCall call, SqlKind op, PolyType type ) {
             BsonDocument doc = new BsonDocument();
 
@@ -829,32 +760,22 @@
             implementor.operations = Collections.singletonList( doc );
         }
 
-
         private Map<Integer, String> getPhysicalMap( List<RelDataTypeField> fieldList, CatalogTable catalogTable ) {
             Map<Integer, String> map = new HashMap<>();
             List<String> names = catalogTable.getColumnNames();
             List<Long> ids = catalogTable.columnIds;
             int pos = 0;
             for ( String name : Pair.left( fieldList ) ) {
-<<<<<<< HEAD
                 map.put( pos, MongoStore.getPhysicalColumnName( name, ids.get( names.indexOf( name ) ) ) );
-=======
-                map.put( pos, MongoStore.getPhysicalColumnName( ids.get( names.indexOf( name ) ) ) );
->>>>>>> df3c3aed
                 pos++;
             }
             return map;
         }
-
 
         private String getPhysicalName( MongoProject input, CatalogTable catalogTable, int pos ) {
             String logicalName = input.getRowType().getFieldNames().get( pos );
             int index = catalogTable.getColumnNames().indexOf( logicalName );
-<<<<<<< HEAD
             return MongoStore.getPhysicalColumnName( logicalName, catalogTable.columnIds.get( index ) );
-=======
-            return MongoStore.getPhysicalColumnName( catalogTable.columnIds.get( index ) );
->>>>>>> df3c3aed
         }
 
 
@@ -880,20 +801,16 @@
             CatalogTable catalogTable = implementor.mongoTable.getCatalogTable();
             GridFSBucket bucket = implementor.mongoTable.getMongoSchema().getBucket();
 
-<<<<<<< HEAD
             if ( rowType == null ) {
                 rowType = values.getRowType();
             }
 
             List<String> columnNames = catalogTable.getColumnNames();
             List<Long> columnIds = catalogTable.columnIds;
-=======
->>>>>>> df3c3aed
             for ( ImmutableList<RexLiteral> literals : values.tuples ) {
                 BsonDocument doc = new BsonDocument();
                 int pos = 0;
                 for ( RexLiteral literal : literals ) {
-<<<<<<< HEAD
                     String name = rowType.getFieldNames().get( pos );
                     if ( columnNames.contains( name ) ) {
                         doc.append(
@@ -904,12 +821,6 @@
                                 rowType.getFieldNames().get( pos ),
                                 MongoTypeUtil.getAsBson( literal, bucket ) );
                     }
-
-=======
-                    doc.append(
-                            MongoStore.getPhysicalColumnName( catalogTable.columnIds.get( pos ) ),
-                            MongoTypeUtil.getAsBson( literal, bucket ) );
->>>>>>> df3c3aed
                     pos++;
                 }
                 docs.add( doc );
