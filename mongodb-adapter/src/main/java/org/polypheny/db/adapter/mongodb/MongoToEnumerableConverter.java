--- conflicted
+++ resolved
@@ -114,6 +114,7 @@
                                                 return physType.fieldClass( index );
                                             }
 
+
                                             @Override
                                             public int size() {
                                                 return rowType.getFieldCount();
@@ -140,6 +141,7 @@
 
                                             }
 
+
                                             @Override
                                             public int size() {
                                                 return rowType.getFieldCount();
@@ -147,36 +149,6 @@
                                         } ),
                                 Pair.class ) );
 
-<<<<<<< HEAD
-=======
-        List<RelDataTypeField> fieldList = rowType.getFieldList();
-
-        final Expression arrayClassFields =
-                list.append( "arrayClassFields",
-                        constantArrayList(
-                                Pair.zip( MongoRules.mongoFieldNames( rowType ),
-                                        new AbstractList<Class>() {
-
-                                            @Override
-                                            public Class get( int index ) {
-                                                Class clazz = physType.fieldClass( index );
-                                                if ( clazz != List.class ) {
-                                                    return physType.fieldClass( index );
-                                                } else {
-                                                    return EnumUtils.javaRowClass( implementor.getTypeFactory(), fieldList.get( index ).getType().getComponentType() );
-                                                }
-
-                                            }
-
-
-                                            @Override
-                                            public int size() {
-                                                return rowType.getFieldCount();
-                                            }
-                                        } ),
-                                Pair.class ) );
-
->>>>>>> 6b7ac092
         final Expression table = list.append( "table", mongoImplementor.table.getExpression( MongoTable.MongoQueryable.class ) );
 
         List<String> opList = Pair.right( mongoImplementor.list );
