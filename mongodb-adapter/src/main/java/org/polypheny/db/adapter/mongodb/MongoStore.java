--- conflicted
+++ resolved
@@ -114,7 +114,6 @@
 
         this.port = Integer.parseInt( settings.get( "port" ) );
 
-<<<<<<< HEAD
         if ( deployMode == DeployMode.DOCKER ) {
             dockerInstanceId = Integer.parseInt( settings.get( "instanceId" ) );
             DockerManager.Container container = new ContainerBuilder( getAdapterId(), "mongo:4.4.7", getUniqueName(), dockerInstanceId )
@@ -132,17 +131,6 @@
         } else {
             throw new RuntimeException( "Unknown deploy mode: " + deployMode.name() );
         }
-=======
-        DockerManager.Container container = new ContainerBuilder( getAdapterId(), "mongo:4.4.14", getUniqueName(), Integer.parseInt( settings.get( "instanceId" ) ) )
-                .withMappedPort( 27017, port )
-                .withInitCommands( Arrays.asList( "mongod", "--replSet", "poly" + adapterId ) )
-                .withReadyTest( this::testConnection, 100000 )
-                .withAfterCommands( Arrays.asList( "mongo", "--eval", "rs.initiate()" ) )
-                .build();
-        this.host = container.getHost();
-
-        DockerManager.getInstance().initialize( container ).start();
->>>>>>> afebac63
 
         addInformationPhysicalNames();
         enableInformationPage();
