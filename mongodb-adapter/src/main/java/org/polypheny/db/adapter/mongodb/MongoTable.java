/*
 * Copyright 2019-2021 The Polypheny Project
 *
 * Licensed under the Apache License, Version 2.0 (the "License");
 * you may not use this file except in compliance with the License.
 * You may obtain a copy of the License at
 *
 * http://www.apache.org/licenses/LICENSE-2.0
 *
 * Unless required by applicable law or agreed to in writing, software
 * distributed under the License is distributed on an "AS IS" BASIS,
 * WITHOUT WARRANTIES OR CONDITIONS OF ANY KIND, either express or implied.
 * See the License for the specific language governing permissions and
 * limitations under the License.
 *
 * This file incorporates code covered by the following terms:
 *
 * Licensed to the Apache Software Foundation (ASF) under one or more
 * contributor license agreements.  See the NOTICE file distributed with
 * this work for additional information regarding copyright ownership.
 * The ASF licenses this file to you under the Apache License, Version 2.0
 * (the "License"); you may not use this file except in compliance with
 * the License.  You may obtain a copy of the License at
 *
 * http://www.apache.org/licenses/LICENSE-2.0
 *
 * Unless required by applicable law or agreed to in writing, software
 * distributed under the License is distributed on an "AS IS" BASIS,
 * WITHOUT WARRANTIES OR CONDITIONS OF ANY KIND, either express or implied.
 * See the License for the specific language governing permissions and
 * limitations under the License.
 */

package org.polypheny.db.adapter.mongodb;


import com.mongodb.client.ClientSession;
import com.mongodb.client.FindIterable;
import com.mongodb.client.MongoCollection;
import com.mongodb.client.MongoDatabase;
import com.mongodb.client.gridfs.GridFSBucket;
import com.mongodb.client.model.DeleteManyModel;
import com.mongodb.client.model.WriteModel;
import java.util.ArrayList;
import java.util.Collection;
import java.util.Collections;
import java.util.HashMap;
import java.util.Iterator;
import java.util.List;
import java.util.Map;
import java.util.Map.Entry;
import java.util.stream.Collectors;
import lombok.Getter;
import org.apache.calcite.linq4j.AbstractEnumerable;
import org.apache.calcite.linq4j.Enumerable;
import org.apache.calcite.linq4j.Enumerator;
import org.apache.calcite.linq4j.Queryable;
import org.apache.calcite.linq4j.function.Function1;
import org.bson.BsonDocument;
import org.bson.Document;
import org.bson.conversions.Bson;
import org.polypheny.db.adapter.AdapterManager;
import org.polypheny.db.adapter.DataContext;
import org.polypheny.db.adapter.java.AbstractQueryableTable;
import org.polypheny.db.adapter.mongodb.MongoEnumerator.IterWrapper;
import org.polypheny.db.adapter.mongodb.util.MongoDynamic;
import org.polypheny.db.adapter.mongodb.util.MongoTypeUtil;
import org.polypheny.db.catalog.entity.CatalogTable;
import org.polypheny.db.plan.Convention;
import org.polypheny.db.plan.RelOptCluster;
import org.polypheny.db.plan.RelOptTable;
import org.polypheny.db.prepare.Prepare.CatalogReader;
import org.polypheny.db.rel.RelNode;
import org.polypheny.db.rel.core.TableModify;
import org.polypheny.db.rel.core.TableModify.Operation;
import org.polypheny.db.rel.logical.LogicalTableModify;
import org.polypheny.db.rel.type.RelDataType;
import org.polypheny.db.rel.type.RelDataTypeFactory;
import org.polypheny.db.rel.type.RelProtoDataType;
import org.polypheny.db.rex.RexNode;
import org.polypheny.db.schema.ModifiableTable;
import org.polypheny.db.schema.SchemaPlus;
import org.polypheny.db.schema.TranslatableTable;
import org.polypheny.db.schema.impl.AbstractTableQueryable;
import org.polypheny.db.transaction.PolyXid;
import org.polypheny.db.util.Util;


/**
 * Table based on a MongoDB collection.
 */
public class MongoTable extends AbstractQueryableTable implements TranslatableTable, ModifiableTable {

    @Getter
    private final String collectionName;
    @Getter
    private final RelProtoDataType protoRowType;
    @Getter
    private final MongoSchema mongoSchema;
    @Getter
    private final MongoCollection<Document> collection;
    @Getter
    private final CatalogTable catalogTable;
    @Getter
    private final TransactionProvider transactionProvider;
    @Getter
    private final int storeId;


    /**
     * Creates a MongoTable.
     */
    MongoTable( CatalogTable catalogTable, MongoSchema schema, RelProtoDataType proto, TransactionProvider transactionProvider, int storeId ) {
        super( Object[].class );
        this.collectionName = MongoStore.getPhysicalTableName( catalogTable.id );
        this.transactionProvider = transactionProvider;
        this.catalogTable = catalogTable;
        this.protoRowType = proto;
        this.mongoSchema = schema;
        this.collection = schema.database.getCollection( collectionName );
        this.storeId = storeId;
    }


    public String toString() {
        return "MongoTable {" + collectionName + "}";
    }


    @Override
    public RelDataType getRowType( RelDataTypeFactory typeFactory ) {
        return protoRowType.apply( typeFactory );
    }


    @Override
    public <T> Queryable<T> asQueryable( DataContext dataContext, SchemaPlus schema, String tableName ) {
        return new MongoQueryable<>( dataContext, schema, this, tableName );
    }


    @Override
    public RelNode toRel( RelOptTable.ToRelContext context, RelOptTable relOptTable ) {
        final RelOptCluster cluster = context.getCluster();
        return new MongoTableScan( cluster, cluster.traitSetOf( MongoRel.CONVENTION ), relOptTable, this, null );
    }


    /**
     * Executes a "find" operation on the underlying collection.
     *
     * For example,
     * <code>zipsTable.find("{state: 'OR'}", "{city: 1, zipcode: 1}")</code>
     *
     * @param mongoDb MongoDB connection
     * @param filterJson Filter JSON string, or null
     * @param projectJson Project JSON string, or null
     * @param fields List of fields to project; or null to return map
     * @return Enumerator of results
     */
    private Enumerable<Object> find( MongoDatabase mongoDb, MongoTable table, String filterJson, String projectJson, List<Entry<String, Class>> fields, List<Entry<String, Class>> arrayFields ) {
        final MongoCollection collection = mongoDb.getCollection( collectionName );
        final Bson filter = filterJson == null ? null : BsonDocument.parse( filterJson );
        final Bson project = projectJson == null ? null : BsonDocument.parse( projectJson );
        final Function1<Document, Object> getter = MongoEnumerator.getter( fields, arrayFields );

        return new AbstractEnumerable<Object>() {
            @Override
            public Enumerator<Object> enumerator() {
                @SuppressWarnings("unchecked") final FindIterable<Document> cursor = collection.find( filter ).projection( project );
                return new MongoEnumerator( cursor.iterator(), getter, table.getMongoSchema().getBucket() );
            }
        };
    }


    /**
     * Executes an "aggregate" operation on the underlying collection.
     *
     * For example:
     * <code>zipsTable.aggregate(
     * "{$filter: {state: 'OR'}",
     * "{$group: {_id: '$city', c: {$sum: 1}, p: {$sum: '$pop'}}}")
     * </code>
     *
     * @param session
     * @param mongoDb MongoDB connection
     * @param fields List of fields to project; or null to return map
     * @param operations One or more JSON strings
     * @param parameterValues
     * @param filter
     * @return Enumerator of results
     */
    private Enumerable<Object> aggregate(
            ClientSession session,
            final MongoDatabase mongoDb,
            MongoTable table,
            final List<Entry<String, Class>> fields,
            List<Entry<String, Class>> arrayFields,
            final List<String> operations,
            Map<Long, Object> parameterValues,
            BsonDocument filter,
            List<BsonDocument> preOps,
            List<String> logicalCols ) {
        final List<BsonDocument> list = new ArrayList<>();

        if ( parameterValues.size() == 0 ) {
            // direct query
            preOps.forEach( op -> list.add( new BsonDocument( "$project", op ) ) );

            if ( !filter.isEmpty() ) {
                list.add( new BsonDocument( "$match", filter ) );
            }

            for ( String operation : operations ) {
                list.add( BsonDocument.parse( operation ) );
            }
        } else {
            // prepared
            preOps.stream()
                    .map( op -> new MongoDynamic( new BsonDocument( "$addFields", op ), mongoSchema.getBucket() ) )
                    .forEach( util -> list.add( util.insert( parameterValues ) ) );

            if ( !filter.isEmpty() ) {
                MongoDynamic util = new MongoDynamic( filter, getMongoSchema().getBucket() );
                list.add( new BsonDocument( "$match", util.insert( parameterValues ) ) );
            }

            for ( String operation : operations ) {
                MongoDynamic opUtil = new MongoDynamic( BsonDocument.parse( operation ), getMongoSchema().getBucket() );
                list.add( opUtil.insert( parameterValues ) );
            }

<<<<<<< HEAD
        }


        if ( logicalCols.size() != 0 ) {
            list.add( 0, MongoTypeUtil.getPhysicalProjections( logicalCols, catalogTable ) );
        }

=======
        }

        if ( logicalCols.size() != 0 ) {
            list.add( 0, MongoTypeUtil.getPhysicalProjections( logicalCols, catalogTable ) );
        }

>>>>>>> 6b7ac092
        final Function1<Document, Object> getter = MongoEnumerator.getter( fields, arrayFields );
        //list.forEach( el -> System.out.println( el.toBsonDocument().toJson( JsonWriterSettings.builder().outputMode( JsonMode.SHELL ).build() ) ) );
        return new AbstractEnumerable<Object>() {
            @Override
            public Enumerator<Object> enumerator() {
                final Iterator<Document> resultIterator;
                try {
                    if ( list.size() != 0 ) {
                        resultIterator = mongoDb.getCollection( collectionName ).aggregate( session, list ).iterator();
                    } else {
                        resultIterator = Collections.emptyIterator();
                    }
                } catch ( Exception e ) {
                    throw new RuntimeException( "While running MongoDB query " + Util.toString( list, "[", ",\n", "]" ), e );
                }
                return new MongoEnumerator( resultIterator, getter, table.getMongoSchema().getBucket() );
            }
        };
    }


    /**
     * Helper method to strip non-numerics from a string.
     *
     * Currently used to determine mongod versioning numbers
     * from buildInfo.versionArray for use in aggregate method logic.
     */
    private static Integer parseIntString( String valueString ) {
        return Integer.parseInt( valueString.replaceAll( "[^0-9]", "" ) );
    }


    @Override
    public Collection getModifiableCollection() {
        throw new RuntimeException( "getModifiableCollection() is not implemented for MongoDB adapter!" );
    }


    @Override
    public TableModify toModificationRel(
            RelOptCluster cluster,
            RelOptTable table,
            CatalogReader catalogReader,
            RelNode child,
            Operation operation,
            List<String> updateColumnList,
            List<RexNode> sourceExpressionList,
            boolean flattened ) {
        mongoSchema.getConvention().register( cluster.getPlanner() );
        return new LogicalTableModify(
                cluster,
                cluster.traitSetOf( Convention.NONE ),
                table,
                catalogReader,
                child,
                operation,
                updateColumnList,
                sourceExpressionList,
                flattened );
    }


    /**
     * Implementation of {@link org.apache.calcite.linq4j.Queryable} based on a {@link org.polypheny.db.adapter.mongodb.MongoTable}.
     *
     * @param <T> element type
     */
    public static class MongoQueryable<T> extends AbstractTableQueryable<T> {

        MongoQueryable( DataContext dataContext, SchemaPlus schema, MongoTable table, String tableName ) {
            super( dataContext, schema, table, tableName );
        }


        @Override
        public Enumerator<T> enumerator() {
            //noinspection unchecked
            final Enumerable<T> enumerable = (Enumerable<T>) getTable().find( getMongoDb(), getTable(), null, null, null, null );
            return enumerable.enumerator();
        }


        private MongoDatabase getMongoDb() {
            return schema.unwrap( MongoSchema.class ).database;
        }


        private MongoTable getTable() {
            return (MongoTable) table;
        }


        /**
         * Called via code-generation.
         *
         * @see MongoMethod#MONGO_QUERYABLE_AGGREGATE
         */
        @SuppressWarnings("UnusedDeclaration")
        public Enumerable<Object> aggregate( List<Map.Entry<String, Class>> fields, List<Map.Entry<String, Class>> arrayClass, List<String> operations, String filter, List<String> preProjections, List<String> logicalCols ) {
            ClientSession session = getTable().getTransactionProvider().getSession( dataContext.getStatement().getTransaction().getXid() );

            Map<Long, Object> values = new HashMap<>();
            if ( dataContext.getParameterValues().size() == 1 ) {
                values = dataContext.getParameterValues().get( 0 );
            }

            return getTable().aggregate(
                    session,
                    getMongoDb(),
                    getTable(),
                    fields,
                    arrayClass,
                    operations,
                    values,
                    BsonDocument.parse( filter ),
                    preProjections.stream().map( BsonDocument::parse ).collect( Collectors.toList() ),
                    logicalCols );
        }


        /**
         * Called via code-generation.
         *
         * @param filterJson Filter document
         * @param projectJson Projection document
         * @param fields List of expected fields (and their types)
         * @return result of mongo query
         * @see MongoMethod#MONGO_QUERYABLE_FIND
         */
        @SuppressWarnings("UnusedDeclaration")
        public Enumerable<Object> find( String filterJson, String projectJson, List<Map.Entry<String, Class>> fields, List<Map.Entry<String, Class>> arrayClasses ) {
            return getTable().find( getMongoDb(), getTable(), filterJson, projectJson, fields, arrayClasses );
        }


        /**
         * This methods handles direct DMLs(which already have the values)
         *
         * @param operation which defines which kind the DML is
         * @param filter filter operations
         * @param operations the collection of values to insert
         * @return the enumerable which holds the result of the operation
         */
        @SuppressWarnings("UnusedDeclaration")
        public Enumerable<Object> handleDirectDML( Operation operation, String filter, List<String> operations ) {
            MongoTable mongoTable = getTable();
            PolyXid xid = dataContext.getStatement().getTransaction().getXid();
            dataContext.getStatement().getTransaction().registerInvolvedAdapter( AdapterManager.getInstance().getStore( mongoTable.getStoreId() ) );
            ClientSession session = mongoTable.getTransactionProvider().startTransaction( xid );
            GridFSBucket bucket = mongoTable.getMongoSchema().getBucket();

            long changes = 0;

            switch ( operation ) {
                case INSERT:
                    if ( dataContext.getParameterValues().size() != 0 ) {
                        assert operations.size() == 1;
                        // prepared
                        MongoDynamic util = new MongoDynamic( BsonDocument.parse( operations.get( 0 ) ), bucket );
<<<<<<< HEAD

                        List<Document> inserts = util.getAll( dataContext.getParameterValues() );

=======
                        List<Document> inserts = util.getAll( dataContext.getParameterValues() );
>>>>>>> 6b7ac092
                        mongoTable.getCollection().insertMany( session, inserts );
                        changes = inserts.size();
                    } else {
                        // direct
                        List<Document> docs = operations.stream().map( BsonDocument::parse ).map( MongoTypeUtil::asDocument ).collect( Collectors.toList() );
                        mongoTable.getCollection().insertMany( session, docs );
                        changes = docs.size();
                    }
                    break;

                case UPDATE:
                    assert operations.size() == 1;
                    if ( dataContext.getParameterValues().size() != 0 ) {
                        // prepared
                        MongoDynamic filterUtil = new MongoDynamic( BsonDocument.parse( filter ), bucket );
                        MongoDynamic docUtil = new MongoDynamic( BsonDocument.parse( operations.get( 0 ) ), bucket );
                        for ( Map<Long, Object> parameterValue : dataContext.getParameterValues() ) {
                            changes += mongoTable.getCollection().updateMany( session, filterUtil.insert( parameterValue ), Collections.singletonList( docUtil.insert( parameterValue ) ) ).getModifiedCount();
                        }
<<<<<<< HEAD

=======
>>>>>>> 6b7ac092
                    } else {
                        // direct
                        changes = mongoTable.getCollection().updateMany( session, BsonDocument.parse( filter ), Collections.singletonList( BsonDocument.parse( operations.get( 0 ) ) ) ).getModifiedCount();
                    }
                    break;

                case DELETE:
                    if ( dataContext.getParameterValues().size() != 0 ) {
                        // prepared
                        MongoDynamic filterUtil = new MongoDynamic( BsonDocument.parse( filter ), bucket );
                        List<? extends WriteModel<Document>> filters = filterUtil.getAll( dataContext.getParameterValues(), DeleteManyModel::new );
<<<<<<< HEAD

=======
>>>>>>> 6b7ac092
                        changes = mongoTable.getCollection().bulkWrite( session, filters ).getDeletedCount();
                    } else {
                        // direct
                        changes = mongoTable.getCollection().deleteMany( session, BsonDocument.parse( filter ) ).getDeletedCount();
                    }
                    break;

                case MERGE:
                    throw new RuntimeException( "MERGE IS NOT SUPPORTED" );
            }

            long finalChanges = changes;
            return new AbstractEnumerable<Object>() {
                @Override
                public Enumerator<Object> enumerator() {
                    return new IterWrapper( Collections.singletonList( (Object) finalChanges ).iterator() );
                }
            };
        }

    }

}<|MERGE_RESOLUTION|>--- conflicted
+++ resolved
@@ -231,22 +231,12 @@
                 list.add( opUtil.insert( parameterValues ) );
             }
 
-<<<<<<< HEAD
-        }
-
+        }
 
         if ( logicalCols.size() != 0 ) {
             list.add( 0, MongoTypeUtil.getPhysicalProjections( logicalCols, catalogTable ) );
         }
 
-=======
-        }
-
-        if ( logicalCols.size() != 0 ) {
-            list.add( 0, MongoTypeUtil.getPhysicalProjections( logicalCols, catalogTable ) );
-        }
-
->>>>>>> 6b7ac092
         final Function1<Document, Object> getter = MongoEnumerator.getter( fields, arrayFields );
         //list.forEach( el -> System.out.println( el.toBsonDocument().toJson( JsonWriterSettings.builder().outputMode( JsonMode.SHELL ).build() ) ) );
         return new AbstractEnumerable<Object>() {
@@ -406,13 +396,7 @@
                         assert operations.size() == 1;
                         // prepared
                         MongoDynamic util = new MongoDynamic( BsonDocument.parse( operations.get( 0 ) ), bucket );
-<<<<<<< HEAD
-
                         List<Document> inserts = util.getAll( dataContext.getParameterValues() );
-
-=======
-                        List<Document> inserts = util.getAll( dataContext.getParameterValues() );
->>>>>>> 6b7ac092
                         mongoTable.getCollection().insertMany( session, inserts );
                         changes = inserts.size();
                     } else {
@@ -432,10 +416,6 @@
                         for ( Map<Long, Object> parameterValue : dataContext.getParameterValues() ) {
                             changes += mongoTable.getCollection().updateMany( session, filterUtil.insert( parameterValue ), Collections.singletonList( docUtil.insert( parameterValue ) ) ).getModifiedCount();
                         }
-<<<<<<< HEAD
-
-=======
->>>>>>> 6b7ac092
                     } else {
                         // direct
                         changes = mongoTable.getCollection().updateMany( session, BsonDocument.parse( filter ), Collections.singletonList( BsonDocument.parse( operations.get( 0 ) ) ) ).getModifiedCount();
@@ -447,10 +427,6 @@
                         // prepared
                         MongoDynamic filterUtil = new MongoDynamic( BsonDocument.parse( filter ), bucket );
                         List<? extends WriteModel<Document>> filters = filterUtil.getAll( dataContext.getParameterValues(), DeleteManyModel::new );
-<<<<<<< HEAD
-
-=======
->>>>>>> 6b7ac092
                         changes = mongoTable.getCollection().bulkWrite( session, filters ).getDeletedCount();
                     } else {
                         // direct
