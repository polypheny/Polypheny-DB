--- conflicted
+++ resolved
@@ -233,7 +233,6 @@
 
         }
 
-
         if ( logicalCols.size() != 0 ) {
             list.add( 0, MongoTypeUtil.getPhysicalProjections( logicalCols, catalogTable ) );
         }
@@ -259,23 +258,6 @@
     }
 
 
-<<<<<<< HEAD
-    private void projectMatchAll( List<Entry<String, Class>> fields, List<BsonDocument> list ) {
-        // project all
-        BsonDocument projects = new BsonDocument();
-        for ( String name : Pair.left( fields ) ) {
-            int index = catalogTable.getColumnNames().indexOf( name );
-            projects.append( name, new BsonString( "$" + MongoStore.getPhysicalColumnName( name, catalogTable.columnIds.get( index ) ) ) );
-        }
-        list.add( new BsonDocument().append( "$project", projects ) );
-
-        // match all
-        list.add( new BsonDocument().append( "$match", new BsonDocument().append( "_id", new BsonDocument().append( "$exists", new BsonBoolean( true ) ) ) ) );
-    }
-
-
-=======
->>>>>>> 04fbf7a2
     /**
      * Helper method to strip non-numerics from a string.
      *
