/*
 * Copyright 2019-2022 The Polypheny Project
 *
 * Licensed under the Apache License, Version 2.0 (the "License");
 * you may not use this file except in compliance with the License.
 * You may obtain a copy of the License at
 *
 * http://www.apache.org/licenses/LICENSE-2.0
 *
 * Unless required by applicable law or agreed to in writing, software
 * distributed under the License is distributed on an "AS IS" BASIS,
 * WITHOUT WARRANTIES OR CONDITIONS OF ANY KIND, either express or implied.
 * See the License for the specific language governing permissions and
 * limitations under the License.
 *
 * This file incorporates code covered by the following terms:
 *
 * Licensed to the Apache Software Foundation (ASF) under one or more
 * contributor license agreements.  See the NOTICE file distributed with
 * this work for additional information regarding copyright ownership.
 * The ASF licenses this file to you under the Apache License, Version 2.0
 * (the "License"); you may not use this file except in compliance with
 * the License.  You may obtain a copy of the License at
 *
 * http://www.apache.org/licenses/LICENSE-2.0
 *
 * Unless required by applicable law or agreed to in writing, software
 * distributed under the License is distributed on an "AS IS" BASIS,
 * WITHOUT WARRANTIES OR CONDITIONS OF ANY KIND, either express or implied.
 * See the License for the specific language governing permissions and
 * limitations under the License.
 */

package org.polypheny.db.adapter.mongodb;


import com.mongodb.MongoException;
import com.mongodb.client.ClientSession;
import com.mongodb.client.FindIterable;
import com.mongodb.client.MongoCollection;
import com.mongodb.client.MongoDatabase;
import com.mongodb.client.gridfs.GridFSBucket;
import com.mongodb.client.model.DeleteManyModel;
import com.mongodb.client.model.DeleteOneModel;
import com.mongodb.client.model.WriteModel;
import java.util.ArrayList;
import java.util.Collection;
import java.util.Collections;
import java.util.HashMap;
import java.util.Iterator;
import java.util.List;
import java.util.Map;
import java.util.Map.Entry;
import java.util.stream.Collectors;
import lombok.Getter;
import lombok.extern.slf4j.Slf4j;
import org.apache.calcite.linq4j.AbstractEnumerable;
import org.apache.calcite.linq4j.Enumerable;
import org.apache.calcite.linq4j.Enumerator;
import org.apache.calcite.linq4j.Queryable;
import org.apache.calcite.linq4j.function.Function1;
import org.bson.BsonDocument;
import org.bson.Document;
import org.bson.conversions.Bson;
import org.bson.json.JsonMode;
import org.bson.json.JsonWriterSettings;
import org.polypheny.db.adapter.AdapterManager;
import org.polypheny.db.adapter.DataContext;
import org.polypheny.db.adapter.java.AbstractQueryableTable;
import org.polypheny.db.adapter.mongodb.MongoEnumerator.IterWrapper;
import org.polypheny.db.adapter.mongodb.util.MongoDynamic;
import org.polypheny.db.adapter.mongodb.util.MongoTypeUtil;
import org.polypheny.db.algebra.AlgNode;
import org.polypheny.db.algebra.core.Modify;
import org.polypheny.db.algebra.core.Modify.Operation;
import org.polypheny.db.algebra.logical.LogicalModify;
import org.polypheny.db.algebra.type.AlgDataType;
import org.polypheny.db.algebra.type.AlgDataTypeFactory;
import org.polypheny.db.algebra.type.AlgProtoDataType;
import org.polypheny.db.catalog.entity.CatalogEntity;
import org.polypheny.db.catalog.entity.CatalogPartitionPlacement;
import org.polypheny.db.plan.AlgOptCluster;
import org.polypheny.db.plan.AlgOptTable;
import org.polypheny.db.plan.AlgOptTable.ToAlgContext;
import org.polypheny.db.plan.Convention;
import org.polypheny.db.prepare.Prepare.CatalogReader;
import org.polypheny.db.rex.RexNode;
import org.polypheny.db.schema.ModifiableTable;
import org.polypheny.db.schema.SchemaPlus;
import org.polypheny.db.schema.TranslatableTable;
import org.polypheny.db.schema.impl.AbstractTableQueryable;
import org.polypheny.db.transaction.PolyXid;
import org.polypheny.db.util.BsonUtil;
import org.polypheny.db.util.Util;


/**
 * Table based on a MongoDB collection.
 */
@Slf4j
public class MongoTable extends AbstractQueryableTable implements TranslatableTable, ModifiableTable {

    @Getter
    private final String collectionName;
    @Getter
    private final AlgProtoDataType protoRowType;
    @Getter
    private final MongoSchema mongoSchema;
    @Getter
    private final MongoCollection<Document> collection;
    @Getter
    private final CatalogEntity catalogEntity;
    @Getter
    private final TransactionProvider transactionProvider;
    @Getter
    private final int storeId;


    /**
     * Creates a MongoTable.
     */
    MongoTable( CatalogEntity catalogEntity, MongoSchema schema, AlgProtoDataType proto, TransactionProvider transactionProvider, int storeId, CatalogPartitionPlacement partitionPlacement ) {
        super( Object[].class );
        this.collectionName = MongoStore.getPhysicalTableName( catalogEntity.id, partitionPlacement.partitionId );
        this.transactionProvider = transactionProvider;
        this.catalogEntity = catalogEntity;
        this.protoRowType = proto;
        this.mongoSchema = schema;
        this.collection = schema.database.getCollection( collectionName );
        this.storeId = storeId;
        this.tableId = catalogEntity.id;
    }


    public String toString() {
        return "MongoTable {" + collectionName + "}";
    }


    @Override
    public AlgDataType getRowType( AlgDataTypeFactory typeFactory ) {
        return protoRowType.apply( typeFactory );
    }


    @Override
    public <T> Queryable<T> asQueryable( DataContext dataContext, SchemaPlus schema, String tableName ) {
        return new MongoQueryable<>( dataContext, schema, this, tableName );
    }


    @Override
    public AlgNode toAlg( ToAlgContext context, AlgOptTable algOptTable ) {
        final AlgOptCluster cluster = context.getCluster();
        return new MongoScan( cluster, cluster.traitSetOf( MongoAlg.CONVENTION ), algOptTable, this, null );
    }


    /**
     * Executes a "find" operation on the underlying collection.
     *
     * For example,
     * <code>zipsTable.find("{state: 'OR'}", "{city: 1, zipcode: 1}")</code>
     *
     * @param mongoDb MongoDB connection
     * @param filterJson Filter JSON string, or null
     * @param projectJson Project JSON string, or null
     * @param fields List of fields to project; or null to return map
     * @return Enumerator of results
     */
    private Enumerable<Object> find( MongoDatabase mongoDb, MongoTable table, String filterJson, String projectJson, List<Entry<String, Class>> fields, List<Entry<String, Class>> arrayFields ) {
        final MongoCollection<Document> collection = mongoDb.getCollection( collectionName );
        final Bson filter = filterJson == null ? new BsonDocument() : BsonDocument.parse( filterJson );
        final Bson project = projectJson == null ? new BsonDocument() : BsonDocument.parse( projectJson );
        final Function1<Document, Object> getter = MongoEnumerator.getter( fields, arrayFields );

        return new AbstractEnumerable<>() {
            @Override
            public Enumerator<Object> enumerator() {
                final FindIterable<Document> cursor = collection.find( filter ).projection( project );
                return new MongoEnumerator( cursor.iterator(), getter, table.getMongoSchema().getBucket() );
            }
        };
    }


    /**
     * Executes an "aggregate" operation on the underlying collection.
     *
     * For example:
     * <code>zipsTable.aggregate(
     * "{$filter: {state: 'OR'}",
     * "{$group: {_id: '$city', c: {$sum: 1}, p: {$sum: '$pop'}}}")
     * </code>
     *
     * @param dataContext the context, which specifies multiple parameters regarding data
     * @param session the sessions to which the aggregation belongs
     * @param mongoDb MongoDB connection
     * @param fields List of fields to project; or null to return map
     * @param operations One or more JSON strings
     * @param parameterValues the values pre-ordered
     * @return Enumerator of results
     */
    private Enumerable<Object> aggregate(
            DataContext dataContext, ClientSession session,
            final MongoDatabase mongoDb,
            MongoTable table,
            final List<Entry<String, Class>> fields,
            List<Entry<String, Class>> arrayFields,
            final List<String> operations,
            Map<Long, Object> parameterValues,
            //BsonDocument filter,
            List<BsonDocument> preOps,
            List<String> logicalCols ) {
        final List<BsonDocument> list = new ArrayList<>();

        if ( parameterValues.size() == 0 ) {
            // direct query
            preOps.forEach( op -> list.add( new BsonDocument( "$addFields", op ) ) );

            for ( String operation : operations ) {
                list.add( BsonDocument.parse( operation ) );
            }
        } else {
            // prepared
            preOps.stream()
                    .map( op -> new MongoDynamic( new BsonDocument( "$addFields", op ), mongoSchema.getBucket(), dataContext ) )
                    .forEach( util -> list.add( util.insert( parameterValues, dataContext ) ) );

<<<<<<< HEAD
            if ( !filter.isEmpty() ) {
                MongoDynamic util = new MongoDynamic( filter, getMongoSchema().getBucket(), dataContext );
                list.add( new BsonDocument( "$match", util.insert( parameterValues, dataContext ) ) );
            }

=======
>>>>>>> 2c7bf928
            for ( String operation : operations ) {
                MongoDynamic opUtil = new MongoDynamic( BsonDocument.parse( operation ), getMongoSchema().getBucket(), dataContext );
                list.add( opUtil.insert( parameterValues, dataContext ) );
            }
        }

        if ( logicalCols.size() != 0 ) {
            list.add( 0, MongoTypeUtil.getPhysicalProjections( logicalCols, catalogEntity ) );
        }

        final Function1<Document, Object> getter = MongoEnumerator.getter( fields, arrayFields );

        if ( log.isDebugEnabled() ) {
            log.debug( list.stream().map( el -> el.toBsonDocument().toJson( JsonWriterSettings.builder().outputMode( JsonMode.SHELL ).build() ) ).collect( Collectors.joining( ",\n" ) ) );
        }

        //list.forEach( el -> System.out.println( el.toBsonDocument().toJson( JsonWriterSettings.builder().outputMode( JsonMode.SHELL ).build() ) ) );
        return new AbstractEnumerable<>() {
            @Override
            public Enumerator<Object> enumerator() {
                final Iterator<Document> resultIterator;
                try {
                    if ( list.size() != 0 ) {
                        resultIterator = mongoDb.getCollection( collectionName ).aggregate( session, list ).iterator();
                    } else {
                        resultIterator = Collections.emptyIterator();
                    }
                } catch ( Exception e ) {
                    throw new RuntimeException( "While running MongoDB query " + Util.toString( list, "[", ",\n", "]" ), e );
                }
                return new MongoEnumerator( resultIterator, getter, table.getMongoSchema().getBucket() );
            }
        };
    }


    /**
     * Helper method to strip non-numerics from a string.
     *
     * Currently used to determine mongod versioning numbers
     * from buildInfo.versionArray for use in aggregate method logic.
     */
    private static Integer parseIntString( String valueString ) {
        return Integer.parseInt( valueString.replaceAll( "[^0-9]", "" ) );
    }


    @Override
    public Collection getModifiableCollection() {
        throw new RuntimeException( "getModifiableCollection() is not implemented for MongoDB adapter!" );
    }


    @Override
    public Modify toModificationAlg(
            AlgOptCluster cluster,
            AlgOptTable table,
            CatalogReader catalogReader,
            AlgNode child,
            Operation operation,
            List<String> updateColumnList,
            List<RexNode> sourceExpressionList,
            boolean flattened ) {
        mongoSchema.getConvention().register( cluster.getPlanner() );
        return new LogicalModify(
                cluster,
                cluster.traitSetOf( Convention.NONE ),
                table,
                catalogReader,
                child,
                operation,
                updateColumnList,
                sourceExpressionList,
                flattened );
    }


    /**
     * Implementation of {@link org.apache.calcite.linq4j.Queryable} based on a {@link org.polypheny.db.adapter.mongodb.MongoTable}.
     *
     * @param <T> element type
     */
    public static class MongoQueryable<T> extends AbstractTableQueryable<T> {

        MongoQueryable( DataContext dataContext, SchemaPlus schema, MongoTable table, String tableName ) {
            super( dataContext, schema, table, tableName );
        }


        @Override
        public Enumerator<T> enumerator() {
            //noinspection unchecked
            final Enumerable<T> enumerable = (Enumerable<T>) getTable().find( getMongoDb(), getTable(), null, null, null, null );
            return enumerable.enumerator();
        }


        private MongoDatabase getMongoDb() {
            return schema.unwrap( MongoSchema.class ).database;
        }


        private MongoTable getTable() {
            return (MongoTable) table;
        }


        /**
         * Called via code-generation.
         *
         * @see MongoMethod#MONGO_QUERYABLE_AGGREGATE
         */
        @SuppressWarnings("UnusedDeclaration")
        public Enumerable<Object> aggregate( List<Map.Entry<String, Class>> fields, List<Map.Entry<String, Class>> arrayClass, List<String> operations, List<String> preProjections, List<String> logicalCols ) {
            ClientSession session = getTable().getTransactionProvider().getSession( dataContext.getStatement().getTransaction().getXid() );
            dataContext.getStatement().getTransaction().registerInvolvedAdapter( AdapterManager.getInstance().getStore( this.getTable().getStoreId() ) );

            Map<Long, Object> values = new HashMap<>();
            if ( dataContext.getParameterValues().size() == 1 ) {
                values = dataContext.getParameterValues().get( 0 );
            }

            return getTable().aggregate(
                    dataContext,
                    session,
                    getMongoDb(),
                    getTable(),
                    fields,
                    arrayClass,
                    operations,
                    values,
                    //BsonDocument.parse( filter ),
                    preProjections.stream().map( BsonDocument::parse ).collect( Collectors.toList() ),
                    logicalCols );
        }


        /**
         * Called via code-generation.
         *
         * @param filterJson Filter document
         * @param projectJson Projection document
         * @param fields List of expected fields (and their types)
         * @return result of mongo query
         * @see MongoMethod#MONGO_QUERYABLE_FIND
         */
        @SuppressWarnings("UnusedDeclaration")
        public Enumerable<Object> find( String filterJson, String projectJson, List<Map.Entry<String, Class>> fields, List<Map.Entry<String, Class>> arrayClasses ) {
            return getTable().find( getMongoDb(), getTable(), filterJson, projectJson, fields, arrayClasses );
        }


        /**
         * This methods handles direct DMLs(which already have the values)
         *
         * @param operation which defines which kind the DML is
         * @param filter filter operations
         * @param operations the collection of values to insert
         * @return the enumerable which holds the result of the operation
         */
        @SuppressWarnings("UnusedDeclaration")
        public Enumerable<Object> handleDirectDML( Operation operation, String filter, List<String> operations, boolean onlyOne, boolean needsDocument ) {
            MongoTable mongoTable = getTable();
            PolyXid xid = dataContext.getStatement().getTransaction().getXid();
            dataContext.getStatement().getTransaction().registerInvolvedAdapter( AdapterManager.getInstance().getStore( mongoTable.getStoreId() ) );
            ClientSession session = mongoTable.getTransactionProvider().startTransaction( xid );
            GridFSBucket bucket = mongoTable.getMongoSchema().getBucket();

            long changes = 0;

            try {
                // while this should not happen, we still can handle it and return a corrected message back and rollback
                changes = doDML( operation, filter, operations, onlyOne, needsDocument, mongoTable, session, bucket, changes );
            } catch ( MongoException e ) {
                mongoTable.getTransactionProvider().rollback( xid );
                throw new RuntimeException( e.getMessage().replace( "_data.", "" ), e );
            }

            long finalChanges = changes;
            return new AbstractEnumerable<>() {
                @Override
                public Enumerator<Object> enumerator() {
                    return new IterWrapper( Collections.singletonList( (Object) finalChanges ).iterator() );
                }
            };
        }


        private long doDML( Operation operation, String filter, List<String> operations, boolean onlyOne, boolean needsDocument, MongoTable mongoTable, ClientSession session, GridFSBucket bucket, long changes ) {
            switch ( operation ) {
                case INSERT:
                    if ( dataContext.getParameterValues().size() != 0 ) {
                        assert operations.size() == 1;
                        // prepared
                        MongoDynamic util = new MongoDynamic( BsonDocument.parse( operations.get( 0 ) ), bucket, dataContext );
                        List<Document> inserts = util.getAll( dataContext.getParameterValues() );
                        mongoTable.getCollection().insertMany( session, inserts );
                        changes = inserts.size();
                    } else {
                        // direct
                        List<Document> docs = operations.stream().map( BsonDocument::parse ).map( BsonUtil::asDocument ).collect( Collectors.toList() );
                        mongoTable.getCollection().insertMany( session, docs );
                        changes = docs.size();
                    }
                    break;

                case UPDATE:
                    assert operations.size() == 1;
                    // we use only update docs
                    if ( dataContext.getParameterValues().size() != 0 ) {
                        // prepared we use document update not pipeline
                        MongoDynamic filterUtil = new MongoDynamic( BsonDocument.parse( filter ), bucket, dataContext );
                        MongoDynamic docUtil = new MongoDynamic( BsonDocument.parse( operations.get( 0 ) ), bucket, dataContext );
                        for ( Map<Long, Object> parameterValue : dataContext.getParameterValues() ) {
                            if ( onlyOne ) {
<<<<<<< HEAD
                                changes += mongoTable
                                        .getCollection()
                                        .updateOne( session, filterUtil.insert( parameterValue, dataContext ), Collections.singletonList( docUtil.insert( parameterValue, dataContext ) ) )
                                        .getModifiedCount();
                            } else {
                                changes += mongoTable
                                        .getCollection()
                                        .updateMany( session, filterUtil.insert( parameterValue, dataContext ), Collections.singletonList( docUtil.insert( parameterValue, dataContext ) ) )
                                        .getModifiedCount();
=======
                                if ( needsDocument ) {
                                    changes += mongoTable
                                            .getCollection()
                                            .updateOne( session, filterUtil.insert( parameterValue ), docUtil.insert( parameterValue ) )
                                            .getModifiedCount();
                                } else {
                                    changes += mongoTable
                                            .getCollection()
                                            .updateOne( session, filterUtil.insert( parameterValue ), Collections.singletonList( docUtil.insert( parameterValue ) ) )
                                            .getModifiedCount();
                                }
                            } else {
                                if ( needsDocument ) {
                                    changes += mongoTable
                                            .getCollection()
                                            .updateMany( session, filterUtil.insert( parameterValue ), docUtil.insert( parameterValue ) )
                                            .getModifiedCount();
                                } else {
                                    changes += mongoTable
                                            .getCollection()
                                            .updateMany( session, filterUtil.insert( parameterValue ), Collections.singletonList( docUtil.insert( parameterValue ) ) )
                                            .getModifiedCount();
                                }
>>>>>>> 2c7bf928
                            }
                        }
                    } else {
                        // direct
                        if ( onlyOne ) {
                            changes = mongoTable
                                    .getCollection()
                                    .updateOne( session, BsonDocument.parse( filter ), BsonDocument.parse( operations.get( 0 ) ) )
                                    .getModifiedCount();
                        } else {
                            changes = mongoTable
                                    .getCollection()
                                    .updateMany( session, BsonDocument.parse( filter ), BsonDocument.parse( operations.get( 0 ) ) )
                                    .getModifiedCount();
                        }

                    }
                    break;

                case DELETE:
                    if ( dataContext.getParameterValues().size() != 0 ) {
                        // prepared
                        MongoDynamic filterUtil = new MongoDynamic( BsonDocument.parse( filter ), bucket, dataContext );
                        List<? extends WriteModel<Document>> filters;
                        if ( onlyOne ) {
                            filters = filterUtil.getAll( dataContext.getParameterValues(), DeleteOneModel::new );
                        } else {
                            filters = filterUtil.getAll( dataContext.getParameterValues(), DeleteManyModel::new );
                        }

                        changes = mongoTable.getCollection().bulkWrite( session, filters ).getDeletedCount();
                    } else {
                        // direct
                        if ( onlyOne ) {
                            changes = mongoTable
                                    .getCollection()
                                    .deleteOne( session, BsonDocument.parse( filter ) )
                                    .getDeletedCount();
                        } else {
                            changes = mongoTable
                                    .getCollection()
                                    .deleteMany( session, BsonDocument.parse( filter ) )
                                    .getDeletedCount();
                        }
                    }
                    break;

                case MERGE:
                    throw new RuntimeException( "MERGE IS NOT SUPPORTED" );
            }
            return changes;
        }

    }

}<|MERGE_RESOLUTION|>--- conflicted
+++ resolved
@@ -225,19 +225,11 @@
             // prepared
             preOps.stream()
                     .map( op -> new MongoDynamic( new BsonDocument( "$addFields", op ), mongoSchema.getBucket(), dataContext ) )
-                    .forEach( util -> list.add( util.insert( parameterValues, dataContext ) ) );
-
-<<<<<<< HEAD
-            if ( !filter.isEmpty() ) {
-                MongoDynamic util = new MongoDynamic( filter, getMongoSchema().getBucket(), dataContext );
-                list.add( new BsonDocument( "$match", util.insert( parameterValues, dataContext ) ) );
-            }
-
-=======
->>>>>>> 2c7bf928
+                    .forEach( util -> list.add( util.insert( parameterValues ) ) );
+
             for ( String operation : operations ) {
                 MongoDynamic opUtil = new MongoDynamic( BsonDocument.parse( operation ), getMongoSchema().getBucket(), dataContext );
-                list.add( opUtil.insert( parameterValues, dataContext ) );
+                list.add( opUtil.insert( parameterValues ) );
             }
         }
 
@@ -450,17 +442,6 @@
                         MongoDynamic docUtil = new MongoDynamic( BsonDocument.parse( operations.get( 0 ) ), bucket, dataContext );
                         for ( Map<Long, Object> parameterValue : dataContext.getParameterValues() ) {
                             if ( onlyOne ) {
-<<<<<<< HEAD
-                                changes += mongoTable
-                                        .getCollection()
-                                        .updateOne( session, filterUtil.insert( parameterValue, dataContext ), Collections.singletonList( docUtil.insert( parameterValue, dataContext ) ) )
-                                        .getModifiedCount();
-                            } else {
-                                changes += mongoTable
-                                        .getCollection()
-                                        .updateMany( session, filterUtil.insert( parameterValue, dataContext ), Collections.singletonList( docUtil.insert( parameterValue, dataContext ) ) )
-                                        .getModifiedCount();
-=======
                                 if ( needsDocument ) {
                                     changes += mongoTable
                                             .getCollection()
@@ -484,7 +465,6 @@
                                             .updateMany( session, filterUtil.insert( parameterValue ), Collections.singletonList( docUtil.insert( parameterValue ) ) )
                                             .getModifiedCount();
                                 }
->>>>>>> 2c7bf928
                             }
                         }
                     } else {
