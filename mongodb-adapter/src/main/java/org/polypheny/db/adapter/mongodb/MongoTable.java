--- conflicted
+++ resolved
@@ -59,11 +59,6 @@
 import org.bson.BsonDocument;
 import org.bson.Document;
 import org.bson.conversions.Bson;
-<<<<<<< HEAD
-import org.bson.json.JsonMode;
-import org.bson.json.JsonWriterSettings;
-=======
->>>>>>> df3c3aed
 import org.polypheny.db.adapter.AdapterManager;
 import org.polypheny.db.adapter.DataContext;
 import org.polypheny.db.adapter.java.AbstractQueryableTable;
@@ -243,11 +238,7 @@
         }
 
         final Function1<Document, Object> getter = MongoEnumerator.getter( fields, arrayFields );
-<<<<<<< HEAD
-        list.forEach( el -> System.out.println( el.toBsonDocument().toJson( JsonWriterSettings.builder().outputMode( JsonMode.SHELL ).build() ) ) );
-=======
         //list.forEach( el -> System.out.println( el.toBsonDocument().toJson( JsonWriterSettings.builder().outputMode( JsonMode.SHELL ).build() ) ) );
->>>>>>> df3c3aed
         return new AbstractEnumerable<Object>() {
             @Override
             public Enumerator<Object> enumerator() {
