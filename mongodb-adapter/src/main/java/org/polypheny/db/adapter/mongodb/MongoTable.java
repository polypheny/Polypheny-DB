--- conflicted
+++ resolved
@@ -113,11 +113,7 @@
      */
     MongoTable( CatalogTable catalogTable, MongoSchema schema, RelProtoDataType proto, TransactionProvider transactionProvider, int storeId, CatalogPartitionPlacement partitionPlacement ) {
         super( Object[].class );
-<<<<<<< HEAD
-        this.collectionName =  MongoStore.getPhysicalTableName( catalogTable.id, partitionPlacement.partitionId );;
-=======
         this.collectionName = MongoStore.getPhysicalTableName( catalogTable.id, partitionPlacement.partitionId );
->>>>>>> 3ee4dcf6
         this.transactionProvider = transactionProvider;
         this.catalogTable = catalogTable;
         this.protoRowType = proto;
