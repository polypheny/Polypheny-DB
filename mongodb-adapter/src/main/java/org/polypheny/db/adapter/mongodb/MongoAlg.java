/*
 * Copyright 2019-2022 The Polypheny Project
 *
 * Licensed under the Apache License, Version 2.0 (the "License");
 * you may not use this file except in compliance with the License.
 * You may obtain a copy of the License at
 *
 * http://www.apache.org/licenses/LICENSE-2.0
 *
 * Unless required by applicable law or agreed to in writing, software
 * distributed under the License is distributed on an "AS IS" BASIS,
 * WITHOUT WARRANTIES OR CONDITIONS OF ANY KIND, either express or implied.
 * See the License for the specific language governing permissions and
 * limitations under the License.
 *
 * This file incorporates code covered by the following terms:
 *
 * Licensed to the Apache Software Foundation (ASF) under one or more
 * contributor license agreements.  See the NOTICE file distributed with
 * this work for additional information regarding copyright ownership.
 * The ASF licenses this file to you under the Apache License, Version 2.0
 * (the "License"); you may not use this file except in compliance with
 * the License.  You may obtain a copy of the License at
 *
 * http://www.apache.org/licenses/LICENSE-2.0
 *
 * Unless required by applicable law or agreed to in writing, software
 * distributed under the License is distributed on an "AS IS" BASIS,
 * WITHOUT WARRANTIES OR CONDITIONS OF ANY KIND, either express or implied.
 * See the License for the specific language governing permissions and
 * limitations under the License.
 */

package org.polypheny.db.adapter.mongodb;


import com.mongodb.client.gridfs.GridFSBucket;
import java.io.Serializable;
import java.util.ArrayList;
import java.util.List;
import java.util.Set;
import java.util.TreeSet;
import java.util.stream.Collectors;
import lombok.Getter;
import lombok.Setter;
import org.bson.BsonArray;
import org.bson.BsonDocument;
import org.bson.json.JsonMode;
import org.bson.json.JsonWriterSettings;
import org.polypheny.db.algebra.AlgNode;
<<<<<<< HEAD
import org.polypheny.db.algebra.core.Modify.Operation;
=======
import org.polypheny.db.algebra.AlgShuttleImpl;
import org.polypheny.db.algebra.core.TableModify.Operation;
import org.polypheny.db.algebra.core.TableScan;
import org.polypheny.db.algebra.logical.LogicalProject;
>>>>>>> 2c7bf928
import org.polypheny.db.algebra.type.AlgRecordType;
import org.polypheny.db.plan.AlgOptTable;
import org.polypheny.db.plan.Convention;
import org.polypheny.db.util.Pair;


/**
 * Relational expression that uses Mongo calling convention.
 */
public interface MongoAlg extends AlgNode {

    void implement( Implementor implementor );

    /**
     * Calling convention for relational operations that occur in MongoDB.
     */
    Convention CONVENTION = MongoConvention.INSTANCE;//new Convention.Impl( "MONGO", MongoRel.class );


    /**
     * Callback for the implementation process that converts a tree of {@link MongoAlg} nodes into a MongoDB query.
     */
    class Implementor extends AlgShuttleImpl implements Serializable {

        final List<Pair<String, String>> list = new ArrayList<>();
        public List<BsonDocument> operations = new ArrayList<>();
        public List<BsonDocument> groups = new ArrayList<>();
        public BsonArray filter = new BsonArray();
        @Getter
        @Setter
        public GridFSBucket bucket;
        public List<BsonDocument> preProjections = new ArrayList<>();

        // holds the logical names which where used in a DQL
        // and need to be projected beforehand from their physical names
        public Set<String> physicalMapper = new TreeSet<>();
        public boolean onlyOne = false;
        public boolean isDocumentUpdate = false;

        AlgOptTable table;
        @Setter
        @Getter
        public boolean hasProject = false;

        MongoTable mongoTable;
        @Setter
        @Getter
        private boolean isDML;

        @Getter
        @Setter
        private Operation operation;

        @Getter
        private AlgRecordType staticRowType;


        public Implementor() {
            isDML = false;
        }


        public Implementor( boolean isDML ) {
            this.isDML = isDML;
        }


        public void add( String findOp, String aggOp ) {
            list.add( Pair.of( findOp, aggOp ) );
        }


        public void visitChild( int ordinal, AlgNode input ) {
            assert ordinal == 0;
            ((MongoAlg) input).implement( this );
        }


        public void setStaticRowType( AlgRecordType staticRowType ) {
            if ( this.staticRowType != null ) {
                return;
            }
            if ( mongoTable != null ) {
                this.staticRowType = MongoRowType.fromRecordType( staticRowType, mongoTable );
            } else {
                this.staticRowType = staticRowType;
            }
        }


        public String getPhysicalName( String name ) {
            int index = mongoTable.getCatalogEntity().getColumnNames().indexOf( name );
            if ( index != -1 ) {
                return MongoStore.getPhysicalColumnName( name, mongoTable.getCatalogEntity().fieldIds.get( index ) );
            }
            throw new RuntimeException( "This column is not part of the table." );
        }


        public BsonDocument getFilter() {
            BsonDocument filter;
            if ( this.filter.size() == 1 ) {
                filter = this.filter.get( 0 ).asDocument();
            } else if ( this.filter.size() == 0 ) {
                filter = new BsonDocument();
            } else {
                filter = new BsonDocument( "$or", this.filter );
            }

            return filter;
        }


        public String getFilterSerialized() {
            return toJson( getFilter() );
        }


        public List<String> getPreProjects() {
            return preProjections.stream().map( Implementor::toJson ).collect( Collectors.toList() );
        }


        public List<String> getOperations() {
            return operations.stream().map( Implementor::toJson ).collect( Collectors.toList() );
        }


        public static String toJson( BsonDocument doc ) {
            return doc.toJson( JsonWriterSettings.builder().outputMode( JsonMode.EXTENDED ).build() );
        }


        @Override
        public AlgNode visit( LogicalProject project ) {
            super.visit( project );

            return project;
        }


        @Override
        public AlgNode visit( TableScan scan ) {
            super.visit( scan );

            return scan;
        }


        public List<String> getNecessaryPhysicalFields() {
            return new ArrayList<>( physicalMapper );
        }


        public List<String> reorderPhysical() {
            // this is only needed if there is a basic scan without project or group,
            // where we cannot be sure if the fields are all ordered as intended
            assert table.getRowType().getFieldCount() == physicalMapper.size();
            return table.getRowType().getFieldNames();
        }

    }

}
<|MERGE_RESOLUTION|>--- conflicted
+++ resolved
@@ -48,14 +48,10 @@
 import org.bson.json.JsonMode;
 import org.bson.json.JsonWriterSettings;
 import org.polypheny.db.algebra.AlgNode;
-<<<<<<< HEAD
+import org.polypheny.db.algebra.AlgShuttleImpl;
 import org.polypheny.db.algebra.core.Modify.Operation;
-=======
-import org.polypheny.db.algebra.AlgShuttleImpl;
-import org.polypheny.db.algebra.core.TableModify.Operation;
-import org.polypheny.db.algebra.core.TableScan;
+import org.polypheny.db.algebra.core.Scan;
 import org.polypheny.db.algebra.logical.LogicalProject;
->>>>>>> 2c7bf928
 import org.polypheny.db.algebra.type.AlgRecordType;
 import org.polypheny.db.plan.AlgOptTable;
 import org.polypheny.db.plan.Convention;
@@ -198,7 +194,7 @@
 
 
         @Override
-        public AlgNode visit( TableScan scan ) {
+        public AlgNode visit( Scan scan ) {
             super.visit( scan );
 
             return scan;
