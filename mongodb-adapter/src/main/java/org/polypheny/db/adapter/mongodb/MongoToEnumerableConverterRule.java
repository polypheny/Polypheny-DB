--- conflicted
+++ resolved
@@ -57,10 +57,6 @@
      * @param relBuilderFactory Builder for relational expressions
      */
     public MongoToEnumerableConverterRule( RelBuilderFactory relBuilderFactory ) {
-<<<<<<< HEAD
-
-=======
->>>>>>> 5ba4eb49
         super(
                 RelNode.class,
                 (Predicate<RelNode>) r -> true,
