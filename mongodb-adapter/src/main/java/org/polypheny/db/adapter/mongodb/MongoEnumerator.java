--- conflicted
+++ resolved
@@ -266,10 +266,6 @@
 
         @Override
         public boolean moveNext() {
-<<<<<<< HEAD
-
-=======
->>>>>>> 5ba4eb49
             if ( iterator.hasNext() ) {
                 current = iterator.next();
                 return true;
