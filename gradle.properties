#
# Copyright 2019-2023 The Polypheny Project
#
# Licensed under the Apache License, Version 2.0 (the "License");
# you may not use this file except in compliance with the License.
# You may obtain a copy of the License at
#
# http://www.apache.org/licenses/LICENSE-2.0
#
# Unless required by applicable law or agreed to in writing, software
# distributed under the License is distributed on an "AS IS" BASIS,
# WITHOUT WARRANTIES OR CONDITIONS OF ANY KIND, either express or implied.
# See the License for the specific language governing permissions and
# limitations under the License.
#

versionMajor = 0
versionMinor = 10
versionMicro = 0
isRelease = false

# org.gradle.parallel = true
org.gradle.daemon = true
org.gradle.jvmargs = -Xmx6g -XX:+HeapDumpOnOutOfMemoryError -Dfile.encoding=UTF-8

# Dependency versions
<<<<<<< HEAD
activej_serializer_version = 5.5
airline_version = 2.9.0
asm_version = 9.4
=======
activej_serializer_version = 6.0-beta2
airline_version = 2.9.0
asm_version = 9.6
>>>>>>> 18d3cce9
avatica_core_version = 1.17.2-POLYPHENY
avatica_server_version = 1.17.2-POLYPHENY
bouncycastle_version = 1.77
byteunits_version = 0.9.1
<<<<<<< HEAD
calcite_linq4j_version = 1.35.0
commons_codec_version = 1.16.0
commons_collections_version = 4.4
commons_compiler_version = 3.0.11
commons_dbcp2_version = 2.8.0
commons_io_version = 2.15.1
commons_lang3_version = 3.14.0
commons_text_version = 1.11.0
=======
calcite_linq4j_version = 1.36.0
commons_codec_version = 1.16.0
commons_collections_version = 4.4
commons_compiler_version = 3.0.11
commons_dbcp2_version = 2.12.0
commons_io_version = 2.15.1
commons_lang3_version = 3.14.0
commons_text_version = 1.12.0
>>>>>>> 18d3cce9
cottontaildb_version = 0.13.3
cottontaildb_driver_version = 0.13.0
cottontaildb_grpc_version = 1.36.0
esri_geometry_api_version = 2.2.0
google_api_client_version = 1.33.0
google_api_sheets_version = v4-rev20210629-1.32.1
gradle_test_logger_version = 2.1.1
gson_version = 2.10.1
<<<<<<< HEAD
guava_version = 31.1-jre
hamcrest_core_version = 1.3
hsqldb_version = 2.7.2
jackson_annotations_version = 2.15.2
jackson_core_version = 2.15.2
jackson_databind_version = 2.15.2
janino_version = 3.0.11
java_diff_version = 1.1.2
javalin_version = 4.6.8
javacc_plugin_version = 3.0.0
javacc_version = 7.0.13
java_docker_version = 3.3.4
jetbrains_annotations_version = 20.1.0
jetty_server_api = 9.4.51.v20230217
jetty_websocket_api_version = 9.4.48.v20220622
json_path_version = 2.4.0
jsr305_version = 3.0.1
jts_version = 1.19.0
junit_jupiter_version = 5.10.1
junit_version = 5.10.1
junit_suite_version = 1.10.1
licensee_version = 1.8.0
license_report_version = 0.9.3
log4j_api_version = 2.22.0
log4j_core_version = 2.22.0
log4j_slf4j_impl_version = 2.22.0
lombok_version = 8.3
mapdb_version = 3.0.10
=======
guava_version = 33.2.0-jre
hamcrest_core_version = 1.3
hsqldb_version = 2.7.2
jackson_annotations_version = 2.17.0
jackson_core_version = 2.17.0
jackson_databind_version = 2.17.0
janino_version = 3.0.11
java_diff_version = 1.1.2
javalin_version = 4.6.8
javacc_plugin_version = 3.0.2
javacc_version = 7.0.13
javacc_sql_version = 4.0
java_docker_version = 3.3.6
jetbrains_annotations_version = 24.1.0
jetty_server_api = 9.4.51.v20230217
jetty_websocket_api_version = 9.4.48.v20220622
json_path_version = 2.9.0
jsr305_version = 3.0.1
junit_jupiter_version = 5.10.2
junit_version = 5.10.2
licensee_version = 1.10.0
license_report_version = 0.9.7
log4j_api_version = 2.22.0
log4j_core_version = 2.22.0
log4j_slf4j_impl_version = 2.22.0
lombok_version = 8.6
>>>>>>> 18d3cce9
mariadb_version = 2.7.2
metadata_extractor_version = 2.15.0
mockito_core_version = 5.11.0
monetdb_version = 2.37
mongodb_driver_sync_version = 4.11.0
<<<<<<< HEAD
neo4j_version = 5.17.0
opencsv_version = 5.9
oshi_core_version = 6.4.9
oauth_client_version = 1.34.1
poi_version = 5.2.3
poi_ooxml_version = 5.2.3
polypheny_jdbc_driver_version = 1.5.3
polypheny_ui_version = 2.0-SNAPSHOT
postgresql_version = 42.2.19
postgis_version = 2023.1.0
proj4j_version = 1.3.0
pf4j_version = 3.10.0
=======
nebula_lint_version = 19.0.2
neo4j_version = 5.20.0
opencsv_version = 5.9
oshi_core_version = 6.6.0
oauth_client_version = 1.34.1
poi_version = 5.2.3
poi_ooxml_version = 5.2.3
polypheny_jdbc_driver_version = 2.1
polypheny_ui_version = 2.0-SNAPSHOT
postgresql_version = 42.2.19
pf4j_version = 3.11.0
prism_api_version = 1.9
>>>>>>> 18d3cce9
protobuf_version = 3.23.4
protobuf_plugin_version = 0.9.4
reflections_version = 0.10.2
shadow_plugin_version = 8.1.1
simplemagic_version = 1.17
<<<<<<< HEAD
slf4j_api_version = 2.0.9
=======
slf4j_api_version = 2.0.12
>>>>>>> 18d3cce9
typesafe_config_version = 1.2.1
unirest_version = 3.14.5
web3j_version = 5.0.0<|MERGE_RESOLUTION|>--- conflicted
+++ resolved
@@ -24,29 +24,13 @@
 org.gradle.jvmargs = -Xmx6g -XX:+HeapDumpOnOutOfMemoryError -Dfile.encoding=UTF-8
 
 # Dependency versions
-<<<<<<< HEAD
-activej_serializer_version = 5.5
-airline_version = 2.9.0
-asm_version = 9.4
-=======
 activej_serializer_version = 6.0-beta2
 airline_version = 2.9.0
 asm_version = 9.6
->>>>>>> 18d3cce9
 avatica_core_version = 1.17.2-POLYPHENY
 avatica_server_version = 1.17.2-POLYPHENY
 bouncycastle_version = 1.77
 byteunits_version = 0.9.1
-<<<<<<< HEAD
-calcite_linq4j_version = 1.35.0
-commons_codec_version = 1.16.0
-commons_collections_version = 4.4
-commons_compiler_version = 3.0.11
-commons_dbcp2_version = 2.8.0
-commons_io_version = 2.15.1
-commons_lang3_version = 3.14.0
-commons_text_version = 1.11.0
-=======
 calcite_linq4j_version = 1.36.0
 commons_codec_version = 1.16.0
 commons_collections_version = 4.4
@@ -55,7 +39,6 @@
 commons_io_version = 2.15.1
 commons_lang3_version = 3.14.0
 commons_text_version = 1.12.0
->>>>>>> 18d3cce9
 cottontaildb_version = 0.13.3
 cottontaildb_driver_version = 0.13.0
 cottontaildb_grpc_version = 1.36.0
@@ -64,36 +47,6 @@
 google_api_sheets_version = v4-rev20210629-1.32.1
 gradle_test_logger_version = 2.1.1
 gson_version = 2.10.1
-<<<<<<< HEAD
-guava_version = 31.1-jre
-hamcrest_core_version = 1.3
-hsqldb_version = 2.7.2
-jackson_annotations_version = 2.15.2
-jackson_core_version = 2.15.2
-jackson_databind_version = 2.15.2
-janino_version = 3.0.11
-java_diff_version = 1.1.2
-javalin_version = 4.6.8
-javacc_plugin_version = 3.0.0
-javacc_version = 7.0.13
-java_docker_version = 3.3.4
-jetbrains_annotations_version = 20.1.0
-jetty_server_api = 9.4.51.v20230217
-jetty_websocket_api_version = 9.4.48.v20220622
-json_path_version = 2.4.0
-jsr305_version = 3.0.1
-jts_version = 1.19.0
-junit_jupiter_version = 5.10.1
-junit_version = 5.10.1
-junit_suite_version = 1.10.1
-licensee_version = 1.8.0
-license_report_version = 0.9.3
-log4j_api_version = 2.22.0
-log4j_core_version = 2.22.0
-log4j_slf4j_impl_version = 2.22.0
-lombok_version = 8.3
-mapdb_version = 3.0.10
-=======
 guava_version = 33.2.0-jre
 hamcrest_core_version = 1.3
 hsqldb_version = 2.7.2
@@ -112,34 +65,21 @@
 jetty_websocket_api_version = 9.4.48.v20220622
 json_path_version = 2.9.0
 jsr305_version = 3.0.1
+jts_version = 1.19.0
 junit_jupiter_version = 5.10.2
 junit_version = 5.10.2
+junit_suite_version = 1.10.1
 licensee_version = 1.10.0
 license_report_version = 0.9.7
 log4j_api_version = 2.22.0
 log4j_core_version = 2.22.0
 log4j_slf4j_impl_version = 2.22.0
 lombok_version = 8.6
->>>>>>> 18d3cce9
 mariadb_version = 2.7.2
 metadata_extractor_version = 2.15.0
 mockito_core_version = 5.11.0
 monetdb_version = 2.37
 mongodb_driver_sync_version = 4.11.0
-<<<<<<< HEAD
-neo4j_version = 5.17.0
-opencsv_version = 5.9
-oshi_core_version = 6.4.9
-oauth_client_version = 1.34.1
-poi_version = 5.2.3
-poi_ooxml_version = 5.2.3
-polypheny_jdbc_driver_version = 1.5.3
-polypheny_ui_version = 2.0-SNAPSHOT
-postgresql_version = 42.2.19
-postgis_version = 2023.1.0
-proj4j_version = 1.3.0
-pf4j_version = 3.10.0
-=======
 nebula_lint_version = 19.0.2
 neo4j_version = 5.20.0
 opencsv_version = 5.9
@@ -150,19 +90,16 @@
 polypheny_jdbc_driver_version = 2.1
 polypheny_ui_version = 2.0-SNAPSHOT
 postgresql_version = 42.2.19
+postgis_version = 2023.1.0
+proj4j_version = 1.3.0
 pf4j_version = 3.11.0
 prism_api_version = 1.9
->>>>>>> 18d3cce9
 protobuf_version = 3.23.4
 protobuf_plugin_version = 0.9.4
 reflections_version = 0.10.2
 shadow_plugin_version = 8.1.1
 simplemagic_version = 1.17
-<<<<<<< HEAD
-slf4j_api_version = 2.0.9
-=======
 slf4j_api_version = 2.0.12
->>>>>>> 18d3cce9
 typesafe_config_version = 1.2.1
 unirest_version = 3.14.5
 web3j_version = 5.0.0