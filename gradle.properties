#
# Copyright 2019-2023 The Polypheny Project
#
# Licensed under the Apache License, Version 2.0 (the "License");
# you may not use this file except in compliance with the License.
# You may obtain a copy of the License at
#
# http://www.apache.org/licenses/LICENSE-2.0
#
# Unless required by applicable law or agreed to in writing, software
# distributed under the License is distributed on an "AS IS" BASIS,
# WITHOUT WARRANTIES OR CONDITIONS OF ANY KIND, either express or implied.
# See the License for the specific language governing permissions and
# limitations under the License.
#

versionMajor = 0
versionMinor = 10
versionMicro = 0
isRelease = false

# org.gradle.parallel = true
org.gradle.daemon = true
org.gradle.jvmargs = -Xmx6g -XX:+HeapDumpOnOutOfMemoryError -Dfile.encoding=UTF-8

# Dependency versions
<<<<<<< HEAD
activej_serializer_version = 5.5
airline_version = 2.9.0
asm_version = 9.4
=======
activej_serializer_version = 6.0-beta2
airline_version = 2.9.0
asm_version = 9.6
>>>>>>> 250079c0
avatica_core_version = 1.17.2-POLYPHENY
avatica_server_version = 1.17.2-POLYPHENY
bouncycastle_version = 1.73
byteunits_version = 0.9.1
<<<<<<< HEAD
calcite_linq4j_version = 1.35.0
cassandra_all_version = 3.11.11
cassandra_driver_core_version = 4.5.1
cassandra_driver_query_builder_version = 4.5.1
cassandra_embedded_version = 3.0.3
commons_codec_version = 1.15
=======
calcite_linq4j_version = 1.36.0
commons_codec_version = 1.16.0
>>>>>>> 250079c0
commons_collections_version = 4.4
commons_compiler_version = 3.0.11
commons_dbcp2_version = 2.8.0
commons_io_version = 2.15.1
commons_lang3_version = 3.14.0
commons_text_version = 1.11.0
cottontaildb_version = 0.13.3
cottontaildb_driver_version = 0.13.0
cottontaildb_grpc_version = 1.36.0
<<<<<<< HEAD
elasticsearch_rest_client_version = 6.2.4
elasticsearch_version = 6.2.4
=======
>>>>>>> 250079c0
esri_geometry_api_version = 2.2.0
google_api_client_version = 1.33.0
google_api_sheets_version = v4-rev20210629-1.32.1
gradle_test_logger_version = 2.1.1
<<<<<<< HEAD
gradle_lint_plugin = 17.7.1
gson_version = 2.8.9
guava_version = 31.1-jre
hadoop_client_version = 2.7.5
hadoop_common_version = 2.7.5
hamcrest_core_version = 1.3
hsqldb_version = 2.6.1
httpclient_version = 4.5.6
httpcore_version = 4.4.10
jackson_annotations_version = 2.15.2
jackson_core_version = 2.15.2
jackson_databind_version = 2.15.2
janino_version = 3.0.11
java_diff_version = 1.1.2
javalin_version = 4.6.8
javacc_plugin_version = 3.0.0
javacc_version = 7.0.12
java_docker_version = 3.3.4
joda_time_version = 2.8.1
jetbrains_annotations_version = 20.1.0
=======
gson_version = 2.10.1
guava_version = 31.1-jre
hamcrest_core_version = 1.3
hsqldb_version = 2.7.2
jackson_annotations_version = 2.17.0
jackson_core_version = 2.17.0
jackson_databind_version = 2.17.0
janino_version = 3.0.11
java_diff_version = 1.1.2
javalin_version = 4.6.8
javacc_plugin_version = 3.0.2
javacc_version = 7.0.13
javacc_sql_version = 4.0
java_docker_version = 3.3.6
jetbrains_annotations_version = 24.1.0
>>>>>>> 250079c0
jetty_server_api = 9.4.51.v20230217
jetty_websocket_api_version = 9.4.48.v20220622
json_path_version = 2.9.0
jsr305_version = 3.0.1
junit_jupiter_version = 5.10.1
junit_version = 5.10.1
junit_suite_version = 1.10.1
<<<<<<< HEAD
lang_painless_version = 6.2.4
licensee_version = 1.3.1
license_report_version = 0.8.90
log4j_api_version = 2.19.0
log4j_core_version = 2.19.0
log4j_slf4j_impl_version = 2.19.0
lombok_version = 8.0.1
mapdb_version = 3.0.9
=======
licensee_version = 1.8.0
license_report_version = 0.9.3
log4j_api_version = 2.22.0
log4j_core_version = 2.22.0
log4j_slf4j_impl_version = 2.22.0
lombok_version = 8.3
mapdb_version = 3.0.10
>>>>>>> 250079c0
mariadb_version = 2.7.2
metadata_extractor_version = 2.15.0
mockito_core_version = 5.11.0
monetdb_version = 2.37
mongodb_driver_sync_version = 4.11.0
<<<<<<< HEAD
neo4j_version = 4.4.5
natty_version = 0.13
opencsv_version = 2.3
oshi_core_version = 5.7.4
oauth_client_version = 1.34.1
pigunit_version = 0.16.0
pig_version = 0.16.0
=======
neo4j_version = 5.17.0
opencsv_version = 5.9
oshi_core_version = 6.4.9
oauth_client_version = 1.34.1
>>>>>>> 250079c0
poi_version = 5.2.3
poi_ooxml_version = 5.2.3
polypheny_jdbc_driver_version = 1.5.3
polypheny_ui_version = 2.0-SNAPSHOT
postgresql_version = 42.2.19
<<<<<<< HEAD
pf4j_version = 3.10.0
quidem_version = 0.9
protobuf_version = 3.23.4
protobuf_plugin_version = 0.9.4
reflections_version = 0.10.2
shadow_plugin_version = 7.1.1
simplemagic_version = 1.16
slf4j_api_version = 2.0.9
transport_netty4_client_version = 6.2.4
typesafe_config_version = 1.2.1
unirest_version = 3.11.10
=======
pf4j_version = 3.11.0
protobuf_version = 3.23.4
protobuf_plugin_version = 0.9.4
reflections_version = 0.10.2
shadow_plugin_version = 8.1.1
simplemagic_version = 1.17
slf4j_api_version = 2.0.12
typesafe_config_version = 1.2.1
unirest_version = 3.14.5
>>>>>>> 250079c0
web3j_version = 5.0.0<|MERGE_RESOLUTION|>--- conflicted
+++ resolved
@@ -24,30 +24,15 @@
 org.gradle.jvmargs = -Xmx6g -XX:+HeapDumpOnOutOfMemoryError -Dfile.encoding=UTF-8
 
 # Dependency versions
-<<<<<<< HEAD
-activej_serializer_version = 5.5
-airline_version = 2.9.0
-asm_version = 9.4
-=======
 activej_serializer_version = 6.0-beta2
 airline_version = 2.9.0
 asm_version = 9.6
->>>>>>> 250079c0
 avatica_core_version = 1.17.2-POLYPHENY
 avatica_server_version = 1.17.2-POLYPHENY
 bouncycastle_version = 1.73
 byteunits_version = 0.9.1
-<<<<<<< HEAD
-calcite_linq4j_version = 1.35.0
-cassandra_all_version = 3.11.11
-cassandra_driver_core_version = 4.5.1
-cassandra_driver_query_builder_version = 4.5.1
-cassandra_embedded_version = 3.0.3
-commons_codec_version = 1.15
-=======
 calcite_linq4j_version = 1.36.0
 commons_codec_version = 1.16.0
->>>>>>> 250079c0
 commons_collections_version = 4.4
 commons_compiler_version = 3.0.11
 commons_dbcp2_version = 2.8.0
@@ -57,37 +42,10 @@
 cottontaildb_version = 0.13.3
 cottontaildb_driver_version = 0.13.0
 cottontaildb_grpc_version = 1.36.0
-<<<<<<< HEAD
-elasticsearch_rest_client_version = 6.2.4
-elasticsearch_version = 6.2.4
-=======
->>>>>>> 250079c0
 esri_geometry_api_version = 2.2.0
 google_api_client_version = 1.33.0
 google_api_sheets_version = v4-rev20210629-1.32.1
 gradle_test_logger_version = 2.1.1
-<<<<<<< HEAD
-gradle_lint_plugin = 17.7.1
-gson_version = 2.8.9
-guava_version = 31.1-jre
-hadoop_client_version = 2.7.5
-hadoop_common_version = 2.7.5
-hamcrest_core_version = 1.3
-hsqldb_version = 2.6.1
-httpclient_version = 4.5.6
-httpcore_version = 4.4.10
-jackson_annotations_version = 2.15.2
-jackson_core_version = 2.15.2
-jackson_databind_version = 2.15.2
-janino_version = 3.0.11
-java_diff_version = 1.1.2
-javalin_version = 4.6.8
-javacc_plugin_version = 3.0.0
-javacc_version = 7.0.12
-java_docker_version = 3.3.4
-joda_time_version = 2.8.1
-jetbrains_annotations_version = 20.1.0
-=======
 gson_version = 2.10.1
 guava_version = 31.1-jre
 hamcrest_core_version = 1.3
@@ -103,7 +61,6 @@
 javacc_sql_version = 4.0
 java_docker_version = 3.3.6
 jetbrains_annotations_version = 24.1.0
->>>>>>> 250079c0
 jetty_server_api = 9.4.51.v20230217
 jetty_websocket_api_version = 9.4.48.v20220622
 json_path_version = 2.9.0
@@ -111,16 +68,6 @@
 junit_jupiter_version = 5.10.1
 junit_version = 5.10.1
 junit_suite_version = 1.10.1
-<<<<<<< HEAD
-lang_painless_version = 6.2.4
-licensee_version = 1.3.1
-license_report_version = 0.8.90
-log4j_api_version = 2.19.0
-log4j_core_version = 2.19.0
-log4j_slf4j_impl_version = 2.19.0
-lombok_version = 8.0.1
-mapdb_version = 3.0.9
-=======
 licensee_version = 1.8.0
 license_report_version = 0.9.3
 log4j_api_version = 2.22.0
@@ -128,44 +75,20 @@
 log4j_slf4j_impl_version = 2.22.0
 lombok_version = 8.3
 mapdb_version = 3.0.10
->>>>>>> 250079c0
 mariadb_version = 2.7.2
 metadata_extractor_version = 2.15.0
 mockito_core_version = 5.11.0
 monetdb_version = 2.37
 mongodb_driver_sync_version = 4.11.0
-<<<<<<< HEAD
-neo4j_version = 4.4.5
-natty_version = 0.13
-opencsv_version = 2.3
-oshi_core_version = 5.7.4
-oauth_client_version = 1.34.1
-pigunit_version = 0.16.0
-pig_version = 0.16.0
-=======
 neo4j_version = 5.17.0
 opencsv_version = 5.9
 oshi_core_version = 6.4.9
 oauth_client_version = 1.34.1
->>>>>>> 250079c0
 poi_version = 5.2.3
 poi_ooxml_version = 5.2.3
 polypheny_jdbc_driver_version = 1.5.3
 polypheny_ui_version = 2.0-SNAPSHOT
 postgresql_version = 42.2.19
-<<<<<<< HEAD
-pf4j_version = 3.10.0
-quidem_version = 0.9
-protobuf_version = 3.23.4
-protobuf_plugin_version = 0.9.4
-reflections_version = 0.10.2
-shadow_plugin_version = 7.1.1
-simplemagic_version = 1.16
-slf4j_api_version = 2.0.9
-transport_netty4_client_version = 6.2.4
-typesafe_config_version = 1.2.1
-unirest_version = 3.11.10
-=======
 pf4j_version = 3.11.0
 protobuf_version = 3.23.4
 protobuf_plugin_version = 0.9.4
@@ -175,5 +98,4 @@
 slf4j_api_version = 2.0.12
 typesafe_config_version = 1.2.1
 unirest_version = 3.14.5
->>>>>>> 250079c0
 web3j_version = 5.0.0