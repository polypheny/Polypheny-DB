--- conflicted
+++ resolved
@@ -31,11 +31,8 @@
 import java.util.Map;
 import java.util.concurrent.atomic.AtomicLong;
 import lombok.extern.slf4j.Slf4j;
-<<<<<<< HEAD
+import org.jetbrains.annotations.NotNull;
 import org.polypheny.db.StatusService;
-=======
-import org.jetbrains.annotations.NotNull;
->>>>>>> 064a5e71
 import org.polypheny.db.catalog.Catalog;
 import org.polypheny.db.catalog.Catalog.QueryLanguage;
 import org.polypheny.db.iface.Authenticator;
@@ -98,22 +95,6 @@
 
     @Override
     public void run() {
-<<<<<<< HEAD
-        restServer = Service.ignite();
-        restServer.port( port );
-
-        restServer.post( "/mongo", ( req, res ) -> anyQuery( QueryLanguage.MONGO_QL, req, res ) );
-        restServer.post( "/mql", ( req, res ) -> anyQuery( QueryLanguage.MONGO_QL, req, res ) );
-
-        restServer.post( "/sql", ( req, res ) -> anyQuery( QueryLanguage.SQL, req, res ) );
-
-        restServer.post( "/piglet", ( req, res ) -> anyQuery( QueryLanguage.PIG, req, res ) );
-        restServer.post( "/pig", ( req, res ) -> anyQuery( QueryLanguage.PIG, req, res ) );
-
-        restServer.post( "/cql", ( req, res ) -> anyQuery( QueryLanguage.CQL, req, res ) );
-
-        StatusService.print( String.format( "%s started and is listening on port %d.", INTERFACE_NAME, port ) );
-=======
         JsonMapper gsonMapper = new JsonMapper() {
             @NotNull
             @Override
@@ -143,9 +124,9 @@
             post( "/pig", ctx -> anyQuery( QueryLanguage.PIG, ctx ) );
 
             post( "/cql", ctx -> anyQuery( QueryLanguage.CQL, ctx ) );
-            log.info( "{} started and is listening on port {}.", INTERFACE_NAME, port );
+
+            StatusService.print( String.format( "%s started and is listening on port %d.", INTERFACE_NAME, port ) );
         } );
->>>>>>> 064a5e71
     }
 
 
