--- conflicted
+++ resolved
@@ -41,11 +41,8 @@
 import org.polypheny.db.catalog.entity.CatalogTable;
 import org.polypheny.db.catalog.entity.CatalogUser;
 import org.polypheny.db.catalog.exceptions.UnknownColumnException;
-<<<<<<< HEAD
-=======
 import org.polypheny.db.catalog.exceptions.UnknownDatabaseException;
 import org.polypheny.db.catalog.exceptions.UnknownSchemaException;
->>>>>>> 4f68b18c
 import org.polypheny.db.catalog.exceptions.UnknownTableException;
 import org.polypheny.db.iface.AuthenticationException;
 import org.polypheny.db.iface.Authenticator;
@@ -312,23 +309,10 @@
         long internalPosition = 0L;
         for ( CatalogTable table : tables ) {
             for ( long columnId : table.columnIds ) {
-<<<<<<< HEAD
-                try {
-                    CatalogColumn column = this.catalog.getColumn( columnId );
-                    int calculatedPosition = tableOffsets.get( table.id ) + column.position - 1;
-                    RequestColumn requestColumn = new RequestColumn( column, calculatedPosition, calculatedPosition, null, null, true );
-                    columns.add( requestColumn );
-                } catch ( UnknownColumnException.UnknownColumnIdRuntimeException e ) {
-                    // These exceptions should never be thrown! If this gets thrown please report to Marco Vogt and Jan Schönholz.
-                    log.error( "Catalog failed to fetch columns by id, with the id provided by the catalog. This is bad! Report immediately.", e );
-                    throw new ParserException( ParserErrorCode.PROJECTION_INTERNAL, "" + columnId );
-                }
-=======
                 CatalogColumn column = this.catalog.getColumn( columnId );
                 int calculatedPosition = tableOffsets.get( table.id ) + column.position - 1;
                 RequestColumn requestColumn = new RequestColumn( column, calculatedPosition, calculatedPosition, null, null, true );
                 columns.add( requestColumn );
->>>>>>> 4f68b18c
             }
         }
 
@@ -378,23 +362,10 @@
         Set<Long> notYetAdded = new HashSet<>( validColumns );
         notYetAdded.removeAll( projectedColumns );
         for ( long columnId : notYetAdded ) {
-<<<<<<< HEAD
-            try {
-                CatalogColumn column = this.catalog.getColumn( columnId );
-                int calculatedPosition = tableOffsets.get( column.tableId ) + column.position - 1;
-                RequestColumn requestColumn = new RequestColumn( column, calculatedPosition, calculatedPosition, null, null, false );
-                columns.add( requestColumn );
-            } catch ( UnknownColumnException.UnknownColumnIdRuntimeException e ) {
-                // These exceptions should never be thrown! If this gets thrown please report to Marco Vogt and Jan Schönholz.
-                log.error( "Catalog failed to fetch columns by id, with the id provided by the catalog. This is bad! Report immediately.", e );
-                throw new ParserException( ParserErrorCode.PROJECTION_INTERNAL, "" + columnId );
-            }
-=======
             CatalogColumn column = this.catalog.getColumn( columnId );
             int calculatedPosition = tableOffsets.get( column.tableId ) + column.position - 1;
             RequestColumn requestColumn = new RequestColumn( column, calculatedPosition, calculatedPosition, null, null, false );
             columns.add( requestColumn );
->>>>>>> 4f68b18c
         }
 
         return columns;
