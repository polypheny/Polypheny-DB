--- conflicted
+++ resolved
@@ -581,10 +581,7 @@
                 signature.getExecutionTimeMonitor().setExecutionTime( executionTime );
             }
 
-<<<<<<< HEAD
             statement.getTransaction().getMonitoringData().setExecutionTime( executionTime );
-=======
->>>>>>> 46335668
             statement.getTransaction().commit();
         } catch ( Throwable e ) {
             log.error( "Error during execution of REST query", e );
@@ -595,17 +592,11 @@
             }
             return null;
         }
-<<<<<<< HEAD
-        Pair<String, Integer> result = restResult.getResult( res );
+        String result = restResult.getResult( res );
         statement.getTransaction().getMonitoringData().setRowCount( result.right );
         MonitoringServiceProvider.getInstance().monitorEvent( statement.getTransaction().getMonitoringData() );
 
-        return result.left;
-=======
-        String result = restResult.getResult( res );
-
         return result;
->>>>>>> 46335668
     }
 
 }