--- conflicted
+++ resolved
@@ -107,10 +107,7 @@
         JavaTypeFactory typeFactory = transaction.getTypeFactory();
         RexBuilder rexBuilder = new RexBuilder( typeFactory );
 
-<<<<<<< HEAD
-=======
         statement.getTransaction().setMonitoringData( new QueryEvent() );
->>>>>>> 1da18fe2
 
         // Table Scans
         relBuilder = this.tableScans( relBuilder, rexBuilder, resourceGetRequest.tables );
