/*
 * Copyright 2019-2020 The Polypheny Project
 *
 * Licensed under the Apache License, Version 2.0 (the "License");
 * you may not use this file except in compliance with the License.
 * You may obtain a copy of the License at
 *
 * http://www.apache.org/licenses/LICENSE-2.0
 *
 * Unless required by applicable law or agreed to in writing, software
 * distributed under the License is distributed on an "AS IS" BASIS,
 * WITHOUT WARRANTIES OR CONDITIONS OF ANY KIND, either express or implied.
 * See the License for the specific language governing permissions and
 * limitations under the License.
 */

package org.polypheny.db.restapi;


import com.google.common.annotations.VisibleForTesting;
import java.time.LocalDateTime;
import java.time.ZoneOffset;
import java.util.ArrayList;
import java.util.Arrays;
import java.util.HashMap;
import java.util.Iterator;
import java.util.LinkedList;
import java.util.List;
import java.util.Map;
import lombok.extern.slf4j.Slf4j;
import org.apache.calcite.avatica.MetaImpl;
import org.apache.commons.lang3.time.StopWatch;
import org.polypheny.db.adapter.java.JavaTypeFactory;
import org.polypheny.db.catalog.entity.CatalogTable;
import org.polypheny.db.catalog.exceptions.GenericCatalogException;
import org.polypheny.db.catalog.exceptions.UnknownDatabaseException;
import org.polypheny.db.catalog.exceptions.UnknownSchemaException;
import org.polypheny.db.catalog.exceptions.UnknownUserException;
import org.polypheny.db.jdbc.PolyphenyDbSignature;
import org.polypheny.db.plan.RelOptCluster;
import org.polypheny.db.plan.RelOptPlanner;
import org.polypheny.db.prepare.PolyphenyDbCatalogReader;
import org.polypheny.db.prepare.Prepare.PreparingTable;
import org.polypheny.db.rel.RelCollation;
import org.polypheny.db.rel.RelCollations;
import org.polypheny.db.rel.RelNode;
import org.polypheny.db.rel.RelRoot;
import org.polypheny.db.rel.core.AggregateCall;
import org.polypheny.db.rel.core.JoinRelType;
import org.polypheny.db.rel.core.Sort;
import org.polypheny.db.rel.core.TableModify;
import org.polypheny.db.rel.logical.LogicalTableModify;
import org.polypheny.db.rel.type.RelDataType;
import org.polypheny.db.rel.type.RelDataTypeField;
import org.polypheny.db.restapi.RequestParser.Filters;
import org.polypheny.db.restapi.exception.RestException;
import org.polypheny.db.restapi.models.requests.ResourceDeleteRequest;
import org.polypheny.db.restapi.models.requests.ResourceGetRequest;
import org.polypheny.db.restapi.models.requests.ResourcePatchRequest;
import org.polypheny.db.restapi.models.requests.ResourcePostRequest;
import org.polypheny.db.rex.RexBuilder;
import org.polypheny.db.rex.RexLiteral;
import org.polypheny.db.rex.RexNode;
import org.polypheny.db.sql.SqlKind;
import org.polypheny.db.sql.SqlOperator;
import org.polypheny.db.sql.fun.SqlStdOperatorTable;
import org.polypheny.db.tools.RelBuilder;
import org.polypheny.db.tools.RelBuilder.GroupKey;
import org.polypheny.db.transaction.Transaction;
import org.polypheny.db.transaction.TransactionException;
import org.polypheny.db.transaction.TransactionManager;
import org.polypheny.db.type.PolyType;
import org.polypheny.db.util.ImmutableBitSet;
import org.polypheny.db.util.ImmutableIntList;
import org.polypheny.db.util.Pair;
import spark.Request;
import spark.Response;


@Slf4j
public class Rest {

    private final TransactionManager transactionManager;
    private final String databaseName;
    private final String userName;

<<<<<<< HEAD

    Rest( final TransactionManager transactionManager, final String userName, final String databaseName ) {
=======

    Rest( final TransactionManager transactionManager, final String userName, final String databaseName ) {
        this( Catalog.getInstance(), transactionManager, userName, databaseName );
    }


    @VisibleForTesting
    Rest( final Catalog catalog, final TransactionManager transactionManager, final String userName, final String databaseName ) {
        this.catalog = catalog;
>>>>>>> 8d326312
        this.transactionManager = transactionManager;
        this.databaseName = databaseName;
        this.userName = userName;
    }


    Map<String, Object> processGetResource( final ResourceGetRequest resourceGetRequest, final Request req, final Response res ) throws RestException {
        log.debug( "Starting to process get resource request. Session ID: {}.", req.session().id() );
        Transaction transaction = getTransaction();
        RelBuilder relBuilder = RelBuilder.create( transaction );
        JavaTypeFactory typeFactory = transaction.getTypeFactory();
        RexBuilder rexBuilder = new RexBuilder( typeFactory );

        // Table Scans
        relBuilder = this.tableScans( relBuilder, rexBuilder, resourceGetRequest.tables );

        // Initial projection
        relBuilder = this.initialProjection( relBuilder, rexBuilder, resourceGetRequest.requestColumns );

        List<RexNode> filters = this.filters( relBuilder, rexBuilder, resourceGetRequest.filters, req );
        if ( filters != null ) {
            relBuilder = relBuilder.filter( filters );
        }

        // Aggregates
        relBuilder = this.aggregates( relBuilder, rexBuilder, resourceGetRequest.requestColumns, resourceGetRequest.groupings );

        // Final projection
        relBuilder = this.finalProjection( relBuilder, rexBuilder, resourceGetRequest.requestColumns );

        // Sorts, limit, offset
        relBuilder = this.sort( relBuilder, rexBuilder, resourceGetRequest.sorting, resourceGetRequest.limit, resourceGetRequest.offset );

        log.debug( "RelNodeBuilder: {}", relBuilder.toString() );
        RelNode relNode = relBuilder.build();
        log.debug( "RelNode was built." );

        // Wrap RelNode into a RelRoot
        final RelDataType rowType = relNode.getRowType();
        final List<Pair<Integer, String>> fields = Pair.zip( ImmutableIntList.identity( rowType.getFieldCount() ), rowType.getFieldNames() );
        final RelCollation collation =
                relNode instanceof Sort
                        ? ((Sort) relNode).collation
                        : RelCollations.EMPTY;
        RelRoot root = new RelRoot( relNode, relNode.getRowType(), SqlKind.SELECT, fields, collation );
        log.debug( "RelRoot was built." );

        Map<String, Object> finalResult = executeAndTransformRelAlg( root, transaction );

        finalResult.put( "uri", req.uri() );
        finalResult.put( "query", req.queryString() );
        return finalResult;
    }


    Map<String, Object> processPatchResource( final ResourcePatchRequest resourcePatchRequest, final Request req, final Response res ) throws RestException {
        Transaction transaction = getTransaction();
        RelBuilder relBuilder = RelBuilder.create( transaction );
        JavaTypeFactory typeFactory = transaction.getTypeFactory();
        RexBuilder rexBuilder = new RexBuilder( typeFactory );

        PolyphenyDbCatalogReader catalogReader = transaction.getCatalogReader();
        PreparingTable table = catalogReader.getTable( Arrays.asList( resourcePatchRequest.tables.get( 0 ).getSchemaName(), resourcePatchRequest.tables.get( 0 ).name ) );

        // Table Scans
        relBuilder = this.tableScans( relBuilder, rexBuilder, resourcePatchRequest.tables );

        // Initial projection
        relBuilder = this.initialProjection( relBuilder, rexBuilder, resourcePatchRequest.requestColumns );

        List<RexNode> filters = this.filters( relBuilder, rexBuilder, resourcePatchRequest.filters, req );
        if ( filters != null ) {
            relBuilder = relBuilder.filter( filters );
        }

        // Table Modify

        RelOptPlanner planner = transaction.getQueryProcessor().getPlanner();
        RelOptCluster cluster = RelOptCluster.create( planner, rexBuilder );

        // Values
        RelDataType tableRowType = table.getRowType();
        List<RelDataTypeField> tableRows = tableRowType.getFieldList();
        List<String> valueColumnNames = this.valuesColumnNames( resourcePatchRequest.values );
        List<RexNode> rexValues = this.valuesNode( relBuilder, rexBuilder, resourcePatchRequest.values, tableRows ).get( 0 );

        RelNode relNode = relBuilder.build();
        TableModify tableModify = new LogicalTableModify(
                cluster,
                relNode.getTraitSet(),
                table,
                catalogReader,
                relNode,
                LogicalTableModify.Operation.UPDATE,
                valueColumnNames,
                rexValues,
                false
        );

        // Wrap RelNode into a RelRoot
        final RelDataType rowType = tableModify.getRowType();
        final List<Pair<Integer, String>> fields = Pair.zip( ImmutableIntList.identity( rowType.getFieldCount() ), rowType.getFieldNames() );
        final RelCollation collation =
                relNode instanceof Sort
                        ? ((Sort) relNode).collation
                        : RelCollations.EMPTY;
        RelRoot root = new RelRoot( tableModify, rowType, SqlKind.UPDATE, fields, collation );
        log.debug( "RelRoot was built." );

        Map<String, Object> finalResult = executeAndTransformRelAlg( root, transaction );
        return finalResult;
    }


    Map<String, Object> processDeleteResource( final ResourceDeleteRequest resourceDeleteRequest, final Request req, final Response res ) throws RestException {
        Transaction transaction = getTransaction();
        RelBuilder relBuilder = RelBuilder.create( transaction );
        JavaTypeFactory typeFactory = transaction.getTypeFactory();
        RexBuilder rexBuilder = new RexBuilder( typeFactory );

        PolyphenyDbCatalogReader catalogReader = transaction.getCatalogReader();
        PreparingTable table = catalogReader.getTable( Arrays.asList( resourceDeleteRequest.tables.get( 0 ).getSchemaName(), resourceDeleteRequest.tables.get( 0 ).name ) );

        // Table Scans
        relBuilder = this.tableScans( relBuilder, rexBuilder, resourceDeleteRequest.tables );

//         Initial projection
        relBuilder = this.initialProjection( relBuilder, rexBuilder, resourceDeleteRequest.requestColumns );

        List<RexNode> filters = this.filters( relBuilder, rexBuilder, resourceDeleteRequest.filters, req );
        if ( filters != null ) {
            relBuilder = relBuilder.filter( filters );
        }

        // Table Modify

        RelOptPlanner planner = transaction.getQueryProcessor().getPlanner();
        RelOptCluster cluster = RelOptCluster.create( planner, rexBuilder );

        RelNode relNode = relBuilder.build();
        TableModify tableModify = new LogicalTableModify(
                cluster,
                relNode.getTraitSet(),
                table,
                catalogReader,
                relNode,
                LogicalTableModify.Operation.DELETE,
                null,
                null,
                false
        );

        // Wrap RelNode into a RelRoot
        final RelDataType rowType = tableModify.getRowType();
        final List<Pair<Integer, String>> fields = Pair.zip( ImmutableIntList.identity( rowType.getFieldCount() ), rowType.getFieldNames() );
        final RelCollation collation =
                relNode instanceof Sort
                        ? ((Sort) relNode).collation
                        : RelCollations.EMPTY;
        RelRoot root = new RelRoot( tableModify, rowType, SqlKind.DELETE, fields, collation );
        log.debug( "RelRoot was built." );

        Map<String, Object> finalResult = executeAndTransformRelAlg( root, transaction );
        return finalResult;
    }


    Map<String, Object> processPostResource( final ResourcePostRequest insertValueRequest, final Request req, final Response res ) throws RestException {
        Transaction transaction = getTransaction();
        RelBuilder relBuilder = RelBuilder.create( transaction );
        JavaTypeFactory typeFactory = transaction.getTypeFactory();
        RexBuilder rexBuilder = new RexBuilder( typeFactory );

        PolyphenyDbCatalogReader catalogReader = transaction.getCatalogReader();
        PreparingTable table = catalogReader.getTable( Arrays.asList( insertValueRequest.tables.get( 0 ).getSchemaName(), insertValueRequest.tables.get( 0 ).name ) );

        // Values
        RelDataType tableRowType = table.getRowType();
        List<RelDataTypeField> tableRows = tableRowType.getFieldList();

//        List<String> valueColumnNames = this.valuesColumnNames( updateResourceRequest.values );
        List<List<RexLiteral>> rexValues = this.valuesLiteral( relBuilder, rexBuilder, insertValueRequest.values, tableRows );
        relBuilder = relBuilder.values( rexValues, tableRowType );

        // Table Modify

        RelOptPlanner planner = transaction.getQueryProcessor().getPlanner();
        RelOptCluster cluster = RelOptCluster.create( planner, rexBuilder );

        RelNode relNode = relBuilder.build();
        TableModify tableModify = new LogicalTableModify(
                cluster,
                relNode.getTraitSet(),
                table,
                catalogReader,
                relNode,
                LogicalTableModify.Operation.INSERT,
                null,
                null,
                false
        );

        // Wrap RelNode into a RelRoot
        final RelDataType rowType = tableModify.getRowType();
        final List<Pair<Integer, String>> fields = Pair.zip( ImmutableIntList.identity( rowType.getFieldCount() ), rowType.getFieldNames() );
        final RelCollation collation =
                relNode instanceof Sort
                        ? ((Sort) relNode).collation
                        : RelCollations.EMPTY;
        RelRoot root = new RelRoot( tableModify, rowType, SqlKind.INSERT, fields, collation );
        log.debug( "RelRoot was built." );

        Map<String, Object> finalResult = executeAndTransformRelAlg( root, transaction );

        return finalResult;
    }


    @VisibleForTesting
    RelBuilder tableScans( RelBuilder relBuilder, RexBuilder rexBuilder, List<CatalogTable> tables ) {
        boolean firstTable = true;
        for ( CatalogTable catalogTable : tables ) {
            if ( firstTable ) {
                relBuilder = relBuilder.scan( catalogTable.getSchemaName(), catalogTable.name );
                firstTable = false;
            } else {
                relBuilder = relBuilder
                        .scan( catalogTable.getSchemaName(), catalogTable.name )
                        .join( JoinRelType.INNER, rexBuilder.makeLiteral( true ) );
            }
        }
        return relBuilder;
    }


    @VisibleForTesting
    List<RexNode> filters( RelBuilder relBuilder, RexBuilder rexBuilder, Filters filters, Request req ) {
        if ( filters.literalFilters != null ) {
            log.debug( "Starting to process filters. Session ID: {}.", req.session().id() );
            List<RexNode> filterNodes = new ArrayList<>();
            RelNode baseNodeForFilters = relBuilder.peek();
            RelDataType filtersRowType = baseNodeForFilters.getRowType();
            List<RelDataTypeField> filtersRows = filtersRowType.getFieldList();
            for ( RequestColumn column : filters.literalFilters.keySet() ) {
                for ( Pair<SqlOperator, Object> filterOperationPair : filters.literalFilters.get( column ) ) {
                    int columnPosition = (int) column.getLogicalIndex();
                    RelDataTypeField typeField = filtersRows.get( columnPosition );
                    RexNode inputRef = rexBuilder.makeInputRef( baseNodeForFilters, columnPosition );
                    RexNode rightHandSide = rexBuilder.makeLiteral( filterOperationPair.right, typeField.getType(), true );
                    RexNode call = rexBuilder.makeCall( filterOperationPair.left, inputRef, rightHandSide );
                    filterNodes.add( call );
                }
            }

            log.debug( "Finished processing filters. Session ID: {}.", req.session().id() );
//            relBuilder = relBuilder.filter( filterNodes );
            log.debug( "Added filters to relation. Session ID: {}.", req.session().id() );
            return filterNodes;
        } else {
            log.debug( "No filters to add. Session ID: {}.", req.session().id() );
            return null;
        }
    }


    List<String> valuesColumnNames( List<List<Pair<RequestColumn, Object>>> values ) {
        List<String> valueColumnNames = new ArrayList<>();
        List<Pair<RequestColumn, Object>> rowsToInsert = values.get( 0 );
        for ( Pair<RequestColumn, Object> insertValue : rowsToInsert ) {
            valueColumnNames.add( insertValue.left.getColumn().name );
        }

        return valueColumnNames;
    }


    List<List<RexNode>> valuesNode( RelBuilder relBuilder, RexBuilder rexBuilder, List<List<Pair<RequestColumn, Object>>> values, List<RelDataTypeField> tableRows ) {
        List<List<RexNode>> wrapperList = new ArrayList<>();
        for ( List<Pair<RequestColumn, Object>> rowsToInsert : values ) {
            List<RexNode> rexValues = new ArrayList<>();
            for ( Pair<RequestColumn, Object> insertValue : rowsToInsert ) {
                int columnPosition = insertValue.left.getLogicalIndex();
                RelDataTypeField typeField = tableRows.get( columnPosition );
                rexValues.add( rexBuilder.makeLiteral( insertValue.right, typeField.getType(), true ) );
            }
            wrapperList.add( rexValues );
        }

        return wrapperList;
    }


    List<List<RexLiteral>> valuesLiteral( RelBuilder relBuilder, RexBuilder rexBuilder, List<List<Pair<RequestColumn, Object>>> values, List<RelDataTypeField> tableRows ) {
        List<List<RexLiteral>> wrapperList = new ArrayList<>();
        for ( List<Pair<RequestColumn, Object>> rowsToInsert : values ) {
            List<RexLiteral> rexValues = new ArrayList<>();
            for ( Pair<RequestColumn, Object> insertValue : rowsToInsert ) {
                int columnPosition = insertValue.left.getLogicalIndex();
                RelDataTypeField typeField = tableRows.get( columnPosition );
                rexValues.add( (RexLiteral) rexBuilder.makeLiteral( insertValue.right, typeField.getType(), true ) );
            }
            wrapperList.add( rexValues );
        }

        return wrapperList;
    }


    RelBuilder initialProjection( RelBuilder relBuilder, RexBuilder rexBuilder, List<RequestColumn> columns ) {
        RelNode baseNode = relBuilder.peek();
        List<RexNode> inputRefs = new ArrayList<>();
        List<String> aliases = new ArrayList<>();

        for ( RequestColumn column : columns ) {
            RexNode inputRef = rexBuilder.makeInputRef( baseNode, (int) column.getTableScanIndex() );
            inputRefs.add( inputRef );
            aliases.add( column.getAlias() );
        }

        relBuilder = relBuilder.project( inputRefs, aliases, true );
        return relBuilder;
    }


    RelBuilder finalProjection( RelBuilder relBuilder, RexBuilder rexBuilder, List<RequestColumn> columns ) {
        RelNode baseNode = relBuilder.peek();
        List<RexNode> inputRefs = new ArrayList<>();
        List<String> aliases = new ArrayList<>();

        for ( RequestColumn column : columns ) {
            if ( column.isExplicit() ) {
                RexNode inputRef = rexBuilder.makeInputRef( baseNode, (int) column.getLogicalIndex() );
                inputRefs.add( inputRef );
                aliases.add( column.getAlias() );
            }
        }

        relBuilder = relBuilder.project( inputRefs, aliases, true );
        return relBuilder;
    }


    RelBuilder aggregates( RelBuilder relBuilder, RexBuilder rexBuilder, List<RequestColumn> requestColumns, List<RequestColumn> groupings ) {
        RelNode baseNodeForAggregation = relBuilder.peek();

        List<AggregateCall> aggregateCalls = new ArrayList<>();
        for ( RequestColumn column : requestColumns ) {
            if ( column.getAggregate() != null ) {
                List<Integer> inputFields = new ArrayList<>();
                inputFields.add( column.getLogicalIndex() );
                String fieldName = column.getAlias();
                AggregateCall aggregateCall = AggregateCall.create(
                        column.getAggregate(),
                        false,
                        false,
                        inputFields,
                        -1,
                        RelCollations.EMPTY,
                        groupings.size(),
                        baseNodeForAggregation,
                        null,
                        fieldName );
                aggregateCalls.add( aggregateCall );
            }
        }

        if ( !aggregateCalls.isEmpty() ) {

            List<Integer> groupByOrdinals = new ArrayList<>();
            for ( RequestColumn column : groupings ) {
                groupByOrdinals.add( (int) column.getLogicalIndex() );
            }

            GroupKey groupKey = relBuilder.groupKey( ImmutableBitSet.of( groupByOrdinals ) );

            relBuilder = relBuilder.aggregate( groupKey, aggregateCalls );
        }
        return relBuilder;
    }


    RelBuilder sort( RelBuilder relBuilder, RexBuilder rexBuilder, List<Pair<RequestColumn, Boolean>> sorts, int limit, int offset ) {
        if ( (sorts == null || sorts.size() == 0) && (limit >= 0 || offset >= 0) ) {
            relBuilder = relBuilder.limit( offset, limit );
//            log.debug( "Added limit and offset to relation. Session ID: {}.", req.session().id() );
        } else if ( sorts != null && sorts.size() != 0 ) {
            List<RexNode> sortingNodes = new ArrayList<>();
            RelNode baseNodeForSorts = relBuilder.peek();
            for ( Pair<RequestColumn, Boolean> sort : sorts ) {
                int inputField = (int) sort.left.getLogicalIndex();
                RexNode inputRef = rexBuilder.makeInputRef( baseNodeForSorts, inputField );
                RexNode sortingNode;
                if ( sort.right ) {
                    RexNode innerNode = rexBuilder.makeCall( SqlStdOperatorTable.DESC, inputRef );
                    sortingNode = rexBuilder.makeCall( SqlStdOperatorTable.NULLS_FIRST, innerNode );
                } else {
                    sortingNode = rexBuilder.makeCall( SqlStdOperatorTable.NULLS_FIRST, inputRef );
                }

                sortingNodes.add( sortingNode );
            }

            relBuilder = relBuilder.sortLimit( offset, limit, sortingNodes );
//            log.debug( "Added sort, limit and offset to relation. Session ID: {}.", req.session().id() );
        }

        return relBuilder;
    }


    private Transaction getTransaction() {
        try {
            return transactionManager.startTransaction( userName, databaseName, false );
        } catch ( GenericCatalogException | UnknownUserException | UnknownDatabaseException | UnknownSchemaException e ) {
            throw new RuntimeException( "Error while starting transaction", e );
        }
    }


    Map<String, Object> executeAndTransformRelAlg( RelRoot relRoot, final Transaction transaction ) {
        // Prepare
        PolyphenyDbSignature signature = transaction.getQueryProcessor().prepareQuery( relRoot );
        log.debug( "RelRoot was prepared." );

        List<List<Object>> rows;
        try {
            @SuppressWarnings("unchecked") final Iterable<Object> iterable = signature.enumerable( transaction.getDataContext() );
            Iterator<Object> iterator = iterable.iterator();
            if ( relRoot.kind.belongsTo( SqlKind.DML ) ) {
                Object object;
                int rowsChanged = -1;
                while ( iterator.hasNext() ) {
                    object = iterator.next();
                    int num;
                    if ( object != null && object.getClass().isArray() ) {
                        Object[] o = (Object[]) object;
                        num = ((Number) o[0]).intValue();
                    } else if ( object != null ) {
                        num = ((Number) object).intValue();
                    } else {
                        throw new RuntimeException( "Result is null" );
                    }
                    // Check if num is equal for all stores
                    if ( rowsChanged != -1 && rowsChanged != num ) {
                        throw new RuntimeException( "The number of changed rows is not equal for all stores!" );
                    }
                    rowsChanged = num;
                }
                rows = new LinkedList<>();
                LinkedList<Object> result = new LinkedList<>();
                result.add( rowsChanged );
                rows.add( result );
            } else {
                StopWatch stopWatch = new StopWatch();
                stopWatch.start();
                rows = MetaImpl.collect( signature.cursorFactory, iterator, new ArrayList<>() );
                stopWatch.stop();
                signature.getExecutionTimeMonitor().setExecutionTime( stopWatch.getNanoTime() );
            }
            transaction.commit();
        } catch ( Exception | TransactionException e ) {
            log.error( "Caught exception while iterating the plan builder tree", e );
            try {
                transaction.rollback();
            } catch ( TransactionException transactionException ) {
                transactionException.printStackTrace();
            }
            return null;
        }

        return transformResultIterator( signature, rows );
    }


    Map<String, Object> transformResultIterator( PolyphenyDbSignature<?> signature, List<List<Object>> rows ) {
        List<Map<String, Object>> resultData = new ArrayList<>();

        try {
            /*CatalogTable catalogTable = null;
            if ( request.tableId != null ) {
                String[] t = request.tableId.split( "\\." );
                try {
                    catalogTable = catalog.getTable( this.databaseName, t[0], t[1] );
                } catch ( UnknownTableException | GenericCatalogException e ) {
                    log.error( "Caught exception", e );
                }
            }*/
            for ( List<Object> row : rows ) {
                Map<String, Object> temp = new HashMap<>();
                int counter = 0;
                for ( Object o : row ) {
                    if ( signature.rowType.getFieldList().get( counter ).getType().getPolyType().equals( PolyType.TIMESTAMP ) ) {
                        Long nanoSeconds = (Long) o;
                        LocalDateTime localDateTime = LocalDateTime.ofEpochSecond( nanoSeconds / 1000L, (int) ((nanoSeconds % 1000) * 1000), ZoneOffset.UTC );
//                        localDateTime.toString();
                        temp.put( signature.columns.get( counter ).columnName, localDateTime.toString() );
                    } else if ( signature.rowType.getFieldList().get( counter ).getType().getPolyType().equals( PolyType.TIME ) ) {
                        temp.put( signature.columns.get( counter ).columnName, o.toString() );
                    } else if ( signature.rowType.getFieldList().get( counter ).getType().getPolyType().equals( PolyType.TIME ) ) {
                        temp.put( signature.columns.get( counter ).columnName, o.toString() );
                    } else {
                        temp.put( signature.columns.get( counter ).columnName, o );
                    }
                    counter++;
                }
                resultData.add( temp );
            }

        } catch ( Exception e ) {
            log.error( "Something went wrong with the transformation of the result iterator.", e );
            throw new RestException( RestErrorCode.GENERIC );
        }

        Map<String, Object> finalResult = new HashMap<>();
        finalResult.put( "result", resultData );
        finalResult.put( "size", resultData.size() );
        return finalResult;
    }
}<|MERGE_RESOLUTION|>--- conflicted
+++ resolved
@@ -84,20 +84,8 @@
     private final String databaseName;
     private final String userName;
 
-<<<<<<< HEAD
 
     Rest( final TransactionManager transactionManager, final String userName, final String databaseName ) {
-=======
-
-    Rest( final TransactionManager transactionManager, final String userName, final String databaseName ) {
-        this( Catalog.getInstance(), transactionManager, userName, databaseName );
-    }
-
-
-    @VisibleForTesting
-    Rest( final Catalog catalog, final TransactionManager transactionManager, final String userName, final String databaseName ) {
-        this.catalog = catalog;
->>>>>>> 8d326312
         this.transactionManager = transactionManager;
         this.databaseName = databaseName;
         this.userName = userName;
