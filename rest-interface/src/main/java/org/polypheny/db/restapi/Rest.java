--- conflicted
+++ resolved
@@ -37,17 +37,9 @@
 import org.polypheny.db.core.nodes.Operator;
 import org.polypheny.db.core.operators.OperatorName;
 import org.polypheny.db.jdbc.PolyphenyDbSignature;
-<<<<<<< HEAD
 import org.polypheny.db.languages.OperatorRegistry;
-import org.polypheny.db.monitoring.core.MonitoringServiceProvider;
-import org.polypheny.db.monitoring.events.DmlEvent;
-import org.polypheny.db.monitoring.events.QueryEvent;
 import org.polypheny.db.plan.AlgOptCluster;
 import org.polypheny.db.plan.AlgOptPlanner;
-=======
-import org.polypheny.db.plan.RelOptCluster;
-import org.polypheny.db.plan.RelOptPlanner;
->>>>>>> 4efa315c
 import org.polypheny.db.prepare.PolyphenyDbCatalogReader;
 import org.polypheny.db.prepare.Prepare.PreparingTable;
 import org.polypheny.db.algebra.AlgCollation;
@@ -152,7 +144,7 @@
         AlgRoot root = new AlgRoot( algNode, algNode.getRowType(), Kind.SELECT, fields, collation );
         log.debug( "AlgRoot was built." );
 
-        return executeAndTransformRelAlg( root, statement, res );
+        return executeAndTransformPolyAlg( root, statement, res );
     }
 
 
@@ -211,7 +203,7 @@
         AlgRoot root = new AlgRoot( tableModify, rowType, Kind.UPDATE, fields, collation );
         log.debug( "AlgRoot was built." );
 
-        return executeAndTransformRelAlg( root, statement, res );
+        return executeAndTransformPolyAlg( root, statement, res );
     }
 
 
@@ -264,7 +256,7 @@
         AlgRoot root = new AlgRoot( tableModify, rowType, Kind.DELETE, fields, collation );
         log.debug( "AlgRoot was built." );
 
-        return executeAndTransformRelAlg( root, statement, res );
+        return executeAndTransformPolyAlg( root, statement, res );
     }
 
 
@@ -316,7 +308,7 @@
         AlgRoot root = new AlgRoot( tableModify, rowType, Kind.INSERT, fields, collation );
         log.debug( "AlgRoot was built." );
 
-        return executeAndTransformRelAlg( root, statement, res );
+        return executeAndTransformPolyAlg( root, statement, res );
     }
 
 
@@ -564,24 +556,19 @@
     }
 
 
-    String executeAndTransformRelAlg( AlgRoot relRoot, final Statement statement, final Response res ) {
+    String executeAndTransformPolyAlg( AlgRoot algRoot, final Statement statement, final Response res ) {
         RestResult restResult;
         try {
             // Prepare
-<<<<<<< HEAD
-            PolyphenyDbSignature signature = statement.getQueryProcessor().prepareQuery( relRoot );
+            PolyphenyDbSignature signature = statement.getQueryProcessor().prepareQuery( algRoot, true );
             log.debug( "AlgRoot was prepared." );
-=======
-            PolyphenyDbSignature signature = statement.getQueryProcessor().prepareQuery( relRoot, true );
-            log.debug( "RelRoot was prepared." );
->>>>>>> 4efa315c
 
             @SuppressWarnings("unchecked") final Iterable<Object> iterable = signature.enumerable( statement.getDataContext() );
             Iterator<Object> iterator = iterable.iterator();
-            restResult = new RestResult( relRoot.kind, iterator, signature.rowType, signature.columns );
+            restResult = new RestResult( algRoot.kind, iterator, signature.rowType, signature.columns );
             restResult.transform();
             long executionTime = restResult.getExecutionTime();
-            if ( !relRoot.kind.belongsTo( Kind.DML ) ) {
+            if ( !algRoot.kind.belongsTo( Kind.DML ) ) {
                 signature.getExecutionTimeMonitor().setExecutionTime( executionTime );
             }
 
