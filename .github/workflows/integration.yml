--- conflicted
+++ resolved
@@ -11,11 +11,7 @@
         strategy:
             fail-fast: false
             matrix:
-<<<<<<< HEAD
-                adapter: [ mongodb, hsqldb ]
-=======
                 adapter: [ mongodb, hsqldb, monetdb, postgresql, file, cottontail, cassandra ]
->>>>>>> 5ba4eb49
         name: Integration Tests (Java 11)
         steps:
             -   name: Checkout
@@ -25,18 +21,9 @@
                 with:
                     java-version: 11
             -   name: Start Docker container
-<<<<<<< HEAD
-                run: docker-compose up -d
-            -   name: Assemble
-                run: ./gradlew assemble
-
-            -   name: Execute integration tests for ${{ matrix.adapter }}
-                run: ./gradlew integrationTests -Dstore.default=${{ matrix.adapter }}
-=======
                 run: sudo docker-compose up -d
             -   name: Assemble
                 run: sudo ./gradlew assemble
 
             -   name: Execute integration tests for ${{ matrix.adapter }}
-                run: sudo ./gradlew integrationTests -Dstore.default=${{ matrix.adapter }}
->>>>>>> 5ba4eb49
+                run: sudo ./gradlew integrationTests -Dstore.default=${{ matrix.adapter }}