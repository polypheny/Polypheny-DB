--- conflicted
+++ resolved
@@ -13,11 +13,7 @@
             fail-fast: false
             matrix:
                 adapter: [ mongodb, hsqldb, monetdb, postgresql, file, cottontail, neo4j ]
-<<<<<<< HEAD
-        name: Integration Tests (Java 11)
-=======
         name: Integration Tests (Java 17)
->>>>>>> 250079c0
         steps:
             -   name: Checkout
                 uses: actions/checkout@v4
