--- conflicted
+++ resolved
@@ -3,56 +3,22 @@
 on: [ push, pull_request ]
 
 jobs:
-<<<<<<< HEAD
     build:
-        runs-on: ubuntu-latest
+        runs-on: ${{ matrix.os }}
         strategy:
+            fail-fast: false
             matrix:
-                # test against latest update of each major Java version, as well as specific updates of LTS versions:
-                java: [ 8, 11 ]
+                java: [ 8, 11, 15 ]
                 os: [ macos-latest, ubuntu-latest, windows-latest ]
         name: Java ${{ matrix.java }} @ ${{ matrix.os }}
         steps:
-            -   uses: actions/checkout@v2
+            -   name: Checkout
+                uses: actions/checkout@v2
             -   name: Set up JDK
                 uses: actions/setup-java@v1
                 with:
                     java-version: ${{ matrix.java }}
-            -   name: Cache Gradle packages
-                uses: actions/cache@v2
-                with:
-                    path: |
-                        ~/.gradle/caches
-                        ~/.gradle/wrapper
-                    key: ${{ runner.os }}-gradle-${{ hashFiles('**/*.gradle*', '**/gradle-wrapper.properties') }}
-                    restore-keys: |
-                        ${{ runner.os }}-gradle-
-            -   name: Build with Gradle
-                run: ./gradlew build
-            -   name: Cleanup Gradle Cache
-                # Remove some files from the Gradle cache, so they aren't cached by GitHub Actions.
-                # Restoring these files from a GitHub Actions cache might cause problems for future builds.
-                run: |
-                    rm -f ~/.gradle/caches/modules-2/modules-2.lock
-                    rm -f ~/.gradle/caches/modules-2/gc.properties
-=======
-  build:
-    runs-on: ${{ matrix.os }}
-    strategy:
-      fail-fast: false
-      matrix:
-        java: [ 8, 11, 15 ]
-        os: [ macos-latest, ubuntu-latest, windows-latest ]
-    name: Java ${{ matrix.java }} @ ${{ matrix.os }}
-    steps:
-      - name: Checkout
-        uses: actions/checkout@v2
-      - name: Set up JDK
-        uses: actions/setup-java@v1
-        with:
-          java-version: ${{ matrix.java }}
-      - name: Assemble
-        run: ./gradlew assemble
-      - name: Execute tests
-        run: ./gradlew check
->>>>>>> 29f08c0e
+            -   name: Assemble
+                run: ./gradlew assemble
+            -   name: Execute tests
+                run: ./gradlew check