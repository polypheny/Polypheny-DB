name: 🚀 Feature Request
description: Do you miss a feature in Polypheny-DB?
labels: [ "C-enhancement" ]
body:
<<<<<<< HEAD
    -   type: markdown
        attributes:
            value: |
                Please check if there is already a ticket for this feature requests, and use the [reaction feature](https://blog.github.com/2016-03-10-add-reactions-to-pull-requests-issues-and-comments/) to up-vote the existing request.
                
                ---
    -   type: dropdown
        id: area
        attributes:
            label: Affected Areas
            description: Which areas of the project are affected
            multiple: true
            options:
                - DB
                - UI
                - Control
                - Client
                - Website
                - JDBC
                - Python
                - Something else (please specify in the description!)
        validations:
            required: true
    -   type: markdown
        attributes:
            value:
                ---
    -   type: textarea
        id: feature-description
        attributes:
            label: Feature Description
            description: A written overview of the feature.
        validations:
            required: true
    -   type: textarea
        id: use-cases
        attributes:
            label: Use Case(s)
            description: Any relevant use-cases that you see.
        validations:
            required: true
    -   type: textarea
        id: possible-solutions
        attributes:
            label: Possible solutions
            description: A clear and concise description of what you want to happen.
    -   type: textarea
        id: possible-alts
        attributes:
            label: Possible alternatives
            description: A clear and concise description of any alternative solutions or features you've considered.
=======
  - type: markdown
    attributes:
      value: |
        Please check if there is already a ticket for this feature requests, and use the [reaction feature](https://blog.github.com/2016-03-10-add-reactions-to-pull-requests-issues-and-comments/) to up-vote the existing request.
        
        ---
  - type: dropdown
    id: area
    attributes:
      label: Affected Areas
      description: Which areas of the project are affected
      multiple: true
      options:
        - DB
        - UI
        - Control
        - Client
        - Website
        - JDBC
        - Python
        - Something else (please specify in the description!)
    validations:
      required: true
  - type: markdown
    attributes:
      value:
        ---
  - type: textarea
    id: feature-description
    attributes:
      label: Feature Description
      description: A written overview of the feature.
    validations:
      required: true
  - type: textarea
    id: use-cases
    attributes:
      label: Use Case(s)
      description: Any relevant use-cases that you see.
  - type: textarea
    id: possible-solutions
    attributes:
      label: Possible Solutions
      description: A clear and concise description of what you want to happen.
  - type: textarea
    id: possible-alts
    attributes:
      label: Possible Alternatives
      description: A clear and concise description of any alternative solutions or features you've considered.
>>>>>>> 5e41a00a
      <|MERGE_RESOLUTION|>--- conflicted
+++ resolved
@@ -2,107 +2,53 @@
 description: Do you miss a feature in Polypheny-DB?
 labels: [ "C-enhancement" ]
 body:
-<<<<<<< HEAD
-    -   type: markdown
-        attributes:
-            value: |
-                Please check if there is already a ticket for this feature requests, and use the [reaction feature](https://blog.github.com/2016-03-10-add-reactions-to-pull-requests-issues-and-comments/) to up-vote the existing request.
-                
-                ---
-    -   type: dropdown
-        id: area
-        attributes:
-            label: Affected Areas
-            description: Which areas of the project are affected
-            multiple: true
-            options:
-                - DB
-                - UI
-                - Control
-                - Client
-                - Website
-                - JDBC
-                - Python
-                - Something else (please specify in the description!)
-        validations:
-            required: true
-    -   type: markdown
-        attributes:
-            value:
-                ---
-    -   type: textarea
-        id: feature-description
-        attributes:
-            label: Feature Description
-            description: A written overview of the feature.
-        validations:
-            required: true
-    -   type: textarea
-        id: use-cases
-        attributes:
-            label: Use Case(s)
-            description: Any relevant use-cases that you see.
-        validations:
-            required: true
-    -   type: textarea
-        id: possible-solutions
-        attributes:
-            label: Possible solutions
-            description: A clear and concise description of what you want to happen.
-    -   type: textarea
-        id: possible-alts
-        attributes:
-            label: Possible alternatives
-            description: A clear and concise description of any alternative solutions or features you've considered.
-=======
-  - type: markdown
-    attributes:
-      value: |
-        Please check if there is already a ticket for this feature requests, and use the [reaction feature](https://blog.github.com/2016-03-10-add-reactions-to-pull-requests-issues-and-comments/) to up-vote the existing request.
-        
-        ---
-  - type: dropdown
-    id: area
-    attributes:
-      label: Affected Areas
-      description: Which areas of the project are affected
-      multiple: true
-      options:
-        - DB
-        - UI
-        - Control
-        - Client
-        - Website
-        - JDBC
-        - Python
-        - Something else (please specify in the description!)
-    validations:
-      required: true
-  - type: markdown
-    attributes:
-      value:
-        ---
-  - type: textarea
-    id: feature-description
-    attributes:
-      label: Feature Description
-      description: A written overview of the feature.
-    validations:
-      required: true
-  - type: textarea
-    id: use-cases
-    attributes:
-      label: Use Case(s)
-      description: Any relevant use-cases that you see.
-  - type: textarea
-    id: possible-solutions
-    attributes:
-      label: Possible Solutions
-      description: A clear and concise description of what you want to happen.
-  - type: textarea
-    id: possible-alts
-    attributes:
-      label: Possible Alternatives
-      description: A clear and concise description of any alternative solutions or features you've considered.
->>>>>>> 5e41a00a
+  -   type: markdown
+      attributes:
+        value: |
+          Please check if there is already a ticket for this feature requests, and use the [reaction feature](https://blog.github.com/2016-03-10-add-reactions-to-pull-requests-issues-and-comments/) to up-vote the existing request.
+          
+          ---
+  -   type: dropdown
+      id: area
+      attributes:
+        label: Affected Areas
+        description: Which areas of the project are affected
+        multiple: true
+        options:
+          - DB
+          - UI
+          - Control
+          - Client
+          - Website
+          - JDBC
+          - Python
+          - Something else (please specify in the description!)
+      validations:
+        required: true
+  -   type: markdown
+      attributes:
+        value:
+          ---
+  -   type: textarea
+      id: feature-description
+      attributes:
+        label: Feature Description
+        description: A written overview of the feature.
+      validations:
+        required: true
+  -   type: textarea
+      id: use-cases
+      attributes:
+        label: Use Case(s)
+        description: Any relevant use-cases that you see.
+  -   type: textarea
+      id: possible-solutions
+      attributes:
+        label: Possible Solutions
+        description: A clear and concise description of what you want to happen.
+  -   type: textarea
+      id: possible-alts
+      attributes:
+        label: Possible Alternatives
+        description: A clear and concise description of any alternative solutions or features you've considered.
       