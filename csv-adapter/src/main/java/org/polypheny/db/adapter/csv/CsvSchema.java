--- conflicted
+++ resolved
@@ -95,12 +95,7 @@
                 throw new RuntimeException( "Column not found." ); // This should not happen
             }
 
-<<<<<<< HEAD
-            PolyType dataTypeName = PolyType.get( catalogColumn.type.name() ); // TODO Replace PolySqlType with native
-            RelDataType sqlType = sqlType( typeFactory, dataTypeName, catalogColumn.length, catalogColumn.scale, null );
-=======
             RelDataType sqlType = sqlType( typeFactory, catalogColumn.type, catalogColumn.length, catalogColumn.scale, null );
->>>>>>> 72f7bbc8
             fieldInfo.add( catalogColumn.name, placement.physicalColumnName, sqlType ).nullable( catalogColumn.nullable );
             fieldTypes.add( CsvFieldType.getCsvFieldType( catalogColumn.type ) );
         }
