package org.polypheny.db.adapter.csv;


import java.io.BufferedReader;
import java.io.File;
import java.io.IOException;
import java.net.MalformedURLException;
import java.net.URL;
import java.util.ArrayList;
import java.util.Arrays;
import java.util.HashMap;
import java.util.HashSet;
import java.util.List;
import java.util.Map;
import java.util.Set;
import java.util.regex.Pattern;
import java.util.stream.Collectors;
import lombok.extern.slf4j.Slf4j;
import org.polypheny.db.adapter.Adapter.AdapterProperties;
import org.polypheny.db.adapter.Adapter.AdapterSettingDirectory;
import org.polypheny.db.adapter.Adapter.AdapterSettingInteger;
import org.polypheny.db.adapter.DataSource;
import org.polypheny.db.adapter.DeployMode;
import org.polypheny.db.adapter.csv.CsvTable.Flavor;
import org.polypheny.db.catalog.entity.CatalogColumnPlacement;
import org.polypheny.db.catalog.entity.CatalogPartitionPlacement;
import org.polypheny.db.catalog.entity.CatalogTable;
import org.polypheny.db.information.InformationGroup;
import org.polypheny.db.information.InformationManager;
import org.polypheny.db.information.InformationTable;
import org.polypheny.db.jdbc.Context;
import org.polypheny.db.schema.Schema;
import org.polypheny.db.schema.SchemaPlus;
import org.polypheny.db.schema.Table;
import org.polypheny.db.transaction.PolyXid;
import org.polypheny.db.type.PolyType;
import org.polypheny.db.util.Source;
import org.polypheny.db.util.Sources;
import org.reflections.Reflections;
import org.reflections.scanners.ResourcesScanner;


@Slf4j
@AdapterProperties(
        name = "CSV",
        description = "An adapter for querying CSV files. The location of the directory containing the CSV files can be specified. Currently, this adapter only supports read operations.",
        usedModes = DeployMode.EMBEDDED)
@AdapterSettingDirectory(name = "directory", description = "You can upload one or multiple .csv or .csv.gz files.", position = 1)
@AdapterSettingInteger(name = "maxStringLength", defaultValue = 255, position = 2,
        description = "Which length (number of characters including whitespace) should be used for the varchar columns. Make sure this is equal or larger than the longest string in any of the columns.")
public class CsvSource extends DataSource {


    private URL csvDir;
    private CsvSchema currentSchema;
    private final int maxStringLength;


    public CsvSource( final int storeId, final String uniqueName, final Map<String, String> settings ) {
        super( storeId, uniqueName, settings, true );

        // Validate maxStringLength setting
        maxStringLength = Integer.parseInt( settings.get( "maxStringLength" ) );
        if ( maxStringLength < 1 ) {
            throw new RuntimeException( "Invalid value for maxStringLength: " + maxStringLength );
        }

        setCsvDir( settings );
        registerInformationPage( uniqueName );
        enableInformationPage();
    }


    private void setCsvDir( Map<String, String> settings ) {
        String dir = settings.get( "directory" );
        if ( dir.startsWith( "classpath://" ) ) {
            csvDir = this.getClass().getClassLoader().getResource( dir.replace( "classpath://", "" ) + "/" );
        } else {
            try {
                csvDir = new File( dir ).toURI().toURL();
            } catch ( MalformedURLException e ) {
                throw new RuntimeException( e );
            }
        }
    }


    @Override
    public void createNewSchema( SchemaPlus rootSchema, String name ) {
        currentSchema = new CsvSchema( csvDir, Flavor.SCANNABLE );
    }


    @Override
    public Table createTableSchema( CatalogTable catalogTable, List<CatalogColumnPlacement> columnPlacementsOnStore, CatalogPartitionPlacement partitionPlacement ) {
<<<<<<< HEAD
        return currentSchema.createCsvTable( catalogTable, columnPlacementsOnStore, this );
=======
        return currentSchema.createCsvTable( catalogTable, columnPlacementsOnStore, this, partitionPlacement );
>>>>>>> 3ee4dcf6
    }


    @Override
    public Schema getCurrentSchema() {
        return currentSchema;
    }


    @Override
    public void truncate( Context context, CatalogTable table ) {
        throw new RuntimeException( "CSV adapter does not support truncate" );
    }


    @Override
    public Map<String, List<ExportedColumn>> getExportedColumns() {
        Map<String, List<ExportedColumn>> map = new HashMap<>();
        Set<String> fileNames;
        if ( csvDir.getProtocol().equals( "jar" ) ) {
            Reflections reflections = new Reflections( "hr", new ResourcesScanner() );
            Set<String> fileNamesSet = reflections.getResources( Pattern.compile( ".*\\.(csv|csv\\.gz)$" ) );
            fileNames = new HashSet<>();
            for ( String fileName : fileNamesSet ) {
                String[] fileNameSplit = fileName.split( "/" );
                fileNames.add( fileNameSplit[fileNameSplit.length - 1] );
            }
        } else {
            fileNames = Arrays.stream( Sources.of( csvDir )
                            .file()
                            .listFiles( ( d, name ) -> name.endsWith( ".csv" ) || name.endsWith( ".csv.gz" ) ) )
                    .sequential()
                    .map( File::getName )
                    .collect( Collectors.toSet() );
        }
        for ( String fileName : fileNames ) {
            // Compute physical table name
            String physicalTableName = fileName.toLowerCase();
            if ( physicalTableName.endsWith( ".gz" ) ) {
                physicalTableName = physicalTableName.substring( 0, physicalTableName.length() - ".gz".length() );
            }
            physicalTableName = physicalTableName
                    .substring( 0, physicalTableName.length() - ".csv".length() )
                    .trim()
                    .replaceAll( "[^a-z0-9_]+", "" );

            List<ExportedColumn> list = new ArrayList<>();
            int position = 1;
            try {
                Source source = Sources.of( new URL( csvDir, fileName ) );
                BufferedReader reader = new BufferedReader( source.reader() );
                String firstLine = reader.readLine();
                for ( String col : firstLine.split( "," ) ) {
                    String[] colSplit = col.split( ":" );
                    String name = colSplit[0]
                            .toLowerCase()
                            .trim()
                            .replaceAll( "[^a-z0-9_]+", "" );
                    String typeStr = colSplit[1].toLowerCase().trim();
                    PolyType type;
                    PolyType collectionsType = null;
                    Integer length = null;
                    Integer scale = null;
                    Integer dimension = null;
                    Integer cardinality = null;
                    switch ( typeStr.toLowerCase() ) {
                        case "int":
                            type = PolyType.INTEGER;
                            break;
                        case "string":
                            type = PolyType.VARCHAR;
                            length = maxStringLength;
                            break;
                        case "boolean":
                            type = PolyType.BOOLEAN;
                            break;
                        case "long":
                            type = PolyType.BIGINT;
                            break;
                        case "float":
                            type = PolyType.REAL;
                            break;
                        case "double":
                            type = PolyType.DOUBLE;
                            break;
                        case "date":
                            type = PolyType.DATE;
                            break;
                        case "time":
                            type = PolyType.TIME;
                            length = 0;
                            break;
                        case "timestamp":
                            type = PolyType.TIMESTAMP;
                            length = 0;
                            break;
                        default:
                            throw new RuntimeException( "Unknown type: " + typeStr.toLowerCase() );
                    }
                    list.add( new ExportedColumn(
                            name,
                            type,
                            collectionsType,
                            length,
                            scale,
                            dimension,
                            cardinality,
                            false,
                            fileName,
                            physicalTableName,
                            name,
                            position,
                            position == 1 ) ); // TODO
                    position++;
                }
            } catch ( IOException e ) {
                throw new RuntimeException( e );
            }

            map.put( physicalTableName, list );
        }
        return map;
    }


    @Override
    public boolean prepare( PolyXid xid ) {
        log.debug( "CSV Store does not support prepare()." );
        return true;
    }


    @Override
    public void commit( PolyXid xid ) {
        log.debug( "CSV Store does not support commit()." );
    }


    @Override
    public void rollback( PolyXid xid ) {
        log.debug( "CSV Store does not support rollback()." );
    }


    @Override
    public void shutdown() {
        removeInformationPage();
    }


    @Override
    protected void reloadSettings( List<String> updatedSettings ) {
        if ( updatedSettings.contains( "directory" ) ) {
            setCsvDir( settings );
        }
    }


    protected void registerInformationPage( String uniqueName ) {
        InformationManager im = InformationManager.getInstance();
        /*informationPage = new InformationPage( uniqueName, "CSV Data Source" ).setLabel( "Sources" );
        im.addPage( informationPage );*/

        for ( Map.Entry<String, List<ExportedColumn>> entry : getExportedColumns().entrySet() ) {
            InformationGroup group = new InformationGroup( informationPage, entry.getValue().get( 0 ).physicalSchemaName );

            InformationTable table = new InformationTable(
                    group,
                    Arrays.asList( "Position", "Column Name", "Type", "Nullable", "Filename", "Primary" ) );
            for ( ExportedColumn exportedColumn : entry.getValue() ) {
                table.addRow(
                        exportedColumn.physicalPosition,
                        exportedColumn.name,
                        exportedColumn.getDisplayType(),
                        exportedColumn.nullable ? "✔" : "",
                        exportedColumn.physicalSchemaName,
                        exportedColumn.primary ? "✔" : ""
                );
            }
            informationElements.add( table );
            informationGroups.add( group );
        }
    }

}<|MERGE_RESOLUTION|>--- conflicted
+++ resolved
@@ -93,11 +93,7 @@
 
     @Override
     public Table createTableSchema( CatalogTable catalogTable, List<CatalogColumnPlacement> columnPlacementsOnStore, CatalogPartitionPlacement partitionPlacement ) {
-<<<<<<< HEAD
-        return currentSchema.createCsvTable( catalogTable, columnPlacementsOnStore, this );
-=======
         return currentSchema.createCsvTable( catalogTable, columnPlacementsOnStore, this, partitionPlacement );
->>>>>>> 3ee4dcf6
     }
 
 
