--- conflicted
+++ resolved
@@ -122,16 +122,10 @@
                 fileNames.add( fileNameSplit[fileNameSplit.length - 1] );
             }
         } else {
-<<<<<<< HEAD
-            fileNames = Arrays.stream( Sources.of( csvDir )
-                    .file()
-                    .listFiles( ( d, name ) -> name.endsWith( ".csv" ) || name.endsWith( ".csv.gz" ) ) )
-=======
             File[] files = Sources.of( csvDir )
                     .file()
                     .listFiles( ( d, name ) -> name.endsWith( ".csv" ) || name.endsWith( ".csv.gz" ) );
             fileNames = Arrays.stream( files )
->>>>>>> d9d3afab
                     .sequential()
                     .map( File::getName )
                     .collect( Collectors.toSet() );
