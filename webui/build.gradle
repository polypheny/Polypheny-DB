group "org.polypheny"


configurations.all {
    // check for updates every build
    resolutionStrategy.cacheChangingModulesFor 0, "seconds"
}


configurations {
    uiFiles { transitive = false }
}


dependencies {
    implementation project(":core")
    implementation project(":monitoring")

    uiFiles group: "org.polypheny", name: "polypheny-ui", version: polypheny_ui_version

    implementation group: "commons-io", name: "commons-io", version: commons_io_version  // Apache 2.0
    implementation group: "io.javalin", name: "javalin", version: javalin_version // Apache 2.0
<<<<<<< HEAD
    implementation group: "org.eclipse.jetty", name: "jetty-server", version: jetty_server_api // Apache 2.0 dual
    implementation group: "com.j256.simplemagic", name: "simplemagic", version: simplemagic_version // ISC
    implementation group: "org.apache.logging.log4j", name: "log4j-slf4j2-impl", version: log4j_slf4j_impl_version // Apache 2.0
=======
    api group: 'org.reflections', name: 'reflections', version: reflections_version // Apache 2.0

    implementation group: "com.j256.simplemagic", name: "simplemagic", version: simplemagic_version // ISC

>>>>>>> 18d3cce9
    implementation group: "com.fasterxml.jackson.core", name: "jackson-core", version: jackson_core_version // Apache 2.0
    implementation group: "com.fasterxml.jackson.core", name: "jackson-annotations", version: jackson_annotations_version // Apache 2.0


    // --- Test Compile ---
    testImplementation project(path: ":core", configuration: "tests")
}


sourceSets {
    main {
        java {
            srcDirs = ["src/main/java"]
        }
        resources {
            srcDirs = ["src/main/resources", "$buildDir/webapp"]
        }
        output.resourcesDir = file(project.buildDir.absolutePath + "/classes")
    }
    test {
        java {
            srcDirs = ["src/test/java"]
            destinationDirectory.set(file(project.buildDir.absolutePath + "/test-classes"))
        }
        resources {
            srcDirs = ["src/test/resources"]
        }
        output.resourcesDir = file(project.buildDir.absolutePath + "/test-classes")
    }
}

compileJava {
    dependsOn(":monitoring:processResources")
}

processResources {
    dependsOn(":webui:unzipUiFiles")
}


// unzip ui files
task unzipUiFiles(type: Copy) {
    from zipTree(configurations.uiFiles.singleFile)
    into "$buildDir/webapp"
    doLast {
        file("$buildDir/webapp/index").mkdirs()
        ant.move file: "$buildDir/webapp/webapp/index.html",
            toDir: "$buildDir/webapp/index/"
    }
}
tasks.register('deleteUiFiles') {
    project.delete(
        fileTree("$buildDir/webapp")
    )
}
unzipUiFiles.dependsOn(deleteUiFiles)
classes.dependsOn(unzipUiFiles)


/**
 * JARs
 */
jar {
    manifest {
        attributes "Manifest-Version": "1.0"
        attributes "Copyright": "The Polypheny Project (polypheny.org)"
        attributes "Version": "$project.version"
    }
    from("$buildDir/webapp") // include webapp files
    duplicatesStrategy = 'include'
}
java {
    //withJavadocJar()
    //withSourcesJar()
}<|MERGE_RESOLUTION|>--- conflicted
+++ resolved
@@ -20,16 +20,10 @@
 
     implementation group: "commons-io", name: "commons-io", version: commons_io_version  // Apache 2.0
     implementation group: "io.javalin", name: "javalin", version: javalin_version // Apache 2.0
-<<<<<<< HEAD
-    implementation group: "org.eclipse.jetty", name: "jetty-server", version: jetty_server_api // Apache 2.0 dual
-    implementation group: "com.j256.simplemagic", name: "simplemagic", version: simplemagic_version // ISC
-    implementation group: "org.apache.logging.log4j", name: "log4j-slf4j2-impl", version: log4j_slf4j_impl_version // Apache 2.0
-=======
     api group: 'org.reflections', name: 'reflections', version: reflections_version // Apache 2.0
 
     implementation group: "com.j256.simplemagic", name: "simplemagic", version: simplemagic_version // ISC
 
->>>>>>> 18d3cce9
     implementation group: "com.fasterxml.jackson.core", name: "jackson-core", version: jackson_core_version // Apache 2.0
     implementation group: "com.fasterxml.jackson.core", name: "jackson-annotations", version: jackson_annotations_version // Apache 2.0
 
