
group 'ch.unibas.dmi.dbis.polyphenydb'


def versionMajor = 1
def versionMinor = 0
def versionQualifier = 'SNAPSHOT'
version = versionMajor + '.' + versionMinor + '-' + versionQualifier


buildscript {
    repositories {
        mavenCentral()
        jcenter()
        maven {
            url "https://plugins.gradle.org/m2/"
        }
    }
    dependencies {

    }
}


repositories {
    mavenCentral()
}


apply plugin: 'java'
apply plugin: 'idea'



tasks.withType(JavaCompile) {
    options.encoding = 'UTF-8'
}



dependencies {
    compile project(':core')

    compile group: 'org.slf4j', name: 'slf4j-api', version:'1.7.25'
    
    compile group: 'com.sparkjava', name: 'spark-core', version: '2.8.0'

    compile group: 'com.google.code.gson', name: 'gson', version: '2.8.5'

<<<<<<< HEAD
    compile group: 'com.github.oshi', name: 'oshi-core', version: '3.13.2'
=======
    compile group: 'com.typesafe', name: 'config', version: '1.2.1'
>>>>>>> 66781982

    // --- Test Compile ---
    testCompile project(path: ':core', configuration: 'testClasses')

    testCompile group: 'junit', name: 'junit', version: '4.12'
    testCompile group: 'org.slf4j', name: 'slf4j-log4j12', version:'1.7.25'
}


sourceSets {
    main {
        java {
            srcDirs = ["src/main/java"]
            outputDir = file(project.buildDir.absolutePath + "/classes")
        }
        resources {
            srcDirs = ["src/main/resources"]
        }
        output.resourcesDir = file(project.buildDir.absolutePath + "/classes")
    }
    test {
        java {
            srcDirs = ["src/test/java"]
            outputDir = file(project.buildDir.absolutePath + "/test-classes")
        }
        resources {
            srcDirs = ["src/test/resources"]
        }
        output.resourcesDir = file(project.buildDir.absolutePath + "/test-classes")
    }
}



/**
 * JavaDoc
 */
javadoc {
    if(JavaVersion.current().isJava9Compatible()) {
        options.addBooleanOption('html5', true)
    }
    // suppress most of the warnings
    options.addStringOption('Xdoclint:none', '-quiet')
    // Include private fields in JavaDoc
    options.memberLevel = JavadocMemberLevel.PRIVATE
}



/**
 * JARs
 */
jar {
    manifest {
        attributes "Manifest-Version": "1.0"
        attributes "Copyright": "Databases and Information Systems Group, Department Mathematics and Computer Science, University of Basel, Switzerland"
        attributes "Version": "$version"
    }
}
task sourcesJar(type: Jar, dependsOn: classes) {
    classifier 'sources'
    from sourceSets.main.allSource
}
task javadocJar(type: Jar, dependsOn: javadoc) {
    classifier 'javadoc'
    from javadoc.destinationDir
}
artifacts {
    archives jar // regular jar containing only the compiled source
    archives sourcesJar // jar file containing the java doc files
    archives javadocJar // jar file containing the source files
}






/**
 * IntelliJ
 */
idea {
    module {
        downloadJavadoc = true
        downloadSources = true

        inheritOutputDirs = false
        outputDir = file("${project.buildDir}/classes")
        testOutputDir = file("${project.buildDir}/test-classes")
    }
}<|MERGE_RESOLUTION|>--- conflicted
+++ resolved
@@ -45,13 +45,14 @@
     
     compile group: 'com.sparkjava', name: 'spark-core', version: '2.8.0'
 
-    compile group: 'com.google.code.gson', name: 'gson', version: '2.8.5'
+    compile group: 'com.google.code.gson', name: 'gson', version: '2.8.5
 
-<<<<<<< HEAD
+    // For ConfigManager
+    compile group: 'com.typesafe', name: 'config', version: '1.2.1'
+    
+    // For InformationManager
     compile group: 'com.github.oshi', name: 'oshi-core', version: '3.13.2'
-=======
-    compile group: 'com.typesafe', name: 'config', version: '1.2.1'
->>>>>>> 66781982
+    
 
     // --- Test Compile ---
     testCompile project(path: ':core', configuration: 'testClasses')
