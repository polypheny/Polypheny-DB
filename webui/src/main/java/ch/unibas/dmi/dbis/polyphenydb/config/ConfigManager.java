/*
 * The MIT License (MIT)
 *
 * Copyright (c) 2019 Databases and Information Systems Research Group, University of Basel, Switzerland
 *
 * Permission is hereby granted, free of charge, to any person obtaining a
 * copy of this software and associated documentation files (the "Software"), to deal
 * in the Software without restriction, including without limitation the rights
 * to use, copy, modify, merge, publish, distribute, sublicense, and/or sell
 * copies of the Software, and to permit persons to whom the Software is
 * furnished to do so, subject to the following conditions:
 *
 * The above copyright notice and this permission notice shall be included in all
 * copies or substantial portions of the Software.
 *
 * THE SOFTWARE IS PROVIDED "AS IS", WITHOUT WARRANTY OF ANY KIND, EXPRESS OR
 * IMPLIED, INCLUDING BUT NOT LIMITED TO THE WARRANTIES OF MERCHANTABILITY,
 * FITNESS FOR A PARTICULAR PURPOSE AND NONINFRINGEMENT. IN NO EVENT SHALL THE
 * AUTHORS OR COPYRIGHT HOLDERS BE LIABLE FOR ANY CLAIM, DAMAGES OR OTHER
 * LIABILITY, WHETHER IN AN ACTION OF CONTRACT, TORT OR OTHERWISE, ARISING FROM,
 * OUT OF OR IN CONNECTION WITH THE SOFTWARE OR THE USE OR OTHER DEALINGS IN THE
 * SOFTWARE.
 *
 */

package ch.unibas.dmi.dbis.polyphenydb.config;


import ch.unibas.dmi.dbis.polyphenydb.config.Config.ConfigListener;
import ch.unibas.dmi.dbis.polyphenydb.config.exception.ConfigRuntimeException;
import com.google.gson.Gson;
import java.util.ArrayList;
import java.util.concurrent.ConcurrentHashMap;
import java.util.concurrent.ConcurrentMap;

//todo observable


/**
 * ConfigManager where you can add a configuration (Config object) that is needed in different Classes.
 * If the configuration element has a WebUiGroup and WebUiPage, it can be requested from the WebUi and the value of the configuration can be changed there.
 */
public class ConfigManager {

    private static ConfigManager instance;

    private ConcurrentMap<String, Config> configs;
    private ConcurrentMap<String, WebUiGroup> uiGroups;
    private ConcurrentMap<String, WebUiPage> uiPages;


    private ConfigManager() {
<<<<<<< HEAD
        this.configs = new ConcurrentHashMap<String, Config>();
        this.uiGroups = new ConcurrentHashMap<String, WebUiGroup>();
        this.uiPages = new ConcurrentHashMap<String, WebUiPage>();
=======
        this.configs = new ConcurrentHashMap<>();
        this.uiGroups = new ConcurrentHashMap<>();
        this.uiPages = new ConcurrentHashMap<>();
>>>>>>> 8ebc77a4
    }


    /**
     * Singleton
     */
    public static ConfigManager getInstance() {
        if ( instance == null ) {
            instance = new ConfigManager();
        }
        return instance;
    }


    /**
     * Register a configuration element in the ConfigManager.
     *
     * @param config Configuration element to register
     */
    public boolean registerConfig( final Config config ) {
        if ( this.configs.get( config.getKey() ) != null ) {
            throw new ConfigRuntimeException( "Cannot register two configuration elements with the same key: " + config.getKey() );
        } else {
            this.configs.put( config.getKey(), config );
        }
        return true;
    }

    // TODO MV: Is this not always true?


    /**
     * Register muultiple configuration elements in the ConfigManager.
     *
     * @param configs Configuration elements to register
     */
    public boolean registerConfigs( Config... configs ) {
        boolean successful = true;
        for ( Config c : configs ) {
            if ( !this.registerConfig( c ) ) {
                successful = false;
            }
        }
        return successful;
    }


    // TODO MV: Is this save?
    public void observeAll( ConfigListener listener ) {
        for ( Config c : configs.values() ) {
            c.addObserver( listener );
        }
    }


    /**
     * Get value of a configuration element as int
     */
    public int getInt( final String key ) {
        return (int) configs.get( key ).getInt();
    }


    /**
     * Get value of a configuration element as String
     */
    public String getString( final String key ) {
        return (String) configs.get( key ).getString();
    }


    /**
     * Get configuration as Configuration object
     */
    public Config getConfig( final String s ) {
        return configs.get( s );
    }

    // TODO MV: Missing methods

    // TODO MV: Missing setters


    /**
     * Add a WebUiGroup to the ConfigManager
     *
     * @param g WebUiGroup to add
     */
    public void addUiGroup( final WebUiGroup g ) {
        if ( this.uiGroups.get( g.getId() ) != null ) {
            this.uiGroups.get( g.getId() ).override( g );
        } else {
            this.uiGroups.put( g.getId(), g );
        }
    }

    // TODO: Improve method name and JavaDoc


    /**
     * Add a WebUiPage to the ConfigManager
     *
     * @param p WebUiPage to add
     */
    public void addUiPage( final WebUiPage p ) {
        if ( this.uiPages.get( p.getId() ) != null ) {
            this.uiPages.get( p.getId() ).override( p );
        } else {
            this.uiPages.put( p.getId(), p );
        }
    }

    // TODO: Improve method name and JavaDoc


    /**
     * Get simple list of pages, without their groups and configs (for WebUi Sidebar)
     */
    public String getPageList() {
        //todo recursion with parentPage field
        // Angular wants: { id, name, icon, children[] }
        ArrayList<PageListItem> out = new ArrayList<PageListItem>();
        for ( WebUiPage p : uiPages.values() ) {
            out.add( new PageListItem( p.getId(), p.getTitle(), p.getIcon() ) );
        }
        Gson gson = new Gson();
        return gson.toJson( out );
    }

    // TODO: Improve method name and JavaDoc


    /**
     * Get certain page as json
     *
     * @param id pageId
     */
    //todo sort
<<<<<<< HEAD
    public String getPage ( String id ) {
        //fill WebUiGroups with Configs
        for( ConcurrentMap.Entry<String, Config> c : configs.entrySet()){
            try{
                String i = c.getValue().getWebUiGroup();
=======
    public String getPage( final int id ) {
        //fill WebUiGroups with Configs
        for ( ConcurrentMap.Entry<String, Config> c : configs.entrySet() ) {
            try {
                int i = c.getValue().getWebUiGroup();
>>>>>>> 8ebc77a4
                this.uiGroups.get( i ).addConfig( c.getValue() );
            } catch ( NullPointerException e ) {
                //System.out.println("skipping config "+c.getKey()+" with no WebUiGroup");
            }
        }

        //fill WebUiPages with WebUiGroups
<<<<<<< HEAD
        for( ConcurrentMap.Entry<String, WebUiGroup> g : uiGroups.entrySet() ){
            try{
                String i = g.getValue().getPageId();
=======
        for ( ConcurrentMap.Entry<Integer, WebUiGroup> g : uiGroups.entrySet() ) {
            try {
                int i = g.getValue().getPageId();
>>>>>>> 8ebc77a4
                this.uiPages.get( i ).addWebUiGroup( g.getValue() );
            } catch ( NullPointerException e ) {
                //System.out.println("skipping group "+g.getKey()+" with no pageid");
            }
        }
        return uiPages.get( id ).toString();
    }

<<<<<<< HEAD
}

class PageListItem{
    private String id;
    private String name;
    private String icon;
    private PageListItem[] children;
    public PageListItem ( String id, String name, String icon ) {
        this.id = id;
        this.name = name;
        this.icon = icon;
    }
=======
>>>>>>> 8ebc77a4

    // TODO: Missing JavaDoc
    class PageListItem {

        private int id;
        private String name;
        private String icon;
        private PageListItem[] children;


        public PageListItem( int id, String name, String icon ) {
            this.id = id;
            this.name = name;
            this.icon = icon;
        }


        @Override
        public String toString() {
            Gson gson = new Gson();
            return gson.toJson( this );
        }
    }


}<|MERGE_RESOLUTION|>--- conflicted
+++ resolved
@@ -50,15 +50,9 @@
 
 
     private ConfigManager() {
-<<<<<<< HEAD
-        this.configs = new ConcurrentHashMap<String, Config>();
-        this.uiGroups = new ConcurrentHashMap<String, WebUiGroup>();
-        this.uiPages = new ConcurrentHashMap<String, WebUiPage>();
-=======
         this.configs = new ConcurrentHashMap<>();
         this.uiGroups = new ConcurrentHashMap<>();
         this.uiPages = new ConcurrentHashMap<>();
->>>>>>> 8ebc77a4
     }
 
 
@@ -197,19 +191,11 @@
      * @param id pageId
      */
     //todo sort
-<<<<<<< HEAD
     public String getPage ( String id ) {
         //fill WebUiGroups with Configs
         for( ConcurrentMap.Entry<String, Config> c : configs.entrySet()){
             try{
                 String i = c.getValue().getWebUiGroup();
-=======
-    public String getPage( final int id ) {
-        //fill WebUiGroups with Configs
-        for ( ConcurrentMap.Entry<String, Config> c : configs.entrySet() ) {
-            try {
-                int i = c.getValue().getWebUiGroup();
->>>>>>> 8ebc77a4
                 this.uiGroups.get( i ).addConfig( c.getValue() );
             } catch ( NullPointerException e ) {
                 //System.out.println("skipping config "+c.getKey()+" with no WebUiGroup");
@@ -217,15 +203,9 @@
         }
 
         //fill WebUiPages with WebUiGroups
-<<<<<<< HEAD
         for( ConcurrentMap.Entry<String, WebUiGroup> g : uiGroups.entrySet() ){
             try{
                 String i = g.getValue().getPageId();
-=======
-        for ( ConcurrentMap.Entry<Integer, WebUiGroup> g : uiGroups.entrySet() ) {
-            try {
-                int i = g.getValue().getPageId();
->>>>>>> 8ebc77a4
                 this.uiPages.get( i ).addWebUiGroup( g.getValue() );
             } catch ( NullPointerException e ) {
                 //System.out.println("skipping group "+g.getKey()+" with no pageid");
@@ -234,32 +214,17 @@
         return uiPages.get( id ).toString();
     }
 
-<<<<<<< HEAD
-}
-
-class PageListItem{
-    private String id;
-    private String name;
-    private String icon;
-    private PageListItem[] children;
-    public PageListItem ( String id, String name, String icon ) {
-        this.id = id;
-        this.name = name;
-        this.icon = icon;
-    }
-=======
->>>>>>> 8ebc77a4
 
     // TODO: Missing JavaDoc
     class PageListItem {
 
-        private int id;
+        private String id;
         private String name;
         private String icon;
         private PageListItem[] children;
 
 
-        public PageListItem( int id, String name, String icon ) {
+        public PageListItem( String id, String name, String icon ) {
             this.id = id;
             this.name = name;
             this.icon = icon;
