/*
 * The MIT License (MIT)
 *
 * Copyright (c) 2019 Databases and Information Systems Research Group, University of Basel, Switzerland
 *
 * Permission is hereby granted, free of charge, to any person obtaining a
 * copy of this software and associated documentation files (the "Software"), to deal
 * in the Software without restriction, including without limitation the rights
 * to use, copy, modify, merge, publish, distribute, sublicense, and/or sell
 * copies of the Software, and to permit persons to whom the Software is
 * furnished to do so, subject to the following conditions:
 *
 * The above copyright notice and this permission notice shall be included in all
 * copies or substantial portions of the Software.
 *
 * THE SOFTWARE IS PROVIDED "AS IS", WITHOUT WARRANTY OF ANY KIND, EXPRESS OR
 * IMPLIED, INCLUDING BUT NOT LIMITED TO THE WARRANTIES OF MERCHANTABILITY,
 * FITNESS FOR A PARTICULAR PURPOSE AND NONINFRINGEMENT. IN NO EVENT SHALL THE
 * AUTHORS OR COPYRIGHT HOLDERS BE LIABLE FOR ANY CLAIM, DAMAGES OR OTHER
 * LIABILITY, WHETHER IN AN ACTION OF CONTRACT, TORT OR OTHERWISE, ARISING FROM,
 * OUT OF OR IN CONNECTION WITH THE SOFTWARE OR THE USE OR OTHER DEALINGS IN THE
 * SOFTWARE.
 *
 */

package ch.unibas.dmi.dbis.polyphenydb.webui;


import static spark.Spark.before;
import static spark.Spark.get;
import static spark.Spark.options;
import static spark.Spark.port;

import ch.unibas.dmi.dbis.polyphenydb.config.ConfigInteger;
import ch.unibas.dmi.dbis.polyphenydb.config.ConfigManager;
import java.io.BufferedReader;
import java.io.IOException;
import java.io.InputStream;
import java.io.InputStreamReader;
import java.nio.charset.Charset;
import org.slf4j.Logger;
import org.slf4j.LoggerFactory;
import spark.Spark;


/**
 * HTTP server for serving the Polypheny-DB UI
 */
public class Server {

    private static final Logger LOGGER = LoggerFactory.getLogger( Server.class );
    private final ConfigManager cm = ConfigManager.getInstance();

    public static void main( String[] args ) {
        if ( args.length < 4) {
            LOGGER.error( "Missing command-line arguments. Please provied the following information:\n"
                    + "java Server <host> <port> <database> <user> <password>\n"
                    + "e.g. java Server localhost 8080 myDatabase root secret" );
            System.exit( 1 );
        }

        ConfigManager cm = ConfigManager.getInstance();
        cm.registerConfig( new ConfigInteger( "configServer.port", "port of the ConfigServer", 8081 ) );
        cm.registerConfig( new ConfigInteger( "informationServer.port", "port of the InformationServer", 8082 ) );
        cm.registerConfig( new ConfigInteger( "webUI.port", "port of the webUI server", 8083 ) );

        //Spark.ignite: see https://stackoverflow.com/questions/41452156/multiple-spark-servers-in-a-single-jvm
        ConfigServer configServer = new ConfigServer( cm.getConfig( "configServer.port" ).getInt() );
        InformationServer informationServer = new InformationServer( cm.getConfig( "informationServer.port" ).getInt() );
        Server webUIServer = new Server( cm.getConfig( "webUI.port" ).getInt(), args );
    }

<<<<<<< HEAD
    public Server( final int port, String[] args ) {
=======

    public Server( final int port ) {
>>>>>>> 07cf8f58

        port( port );

        Spark.staticFiles.location( "webapp/" );

        enableCORS();

        //get modified index.html
        get( "/", ( req, res ) -> {
            res.type( "text/html" );
            try ( InputStream stream = this.getClass().getClassLoader().getResource( "index/index.html" ).openStream()) {
                return streamToString( stream );
            } catch( NullPointerException e ){
                return "Error: Spark server could not find index.html";
<<<<<<< HEAD
=======
            } catch ( SocketException e ) {
                return "Error: Spark server could not determine its ip address.";
>>>>>>> 07cf8f58
            }
        } );

        crudRoutes( args );

        LOGGER.info( "HTTP Server started." );

    }


    /**
     * defines the routes for this Server
     */
    private void crudRoutes( String[] args ) {

        Crud crud = new Crud( args );

        post( "/getTable", crud::getTable );

        post( "/getSchemaTree", crud::getSchemaTree );

        post( "/insertRow", crud::insertIntoTable );

        post( "/deleteRow", crud::deleteRow );

        post( "/updateRow", crud::updateRow );

        post( "/anyQuery", crud::anyQuery );

        post( "/getColumns", crud::getColumns );

        post( "/updateColumn", crud::updateColumn );

        post( "/addColumn", crud::addColumn );

        post( "/dropColumn", crud::dropColumn );

        post( "/getTables", crud::getTables );

        post( "/dropTruncateTable", crud::dropTruncateTable );

        post( "/createTable", crud::createTable );

        post( "/getConstraints", crud::getConstraints );

        post( "/dropConstraint", crud::dropConstraint );

        post( "/addPrimaryKey", crud::addPrimaryKey );

        post( "/getIndexes", crud::getIndexes );

        post( "/dropIndex", crud::dropIndex );

        post( "/createIndex", crud::createIndex );

    }
    /**
     * reads the index.html and replaces the line "//SPARK-REPLACE" with information about the ConfigServer and InformationServer
     */
    //see: http://roufid.com/5-ways-convert-inputstream-string-java/
    private String streamToString( final InputStream stream ) {
        StringBuilder stringBuilder = new StringBuilder();
        String line = null;
        try ( BufferedReader bufferedReader = new BufferedReader( new InputStreamReader( stream, Charset.defaultCharset() ))) {
            while (( line = bufferedReader.readLine() ) != null ) {
                if( line.contains( "//SPARK-REPLACE" )){
                    stringBuilder.append( "\nlocalStorage.setItem('configServer.port', '" ).append( this.cm.getConfig( "configServer.port" ).getInt() ).append( "');" );
                    stringBuilder.append( "\nlocalStorage.setItem('informationServer.port', '" ).append( this.cm.getConfig( "informationServer.port" ).getInt() ).append( "');" );
                    stringBuilder.append( "\nlocalStorage.setItem('webUI.port', '" ).append( this.cm.getConfig( "webUI.port" ).getInt() ).append( "');" );
                }else {
                    stringBuilder.append(line);
                }
            }
        } catch ( IOException e ){
            LOGGER.error( e.getMessage() );
        }

        return stringBuilder.toString();
    }

    /**
     * To avoid the CORS problem, when the ConfigServer receives requests from the Web UI.
     * See https://gist.github.com/saeidzebardast/e375b7d17be3e0f4dddf
     */
    public static void enableCORS() {
        //staticFiles.header("Access-Control-Allow-Origin", "*");

        options( "/*", ( req, res ) -> {
            String accessControlRequestHeaders = req.headers( "Access-Control-Request-Headers" );
            if ( accessControlRequestHeaders != null ) {
                res.header( "Access-Control-Allow-Headers", accessControlRequestHeaders );
            }

            String accessControlRequestMethod = req.headers( "Access-Control-Request-Method" );
            if ( accessControlRequestMethod != null ) {
                res.header( "Access-Control-Allow-Methods", accessControlRequestMethod );
            }

            return "OK";
        } );

        before( ( req, res ) -> {
            //res.header("Access-Control-Allow-Origin", "*");
            res.header( "Access-Control-Allow-Origin", "*" );
            res.header( "Access-Control-Allow-Credentials", "true" );
            res.header( "Access-Control-Allow-Headers", "*" );
            res.type( "application/json" );
        } );
    }

}<|MERGE_RESOLUTION|>--- conflicted
+++ resolved
@@ -30,6 +30,7 @@
 import static spark.Spark.get;
 import static spark.Spark.options;
 import static spark.Spark.port;
+import static spark.Spark.post;
 
 import ch.unibas.dmi.dbis.polyphenydb.config.ConfigInteger;
 import ch.unibas.dmi.dbis.polyphenydb.config.ConfigManager;
@@ -37,6 +38,7 @@
 import java.io.IOException;
 import java.io.InputStream;
 import java.io.InputStreamReader;
+import java.net.SocketException;
 import java.nio.charset.Charset;
 import org.slf4j.Logger;
 import org.slf4j.LoggerFactory;
@@ -70,12 +72,7 @@
         Server webUIServer = new Server( cm.getConfig( "webUI.port" ).getInt(), args );
     }
 
-<<<<<<< HEAD
     public Server( final int port, String[] args ) {
-=======
-
-    public Server( final int port ) {
->>>>>>> 07cf8f58
 
         port( port );
 
@@ -90,11 +87,8 @@
                 return streamToString( stream );
             } catch( NullPointerException e ){
                 return "Error: Spark server could not find index.html";
-<<<<<<< HEAD
-=======
             } catch ( SocketException e ) {
                 return "Error: Spark server could not determine its ip address.";
->>>>>>> 07cf8f58
             }
         } );
 
@@ -102,6 +96,11 @@
 
         LOGGER.info( "HTTP Server started." );
 
+    }
+
+
+    public Server ( final int port ) {
+        this( port, null );
     }
 
 
