/*
 * The MIT License (MIT)
 *
 * Copyright (c) 2019 Databases and Information Systems Research Group, University of Basel, Switzerland
 *
 * Permission is hereby granted, free of charge, to any person obtaining a
 * copy of this software and associated documentation files (the "Software"), to deal
 * in the Software without restriction, including without limitation the rights
 * to use, copy, modify, merge, publish, distribute, sublicense, and/or sell
 * copies of the Software, and to permit persons to whom the Software is
 * furnished to do so, subject to the following conditions:
 *
 * The above copyright notice and this permission notice shall be included in all
 * copies or substantial portions of the Software.
 *
 * THE SOFTWARE IS PROVIDED "AS IS", WITHOUT WARRANTY OF ANY KIND, EXPRESS OR
 * IMPLIED, INCLUDING BUT NOT LIMITED TO THE WARRANTIES OF MERCHANTABILITY,
 * FITNESS FOR A PARTICULAR PURPOSE AND NONINFRINGEMENT. IN NO EVENT SHALL THE
 * AUTHORS OR COPYRIGHT HOLDERS BE LIABLE FOR ANY CLAIM, DAMAGES OR OTHER
 * LIABILITY, WHETHER IN AN ACTION OF CONTRACT, TORT OR OTHERWISE, ARISING FROM,
 * OUT OF OR IN CONNECTION WITH THE SOFTWARE OR THE USE OR OTHER DEALINGS IN THE
 * SOFTWARE.
 *
 */

package ch.unibas.dmi.dbis.polyphenydb.config;


import com.google.gson.Gson;
import com.google.gson.GsonBuilder;
import java.util.concurrent.ConcurrentHashMap;
import java.util.concurrent.ConcurrentMap;


/**
 * Page for the WebUi containing WebUiGroups that contain configuration elements.
 */
public class WebUiPage {
<<<<<<< HEAD
    private String id;
=======

    private Integer id;
>>>>>>> 8ebc77a4
    private String title;
    private String description;
    private String icon;
    private WebUiPage parentPage;
<<<<<<< HEAD
    private ConcurrentMap<String, WebUiGroup> groups = new ConcurrentHashMap<String, WebUiGroup>(  );

    /** @param id unique id for the page */
    public WebUiPage ( String id ) {
        this.id = id;
    }

    public WebUiPage ( String id, String title, String description ) {
=======
    private ConcurrentMap<Integer, WebUiGroup> groups = new ConcurrentHashMap<Integer, WebUiGroup>();


    /**
     * @param id unique id for the page
     */
    public WebUiPage( int id ) {
        this.id = id;
    }


    public WebUiPage( int id, String title, String description ) {
>>>>>>> 8ebc77a4
        this.id = id;
        this.title = title;
        this.description = description;
    }


    public WebUiPage withIcon( String icon ) {
        this.icon = icon;
        return this;
    }


    public WebUiPage withParent( WebUiPage parent ) {
        this.parentPage = parent;
        return this;
    }


    public boolean hasTitle() {
        return this.title != null;
    }


    /**
     * applies all attributes of page p to this existing page object
     *
     * @param p page with more attributes
     */
    public WebUiPage override( WebUiPage p ) {
        if ( p.id != null ) {
            this.id = p.id;
        }
        if ( p.title != null ) {
            this.title = p.title;
        }
        if ( p.description != null ) {
            this.description = p.description;
        }
        if ( p.icon != null ) {
            this.icon = p.icon;
        }
        if ( p.parentPage != null ) {
            this.parentPage = p.parentPage;
        }
        return this;
    }

<<<<<<< HEAD
    /** @return id of this WebUiPage*/
    public String getId() {
=======

    /**
     * @return id of this WebUiPage
     */
    public int getId() {
>>>>>>> 8ebc77a4
        return id;
    }


    public String getTitle() {
        return title;
    }


    public String getIcon() {
        return icon;
    }


    /**
     * add a WebUiGroup for this WebUiPage
     */
    public void addWebUiGroup( WebUiGroup g ) {
        if ( groups.get( g.getId() ) != null ) {
            groups.get( g.getId() ).override( g );
        } else {
            groups.put( g.getId(), g );
        }
    }


    /**
     * @return returns WebUiPage as json object
     */
    @Override
    public String toString() {

        // https://stackoverflow.com/questions/15736654/how-to-handle-deserializing-with-polymorphism
        /*RuntimeTypeAdapterFactory<Config> runtimeTypeAdapterFactory = RuntimeTypeAdapterFactory.of(Config.class, "configType")
                .registerSubtype( ConfigInteger.class, "Integer" )
                .registerSubtype( ConfigNumber.class, "Number" )
                .registerSubtype( ConfigString.class, "String" );*/

        //Gson gson = new GsonBuilder().registerTypeAdapterFactory( runtimeTypeAdapterFactory ).setPrettyPrinting().create();
        Gson gson = new GsonBuilder().enableComplexMapKeySerialization().setPrettyPrinting().create();
        //Gson gson = new Gson();
        return gson.toJson( this );
    }
}<|MERGE_RESOLUTION|>--- conflicted
+++ resolved
@@ -36,39 +36,24 @@
  * Page for the WebUi containing WebUiGroups that contain configuration elements.
  */
 public class WebUiPage {
-<<<<<<< HEAD
+    
     private String id;
-=======
-
-    private Integer id;
->>>>>>> 8ebc77a4
     private String title;
     private String description;
     private String icon;
     private WebUiPage parentPage;
-<<<<<<< HEAD
     private ConcurrentMap<String, WebUiGroup> groups = new ConcurrentHashMap<String, WebUiGroup>(  );
-
-    /** @param id unique id for the page */
-    public WebUiPage ( String id ) {
-        this.id = id;
-    }
-
-    public WebUiPage ( String id, String title, String description ) {
-=======
-    private ConcurrentMap<Integer, WebUiGroup> groups = new ConcurrentHashMap<Integer, WebUiGroup>();
 
 
     /**
      * @param id unique id for the page
      */
-    public WebUiPage( int id ) {
+    public WebUiPage( String id ) {
         this.id = id;
     }
 
 
-    public WebUiPage( int id, String title, String description ) {
->>>>>>> 8ebc77a4
+    public WebUiPage ( String id, String title, String description ) {
         this.id = id;
         this.title = title;
         this.description = description;
@@ -116,16 +101,11 @@
         return this;
     }
 
-<<<<<<< HEAD
-    /** @return id of this WebUiPage*/
-    public String getId() {
-=======
 
     /**
      * @return id of this WebUiPage
      */
-    public int getId() {
->>>>>>> 8ebc77a4
+    public String getId() {
         return id;
     }
 
