--- conflicted
+++ resolved
@@ -1580,26 +1580,12 @@
                 try {
                     ((AutoCloseable) iterator).close();
                 } catch ( Exception e ) {
-                    LOGGER.error( "Exception while closing result iterator", e );
+                    log.error( "Exception while closing result iterator", e );
                 }
             }
             throw new QueryExecutionException( t );
         }
 
-<<<<<<< HEAD
-        List<List<Object>> rows;
-        @SuppressWarnings("unchecked") final Iterable<Object> iterable = signature.enumerable( transaction.getDataContext() );
-        Iterator<Object> iterator = iterable.iterator();
-        rows = MetaImpl.collect( signature.cursorFactory, LimitIterator.of( iterator, getPageSize() ), new ArrayList<>() );
-
-        CatalogTable catalogTable = null;
-        if ( request.tableId != null ) {
-            String[] t = request.tableId.split( "\\." );
-            try {
-                catalogTable = transaction.getCatalog().getTable( this.databaseName, t[0], t[1] );
-            } catch ( UnknownTableException | GenericCatalogException e ) {
-                log.error( "Caught exception", e );
-=======
         try {
             CatalogTable catalogTable = null;
             if ( request.tableId != null ) {
@@ -1607,9 +1593,8 @@
                 try {
                     catalogTable = transaction.getCatalog().getTable( this.databaseName, t[0], t[1] );
                 } catch ( UnknownTableException | GenericCatalogException e ) {
-                    LOGGER.error( "Caught exception", e );
-                }
->>>>>>> 48fe56bd
+                    log.error( "Caught exception", e );
+                }
             }
 
             ArrayList<DbColumn> header = new ArrayList<>();
@@ -1646,13 +1631,8 @@
                             }
                         }
                     } catch ( UnknownColumnException | GenericCatalogException e ) {
-                        LOGGER.error( "Caught exception", e );
+                        log.error( "Caught exception", e );
                     }
-<<<<<<< HEAD
-                } catch ( UnknownColumnException | GenericCatalogException e ) {
-                    log.error( "Caught exception", e );
-=======
->>>>>>> 48fe56bd
                 }
                 header.add( dbCol );
             }
@@ -1677,7 +1657,7 @@
             try {
                 ((AutoCloseable) iterator).close();
             } catch ( Exception e ) {
-                LOGGER.error( "Exception while closing result iterator", e );
+                log.error( "Exception while closing result iterator", e );
             }
         }
     }
