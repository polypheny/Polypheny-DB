--- conflicted
+++ resolved
@@ -120,22 +120,9 @@
         //get Ui of certain page
         post( "/getPage", ( req, res ) -> {
             //input: req: {pageId: 123}
-<<<<<<< HEAD
             try{
                 return cm.getPage( req.body() );
             } catch ( Exception e ){
-=======
-            try {
-                //System.out.println("get page "+req.body());
-                int pageId = Integer.parseInt( req.body() );
-                if ( pageId == 0 ) {
-                    //todo load page list or so.
-                    return "";
-                } else {
-                    return cm.getPage( pageId );
-                }
-            } catch ( Exception e ) {
->>>>>>> 8ebc77a4
                 //if input not number or page does not exist
                 return "";
             }
@@ -211,23 +198,13 @@
      * just for testing
      */
     private void demoData() {
-<<<<<<< HEAD
-        System.out.println("demoData()");
+        System.out.println( "demoData()" );
         WebUiPage p = new WebUiPage( "p", "page 1", "page 1 descr." );
         WebUiPage p2 = new WebUiPage( "p2", "page 2", "page 2 description." ).withIcon( "fa fa-table" );
         WebUiGroup g1 = new WebUiGroup( "g1", "p" ).withTitle( "group1" ).withDescription( "description of group1" );
         WebUiGroup g2 = new WebUiGroup( "g2", "p2" ).withTitle( "group2" ).withDescription( "group2" );
-        Config c1 = new ConfigString("server.text.1", "text1").withUi( "g1", WebUiFormType.TEXT ).withWebUiValidation( WebUiValidator.REQUIRED );
-        Config c2 = new ConfigString("server.email.2", "e@mail").withUi( "g1", WebUiFormType.TEXT ).withWebUiValidation( WebUiValidator.REQUIRED, WebUiValidator.EMAIL );
-=======
-        System.out.println( "demoData()" );
-        WebUiPage p = new WebUiPage( 1, "page 1", "page 1 descr." );
-        WebUiPage p2 = new WebUiPage( 2, "page 2", "page 2 description." ).withIcon( "fa fa-table" );
-        WebUiGroup g1 = new WebUiGroup( 1, 1 ).withTitle( "group1" ).withDescription( "description of group1" );
-        WebUiGroup g2 = new WebUiGroup( 2, 2 ).withTitle( "group2" ).withDescription( "group2" );
-        Config c1 = new ConfigString( "server.text.1", "text1" ).withUi( 1, WebUiFormType.TEXT ).withWebUiValidation( WebUiValidator.REQUIRED );
-        Config c2 = new ConfigString( "server.email.2", "e@mail" ).withUi( 1, WebUiFormType.TEXT ).withWebUiValidation( WebUiValidator.REQUIRED, WebUiValidator.EMAIL );
->>>>>>> 8ebc77a4
+        Config c1 = new ConfigString( "server.text.1", "text1" ).withUi( "g1", WebUiFormType.TEXT ).withWebUiValidation( WebUiValidator.REQUIRED );
+        Config c2 = new ConfigString( "server.email.2", "e@mail" ).withUi( "g1", WebUiFormType.TEXT ).withWebUiValidation( WebUiValidator.REQUIRED, WebUiValidator.EMAIL );
 
         //Config c3 = new ConfigInteger( "server.number", 3 );
         Config c4 = new ConfigInteger( "server.number", 4 ).withJavaValidation( a -> a < 10 ).withUi( "g2", WebUiFormType.NUMBER );
