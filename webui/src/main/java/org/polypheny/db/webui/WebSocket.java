/*
 * Copyright 2019-2024 The Polypheny Project
 *
 * Licensed under the Apache License, Version 2.0 (the "License");
 * you may not use this file except in compliance with the License.
 * You may obtain a copy of the License at
 *
 * http://www.apache.org/licenses/LICENSE-2.0
 *
 * Unless required by applicable law or agreed to in writing, software
 * distributed under the License is distributed on an "AS IS" BASIS,
 * WITHOUT WARRANTIES OR CONDITIONS OF ANY KIND, either express or implied.
 * See the License for the specific language governing permissions and
 * limitations under the License.
 */

package org.polypheny.db.webui;


import io.javalin.websocket.WsCloseContext;
import io.javalin.websocket.WsConfig;
import io.javalin.websocket.WsConnectContext;
import io.javalin.websocket.WsMessageContext;
import java.io.IOException;
import java.util.HashSet;
import java.util.List;
import java.util.Queue;
import java.util.Set;
import java.util.concurrent.ConcurrentHashMap;
import java.util.concurrent.ConcurrentLinkedQueue;
import java.util.function.Consumer;
import lombok.extern.slf4j.Slf4j;
import org.eclipse.jetty.websocket.api.Session;
import org.eclipse.jetty.websocket.api.annotations.OnWebSocketMessage;
import org.polypheny.db.catalog.Catalog;
import org.polypheny.db.catalog.entity.logical.LogicalNamespace;
import org.polypheny.db.catalog.exceptions.GenericRuntimeException;
import org.polypheny.db.catalog.logistic.DataModel;
import org.polypheny.db.languages.QueryLanguage;
import org.polypheny.db.processing.QueryContext;
<<<<<<< HEAD
import org.polypheny.db.type.entity.graph.PolyGraph;
=======
import org.polypheny.db.transaction.PolyXid;
import org.polypheny.db.type.entity.graph.PolyGraph;
import org.polypheny.db.util.Pair;
>>>>>>> 18d3cce9
import org.polypheny.db.webui.crud.LanguageCrud;
import org.polypheny.db.webui.models.requests.AlgRequest;
import org.polypheny.db.webui.models.requests.GraphRequest;
import org.polypheny.db.webui.models.requests.QueryRequest;
import org.polypheny.db.webui.models.requests.RegisterRequest;
import org.polypheny.db.webui.models.requests.RequestModel;
import org.polypheny.db.webui.models.requests.UIRequest;
import org.polypheny.db.webui.models.results.RelationalResult;
import org.polypheny.db.webui.models.results.Result;


@org.eclipse.jetty.websocket.api.annotations.WebSocket
@Slf4j
public class WebSocket implements Consumer<WsConfig> {

    private static final Queue<Session> sessions = new ConcurrentLinkedQueue<>();
    public static final String POLYPHENY_UI = "Polypheny-UI";
    private final Crud crud;
    private final ConcurrentHashMap<String, Set<String>> queryAnalyzers = new ConcurrentHashMap<>();


    WebSocket( Crud crud ) {
        this.crud = crud;
    }


    public void connected( final WsConnectContext ctx ) {
        log.debug( "UI connected to WebSocket" );
        sessions.add( ctx.session );
    }


    public void closed( WsCloseContext ctx ) {
        log.debug( "UI disconnected from WebSocket" );
        sessions.remove( ctx.session );
        Crud.cleanupOldSession( queryAnalyzers, ctx.getSessionId() );
    }


    /**
     * Send changed Information Object as Json via the WebSocket to the GUI.
     */
    public static synchronized void broadcast( final String msg ) throws IOException {
        for ( Session s : sessions ) {
            s.getRemote().sendString( msg );
        }
    }


    public static synchronized void sendMessage( Session session, String message ) {
        try {
            session.getRemote().sendString( message );
        } catch ( IOException e ) {
            log.error( "Could not send WebSocket message to UI", e );
        }
    }


    @OnWebSocketMessage
    public void onMessage( final WsMessageContext ctx ) {
        if ( ctx.message().equals( "\"keepalive\"" ) ) {
            return;
        }
        //close analyzers of a previous query that was sent over the same socket.
        Crud.cleanupOldSession( queryAnalyzers, ctx.getSessionId() );

        RequestModel request = ctx.messageAsClass( RequestModel.class );
        Set<String> xIds = new HashSet<>();
        switch ( request.type ) {
            case "GraphRequest":
                GraphRequest graphRequest = ctx.messageAsClass( GraphRequest.class );
<<<<<<< HEAD
                PolyGraph graph = LanguageCrud.getGraph( Catalog.snapshot().getNamespace( graphRequest.namespace ).orElseThrow().name, crud.getTransactionManager(), ctx.session );
=======
                Pair<PolyXid, PolyGraph> xidGraph = LanguageCrud.getGraph( Catalog.snapshot().getNamespace( graphRequest.namespace ).orElseThrow().name, crud.getTransactionManager(), ctx.session );
>>>>>>> 18d3cce9

                xIds.add( xidGraph.left.toString() );

                ctx.send( xidGraph.right.toJson() );

                break;
            case "QueryRequest":
                QueryRequest queryRequest = ctx.messageAsClass( QueryRequest.class );
                QueryLanguage language = QueryLanguage.from( queryRequest.language );

                List<? extends Result<?, ?>> results = LanguageCrud.anyQueryResult(
                        QueryContext.builder()
                                .query( queryRequest.query )
                                .language( language )
                                .isAnalysed( queryRequest.analyze )
                                .usesCache( queryRequest.cache )
                                .namespaceId( LanguageCrud.getNamespaceIdOrDefault( queryRequest.namespace ) )
<<<<<<< HEAD
                                .origin( POLYPHENY_UI ).batch( queryRequest.noLimit ? -1 : crud.getPageSize() )
=======
                                .origin( POLYPHENY_UI )
                                .batch( queryRequest.noLimit ? -1 : crud.getPageSize() )
>>>>>>> 18d3cce9
                                .transactionManager( crud.getTransactionManager() )
                                .informationTarget( i -> i.setSession( ctx.session ) ).build(), queryRequest );

                for ( Result<?, ?> result : results ) {
<<<<<<< HEAD
                    if ( !(result instanceof RelationalResult) ) {
                        continue;
                    }
=======
>>>>>>> 18d3cce9
                    if ( result.xid != null ) {
                        xIds.add( result.xid );
                    }
                }
                ctx.send( results );
                break;
            case "RegisterRequest":
                RegisterRequest registerRequest = ctx.messageAsClass( RegisterRequest.class );
                crud.authCrud.register( registerRequest, ctx );
                break;
            case "RelAlgRequest":
            case "EntityRequest":
                Result<?, ?> result = null;
                if ( request.type.equals( "RelAlgRequest" ) ) {
                    AlgRequest algRequest = ctx.messageAsClass( AlgRequest.class );
                    try {
                        result = crud.executeAlg( algRequest, ctx.session );
                    } catch ( Throwable t ) {
                        ctx.send( RelationalResult.builder().error( t.getMessage() ).build() );
                        return;
                    }
                } else {//TableRequest, is equal to UIRequest
                    UIRequest uiRequest = ctx.messageAsClass( UIRequest.class );
                    try {
                        LogicalNamespace namespace = Catalog.getInstance().getSnapshot().getNamespace( uiRequest.namespace ).orElse( null );
                        result = switch ( namespace == null ? DataModel.RELATIONAL : namespace.dataModel ) {
                            case RELATIONAL -> crud.getTable( uiRequest );
                            case DOCUMENT -> {
                                String entity = Catalog.snapshot().doc().getCollection( uiRequest.entityId ).map( c -> c.name ).orElse( "" );
                                yield LanguageCrud.anyQueryResult(
                                        QueryContext.builder()
                                                .query( String.format( "db.%s.find({})", entity ) )
                                                .language( QueryLanguage.from( "mongo" ) )
                                                .origin( POLYPHENY_UI )
                                                .batch( uiRequest.noLimit ? -1 : crud.getPageSize() )
                                                .transactionManager( crud.getTransactionManager() )
                                                .informationTarget( i -> i.setSession( ctx.session ) )
<<<<<<< HEAD
                                                .namespaceId( namespace == null ? Catalog.defaultNamespaceId : namespace.id )
=======
                                                .namespaceId( namespace.id )
>>>>>>> 18d3cce9
                                                .build(), uiRequest ).get( 0 );
                            }
                            case GRAPH -> LanguageCrud.anyQueryResult(
                                    QueryContext.builder()
                                            .query( "MATCH (n) RETURN n" )
                                            .language( QueryLanguage.from( "cypher" ) )
                                            .origin( POLYPHENY_UI )
                                            .batch( uiRequest.noLimit ? -1 : crud.getPageSize() )
<<<<<<< HEAD
                                            .namespaceId( namespace == null ? Catalog.defaultNamespaceId : namespace.id )
=======
                                            .namespaceId( namespace.id )
>>>>>>> 18d3cce9
                                            .transactionManager( crud.getTransactionManager() )
                                            .informationTarget( i -> i.setSession( ctx.session ) )
                                            .build(), uiRequest ).get( 0 );
                        };
                        if ( result == null ) {
                            throw new GenericRuntimeException( "Could not load data." );
                        }

                    } catch ( Throwable t ) {
                        ctx.send( RelationalResult.builder().error( t.getMessage() ).build() );
                        return;
                    }
                }
                if ( result.xid != null ) {
                    xIds.add( result.xid );
                }
                ctx.send( result );
                break;
            default:
                throw new GenericRuntimeException( "Unexpected WebSocket request: " + request.type );
        }
        queryAnalyzers.put( ctx.getSessionId(), xIds );
    }


    @Override
    public void accept( WsConfig wsConfig ) {
        wsConfig.onConnect( this::connected );
        wsConfig.onMessage( this::onMessage );

        wsConfig.onClose( this::closed );
    }

}<|MERGE_RESOLUTION|>--- conflicted
+++ resolved
@@ -38,13 +38,9 @@
 import org.polypheny.db.catalog.logistic.DataModel;
 import org.polypheny.db.languages.QueryLanguage;
 import org.polypheny.db.processing.QueryContext;
-<<<<<<< HEAD
-import org.polypheny.db.type.entity.graph.PolyGraph;
-=======
 import org.polypheny.db.transaction.PolyXid;
 import org.polypheny.db.type.entity.graph.PolyGraph;
 import org.polypheny.db.util.Pair;
->>>>>>> 18d3cce9
 import org.polypheny.db.webui.crud.LanguageCrud;
 import org.polypheny.db.webui.models.requests.AlgRequest;
 import org.polypheny.db.webui.models.requests.GraphRequest;
@@ -116,11 +112,7 @@
         switch ( request.type ) {
             case "GraphRequest":
                 GraphRequest graphRequest = ctx.messageAsClass( GraphRequest.class );
-<<<<<<< HEAD
-                PolyGraph graph = LanguageCrud.getGraph( Catalog.snapshot().getNamespace( graphRequest.namespace ).orElseThrow().name, crud.getTransactionManager(), ctx.session );
-=======
                 Pair<PolyXid, PolyGraph> xidGraph = LanguageCrud.getGraph( Catalog.snapshot().getNamespace( graphRequest.namespace ).orElseThrow().name, crud.getTransactionManager(), ctx.session );
->>>>>>> 18d3cce9
 
                 xIds.add( xidGraph.left.toString() );
 
@@ -138,22 +130,12 @@
                                 .isAnalysed( queryRequest.analyze )
                                 .usesCache( queryRequest.cache )
                                 .namespaceId( LanguageCrud.getNamespaceIdOrDefault( queryRequest.namespace ) )
-<<<<<<< HEAD
-                                .origin( POLYPHENY_UI ).batch( queryRequest.noLimit ? -1 : crud.getPageSize() )
-=======
                                 .origin( POLYPHENY_UI )
                                 .batch( queryRequest.noLimit ? -1 : crud.getPageSize() )
->>>>>>> 18d3cce9
                                 .transactionManager( crud.getTransactionManager() )
                                 .informationTarget( i -> i.setSession( ctx.session ) ).build(), queryRequest );
 
                 for ( Result<?, ?> result : results ) {
-<<<<<<< HEAD
-                    if ( !(result instanceof RelationalResult) ) {
-                        continue;
-                    }
-=======
->>>>>>> 18d3cce9
                     if ( result.xid != null ) {
                         xIds.add( result.xid );
                     }
@@ -191,11 +173,7 @@
                                                 .batch( uiRequest.noLimit ? -1 : crud.getPageSize() )
                                                 .transactionManager( crud.getTransactionManager() )
                                                 .informationTarget( i -> i.setSession( ctx.session ) )
-<<<<<<< HEAD
-                                                .namespaceId( namespace == null ? Catalog.defaultNamespaceId : namespace.id )
-=======
                                                 .namespaceId( namespace.id )
->>>>>>> 18d3cce9
                                                 .build(), uiRequest ).get( 0 );
                             }
                             case GRAPH -> LanguageCrud.anyQueryResult(
@@ -204,11 +182,7 @@
                                             .language( QueryLanguage.from( "cypher" ) )
                                             .origin( POLYPHENY_UI )
                                             .batch( uiRequest.noLimit ? -1 : crud.getPageSize() )
-<<<<<<< HEAD
-                                            .namespaceId( namespace == null ? Catalog.defaultNamespaceId : namespace.id )
-=======
                                             .namespaceId( namespace.id )
->>>>>>> 18d3cce9
                                             .transactionManager( crud.getTransactionManager() )
                                             .informationTarget( i -> i.setSession( ctx.session ) )
                                             .build(), uiRequest ).get( 0 );
