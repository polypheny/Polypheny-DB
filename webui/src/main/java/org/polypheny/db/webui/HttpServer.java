/*
 * Copyright 2019-2020 The Polypheny Project
 *
 * Licensed under the Apache License, Version 2.0 (the "License");
 * you may not use this file except in compliance with the License.
 * You may obtain a copy of the License at
 *
 * http://www.apache.org/licenses/LICENSE-2.0
 *
 * Unless required by applicable law or agreed to in writing, software
 * distributed under the License is distributed on an "AS IS" BASIS,
 * WITHOUT WARRANTIES OR CONDITIONS OF ANY KIND, either express or implied.
 * See the License for the specific language governing permissions and
 * limitations under the License.
 */

package org.polypheny.db.webui;


import static spark.Spark.before;
import static spark.Spark.get;
import static spark.Spark.options;
import static spark.Spark.port;
import static spark.Spark.post;
import static spark.Spark.webSocket;

import com.google.gson.Gson;
import com.google.gson.GsonBuilder;
import java.io.BufferedReader;
import java.io.IOException;
import java.io.InputStream;
import java.io.InputStreamReader;
import java.net.SocketException;
import java.nio.charset.Charset;
import lombok.extern.slf4j.Slf4j;
import org.polypheny.db.config.RuntimeConfig;
import org.polypheny.db.iface.Authenticator;
import org.polypheny.db.iface.QueryInterface;
import org.polypheny.db.transaction.TransactionManager;
import spark.Service;
import spark.Spark;


/**
 * HTTP server for serving the Polypheny-DB UI
 */
@Slf4j
public class HttpServer extends QueryInterface {

    private Gson gson = new Gson();

    private Gson gsonExpose = new GsonBuilder().excludeFieldsWithoutExposeAnnotation().create();

    private final int port;


    public HttpServer( final TransactionManager transactionManager, final Authenticator authenticator, final int port ) {
        super( transactionManager, authenticator );
        this.port = port;
    }


    @Override
    public void run() {
        Service webuiServer = Service.ignite();
        webuiServer.port( port );

        webSockets( webuiServer );

        webuiServer.staticFiles.location( "webapp/" );

        enableCORS( webuiServer );

        // get modified index.html
        webuiServer.get( "/", ( req, res ) -> {
            res.type( "text/html" );
            try ( InputStream stream = this.getClass().getClassLoader().getResource( "index/index.html" ).openStream() ) {
                return streamToString( stream );
            } catch ( NullPointerException e ) {
                return "Error: Spark server could not find index.html";
            } catch ( SocketException e ) {
                return "Error: Spark server could not determine its ip address.";
            }
        } );

        crudRoutes( webuiServer, new Crud( transactionManager, "pa", "APP" ) );

        log.info( "HTTP Server started." );
    }


    /**
     * Defines the routes for this Server
     */
    private void crudRoutes( Service webuiServer, Crud crud ) {

        webuiServer.post( "/getTable", crud::getTable, gson::toJson );

        webuiServer.post( "/getSchemaTree", crud::getSchemaTree, gson::toJson );

        webuiServer.post( "/insertRow", crud::insertRow, gson::toJson );

        webuiServer.post( "/deleteRow", crud::deleteRow, gson::toJson );

        webuiServer.post( "/updateRow", crud::updateRow, gson::toJson );

        webuiServer.post( "/anyQuery", crud::anyQuery, gson::toJson );

        webuiServer.post("/classifyData", crud::classifyData, gson::toJson);

        webuiServer.post("/getExploreTables", crud::getExploreTables, gson::toJson);

        webuiServer.post("/createInitialExploreQuery", crud::createInitialExploreQuery, gson::toJson);

        webuiServer.post("/exploration", crud::exploration, gson::toJson);

        webuiServer.post( "/allStatistics", crud::getStatistics, gsonExpose::toJson );

        webuiServer.post( "/getColumns", crud::getColumns, gson::toJson );

        webuiServer.post( "/updateColumn", crud::updateColumn, gson::toJson );

        webuiServer.post( "/addColumn", crud::addColumn, gson::toJson );

        webuiServer.post( "/dropColumn", crud::dropColumn, gson::toJson );

        webuiServer.post( "/getTables", crud::getTables, gson::toJson );

<<<<<<< HEAD
        webuiServer.post( "/dropTruncateTable", crud::dropTruncateTable, gson::toJson );
=======
        post( "/renameTable", crud::renameTable, gson::toJson );

        post( "/dropTruncateTable", crud::dropTruncateTable, gson::toJson );
>>>>>>> e4d69568

        webuiServer.post( "/createTable", crud::createTable, gson::toJson );

        webuiServer.get( "/getGeneratedNames", crud::getGeneratedNames, gson::toJson );

        webuiServer.post( "/getConstraints", crud::getConstraints, gson::toJson );

        webuiServer.post( "/dropConstraint", crud::dropConstraint, gson::toJson );

        webuiServer.post( "/addPrimaryKey", crud::addPrimaryKey, gson::toJson );

        webuiServer.post( "/addUniqueConstraint", crud::addUniqueConstraint, gson::toJson );

        webuiServer.post( "/getIndexes", crud::getIndexes, gson::toJson );

        webuiServer.post( "/dropIndex", crud::dropIndex, gson::toJson );

        webuiServer.post( "/getUml", crud::getUml, gson::toJson );

        webuiServer.post( "/addForeignKey", crud::addForeignKey, gson::toJson );

        webuiServer.post( "/createIndex", crud::createIndex, gson::toJson );

        webuiServer.post( "/getPlacements", crud::getPlacements, gson::toJson );

        webuiServer.post( "/addDropPlacement", crud::addDropPlacement, gson::toJson );

        webuiServer.post( "/getAnalyzerPage", crud::getAnalyzerPage );

        webuiServer.post( "/closeAnalyzer", crud::closeAnalyzer );

        webuiServer.post( "/executeRelAlg", crud::executeRelAlg, gson::toJson );

        webuiServer.post( "/schemaRequest", crud::schemaRequest, gson::toJson );

<<<<<<< HEAD
        webuiServer.get( "/getTypeInfo", crud::getTypeInfo, gson::toJson );
=======
        get( "/getTypeInfo", crud::getTypeInfo );
>>>>>>> e4d69568

        webuiServer.get( "/getForeignKeyActions", crud::getForeignKeyActions, gson::toJson );

        webuiServer.post( "/importDataset", crud::importDataset, gson::toJson );

        webuiServer.post( "/exportTable", crud::exportTable, gson::toJson );

        webuiServer.get( "/getStores", crud::getStores );

        webuiServer.post( "/removeStore", crud::removeStore, gson::toJson );

        webuiServer.post( "/updateStoreSettings", crud::updateStoreSettings, gson::toJson );

        webuiServer.get( "/getAdapters", crud::getAdapters );

        webuiServer.post( "/addStore", crud::addStore, gson::toJson );

    }


    /**
     * reads the index.html and replaces the line "//SPARK-REPLACE" with information about the ConfigServer and InformationServer
     */
    //see: http://roufid.com/5-ways-convert-inputstream-string-java/
    private String streamToString( final InputStream stream ) {
        StringBuilder stringBuilder = new StringBuilder();
        String line;
        try ( BufferedReader bufferedReader = new BufferedReader( new InputStreamReader( stream, Charset.defaultCharset() ) ) ) {
            while ( (line = bufferedReader.readLine()) != null ) {
                if ( line.contains( "//SPARK-REPLACE" ) ) {
                    stringBuilder.append( "\nlocalStorage.setItem('configServer.port', '" ).append( RuntimeConfig.CONFIG_SERVER_PORT.getInteger() ).append( "');" );
                    stringBuilder.append( "\nlocalStorage.setItem('informationServer.port', '" ).append( RuntimeConfig.INFORMATION_SERVER_PORT.getInteger() ).append( "');" );
                    stringBuilder.append( "\nlocalStorage.setItem('webUI.port', '" ).append( RuntimeConfig.WEBUI_SERVER_PORT.getInteger() ).append( "');" );
                } else {
                    stringBuilder.append( line );
                }
            }
        } catch ( IOException e ) {
            log.error( e.getMessage() );
        }

        return stringBuilder.toString();
    }


    /**
     * Define websocket paths
     */
    private void webSockets( Service webuiServer ) {
        webuiServer.webSocket( "/queryAnalyzer", WebSocket.class );
    }


    /**
     * To avoid the CORS problem, when the ConfigServer receives requests from the Web UI.
     * See https://gist.github.com/saeidzebardast/e375b7d17be3e0f4dddf
     */
    private static void enableCORS( Service webuiServer ) {
        //staticFiles.header("Access-Control-Allow-Origin", "*");

        webuiServer.options( "/*", ( req, res ) -> {
            String accessControlRequestHeaders = req.headers( "Access-Control-Request-Headers" );
            if ( accessControlRequestHeaders != null ) {
                res.header( "Access-Control-Allow-Headers", accessControlRequestHeaders );
            }

            String accessControlRequestMethod = req.headers( "Access-Control-Request-Method" );
            if ( accessControlRequestMethod != null ) {
                res.header( "Access-Control-Allow-Methods", accessControlRequestMethod );
            }

            return "OK";
        } );

        webuiServer.before( ( req, res ) -> {
            //res.header("Access-Control-Allow-Origin", "*");
            res.header( "Access-Control-Allow-Origin", "*" );
            res.header( "Access-Control-Allow-Credentials", "true" );
            res.header( "Access-Control-Allow-Headers", "*" );
            res.type( "application/json" );
        } );
    }

}<|MERGE_RESOLUTION|>--- conflicted
+++ resolved
@@ -126,13 +126,9 @@
 
         webuiServer.post( "/getTables", crud::getTables, gson::toJson );
 
-<<<<<<< HEAD
+        webuiServer.post( "/renameTable", crud::renameTable, gson::toJson );
+
         webuiServer.post( "/dropTruncateTable", crud::dropTruncateTable, gson::toJson );
-=======
-        post( "/renameTable", crud::renameTable, gson::toJson );
-
-        post( "/dropTruncateTable", crud::dropTruncateTable, gson::toJson );
->>>>>>> e4d69568
 
         webuiServer.post( "/createTable", crud::createTable, gson::toJson );
 
@@ -168,11 +164,7 @@
 
         webuiServer.post( "/schemaRequest", crud::schemaRequest, gson::toJson );
 
-<<<<<<< HEAD
-        webuiServer.get( "/getTypeInfo", crud::getTypeInfo, gson::toJson );
-=======
-        get( "/getTypeInfo", crud::getTypeInfo );
->>>>>>> e4d69568
+        webuiServer.get( "/getTypeInfo", crud::getTypeInfo );
 
         webuiServer.get( "/getForeignKeyActions", crud::getForeignKeyActions, gson::toJson );
 
