/*
 * Copyright 2019-2024 The Polypheny Project
 *
 * Licensed under the Apache License, Version 2.0 (the "License");
 * you may not use this file except in compliance with the License.
 * You may obtain a copy of the License at
 *
 * http://www.apache.org/licenses/LICENSE-2.0
 *
 * Unless required by applicable law or agreed to in writing, software
 * distributed under the License is distributed on an "AS IS" BASIS,
 * WITHOUT WARRANTIES OR CONDITIONS OF ANY KIND, either express or implied.
 * See the License for the specific language governing permissions and
 * limitations under the License.
 */

package org.polypheny.db.webui;


import com.fasterxml.jackson.annotation.JsonAutoDetect.Visibility;
import com.fasterxml.jackson.annotation.JsonInclude;
import com.fasterxml.jackson.databind.DeserializationFeature;
import com.fasterxml.jackson.databind.ObjectMapper;
import com.fasterxml.jackson.databind.SerializationFeature;
import io.javalin.Javalin;
import io.javalin.http.Context;
import io.javalin.plugin.json.JavalinJackson;
import io.javalin.websocket.WsConfig;
import java.io.BufferedReader;
import java.io.IOException;
import java.io.InputStream;
import java.io.InputStreamReader;
import java.net.SocketException;
import java.nio.charset.Charset;
import java.util.function.BiConsumer;
import java.util.function.BiFunction;
import java.util.function.Consumer;
import lombok.Getter;
import lombok.extern.slf4j.Slf4j;
import org.polypheny.db.StatusNotificationService;
import org.polypheny.db.catalog.exceptions.GenericRuntimeException;
import org.polypheny.db.config.RuntimeConfig;
import org.polypheny.db.iface.Authenticator;
import org.polypheny.db.transaction.TransactionManager;
import org.polypheny.db.webui.ConfigService.Consumer3;
import org.polypheny.db.webui.ConfigService.HandlerType;
import org.polypheny.db.webui.crud.LanguageCrud;
import org.polypheny.db.webui.models.results.RelationalResult;


/**
 * HTTP server for serving the Polypheny-DB UI
 */
@Slf4j
public class HttpServer implements Runnable {

    private final TransactionManager transactionManager;
    private final Authenticator authenticator;

    private static HttpServer INSTANCE = null;
    @Getter
    private WebSocket webSocketHandler;


    public static HttpServer getInstance() {
        if ( INSTANCE == null ) {
            throw new GenericRuntimeException( "HttpServer is not yet created." );
        }
        return INSTANCE;
    }


    public static final ObjectMapper mapper = new ObjectMapper() {
        {
            setSerializationInclusion( JsonInclude.Include.NON_NULL );
            configure( DeserializationFeature.FAIL_ON_UNKNOWN_PROPERTIES, false );
            setVisibility( getSerializationConfig().getDefaultVisibilityChecker()
                    .withIsGetterVisibility( Visibility.NONE )
                    .withGetterVisibility( Visibility.NONE )
                    .withSetterVisibility( Visibility.NONE ) );
            configure( SerializationFeature.FAIL_ON_EMPTY_BEANS, false );
            writerWithDefaultPrettyPrinter();
        }
    };

    @Getter
    private final Javalin server = Javalin.create( config -> {
        config.jsonMapper( new JavalinJackson( mapper ) );
        config.enableCorsForAllOrigins();
        config.addStaticFiles( staticFileConfig -> staticFileConfig.directory = "webapp/" );
    } ).start( RuntimeConfig.WEBUI_SERVER_PORT.getInteger() );
    private Crud crud;


    public HttpServer( TransactionManager manager, final Authenticator authenticator ) {
        this.transactionManager = manager;
        this.authenticator = authenticator;
    }


    @Override
    public void run() {
        this.crud = new Crud( this.transactionManager );

        this.webSocketHandler = new WebSocket( crud );
        webSockets( server, this.webSocketHandler );

        // Get modified index.html
        server.get( "/", ctx -> {
            ctx.contentType( "text/html" );

            try ( InputStream stream = this.getClass().getClassLoader().getResource( "index/index.html" ).openStream() ) {
                ctx.result( streamToString( stream ) );
            } catch ( NullPointerException e ) {
                ctx.result( "Error: Could not find index.html" );
            }
        } );

        attachRoutes( server, crud );

        StatusNotificationService.printInfo(
                String.format( "Polypheny-UI started and is listening on port %d.", RuntimeConfig.WEBUI_SERVER_PORT.getInteger() ) );

        attachExceptions( server );
        INSTANCE = this;
    }


    public Consumer3<String, Consumer<Context>, HandlerType> getRouteRegisterer() {
        return this::addSerializedRoute;
    }


    public BiConsumer<String, Consumer<WsConfig>> getWebSocketRegisterer() {
        return this::addWebsocketRoute;
    }


    private void attachExceptions( Javalin server ) {
        server.exception( SocketException.class, ( e, ctx ) -> {
            ctx.status( 400 ).result( "Error: Could not determine IP address." );
        } );

        defaultException( IOException.class, server );
    }


    private void defaultException( Class<? extends Exception> exceptionClass, Javalin server ) {
        server.exception( exceptionClass, ( e, ctx ) -> {
            ctx.status( 400 ).json( RelationalResult.builder().error( e.getMessage() ).build() );
        } );
    }


    /**
     * Defines the routes for this server
     */
    private void attachRoutes( Javalin webuiServer, Crud crud ) {
        attachCatalogMetaRoutes( webuiServer, crud );

        attachPartnerRoutes( webuiServer, crud );

        attachStatisticRoutes( webuiServer, crud );

        attachPluginRoutes( webuiServer, crud );

        attachDockerRoutes( webuiServer, crud );

        webuiServer.post( "/anyQuery", LanguageCrud::anyQuery );

        webuiServer.post( "/insertTuple", crud::insertTuple );

        webuiServer.post( "/deleteTuple", crud::deleteTuple );

        webuiServer.post( "/updateTuple", crud::updateTuple );

        webuiServer.post( "/batchUpdate", crud::batchUpdate );

        webuiServer.post( "/getColumns", crud::getColumns );

        webuiServer.post( "/getDataSourceColumns", crud::getDataSourceColumns );

        webuiServer.post( "/getAvailableSourceColumns", crud::getAvailableSourceColumns );

        webuiServer.post( "/updateColumn", crud::updateColumn );

        webuiServer.post( "/getMaterializedInfo", crud::getMaterializedInfo );

        webuiServer.post( "/updateMaterialized", crud::updateMaterialized );

        webuiServer.post( "/createColumn", crud::addColumn );

        webuiServer.post( "/dropColumn", crud::dropColumn );

        webuiServer.post( "/getEntities", crud::getEntities );

        webuiServer.post( "/renameTable", crud::renameTable );

        webuiServer.post( "/dropTruncateTable", crud::dropTruncateTable );

        webuiServer.post( "/createTable", crud::createTable );

        webuiServer.get( "/getGeneratedNames", crud::getGeneratedNames );

        webuiServer.post( "/getConstraints", crud::getConstraints );

        webuiServer.post( "/dropConstraint", crud::dropConstraint );

        webuiServer.post( "/createPrimaryKey", crud::addPrimaryKey );

        webuiServer.post( "/createUniqueConstraint", crud::addUniqueConstraint );

        webuiServer.post( "/getIndexes", crud::getIndexes );

        webuiServer.post( "/dropIndex", crud::dropIndex );

        webuiServer.post( "/getUml", crud::getUml );

        webuiServer.post( "/createForeignKey", crud::addForeignKey );

        webuiServer.post( "/createIndex", crud::createIndex );

        webuiServer.post( "/getUnderlyingTable", crud::getUnderlyingTable );

        webuiServer.post( "/getPlacements", crud::getPlacements );

        webuiServer.post( "/getGraphPlacements", crud.languageCrud::getGraphPlacements );

        webuiServer.post( "/getFixedFields", crud.languageCrud::getFixedFields );

        webuiServer.post( "/getCollectionPlacements", crud.languageCrud::getCollectionPlacements );

        webuiServer.post( "/addDropPlacement", crud::addDropPlacement );

        webuiServer.get( "/getPartitionTypes", crud::getPartitionTypes );

        webuiServer.post( "/getPartitionFunctionModel", crud::getPartitionFunctionModel );

        webuiServer.post( "/partitionTable", crud::partitionTable );

        webuiServer.post( "/mergePartitions", crud::mergePartitions );

        webuiServer.post( "/modifyPartitions", crud::modifyPartitions );

        webuiServer.post( "/getAnalyzerPage", crud::getAnalyzerPage );

        webuiServer.post( "/namespaceRequest", crud::namespaceRequest );

        webuiServer.get( "/getTypeInfo", crud::getTypeInfo );

        webuiServer.get( "/getForeignKeyActions", crud::getForeignKeyActions );

        webuiServer.get( "/getStores", crud::getStores );

        webuiServer.get( "/getSources", crud::getSources );

        webuiServer.post( "/getAvailableStoresForIndexes", crud::getAvailableStoresForIndexes );

        webuiServer.post( "/removeAdapter", crud::removeAdapter );

        webuiServer.post( "/updateAdapterSettings", crud::updateAdapterSettings );

        webuiServer.get( "/getAvailableStores", crud::getAvailableStores );

        webuiServer.get( "/getAvailableSources", crud::getAvailableSources );

        webuiServer.post( "/createAdapter", crud::addAdapter );

        webuiServer.post( "/pathAccess", crud::startAccessRequest );

        webuiServer.get( "/getQueryInterfaces", crud::getQueryInterfaces );

        webuiServer.get( "/getAvailableQueryInterfaces", crud::getAvailableQueryInterfaces );

        webuiServer.post( "/createQueryInterface", crud::addQueryInterface );

        webuiServer.post( "/updateQueryInterfaceSettings", crud::updateQueryInterfaceSettings );

        webuiServer.post( "/removeQueryInterface", crud::removeQueryInterface );

        webuiServer.get( "/getFile/{file}", crud::getFile );

        webuiServer.get( "/getDocumentDatabases", crud.languageCrud::getDocumentDatabases );

        webuiServer.get( "/product", ctx -> ctx.result( "Polypheny-DB" ) );

    }


    private static void attachDockerRoutes( Javalin webuiServer, Crud crud ) {
        webuiServer.post( "/addDockerInstance", crud::addDockerInstance );

        webuiServer.post( "/testDockerInstance/{dockerId}", crud::testDockerInstance );

        webuiServer.get( "/getDockerInstance/{dockerId}", crud::getDockerInstance );

        webuiServer.get( "/getDockerInstances", crud::getDockerInstances );

        webuiServer.post( "/updateDockerInstance", crud::updateDockerInstance );

        webuiServer.post( "/reconnectToDockerInstance", crud::reconnectToDockerInstance );

        webuiServer.post( "/removeDockerInstance", crud::removeDockerInstance );

        webuiServer.get( "/getAutoDockerStatus", crud::getAutoDockerStatus );

        webuiServer.post( "/doAutoHandshake", crud::doAutoHandshake );

        webuiServer.post( "/startHandshake", crud::startHandshake );

        webuiServer.get( "/getHandshake/{hostname}", crud::getHandshake );

        webuiServer.post( "/cancelHandshake", crud::cancelHandshake );

        webuiServer.get( "/getDockerSettings", crud::getDockerSettings );

        webuiServer.post( "/changeDockerSettings", crud::changeDockerSettings );
    }


    private static void attachPluginRoutes( Javalin webuiServer, Crud crud ) {
        webuiServer.post( "/loadPlugins", crud::loadPlugins );

        webuiServer.post( "/unloadPlugin", crud::unloadPlugin );

        webuiServer.get( "/getAvailablePlugins", crud::getAvailablePlugins );
    }


    private static void attachStatisticRoutes( Javalin webuiServer, Crud crud ) {
        webuiServer.post( "/allStatistics", crud.statisticCrud::getStatistics );

        webuiServer.post( "/getTableStatistics", crud.statisticCrud::getTableStatistics );

        webuiServer.post( "/getDashboardInformation", crud.statisticCrud::getDashboardInformation );

        webuiServer.post( "/getDashboardDiagram", crud.statisticCrud::getDashboardDiagram );
    }


    private static void attachPartnerRoutes( Javalin webuiServer, Crud crud ) {
        webuiServer.get( "/auth/deregister", crud.authCrud::deregister );
    }


    private static void attachCatalogMetaRoutes( Javalin webuiServer, Crud crud ) {
        webuiServer.post( "/getSchemaTree", crud.catalogCrud::getSchemaTree );

<<<<<<< HEAD
        webuiServer.get( "/getSnapshot", crud.catalogCrud::getSnapshot );
=======
        webuiServer.post( "/getSnapshot", crud.catalogCrud::getSnapshot );
>>>>>>> 250079c0

        webuiServer.get( "/getTypeSchemas", crud.catalogCrud::getTypeNamespaces );

        webuiServer.post( "/getNamespaces", crud.catalogCrud::getNamespaces );

        webuiServer.get( "/getCurrentSnapshot", crud.catalogCrud::getCurrentSnapshot );

        webuiServer.get( "/getAssetsDefinition", crud.catalogCrud::getAssetsDefinition );

        webuiServer.get( "/getAlgebraNodes", crud.catalogCrud::getAlgebraNodes );
    }


    public void addSerializedRoute( String route, BiConsumer<Context, Crud> action, HandlerType type ) {
        addSerializedRoute( route, r -> action.accept( r, crud ), type );
    }


    public void addSerializedRoute( String route, Consumer<Context> action, HandlerType type ) {
        log.debug( "Added route: {}", route );
        switch ( type ) {
            case GET:
                server.get( route, action::accept );
                break;
            case POST:
                server.post( route, action::accept );
                break;
            case PUT:
                server.put( route, action::accept );
                break;
            case DELETE:
                server.delete( route, action::accept );
                break;
            case PATCH:
                server.patch( route, action::accept );
                break;
        }
    }


    public <T> void addRoute( String route, BiFunction<T, Crud, Object> action, Class<T> requestClass, HandlerType type ) {
        BiConsumer<Context, Crud> func = ( r, c ) -> r.json( action.apply( r.bodyAsClass( requestClass ), crud ) );
        addSerializedRoute( route, func, type );
    }


    /**
     * reads the index.html and replaces the line "//SPARK-REPLACE" with information about the ConfigServer and InformationServer
     */
    //see: http://roufid.com/5-ways-convert-inputstream-string-java/
    private String streamToString( final InputStream stream ) {
        StringBuilder stringBuilder = new StringBuilder();
        String line;
        try ( BufferedReader bufferedReader = new BufferedReader( new InputStreamReader( stream, Charset.defaultCharset() ) ) ) {
            while ( (line = bufferedReader.readLine()) != null ) {
                if ( line.contains( "//SPARK-REPLACE" ) ) {
                    stringBuilder.append( "\nlocalStorage.setItem('configServer.port', '" ).append( RuntimeConfig.CONFIG_SERVER_PORT.getInteger() ).append( "');" );
                    stringBuilder.append( "\nlocalStorage.setItem('informationServer.port', '" ).append( RuntimeConfig.INFORMATION_SERVER_PORT.getInteger() ).append( "');" );
                    stringBuilder.append( "\nlocalStorage.setItem('webUI.port', '" ).append( RuntimeConfig.WEBUI_SERVER_PORT.getInteger() ).append( "');" );
                } else {
                    stringBuilder.append( line );
                }
            }
        } catch ( IOException e ) {
            log.error( e.getMessage() );
        }

        return stringBuilder.toString();
    }


    /**
     * Define websocket paths
     */
    private void webSockets( Javalin webuiServer, Consumer<WsConfig> handler ) {
        webuiServer.ws( "/webSocket", handler );
    }


    public void addWebsocketRoute( String route, Consumer<WsConfig> handler ) {
        server.ws( route, handler );
    }


    public void removeRoute( String route, HandlerType type ) {
        addRoute( route, ( ctx, crud ) -> null, Object.class, type );
    }


}<|MERGE_RESOLUTION|>--- conflicted
+++ resolved
@@ -346,11 +346,7 @@
     private static void attachCatalogMetaRoutes( Javalin webuiServer, Crud crud ) {
         webuiServer.post( "/getSchemaTree", crud.catalogCrud::getSchemaTree );
 
-<<<<<<< HEAD
-        webuiServer.get( "/getSnapshot", crud.catalogCrud::getSnapshot );
-=======
         webuiServer.post( "/getSnapshot", crud.catalogCrud::getSnapshot );
->>>>>>> 250079c0
 
         webuiServer.get( "/getTypeSchemas", crud.catalogCrud::getTypeNamespaces );
 
