/*
 * Copyright 2019-2020 The Polypheny Project
 *
 * Licensed under the Apache License, Version 2.0 (the "License");
 * you may not use this file except in compliance with the License.
 * You may obtain a copy of the License at
 *
 * http://www.apache.org/licenses/LICENSE-2.0
 *
 * Unless required by applicable law or agreed to in writing, software
 * distributed under the License is distributed on an "AS IS" BASIS,
 * WITHOUT WARRANTIES OR CONDITIONS OF ANY KIND, either express or implied.
 * See the License for the specific language governing permissions and
 * limitations under the License.
 */

package org.polypheny.db.webui;


import static spark.Spark.before;
import static spark.Spark.get;
import static spark.Spark.options;
import static spark.Spark.port;
import static spark.Spark.post;
import static spark.Spark.webSocket;

import com.google.gson.Gson;
import com.google.gson.GsonBuilder;
import java.io.BufferedReader;
import java.io.IOException;
import java.io.InputStream;
import java.io.InputStreamReader;
import java.net.SocketException;
import java.nio.charset.Charset;
import lombok.extern.slf4j.Slf4j;
import org.polypheny.db.config.RuntimeConfig;
import org.polypheny.db.iface.Authenticator;
import org.polypheny.db.iface.QueryInterface;
import org.polypheny.db.transaction.TransactionManager;
import spark.Service;
import spark.Spark;


/**
 * HTTP server for serving the Polypheny-DB UI
 */
@Slf4j
public class HttpServer extends QueryInterface {

    private Gson gson = new Gson();

    private Gson gsonExpose = new GsonBuilder().excludeFieldsWithoutExposeAnnotation().create();

    private final int port;


    public HttpServer( final TransactionManager transactionManager, final Authenticator authenticator, final int port ) {
        super( transactionManager, authenticator );
        this.port = port;
    }


    @Override
    public void run() {
        Service webuiServer = Service.ignite();
        webuiServer.port( port );

        webSockets( webuiServer );

        webuiServer.staticFiles.location( "webapp/" );

        enableCORS( webuiServer );

        // get modified index.html
        webuiServer.get( "/", ( req, res ) -> {
            res.type( "text/html" );
            try ( InputStream stream = this.getClass().getClassLoader().getResource( "index/index.html" ).openStream() ) {
                return streamToString( stream );
            } catch ( NullPointerException e ) {
                return "Error: Spark server could not find index.html";
            } catch ( SocketException e ) {
                return "Error: Spark server could not determine its ip address.";
            }
        } );

        crudRoutes( webuiServer, new Crud( transactionManager, "pa", "APP" ) );

        log.info( "HTTP Server started." );
    }


    /**
     * Defines the routes for this Server
     */
    private void crudRoutes( Service webuiServer, Crud crud ) {

        webuiServer.post( "/getTable", crud::getTable, gson::toJson );

        webuiServer.post( "/getSchemaTree", crud::getSchemaTree, gson::toJson );

        webuiServer.post( "/insertRow", crud::insertRow, gson::toJson );

        webuiServer.post( "/deleteRow", crud::deleteRow, gson::toJson );

        webuiServer.post( "/updateRow", crud::updateRow, gson::toJson );

        webuiServer.post( "/anyQuery", crud::anyQuery, gson::toJson );

<<<<<<< HEAD
        webuiServer.post( "/allStatistics", crud::getStatistics, gsonExpose::toJson );
=======
        post("/classifyData", crud::classifyData, gson::toJson);

        post("/getExploreTables", crud::getExploreTables, gson::toJson);

        post("/createInitialExploreQuery", crud::createInitialExploreQuery, gson::toJson);

        post("/exploration", crud::exploration, gson::toJson);

        post( "/allStatistics", crud::getStatistics, gsonExpose::toJson );
>>>>>>> a82360ec

        webuiServer.post( "/getColumns", crud::getColumns, gson::toJson );

        webuiServer.post( "/updateColumn", crud::updateColumn, gson::toJson );

        webuiServer.post( "/addColumn", crud::addColumn, gson::toJson );

        webuiServer.post( "/dropColumn", crud::dropColumn, gson::toJson );

        webuiServer.post( "/getTables", crud::getTables, gson::toJson );

        webuiServer.post( "/dropTruncateTable", crud::dropTruncateTable, gson::toJson );

        webuiServer.post( "/createTable", crud::createTable, gson::toJson );

        webuiServer.get( "/getGeneratedNames", crud::getGeneratedNames, gson::toJson );

        webuiServer.post( "/getConstraints", crud::getConstraints, gson::toJson );

        webuiServer.post( "/dropConstraint", crud::dropConstraint, gson::toJson );

        webuiServer.post( "/addPrimaryKey", crud::addPrimaryKey, gson::toJson );

        webuiServer.post( "/addUniqueConstraint", crud::addUniqueConstraint, gson::toJson );

        webuiServer.post( "/getIndexes", crud::getIndexes, gson::toJson );

        webuiServer.post( "/dropIndex", crud::dropIndex, gson::toJson );

        webuiServer.post( "/getUml", crud::getUml, gson::toJson );

        webuiServer.post( "/addForeignKey", crud::addForeignKey, gson::toJson );

        webuiServer.post( "/createIndex", crud::createIndex, gson::toJson );

        webuiServer.post( "/getPlacements", crud::getPlacements, gson::toJson );

        webuiServer.post( "/addDropPlacement", crud::addDropPlacement, gson::toJson );

        webuiServer.post( "/getAnalyzerPage", crud::getAnalyzerPage );

        webuiServer.post( "/closeAnalyzer", crud::closeAnalyzer );

        webuiServer.post( "/executeRelAlg", crud::executeRelAlg, gson::toJson );

        webuiServer.post( "/schemaRequest", crud::schemaRequest, gson::toJson );

        webuiServer.get( "/getTypeInfo", crud::getTypeInfo, gson::toJson );

        webuiServer.get( "/getForeignKeyActions", crud::getForeignKeyActions, gson::toJson );

        webuiServer.post( "/importDataset", crud::importDataset, gson::toJson );

        webuiServer.post( "/exportTable", crud::exportTable, gson::toJson );

        webuiServer.get( "/getStores", crud::getStores );

        webuiServer.post( "/removeStore", crud::removeStore, gson::toJson );

        webuiServer.post( "/updateStoreSettings", crud::updateStoreSettings, gson::toJson );

        webuiServer.get( "/getAdapters", crud::getAdapters );

        webuiServer.post( "/addStore", crud::addStore, gson::toJson );

    }


    /**
     * reads the index.html and replaces the line "//SPARK-REPLACE" with information about the ConfigServer and InformationServer
     */
    //see: http://roufid.com/5-ways-convert-inputstream-string-java/
    private String streamToString( final InputStream stream ) {
        StringBuilder stringBuilder = new StringBuilder();
        String line;
        try ( BufferedReader bufferedReader = new BufferedReader( new InputStreamReader( stream, Charset.defaultCharset() ) ) ) {
            while ( (line = bufferedReader.readLine()) != null ) {
                if ( line.contains( "//SPARK-REPLACE" ) ) {
                    stringBuilder.append( "\nlocalStorage.setItem('configServer.port', '" ).append( RuntimeConfig.CONFIG_SERVER_PORT.getInteger() ).append( "');" );
                    stringBuilder.append( "\nlocalStorage.setItem('informationServer.port', '" ).append( RuntimeConfig.INFORMATION_SERVER_PORT.getInteger() ).append( "');" );
                    stringBuilder.append( "\nlocalStorage.setItem('webUI.port', '" ).append( RuntimeConfig.WEBUI_SERVER_PORT.getInteger() ).append( "');" );
                } else {
                    stringBuilder.append( line );
                }
            }
        } catch ( IOException e ) {
            log.error( e.getMessage() );
        }

        return stringBuilder.toString();
    }


    /**
     * Define websocket paths
     */
    private void webSockets( Service webuiServer ) {
        webuiServer.webSocket( "/queryAnalyzer", WebSocket.class );
    }


    /**
     * To avoid the CORS problem, when the ConfigServer receives requests from the Web UI.
     * See https://gist.github.com/saeidzebardast/e375b7d17be3e0f4dddf
     */
    private static void enableCORS( Service webuiServer ) {
        //staticFiles.header("Access-Control-Allow-Origin", "*");

        webuiServer.options( "/*", ( req, res ) -> {
            String accessControlRequestHeaders = req.headers( "Access-Control-Request-Headers" );
            if ( accessControlRequestHeaders != null ) {
                res.header( "Access-Control-Allow-Headers", accessControlRequestHeaders );
            }

            String accessControlRequestMethod = req.headers( "Access-Control-Request-Method" );
            if ( accessControlRequestMethod != null ) {
                res.header( "Access-Control-Allow-Methods", accessControlRequestMethod );
            }

            return "OK";
        } );

        webuiServer.before( ( req, res ) -> {
            //res.header("Access-Control-Allow-Origin", "*");
            res.header( "Access-Control-Allow-Origin", "*" );
            res.header( "Access-Control-Allow-Credentials", "true" );
            res.header( "Access-Control-Allow-Headers", "*" );
            res.type( "application/json" );
        } );
    }

}<|MERGE_RESOLUTION|>--- conflicted
+++ resolved
@@ -106,19 +106,15 @@
 
         webuiServer.post( "/anyQuery", crud::anyQuery, gson::toJson );
 
-<<<<<<< HEAD
+        webuiServer.post("/classifyData", crud::classifyData, gson::toJson);
+
+        webuiServer.post("/getExploreTables", crud::getExploreTables, gson::toJson);
+
+        webuiServer.post("/createInitialExploreQuery", crud::createInitialExploreQuery, gson::toJson);
+
+        webuiServer.post("/exploration", crud::exploration, gson::toJson);
+
         webuiServer.post( "/allStatistics", crud::getStatistics, gsonExpose::toJson );
-=======
-        post("/classifyData", crud::classifyData, gson::toJson);
-
-        post("/getExploreTables", crud::getExploreTables, gson::toJson);
-
-        post("/createInitialExploreQuery", crud::createInitialExploreQuery, gson::toJson);
-
-        post("/exploration", crud::exploration, gson::toJson);
-
-        post( "/allStatistics", crud::getStatistics, gsonExpose::toJson );
->>>>>>> a82360ec
 
         webuiServer.post( "/getColumns", crud::getColumns, gson::toJson );
 
