--- conflicted
+++ resolved
@@ -17,10 +17,7 @@
 package org.polypheny.db.webui.models.requests;
 
 
-<<<<<<< HEAD
-=======
 import com.fasterxml.jackson.annotation.JsonProperty;
->>>>>>> 18d3cce9
 import lombok.experimental.SuperBuilder;
 import lombok.extern.jackson.Jacksonized;
 import org.polypheny.db.webui.models.catalog.UiColumnDefinition;
@@ -29,13 +26,9 @@
 @Jacksonized
 public class ColumnRequest extends UIRequest {
 
-<<<<<<< HEAD
-    public UiColumnDefinition oldColumn;
-=======
     @JsonProperty
     public UiColumnDefinition oldColumn;
     @JsonProperty
->>>>>>> 18d3cce9
     public UiColumnDefinition newColumn;
     // for data sources
     @JsonProperty
