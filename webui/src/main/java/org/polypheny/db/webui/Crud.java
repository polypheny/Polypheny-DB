/*
 * Copyright 2019-2021 The Polypheny Project
 *
 * Licensed under the Apache License, Version 2.0 (the "License");
 * you may not use this file except in compliance with the License.
 * You may obtain a copy of the License at
 *
 * http://www.apache.org/licenses/LICENSE-2.0
 *
 * Unless required by applicable law or agreed to in writing, software
 * distributed under the License is distributed on an "AS IS" BASIS,
 * WITHOUT WARRANTIES OR CONDITIONS OF ANY KIND, either express or implied.
 * See the License for the specific language governing permissions and
 * limitations under the License.
 */

package org.polypheny.db.webui;


import au.com.bytecode.opencsv.CSVReader;
import com.google.common.collect.ImmutableList;
import com.google.common.collect.ImmutableMap;
import com.google.gson.Gson;
import com.google.gson.GsonBuilder;
import com.google.gson.JsonArray;
import com.google.gson.JsonDeserializer;
import com.google.gson.JsonObject;
import com.google.gson.JsonParseException;
import com.google.gson.JsonSerializer;
import com.google.gson.JsonSyntaxException;
import com.j256.simplemagic.ContentInfo;
import com.j256.simplemagic.ContentInfoUtil;
import java.io.BufferedInputStream;
import java.io.BufferedReader;
import java.io.File;
import java.io.FileInputStream;
import java.io.FileOutputStream;
import java.io.FileReader;
import java.io.IOException;
import java.io.InputStream;
import java.io.InputStreamReader;
import java.io.OutputStream;
import java.io.OutputStreamWriter;
import java.io.PushbackInputStream;
import java.io.RandomAccessFile;
import java.io.Reader;
import java.math.BigDecimal;
import java.net.URL;
import java.nio.charset.Charset;
import java.nio.charset.StandardCharsets;
import java.nio.file.Files;
import java.nio.file.Path;
import java.nio.file.Paths;
import java.sql.Array;
import java.sql.Blob;
import java.sql.ResultSetMetaData;
import java.sql.SQLException;
import java.text.DateFormat;
import java.text.SimpleDateFormat;
import java.util.ArrayList;
import java.util.Arrays;
import java.util.Date;
import java.util.HashMap;
import java.util.Iterator;
import java.util.List;
import java.util.Map;
import java.util.Map.Entry;
import java.util.Objects;
import java.util.Set;
import java.util.StringJoiner;
import java.util.UUID;
import java.util.concurrent.ConcurrentHashMap;
import java.util.concurrent.TimeUnit;
import java.util.regex.Matcher;
import java.util.regex.Pattern;
import java.util.stream.Collectors;
import java.util.zip.ZipEntry;
import java.util.zip.ZipInputStream;
import java.util.zip.ZipOutputStream;
import javax.servlet.MultipartConfigElement;
import javax.servlet.ServletException;
import javax.servlet.ServletOutputStream;
import javax.servlet.http.Part;
import kong.unirest.HttpResponse;
import kong.unirest.Unirest;
import lombok.extern.slf4j.Slf4j;
import org.apache.calcite.avatica.ColumnMetaData;
import org.apache.calcite.avatica.Meta.StatementType;
import org.apache.calcite.avatica.MetaImpl;
import org.apache.calcite.avatica.remote.AvaticaRuntimeException;
import org.apache.calcite.linq4j.Enumerable;
import org.apache.commons.io.FileUtils;
import org.apache.commons.lang.ArrayUtils;
import org.apache.commons.lang.StringEscapeUtils;
import org.apache.commons.lang3.time.StopWatch;
import org.eclipse.jetty.websocket.api.Session;
import org.polypheny.db.adapter.Adapter;
import org.polypheny.db.adapter.Adapter.AbstractAdapterSetting;
import org.polypheny.db.adapter.Adapter.AbstractAdapterSettingDirectory;
import org.polypheny.db.adapter.Adapter.AdapterSettingDeserializer;
import org.polypheny.db.adapter.AdapterManager;
import org.polypheny.db.adapter.AdapterManager.AdapterInformation;
import org.polypheny.db.adapter.DataSource;
import org.polypheny.db.adapter.DataSource.ExportedColumn;
import org.polypheny.db.adapter.DataStore;
import org.polypheny.db.adapter.DataStore.FunctionalIndexInfo;
import org.polypheny.db.adapter.index.IndexManager;
import org.polypheny.db.catalog.Catalog;
import org.polypheny.db.catalog.Catalog.ConstraintType;
import org.polypheny.db.catalog.Catalog.ForeignKeyOption;
import org.polypheny.db.catalog.Catalog.PartitionType;
<<<<<<< HEAD
import org.polypheny.db.catalog.Catalog.SchemaType;
=======
import org.polypheny.db.catalog.Catalog.PlacementType;
>>>>>>> 04fbf7a2
import org.polypheny.db.catalog.Catalog.TableType;
import org.polypheny.db.catalog.NameGenerator;
import org.polypheny.db.catalog.entity.CatalogAdapter.AdapterType;
import org.polypheny.db.catalog.entity.CatalogColumn;
import org.polypheny.db.catalog.entity.CatalogColumnPlacement;
import org.polypheny.db.catalog.entity.CatalogConstraint;
import org.polypheny.db.catalog.entity.CatalogForeignKey;
import org.polypheny.db.catalog.entity.CatalogIndex;
import org.polypheny.db.catalog.entity.CatalogPrimaryKey;
import org.polypheny.db.catalog.entity.CatalogSchema;
import org.polypheny.db.catalog.entity.CatalogTable;
import org.polypheny.db.catalog.entity.CatalogView;
import org.polypheny.db.catalog.exceptions.GenericCatalogException;
import org.polypheny.db.catalog.exceptions.TableAlreadyExistsException;
import org.polypheny.db.catalog.exceptions.UnknownColumnException;
import org.polypheny.db.catalog.exceptions.UnknownDatabaseException;
import org.polypheny.db.catalog.exceptions.UnknownPartitionTypeException;
import org.polypheny.db.catalog.exceptions.UnknownQueryInterfaceException;
import org.polypheny.db.catalog.exceptions.UnknownSchemaException;
import org.polypheny.db.catalog.exceptions.UnknownTableException;
import org.polypheny.db.catalog.exceptions.UnknownUserException;
import org.polypheny.db.config.Config;
import org.polypheny.db.config.Config.ConfigListener;
import org.polypheny.db.config.RuntimeConfig;
import org.polypheny.db.ddl.DdlManager;
import org.polypheny.db.docker.DockerManager;
import org.polypheny.db.exploreByExample.Explore;
import org.polypheny.db.exploreByExample.ExploreManager;
import org.polypheny.db.iface.QueryInterface;
import org.polypheny.db.iface.QueryInterfaceManager;
import org.polypheny.db.iface.QueryInterfaceManager.QueryInterfaceInformation;
import org.polypheny.db.iface.QueryInterfaceManager.QueryInterfaceInformationRequest;
import org.polypheny.db.information.Information;
import org.polypheny.db.information.InformationGroup;
import org.polypheny.db.information.InformationManager;
import org.polypheny.db.information.InformationObserver;
import org.polypheny.db.information.InformationPage;
import org.polypheny.db.information.InformationStacktrace;
import org.polypheny.db.information.InformationText;
import org.polypheny.db.jdbc.PolyphenyDbSignature;
import org.polypheny.db.partition.PartitionFunctionInfo;
import org.polypheny.db.partition.PartitionFunctionInfo.PartitionFunctionInfoColumn;
import org.polypheny.db.partition.PartitionManager;
import org.polypheny.db.partition.PartitionManagerFactory;
import org.polypheny.db.processing.SqlProcessor;
import org.polypheny.db.rel.RelCollation;
import org.polypheny.db.rel.RelCollations;
import org.polypheny.db.rel.RelNode;
import org.polypheny.db.rel.RelRoot;
import org.polypheny.db.rel.core.Sort;
import org.polypheny.db.rel.type.RelDataType;
import org.polypheny.db.sql.SqlKind;
import org.polypheny.db.sql.SqlNode;
import org.polypheny.db.statistic.StatisticsManager;
import org.polypheny.db.transaction.Statement;
import org.polypheny.db.transaction.Transaction;
import org.polypheny.db.transaction.Transaction.MultimediaFlavor;
import org.polypheny.db.transaction.TransactionException;
import org.polypheny.db.transaction.TransactionManager;
import org.polypheny.db.type.PolyType;
import org.polypheny.db.type.PolyTypeFamily;
import org.polypheny.db.util.DateTimeStringUtils;
import org.polypheny.db.util.FileInputHandle;
import org.polypheny.db.util.FileSystemManager;
import org.polypheny.db.util.ImmutableIntList;
import org.polypheny.db.util.LimitIterator;
import org.polypheny.db.util.Pair;
import org.polypheny.db.webui.SchemaToJsonMapper.JsonColumn;
import org.polypheny.db.webui.SchemaToJsonMapper.JsonTable;
import org.polypheny.db.webui.crud.DocumentCrud;
import org.polypheny.db.webui.models.AdapterModel;
import org.polypheny.db.webui.models.DbColumn;
import org.polypheny.db.webui.models.DbTable;
import org.polypheny.db.webui.models.ExploreResult;
import org.polypheny.db.webui.models.ForeignKey;
import org.polypheny.db.webui.models.HubMeta;
import org.polypheny.db.webui.models.HubMeta.TableMapping;
import org.polypheny.db.webui.models.HubResult;
import org.polypheny.db.webui.models.Index;
import org.polypheny.db.webui.models.PartitionFunctionModel;
import org.polypheny.db.webui.models.PartitionFunctionModel.FieldType;
import org.polypheny.db.webui.models.PartitionFunctionModel.PartitionFunctionColumn;
import org.polypheny.db.webui.models.Placement;
import org.polypheny.db.webui.models.QueryInterfaceModel;
import org.polypheny.db.webui.models.Result;
import org.polypheny.db.webui.models.ResultType;
import org.polypheny.db.webui.models.Schema;
import org.polypheny.db.webui.models.SidebarElement;
import org.polypheny.db.webui.models.SortState;
import org.polypheny.db.webui.models.Status;
import org.polypheny.db.webui.models.TableConstraint;
import org.polypheny.db.webui.models.Uml;
import org.polypheny.db.webui.models.UnderlyingTables;
import org.polypheny.db.webui.models.requests.BatchUpdateRequest;
import org.polypheny.db.webui.models.requests.BatchUpdateRequest.Update;
import org.polypheny.db.webui.models.requests.ClassifyAllData;
import org.polypheny.db.webui.models.requests.ColumnRequest;
import org.polypheny.db.webui.models.requests.ConstraintRequest;
import org.polypheny.db.webui.models.requests.EditCollectionRequest;
import org.polypheny.db.webui.models.requests.EditTableRequest;
import org.polypheny.db.webui.models.requests.ExploreData;
import org.polypheny.db.webui.models.requests.ExploreTables;
import org.polypheny.db.webui.models.requests.HubRequest;
import org.polypheny.db.webui.models.requests.PartitioningRequest;
import org.polypheny.db.webui.models.requests.PartitioningRequest.ModifyPartitionRequest;
import org.polypheny.db.webui.models.requests.QueryExplorationRequest;
import org.polypheny.db.webui.models.requests.QueryRequest;
import org.polypheny.db.webui.models.requests.RelAlgRequest;
import org.polypheny.db.webui.models.requests.SchemaTreeRequest;
import org.polypheny.db.webui.models.requests.UIRequest;
import spark.Request;
import spark.Response;
import spark.utils.IOUtils;


@Slf4j
public class Crud implements InformationObserver {

    private static final Gson gson = new Gson();
    private final TransactionManager transactionManager;
    private final String databaseName;
    private final String userName;
    private final StatisticsManager<?> statisticsManager = StatisticsManager.getInstance();
    public final DocumentCrud documentCrud;
    private boolean isActiveTracking = false;
    private final Catalog catalog = Catalog.getInstance();


    /**
     * Constructor
     *
     * @param transactionManager The Polypheny-DB transaction manager
     */
    Crud( final TransactionManager transactionManager, final String userName, final String databaseName ) {
        this.transactionManager = transactionManager;
        this.databaseName = databaseName;
        this.userName = userName;
        this.documentCrud = new DocumentCrud();
        registerStatisticObserver();
    }


    /**
     * Ensures that changes in the ConfigManger toggle the statistics correctly
     */
    private void registerStatisticObserver() {
        this.isActiveTracking = RuntimeConfig.ACTIVE_TRACKING.getBoolean() && RuntimeConfig.DYNAMIC_QUERYING.getBoolean();
        ConfigListener observer = new ConfigListener() {
            @Override
            public void onConfigChange( Config c ) {
                setConfig( c );
            }


            @Override
            public void restart( Config c ) {
                setConfig( c );
            }


            private void setConfig( Config c ) {
                isActiveTracking = c.getBoolean() && RuntimeConfig.DYNAMIC_QUERYING.getBoolean();
            }
        };
        RuntimeConfig.ACTIVE_TRACKING.addObserver( observer );
        RuntimeConfig.DYNAMIC_QUERYING.addObserver( observer );
    }


    /**
     * Returns the content of a table with a maximum of PAGESIZE elements.
     */
    Result getTable( final UIRequest request ) {
        Transaction transaction = getTransaction();
        Result result;

        StringBuilder query = new StringBuilder();
        String where = "";
        if ( request.filter != null ) {
            where = filterTable( request.filter );
        }
        String orderBy = "";
        if ( request.sortState != null ) {
            orderBy = sortTable( request.sortState );
        }
        String[] t = request.tableId.split( "\\." );
        String tableId = String.format( "\"%s\".\"%s\"", t[0], t[1] );
        query.append( "SELECT * FROM " )
                .append( tableId )
                .append( where )
                .append( orderBy );
        if ( !request.noLimit ) {
            query.append( " LIMIT " )
                    .append( getPageSize() )
                    .append( " OFFSET " )
                    .append( (Math.max( 0, request.currentPage - 1 )) * getPageSize() );
        }

        try {
            result = executeSqlSelect( transaction.createStatement(), request, query.toString(), request.noLimit );
            result.setXid( transaction.getXid().toString() );
        } catch ( Exception e ) {
            if ( request.filter != null ) {
                result = new Result( "Error while filtering table " + request.tableId );
            } else {
                result = new Result( "Could not fetch table " + request.tableId );
                log.error( "Caught exception while fetching a table", e );
            }
            try {
                transaction.rollback();
                return result;
            } catch ( TransactionException ex ) {
                log.error( "Could not rollback", ex );
            }
        }

        // determine if it is a view or a table
        CatalogTable catalogTable;
        try {
            catalogTable = catalog.getTable( this.databaseName, t[0], t[1] );
            if ( catalogTable.modifiable ) {
                result.setType( ResultType.TABLE );
            } else {
                result.setType( ResultType.VIEW );
            }
        } catch ( UnknownTableException | UnknownDatabaseException | UnknownSchemaException e ) {
            log.error( "Caught exception", e );
            return result.setError( "Could not retrieve type of Result (table/view)." );
        }

        //get headers with default values
        ArrayList<DbColumn> cols = new ArrayList<>();
        ArrayList<String> primaryColumns;
        if ( catalogTable.primaryKey != null ) {
            CatalogPrimaryKey primaryKey = catalog.getPrimaryKey( catalogTable.primaryKey );
            primaryColumns = new ArrayList<>( primaryKey.getColumnNames() );
        } else {
            primaryColumns = new ArrayList<>();
        }
        for ( CatalogColumn catalogColumn : catalog.getColumns( catalogTable.id ) ) {
            String defaultValue = catalogColumn.defaultValue == null ? null : catalogColumn.defaultValue.value;
            String collectionsType = catalogColumn.collectionsType == null ? "" : catalogColumn.collectionsType.getName();
            cols.add(
                    new DbColumn(
                            catalogColumn.name,
                            catalogColumn.type.getName(),
                            collectionsType,
                            catalogColumn.nullable,
                            catalogColumn.length,
                            catalogColumn.scale,
                            catalogColumn.dimension,
                            catalogColumn.cardinality,
                            primaryColumns.contains( catalogColumn.name ),
                            defaultValue,
                            request.sortState == null ? new SortState() : request.sortState.get( catalogColumn.name ),
                            request.filter == null || request.filter.get( catalogColumn.name ) == null ? "" : request.filter.get( catalogColumn.name ) ) );
        }
        result.setHeader( cols.toArray( new DbColumn[0] ) );

        result.setCurrentPage( request.currentPage ).setTable( request.tableId );
        int tableSize = 0;
        try {
            tableSize = getTableSize( transaction, request );
        } catch ( Exception e ) {
            log.error( "Caught exception while determining page size", e );
        }
        result.setHighestPage( (int) Math.ceil( (double) tableSize / getPageSize() ) );
        try {
            transaction.commit();
        } catch ( TransactionException e ) {
            log.error( "Caught exception while committing transaction", e );
            try {
                transaction.rollback();
            } catch ( TransactionException transactionException ) {
                log.error( "Exception while rollback", transactionException );
            }
        }
        return result;
    }


    ArrayList<SidebarElement> getSchemaTree( final Request req, final Response res ) {
        SchemaTreeRequest request = this.gson.fromJson( req.body(), SchemaTreeRequest.class );
        ArrayList<SidebarElement> result = new ArrayList<>();

        if ( request.depth < 1 ) {
            log.error( "Trying to fetch a schemaTree with depth < 1" );
            return new ArrayList<>();
        }

        List<CatalogSchema> schemas = catalog.getSchemas( new Catalog.Pattern( databaseName ), null );
        for ( CatalogSchema schema : schemas ) {
            SidebarElement schemaTree = new SidebarElement( schema.name, schema.name, "", schema.schemaType == SchemaType.RELATIONAL ? "cui-layers" : "cui-folder" );

            if ( request.depth > 1 ) {
                ArrayList<SidebarElement> tableTree = new ArrayList<>();
                ArrayList<SidebarElement> viewTree = new ArrayList<>();
                ArrayList<SidebarElement> collectionTree = new ArrayList<>();
                List<CatalogTable> tables = catalog.getTables( schema.id, null );
                for ( CatalogTable table : tables ) {
                    String icon = "fa fa-table";
                    if ( table.tableType == TableType.SOURCE ) {
                        icon = "fa fa-plug";
                    } else if ( table.tableType == TableType.VIEW ) {
                        icon = "icon-eye";
                    }
                    if ( schema.schemaType == SchemaType.DOCUMENT ) {
                        icon = "cui-description";
                    }

                    SidebarElement tableElement = new SidebarElement( schema.name + "." + table.name, table.name, request.routerLinkRoot, icon );
                    if ( request.depth > 2 ) {
                        List<CatalogColumn> columns = catalog.getColumns( table.id );
                        for ( CatalogColumn column : columns ) {
                            tableElement.addChild( new SidebarElement( schema.name + "." + table.name + "." + column.name, column.name, request.routerLinkRoot ).setCssClass( "sidebarColumn" ) );
                        }
                    }

                    if ( request.views ) {
                        if ( table.tableType == TableType.TABLE || table.tableType == TableType.SOURCE ) {
                            tableElement.setTableType( "TABLE" );
                        } else if ( table.tableType == TableType.VIEW ) {
                            tableElement.setTableType( "VIEW" );
                        }
                    }

                    /*
                    if ( table.tableType == TableType.TABLE || table.tableType == TableType.SOURCE ) {
                        tableTree.add( tableElement );
                    } else if ( request.views && table.tableType == TableType.VIEW ) {
                        viewTree.add( tableElement );
                    }
                     */
                    collectionTree.add( tableElement );
                }
<<<<<<< HEAD
                if ( request.showTable ) {
                    String collection = schema.schemaType == SchemaType.RELATIONAL ? "tables" : "collections";

                    schemaTree.addChild( new SidebarElement( schema.name + ".tables", collection, request.routerLinkRoot, "fa fa-table" ).addChildren( tableTree ).setRouterLink( "" ) );
=======



                /*if ( request.showTable ) {
                    schemaTree.addChild( new SidebarElement( schema.name + ".tables", "tables", request.routerLinkRoot, "fa fa-table" ).addChildren( tableTree ).setRouterLink( "" ) );
>>>>>>> 04fbf7a2
                } else {
                    schemaTree.addChildren( tableTree ).setRouterLink( "" );
                }
                if ( request.views ) {
                    if ( request.showTable ) {
                        schemaTree.addChild( new SidebarElement( schema.name + ".views", "views", request.routerLinkRoot, "icon-eye" ).addChildren( viewTree ).setRouterLink( "" ) );
                    } else {
                        schemaTree.addChildren( viewTree ).setRouterLink( "" );
                    }

                }*/
                if ( request.showTable ) {
                    schemaTree.addChild( new SidebarElement( schema.name + ".tables", "tables", request.routerLinkRoot, "fa fa-table" ).addChildren( collectionTree ).setRouterLink( "" ) );
                } else {
                    schemaTree.addChildren( collectionTree ).setRouterLink( "" );
                }
            }
            result.add( schemaTree );
        }

        return result;
    }


    /**
     * Get all tables of a schema
     */
    List<DbTable> getTables( final Request req, final Response res ) {
        Transaction transaction = getTransaction();
        EditTableRequest request = this.gson.fromJson( req.body(), EditTableRequest.class );
        long schemaId = transaction.getDefaultSchema().id;
        String requestedSchema;
        if ( request.schema != null ) {
            requestedSchema = request.schema;
        } else {
            requestedSchema = catalog.getSchema( schemaId ).name;
        }

        try {
            transaction.commit();
        } catch ( TransactionException e ) {
            try {
                transaction.rollback();
            } catch ( TransactionException ex ) {
                log.error( "Could not rollback", ex );
            }
        }

        List<CatalogTable> tables = catalog.getTables( new Catalog.Pattern( databaseName ), new Catalog.Pattern( requestedSchema ), null );
        ArrayList<DbTable> result = new ArrayList<>();
        for ( CatalogTable t : tables ) {
            result.add( new DbTable( t.name, t.getSchemaName(), t.modifiable, t.tableType ) );
        }
        return result;
    }


    Result renameTable( final Request req, final Response res ) {
        Index table = this.gson.fromJson( req.body(), Index.class );
        String query = String.format( "ALTER TABLE \"%s\".\"%s\" RENAME TO \"%s\"", table.getSchema(), table.getTable(), table.getName() );
        Transaction transaction = getTransaction();
        Result result;
        try {
            int rows = executeSqlUpdate( transaction, query );
            result = new Result( rows ).setGeneratedQuery( query );
            transaction.commit();
        } catch ( QueryExecutionException | TransactionException e ) {
            result = new Result( e );
            try {
                transaction.rollback();
            } catch ( TransactionException ex ) {
                log.error( "Could not rollback", ex );
            }
        }
        return result;
    }


    /**
     * Drop or truncate a table
     */
    Result dropTruncateTable( final Request req, final Response res ) {
        EditTableRequest request = this.gson.fromJson( req.body(), EditTableRequest.class );
        Transaction transaction = getTransaction();
        Result result;
        StringBuilder query = new StringBuilder();
        if ( request.action.equalsIgnoreCase( "drop" ) && request.tableType.equals( "VIEW" ) ) {
            query.append( "DROP VIEW " );
        } else if ( request.action.equalsIgnoreCase( "drop" ) ) {
            query.append( "DROP TABLE " );
        } else if ( request.action.equalsIgnoreCase( "truncate" ) ) {
            query.append( "TRUNCATE TABLE " );
        }
        String tableId = String.format( "\"%s\".\"%s\"", request.schema, request.table );
        query.append( tableId );
        try {
            int a = executeSqlUpdate( transaction, query.toString() );
            result = new Result( a ).setGeneratedQuery( query.toString() );
            transaction.commit();
        } catch ( QueryExecutionException | TransactionException e ) {
            log.error( "Caught exception while dropping or truncating a table", e );
            result = new Result( e ).setGeneratedQuery( query.toString() );
            try {
                transaction.rollback();
            } catch ( TransactionException ex ) {
                log.error( "Could not rollback", ex );
            }
        }
        return result;
    }


    /**
     * Create a new table
     */
    Result createTable( final Request req, final Response res ) {
        EditTableRequest request = this.gson.fromJson( req.body(), EditTableRequest.class );
        Transaction transaction = getTransaction();
        StringBuilder query = new StringBuilder();
        StringJoiner colJoiner = new StringJoiner( "," );
        String tableId = String.format( "\"%s\".\"%s\"", request.schema, request.table );
        query.append( "CREATE TABLE " ).append( tableId ).append( "(" );
        StringBuilder colBuilder;
        Result result;
        StringJoiner primaryKeys = new StringJoiner( ",", "PRIMARY KEY (", ")" );
        int primaryCounter = 0;
        for ( DbColumn col : request.columns ) {
            colBuilder = new StringBuilder();
            colBuilder.append( "\"" ).append( col.name ).append( "\" " ).append( col.dataType );
            if ( col.precision != null ) {
                colBuilder.append( "(" ).append( col.precision );
                if ( col.scale != null ) {
                    colBuilder.append( "," ).append( col.scale );
                }
                colBuilder.append( ")" );
            }
            if ( col.collectionsType != null && !col.collectionsType.equals( "" ) ) {
                colBuilder.append( " " ).append( col.collectionsType );
                if ( col.dimension != null ) {
                    colBuilder.append( "(" ).append( col.dimension );
                    if ( col.cardinality != null ) {
                        colBuilder.append( "," ).append( col.cardinality );
                    }
                    colBuilder.append( ")" );
                }
            }
            if ( !col.nullable ) {
                colBuilder.append( " NOT NULL" );
            }
            if ( col.defaultValue != null ) {
                switch ( col.dataType ) {
                    //TODO FIX DATA TYPES
                    case "int8":
                    case "int4":
                        int a = Integer.parseInt( col.defaultValue );
                        colBuilder.append( " DEFAULT " ).append( a );
                        break;
                    case "varchar":
                        colBuilder.append( String.format( " DEFAULT '%s'", col.defaultValue ) );
                        break;
                    default:
                        // varchar, timestamp, boolean
                        colBuilder.append( " DEFAULT " ).append( col.defaultValue );
                }
            }
            if ( col.primary ) {
                primaryKeys.add( "\"" + col.name + "\"" );
                primaryCounter++;
            }
            colJoiner.add( colBuilder.toString() );
        }
        if ( primaryCounter > 0 ) {
            colJoiner.add( primaryKeys.toString() );
        }
        query.append( colJoiner.toString() );
        query.append( ")" );
        if ( request.store != null && !request.store.equals( "" ) ) {
            query.append( String.format( " ON STORE \"%s\"", request.store ) );
        }

        try {
            int a = executeSqlUpdate( transaction, query.toString() );
            result = new Result( a ).setGeneratedQuery( query.toString() );
            transaction.commit();
        } catch ( QueryExecutionException | TransactionException e ) {
            log.error( "Caught exception while creating a table", e );
            result = new Result( e ).setGeneratedQuery( query.toString() );
            try {
                transaction.rollback();
            } catch ( TransactionException ex ) {
                log.error( "Could not rollback CREATE TABLE statement: {}", ex.getMessage(), ex );
            }
        }
        return result;
    }


    Result createCollection( final Request req, final Response res ) {
        EditCollectionRequest request = this.gson.fromJson( req.body(), EditCollectionRequest.class );
        Transaction transaction = getTransaction();
        StringBuilder query = new StringBuilder();
        StringJoiner colBuilder = new StringJoiner( "," );
        String tableId = String.format( "\"%s\".\"%s\"", request.database, request.collection );
        query.append( "CREATE TABLE " ).append( tableId ).append( "(" );
        Result result;
        colBuilder.add( "\"_id\" VARCHAR(12) NOT NULL" );
        //colBuilder.add( "\"_data\" JSON" );
        StringJoiner primaryKeys = new StringJoiner( ",", "PRIMARY KEY (", ")" );
        primaryKeys.add( "\"_id\"" );
        colBuilder.add( primaryKeys.toString() );
        query.append( colBuilder );
        query.append( ")" );
        if ( request.store != null && !request.store.equals( "" ) ) {
            query.append( String.format( " ON STORE \"%s\"", request.store ) );
        }

        try {
            int a = executeSqlUpdate( transaction, query.toString() );
            result = new Result( a ).setGeneratedQuery( query.toString() );
            transaction.commit();
        } catch ( QueryExecutionException | TransactionException e ) {
            log.error( "Caught exception while creating a table", e );
            result = new Result( e ).setGeneratedQuery( query.toString() );
            try {
                transaction.rollback();
            } catch ( TransactionException ex ) {
                log.error( "Could not rollback CREATE TABLE statement: {}", ex.getMessage(), ex );
            }
        }
        return result;
    }


    /**
     * Initialize a multipart request, so that the values can be fetched with request.raw().getPart( name )
     *
     * @param req Spark request
     */
    private void initMultipart( final Request req ) {
        //see https://stackoverflow.com/questions/34746900/sparkjava-upload-file-didt-work-in-spark-java-framework
        String location = System.getProperty( "java.io.tmpdir" + File.separator + "Polypheny-DB" );
        long maxSizeMB = RuntimeConfig.UI_UPLOAD_SIZE_MB.getInteger();
        long maxFileSize = 1_000_000L * maxSizeMB;
        long maxRequestSize = 1_000_000L * maxSizeMB;
        int fileSizeThreshold = 1024;
        MultipartConfigElement multipartConfigElement = new MultipartConfigElement( location, maxFileSize, maxRequestSize, fileSizeThreshold );
        req.raw().setAttribute( "org.eclipse.jetty.multipartConfig", multipartConfigElement );
    }


    /**
     * Insert data into a table
     */
    Result insertRow( final Request req, final Response res ) {
        initMultipart( req );
        String tableId;
        try {
            tableId = new BufferedReader( new InputStreamReader( req.raw().getPart( "tableId" ).getInputStream(), StandardCharsets.UTF_8 ) ).lines().collect( Collectors.joining( System.lineSeparator() ) );
        } catch ( IOException | ServletException e ) {
            return new Result( e );
        }
        String[] split = tableId.split( "\\." );
        tableId = String.format( "\"%s\".\"%s\"", split[0], split[1] );

        Transaction transaction = getTransaction();
        Statement statement = transaction.createStatement();
        StringJoiner columns = new StringJoiner( ",", "(", ")" );
        StringJoiner values = new StringJoiner( ",", "(", ")" );

        List<CatalogColumn> catalogColumns = catalog.getColumns( new Catalog.Pattern( "APP" ), new Catalog.Pattern( split[0] ), new Catalog.Pattern( split[1] ), null );
        try {
            int i = 0;
            for ( CatalogColumn catalogColumn : catalogColumns ) {
                //part is null if it does not exist
                Part part = req.raw().getPart( catalogColumn.name );
                if ( part == null ) {
                    //don't add if default value is set
                    if ( catalogColumn.defaultValue == null ) {
                        values.add( "NULL" );
                        columns.add( "\"" + catalogColumn.name + "\"" );
                    }
                } else {
                    columns.add( "\"" + catalogColumn.name + "\"" );
                    if ( part.getSubmittedFileName() == null ) {
                        String value = new BufferedReader( new InputStreamReader( part.getInputStream(), StandardCharsets.UTF_8 ) ).lines().collect( Collectors.joining( System.lineSeparator() ) );
                        values.add( uiValueToSql( value, catalogColumn.type, catalogColumn.collectionsType ) );
                    } else {
                        values.add( "?" );
                        FileInputHandle fih = new FileInputHandle( statement, part.getInputStream() );
                        statement.getDataContext().addParameterValues( i++, catalogColumn.getRelDataType( transaction.getTypeFactory() ), ImmutableList.of( fih ) );
                    }
                }
            }
        } catch ( IOException | ServletException e ) {
            log.error( "Could not generate INSERT statement", e );
            return new Result( e );
        }

        String query = String.format( "INSERT INTO %s %s VALUES %s", tableId, columns.toString(), values.toString() );
        try {
            int numRows = executeSqlUpdate( statement, transaction, query );
            transaction.commit();
            return new Result( numRows ).setGeneratedQuery( query );
        } catch ( Exception | TransactionException e ) {
            log.info( "Generated query: {}", query );
            log.error( "Could not insert row", e );
            try {
                transaction.rollback();
            } catch ( TransactionException e2 ) {
                log.error( "Caught error while rolling back transaction", e2 );
            }
            return new Result( e ).setGeneratedQuery( query );
        }
    }


    /**
     * Run any query coming from the SQL console
     */
    ArrayList<Result> anyQuery( final QueryRequest request, final Session session ) {
        Transaction transaction = getTransaction( request.analyze );
        if ( request.analyze ) {
            transaction.getQueryAnalyzer().setSession( session );
        }

        ArrayList<Result> results = new ArrayList<>();
        boolean autoCommit = true;

        // This is not a nice solution. In case of a sql script with auto commit only the first statement is analyzed
        // and in case of auto commit of, the information is overwritten
        InformationManager queryAnalyzer = null;
        if ( request.analyze ) {
            queryAnalyzer = transaction.getQueryAnalyzer().observe( this );
        }

        // TODO: make it possible to use pagination

        // No autoCommit if the query has commits.
        // Ignore case: from: https://alvinalexander.com/blog/post/java/java-how-case-insensitive-search-string-matches-method
        Pattern p = Pattern.compile( ".*(COMMIT|ROLLBACK).*", Pattern.MULTILINE | Pattern.CASE_INSENSITIVE | Pattern.DOTALL );
        Matcher m = p.matcher( request.query );
        if ( m.matches() ) {
            autoCommit = false;
        }

        long executionTime = 0;
        long temp = 0;
        // remove all comments
        String allQueries = request.query;
        //remove comments
        allQueries = allQueries.replaceAll( "(?s)(\\/\\*.*?\\*\\/)", "" );
        allQueries = allQueries.replaceAll( "(?m)(--.*?$)", "" );
        //remove whitespace at the end
        allQueries = allQueries.replaceAll( "(\\s*)$", "" );
        String[] queries = allQueries.split( ";(?=(?:[^\']*\'[^\']*\')*[^\']*$)" );
        boolean noLimit;
        for ( String query : queries ) {
            Result result;
            if ( !transaction.isActive() ) {
                transaction = getTransaction( request.analyze );
            }
            if ( Pattern.matches( "(?si:[\\s]*COMMIT.*)", query ) ) {
                try {
                    temp = System.nanoTime();
                    transaction.commit();
                    executionTime += System.nanoTime() - temp;
                    transaction = getTransaction( request.analyze );
                    results.add( new Result().setGeneratedQuery( query ) );
                } catch ( TransactionException e ) {
                    log.error( "Caught exception while committing a query from the console", e );
                    executionTime += System.nanoTime() - temp;
                    log.error( e.toString() );
                }
            } else if ( Pattern.matches( "(?si:[\\s]*ROLLBACK.*)", query ) ) {
                try {
                    temp = System.nanoTime();
                    transaction.rollback();
                    executionTime += System.nanoTime() - temp;
                    transaction = getTransaction( request.analyze );
                    results.add( new Result().setGeneratedQuery( query ) );
                } catch ( TransactionException e ) {
                    log.error( "Caught exception while rolling back a query from the console", e );
                    executionTime += System.nanoTime() - temp;
                }
            } else if ( Pattern.matches( "(?si:^[\\s]*[/(\\s]*SELECT.*)", query ) ) {
                // Add limit if not specified
                Pattern p2 = Pattern.compile( ".*?(?si:limit)[\\s\\S]*", Pattern.MULTILINE | Pattern.CASE_INSENSITIVE | Pattern.DOTALL );
                if ( !p2.matcher( query ).find() && !request.noLimit ) {
                    noLimit = false;
                }
                //If the user specifies a limit
                else {
                    noLimit = true;
                }
                // decrease limit if it is too large
                /*else {
                    Pattern pattern = Pattern.compile( "(.*?LIMIT[\\s+])(\\d+)", Pattern.MULTILINE | Pattern.CASE_INSENSITIVE | Pattern.DOTALL );
                    Matcher limitMatcher = pattern.matcher( query );
                    if ( limitMatcher.find() ) {
                        int limit = Integer.parseInt( limitMatcher.group( 2 ) );
                        if ( limit > getPageSize() ) {
                            // see https://stackoverflow.com/questions/38296673/replace-group-1-of-java-regex-with-out-replacing-the-entire-regex?rq=1
                            query = limitMatcher.replaceFirst( "$1 " + getPageSize() );
                        }
                    }
                }*/
                try {
                    temp = System.nanoTime();
                    result = executeSqlSelect( transaction.createStatement(), request, query, noLimit ).setGeneratedQuery( query ).setXid( transaction.getXid().toString() );
                    executionTime += System.nanoTime() - temp;
                    results.add( result );
                    if ( autoCommit ) {
                        transaction.commit();
                        transaction = getTransaction( request.analyze );
                    }
                } catch ( QueryExecutionException | TransactionException | RuntimeException e ) {
                    log.error( "Caught exception while executing a query from the console", e );
                    executionTime += System.nanoTime() - temp;
                    result = new Result( e ).setGeneratedQuery( query ).setXid( transaction.getXid().toString() );
                    results.add( result );
                    try {
                        transaction.rollback();
                    } catch ( TransactionException ex ) {
                        log.error( "Caught exception while rollback", e );
                    }
                }
            } else {
                try {
                    temp = System.nanoTime();
                    int numOfRows = executeSqlUpdate( transaction, query );
                    executionTime += System.nanoTime() - temp;
                    result = new Result( numOfRows ).setGeneratedQuery( query ).setXid( transaction.getXid().toString() );
                    results.add( result );
                    if ( autoCommit ) {
                        transaction.commit();
                        transaction = getTransaction( request.analyze );
                    }
                } catch ( QueryExecutionException | TransactionException | RuntimeException e ) {
                    log.error( "Caught exception while executing a query from the console", e );
                    executionTime += System.nanoTime() - temp;
                    result = new Result( e ).setGeneratedQuery( query ).setXid( transaction.getXid().toString() );
                    results.add( result );
                    try {
                        transaction.rollback();
                    } catch ( TransactionException ex ) {
                        log.error( "Caught exception while rollback", e );
                    }
                }
            }

        }

        try {
            transaction.commit();
        } catch ( TransactionException e ) {
            log.error( "Caught exception", e );
            results.add( new Result( e ) );
            try {
                transaction.rollback();
            } catch ( TransactionException ex ) {
                log.error( "Caught exception while rollback", e );
            }
        }

        if ( queryAnalyzer != null ) {
            InformationPage p1 = new InformationPage( "Query analysis", "Analysis of the query." );
            InformationGroup g1 = new InformationGroup( p1, "Execution time" );
            InformationText text;
            if ( executionTime < 1e4 ) {
                text = new InformationText( g1, String.format( "Execution time: %d nanoseconds", executionTime ) );
            } else {
                long millis = TimeUnit.MILLISECONDS.convert( executionTime, TimeUnit.NANOSECONDS );
                // format time: see: https://stackoverflow.com/questions/625433/how-to-convert-milliseconds-to-x-mins-x-seconds-in-java#answer-625444
                //noinspection SuspiciousDateFormat
                DateFormat df = new SimpleDateFormat( "m 'min' s 'sec' S 'ms'" );
                String durationText = df.format( new Date( millis ) );
                text = new InformationText( g1, String.format( "Execution time: %s", durationText ) );
            }
            queryAnalyzer.addPage( p1 );
            queryAnalyzer.addGroup( g1 );
            queryAnalyzer.registerInformation( text );
        }

        return results;
    }


    /**
     * Return all available statistics to the client
     */
    ConcurrentHashMap<?, ?> getStatistics( final Request req, final Response res ) {
        if ( RuntimeConfig.DYNAMIC_QUERYING.getBoolean() ) {
            return statisticsManager.getStatisticSchemaMap();
        } else {
            return new ConcurrentHashMap<>();
        }

    }


    /**
     * Gets the classified Data from User
     * return possibly interesting Data to User
     */
    public Result classifyData( Request req, Response res ) {
        ClassifyAllData classifyAllData = this.gson.fromJson( req.body(), ClassifyAllData.class );
        ExploreManager exploreManager = ExploreManager.getInstance();

        boolean isConvertedToSql = isClassificationToSql();

        Explore explore = exploreManager.classifyData( classifyAllData.id, classifyAllData.classified, isConvertedToSql );

        if ( isConvertedToSql ) {
            Transaction transaction = getTransaction();
            Statement statement = transaction.createStatement();
            Result result;

            try {
                result = executeSqlSelect( statement, classifyAllData, explore.getClassifiedSqlStatement(), false ).setGeneratedQuery( explore.getClassifiedSqlStatement() );
                transaction.commit();
            } catch ( QueryExecutionException | TransactionException | RuntimeException e ) {
                log.error( "Caught exception while executing a query from the console", e );
                result = new Result( e ).setGeneratedQuery( explore.getClassifiedSqlStatement() );
                try {
                    transaction.rollback();
                } catch ( TransactionException ex ) {
                    log.error( "Caught exception while rollback", ex );
                }
            }

            result.setExplorerId( explore.getId() );
            result.setCurrentPage( classifyAllData.cPage ).setTable( classifyAllData.tableId );

            result.setHighestPage( (int) Math.ceil( (double) explore.getTableSize() / getPageSize() ) );
            result.setClassificationInfo( "NoClassificationPossible" );
            result.setConvertedToSql( isConvertedToSql );

            return result;
        } else {
            Result result = new Result( classifyAllData.header, Arrays.copyOfRange( explore.getData(), 0, 10 ) );

            result.setClassificationInfo( "NoClassificationPossible" );
            result.setExplorerId( explore.getId() );

            result.setCurrentPage( classifyAllData.cPage ).setTable( classifyAllData.tableId );
            result.setHighestPage( (int) Math.ceil( (double) explore.getData().length / getPageSize() ) );
            result.setConvertedToSql( isConvertedToSql );
            return result;
        }

    }


    /**
     * For pagination within the Explore-by-Example table
     */
    public Object getExploreTables( Request request, Response response ) {
        ExploreTables exploreTables = this.gson.fromJson( request.body(), ExploreTables.class );
        Transaction transaction = getTransaction();
        Statement statement = transaction.createStatement();

        Result result;
        ExploreManager exploreManager = ExploreManager.getInstance();
        Explore explore = exploreManager.getExploreInformation( exploreTables.id );
        String[][] paginationData;

        String query = explore.getSqlStatement() + " OFFSET " + ((Math.max( 0, exploreTables.cPage - 1 )) * getPageSize());

        if ( !explore.isConvertedToSql() && !explore.isClassificationPossible() ) {
            int tablesize = explore.getData().length;

            if ( tablesize >= ((Math.max( 0, exploreTables.cPage - 1 )) * getPageSize()) && tablesize < ((Math.max( 0, exploreTables.cPage )) * getPageSize()) ) {
                paginationData = Arrays.copyOfRange( explore.getData(), ((Math.max( 0, exploreTables.cPage - 1 )) * getPageSize()), tablesize );
            } else {
                paginationData = Arrays.copyOfRange( explore.getData(), ((Math.max( 0, exploreTables.cPage - 1 )) * getPageSize()), ((Math.max( 0, exploreTables.cPage )) * getPageSize()) );
            }
            result = new Result( exploreTables.columns, paginationData );
            result.setClassificationInfo( "NoClassificationPossible" );
            result.setExplorerId( explore.getId() );

            result.setCurrentPage( exploreTables.cPage ).setTable( exploreTables.tableId );
            result.setHighestPage( (int) Math.ceil( (double) tablesize / getPageSize() ) );

            return result;
        }

        try {
            result = executeSqlSelect( statement, exploreTables, query );
        } catch ( QueryExecutionException e ) {
            log.error( "Caught exception while fetching a table", e );
            result = new Result( "Could not fetch table " + exploreTables.tableId );
            try {
                transaction.rollback();
                return result;
            } catch ( TransactionException ex ) {
                log.error( "Could not rollback", ex );
            }
        }

        try {
            transaction.commit();
        } catch ( TransactionException e ) {
            log.error( "Caught exception while committing transaction", e );
        }
        result.setExplorerId( explore.getId() );
        result.setCurrentPage( exploreTables.cPage ).setTable( exploreTables.tableId );
        int tableSize = explore.getTableSize();

        result.setHighestPage( (int) Math.ceil( (double) tableSize / getPageSize() ) );

        if ( !explore.isClassificationPossible() ) {
            result.setClassificationInfo( "NoClassificationPossible" );
        } else {
            result.setClassificationInfo( "ClassificationPossible" );
        }
        result.setIncludesClassificationInfo( explore.isDataAfterClassification );

        if ( explore.isDataAfterClassification ) {
            int tablesize = explore.getDataAfterClassification().size();
            List<String[]> paginationDataList;
            if ( tablesize >= ((Math.max( 0, exploreTables.cPage - 1 )) * getPageSize()) && tablesize < ((Math.max( 0, exploreTables.cPage )) * getPageSize()) ) {
                paginationDataList = explore.getDataAfterClassification().subList( ((Math.max( 0, exploreTables.cPage - 1 )) * getPageSize()), tablesize );
            } else {
                paginationDataList = explore.getDataAfterClassification().subList( ((Math.max( 0, exploreTables.cPage - 1 )) * getPageSize()), ((Math.max( 0, exploreTables.cPage )) * getPageSize()) );
            }

            paginationData = new String[paginationDataList.size()][];
            for ( int i = 0; i < paginationDataList.size(); i++ ) {
                paginationData[i] = paginationDataList.get( i );
            }

            result.setClassifiedData( paginationData );
        }
        return result;

    }


    /**
     * Creates the initial query for the Explore-by-Example process
     */
    public Result createInitialExploreQuery( Request req, Response res ) {
        QueryExplorationRequest queryExplorationRequest = this.gson.fromJson( req.body(), QueryExplorationRequest.class );
        ExploreManager exploreManager = ExploreManager.getInstance();
        Transaction transaction = getTransaction( queryExplorationRequest.analyze );
        Statement statement = transaction.createStatement();

        Result result;

        Explore explore = exploreManager.createSqlQuery( null, queryExplorationRequest.query );
        if ( explore.getDataType() == null ) {
            return new Result( "Explore by Example is only available for tables with the following datatypes: VARCHAR, INTEGER, SMALLINT, TINYINT, BIGINT, DECIMAL" );
        }

        String query = explore.getSqlStatement();
        try {
            result = executeSqlSelect( statement, queryExplorationRequest, query, false ).setGeneratedQuery( query );
            transaction.commit();
        } catch ( QueryExecutionException | TransactionException | RuntimeException e ) {
            log.error( "Caught exception while executing a query from the console", e );
            result = new Result( e ).setGeneratedQuery( query );
            try {
                transaction.rollback();
            } catch ( TransactionException ex ) {
                log.error( "Caught exception while rollback", ex );
            }
        }

        result.setExplorerId( explore.getId() );
        if ( !explore.isClassificationPossible() ) {
            result.setClassificationInfo( "NoClassificationPossible" );

        } else {
            result.setClassificationInfo( "ClassificationPossible" );
        }
        result.setCurrentPage( queryExplorationRequest.cPage ).setTable( queryExplorationRequest.tableId );
        result.setHighestPage( (int) Math.ceil( (double) explore.getTableSize() / getPageSize() ) );

        return result;
    }


    /**
     * Start Classification, classifies the initial dataset, to show what would be within the final result set
     */
    public ExploreResult exploration( Request req, Response res ) {
        ExploreData exploreData = this.gson.fromJson( req.body(), ExploreData.class );

        String[] dataType = new String[exploreData.header.length + 1];
        for ( int i = 0; i < exploreData.header.length; i++ ) {
            dataType[i] = exploreData.header[i].dataType;
        }
        dataType[exploreData.header.length] = "VARCHAR";

        ExploreManager e = ExploreManager.getInstance();
        Explore explore = e.exploreData( exploreData.id, exploreData.classified, dataType );

        return new ExploreResult( exploreData.header, explore.getDataAfterClassification(), explore.getId(), explore.getBuildGraph() );
    }


    /**
     * Converts a String, such as "'12:00:00'" into a valid SQL statement, such as "TIME '12:00:00'"
     */
    public static String uiValueToSql( final String value, final PolyType type, final PolyType collectionsType ) {
        if ( value == null ) {
            return "NULL";
        }
        if ( collectionsType == PolyType.ARRAY ) {
            return "ARRAY " + value;
        }
        switch ( type ) {
            case TIME:
                return String.format( "TIME '%s'", value );
            case DATE:
                return String.format( "DATE '%s'", value );
            case TIMESTAMP:
                return String.format( "TIMESTAMP '%s'", value );
        }
        if ( type.getFamily() == PolyTypeFamily.CHARACTER ) {
            return String.format( "'%s'", value );
        }
        return value;
    }


    /**
     * Compute a WHERE condition from a filter that only consists of the PK column WHERE clauses
     * There WHERE clause contains a space at the beginning, for convenience
     *
     * @param tableName Table name
     * @param columnName Column name
     * @param filter Filter. Key: column name, value: the value of the entry, e.g. 1 or abc or [1,2,3] or {@code null}
     */
    private String computeWherePK( final String tableName, final String columnName, final Map<String, String> filter ) {
        StringJoiner joiner = new StringJoiner( " AND ", "", "" );
        Map<String, CatalogColumn> catalogColumns = getCatalogColumns( tableName, columnName );
        CatalogTable catalogTable;
        try {
            catalogTable = catalog.getTable( databaseName, tableName, columnName );
            CatalogPrimaryKey pk = catalog.getPrimaryKey( catalogTable.primaryKey );
            for ( long colId : pk.columnIds ) {
                String colName = catalog.getColumn( colId ).name;
                String condition;
                if ( filter.containsKey( colName ) ) {
                    String val = filter.get( colName );
                    CatalogColumn col = catalogColumns.get( colName );
                    condition = uiValueToSql( val, col.type, col.collectionsType );
                    condition = String.format( "\"%s\" = %s", colName, condition );
                    joiner.add( condition );
                }
            }
        } catch ( UnknownTableException | UnknownDatabaseException | UnknownSchemaException e ) {
            throw new RuntimeException( "Error while deriving PK WHERE condition", e );
        }
        return " WHERE " + joiner.toString();
    }


    /**
     * Delete a row from a table. The row is determined by the value of every PK column in that row (conjunction).
     */
    Result deleteRow( final Request req, final Response res ) {
        UIRequest request = this.gson.fromJson( req.body(), UIRequest.class );
        Transaction transaction = getTransaction();
        Result result;
        StringBuilder builder = new StringBuilder();
        String[] t = request.tableId.split( "\\." );
        String tableId = String.format( "\"%s\".\"%s\"", t[0], t[1] );

        builder.append( "DELETE FROM " ).append( tableId ).append( computeWherePK( t[0], t[1], request.data ) );
        try {
            int numOfRows = executeSqlUpdate( transaction, builder.toString() );
            if ( isActiveTracking ) {
                transaction.addChangedTable( tableId );
            }

            transaction.commit();
            result = new Result( numOfRows );
        } catch ( TransactionException | Exception e ) {
            log.error( "Caught exception while deleting a row", e );
            result = new Result( e ).setGeneratedQuery( builder.toString() );
            try {
                transaction.rollback();
            } catch ( TransactionException ex ) {
                log.error( "Could not rollback", ex );
            }
        }
        return result;
    }


    /**
     * Update a row from a table. The row is determined by the value of every PK column in that row (conjunction).
     */
    Result updateRow( final Request req, final Response res ) {
        initMultipart( req );
        String tableId;
        Map<String, String> oldValues;
        try {
            tableId = new BufferedReader( new InputStreamReader( req.raw().getPart( "tableId" ).getInputStream(), StandardCharsets.UTF_8 ) ).lines().collect( Collectors.joining( System.lineSeparator() ) );
            String _oldValues = new BufferedReader( new InputStreamReader( req.raw().getPart( "oldValues" ).getInputStream(), StandardCharsets.UTF_8 ) ).lines().collect( Collectors.joining( System.lineSeparator() ) );
            oldValues = gson.fromJson( _oldValues, Map.class );
        } catch ( IOException | ServletException e ) {
            return new Result( e );
        }

        String[] split = tableId.split( "\\." );
        tableId = String.format( "\"%s\".\"%s\"", split[0], split[1] );

        Transaction transaction = getTransaction();
        Statement statement = transaction.createStatement();
        StringJoiner setStatements = new StringJoiner( ",", "", "" );

        List<CatalogColumn> catalogColumns = catalog.getColumns( new Catalog.Pattern( "APP" ), new Catalog.Pattern( split[0] ), new Catalog.Pattern( split[1] ), null );
        try {
            int i = 0;
            for ( CatalogColumn catalogColumn : catalogColumns ) {
                Part part = req.raw().getPart( catalogColumn.name );
                if ( part == null ) {
                    continue;
                }
                if ( part.getSubmittedFileName() == null ) {
                    String value = new BufferedReader( new InputStreamReader( part.getInputStream(), StandardCharsets.UTF_8 ) ).lines().collect( Collectors.joining( System.lineSeparator() ) );
                    String parsed = gson.fromJson( value, String.class );
                    if ( parsed == null ) {
                        setStatements.add( String.format( "\"%s\" = NULL", catalogColumn.name ) );
                    } else {
                        setStatements.add( String.format( "\"%s\" = %s", catalogColumn.name, uiValueToSql( parsed, catalogColumn.type, catalogColumn.collectionsType ) ) );
                    }
                } else {
                    setStatements.add( String.format( "\"%s\" = ?", catalogColumn.name ) );
                    FileInputHandle fih = new FileInputHandle( statement, part.getInputStream() );
                    statement.getDataContext().addParameterValues( i++, null, ImmutableList.of( fih ) );
                }
            }
        } catch ( IOException | ServletException e ) {
            return new Result( e );
        }

        StringBuilder builder = new StringBuilder();
        builder.append( "UPDATE " ).append( tableId ).append( " SET " ).append( setStatements.toString() ).append( computeWherePK( split[0], split[1], oldValues ) );

        Result result;
        try {
            int numOfRows = executeSqlUpdate( statement, transaction, builder.toString() );

            if ( numOfRows == 1 ) {
                if ( isActiveTracking ) {
                    transaction.addChangedTable( tableId );
                }
                transaction.commit();
                result = new Result( numOfRows );
            } else {
                transaction.rollback();
                result = new Result( "Attempt to update " + numOfRows + " rows was blocked." );
                result.setGeneratedQuery( builder.toString() );
            }
        } catch ( QueryExecutionException | TransactionException e ) {
            log.error( "Caught exception while updating a row", e );
            result = new Result( e ).setGeneratedQuery( builder.toString() );
            try {
                transaction.rollback();
            } catch ( TransactionException ex ) {
                log.error( "Could not rollback", ex );
            }
        }
        return result;
    }


    Result batchUpdate( final Request req, final Response res ) {
        initMultipart( req );
        BatchUpdateRequest request;
        try {
            String jsonRequest = new BufferedReader( new InputStreamReader( req.raw().getPart( "request" ).getInputStream(), StandardCharsets.UTF_8 ) ).lines().collect( Collectors.joining( System.lineSeparator() ) );
            request = gson.fromJson( jsonRequest, BatchUpdateRequest.class );
        } catch ( IOException | ServletException e ) {
            log.error( "Could not parse batch update request", e );
            return new Result( e );
        }
        Transaction transaction = getTransaction();
        Statement statement;
        int totalRows = 0;
        try {
            for ( Update update : request.updates ) {
                statement = transaction.createStatement();
                String query = update.getQuery( request.tableId, statement, req.raw() );
                totalRows += executeSqlUpdate( statement, transaction, query );
            }
            transaction.commit();
            return new Result( totalRows );
        } catch ( ServletException | IOException | QueryExecutionException | TransactionException e ) {
            try {
                transaction.rollback();
            } catch ( TransactionException transactionException ) {
                log.error( "Could not rollback", e );
                return new Result( e );
            }
            log.error( "The batch update failed", e );
            return new Result( e );
        }
    }


    /**
     * Get the columns of a table
     */
    Result getColumns( final Request req, final Response res ) {
        UIRequest request = this.gson.fromJson( req.body(), UIRequest.class );
        Result result;

        String[] t = request.tableId.split( "\\." );
        ArrayList<DbColumn> cols = new ArrayList<>();

        try {
            CatalogTable catalogTable = catalog.getTable( databaseName, t[0], t[1] );
            ArrayList<String> primaryColumns;
            if ( catalogTable.primaryKey != null ) {
                CatalogPrimaryKey primaryKey = catalog.getPrimaryKey( catalogTable.primaryKey );
                primaryColumns = new ArrayList<>( primaryKey.getColumnNames() );
            } else {
                primaryColumns = new ArrayList<>();
            }
            for ( CatalogColumn catalogColumn : catalog.getColumns( catalogTable.id ) ) {
                String defaultValue = catalogColumn.defaultValue == null ? null : catalogColumn.defaultValue.value;
                String collectionsType = catalogColumn.collectionsType == null ? "" : catalogColumn.collectionsType.getName();
                cols.add(
                        new DbColumn(
                                catalogColumn.name,
                                catalogColumn.type.getName(),
                                collectionsType,
                                catalogColumn.nullable,
                                catalogColumn.length,
                                catalogColumn.scale,
                                catalogColumn.dimension,
                                catalogColumn.cardinality,
                                primaryColumns.contains( catalogColumn.name ),
                                defaultValue ) );
            }
            result = new Result( cols.toArray( new DbColumn[0] ), null );
            if ( catalogTable.tableType == TableType.TABLE ) {
                result.setType( ResultType.TABLE );
            } else {
                result.setType( ResultType.VIEW );
            }
        } catch ( UnknownTableException | UnknownDatabaseException | UnknownSchemaException e ) {
            log.error( "Caught exception while getting a column", e );
            result = new Result( e );
        }

        return result;
    }


    Result getDataSourceColumns( final Request req, final Response res ) {
        UIRequest request = this.gson.fromJson( req.body(), UIRequest.class );
        try {
            CatalogTable catalogTable = catalog.getTable( "APP", request.getSchemaName(), request.getTableName() );

            if ( catalogTable.tableType == TableType.VIEW ) {
                Map<Long, List<Long>> underlyingTable = ((CatalogView) catalogTable).getUnderlyingTables();

                List<DbColumn> columns = new ArrayList<>();
                for ( Long columnIds : catalogTable.columnIds ) {
                    CatalogColumn col = catalog.getColumn( columnIds );
                    columns.add( new DbColumn(
                            col.name,
                            col.type.getName(),
                            col.collectionsType == null ? "" : col.collectionsType.getName(),
                            col.nullable,
                            col.length,
                            col.scale,
                            col.dimension,
                            col.cardinality,
                            false,
                            col.defaultValue == null ? null : col.defaultValue.value
                    ).setPhysicalName( col.name ) );

                }
                return new Result( columns.toArray( new DbColumn[0] ), null ).setType( ResultType.VIEW );
            } else {
                if ( catalog.getColumnPlacements( catalogTable.columnIds.get( 0 ) ).size() != 1 ) {
                    throw new RuntimeException( "The table has an unexpected number of placements!" );
                }

                int adapterId = catalog.getColumnPlacements( catalogTable.columnIds.get( 0 ) ).get( 0 ).adapterId;
                CatalogPrimaryKey primaryKey = catalog.getPrimaryKey( catalogTable.primaryKey );
                List<String> pkColumnNames = primaryKey.getColumnNames();
                List<DbColumn> columns = new ArrayList<>();
                for ( CatalogColumnPlacement ccp : catalog.getColumnPlacementsOnAdapter( adapterId, catalogTable.id ) ) {
                    CatalogColumn col = catalog.getColumn( ccp.columnId );
                    columns.add( new DbColumn(
                            col.name,
                            col.type.getName(),
                            col.collectionsType == null ? "" : col.collectionsType.getName(),
                            col.nullable,
                            col.length,
                            col.scale,
                            col.dimension,
                            col.cardinality,
                            pkColumnNames.contains( col.name ),
                            col.defaultValue == null ? null : col.defaultValue.value
                    ).setPhysicalName( ccp.physicalColumnName ) );
                }
                return new Result( columns.toArray( new DbColumn[0] ), null ).setType( ResultType.VIEW );
            }
        } catch ( UnknownDatabaseException | UnknownSchemaException | UnknownTableException e ) {
            return new Result( e );
        }
    }


    /**
     * Get the exported tables of a DataSource that a table originates from
     */
    Result[] getExportedColumns( final Request req, final Response res ) {
        UIRequest request = this.gson.fromJson( req.body(), UIRequest.class );
        try {
            ImmutableMap<Integer, ImmutableList<Long>> placements = catalog.getTable( "APP", request.getSchemaName(), request.getTableName() ).placementsByAdapter;
            Set<Integer> adapterIds = placements.keySet();
            if ( adapterIds.size() > 1 ) {
                log.warn( String.format( "The number of DataSources of a Table should not be > 1 (%s.%s)", request.getSchemaName(), request.getTableName() ) );
            }
            List<Result> exportedColumns = new ArrayList<>();
            for ( int adapterId : adapterIds ) {
                Adapter adapter = AdapterManager.getInstance().getAdapter( adapterId );
                if ( adapter instanceof DataSource ) {
                    DataSource dataSource = (DataSource) adapter;
                    for ( Entry<String, List<ExportedColumn>> entry : dataSource.getExportedColumns().entrySet() ) {
                        List<DbColumn> columnList = new ArrayList<>();
                        for ( ExportedColumn col : entry.getValue() ) {
                            DbColumn dbCol = new DbColumn(
                                    col.name,
                                    col.type.getName(),
                                    col.collectionsType == null ? "" : col.collectionsType.getName(),
                                    col.nullable,
                                    col.length,
                                    col.scale,
                                    col.dimension,
                                    col.cardinality,
                                    col.primary,
                                    null ).setPhysicalName( col.physicalColumnName );
                            columnList.add( dbCol );
                        }
                        exportedColumns.add( new Result( columnList.toArray( new DbColumn[0] ), null ).setTable( entry.getKey() ) );
                        columnList.clear();
                    }
                    return exportedColumns.toArray( new Result[0] );
                } else {
                    //log.warn( "This method should only be called for tables that originate from a DataSource" );
                }
            }
        } catch ( UnknownTableException | UnknownDatabaseException | UnknownSchemaException e ) {
            return new Result[]{ new Result( e ) };
        }
        return new Result[]{ new Result( "Could not retrieve exported Columns." ) };
    }


    Result updateColumn( final Request req, final Response res ) {
        ColumnRequest request = this.gson.fromJson( req.body(), ColumnRequest.class );
        Transaction transaction = getTransaction();

        DbColumn oldColumn = request.oldColumn;
        DbColumn newColumn = request.newColumn;
        Result result;
        ArrayList<String> queries = new ArrayList<>();
        StringBuilder sBuilder = new StringBuilder();

        String[] t = request.tableId.split( "\\." );
        String tableId = String.format( "\"%s\".\"%s\"", t[0], t[1] );

        // rename column if needed
        if ( !oldColumn.name.equals( newColumn.name ) ) {
            String query = String.format( "ALTER TABLE %s RENAME COLUMN \"%s\" TO \"%s\"", tableId, oldColumn.name, newColumn.name );
            queries.add( query );
        }

        if ( !request.renameOnly ) {
            // change type + length
            // TODO: cast if needed
            if ( !oldColumn.dataType.equals( newColumn.dataType ) ||
                    !oldColumn.collectionsType.equals( newColumn.collectionsType ) ||
                    !Objects.equals( oldColumn.precision, newColumn.precision ) ||
                    !Objects.equals( oldColumn.scale, newColumn.scale ) ||
                    !oldColumn.dimension.equals( newColumn.dimension ) ||
                    !oldColumn.cardinality.equals( newColumn.cardinality ) ) {
                // TODO: drop maxlength if requested
                String query = String.format( "ALTER TABLE %s MODIFY COLUMN \"%s\" SET TYPE %s", tableId, newColumn.name, newColumn.dataType );
                if ( newColumn.precision != null ) {
                    query = query + "(" + newColumn.precision;
                    if ( newColumn.scale != null ) {
                        query = query + "," + newColumn.scale;
                    }
                    query = query + ")";
                }
                //collectionType
                if ( !newColumn.collectionsType.equals( "" ) ) {
                    query = query + " " + request.newColumn.collectionsType;
                    int dimension = newColumn.dimension == null ? -1 : newColumn.dimension;
                    int cardinality = newColumn.cardinality == null ? -1 : newColumn.cardinality;
                    query = query + String.format( "(%d,%d)", dimension, cardinality );
                }
                queries.add( query );
            }

            // set/drop nullable
            if ( oldColumn.nullable != newColumn.nullable ) {
                String nullable = "SET";
                if ( newColumn.nullable ) {
                    nullable = "DROP";
                }
                String query = "ALTER TABLE " + tableId + " MODIFY COLUMN \"" + newColumn.name + "\" " + nullable + " NOT NULL";
                queries.add( query );
            }

            // change default value
            if ( oldColumn.defaultValue == null || newColumn.defaultValue == null || !oldColumn.defaultValue.equals( newColumn.defaultValue ) ) {
                String query;
                if ( newColumn.defaultValue == null ) {
                    query = String.format( "ALTER TABLE %s MODIFY COLUMN \"%s\" DROP DEFAULT", tableId, newColumn.name );
                } else {
                    query = String.format( "ALTER TABLE %s MODIFY COLUMN \"%s\" SET DEFAULT ", tableId, newColumn.name );
                    if ( newColumn.collectionsType != null ) {
                        //handle the case if the user says "ARRAY[1,2,3]" or "[1,2,3]"
                        if ( !request.newColumn.defaultValue.startsWith( request.newColumn.collectionsType ) ) {
                            query = query + request.newColumn.collectionsType;
                        }
                        query = query + request.newColumn.defaultValue;
                    } else {
                        switch ( newColumn.dataType ) {
                            case "BIGINT":
                            case "INTEGER":
                            case "DECIMAL":
                            case "DOUBLE":
                            case "FLOAT":
                            case "SMALLINT":
                            case "TINYINT":
                                request.newColumn.defaultValue = request.newColumn.defaultValue.replace( ",", "." );
                                BigDecimal b = new BigDecimal( request.newColumn.defaultValue );
                                query = query + b.toString();
                                break;
                            case "VARCHAR":
                                query = query + String.format( "'%s'", request.newColumn.defaultValue );
                                break;
                            default:
                                query = query + request.newColumn.defaultValue;
                        }
                    }
                }
                queries.add( query );
            }
        }

        result = new Result( 1 ).setGeneratedQuery( queries.toString() );
        try {
            for ( String query : queries ) {
                sBuilder.append( query );
                executeSqlUpdate( transaction, query );
            }
            transaction.commit();
        } catch ( QueryExecutionException | TransactionException e ) {
            log.error( "Caught exception while updating a column", e );
            result = new Result( e ).setAffectedRows( 0 ).setGeneratedQuery( sBuilder.toString() );
            try {
                transaction.rollback();
            } catch ( TransactionException e2 ) {
                log.error( "Caught exception during rollback", e2 );
                result = new Result( e2 ).setAffectedRows( 0 ).setGeneratedQuery( sBuilder.toString() );
            }
        }

        return result;
    }


    /**
     * Add a column to an existing table
     */
    Result addColumn( final Request req, final Response res ) {
        ColumnRequest request = this.gson.fromJson( req.body(), ColumnRequest.class );
        Transaction transaction = getTransaction();

        String[] t = request.tableId.split( "\\." );
        String tableId = String.format( "\"%s\".\"%s\"", t[0], t[1] );

        String as = "";
        String dataType = request.newColumn.dataType;
        if ( request.newColumn.as != null ) {
            //for data sources
            as = "AS \"" + request.newColumn.as + "\"";
            dataType = "";
        }
        String query = String.format( "ALTER TABLE %s ADD COLUMN \"%s\" %s %s", tableId, request.newColumn.name, as, dataType );
        //we don't want precision, scale etc. for source columns
        if ( request.newColumn.as == null ) {
            if ( request.newColumn.precision != null ) {
                query = query + "(" + request.newColumn.precision;
                if ( request.newColumn.scale != null ) {
                    query = query + "," + request.newColumn.scale;
                }
                query = query + ")";
            }
            if ( !request.newColumn.collectionsType.equals( "" ) ) {
                query = query + " " + request.newColumn.collectionsType;
                int dimension = request.newColumn.dimension == null ? -1 : request.newColumn.dimension;
                int cardinality = request.newColumn.cardinality == null ? -1 : request.newColumn.cardinality;
                query = query + String.format( "(%d,%d)", dimension, cardinality );
            }
            if ( !request.newColumn.nullable ) {
                query = query + " NOT NULL";
            }
        }
        if ( request.newColumn.defaultValue != null && !request.newColumn.defaultValue.equals( "" ) ) {
            query = query + " DEFAULT ";
            if ( request.newColumn.collectionsType != null && !request.newColumn.collectionsType.equals( "" ) ) {
                //handle the case if the user says "ARRAY[1,2,3]" or "[1,2,3]"
                if ( !request.newColumn.defaultValue.startsWith( request.newColumn.collectionsType ) ) {
                    query = query + request.newColumn.collectionsType;
                }
                query = query + request.newColumn.defaultValue;
            } else {
                switch ( request.newColumn.dataType ) {
                    case "BIGINT":
                    case "INTEGER":
                    case "SMALLINT":
                    case "TINYINT":
                    case "FLOAT":
                    case "DOUBLE":
                    case "DECIMAL":
                        request.newColumn.defaultValue = request.newColumn.defaultValue.replace( ",", "." );
                        BigDecimal b = new BigDecimal( request.newColumn.defaultValue );
                        query = query + b.toString();
                        break;
                    case "VARCHAR":
                        query = query + String.format( "'%s'", request.newColumn.defaultValue );
                        break;
                    default:
                        query = query + request.newColumn.defaultValue;
                }
            }
        }
        Result result;
        try {
            int affectedRows = executeSqlUpdate( transaction, query );
            transaction.commit();
            result = new Result( affectedRows ).setGeneratedQuery( query );
        } catch ( TransactionException | QueryExecutionException e ) {
            log.error( "Caught exception while adding a column", e );
            result = new Result( e );
            try {
                transaction.rollback();
            } catch ( TransactionException ex ) {
                log.error( "Could not rollback", ex );
            }
        }
        return result;
    }


    /**
     * Delete a column of a table
     */
    Result dropColumn( final Request req, final Response res ) {
        ColumnRequest request = this.gson.fromJson( req.body(), ColumnRequest.class );
        Transaction transaction = getTransaction();

        String[] t = request.tableId.split( "\\." );
        String tableId = String.format( "\"%s\".\"%s\"", t[0], t[1] );

        Result result;
        String query = String.format( "ALTER TABLE %s DROP COLUMN \"%s\"", tableId, request.oldColumn.name );
        try {
            int affectedRows = executeSqlUpdate( transaction, query );
            transaction.commit();
            result = new Result( affectedRows );
        } catch ( QueryExecutionException | TransactionException e ) {
            log.error( "Caught exception while dropping a column", e );
            result = new Result( e );
            try {
                transaction.rollback();
            } catch ( TransactionException ex ) {
                log.error( "Could not rollback", ex );
            }
        }
        return result;
    }


    /**
     * Get artificially generated index/foreign key/constraint names for placeholders in the UI
     */
    Result getGeneratedNames( final Request req, final Response res ) {
        String[] data = new String[3];
        data[0] = NameGenerator.generateConstraintName();
        data[1] = NameGenerator.generateForeignKeyName();
        data[2] = NameGenerator.generateIndexName();
        return new Result( new DbColumn[0], new String[][]{ data } );
    }


    /**
     * Get constraints of a table
     */
    Result getConstraints( final Request req, final Response res ) {
        UIRequest request = this.gson.fromJson( req.body(), UIRequest.class );
        Result result;

        String[] t = request.tableId.split( "\\." );
        ArrayList<TableConstraint> resultList = new ArrayList<>();
        Map<String, ArrayList<String>> temp = new HashMap<>();

        try {
            CatalogTable catalogTable = catalog.getTable( databaseName, t[0], t[1] );

            // get primary key
            if ( catalogTable.primaryKey != null ) {
                CatalogPrimaryKey primaryKey = catalog.getPrimaryKey( catalogTable.primaryKey );
                for ( String columnName : primaryKey.getColumnNames() ) {
                    if ( !temp.containsKey( "" ) ) {
                        temp.put( "", new ArrayList<>() );
                    }
                    temp.get( "" ).add( columnName );
                }
                for ( Map.Entry<String, ArrayList<String>> entry : temp.entrySet() ) {
                    resultList.add( new TableConstraint( entry.getKey(), "PRIMARY KEY", entry.getValue() ) );
                }
            }

            // get unique constraints.
            temp.clear();
            List<CatalogConstraint> constraints = catalog.getConstraints( catalogTable.id );
            for ( CatalogConstraint catalogConstraint : constraints ) {
                if ( catalogConstraint.type == ConstraintType.UNIQUE ) {
                    temp.put( catalogConstraint.name, new ArrayList<>( catalogConstraint.key.getColumnNames() ) );
                }
            }
            for ( Map.Entry<String, ArrayList<String>> entry : temp.entrySet() ) {
                resultList.add( new TableConstraint( entry.getKey(), "UNIQUE", entry.getValue() ) );
            }

            // the foreign keys are listed separately

            DbColumn[] header = { new DbColumn( "Name" ), new DbColumn( "Type" ), new DbColumn( "Columns" ) };
            ArrayList<String[]> data = new ArrayList<>();
            resultList.forEach( c -> data.add( c.asRow() ) );

            result = new Result( header, data.toArray( new String[0][2] ) );
        } catch ( UnknownTableException | UnknownDatabaseException | UnknownSchemaException e ) {
            log.error( "Caught exception while fetching constraints", e );
            result = new Result( e );
        }

        return result;
    }


    Result dropConstraint( final Request req, final Response res ) {
        ConstraintRequest request = this.gson.fromJson( req.body(), ConstraintRequest.class );
        Transaction transaction = getTransaction();

        String[] t = request.table.split( "\\." );
        String tableId = String.format( "\"%s\".\"%s\"", t[0], t[1] );

        String query;
        if ( request.constraint.type.equals( "PRIMARY KEY" ) ) {
            query = String.format( "ALTER TABLE %s DROP PRIMARY KEY", tableId );
        } else if ( request.constraint.type.equals( "FOREIGN KEY" ) ) {
            query = String.format( "ALTER TABLE %s DROP FOREIGN KEY \"%s\"", tableId, request.constraint.name );
        } else {
            query = String.format( "ALTER TABLE %s DROP CONSTRAINT \"%s\"", tableId, request.constraint.name );
        }
        Result result;
        try {
            int rows = executeSqlUpdate( transaction, query );
            transaction.commit();
            result = new Result( rows );
        } catch ( QueryExecutionException | TransactionException e ) {
            log.error( "Caught exception while dropping a constraint", e );
            result = new Result( e );
            try {
                transaction.rollback();
            } catch ( TransactionException ex ) {
                log.error( "Could not rollback", ex );
            }
        }
        return result;
    }


    /**
     * Add a primary key to a table
     */
    Result addPrimaryKey( final Request req, final Response res ) {
        ConstraintRequest request = this.gson.fromJson( req.body(), ConstraintRequest.class );
        Transaction transaction = getTransaction();

        String[] t = request.table.split( "\\." );
        String tableId = String.format( "\"%s\".\"%s\"", t[0], t[1] );

        Result result;
        if ( request.constraint.columns.length > 0 ) {
            StringJoiner joiner = new StringJoiner( ",", "(", ")" );
            for ( String s : request.constraint.columns ) {
                joiner.add( "\"" + s + "\"" );
            }
            String query = "ALTER TABLE " + tableId + " ADD PRIMARY KEY " + joiner.toString();
            try {
                int rows = executeSqlUpdate( transaction, query );
                transaction.commit();
                result = new Result( rows ).setGeneratedQuery( query );
            } catch ( QueryExecutionException | TransactionException e ) {
                log.error( "Caught exception while adding a primary key", e );
                result = new Result( e );
                try {
                    transaction.rollback();
                } catch ( TransactionException ex ) {
                    log.error( "Could not rollback", ex );
                }
            }
        } else {
            result = new Result( "Cannot add primary key if no columns are provided." );
        }
        return result;
    }


    /**
     * Add a primary key to a table
     */
    Result addUniqueConstraint( final Request req, final Response res ) {
        ConstraintRequest request = this.gson.fromJson( req.body(), ConstraintRequest.class );
        Transaction transaction = getTransaction();

        String[] t = request.table.split( "\\." );
        String tableId = String.format( "\"%s\".\"%s\"", t[0], t[1] );

        Result result;
        if ( request.constraint.columns.length > 0 ) {
            StringJoiner joiner = new StringJoiner( ",", "(", ")" );
            for ( String s : request.constraint.columns ) {
                joiner.add( "\"" + s + "\"" );
            }
            String query = "ALTER TABLE " + tableId + " ADD CONSTRAINT \"" + request.constraint.name + "\" UNIQUE " + joiner.toString();
            try {
                int rows = executeSqlUpdate( transaction, query );
                transaction.commit();
                result = new Result( rows ).setGeneratedQuery( query );
            } catch ( QueryExecutionException | TransactionException e ) {
                log.error( "Caught exception while adding a unique constraint", e );
                result = new Result( e );
                try {
                    transaction.rollback();
                } catch ( TransactionException ex ) {
                    log.error( "Could not rollback", ex );
                }
            }
        } else {
            result = new Result( "Cannot add unique constraint if no columns are provided." );
        }
        return result;
    }


    /**
     * Get indexes of a table
     */
    Result getIndexes( final Request req, final Response res ) {
        EditTableRequest request = this.gson.fromJson( req.body(), EditTableRequest.class );
        Result result;
        try {
            CatalogTable catalogTable = catalog.getTable( databaseName, request.schema, request.table );
            List<CatalogIndex> catalogIndexes = catalog.getIndexes( catalogTable.id, false );

            DbColumn[] header = {
                    new DbColumn( "Name" ),
                    new DbColumn( "Columns" ),
                    new DbColumn( "Location" ),
                    new DbColumn( "Method" ),
                    new DbColumn( "Type" ) };

            ArrayList<String[]> data = new ArrayList<>();

            // Get explicit indexes
            for ( CatalogIndex catalogIndex : catalogIndexes ) {
                String[] arr = new String[5];
                String storeUniqueName;
                if ( catalogIndex.location == 0 ) {
                    // a polystore index
                    storeUniqueName = "Polypheny-DB";
                } else {
                    storeUniqueName = catalog.getAdapter( catalogIndex.location ).uniqueName;
                }
                arr[0] = catalogIndex.name;
                arr[1] = String.join( ", ", catalogIndex.key.getColumnNames() );
                arr[2] = storeUniqueName;
                arr[3] = catalogIndex.methodDisplayName;
                arr[4] = catalogIndex.type.name();
                data.add( arr );
            }

            // Get functional indexes
            for ( Integer storeId : catalogTable.placementsByAdapter.keySet() ) {
                Adapter adapter = AdapterManager.getInstance().getAdapter( storeId );
                DataStore store;
                if ( adapter instanceof DataStore ) {
                    store = (DataStore) adapter;
                } else {
                    break;
                }
                for ( FunctionalIndexInfo fif : store.getFunctionalIndexes( catalogTable ) ) {
                    String[] arr = new String[5];
                    arr[0] = "";
                    arr[1] = String.join( ", ", fif.getColumnNames() );
                    arr[2] = store.getUniqueName();
                    arr[3] = fif.methodDisplayName;
                    arr[4] = "FUNCTIONAL";
                    data.add( arr );
                }
            }

            result = new Result( header, data.toArray( new String[0][2] ) );

        } catch ( UnknownTableException | UnknownDatabaseException | UnknownSchemaException e ) {
            log.error( "Caught exception while fetching indexes", e );
            result = new Result( e );
        }
        return result;
    }


    /**
     * Drop an index of a table
     */
    Result dropIndex( final Request req, final Response res ) {
        Index index = gson.fromJson( req.body(), Index.class );
        Transaction transaction = getTransaction();

        String tableId = String.format( "\"%s\".\"%s\"", index.getSchema(), index.getTable() );
        String query = String.format( "ALTER TABLE %s DROP INDEX \"%s\"", tableId, index.getName() );
        Result result;
        try {
            int a = executeSqlUpdate( transaction, query );
            transaction.commit();
            result = new Result( a ).setGeneratedQuery( query );
        } catch ( QueryExecutionException | TransactionException e ) {
            log.error( "Caught exception while dropping an index", e );
            result = new Result( e );
            try {
                transaction.rollback();
            } catch ( TransactionException ex ) {
                log.error( "Could not rollback", ex );
            }
        }
        return result;
    }


    /**
     * Create an index for a table
     */
    Result createIndex( final Request req, final Response res ) {
        Index index = this.gson.fromJson( req.body(), Index.class );
        Transaction transaction = getTransaction();

        String tableId = String.format( "\"%s\".\"%s\"", index.getSchema(), index.getTable() );
        Result result;
        StringJoiner colJoiner = new StringJoiner( ",", "(", ")" );
        for ( String col : index.getColumns() ) {
            colJoiner.add( "\"" + col + "\"" );
        }
        String onStore;
        if ( index.getStoreUniqueName().equals( "Polypheny-DB" ) ) {
            onStore = "";
        } else {
            onStore = String.format( "ON STORE \"%s\"", index.getStoreUniqueName() );
        }
        String query = String.format( "ALTER TABLE %s ADD INDEX \"%s\" ON %s USING \"%s\" %s", tableId, index.getName(), colJoiner.toString(), index.getMethod(), onStore );
        try {
            int a = executeSqlUpdate( transaction, query );
            transaction.commit();
            result = new Result( a );
        } catch ( QueryExecutionException | TransactionException e ) {
            log.error( "Caught exception while creating an index", e );
            result = new Result( e );
            try {
                transaction.rollback();
            } catch ( TransactionException ex ) {
                log.error( "Could not rollback", ex );
            }
        }
        return result;
    }


    UnderlyingTables getUnderlyingTable( final Request req, final Response res ) {

        UIRequest request = this.gson.fromJson( req.body(), UIRequest.class );
        try {
            CatalogTable catalogTable = catalog.getTable( "APP", request.getSchemaName(), request.getTableName() );

            if ( catalogTable.tableType == TableType.VIEW ) {
                Map<Long, List<Long>> underlyingTableOriginal = ((CatalogView) catalogTable).getUnderlyingTables();
                Map<String, List<String>> underlyingTable = new HashMap<>();
                for ( Entry<Long, List<Long>> entry : underlyingTableOriginal.entrySet() ) {
                    List<String> columns = new ArrayList<>();
                    for ( Long ids : entry.getValue() ) {
                        columns.add( catalog.getColumn( ids ).name );
                    }
                    underlyingTable.put( catalog.getTable( entry.getKey() ).name, columns );
                }
                return new UnderlyingTables( underlyingTable );
            } else {
                throw new RuntimeException( "only possible with Views" );
            }

        } catch ( UnknownDatabaseException | UnknownSchemaException | UnknownTableException e ) {
            return new UnderlyingTables( e );
        }
    }


    /**
     * Get placements of a table
     */
    Placement getPlacements( final Request req, final Response res ) {
        Index index = gson.fromJson( req.body(), Index.class );
        return getPlacements( index );
    }


    private Placement getPlacements( final Index index ) {
        String schemaName = index.getSchema();
        String tableName = index.getTable();
        try {
            CatalogTable table = catalog.getTable( databaseName, schemaName, tableName );
            Placement p = new Placement( table.isPartitioned, catalog.getPartitionNames( table.id ), table.tableType );
            if ( table.tableType == TableType.VIEW ) {

                return p;
            } else {
                long pkid = table.primaryKey;
                List<Long> pkColumnIds = Catalog.getInstance().getPrimaryKey( pkid ).columnIds;
                CatalogColumn pkColumn = Catalog.getInstance().getColumn( pkColumnIds.get( 0 ) );
                List<CatalogColumnPlacement> pkPlacements = catalog.getColumnPlacements( pkColumn.id );
                for ( CatalogColumnPlacement placement : pkPlacements ) {
                    Adapter adapter = AdapterManager.getInstance().getAdapter( placement.adapterId );
                    p.addAdapter( new Placement.Store(
                            adapter.getUniqueName(),
                            adapter.getAdapterName(),
                            catalog.getColumnPlacementsOnAdapter( adapter.getAdapterId(), table.id ),
                            catalog.getPartitionsIndexOnDataPlacement( placement.adapterId, placement.tableId ),
                            table.numPartitions,
                            table.partitionType ) );
                }
                return p;
            }

        } catch ( UnknownTableException | UnknownDatabaseException | UnknownSchemaException e ) {
            log.error( "Caught exception while getting placements", e );
            return new Placement( e );
        }
    }


    /**
     * Add or drop a data placement.
     * Parameter of type models.Index: index name corresponds to storeUniqueName
     * Index method: either 'ADD' or 'DROP'
     */
    Result addDropPlacement( final Request req, final Response res ) {
        Index index = gson.fromJson( req.body(), Index.class );
        if ( !index.getMethod().equalsIgnoreCase( "ADD" ) && !index.getMethod().equalsIgnoreCase( "DROP" ) && !index.getMethod().equalsIgnoreCase( "MODIFY" ) ) {
            return new Result( "Invalid request" );
        }
        StringJoiner columnJoiner = new StringJoiner( ",", "(", ")" );
        int counter = 0;
        if ( !index.getMethod().equalsIgnoreCase( "DROP" ) ) {
            for ( String col : index.getColumns() ) {
                columnJoiner.add( "\"" + col + "\"" );
                counter++;
            }
        }
        String columnListStr = counter > 0 ? columnJoiner.toString() : "";
        String query = String.format(
                "ALTER TABLE \"%s\".\"%s\" %s PLACEMENT %s ON STORE \"%s\"",
                index.getSchema(),
                index.getTable(),
                index.getMethod().toUpperCase(),
                columnListStr,
                index.getStoreUniqueName() );
        Transaction transaction = getTransaction();
        int affectedRows;
        try {
            affectedRows = executeSqlUpdate( transaction, query );
            transaction.commit();
        } catch ( QueryExecutionException | TransactionException e ) {
            try {
                transaction.rollback();
            } catch ( TransactionException ex ) {
                log.error( "Could not rollback", ex );
            }
            return new Result( e );
        }
        return new Result( affectedRows ).setGeneratedQuery( query );
    }


    String getPartitionTypes( final Request req, final Response res ) {
        return gson.toJson( Arrays.stream( PartitionType.values() ).filter( t -> t != PartitionType.NONE ).toArray( PartitionType[]::new ), PartitionType[].class );
    }


    private List<PartitionFunctionColumn> buildPartitionFunctionRow( List<PartitionFunctionInfoColumn> columnList ) {
        List<PartitionFunctionColumn> constructedRow = new ArrayList<>();

        for ( PartitionFunctionInfoColumn currentColumn : columnList ) {
            FieldType type;
            switch ( currentColumn.getFieldType() ) {
                case STRING:
                    type = FieldType.STRING;
                    break;
                case INTEGER:
                    type = FieldType.INTEGER;
                    break;
                case LIST:
                    type = FieldType.LIST;
                    break;
                case LABEL:
                    type = FieldType.LABEL;
                    break;
                default:
                    throw new RuntimeException( "Unknown Field Type: " + currentColumn.getFieldType() );
            }

            if ( type.equals( FieldType.LIST ) ) {
                constructedRow.add( new PartitionFunctionColumn( type, currentColumn.getOptions(), currentColumn.getDefaultValue() )
                        .setModifiable( currentColumn.isModifiable() )
                        .setMandatory( currentColumn.isMandatory() )
                        .setSqlPrefix( currentColumn.getSqlPrefix() )
                        .setSqlSuffix( currentColumn.getSqlSuffix() ) );
            } else {
                constructedRow.add( new PartitionFunctionColumn( type, currentColumn.getDefaultValue() )
                        .setModifiable( currentColumn.isModifiable() )
                        .setMandatory( currentColumn.isMandatory() )
                        .setSqlPrefix( currentColumn.getSqlPrefix() )
                        .setSqlSuffix( currentColumn.getSqlSuffix() ) );
            }
        }

        return constructedRow;
    }


    PartitionFunctionModel getPartitionFunctionModel( final Request req, final Response res ) {
        PartitioningRequest request = gson.fromJson( req.body(), PartitioningRequest.class );

        // Get correct partition function
        PartitionManagerFactory partitionManagerFactory = new PartitionManagerFactory();
        PartitionManager partitionManager = partitionManagerFactory.getInstance( request.method );

        // Check whether the selected partition function supports the selected partition column
        CatalogColumn partitionColumn;
        try {
            partitionColumn = Catalog.getInstance().getColumn( "APP", request.schemaName, request.tableName, request.column );
        } catch ( UnknownColumnException | UnknownSchemaException | UnknownDatabaseException | UnknownTableException e ) { // This should not happen
            log.error( "Unknown column", e );
            throw new RuntimeException( e );
        }
        if ( !partitionManager.supportsColumnOfType( partitionColumn.type ) ) {
            return new PartitionFunctionModel( "The partition function " + request.method + " does not support columns of type " + partitionColumn.type );
        }

        PartitionFunctionInfo functionInfo = partitionManager.getPartitionFunctionInfo();

        JsonObject infoJson = gson.toJsonTree( partitionManager.getPartitionFunctionInfo() ).getAsJsonObject();

        List<List<PartitionFunctionColumn>> rows = new ArrayList<>();

        if ( infoJson.has( "rowsBefore" ) ) {
            // Insert Rows Before
            List<List<PartitionFunctionInfoColumn>> rowsBefore = functionInfo.getRowsBefore();
            for ( int i = 0; i < rowsBefore.size(); i++ ) {
                rows.add( buildPartitionFunctionRow( rowsBefore.get( i ) ) );
            }
        }

        if ( infoJson.has( "dynamicRows" ) ) {
            // Build as many dynamic rows as requested per num Partitions
            for ( int i = 0; i < request.numPartitions; i++ ) {
                rows.add( buildPartitionFunctionRow( functionInfo.getDynamicRows() ) );
            }
        }

        if ( infoJson.has( "rowsAfter" ) ) {
            // Insert Rows After
            List<List<PartitionFunctionInfoColumn>> rowsAfter = functionInfo.getRowsAfter();
            for ( int i = 0; i < rowsAfter.size(); i++ ) {
                rows.add( buildPartitionFunctionRow( rowsAfter.get( i ) ) );
            }
        }

        PartitionFunctionModel model = new PartitionFunctionModel( functionInfo.getFunctionTitle(), functionInfo.getDescription(), functionInfo.getHeadings(), rows );
        model.setFunctionName( request.method.toString() );
        model.setTableName( request.tableName );
        model.setPartitionColumnName( request.column );
        model.setSchemaName( request.schemaName );

        return model;
    }


    Result partitionTable( final Request req, final Response res ) {
        PartitionFunctionModel request = gson.fromJson( req.body(), PartitionFunctionModel.class );

        // Get correct partition function
        PartitionManagerFactory partitionManagerFactory = new PartitionManagerFactory();
        PartitionManager partitionManager = null;
        try {
            partitionManager = partitionManagerFactory.getInstance( PartitionType.getByName( request.functionName ) );
        } catch ( UnknownPartitionTypeException e ) {
            throw new RuntimeException( e );
        }

        PartitionFunctionInfo functionInfo = partitionManager.getPartitionFunctionInfo();

        String content = "";
        for ( List<PartitionFunctionColumn> currentRow : request.rows ) {
            boolean rowSeparationApplied = false;
            for ( PartitionFunctionColumn currentColumn : currentRow ) {
                if ( currentColumn.modifiable ) {
                    // If more than one row, keep appending ','
                    if ( !rowSeparationApplied && request.rows.indexOf( currentRow ) != 0 ) {
                        content = content + functionInfo.getRowSeparation();
                        rowSeparationApplied = true;
                    }
                    content = content + currentColumn.sqlPrefix + " " + currentColumn.value + " " + currentColumn.sqlSuffix;
                }
            }
        }

        content = functionInfo.getSqlPrefix() + " " + content + " " + functionInfo.getSqlSuffix();

        //INFO - do discuss
        //Problem is that we took the structure completely out of the original JSON therefore losing valuable information and context
        //what part of rows were actually needed to build the SQL and which one not.
        //Now we have to crosscheck every statement
        //Actually to complex and rather poor maintenance quality.
        //Changes to extensions to this model now have to be made on two parts

        String query = String.format( "ALTER TABLE \"%s\".\"%s\" PARTITION BY %s (\"%s\") %s ",
                request.schemaName, request.tableName, request.functionName, request.partitionColumnName, content );

        Transaction trx = getTransaction();
        try {
            int i = executeSqlUpdate( trx, query );
            trx.commit();
            return new Result( i ).setGeneratedQuery( query );
        } catch ( QueryExecutionException | TransactionException e ) {
            log.error( "Could not partition table", e );
            try {
                trx.rollback();
            } catch ( TransactionException ex ) {
                log.error( "Could not rollback", ex );
            }
            return new Result( e ).setGeneratedQuery( query );
        }
    }


    Result mergePartitions( final Request req, final Response res ) {
        PartitioningRequest request = gson.fromJson( req.body(), PartitioningRequest.class );
        String query = String.format( "ALTER TABLE \"%s\".\"%s\" MERGE PARTITIONS", request.schemaName, request.tableName );
        Transaction trx = getTransaction();
        try {
            int i = executeSqlUpdate( trx, query );
            trx.commit();
            return new Result( i ).setGeneratedQuery( query );
        } catch ( QueryExecutionException | TransactionException e ) {
            log.error( "Could not merge partitions", e );
            try {
                trx.rollback();
            } catch ( TransactionException ex ) {
                log.error( "Could not rollback", ex );
            }
            return new Result( e ).setGeneratedQuery( query );
        }
    }


    Result modifyPartitions( final Request req, final Response res ) {
        ModifyPartitionRequest request = gson.fromJson( req.body(), ModifyPartitionRequest.class );
        StringJoiner partitions = new StringJoiner( "," );
        for ( String partition : request.partitions ) {
            partitions.add( "\"" + partition + "\"" );
        }
        String query = String.format( "ALTER TABLE \"%s\".\"%s\" MODIFY PARTITIONS(%s) ON STORE %s", request.schemaName, request.tableName, partitions.toString(), request.storeUniqueName );
        Transaction trx = getTransaction();
        try {
            int i = executeSqlUpdate( trx, query );
            trx.commit();
            return new Result( i ).setGeneratedQuery( query );
        } catch ( QueryExecutionException | TransactionException e ) {
            log.error( "Could not modify partitions", e );
            try {
                trx.rollback();
            } catch ( TransactionException ex ) {
                log.error( "Could not rollback", ex );
            }
            return new Result( e ).setGeneratedQuery( query );
        }
    }


    /**
     * Get deployed data stores
     */
    String getStores( final Request req, final Response res ) {
        ImmutableMap<String, DataStore> stores = AdapterManager.getInstance().getStores();
        DataStore[] out = stores.values().toArray( new DataStore[0] );
        return adapterSerializer().toJson( out, DataStore[].class );
    }


    private Gson adapterSerializer() {
        //see https://futurestud.io/tutorials/gson-advanced-custom-serialization-part-1
        JsonSerializer<DataStore> storeSerializer = ( src, typeOfSrc, context ) -> {

            JsonObject jsonStore = new JsonObject();
            jsonStore.addProperty( "adapterId", src.getAdapterId() );
            jsonStore.addProperty( "uniqueName", src.getUniqueName() );
            jsonStore.add( "adapterSettings", context.serialize( serializeSettings( src.getAvailableSettings(), src.getCurrentSettings() ) ) );
            jsonStore.add( "currentSettings", context.serialize( src.getCurrentSettings() ) );
            jsonStore.addProperty( "adapterName", src.getAdapterName() );
            jsonStore.addProperty( "type", src.getClass().getCanonicalName() );
            jsonStore.add( "persistent", context.serialize( src.isPersistent() ) );
            jsonStore.add( "availableIndexMethods", context.serialize( src.getAvailableIndexMethods() ) );
            return jsonStore;
        };
        JsonSerializer<DataSource> sourceSerializer = ( src, typeOfSrc, context ) -> {

            JsonObject jsonSource = new JsonObject();
            jsonSource.addProperty( "adapterId", src.getAdapterId() );
            jsonSource.addProperty( "uniqueName", src.getUniqueName() );
            jsonSource.addProperty( "adapterName", src.getAdapterName() );
            jsonSource.add( "adapterSettings", context.serialize( serializeSettings( src.getAvailableSettings(), src.getCurrentSettings() ) ) );
            jsonSource.add( "currentSettings", context.serialize( src.getCurrentSettings() ) );
            jsonSource.add( "dataReadOnly", context.serialize( src.isDataReadOnly() ) );
            jsonSource.addProperty( "type", src.getClass().getCanonicalName() );
            return jsonSource;
        };
        return new GsonBuilder().registerTypeAdapter( DataStore.class, storeSerializer ).registerTypeAdapter( DataSource.class, sourceSerializer ).create();
    }


    private List<AbstractAdapterSetting> serializeSettings( List<AbstractAdapterSetting> availableSettings, Map<String, String> currentSettings ) {
        ArrayList<AbstractAdapterSetting> abstractAdapterSettings = new ArrayList<>();
        for ( AbstractAdapterSetting s : availableSettings ) {
            for ( String current : currentSettings.keySet() ) {
                if ( s.name.equals( current ) ) {
                    abstractAdapterSettings.add( s );
                }
            }
        }
        return abstractAdapterSettings;
    }


    /**
     * Get the available stores on which a new index can be placed. 'Polypheny-DB' is part of the list, if polystore-indexes are enabled
     */
    String getAvailableStoresForIndexes( final Request req, final Response res ) {
        Index index = gson.fromJson( req.body(), Index.class );
        Placement dataPlacements = getPlacements( index );
        ImmutableMap<String, DataStore> stores = AdapterManager.getInstance().getStores();
        List<DataStore> filteredStores = stores.values().stream().filter( ( s ) -> {
            if ( s.getAvailableIndexMethods() == null || s.getAvailableIndexMethods().size() == 0 ) {
                return false;
            }
            if ( dataPlacements.stores.stream().noneMatch( ( dp ) -> dp.uniqueName.equals( s.getUniqueName() ) ) ) {
                return false;
            }
            return true;
        } ).collect( Collectors.toList() );
        //see https://stackoverflow.com/questions/18857884/how-to-convert-arraylist-of-custom-class-to-jsonarray-in-java
        Gson storeSerializer = adapterSerializer();
        JsonArray jsonArray = storeSerializer.toJsonTree( filteredStores.toArray( new DataStore[0] ) ).getAsJsonArray();
        if ( RuntimeConfig.POLYSTORE_INDEXES_ENABLED.getBoolean() ) {
            JsonObject pdbFakeStore = new JsonObject();
            pdbFakeStore.addProperty( "uniqueName", "Polypheny-DB" );
            pdbFakeStore.add( "availableIndexMethods", storeSerializer.toJsonTree( IndexManager.getAvailableIndexMethods() ) );
            jsonArray.add( pdbFakeStore );
        }
        return storeSerializer.toJson( jsonArray );
    }


    /**
     * Update the settings of an adapter
     */
    Result updateAdapterSettings( final Request req, final Response res ) {
        //see https://stackoverflow.com/questions/16872492/gson-and-abstract-superclasses-deserialization-issue
        JsonDeserializer<Adapter> storeDeserializer = ( json, typeOfT, context ) -> {
            JsonObject jsonObject = json.getAsJsonObject();
            String type = jsonObject.get( "type" ).getAsString();
            try {
                return context.deserialize( jsonObject, Class.forName( type ) );
            } catch ( ClassNotFoundException cnfe ) {
                throw new JsonParseException( "Unknown element type: " + type, cnfe );
            }
        };
        Gson adapterGson = new GsonBuilder().registerTypeAdapter( Adapter.class, storeDeserializer ).create();
        Adapter adapter = adapterGson.fromJson( req.body(), Adapter.class );
        try {
            if ( adapter instanceof DataStore ) {
                AdapterManager.getInstance().getStore( adapter.getAdapterId() ).updateSettings( adapter.getCurrentSettings() );
            } else if ( adapter instanceof DataSource ) {
                AdapterManager.getInstance().getSource( adapter.getAdapterId() ).updateSettings( adapter.getCurrentSettings() );
            }
            Catalog.getInstance().commit();
        } catch ( Throwable t ) {
            return new Result( "Could not update AdapterSettings", t );
        }

        // Reset caches (not a nice solution to create a transaction, statement and query processor for doing this but it
        // currently seams to be the best option). When migrating this to a DDL manager, make sure to find a better approach.
        Transaction transaction = null;
        try {
            transaction = getTransaction();
            transaction.createStatement().getQueryProcessor().resetCaches();
            transaction.commit();
        } catch ( TransactionException e ) {
            if ( transaction != null ) {
                try {
                    transaction.rollback();
                } catch ( TransactionException transactionException ) {
                    log.error( "Exception while rollback", transactionException );
                }
            }
            return new Result( "Error while resetting caches", e );
        }

        return new Result( 1 );
    }


    /**
     * Get available adapters
     */
    private String getAvailableAdapters( AdapterType adapterType ) {
        JsonSerializer<AdapterInformation> adapterSerializer = ( src, typeOfSrc, context ) -> {
            JsonObject jsonStore = new JsonObject();
            jsonStore.addProperty( "name", src.name );
            jsonStore.addProperty( "description", src.description );
            jsonStore.addProperty( "clazz", src.clazz.getCanonicalName() );
            jsonStore.add( "adapterSettings", context.serialize( src.settings ) );
            return jsonStore;
        };
        Gson adapterGson = new GsonBuilder().registerTypeAdapter( AdapterInformation.class, adapterSerializer ).create();

        List<AdapterInformation> adapters = AdapterManager.getInstance().getAvailableAdapters( adapterType );
        AdapterInformation[] out = adapters.toArray( new AdapterInformation[0] );
        return adapterGson.toJson( out, AdapterInformation[].class );
    }


    String getAvailableStores( final Request req, final Response res ) {
        return getAvailableAdapters( AdapterType.STORE );
    }


    String getAvailableSources( final Request req, final Response res ) {
        return getAvailableAdapters( AdapterType.SOURCE );
    }


    /**
     * Get deployed data sources
     */
    String getSources( final Request req, final Response res ) {
        ImmutableMap<String, DataSource> sources = AdapterManager.getInstance().getSources();
        DataSource[] out = sources.values().toArray( new DataSource[0] );
        return adapterSerializer().toJson( out, DataSource[].class );
    }


    /**
     * Deploy a new adapter
     */
    Result addAdapter( final Request req, final Response res ) {
        initMultipart( req );
        String body = "";
        Map<String, InputStream> inputStreams = new HashMap<>();
        try {
            for ( Part part : req.raw().getParts() ) {
                if ( part.getName().equals( "body" ) ) {
                    body = new BufferedReader( new InputStreamReader( req.raw().getPart( "body" ).getInputStream(), StandardCharsets.UTF_8 ) ).lines().collect( Collectors.joining( System.lineSeparator() ) );
                } else {
                    inputStreams.put( part.getName(), part.getInputStream() );
                }
            }
        } catch ( ServletException | IOException e ) {
            log.error( "Could not get form data to add a new Adapter", e );
            return new Result( e );
        }
        GsonBuilder gsonBuilder = new GsonBuilder().registerTypeAdapter( AbstractAdapterSetting.class, new AdapterSettingDeserializer() );
        AdapterModel a = gsonBuilder.create().fromJson( body, AdapterModel.class );
        Map<String, String> settings = new HashMap<>();
        for ( Entry<String, AbstractAdapterSetting> entry : a.settings.entrySet() ) {
            if ( entry.getValue() instanceof AbstractAdapterSettingDirectory ) {
                AbstractAdapterSettingDirectory setting = ((AbstractAdapterSettingDirectory) entry.getValue());
                for ( String fileName : setting.fileNames ) {
                    setting.inputStreams.put( fileName, inputStreams.get( fileName ) );
                }
                File path = FileSystemManager.getInstance().registerNewFolder( "data/csv/" + a.uniqueName );
                for ( Entry<String, InputStream> is : setting.inputStreams.entrySet() ) {
                    try {
                        File file = new File( path, is.getKey() );
                        FileUtils.copyInputStreamToFile( is.getValue(), file );
                    } catch ( IOException e ) {
                        throw new RuntimeException( e );
                    }
                }
                setting.setDirectory( path.getAbsolutePath() );
                settings.put( entry.getKey(), entry.getValue().getValue() );
            } else {
                settings.put( entry.getKey(), entry.getValue().getValue() );
            }
        }

        String query = String.format( "ALTER ADAPTERS ADD \"%s\" USING '%s' WITH '%s'", a.uniqueName, a.clazzName, gson.toJson( settings ) );
        Transaction transaction = getTransaction();
        try {
            int numRows = executeSqlUpdate( transaction, query );
            transaction.commit();
            return new Result( numRows ).setGeneratedQuery( query );
        } catch ( Throwable e ) {
            log.error( "Could not deploy data store", e );
            try {
                transaction.rollback();
            } catch ( TransactionException transactionException ) {
                log.error( "Exception while rollback", transactionException );
            }
            return new Result( e ).setGeneratedQuery( query );
        }
    }


    /**
     * Remove an existing store or source
     */
    Result removeAdapter( final Request req, final Response res ) {
        String uniqueName = req.body();
        String query = String.format( "ALTER ADAPTERS DROP \"%s\"", uniqueName );
        Transaction transaction = getTransaction();
        try {
            int a = executeSqlUpdate( transaction, query );
            transaction.commit();
            return new Result( a ).setGeneratedQuery( query );
        } catch ( TransactionException | QueryExecutionException e ) {
            log.error( "Could not remove store {}", req.body(), e );
            try {
                transaction.rollback();
            } catch ( TransactionException transactionException ) {
                log.error( "Exception while rollback", transactionException );
            }
            return new Result( e ).setGeneratedQuery( query );
        }
    }


    String getQueryInterfaces( final Request req, final Response res ) {
        QueryInterfaceManager qim = QueryInterfaceManager.getInstance();
        ImmutableMap<String, QueryInterface> queryInterfaces = qim.getQueryInterfaces();
        List<QueryInterfaceModel> qIs = new ArrayList<>();
        for ( QueryInterface i : queryInterfaces.values() ) {
            qIs.add( new QueryInterfaceModel( i ) );
        }
        return gson.toJson( qIs.toArray( new QueryInterfaceModel[0] ), QueryInterfaceModel[].class );
    }


    String getAvailableQueryInterfaces( final Request req, final Response res ) {
        QueryInterfaceManager qim = QueryInterfaceManager.getInstance();
        List<QueryInterfaceInformation> interfaces = qim.getAvailableQueryInterfaceTypes();
        return QueryInterfaceInformation.toJson( interfaces.toArray( new QueryInterfaceInformation[0] ) );
    }


    Result addQueryInterface( final Request req, final Response res ) {
        QueryInterfaceManager qim = QueryInterfaceManager.getInstance();
        QueryInterfaceInformationRequest request = gson.fromJson( req.body(), QueryInterfaceInformationRequest.class );
        String generatedQuery = String.format( "ALTER INTERFACES ADD \"%s\" USING '%s' WITH '%s'", request.uniqueName, request.clazzName, gson.toJson( request.currentSettings ) );
        try {
            qim.addQueryInterface( catalog, request.clazzName, request.uniqueName, request.currentSettings );
            return new Result( 1 ).setGeneratedQuery( generatedQuery );
        } catch ( RuntimeException e ) {
            log.error( "Exception while deploying query interface", e );
            return new Result( e ).setGeneratedQuery( generatedQuery );
        }
    }


    Result updateQueryInterfaceSettings( final Request req, final Response res ) {
        QueryInterfaceModel request = gson.fromJson( req.body(), QueryInterfaceModel.class );
        QueryInterfaceManager qim = QueryInterfaceManager.getInstance();
        try {
            qim.getQueryInterface( request.uniqueName ).updateSettings( request.currentSettings );
            return new Result( 1 );
        } catch ( Exception e ) {
            return new Result( e );
        }
    }


    Result removeQueryInterface( final Request req, final Response res ) {
        String uniqueName = req.body();
        QueryInterfaceManager qim = QueryInterfaceManager.getInstance();
        String generatedQuery = String.format( "ALTER INTERFACES DROP \"%s\"", uniqueName );
        try {
            qim.removeQueryInterface( catalog, uniqueName );
            return new Result( 1 ).setGeneratedQuery( generatedQuery );
        } catch ( RuntimeException | UnknownQueryInterfaceException e ) {
            log.error( "Could not remove query interface {}", req.body(), e );
            return new Result( e ).setGeneratedQuery( generatedQuery );
        }
    }


    /**
     * Get the required information for the uml view: Foreign keys, Tables with its columns
     */
    Uml getUml( final Request req, final Response res ) {
        EditTableRequest request = this.gson.fromJson( req.body(), EditTableRequest.class );
        ArrayList<ForeignKey> fKeys = new ArrayList<>();
        ArrayList<DbTable> tables = new ArrayList<>();

        List<CatalogTable> catalogTables = catalog.getTables( new Catalog.Pattern( databaseName ), new Catalog.Pattern( request.schema ), null );
        for ( CatalogTable catalogTable : catalogTables ) {
            if ( catalogTable.tableType == TableType.TABLE || catalogTable.tableType == TableType.SOURCE ) {
                // get foreign keys
                List<CatalogForeignKey> foreignKeys = catalog.getForeignKeys( catalogTable.id );
                for ( CatalogForeignKey catalogForeignKey : foreignKeys ) {
                    for ( int i = 0; i < catalogForeignKey.getReferencedKeyColumnNames().size(); i++ ) {
                        fKeys.add( ForeignKey.builder()
                                .targetSchema( catalogForeignKey.getReferencedKeySchemaName() )
                                .targetTable( catalogForeignKey.getReferencedKeyTableName() )
                                .targetColumn( catalogForeignKey.getReferencedKeyColumnNames().get( i ) )
                                .sourceSchema( catalogForeignKey.getSchemaName() )
                                .sourceTable( catalogForeignKey.getTableName() )
                                .sourceColumn( catalogForeignKey.getColumnNames().get( i ) )
                                .fkName( catalogForeignKey.name )
                                .onUpdate( catalogForeignKey.updateRule.toString() )
                                .onDelete( catalogForeignKey.deleteRule.toString() )
                                .build() );
                    }
                }

                // get tables with its columns
                DbTable table = new DbTable( catalogTable.name, catalogTable.getSchemaName(), catalogTable.modifiable, catalogTable.tableType );
                for ( String columnName : catalogTable.getColumnNames() ) {
                    table.addColumn( new DbColumn( columnName ) );
                }

                // get primary key with its columns
                if ( catalogTable.primaryKey != null ) {
                    CatalogPrimaryKey catalogPrimaryKey = catalog.getPrimaryKey( catalogTable.primaryKey );
                    for ( String columnName : catalogPrimaryKey.getColumnNames() ) {
                        table.addPrimaryKeyField( columnName );
                    }
                }

                // get unique constraints
                List<CatalogConstraint> catalogConstraints = catalog.getConstraints( catalogTable.id );
                for ( CatalogConstraint catalogConstraint : catalogConstraints ) {
                    if ( catalogConstraint.type == ConstraintType.UNIQUE ) {
                        // TODO: unique constraints can be over multiple columns.
                        if ( catalogConstraint.key.getColumnNames().size() == 1 &&
                                catalogConstraint.key.getSchemaName().equals( table.getSchema() ) &&
                                catalogConstraint.key.getTableName().equals( table.getTableName() ) ) {
                            table.addUniqueColumn( catalogConstraint.key.getColumnNames().get( 0 ) );
                        }
                        // table.addUnique( new ArrayList<>( catalogConstraint.key.columnNames ));
                    }
                }

                // get unique indexes
                List<CatalogIndex> catalogIndexes = catalog.getIndexes( catalogTable.id, true );
                for ( CatalogIndex catalogIndex : catalogIndexes ) {
                    // TODO: unique indexes can be over multiple columns.
                    if ( catalogIndex.key.getColumnNames().size() == 1 &&
                            catalogIndex.key.getSchemaName().equals( table.getSchema() ) &&
                            catalogIndex.key.getTableName().equals( table.getTableName() ) ) {
                        table.addUniqueColumn( catalogIndex.key.getColumnNames().get( 0 ) );
                    }
                    // table.addUnique( new ArrayList<>( catalogIndex.key.columnNames ));
                }

                tables.add( table );
            }
        }

        return new Uml( tables, fKeys );
    }


    /**
     * Add foreign key
     */
    Result addForeignKey( final Request req, final Response res ) {
        ForeignKey fk = this.gson.fromJson( req.body(), ForeignKey.class );
        Transaction transaction = getTransaction();

        String[] t = fk.getSourceTable().split( "\\." );
        String fkTable = String.format( "\"%s\".\"%s\"", t[0], t[1] );
        t = fk.getTargetTable().split( "\\." );
        String pkTable = String.format( "\"%s\".\"%s\"", t[0], t[1] );

        Result result;
        String sql = String.format( "ALTER TABLE %s ADD CONSTRAINT \"%s\" FOREIGN KEY (\"%s\") REFERENCES %s(\"%s\") ON UPDATE %s ON DELETE %s",
                fkTable, fk.getFkName(), fk.getSourceColumn(), pkTable, fk.getTargetColumn(), fk.getOnUpdate(), fk.getOnDelete() );
        try {
            executeSqlUpdate( transaction, sql );
            transaction.commit();
            result = new Result( 1 ).setGeneratedQuery( sql );
        } catch ( QueryExecutionException | TransactionException e ) {
            log.error( "Caught exception while adding a foreign key", e );
            result = new Result( e ).setGeneratedQuery( sql );
            try {
                transaction.rollback();
            } catch ( TransactionException ex ) {
                log.error( "Could not rollback", ex );
            }
        }
        return result;
    }


    /**
     * Execute a logical plan coming from the Web-Ui plan builder
     */
    Result executeRelAlg( final RelAlgRequest request, Session session ) {
        Transaction transaction = getTransaction( true );
        transaction.getQueryAnalyzer().setSession( session );
        Statement statement = transaction.createStatement();
        long executionTime = 0;
        long temp = 0;

        InformationManager queryAnalyzer = transaction.getQueryAnalyzer().observe( this );

        RelNode result;
        try {
            temp = System.nanoTime();
            result = QueryPlanBuilder.buildFromTree( request.topNode, statement );
        } catch ( Exception e ) {
            log.error( "Caught exception while building the plan builder tree", e );
            return new Result( e );
        }

        // Wrap RelNode into a RelRoot
        final RelDataType rowType = result.getRowType();
        final List<Pair<Integer, String>> fields = Pair.zip( ImmutableIntList.identity( rowType.getFieldCount() ), rowType.getFieldNames() );
        final RelCollation collation =
                result instanceof Sort
                        ? ((Sort) result).collation
                        : RelCollations.EMPTY;
        RelRoot root = new RelRoot( result, result.getRowType(), SqlKind.SELECT, fields, collation );

        // Prepare
        PolyphenyDbSignature signature = statement.getQueryProcessor().prepareQuery( root );

        if ( request.createView ) {

            String viewName = request.viewName;
            boolean replace = false;
            List<DataStore> store = null;
            PlacementType placementType = store == null ? PlacementType.AUTOMATIC : PlacementType.MANUAL;

            List<String> columns = new ArrayList<>();
            root.rel.getRowType().getFieldList().forEach( f -> columns.add( f.getName() ) );

            //default Schema
            long schemaId = transaction.getDefaultSchema().id;

            try {
                DdlManager.getInstance().createView(
                        viewName,
                        schemaId,
                        root.rel,
                        root.collation,
                        replace,
                        statement,
                        store,
                        placementType,
                        columns
                );
            } catch ( TableAlreadyExistsException | GenericCatalogException | UnknownColumnException e ) {
                log.error( "Not possible to create View because the Name is already used", e );
                Result finalResult = new Result( e );
                finalResult.setGeneratedQuery( "Execute logical query plan" );
                return finalResult;
            }
            try {
                transaction.commit();
            } catch ( TransactionException e ) {
                log.error( "Caught exception while creating View from Planbuilder.", e );
                try {
                    transaction.rollback();
                } catch ( TransactionException transactionException ) {
                    log.error( "Exception while rollback", transactionException );
                }
                throw new RuntimeException( e );
            }

            return new Result().setGeneratedQuery( "Created View \"" + viewName + "\" from logical query plan" );
        }

        List<List<Object>> rows;
        try {
            @SuppressWarnings("unchecked") final Iterable<Object> iterable = signature.enumerable( statement.getDataContext() );
            Iterator<Object> iterator = iterable.iterator();
            StopWatch stopWatch = new StopWatch();
            stopWatch.start();
            rows = MetaImpl.collect( signature.cursorFactory, LimitIterator.of( iterator, getPageSize() ), new ArrayList<>() );
            stopWatch.stop();
            signature.getExecutionTimeMonitor().setExecutionTime( stopWatch.getNanoTime() );
        } catch ( Exception e ) {
            log.error( "Caught exception while iterating the plan builder tree", e );
            return new Result( e );
        }

        DbColumn[] header = new DbColumn[signature.columns.size()];
        int counter = 0;
        for ( ColumnMetaData col : signature.columns ) {
            header[counter++] = new DbColumn( col.columnName,
                    col.type.name,
                    col.nullable == ResultSetMetaData.columnNullable,
                    col.displaySize,
                    null,
                    null );
        }

        ArrayList<String[]> data = computeResultData( rows, Arrays.asList( header ), statement.getTransaction() );

        try {
            executionTime += System.nanoTime() - temp;
            transaction.commit();
        } catch ( TransactionException e ) {
            log.error( "Caught exception while committing the plan builder tree", e );
            try {
                transaction.rollback();
            } catch ( TransactionException transactionException ) {
                log.error( "Exception while rollback", transactionException );
            }
            throw new RuntimeException( e );
        }
        Result finalResult = new Result( header, data.toArray( new String[0][] ) ).setXid( transaction.getXid().toString() );

        finalResult.setGeneratedQuery( "Execute logical query plan" );

        if ( queryAnalyzer != null ) {
            InformationPage p1 = new InformationPage( "Query analysis", "Analysis of the query." );
            InformationGroup g1 = new InformationGroup( p1, "Execution time" );
            InformationText text;
            if ( executionTime < 1e4 ) {
                text = new InformationText( g1, String.format( "Execution time: %d nanoseconds", signature ) );
            } else {
                long millis = TimeUnit.MILLISECONDS.convert( executionTime, TimeUnit.NANOSECONDS );
                // format time: see: https://stackoverflow.com/questions/625433/how-to-convert-milliseconds-to-x-mins-x-seconds-in-java#answer-625444
                //noinspection SuspiciousDateFormat
                DateFormat df = new SimpleDateFormat( "m 'min' s 'sec' S 'ms'" );
                String durationText = df.format( new Date( millis ) );
                text = new InformationText( g1, String.format( "Execution time: %s", durationText ) );
            }
            queryAnalyzer.addPage( p1 );
            queryAnalyzer.addGroup( g1 );
            queryAnalyzer.registerInformation( text );
        }

        return finalResult;
    }


    /**
     * Create or drop a schema
     */
    Result schemaRequest( final Request req, final Response res ) {
        Schema schema = this.gson.fromJson( req.body(), Schema.class );
        Transaction transaction = getTransaction();

        // create schema
        if ( schema.isCreate() && !schema.isDrop() ) {
            StringBuilder query = new StringBuilder( "CREATE " );
            if ( schema.getType() == SchemaType.DOCUMENT ) {
                query.append( "DOCUMENT " );
            }
            query.append( "SCHEMA " );

            query.append( "\"" ).append( schema.getName() ).append( "\"" );
            if ( schema.getAuthorization() != null && !schema.getAuthorization().equals( "" ) ) {
                query.append( " AUTHORIZATION " ).append( schema.getAuthorization() );
            }
            try {
                int rows = executeSqlUpdate( transaction, query.toString() );
                transaction.commit();
                return new Result( rows );
            } catch ( QueryExecutionException | TransactionException e ) {
                log.error( "Caught exception while creating a schema", e );
                try {
                    transaction.rollback();
                } catch ( TransactionException ex ) {
                    log.error( "Could not rollback", ex );
                }
                return new Result( e );
            }
        }
        // drop schema
        else if ( !schema.isCreate() && schema.isDrop() ) {
            StringBuilder query = new StringBuilder( "DROP SCHEMA " );
            query.append( "\"" ).append( schema.getName() ).append( "\"" );
            if ( schema.isCascade() ) {
                query.append( " CASCADE" );
            }
            try {
                int rows = executeSqlUpdate( transaction, query.toString() );
                transaction.commit();
                return new Result( rows );
            } catch ( TransactionException | QueryExecutionException e ) {
                log.error( "Caught exception while dropping a schema", e );
                try {
                    transaction.rollback();
                } catch ( TransactionException ex ) {
                    log.error( "Could not rollback", ex );
                }
                return new Result( e );
            }
        } else {
            return new Result( "Neither the field 'create' nor the field 'drop' was set." );
        }
    }


    /**
     * Get all supported data types of the DBMS.
     */
    public String getTypeInfo( final Request req, final Response res ) {
        GsonBuilder gsonBuilder = new GsonBuilder().registerTypeAdapter( PolyType.class, PolyType.serializer );
        Gson gson = gsonBuilder.create();
        return gson.toJson( PolyType.availableTypes().toArray( new PolyType[0] ), PolyType[].class );
    }


    /**
     * Get available actions for foreign key constraints
     */
    String[] getForeignKeyActions( Request req, Response res ) {
        ForeignKeyOption[] options = Catalog.ForeignKeyOption.values();
        String[] arr = new String[options.length];
        for ( int i = 0; i < options.length; i++ ) {
            arr[i] = options[i].name();
        }
        return arr;
    }


    /**
     * Send updates to the UI if Information objects in the query analyzer change.
     */
    @Override
    public void observeInfos( final Information info, final String analyzerId, final Session session ) {
        WebSocket.sendMessage( session, info.asJson() );
    }


    /**
     * Send an updated pageList of the query analyzer to the UI.
     */
    @Override
    public void observePageList( final InformationPage[] pages, final String analyzerId, final Session session ) {
        ArrayList<SidebarElement> nodes = new ArrayList<>();
        for ( InformationPage page : pages ) {
            nodes.add( new SidebarElement( page.getId(), page.getName(), analyzerId + "/", page.getIcon() ).setLabel( page.getLabel() ) );
        }
        WebSocket.sendMessage( session, this.gson.toJson( nodes.toArray( new SidebarElement[0] ) ) );
    }


    /**
     * Get the content of an InformationPage of a query analyzer.
     */
    public String getAnalyzerPage( final Request req, final Response res ) {
        String[] params = this.gson.fromJson( req.body(), String[].class );
        return InformationManager.getInstance( params[0] ).getPage( params[1] ).asJson();
    }


    /**
     * Import a dataset from Polypheny-Hub into Polypheny-DB
     */
    HubResult importDataset( final spark.Request req, final spark.Response res ) {
        HubRequest request = this.gson.fromJson( req.body(), HubRequest.class );
        String error = null;

        String randomFileName = UUID.randomUUID().toString();
        final String sysTempDir = System.getProperty( "java.io.tmpdir" );
        final File tempDir = new File( sysTempDir + File.separator + "hub" + File.separator + randomFileName + File.separator );
        if ( !tempDir.mkdirs() ) { // create folder
            log.error( "Unable to create temp folder: {}", tempDir.getAbsolutePath() );
            return new HubResult( "Unable to create temp folder" );
        }

        // see: https://www.baeldung.com/java-download-file
        final File zipFile = new File( tempDir, "import.zip" );
        Transaction transaction = null;
        try (
                BufferedInputStream in = new BufferedInputStream( new URL( request.url ).openStream() );
                FileOutputStream fos = new FileOutputStream( zipFile )
        ) {
            byte[] dataBuffer = new byte[1024];
            int bytesRead;
            while ( (bytesRead = in.read( dataBuffer, 0, 1024 )) != -1 ) {
                fos.write( dataBuffer, 0, bytesRead );
            }

            // extract zip, see https://www.baeldung.com/java-compress-and-uncompress
            dataBuffer = new byte[1024];
            final File extractedFolder = new File( tempDir, "import" );
            if ( !extractedFolder.mkdirs() ) {
                log.error( "Unable to create folder for extracting files: {}", tempDir.getAbsolutePath() );
                return new HubResult( "Unable to create folder for extracting files" );
            }
            try ( ZipInputStream zis = new ZipInputStream( new FileInputStream( zipFile ) ) ) {
                ZipEntry zipEntry = zis.getNextEntry();
                while ( zipEntry != null ) {
                    File newFile = new File( extractedFolder, zipEntry.getName() );
                    try ( FileOutputStream fosEntry = new FileOutputStream( newFile ) ) {
                        int len;
                        while ( (len = zis.read( dataBuffer )) > 0 ) {
                            fosEntry.write( dataBuffer, 0, len );
                        }
                    }
                    zipEntry = zis.getNextEntry();
                }
            }

            // delete .zip after unzipping
            if ( !zipFile.delete() ) {
                log.error( "Unable to delete zip file: {}", zipFile.getAbsolutePath() );
            }

            transaction = getTransaction();

            Status status = new Status( "tableImport", request.tables.size() );
            int ithTable = 0;
            for ( TableMapping m : request.tables.values() ) {
                //create table from json
                Path jsonPath = Paths.get( new File( extractedFolder, m.initialName + ".json" ).getPath() );
                String json = new String( Files.readAllBytes( jsonPath ), StandardCharsets.UTF_8 );
                JsonTable table = gson.fromJson( json, JsonTable.class );
                String newName = m.newName != null ? m.newName : table.tableName;
                assert (table.tableName.equals( m.initialName ));
                HubResult createdTableError = createTableFromJson( json, newName, request, transaction );
                if ( createdTableError != null ) {
                    transaction.rollback();
                    return createdTableError;
                    //todo check
                }
                // import data from .csv file
                importCsvFile( m.initialName + ".csv", table, transaction, extractedFolder, request, newName, status, ithTable++ );
            }

            transaction.commit();

        } catch ( IOException | TransactionException e ) {
            log.error( "Could not import dataset", e );
            error = "Could not import dataset" + e.getMessage();
            if ( transaction != null ) {
                try {
                    transaction.rollback();
                } catch ( TransactionException ex ) {
                    log.error( "Caught exception while rolling back transaction", e );
                }
            }
        } catch ( QueryExecutionException e ) {
            log.error( "Could not create table from imported json file", e );
            error = "Could not create table from imported json file" + e.getMessage();
            if ( transaction != null ) {
                try {
                    transaction.rollback();
                } catch ( TransactionException ex ) {
                    log.error( "Caught exception while rolling back transaction", e );
                }
            }
            //} catch ( CsvValidationException | GenericCatalogException e ) {
        } finally {
            // delete temp folder
            if ( !deleteDirectory( tempDir ) ) {
                log.error( "Unable to delete temp folder: {}", tempDir.getAbsolutePath() );
            }
        }

        if ( error != null ) {
            return new HubResult( error );
        } else {
            return new HubResult().setMessage( String.format( "Imported dataset into table %s on store %s", request.schema, request.store ) );
        }
    }


    private HubResult createTableFromJson( final String json, final String newName, final HubRequest request, final Transaction transaction ) throws QueryExecutionException {
        // create table from .json file
        List<CatalogTable> tablesInSchema = catalog.getTables( new Catalog.Pattern( this.databaseName ), new Catalog.Pattern( request.schema ), null );
        int tableAlreadyExists = (int) tablesInSchema.stream().filter( t -> t.name.equals( newName ) ).count();
        if ( tableAlreadyExists > 0 ) {
            return new HubResult( String.format( "Cannot import the dataset since the schema '%s' already contains a table with the name '%s'", request.schema, newName ) );
        }

        String createTable = SchemaToJsonMapper.getCreateTableStatementFromJson( json, request.createPks, request.defaultValues, request.schema, newName, request.store );
        executeSqlUpdate( transaction, createTable );
        return null;
    }


    private void importCsvFile( final String csvFileName, final JsonTable table, final Transaction transaction, final File extractedFolder, final HubRequest request, final String tableName, final Status status, final int ithTable ) throws IOException, QueryExecutionException {
        StringJoiner columnJoiner = new StringJoiner( ",", "(", ")" );
        for ( JsonColumn col : table.getColumns() ) {
            columnJoiner.add( "\"" + col.columnName + "\"" );
        }
        String columns = columnJoiner.toString();
        StringJoiner valueJoiner = new StringJoiner( ",", "VALUES", "" );
        StringJoiner rowJoiner;

        //see https://www.callicoder.com/java-read-write-csv-file-opencsv/

        final int BATCH_SIZE = RuntimeConfig.HUB_IMPORT_BATCH_SIZE.getInteger();
        long csvCounter = 0;
        try (
                Reader reader = new BufferedReader( new FileReader( new File( extractedFolder, csvFileName ) ) );
                CSVReader csvReader = new CSVReader( reader )
        ) {
            long lineCount = Files.lines( new File( extractedFolder, csvFileName ).toPath() ).count();
            String[] nextRecord;
            while ( (nextRecord = csvReader.readNext()) != null ) {
                rowJoiner = new StringJoiner( ",", "(", ")" );
                for ( int i = 0; i < table.getColumns().size(); i++ ) {
                    if ( PolyType.get( table.getColumns().get( i ).type ).getFamily() == PolyTypeFamily.CHARACTER ) {
                        rowJoiner.add( "'" + StringEscapeUtils.escapeSql( nextRecord[i] ) + "'" );
                    } else if ( PolyType.get( table.getColumns().get( i ).type ) == PolyType.DATE ) {
                        rowJoiner.add( "date '" + StringEscapeUtils.escapeSql( nextRecord[i] ) + "'" );
                    } else if ( PolyType.get( table.getColumns().get( i ).type ) == PolyType.TIME ) {
                        rowJoiner.add( "time '" + StringEscapeUtils.escapeSql( nextRecord[i] ) + "'" );
                    } else if ( PolyType.get( table.getColumns().get( i ).type ) == PolyType.TIMESTAMP ) {
                        rowJoiner.add( "timestamp '" + StringEscapeUtils.escapeSql( nextRecord[i] ) + "'" );
                    } else {
                        rowJoiner.add( nextRecord[i] );
                    }
                }
                valueJoiner.add( rowJoiner.toString() );
                csvCounter++;
                if ( csvCounter % BATCH_SIZE == 0 && csvCounter != 0 ) {
                    String insertQuery = String.format( "INSERT INTO \"%s\".\"%s\" %s %s", request.schema, tableName, columns, valueJoiner.toString() );
                    executeSqlUpdate( transaction, insertQuery );
                    valueJoiner = new StringJoiner( ",", "VALUES", "" );
                    status.setStatus( csvCounter, lineCount, ithTable );
                    WebSocket.broadcast( gson.toJson( status, Status.class ) );
                }
            }
            if ( csvCounter % BATCH_SIZE != 0 ) {
                String insertQuery = String.format( "INSERT INTO \"%s\".\"%s\" %s %s", request.schema, tableName, columns, valueJoiner.toString() );
                executeSqlUpdate( transaction, insertQuery );
                status.setStatus( csvCounter, lineCount, ithTable );
                WebSocket.broadcast( gson.toJson( status, Status.class ) );
            }
        }
    }


    /**
     * Export a table into a .zip consisting of a json file containing information of the table and columns and a csv files with the data
     */
    Result exportTable( final Request req, final Response res ) {
        HubRequest request = gson.fromJson( req.body(), HubRequest.class );
        Transaction transaction = getTransaction( false );
        Statement statement = transaction.createStatement();
        HubMeta metaData = new HubMeta( request.schema );

        String randomFileName = UUID.randomUUID().toString();
        final Charset charset = StandardCharsets.UTF_8;
        final String sysTempDir = System.getProperty( "java.io.tmpdir" );
        final File tempDir = new File( sysTempDir + File.separator + "hub" + File.separator + randomFileName + File.separator );
        if ( !tempDir.mkdirs() ) { // create folder
            log.error( "Unable to create temp folder: {}", tempDir.getAbsolutePath() );
            return new Result( "Unable to create temp folder" );
        }
        File tableFile;
        File catalogFile;
        ArrayList<File> tableFiles = new ArrayList<>();
        ArrayList<File> catalogFiles = new ArrayList<>();
        final int BATCH_SIZE = RuntimeConfig.HUB_IMPORT_BATCH_SIZE.getInteger();
        int ithTable = 0;
        Status status = new Status( "tableExport", request.tables.size() );
        try {
            for ( TableMapping table : request.tables.values() ) {
                tableFile = new File( tempDir, table.initialName + ".csv" );
                catalogFile = new File( tempDir, table.initialName + ".json" );
                tableFiles.add( tableFile );
                catalogFiles.add( catalogFile );
                OutputStreamWriter catalogWriter = new OutputStreamWriter( new FileOutputStream( catalogFile ), charset );
                FileOutputStream tableStream = new FileOutputStream( tableFile );
                log.info( String.format( "Exporting %s.%s", request.schema, table.initialName ) );
                CatalogTable catalogTable = catalog.getTable( this.databaseName, request.schema, table.initialName );

                catalogWriter.write( SchemaToJsonMapper.exportTableDefinitionAsJson( catalogTable, request.createPks, request.defaultValues ) );
                catalogWriter.flush();
                catalogWriter.close();

                String query = String.format( "SELECT * FROM \"%s\".\"%s\"", request.schema, table.initialName );
                // TODO use iterator instead of Result
                Result tableData = executeSqlSelect( statement, new UIRequest(), query, true );

                int totalRows = tableData.getData().length;
                int counter = 0;
                for ( String[] row : tableData.getData() ) {
                    int cols = row.length;
                    for ( int i = 0; i < cols; i++ ) {
                        if ( row[i].contains( "\n" ) ) {
                            String line = String.format( "\"%s\"", row[i] );
                            tableStream.write( line.getBytes( charset ) );
                        } else {
                            tableStream.write( row[i].getBytes( charset ) );
                        }
                        if ( i != cols - 1 ) {
                            tableStream.write( ",".getBytes( charset ) );
                        } else {
                            tableStream.write( "\n".getBytes( charset ) );
                        }
                    }
                    counter++;
                    if ( counter % BATCH_SIZE == 0 ) {
                        status.setStatus( counter, totalRows, ithTable );
                        WebSocket.broadcast( gson.toJson( status, Status.class ) );
                    }
                }
                status.setStatus( counter, totalRows, ithTable );
                WebSocket.broadcast( gson.toJson( status, Status.class ) );
                tableStream.flush();
                tableStream.close();
                metaData.addTable( table.initialName, counter );
                ithTable++;
            }
            status.complete();

            File zipFile = new File( tempDir, "table.zip" );
            FileOutputStream zipStream = new FileOutputStream( zipFile );
            //from https://www.baeldung.com/java-compress-and-uncompress
            ArrayList<File> allFiles = new ArrayList<>( tableFiles );
            allFiles.addAll( catalogFiles );
            try ( ZipOutputStream zipOut = new ZipOutputStream( zipStream, charset ) ) {
                for ( File fileToZip : allFiles ) {
                    try ( FileInputStream fis = new FileInputStream( fileToZip ) ) {
                        ZipEntry zipEntry = new ZipEntry( fileToZip.getName() );
                        zipOut.putNextEntry( zipEntry );

                        byte[] bytes = new byte[1024];
                        int length;
                        while ( (length = fis.read( bytes )) >= 0 ) {
                            zipOut.write( bytes, 0, length );
                        }
                    }
                }
                zipOut.finish();
            }
            zipStream.close();

            metaData.setFileSize( zipFile.length() );
            File metaFile = new File( tempDir, "meta.json" );
            FileOutputStream metaOutputStream = new FileOutputStream( metaFile );
            metaOutputStream.write( gson.toJson( metaData, HubMeta.class ).getBytes() );
            metaOutputStream.flush();
            metaOutputStream.close();

            //send file to php backend using Unirest
            HttpResponse<String> jsonResponse = Unirest.post( request.hubLink )
                    .field( "action", "uploadDataset" )
                    .field( "userId", String.valueOf( request.userId ) )
                    .field( "secret", request.secret )
                    .field( "name", request.name )
                    .field( "description", request.description )
                    .field( "pub", String.valueOf( request.pub ) )
                    .field( "dataset", zipFile )
                    .field( "metaData", metaFile )
                    .asString();

            // Get result
            String resultString = jsonResponse.getBody();
            log.info( String.format( "Exported %s.[%s]", request.schema, request.tables.values().stream().map( n -> n.initialName ).collect( Collectors.joining( "," ) ) ) );

            try {
                return gson.fromJson( resultString, Result.class );
            } catch ( JsonSyntaxException e ) {
                return new Result( resultString );
            }
        } catch ( IOException e ) {
            log.error( "Failed to write temporary file", e );
            return new Result( "Failed to write temporary file" );
        } catch ( Exception e ) {
            log.error( "Error while exporting table", e );
            return new Result( "Error while exporting table" );
        } finally {
            // delete temp folder
            if ( !deleteDirectory( tempDir ) ) {
                log.error( "Unable to delete temp folder: {}", tempDir.getAbsolutePath() );
            }
            try {
                transaction.commit();
            } catch ( TransactionException e ) {
                log.error( "Error while fetching table", e );
                try {
                    transaction.rollback();
                } catch ( TransactionException transactionException ) {
                    log.error( "Exception while rollback", transactionException );
                }
            }
        }
    }


    String getFile( final Request req, final Response res ) {
        String fileName = req.params( "file" );
        File f = new File( System.getProperty( "user.home" ), ".polypheny/tmp/" + fileName );
        if ( !f.exists() ) {
            res.status( 404 );
            return "";
        } else if ( f.isDirectory() ) {
            return getDirectory( f, res );
        }
        ContentInfoUtil util = new ContentInfoUtil();
        ContentInfo info = null;
        try {
            info = util.findMatch( f );
        } catch ( IOException ignored ) {
        }
        if ( info != null && info.getMimeType() != null ) {
            res.header( "Content-Type", info.getMimeType() );
        } else {
            res.header( "Content-Type", "application/octet-stream" );
        }
        if ( info != null && info.getFileExtensions() != null && info.getFileExtensions().length > 0 ) {
            res.header( "Content-Disposition", "attachment; filename=" + "file." + info.getFileExtensions()[0] );
        } else {
            res.header( "Content-Disposition", "attachment; filename=" + "file" );
        }
        long fileLength = f.length();
        String range = req.headers( "Range" );
        if ( range != null ) {
            long rangeStart;
            long rangeEnd;
            Pattern pattern = Pattern.compile( "bytes=(\\d*)-(\\d*)" );
            Matcher m = pattern.matcher( range );
            if ( m.find() && m.groupCount() == 2 ) {
                rangeStart = Long.parseLong( m.group( 1 ) );
                String group2 = m.group( 2 );
                //chrome and firefox send "bytes=0-"
                //safari sends "bytes=0-1" to get the file length and then bytes=0-fileLength
                if ( group2 != null && !group2.equals( "" ) ) {
                    rangeEnd = Long.parseLong( group2 );
                } else {
                    rangeEnd = Math.min( rangeStart + 10_000_000L, fileLength - 1 );
                }
                if ( rangeEnd >= fileLength ) {
                    res.status( 416 );//range not satisfiable
                    return "";
                }
            } else {
                res.status( 416 );//range not satisfiable
                return "";
            }
            try {
                //see https://github.com/dessalines/torrenttunes-client/blob/master/src/main/java/com/torrenttunes/client/webservice/Platform.java
                res.header( "Accept-Ranges", "bytes" );
                res.status( 206 );//partial content
                int len = Long.valueOf( rangeEnd - rangeStart ).intValue() + 1;
                res.header( "Content-Range", String.format( "bytes %d-%d/%d", rangeStart, rangeEnd, fileLength ) );

                RandomAccessFile raf = new RandomAccessFile( f, "r" );
                raf.seek( rangeStart );
                ServletOutputStream os = res.raw().getOutputStream();
                byte[] buf = new byte[256];
                while ( len > 0 ) {
                    int read = raf.read( buf, 0, Math.min( buf.length, len ) );
                    os.write( buf, 0, read );
                    len -= read;
                }
                os.flush();
                os.close();
                raf.close();
            } catch ( IOException ignored ) {
                res.status( 500 );
            }
        } else {
            res.header( "Content-Length", String.valueOf( fileLength ) );
            try ( FileInputStream fis = new FileInputStream( f ); ServletOutputStream os = res.raw().getOutputStream() ) {
                IOUtils.copyLarge( fis, os );
                os.flush();
            } catch ( IOException ignored ) {
                res.status( 500 );
            }
        }
        return "";
    }


    String getDirectory( File dir, Response res ) {
        res.header( "Content-Type", "application/zip" );
        res.header( "Content-Disposition", "attachment; filename=" + dir.getName() + ".zip" );
        String zipFileName = UUID.randomUUID().toString() + ".zip";
        File zipFile = new File( System.getProperty( "user.home" ), ".polypheny/tmp/" + zipFileName );
        try ( ZipOutputStream zipOut = new ZipOutputStream( Files.newOutputStream( zipFile.toPath() ) ) ) {
            zipDirectory( "", dir, zipOut );
        } catch ( IOException e ) {
            res.status( 500 );
            log.error( "Could not zip directory", e );
        }
        res.header( "Content-Length", String.valueOf( zipFile.length() ) );
        try ( OutputStream os = res.raw().getOutputStream(); InputStream is = new FileInputStream( zipFile ) ) {
            IOUtils.copy( is, os );
        } catch ( IOException e ) {
            log.error( "Could not write zipOutputStream to response", e );
            res.status( 500 );
        }
        zipFile.delete();
        return "";
    }

    // -----------------------------------------------------------------------
    //                                Helper
    // -----------------------------------------------------------------------


    /**
     * Execute a select statement with default limit
     */
    private Result executeSqlSelect( final Statement statement, final UIRequest request, final String sqlSelect ) throws QueryExecutionException {
        return executeSqlSelect( statement, request, sqlSelect, false );
    }


    private Result executeSqlSelect( final Statement statement, final UIRequest request, final String sqlSelect, final boolean noLimit ) throws QueryExecutionException {
        PolyphenyDbSignature signature;
        List<List<Object>> rows;
        Iterator<Object> iterator = null;
        boolean hasMoreRows = false;
        try {
            signature = processQuery( statement, sqlSelect );
            final Enumerable enumerable = signature.enumerable( statement.getDataContext() );
            //noinspection unchecked
            iterator = enumerable.iterator();
            StopWatch stopWatch = new StopWatch();
            stopWatch.start();
            if ( noLimit ) {
                rows = MetaImpl.collect( signature.cursorFactory, iterator, new ArrayList<>() );
            } else {
                rows = MetaImpl.collect( signature.cursorFactory, LimitIterator.of( iterator, getPageSize() ), new ArrayList<>() );
            }
            hasMoreRows = iterator.hasNext();
            stopWatch.stop();
            signature.getExecutionTimeMonitor().setExecutionTime( stopWatch.getNanoTime() );
        } catch ( Throwable t ) {
            if ( statement.getTransaction().isAnalyze() ) {
                InformationManager analyzer = statement.getTransaction().getQueryAnalyzer();
                InformationPage exceptionPage = new InformationPage( "Stacktrace" ).fullWidth();
                InformationGroup exceptionGroup = new InformationGroup( exceptionPage.getId(), "Stacktrace" );
                InformationStacktrace exceptionElement = new InformationStacktrace( t, exceptionGroup );
                analyzer.addPage( exceptionPage );
                analyzer.addGroup( exceptionGroup );
                analyzer.registerInformation( exceptionElement );
            }
            if ( iterator != null ) {
                try {
                    if ( iterator instanceof AutoCloseable ) {
                        ((AutoCloseable) iterator).close();
                    }
                } catch ( Exception e ) {
                    log.error( "Exception while closing result iterator", e );
                }
            }
            throw new QueryExecutionException( t );
        }

        try {
            TableType tableType = null;
            CatalogTable catalogTable = null;
            if ( request.tableId != null ) {
                String[] t = request.tableId.split( "\\." );
                try {
                    catalogTable = catalog.getTable( this.databaseName, t[0], t[1] );
                    tableType = catalogTable.tableType;
                } catch ( UnknownTableException | UnknownDatabaseException | UnknownSchemaException e ) {
                    log.error( "Caught exception", e );
                }
            }

            ArrayList<DbColumn> header = new ArrayList<>();
            for ( ColumnMetaData metaData : signature.columns ) {
                String columnName = metaData.columnName;

                String filter = "";
                if ( request.filter != null && request.filter.containsKey( columnName ) ) {
                    filter = request.filter.get( columnName );
                }

                SortState sort;
                if ( request.sortState != null && request.sortState.containsKey( columnName ) ) {
                    sort = request.sortState.get( columnName );
                } else {
                    sort = new SortState();
                }

                DbColumn dbCol = new DbColumn(
                        metaData.columnName,
                        metaData.type.name,
                        metaData.nullable == ResultSetMetaData.columnNullable,
                        metaData.displaySize,
                        sort,
                        filter );

                // Get column default values
                if ( catalogTable != null ) {
                    try {
                        if ( catalog.checkIfExistsColumn( catalogTable.id, columnName ) ) {
                            CatalogColumn catalogColumn = catalog.getColumn( catalogTable.id, columnName );
                            if ( catalogColumn.defaultValue != null ) {
                                dbCol.defaultValue = catalogColumn.defaultValue.value;
                            }
                        }
                    } catch ( UnknownColumnException e ) {
                        log.error( "Caught exception", e );
                    }
                }
                header.add( dbCol );
            }

            ArrayList<String[]> data = computeResultData( rows, header, statement.getTransaction() );

            if ( tableType != null ) {
                return new Result( header.toArray( new DbColumn[0] ), data.toArray( new String[0][] ) ).setAffectedRows( data.size() ).setHasMoreRows( hasMoreRows );
            } else {
                //if we do not have a fix table it is not possible to change anything within the resultSet therefore we use TableType.SOURCE
                return new Result( header.toArray( new DbColumn[0] ), data.toArray( new String[0][] ) ).setAffectedRows( data.size() ).setHasMoreRows( hasMoreRows );
            }

        } finally {
            try {
                if ( iterator instanceof AutoCloseable ) {
                    ((AutoCloseable) iterator).close();
                }
            } catch ( Exception e ) {
                log.error( "Exception while closing result iterator", e );
            }
        }
    }


    /**
     * Convert data from a query result to Strings readable in the UI
     *
     * @param rows Rows from the enumerable iterator
     * @param header Header from the UI-ResultSet
     */
    public static ArrayList<String[]> computeResultData( final List<List<Object>> rows, final List<DbColumn> header, final Transaction transaction ) {
        ArrayList<String[]> data = new ArrayList<>();
        for ( List<Object> row : rows ) {
            String[] temp = new String[row.size()];
            int counter = 0;
            for ( Object o : row ) {
                if ( o == null ) {
                    temp[counter] = null;
                } else {
                    switch ( header.get( counter ).dataType ) {
                        case "TIMESTAMP":
                            if ( o instanceof Long ) {
                                temp[counter] = DateTimeStringUtils.longToAdjustedString( (long) o, PolyType.TIMESTAMP );// TimestampString.fromMillisSinceEpoch( (long) o ).toString();
                            } else {
                                temp[counter] = o.toString();
                            }
                            break;
                        case "DATE":
                            if ( o instanceof Integer ) {
                                temp[counter] = DateTimeStringUtils.longToAdjustedString( (int) o, PolyType.DATE );//DateString.fromDaysSinceEpoch( (int) o ).toString();
                            } else {
                                temp[counter] = o.toString();
                            }
                            break;
                        case "TIME":
                            if ( o instanceof Integer ) {
                                temp[counter] = DateTimeStringUtils.longToAdjustedString( (int) o, PolyType.TIME );//TimeString.fromMillisOfDay( (int) o ).toString();
                            } else {
                                temp[counter] = o.toString();
                            }
                            break;
                        case "FILE":
                        case "IMAGE":
                        case "SOUND":
                        case "VIDEO":
                            String columnName = String.valueOf( header.get( counter ).name.hashCode() );
                            File mmFolder = new File( System.getProperty( "user.home" ), ".polypheny/tmp" );
                            mmFolder.mkdirs();
                            ContentInfoUtil util = new ContentInfoUtil();
                            if ( o instanceof File ) {
                                File f = ((File) o);
                                try {
                                    ContentInfo info = null;
                                    if ( !f.isDirectory() ) {
                                        info = util.findMatch( f );
                                    }
                                    String extension = "";
                                    if ( info != null && info.getFileExtensions() != null && info.getFileExtensions().length > 0 ) {
                                        extension = "." + info.getFileExtensions()[0];
                                    }
                                    File newLink = new File( mmFolder, columnName + "_" + f.getName() + extension );
                                    newLink.delete();//delete to override
                                    Path added;
                                    if ( f.isDirectory() && transaction.getInvolvedAdapters().stream().anyMatch( a -> a.getAdapterName().equals( "QFS" ) ) ) {
                                        added = Files.createSymbolicLink( newLink.toPath(), f.toPath() );
                                    } else if ( RuntimeConfig.UI_USE_HARDLINKS.getBoolean() && !f.isDirectory() ) {
                                        added = Files.createLink( newLink.toPath(), f.toPath() );
                                    } else {
                                        added = Files.copy( f.toPath(), newLink.toPath() );
                                        //added = Files.createSymbolicLink( newLink.toPath(), f.toPath() );
                                    }
                                    TemporalFileManager.addPath( transaction.getXid().toString(), added );
                                    temp[counter] = newLink.getName();
                                } catch ( Exception e ) {
                                    throw new RuntimeException( "Could not create link to mm file " + f.getAbsolutePath(), e );
                                }
                                break;
                            } else if ( o instanceof InputStream || o instanceof Blob ) {
                                InputStream is;
                                if ( o instanceof Blob ) {
                                    try {
                                        is = ((Blob) o).getBinaryStream();
                                    } catch ( SQLException e ) {
                                        throw new RuntimeException( "Could not get inputStream from Blob column", e );
                                    }
                                } else {
                                    is = (InputStream) o;
                                }
                                File f;
                                FileOutputStream fos = null;
                                try ( PushbackInputStream pbis = new PushbackInputStream( is, ContentInfoUtil.DEFAULT_READ_SIZE ) ) {
                                    byte[] buffer = new byte[ContentInfoUtil.DEFAULT_READ_SIZE];
                                    pbis.read( buffer );
                                    ContentInfo info = util.findMatch( buffer );
                                    pbis.unread( buffer );
                                    String extension = "";
                                    if ( info != null && info.getFileExtensions() != null && info.getFileExtensions().length > 0 ) {
                                        extension = "." + info.getFileExtensions()[0];
                                    }
                                    f = new File( mmFolder, columnName + "_" + UUID.randomUUID().toString() + extension );
                                    fos = new FileOutputStream( f.getPath() );
                                    IOUtils.copyLarge( pbis, fos );
                                    TemporalFileManager.addFile( transaction.getXid().toString(), f );
                                } catch ( IOException e ) {
                                    throw new RuntimeException( "Could not place file in mm folder", e );
                                } finally {
                                    if ( fos != null ) {
                                        try {
                                            fos.close();
                                        } catch ( IOException ignored ) {
                                            // ignore
                                        }
                                    }
                                }
                                temp[counter] = f.getName();
                                break;
                            } else if ( o instanceof byte[] || o instanceof Byte[] ) {
                                byte[] bytes;
                                if ( o instanceof byte[] ) {
                                    bytes = (byte[]) o;
                                } else {
                                    bytes = ArrayUtils.toPrimitive( (Byte[]) o );
                                }
                                ContentInfo info = util.findMatch( bytes );
                                String extension = "";
                                if ( info != null && info.getFileExtensions() != null && info.getFileExtensions().length > 0 ) {
                                    extension = "." + info.getFileExtensions()[0];
                                }
                                File f = new File( mmFolder, columnName + "_" + UUID.randomUUID().toString() + extension );
                                try ( FileOutputStream fos = new FileOutputStream( f ) ) {
                                    fos.write( bytes );
                                } catch ( IOException e ) {
                                    throw new RuntimeException( "Could not place file in mm folder", e );
                                }
                                temp[counter] = f.getName();
                                TemporalFileManager.addFile( transaction.getXid().toString(), f );
                                break;
                            }
                            //fall through
                        default:
                            temp[counter] = o.toString();
                    }
                    if ( header.get( counter ).dataType.endsWith( "ARRAY" ) ) {
                        if ( o instanceof Array ) {
                            try {
                                temp[counter] = gson.toJson( ((Array) o).getArray(), Object[].class );
                            } catch ( SQLException sqlException ) {
                                temp[counter] = o.toString();
                            }
                        } else if ( o instanceof List ) {
                            // TODO js(knn): make sure all of this is not just a hotfix.
                            temp[counter] = gson.toJson( o );
                        } else {
                            temp[counter] = o.toString();
                        }
                    }
                }
                counter++;
            }
            data.add( temp );
        }
        return data;
    }


    private PolyphenyDbSignature processQuery( Statement statement, String sql ) {
        PolyphenyDbSignature signature;
        SqlProcessor sqlProcessor = statement.getTransaction().getSqlProcessor();
        SqlNode parsed = sqlProcessor.parse( sql );
        RelRoot logicalRoot = null;
        if ( parsed.isA( SqlKind.DDL ) ) {
            signature = sqlProcessor.prepareDdl( statement, parsed );

        } else {

            Pair<SqlNode, RelDataType> validated = sqlProcessor.validate( statement.getTransaction(), parsed, RuntimeConfig.ADD_DEFAULT_VALUES_IN_INSERTS.getBoolean() );
            logicalRoot = sqlProcessor.translate( statement, validated.left );
            signature = statement.getQueryProcessor().prepareQuery( logicalRoot );

        }
        return signature;
    }


    private int executeSqlUpdate( final Transaction transaction, final String sqlUpdate ) throws QueryExecutionException {
        return executeSqlUpdate( transaction.createStatement(), transaction, sqlUpdate );
    }


    private int executeSqlUpdate( final Statement statement, final Transaction transaction, final String sqlUpdate ) throws QueryExecutionException {
        PolyphenyDbSignature<?> signature;
        try {
            signature = processQuery( statement, sqlUpdate );
        } catch ( Throwable t ) {
            if ( transaction.isAnalyze() ) {
                InformationManager analyzer = transaction.getQueryAnalyzer();
                InformationPage exceptionPage = new InformationPage( "Stacktrace" ).fullWidth();
                InformationGroup exceptionGroup = new InformationGroup( exceptionPage.getId(), "Stacktrace" );
                InformationStacktrace exceptionElement = new InformationStacktrace( t, exceptionGroup );
                analyzer.addPage( exceptionPage );
                analyzer.addGroup( exceptionGroup );
                analyzer.registerInformation( exceptionElement );
            }
            if ( t instanceof AvaticaRuntimeException ) {
                throw new QueryExecutionException( ((AvaticaRuntimeException) t).getErrorMessage(), t );
            } else {
                throw new QueryExecutionException( t.getMessage(), t );
            }

        }

        if ( signature.statementType == StatementType.OTHER_DDL ) {
            return 1;
        } else if ( signature.statementType == StatementType.IS_DML ) {
            int rowsChanged = -1;
            try {
                Iterator<?> iterator = signature.enumerable( statement.getDataContext() ).iterator();
                Object object;
                while ( iterator.hasNext() ) {
                    object = iterator.next();
                    int num;
                    if ( object != null && object.getClass().isArray() ) {
                        Object[] o = (Object[]) object;
                        num = ((Number) o[0]).intValue();
                    } else if ( object != null ) {
                        num = ((Number) object).intValue();
                    } else {
                        throw new QueryExecutionException( "Result is null" );
                    }
                    // Check if num is equal for all adapters
                    if ( rowsChanged != -1 && rowsChanged != num ) {
                        //throw new QueryExecutionException( "The number of changed rows is not equal for all stores!" );
                    }
                    rowsChanged = num;
                }
            } catch ( RuntimeException e ) {
                if ( e.getCause() != null ) {
                    throw new QueryExecutionException( e.getCause().getMessage(), e );
                } else {
                    throw new QueryExecutionException( e.getMessage(), e );
                }
            }
            return rowsChanged;
        } else {
            throw new QueryExecutionException( "Unknown statement type: " + signature.statementType );
        }
    }


    /**
     * Get the Number of rows in a table
     */
    private int getTableSize( Transaction transaction, final UIRequest request ) throws QueryExecutionException {
        String[] t = request.tableId.split( "\\." );
        String tableId = String.format( "\"%s\".\"%s\"", t[0], t[1] );
        String query = "SELECT count(*) FROM " + tableId;
        if ( request.filter != null ) {
            query += " " + filterTable( request.filter );
        }
        Result result = executeSqlSelect( transaction.createStatement(), request, query );
        // We expect the result to be in the first column of the first row
        if ( result.getData().length == 0 ) {
            return 0;
        } else {
            return Integer.parseInt( result.getData()[0][0] );
        }
    }


    /**
     * Get the number of rows that should be displayed in one page in the data view
     */
    private int getPageSize() {
        return RuntimeConfig.UI_PAGE_SIZE.getInteger();
    }


    private boolean isClassificationToSql() {
        return RuntimeConfig.EXPLORE_BY_EXAMPLE_TO_SQL.getBoolean();
    }


    private String filterTable( final Map<String, String> filter ) {
        StringJoiner joiner = new StringJoiner( " AND ", " WHERE ", "" );
        int counter = 0;
        for ( Map.Entry<String, String> entry : filter.entrySet() ) {
            //special treatment for arrays
            if ( entry.getValue().startsWith( "[" ) ) {
                joiner.add( "\"" + entry.getKey() + "\"" + " = ARRAY" + entry.getValue() );
                counter++;
            }
            //default
            else if ( !entry.getValue().equals( "" ) ) {
                joiner.add( "CAST (\"" + entry.getKey() + "\" AS VARCHAR(8000)) LIKE '" + entry.getValue() + "%'" );
                counter++;
            }
        }
        String out = "";
        if ( counter > 0 ) {
            out = joiner.toString();
        }
        return out;
    }


    /**
     * Generates the ORDER BY clause of a query if a sorted column is requested by the UI
     */
    private String sortTable( final Map<String, SortState> sorting ) {
        StringJoiner joiner = new StringJoiner( ",", " ORDER BY ", "" );
        int counter = 0;
        for ( Map.Entry<String, SortState> entry : sorting.entrySet() ) {
            if ( entry.getValue().sorting ) {
                joiner.add( "\"" + entry.getKey() + "\" " + entry.getValue().direction );
                counter++;
            }
        }
        String out = "";
        if ( counter > 0 ) {
            out = joiner.toString();
        }
        return out;
    }


    private Transaction getTransaction() {
        return getTransaction( false );
    }


    protected Transaction getTransaction( boolean analyze ) {
        try {
            return transactionManager.startTransaction( userName, databaseName, analyze, "Polypheny-UI", MultimediaFlavor.FILE );
        } catch ( UnknownUserException | UnknownDatabaseException | UnknownSchemaException e ) {
            throw new RuntimeException( "Error while starting transaction", e );
        }
    }


    /**
     * Get the data types of each column of a table
     *
     * @param schemaName name of the schema
     * @param tableName name of the table
     * @return HashMap containing the type of each column. The key is the name of the column and the value is the Sql Type (java.sql.Types).
     */
    private Map<String, CatalogColumn> getCatalogColumns( String schemaName, String tableName ) {
        Map<String, CatalogColumn> dataTypes = new HashMap<>();
        try {
            CatalogTable table = catalog.getTable( this.databaseName, schemaName, tableName );
            List<CatalogColumn> catalogColumns = catalog.getColumns( table.id );
            for ( CatalogColumn catalogColumn : catalogColumns ) {
                dataTypes.put( catalogColumn.name, catalogColumn );
            }
        } catch ( UnknownTableException | UnknownDatabaseException | UnknownSchemaException e ) {
            log.error( "Caught exception", e );
        }
        return dataTypes;
    }


    /**
     * Helper function to delete a directory.
     * Taken from https://www.baeldung.com/java-delete-directory
     */
    boolean deleteDirectory( final File directoryToBeDeleted ) {
        File[] allContents = directoryToBeDeleted.listFiles();
        if ( allContents != null ) {
            for ( File file : allContents ) {
                deleteDirectory( file );
            }
        }
        return directoryToBeDeleted.delete();
    }


    public Map<String, SchemaType> getTypeSchemas( Request request, Response response ) {
        return catalog.getSchemas( 1, null ).stream().collect( Collectors.toMap( CatalogSchema::getName, CatalogSchema::getSchemaType ) );
    }


    /**
     * This method can be used to retrieve the status of a specific Docker instance and if
     * it is running correctly when using the provided settings
     *
     * @return if the Docker instance is correctly configured and can be accessed by Polypheny
     */
    public boolean testDockerInstance( Request req, Response res ) {
        String dockerId = req.params( "dockerId" );
        return DockerManager.getInstance().testDockerRunning( Integer.parseInt( dockerId ) );
    }


    /**
     * Retrieve a collection which maps the dockerInstance ids to the corresponding used ports
     */
    public Map<Integer, List<Integer>> getUsedDockerPorts( Request req, Response res ) {
        return DockerManager.getInstance().getUsedPortsSorted();
    }


    /**
     * Helper method to zip a directory
     * from https://stackoverflow.com/questions/2403830
     */
    private static void zipDirectory( String basePath, File dir, ZipOutputStream zipOut ) throws IOException {
        byte[] buffer = new byte[4096];
        File[] files = dir.listFiles();
        for ( File file : files ) {
            if ( file.isDirectory() ) {
                String path = basePath + file.getName() + "/";
                zipOut.putNextEntry( new ZipEntry( path ) );
                zipDirectory( path, file, zipOut );
                zipOut.closeEntry();
            } else {
                FileInputStream fin = new FileInputStream( file );
                zipOut.putNextEntry( new ZipEntry( basePath + file.getName() ) );
                int length;
                while ( (length = fin.read( buffer )) > 0 ) {
                    zipOut.write( buffer, 0, length );
                }
                zipOut.closeEntry();
                fin.close();
            }
        }
    }


    static class QueryExecutionException extends Exception {

        QueryExecutionException( String message ) {
            super( message );
        }


        QueryExecutionException( String message, Throwable t ) {
            super( message, t );
        }


        QueryExecutionException( Throwable t ) {
            super( t );
        }

    }

}<|MERGE_RESOLUTION|>--- conflicted
+++ resolved
@@ -109,11 +109,8 @@
 import org.polypheny.db.catalog.Catalog.ConstraintType;
 import org.polypheny.db.catalog.Catalog.ForeignKeyOption;
 import org.polypheny.db.catalog.Catalog.PartitionType;
-<<<<<<< HEAD
+import org.polypheny.db.catalog.Catalog.PlacementType;
 import org.polypheny.db.catalog.Catalog.SchemaType;
-=======
-import org.polypheny.db.catalog.Catalog.PlacementType;
->>>>>>> 04fbf7a2
 import org.polypheny.db.catalog.Catalog.TableType;
 import org.polypheny.db.catalog.NameGenerator;
 import org.polypheny.db.catalog.entity.CatalogAdapter.AdapterType;
@@ -449,18 +446,13 @@
                      */
                     collectionTree.add( tableElement );
                 }
-<<<<<<< HEAD
-                if ( request.showTable ) {
+
+
+
+                /*if ( request.showTable ) {
                     String collection = schema.schemaType == SchemaType.RELATIONAL ? "tables" : "collections";
 
                     schemaTree.addChild( new SidebarElement( schema.name + ".tables", collection, request.routerLinkRoot, "fa fa-table" ).addChildren( tableTree ).setRouterLink( "" ) );
-=======
-
-
-
-                /*if ( request.showTable ) {
-                    schemaTree.addChild( new SidebarElement( schema.name + ".tables", "tables", request.routerLinkRoot, "fa fa-table" ).addChildren( tableTree ).setRouterLink( "" ) );
->>>>>>> 04fbf7a2
                 } else {
                     schemaTree.addChildren( tableTree ).setRouterLink( "" );
                 }
