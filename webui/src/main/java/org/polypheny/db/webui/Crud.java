--- conflicted
+++ resolved
@@ -1798,21 +1798,6 @@
     public Result getTypeInfo( final Request req, final Response res ) {
         ArrayList<String[]> data = new ArrayList<>();
 
-<<<<<<< HEAD
-		/*
-		for ( SqlTypeName sqlTypeName : SqlTypeName.values() ) {
-			// ignore types that are not relevant
-			if ( sqlTypeName.getJdbcOrdinal() < -500 || sqlTypeName.getJdbcOrdinal() > 500 ) {
-				continue;
-			}
-			String[] row = new String[1];
-			for ( int i = 1; i <= 18; i++ ) {
-				row[0] = sqlTypeName.name();
-			}
-			data.add( row );
-		}
-		 */
-=======
         /*
         for ( PolyType polyType : PolyType.values() ) {
             // ignore types that are not relevant
@@ -1826,7 +1811,6 @@
             data.add( row );
         }
          */
->>>>>>> c03eddb1
 
         for ( PolyType polyType : PolyType.availableTypes() ) {
             String[] row = new String[1];
