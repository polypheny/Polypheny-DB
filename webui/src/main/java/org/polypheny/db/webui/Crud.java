/*
 * Copyright 2019-2021 The Polypheny Project
 *
 * Licensed under the Apache License, Version 2.0 (the "License");
 * you may not use this file except in compliance with the License.
 * You may obtain a copy of the License at
 *
 * http://www.apache.org/licenses/LICENSE-2.0
 *
 * Unless required by applicable law or agreed to in writing, software
 * distributed under the License is distributed on an "AS IS" BASIS,
 * WITHOUT WARRANTIES OR CONDITIONS OF ANY KIND, either express or implied.
 * See the License for the specific language governing permissions and
 * limitations under the License.
 */

package org.polypheny.db.webui;


import au.com.bytecode.opencsv.CSVReader;
import com.google.common.collect.ImmutableList;
import com.google.common.collect.ImmutableMap;
import com.google.gson.Gson;
import com.google.gson.GsonBuilder;
import com.google.gson.JsonArray;
import com.google.gson.JsonDeserializer;
import com.google.gson.JsonObject;
import com.google.gson.JsonParseException;
import com.google.gson.JsonSerializer;
import com.google.gson.JsonSyntaxException;
import com.j256.simplemagic.ContentInfo;
import com.j256.simplemagic.ContentInfoUtil;
import java.io.BufferedInputStream;
import java.io.BufferedReader;
import java.io.File;
import java.io.FileInputStream;
import java.io.FileOutputStream;
import java.io.FileReader;
import java.io.IOException;
import java.io.InputStream;
import java.io.InputStreamReader;
import java.io.OutputStream;
import java.io.OutputStreamWriter;
import java.io.PushbackInputStream;
import java.io.RandomAccessFile;
import java.io.Reader;
import java.math.BigDecimal;
import java.net.URL;
import java.nio.charset.Charset;
import java.nio.charset.StandardCharsets;
import java.nio.file.Files;
import java.nio.file.Path;
import java.nio.file.Paths;
import java.sql.Array;
import java.sql.Blob;
import java.sql.ResultSetMetaData;
import java.sql.SQLException;
import java.text.DateFormat;
import java.text.SimpleDateFormat;
import java.util.ArrayList;
import java.util.Arrays;
import java.util.Date;
import java.util.HashMap;
import java.util.Iterator;
import java.util.List;
import java.util.Map;
import java.util.Map.Entry;
import java.util.Objects;
import java.util.Set;
import java.util.StringJoiner;
import java.util.UUID;
import java.util.concurrent.ConcurrentHashMap;
import java.util.concurrent.TimeUnit;
import java.util.regex.Matcher;
import java.util.regex.Pattern;
import java.util.stream.Collectors;
import java.util.zip.ZipEntry;
import java.util.zip.ZipInputStream;
import java.util.zip.ZipOutputStream;
import javax.servlet.MultipartConfigElement;
import javax.servlet.ServletException;
import javax.servlet.ServletOutputStream;
import javax.servlet.http.Part;
import kong.unirest.HttpResponse;
import kong.unirest.Unirest;
import lombok.extern.slf4j.Slf4j;
import org.apache.calcite.avatica.ColumnMetaData;
import org.apache.calcite.avatica.Meta.StatementType;
import org.apache.calcite.avatica.MetaImpl;
import org.apache.calcite.avatica.remote.AvaticaRuntimeException;
import org.apache.calcite.linq4j.Enumerable;
import org.apache.commons.io.FileUtils;
import org.apache.commons.lang.ArrayUtils;
import org.apache.commons.lang.StringEscapeUtils;
import org.apache.commons.lang3.time.StopWatch;
import org.eclipse.jetty.websocket.api.Session;
import org.polypheny.db.adapter.Adapter;
import org.polypheny.db.adapter.Adapter.AbstractAdapterSetting;
import org.polypheny.db.adapter.Adapter.AbstractAdapterSettingDirectory;
import org.polypheny.db.adapter.Adapter.AdapterSettingDeserializer;
import org.polypheny.db.adapter.AdapterManager;
import org.polypheny.db.adapter.AdapterManager.AdapterInformation;
import org.polypheny.db.adapter.DataSource;
import org.polypheny.db.adapter.DataSource.ExportedColumn;
import org.polypheny.db.adapter.DataStore;
import org.polypheny.db.adapter.DataStore.FunctionalIndexInfo;
import org.polypheny.db.adapter.index.IndexManager;
import org.polypheny.db.catalog.Catalog;
import org.polypheny.db.catalog.Catalog.ConstraintType;
import org.polypheny.db.catalog.Catalog.ForeignKeyOption;
import org.polypheny.db.catalog.Catalog.PartitionType;
import org.polypheny.db.catalog.Catalog.PlacementType;
import org.polypheny.db.catalog.Catalog.TableType;
import org.polypheny.db.catalog.NameGenerator;
import org.polypheny.db.catalog.entity.CatalogAdapter.AdapterType;
import org.polypheny.db.catalog.entity.CatalogColumn;
import org.polypheny.db.catalog.entity.CatalogColumnPlacement;
import org.polypheny.db.catalog.entity.CatalogConstraint;
import org.polypheny.db.catalog.entity.CatalogForeignKey;
import org.polypheny.db.catalog.entity.CatalogIndex;
import org.polypheny.db.catalog.entity.CatalogPrimaryKey;
import org.polypheny.db.catalog.entity.CatalogSchema;
import org.polypheny.db.catalog.entity.CatalogTable;
import org.polypheny.db.catalog.entity.CatalogView;
import org.polypheny.db.catalog.exceptions.GenericCatalogException;
import org.polypheny.db.catalog.exceptions.TableAlreadyExistsException;
import org.polypheny.db.catalog.exceptions.UnknownColumnException;
import org.polypheny.db.catalog.exceptions.UnknownDatabaseException;
import org.polypheny.db.catalog.exceptions.UnknownPartitionTypeException;
import org.polypheny.db.catalog.exceptions.UnknownQueryInterfaceException;
import org.polypheny.db.catalog.exceptions.UnknownSchemaException;
import org.polypheny.db.catalog.exceptions.UnknownTableException;
import org.polypheny.db.catalog.exceptions.UnknownUserException;
import org.polypheny.db.config.Config;
import org.polypheny.db.config.Config.ConfigListener;
import org.polypheny.db.config.RuntimeConfig;
import org.polypheny.db.ddl.DdlManager;
import org.polypheny.db.docker.DockerManager;
import org.polypheny.db.exploreByExample.Explore;
import org.polypheny.db.exploreByExample.ExploreManager;
import org.polypheny.db.iface.QueryInterface;
import org.polypheny.db.iface.QueryInterfaceManager;
import org.polypheny.db.iface.QueryInterfaceManager.QueryInterfaceInformation;
import org.polypheny.db.iface.QueryInterfaceManager.QueryInterfaceInformationRequest;
import org.polypheny.db.information.Information;
import org.polypheny.db.information.InformationGroup;
import org.polypheny.db.information.InformationManager;
import org.polypheny.db.information.InformationObserver;
import org.polypheny.db.information.InformationPage;
import org.polypheny.db.information.InformationStacktrace;
import org.polypheny.db.information.InformationText;
import org.polypheny.db.jdbc.PolyphenyDbSignature;
import org.polypheny.db.partition.PartitionFunctionInfo;
import org.polypheny.db.partition.PartitionFunctionInfo.PartitionFunctionInfoColumn;
import org.polypheny.db.partition.PartitionManager;
import org.polypheny.db.partition.PartitionManagerFactory;
import org.polypheny.db.processing.SqlProcessor;
import org.polypheny.db.rel.RelCollation;
import org.polypheny.db.rel.RelCollations;
import org.polypheny.db.rel.RelNode;
import org.polypheny.db.rel.RelRoot;
import org.polypheny.db.rel.core.Sort;
import org.polypheny.db.rel.type.RelDataType;
import org.polypheny.db.sql.SqlKind;
import org.polypheny.db.sql.SqlNode;
import org.polypheny.db.statistic.StatisticsManager;
import org.polypheny.db.transaction.Statement;
import org.polypheny.db.transaction.Transaction;
import org.polypheny.db.transaction.Transaction.MultimediaFlavor;
import org.polypheny.db.transaction.TransactionException;
import org.polypheny.db.transaction.TransactionManager;
import org.polypheny.db.type.PolyType;
import org.polypheny.db.type.PolyTypeFamily;
import org.polypheny.db.util.DateTimeStringUtils;
import org.polypheny.db.util.FileInputHandle;
import org.polypheny.db.util.FileSystemManager;
import org.polypheny.db.util.ImmutableIntList;
import org.polypheny.db.util.LimitIterator;
import org.polypheny.db.util.Pair;
import org.polypheny.db.webui.SchemaToJsonMapper.JsonColumn;
import org.polypheny.db.webui.SchemaToJsonMapper.JsonTable;
import org.polypheny.db.webui.models.AdapterModel;
import org.polypheny.db.webui.models.DbColumn;
import org.polypheny.db.webui.models.DbTable;
import org.polypheny.db.webui.models.ExploreResult;
import org.polypheny.db.webui.models.ForeignKey;
import org.polypheny.db.webui.models.HubMeta;
import org.polypheny.db.webui.models.HubMeta.TableMapping;
import org.polypheny.db.webui.models.HubResult;
import org.polypheny.db.webui.models.Index;
import org.polypheny.db.webui.models.PartitionFunctionModel;
import org.polypheny.db.webui.models.PartitionFunctionModel.FieldType;
import org.polypheny.db.webui.models.PartitionFunctionModel.PartitionFunctionColumn;
import org.polypheny.db.webui.models.Placement;
import org.polypheny.db.webui.models.QueryInterfaceModel;
import org.polypheny.db.webui.models.Result;
import org.polypheny.db.webui.models.ResultType;
import org.polypheny.db.webui.models.Schema;
import org.polypheny.db.webui.models.SidebarElement;
import org.polypheny.db.webui.models.SortState;
import org.polypheny.db.webui.models.Status;
import org.polypheny.db.webui.models.TableConstraint;
import org.polypheny.db.webui.models.Uml;
import org.polypheny.db.webui.models.UnderlyingTables;
import org.polypheny.db.webui.models.requests.BatchUpdateRequest;
import org.polypheny.db.webui.models.requests.BatchUpdateRequest.Update;
import org.polypheny.db.webui.models.requests.ClassifyAllData;
import org.polypheny.db.webui.models.requests.ColumnRequest;
import org.polypheny.db.webui.models.requests.ConstraintRequest;
import org.polypheny.db.webui.models.requests.EditTableRequest;
import org.polypheny.db.webui.models.requests.ExploreData;
import org.polypheny.db.webui.models.requests.ExploreTables;
import org.polypheny.db.webui.models.requests.HubRequest;
import org.polypheny.db.webui.models.requests.PartitioningRequest;
import org.polypheny.db.webui.models.requests.PartitioningRequest.ModifyPartitionRequest;
import org.polypheny.db.webui.models.requests.QueryExplorationRequest;
import org.polypheny.db.webui.models.requests.QueryRequest;
import org.polypheny.db.webui.models.requests.RelAlgRequest;
import org.polypheny.db.webui.models.requests.SchemaTreeRequest;
import org.polypheny.db.webui.models.requests.UIRequest;
import spark.Request;
import spark.Response;
import spark.utils.IOUtils;


@Slf4j
public class Crud implements InformationObserver {

    private final Gson gson = new Gson();
    private final TransactionManager transactionManager;
    private final String databaseName;
    private final String userName;
    private final StatisticsManager<?> statisticsManager = StatisticsManager.getInstance();
    private final Catalog catalog = Catalog.getInstance();
    private boolean isActiveTracking = false;


    /**
     * Constructor
     *
     * @param transactionManager The Polypheny-DB transaction manager
     */
    Crud( final TransactionManager transactionManager, final String userName, final String databaseName ) {
        this.transactionManager = transactionManager;
        this.databaseName = databaseName;
        this.userName = userName;
        registerStatisticObserver();
    }


    /**
     * Converts a String, such as "'12:00:00'" into a valid SQL statement, such as "TIME '12:00:00'"
     */
    public static String uiValueToSql( final String value, final PolyType type, final PolyType collectionsType ) {
        if ( value == null ) {
            return "NULL";
        }
        if ( collectionsType == PolyType.ARRAY ) {
            return "ARRAY " + value;
        }
        switch ( type ) {
            case TIME:
                return String.format( "TIME '%s'", value );
            case DATE:
                return String.format( "DATE '%s'", value );
            case TIMESTAMP:
                return String.format( "TIMESTAMP '%s'", value );
        }
        if ( type.getFamily() == PolyTypeFamily.CHARACTER ) {
            return String.format( "'%s'", value );
        }
        return value;
    }


    /**
     * Helper method to zip a directory
     * from https://stackoverflow.com/questions/2403830
     */
    private static void zipDirectory( String basePath, File dir, ZipOutputStream zipOut ) throws IOException {
        byte[] buffer = new byte[4096];
        File[] files = dir.listFiles();
        for ( File file : files ) {
            if ( file.isDirectory() ) {
                String path = basePath + file.getName() + "/";
                zipOut.putNextEntry( new ZipEntry( path ) );
                zipDirectory( path, file, zipOut );
                zipOut.closeEntry();
            } else {
                FileInputStream fin = new FileInputStream( file );
                zipOut.putNextEntry( new ZipEntry( basePath + file.getName() ) );
                int length;
                while ( (length = fin.read( buffer )) > 0 ) {
                    zipOut.write( buffer, 0, length );
                }
                zipOut.closeEntry();
                fin.close();
            }
        }
    }


    /**
     * Ensures that changes in the ConfigManger toggle the statistics correctly
     */
    private void registerStatisticObserver() {
        this.isActiveTracking = RuntimeConfig.ACTIVE_TRACKING.getBoolean() && RuntimeConfig.DYNAMIC_QUERYING.getBoolean();
        ConfigListener observer = new ConfigListener() {
            @Override
            public void onConfigChange( Config c ) {
                setConfig( c );
            }


            @Override
            public void restart( Config c ) {
                setConfig( c );
            }


            private void setConfig( Config c ) {
                isActiveTracking = c.getBoolean() && RuntimeConfig.DYNAMIC_QUERYING.getBoolean();
            }
        };
        RuntimeConfig.ACTIVE_TRACKING.addObserver( observer );
        RuntimeConfig.DYNAMIC_QUERYING.addObserver( observer );
    }


    /**
     * Returns the content of a table with a maximum of PAGESIZE elements.
     */
    Result getTable( final UIRequest request ) {
        Transaction transaction = getTransaction();
        Result result;

        StringBuilder query = new StringBuilder();
        String where = "";
        if ( request.filter != null ) {
            where = filterTable( request.filter );
        }
        String orderBy = "";
        if ( request.sortState != null ) {
            orderBy = sortTable( request.sortState );
        }
        String[] t = request.tableId.split( "\\." );
        String tableId = String.format( "\"%s\".\"%s\"", t[0], t[1] );
        query.append( "SELECT * FROM " )
                .append( tableId )
                .append( where )
                .append( orderBy );
        if ( !request.noLimit ) {
            query.append( " LIMIT " )
                    .append( getPageSize() )
                    .append( " OFFSET " )
                    .append( (Math.max( 0, request.currentPage - 1 )) * getPageSize() );
        }

        try {
            result = executeSqlSelect( transaction.createStatement(), request, query.toString(), request.noLimit );
            result.setXid( transaction.getXid().toString() );
        } catch ( Exception e ) {
            if ( request.filter != null ) {
                result = new Result( "Error while filtering table " + request.tableId );
            } else {
                result = new Result( "Could not fetch table " + request.tableId );
                log.error( "Caught exception while fetching a table", e );
            }
            try {
                transaction.rollback();
                return result;
            } catch ( TransactionException ex ) {
                log.error( "Could not rollback", ex );
            }
        }

        // determine if it is a view or a table
        CatalogTable catalogTable;
        try {
            catalogTable = catalog.getTable( this.databaseName, t[0], t[1] );
            if ( catalogTable.modifiable ) {
                result.setType( ResultType.TABLE );
            } else {
                result.setType( ResultType.VIEW );
            }
        } catch ( UnknownTableException | UnknownDatabaseException | UnknownSchemaException e ) {
            log.error( "Caught exception", e );
            return result.setError( "Could not retrieve type of Result (table/view)." );
        }

        //get headers with default values
        ArrayList<DbColumn> cols = new ArrayList<>();
        ArrayList<String> primaryColumns;
        if ( catalogTable.primaryKey != null ) {
            CatalogPrimaryKey primaryKey = catalog.getPrimaryKey( catalogTable.primaryKey );
            primaryColumns = new ArrayList<>( primaryKey.getColumnNames() );
        } else {
            primaryColumns = new ArrayList<>();
        }
        for ( CatalogColumn catalogColumn : catalog.getColumns( catalogTable.id ) ) {
            String defaultValue = catalogColumn.defaultValue == null ? null : catalogColumn.defaultValue.value;
            String collectionsType = catalogColumn.collectionsType == null ? "" : catalogColumn.collectionsType.getName();
            cols.add(
                    new DbColumn(
                            catalogColumn.name,
                            catalogColumn.type.getName(),
                            collectionsType,
                            catalogColumn.nullable,
                            catalogColumn.length,
                            catalogColumn.scale,
                            catalogColumn.dimension,
                            catalogColumn.cardinality,
                            primaryColumns.contains( catalogColumn.name ),
                            defaultValue,
                            request.sortState == null ? new SortState() : request.sortState.get( catalogColumn.name ),
                            request.filter == null || request.filter.get( catalogColumn.name ) == null ? "" : request.filter.get( catalogColumn.name ) ) );
        }
        result.setHeader( cols.toArray( new DbColumn[0] ) );

        result.setCurrentPage( request.currentPage ).setTable( request.tableId );
        int tableSize = 0;
        try {
            tableSize = getTableSize( transaction, request );
        } catch ( Exception e ) {
            log.error( "Caught exception while determining page size", e );
        }
        result.setHighestPage( (int) Math.ceil( (double) tableSize / getPageSize() ) );
        try {
            transaction.commit();
        } catch ( TransactionException e ) {
            log.error( "Caught exception while committing transaction", e );
            try {
                transaction.rollback();
            } catch ( TransactionException transactionException ) {
                log.error( "Exception while rollback", transactionException );
            }
        }
        return result;
    }


    ArrayList<SidebarElement> getSchemaTree( final Request req, final Response res ) {
        SchemaTreeRequest request = this.gson.fromJson( req.body(), SchemaTreeRequest.class );
        ArrayList<SidebarElement> result = new ArrayList<>();

        if ( request.depth < 1 ) {
            log.error( "Trying to fetch a schemaTree with depth < 1" );
            return new ArrayList<>();
        }

        List<CatalogSchema> schemas = catalog.getSchemas( new Catalog.Pattern( databaseName ), null );
        for ( CatalogSchema schema : schemas ) {
            SidebarElement schemaTree = new SidebarElement( schema.name, schema.name, "", "cui-layers" );

            if ( request.depth > 1 ) {
                ArrayList<SidebarElement> tableTree = new ArrayList<>();
                ArrayList<SidebarElement> viewTree = new ArrayList<>();
                ArrayList<SidebarElement> collectionTree = new ArrayList<>();
                List<CatalogTable> tables = catalog.getTables( schema.id, null );
                for ( CatalogTable table : tables ) {
                    String icon = "fa fa-table";
                    if ( table.tableType == TableType.SOURCE ) {
                        icon = "fa fa-plug";
                    } else if ( table.tableType == TableType.VIEW ) {
                        icon = "icon-eye";
                    }
                    SidebarElement tableElement = new SidebarElement( schema.name + "." + table.name, table.name, request.routerLinkRoot, icon );
                    if ( request.depth > 2 ) {
                        List<CatalogColumn> columns = catalog.getColumns( table.id );
                        for ( CatalogColumn column : columns ) {
                            tableElement.addChild( new SidebarElement( schema.name + "." + table.name + "." + column.name, column.name, request.routerLinkRoot ).setCssClass( "sidebarColumn" ) );
                        }
                    }

                    if ( request.views ) {
                        if ( table.tableType == TableType.TABLE || table.tableType == TableType.SOURCE ) {
                            tableElement.setTableType( "TABLE" );
                        } else if ( table.tableType == TableType.VIEW ) {
                            tableElement.setTableType( "VIEW" );
                        }
                    }

                    /*
                    if ( table.tableType == TableType.TABLE || table.tableType == TableType.SOURCE ) {
                        tableTree.add( tableElement );
                    } else if ( request.views && table.tableType == TableType.VIEW ) {
                        viewTree.add( tableElement );
                    }
                     */
                    collectionTree.add( tableElement );
                }



                /*if ( request.showTable ) {
                    schemaTree.addChild( new SidebarElement( schema.name + ".tables", "tables", request.routerLinkRoot, "fa fa-table" ).addChildren( tableTree ).setRouterLink( "" ) );
                } else {
                    schemaTree.addChildren( tableTree ).setRouterLink( "" );
                }
                if ( request.views ) {
                    if ( request.showTable ) {
                        schemaTree.addChild( new SidebarElement( schema.name + ".views", "views", request.routerLinkRoot, "icon-eye" ).addChildren( viewTree ).setRouterLink( "" ) );
                    } else {
                        schemaTree.addChildren( viewTree ).setRouterLink( "" );
                    }

                }*/
                if ( request.showTable ) {
                    schemaTree.addChild( new SidebarElement( schema.name + ".tables", "tables", request.routerLinkRoot, "fa fa-table" ).addChildren( collectionTree ).setRouterLink( "" ) );
                } else {
                    schemaTree.addChildren( collectionTree ).setRouterLink( "" );
                }
            }
            result.add( schemaTree );
        }

        return result;
    }


    /**
     * Get all tables of a schema
     */
    List<DbTable> getTables( final Request req, final Response res ) {
        Transaction transaction = getTransaction();
        EditTableRequest request = this.gson.fromJson( req.body(), EditTableRequest.class );
        long schemaId = transaction.getDefaultSchema().id;
        String requestedSchema;
        if ( request.schema != null ) {
            requestedSchema = request.schema;
        } else {
            requestedSchema = catalog.getSchema( schemaId ).name;
        }

        try {
            transaction.commit();
        } catch ( TransactionException e ) {
            try {
                transaction.rollback();
            } catch ( TransactionException ex ) {
                log.error( "Could not rollback", ex );
            }
        }

        List<CatalogTable> tables = catalog.getTables( new Catalog.Pattern( databaseName ), new Catalog.Pattern( requestedSchema ), null );
        ArrayList<DbTable> result = new ArrayList<>();
        for ( CatalogTable t : tables ) {
            result.add( new DbTable( t.name, t.getSchemaName(), t.modifiable, t.tableType ) );
        }
        return result;
    }


    Result renameTable( final Request req, final Response res ) {
        Index table = this.gson.fromJson( req.body(), Index.class );
        String query = String.format( "ALTER TABLE \"%s\".\"%s\" RENAME TO \"%s\"", table.getSchema(), table.getTable(), table.getName() );
        Transaction transaction = getTransaction();
        Result result;
        try {
            int rows = executeSqlUpdate( transaction, query );
            result = new Result( rows ).setGeneratedQuery( query );
            transaction.commit();
        } catch ( QueryExecutionException | TransactionException e ) {
            result = new Result( e );
            try {
                transaction.rollback();
            } catch ( TransactionException ex ) {
                log.error( "Could not rollback", ex );
            }
        }
        return result;
    }


    /**
     * Drop or truncate a table
     */
    Result dropTruncateTable( final Request req, final Response res ) {
        EditTableRequest request = this.gson.fromJson( req.body(), EditTableRequest.class );
        Transaction transaction = getTransaction();
        Result result;
        StringBuilder query = new StringBuilder();
        if ( request.tableType != null && request.action.equalsIgnoreCase( "drop" ) && request.tableType.equals( "VIEW" ) ) {
            query.append( "DROP VIEW " );
        } else if ( request.action.equalsIgnoreCase( "drop" ) ) {
            query.append( "DROP TABLE " );
        } else if ( request.action.equalsIgnoreCase( "truncate" ) ) {
            query.append( "TRUNCATE TABLE " );
        }
        String tableId = String.format( "\"%s\".\"%s\"", request.schema, request.table );
        query.append( tableId );
        try {
            int a = executeSqlUpdate( transaction, query.toString() );
            result = new Result( a ).setGeneratedQuery( query.toString() );
            transaction.commit();
        } catch ( QueryExecutionException | TransactionException e ) {
            log.error( "Caught exception while dropping or truncating a table", e );
            result = new Result( e ).setGeneratedQuery( query.toString() );
            try {
                transaction.rollback();
            } catch ( TransactionException ex ) {
                log.error( "Could not rollback", ex );
            }
        }
        return result;
    }


    /**
     * Create a new table
     */
    Result createTable( final Request req, final Response res ) {
        EditTableRequest request = this.gson.fromJson( req.body(), EditTableRequest.class );
        Transaction transaction = getTransaction();
        StringBuilder query = new StringBuilder();
        StringJoiner colJoiner = new StringJoiner( "," );
        String tableId = String.format( "\"%s\".\"%s\"", request.schema, request.table );
        query.append( "CREATE TABLE " ).append( tableId ).append( "(" );
        StringBuilder colBuilder;
        Result result;
        StringJoiner primaryKeys = new StringJoiner( ",", "PRIMARY KEY (", ")" );
        int primaryCounter = 0;
        for ( DbColumn col : request.columns ) {
            colBuilder = new StringBuilder();
            colBuilder.append( "\"" ).append( col.name ).append( "\" " ).append( col.dataType );
            if ( col.precision != null ) {
                colBuilder.append( "(" ).append( col.precision );
                if ( col.scale != null ) {
                    colBuilder.append( "," ).append( col.scale );
                }
                colBuilder.append( ")" );
            }
            if ( col.collectionsType != null && !col.collectionsType.equals( "" ) ) {
                colBuilder.append( " " ).append( col.collectionsType );
                if ( col.dimension != null ) {
                    colBuilder.append( "(" ).append( col.dimension );
                    if ( col.cardinality != null ) {
                        colBuilder.append( "," ).append( col.cardinality );
                    }
                    colBuilder.append( ")" );
                }
            }
            if ( !col.nullable ) {
                colBuilder.append( " NOT NULL" );
            }
            if ( col.defaultValue != null ) {
                switch ( col.dataType ) {
                    //TODO FIX DATA TYPES
                    case "int8":
                    case "int4":
                        int a = Integer.parseInt( col.defaultValue );
                        colBuilder.append( " DEFAULT " ).append( a );
                        break;
                    case "varchar":
                        colBuilder.append( String.format( " DEFAULT '%s'", col.defaultValue ) );
                        break;
                    default:
                        // varchar, timestamp, boolean
                        colBuilder.append( " DEFAULT " ).append( col.defaultValue );
                }
            }
            if ( col.primary ) {
                primaryKeys.add( "\"" + col.name + "\"" );
                primaryCounter++;
            }
            colJoiner.add( colBuilder.toString() );
        }
        if ( primaryCounter > 0 ) {
            colJoiner.add( primaryKeys.toString() );
        }
        query.append( colJoiner.toString() );
        query.append( ")" );
        if ( request.store != null && !request.store.equals( "" ) ) {
            query.append( String.format( " ON STORE \"%s\"", request.store ) );
        }

        try {
            int a = executeSqlUpdate( transaction, query.toString() );
            result = new Result( a ).setGeneratedQuery( query.toString() );
            transaction.commit();
        } catch ( QueryExecutionException | TransactionException e ) {
            log.error( "Caught exception while creating a table", e );
            result = new Result( e ).setGeneratedQuery( query.toString() );
            try {
                transaction.rollback();
            } catch ( TransactionException ex ) {
                log.error( "Could not rollback CREATE TABLE statement: {}", ex.getMessage(), ex );
            }
        }
        return result;
    }


    /**
     * Initialize a multipart request, so that the values can be fetched with request.raw().getPart( name )
     *
     * @param req Spark request
     */
    private void initMultipart( final Request req ) {
        //see https://stackoverflow.com/questions/34746900/sparkjava-upload-file-didt-work-in-spark-java-framework
        String location = System.getProperty( "java.io.tmpdir" + File.separator + "Polypheny-DB" );
        long maxSizeMB = RuntimeConfig.UI_UPLOAD_SIZE_MB.getInteger();
        long maxFileSize = 1_000_000L * maxSizeMB;
        long maxRequestSize = 1_000_000L * maxSizeMB;
        int fileSizeThreshold = 1024;
        MultipartConfigElement multipartConfigElement = new MultipartConfigElement( location, maxFileSize, maxRequestSize, fileSizeThreshold );
        req.raw().setAttribute( "org.eclipse.jetty.multipartConfig", multipartConfigElement );
    }


    /**
     * Insert data into a table
     */
    Result insertRow( final Request req, final Response res ) {
        initMultipart( req );
        String tableId;
        try {
            tableId = new BufferedReader( new InputStreamReader( req.raw().getPart( "tableId" ).getInputStream(), StandardCharsets.UTF_8 ) ).lines().collect( Collectors.joining( System.lineSeparator() ) );
        } catch ( IOException | ServletException e ) {
            return new Result( e );
        }
        String[] split = tableId.split( "\\." );
        tableId = String.format( "\"%s\".\"%s\"", split[0], split[1] );

        Transaction transaction = getTransaction();
        Statement statement = transaction.createStatement();
        StringJoiner columns = new StringJoiner( ",", "(", ")" );
        StringJoiner values = new StringJoiner( ",", "(", ")" );

        List<CatalogColumn> catalogColumns = catalog.getColumns( new Catalog.Pattern( "APP" ), new Catalog.Pattern( split[0] ), new Catalog.Pattern( split[1] ), null );
        try {
            int i = 0;
            for ( CatalogColumn catalogColumn : catalogColumns ) {
                //part is null if it does not exist
                Part part = req.raw().getPart( catalogColumn.name );
                if ( part == null ) {
                    //don't add if default value is set
                    if ( catalogColumn.defaultValue == null ) {
                        values.add( "NULL" );
                        columns.add( "\"" + catalogColumn.name + "\"" );
                    }
                } else {
                    columns.add( "\"" + catalogColumn.name + "\"" );
                    if ( part.getSubmittedFileName() == null ) {
                        String value = new BufferedReader( new InputStreamReader( part.getInputStream(), StandardCharsets.UTF_8 ) ).lines().collect( Collectors.joining( System.lineSeparator() ) );
                        values.add( uiValueToSql( value, catalogColumn.type, catalogColumn.collectionsType ) );
                    } else {
                        values.add( "?" );
                        FileInputHandle fih = new FileInputHandle( statement, part.getInputStream() );
                        statement.getDataContext().addParameterValues( i++, catalogColumn.getRelDataType( transaction.getTypeFactory() ), ImmutableList.of( fih ) );
                    }
                }
            }
        } catch ( IOException | ServletException e ) {
            log.error( "Could not generate INSERT statement", e );
            return new Result( e );
        }

        String query = String.format( "INSERT INTO %s %s VALUES %s", tableId, columns.toString(), values.toString() );
        try {
            int numRows = executeSqlUpdate( statement, transaction, query );
            transaction.commit();
            return new Result( numRows ).setGeneratedQuery( query );
        } catch ( Exception | TransactionException e ) {
            log.info( "Generated query: {}", query );
            log.error( "Could not insert row", e );
            try {
                transaction.rollback();
            } catch ( TransactionException e2 ) {
                log.error( "Caught error while rolling back transaction", e2 );
            }
            return new Result( e ).setGeneratedQuery( query );
        }
    }


    /**
     * Run any query coming from the SQL console
     */
    ArrayList<Result> anyQuery( final QueryRequest request, final Session session ) {
        Transaction transaction = getTransaction( request.analyze );

        if ( request.analyze ) {
            transaction.getQueryAnalyzer().setSession( session );
        }

        ArrayList<Result> results = new ArrayList<>();
        boolean autoCommit = true;

        // This is not a nice solution. In case of a sql script with auto commit only the first statement is analyzed
        // and in case of auto commit of, the information is overwritten
        InformationManager queryAnalyzer = null;
        if ( request.analyze ) {
            queryAnalyzer = transaction.getQueryAnalyzer().observe( this );
        }

        // TODO: make it possible to use pagination

        // No autoCommit if the query has commits.
        // Ignore case: from: https://alvinalexander.com/blog/post/java/java-how-case-insensitive-search-string-matches-method
        Pattern p = Pattern.compile( ".*(COMMIT|ROLLBACK).*", Pattern.MULTILINE | Pattern.CASE_INSENSITIVE | Pattern.DOTALL );
        Matcher m = p.matcher( request.query );
        if ( m.matches() ) {
            autoCommit = false;
        }

        long executionTime = 0;
        long temp = 0;
        // remove all comments
        String allQueries = request.query;
        //remove comments
        allQueries = allQueries.replaceAll( "(?s)(\\/\\*.*?\\*\\/)", "" );
        allQueries = allQueries.replaceAll( "(?m)(--.*?$)", "" );
        //remove whitespace at the end
        allQueries = allQueries.replaceAll( "(\\s*)$", "" );
        String[] queries = allQueries.split( ";(?=(?:[^\']*\'[^\']*\')*[^\']*$)" );
        boolean noLimit;
        for ( String query : queries ) {
            Result result;
            if ( !transaction.isActive() ) {
                transaction = getTransaction( request.analyze );
            }
            if ( Pattern.matches( "(?si:[\\s]*COMMIT.*)", query ) ) {
                try {
                    temp = System.nanoTime();
                    transaction.commit();
                    executionTime += System.nanoTime() - temp;
                    transaction = getTransaction( request.analyze );
                    results.add( new Result().setGeneratedQuery( query ) );
                } catch ( TransactionException e ) {
                    log.error( "Caught exception while committing a query from the console", e );
                    executionTime += System.nanoTime() - temp;
                    log.error( e.toString() );
                }
            } else if ( Pattern.matches( "(?si:[\\s]*ROLLBACK.*)", query ) ) {
                try {
                    temp = System.nanoTime();
                    transaction.rollback();
                    executionTime += System.nanoTime() - temp;
                    transaction = getTransaction( request.analyze );
                    results.add( new Result().setGeneratedQuery( query ) );
                } catch ( TransactionException e ) {
                    log.error( "Caught exception while rolling back a query from the console", e );
                    executionTime += System.nanoTime() - temp;
                }
            } else if ( Pattern.matches( "(?si:^[\\s]*[/(\\s]*SELECT.*)", query ) ) {
                // Add limit if not specified
                Pattern p2 = Pattern.compile( ".*?(?si:limit)[\\s\\S]*", Pattern.MULTILINE | Pattern.CASE_INSENSITIVE | Pattern.DOTALL );
                if ( !p2.matcher( query ).find() && !request.noLimit ) {
                    noLimit = false;
                }
                //If the user specifies a limit
                else {
                    noLimit = true;
                }
                // decrease limit if it is too large
                /*else {
                    Pattern pattern = Pattern.compile( "(.*?LIMIT[\\s+])(\\d+)", Pattern.MULTILINE | Pattern.CASE_INSENSITIVE | Pattern.DOTALL );
                    Matcher limitMatcher = pattern.matcher( query );
                    if ( limitMatcher.find() ) {
                        int limit = Integer.parseInt( limitMatcher.group( 2 ) );
                        if ( limit > getPageSize() ) {
                            // see https://stackoverflow.com/questions/38296673/replace-group-1-of-java-regex-with-out-replacing-the-entire-regex?rq=1
                            query = limitMatcher.replaceFirst( "$1 " + getPageSize() );
                        }
                    }
                }*/
                try {
                    temp = System.nanoTime();
                    result = executeSqlSelect( transaction.createStatement(), request, query, noLimit ).setGeneratedQuery( query ).setXid( transaction.getXid().toString() );
                    executionTime += System.nanoTime() - temp;
                    results.add( result );
                    if ( autoCommit ) {
                        transaction.commit();
                        transaction = getTransaction( request.analyze );
                    }
                } catch ( QueryExecutionException | TransactionException | RuntimeException e ) {
                    log.error( "Caught exception while executing a query from the console", e );
                    executionTime += System.nanoTime() - temp;
                    result = new Result( e ).setGeneratedQuery( query ).setXid( transaction.getXid().toString() );
                    results.add( result );
                    try {
                        transaction.rollback();
                    } catch ( TransactionException ex ) {
                        log.error( "Caught exception while rollback", e );
                    }
                }
            } else {
                try {
                    temp = System.nanoTime();
                    int numOfRows = executeSqlUpdate( transaction, query );
                    executionTime += System.nanoTime() - temp;
<<<<<<< HEAD
=======

>>>>>>> de7c4de2
                    result = new Result( numOfRows ).setGeneratedQuery( query ).setXid( transaction.getXid().toString() );
                    results.add( result );
                    if ( autoCommit ) {
                        transaction.commit();
                        transaction = getTransaction( request.analyze );
                    }
                } catch ( QueryExecutionException | TransactionException | RuntimeException e ) {
                    log.error( "Caught exception while executing a query from the console", e );
                    executionTime += System.nanoTime() - temp;
                    result = new Result( e ).setGeneratedQuery( query ).setXid( transaction.getXid().toString() );
                    results.add( result );
                    try {
                        transaction.rollback();
                    } catch ( TransactionException ex ) {
                        log.error( "Caught exception while rollback", e );
                    }
                }
            }

        }

        try {
            transaction.commit();
        } catch ( TransactionException e ) {
            log.error( "Caught exception", e );
            results.add( new Result( e ) );
            try {
                transaction.rollback();
            } catch ( TransactionException ex ) {
                log.error( "Caught exception while rollback", e );
            }
        }

        if ( queryAnalyzer != null ) {
            InformationPage p1 = new InformationPage( "Query analysis", "Analysis of the query." );
            InformationGroup g1 = new InformationGroup( p1, "Execution time" );
            InformationText text;
            if ( executionTime < 1e4 ) {
                text = new InformationText( g1, String.format( "Execution time: %d nanoseconds", executionTime ) );
            } else {
                long millis = TimeUnit.MILLISECONDS.convert( executionTime, TimeUnit.NANOSECONDS );
                // format time: see: https://stackoverflow.com/questions/625433/how-to-convert-milliseconds-to-x-mins-x-seconds-in-java#answer-625444
                //noinspection SuspiciousDateFormat
                DateFormat df = new SimpleDateFormat( "m 'min' s 'sec' S 'ms'" );
                String durationText = df.format( new Date( millis ) );
                text = new InformationText( g1, String.format( "Execution time: %s", durationText ) );
            }
            queryAnalyzer.addPage( p1 );
            queryAnalyzer.addGroup( g1 );
            queryAnalyzer.registerInformation( text );
        }

        return results;
    }


    /**
     * Return all available statistics to the client
     */
    ConcurrentHashMap<?, ?> getStatistics( final Request req, final Response res ) {
        if ( RuntimeConfig.DYNAMIC_QUERYING.getBoolean() ) {
            return statisticsManager.getStatisticSchemaMap();
        } else {
            return new ConcurrentHashMap<>();
        }

    }


    /**
     * Gets the classified Data from User
     * return possibly interesting Data to User
     */
    public Result classifyData( Request req, Response res ) {
        ClassifyAllData classifyAllData = this.gson.fromJson( req.body(), ClassifyAllData.class );
        ExploreManager exploreManager = ExploreManager.getInstance();

        boolean isConvertedToSql = isClassificationToSql();

        Explore explore = exploreManager.classifyData( classifyAllData.id, classifyAllData.classified, isConvertedToSql );

        if ( isConvertedToSql ) {
            Transaction transaction = getTransaction();
            Statement statement = transaction.createStatement();
            Result result;

            try {
                result = executeSqlSelect( statement, classifyAllData, explore.getClassifiedSqlStatement(), false ).setGeneratedQuery( explore.getClassifiedSqlStatement() );
                transaction.commit();
            } catch ( QueryExecutionException | TransactionException | RuntimeException e ) {
                log.error( "Caught exception while executing a query from the console", e );
                result = new Result( e ).setGeneratedQuery( explore.getClassifiedSqlStatement() );
                try {
                    transaction.rollback();
                } catch ( TransactionException ex ) {
                    log.error( "Caught exception while rollback", ex );
                }
            }

            result.setExplorerId( explore.getId() );
            result.setCurrentPage( classifyAllData.cPage ).setTable( classifyAllData.tableId );

            result.setHighestPage( (int) Math.ceil( (double) explore.getTableSize() / getPageSize() ) );
            result.setClassificationInfo( "NoClassificationPossible" );
            result.setConvertedToSql( isConvertedToSql );

            return result;
        } else {
            Result result = new Result( classifyAllData.header, Arrays.copyOfRange( explore.getData(), 0, 10 ) );

            result.setClassificationInfo( "NoClassificationPossible" );
            result.setExplorerId( explore.getId() );

            result.setCurrentPage( classifyAllData.cPage ).setTable( classifyAllData.tableId );
            result.setHighestPage( (int) Math.ceil( (double) explore.getData().length / getPageSize() ) );
            result.setConvertedToSql( isConvertedToSql );
            return result;
        }

    }


    /**
     * For pagination within the Explore-by-Example table
     */
    public Object getExploreTables( Request request, Response response ) {
        ExploreTables exploreTables = this.gson.fromJson( request.body(), ExploreTables.class );
        Transaction transaction = getTransaction();
        Statement statement = transaction.createStatement();

        Result result;
        ExploreManager exploreManager = ExploreManager.getInstance();
        Explore explore = exploreManager.getExploreInformation( exploreTables.id );
        String[][] paginationData;

        String query = explore.getSqlStatement() + " OFFSET " + ((Math.max( 0, exploreTables.cPage - 1 )) * getPageSize());

        if ( !explore.isConvertedToSql() && !explore.isClassificationPossible() ) {
            int tablesize = explore.getData().length;

            if ( tablesize >= ((Math.max( 0, exploreTables.cPage - 1 )) * getPageSize()) && tablesize < ((Math.max( 0, exploreTables.cPage )) * getPageSize()) ) {
                paginationData = Arrays.copyOfRange( explore.getData(), ((Math.max( 0, exploreTables.cPage - 1 )) * getPageSize()), tablesize );
            } else {
                paginationData = Arrays.copyOfRange( explore.getData(), ((Math.max( 0, exploreTables.cPage - 1 )) * getPageSize()), ((Math.max( 0, exploreTables.cPage )) * getPageSize()) );
            }
            result = new Result( exploreTables.columns, paginationData );
            result.setClassificationInfo( "NoClassificationPossible" );
            result.setExplorerId( explore.getId() );

            result.setCurrentPage( exploreTables.cPage ).setTable( exploreTables.tableId );
            result.setHighestPage( (int) Math.ceil( (double) tablesize / getPageSize() ) );

            return result;
        }

        try {
            result = executeSqlSelect( statement, exploreTables, query );
        } catch ( QueryExecutionException e ) {
            log.error( "Caught exception while fetching a table", e );
            result = new Result( "Could not fetch table " + exploreTables.tableId );
            try {
                transaction.rollback();
                return result;
            } catch ( TransactionException ex ) {
                log.error( "Could not rollback", ex );
            }
        }

        try {
            transaction.commit();
        } catch ( TransactionException e ) {
            log.error( "Caught exception while committing transaction", e );
        }
        result.setExplorerId( explore.getId() );
        result.setCurrentPage( exploreTables.cPage ).setTable( exploreTables.tableId );
        int tableSize = explore.getTableSize();

        result.setHighestPage( (int) Math.ceil( (double) tableSize / getPageSize() ) );

        if ( !explore.isClassificationPossible() ) {
            result.setClassificationInfo( "NoClassificationPossible" );
        } else {
            result.setClassificationInfo( "ClassificationPossible" );
        }
        result.setIncludesClassificationInfo( explore.isDataAfterClassification );

        if ( explore.isDataAfterClassification ) {
            int tablesize = explore.getDataAfterClassification().size();
            List<String[]> paginationDataList;
            if ( tablesize >= ((Math.max( 0, exploreTables.cPage - 1 )) * getPageSize()) && tablesize < ((Math.max( 0, exploreTables.cPage )) * getPageSize()) ) {
                paginationDataList = explore.getDataAfterClassification().subList( ((Math.max( 0, exploreTables.cPage - 1 )) * getPageSize()), tablesize );
            } else {
                paginationDataList = explore.getDataAfterClassification().subList( ((Math.max( 0, exploreTables.cPage - 1 )) * getPageSize()), ((Math.max( 0, exploreTables.cPage )) * getPageSize()) );
            }

            paginationData = new String[paginationDataList.size()][];
            for ( int i = 0; i < paginationDataList.size(); i++ ) {
                paginationData[i] = paginationDataList.get( i );
            }

            result.setClassifiedData( paginationData );
        }
        return result;

    }


    /**
     * Creates the initial query for the Explore-by-Example process
     */
    public Result createInitialExploreQuery( Request req, Response res ) {
        QueryExplorationRequest queryExplorationRequest = this.gson.fromJson( req.body(), QueryExplorationRequest.class );
        ExploreManager exploreManager = ExploreManager.getInstance();
        Transaction transaction = getTransaction( queryExplorationRequest.analyze );
        Statement statement = transaction.createStatement();

        Result result;

        Explore explore = exploreManager.createSqlQuery( null, queryExplorationRequest.query );
        if ( explore.getDataType() == null ) {
            return new Result( "Explore by Example is only available for tables with the following datatypes: VARCHAR, INTEGER, SMALLINT, TINYINT, BIGINT, DECIMAL" );
        }

        String query = explore.getSqlStatement();
        try {
            result = executeSqlSelect( statement, queryExplorationRequest, query, false ).setGeneratedQuery( query );
            transaction.commit();
        } catch ( QueryExecutionException | TransactionException | RuntimeException e ) {
            log.error( "Caught exception while executing a query from the console", e );
            result = new Result( e ).setGeneratedQuery( query );
            try {
                transaction.rollback();
            } catch ( TransactionException ex ) {
                log.error( "Caught exception while rollback", ex );
            }
        }

        result.setExplorerId( explore.getId() );
        if ( !explore.isClassificationPossible() ) {
            result.setClassificationInfo( "NoClassificationPossible" );

        } else {
            result.setClassificationInfo( "ClassificationPossible" );
        }
        result.setCurrentPage( queryExplorationRequest.cPage ).setTable( queryExplorationRequest.tableId );
        result.setHighestPage( (int) Math.ceil( (double) explore.getTableSize() / getPageSize() ) );

        return result;
    }


    /**
     * Start Classification, classifies the initial dataset, to show what would be within the final result set
     */
    public ExploreResult exploration( Request req, Response res ) {
        ExploreData exploreData = this.gson.fromJson( req.body(), ExploreData.class );

        String[] dataType = new String[exploreData.header.length + 1];
        for ( int i = 0; i < exploreData.header.length; i++ ) {
            dataType[i] = exploreData.header[i].dataType;
        }
        dataType[exploreData.header.length] = "VARCHAR";

        ExploreManager e = ExploreManager.getInstance();
        Explore explore = e.exploreData( exploreData.id, exploreData.classified, dataType );

        return new ExploreResult( exploreData.header, explore.getDataAfterClassification(), explore.getId(), explore.getBuildGraph() );
    }


    /**
     * Compute a WHERE condition from a filter that only consists of the PK column WHERE clauses
     * There WHERE clause contains a space at the beginning, for convenience
     *
     * @param tableName Table name
     * @param columnName Column name
     * @param filter Filter. Key: column name, value: the value of the entry, e.g. 1 or abc or [1,2,3] or {@code null}
     */
    private String computeWherePK( final String tableName, final String columnName, final Map<String, String> filter ) {
        StringJoiner joiner = new StringJoiner( " AND ", "", "" );
        Map<String, CatalogColumn> catalogColumns = getCatalogColumns( tableName, columnName );
        CatalogTable catalogTable;
        try {
            catalogTable = catalog.getTable( databaseName, tableName, columnName );
            CatalogPrimaryKey pk = catalog.getPrimaryKey( catalogTable.primaryKey );
            for ( long colId : pk.columnIds ) {
                String colName = catalog.getColumn( colId ).name;
                String condition;
                if ( filter.containsKey( colName ) ) {
                    String val = filter.get( colName );
                    CatalogColumn col = catalogColumns.get( colName );
                    condition = uiValueToSql( val, col.type, col.collectionsType );
                    condition = String.format( "\"%s\" = %s", colName, condition );
                    joiner.add( condition );
                }
            }
        } catch ( UnknownTableException | UnknownDatabaseException | UnknownSchemaException e ) {
            throw new RuntimeException( "Error while deriving PK WHERE condition", e );
        }
        return " WHERE " + joiner.toString();
    }


    /**
     * Delete a row from a table. The row is determined by the value of every PK column in that row (conjunction).
     */
    Result deleteRow( final Request req, final Response res ) {
        UIRequest request = this.gson.fromJson( req.body(), UIRequest.class );
        Transaction transaction = getTransaction();
        Result result;
        StringBuilder builder = new StringBuilder();
        String[] t = request.tableId.split( "\\." );
        String tableId = String.format( "\"%s\".\"%s\"", t[0], t[1] );

        builder.append( "DELETE FROM " ).append( tableId ).append( computeWherePK( t[0], t[1], request.data ) );
        try {
            int numOfRows = executeSqlUpdate( transaction, builder.toString() );
            if ( isActiveTracking ) {
                transaction.addChangedTable( tableId );
            }

            transaction.commit();
            result = new Result( numOfRows );
        } catch ( TransactionException | Exception e ) {
            log.error( "Caught exception while deleting a row", e );
            result = new Result( e ).setGeneratedQuery( builder.toString() );
            try {
                transaction.rollback();
            } catch ( TransactionException ex ) {
                log.error( "Could not rollback", ex );
            }
        }
        return result;
    }


    /**
     * Update a row from a table. The row is determined by the value of every PK column in that row (conjunction).
     */
    Result updateRow( final Request req, final Response res ) {
        initMultipart( req );
        String tableId;
        Map<String, String> oldValues;
        try {
            tableId = new BufferedReader( new InputStreamReader( req.raw().getPart( "tableId" ).getInputStream(), StandardCharsets.UTF_8 ) ).lines().collect( Collectors.joining( System.lineSeparator() ) );
            String _oldValues = new BufferedReader( new InputStreamReader( req.raw().getPart( "oldValues" ).getInputStream(), StandardCharsets.UTF_8 ) ).lines().collect( Collectors.joining( System.lineSeparator() ) );
            oldValues = gson.fromJson( _oldValues, Map.class );
        } catch ( IOException | ServletException e ) {
            return new Result( e );
        }

        String[] split = tableId.split( "\\." );
        tableId = String.format( "\"%s\".\"%s\"", split[0], split[1] );

        Transaction transaction = getTransaction();
        Statement statement = transaction.createStatement();
        StringJoiner setStatements = new StringJoiner( ",", "", "" );

        List<CatalogColumn> catalogColumns = catalog.getColumns( new Catalog.Pattern( "APP" ), new Catalog.Pattern( split[0] ), new Catalog.Pattern( split[1] ), null );
        try {
            int i = 0;
            for ( CatalogColumn catalogColumn : catalogColumns ) {
                Part part = req.raw().getPart( catalogColumn.name );
                if ( part == null ) {
                    continue;
                }
                if ( part.getSubmittedFileName() == null ) {
                    String value = new BufferedReader( new InputStreamReader( part.getInputStream(), StandardCharsets.UTF_8 ) ).lines().collect( Collectors.joining( System.lineSeparator() ) );
                    String parsed = gson.fromJson( value, String.class );
                    if ( parsed == null ) {
                        setStatements.add( String.format( "\"%s\" = NULL", catalogColumn.name ) );
                    } else {
                        setStatements.add( String.format( "\"%s\" = %s", catalogColumn.name, uiValueToSql( parsed, catalogColumn.type, catalogColumn.collectionsType ) ) );
                    }
                } else {
                    setStatements.add( String.format( "\"%s\" = ?", catalogColumn.name ) );
                    FileInputHandle fih = new FileInputHandle( statement, part.getInputStream() );
                    statement.getDataContext().addParameterValues( i++, null, ImmutableList.of( fih ) );
                }
            }
        } catch ( IOException | ServletException e ) {
            return new Result( e );
        }

        StringBuilder builder = new StringBuilder();
        builder.append( "UPDATE " ).append( tableId ).append( " SET " ).append( setStatements.toString() ).append( computeWherePK( split[0], split[1], oldValues ) );

        Result result;
        try {
            int numOfRows = executeSqlUpdate( statement, transaction, builder.toString() );

            if ( numOfRows == 1 ) {
                if ( isActiveTracking ) {
                    transaction.addChangedTable( tableId );
                }
                transaction.commit();
                result = new Result( numOfRows );
            } else {
                transaction.rollback();
                result = new Result( "Attempt to update " + numOfRows + " rows was blocked." );
                result.setGeneratedQuery( builder.toString() );
            }
        } catch ( QueryExecutionException | TransactionException e ) {
            log.error( "Caught exception while updating a row", e );
            result = new Result( e ).setGeneratedQuery( builder.toString() );
            try {
                transaction.rollback();
            } catch ( TransactionException ex ) {
                log.error( "Could not rollback", ex );
            }
        }
        return result;
    }


    Result batchUpdate( final Request req, final Response res ) {
        initMultipart( req );
        BatchUpdateRequest request;
        try {
            String jsonRequest = new BufferedReader( new InputStreamReader( req.raw().getPart( "request" ).getInputStream(), StandardCharsets.UTF_8 ) ).lines().collect( Collectors.joining( System.lineSeparator() ) );
            request = gson.fromJson( jsonRequest, BatchUpdateRequest.class );
        } catch ( IOException | ServletException e ) {
            log.error( "Could not parse batch update request", e );
            return new Result( e );
        }
        Transaction transaction = getTransaction();
        Statement statement;
        int totalRows = 0;
        try {
            for ( Update update : request.updates ) {
                statement = transaction.createStatement();
                String query = update.getQuery( request.tableId, statement, req.raw() );
                totalRows += executeSqlUpdate( statement, transaction, query );
            }
            transaction.commit();
            return new Result( totalRows );
        } catch ( ServletException | IOException | QueryExecutionException | TransactionException e ) {
            try {
                transaction.rollback();
            } catch ( TransactionException transactionException ) {
                log.error( "Could not rollback", e );
                return new Result( e );
            }
            log.error( "The batch update failed", e );
            return new Result( e );
        }
    }


    /**
     * Get the columns of a table
     */
    Result getColumns( final Request req, final Response res ) {
        UIRequest request = this.gson.fromJson( req.body(), UIRequest.class );
        Result result;

        String[] t = request.tableId.split( "\\." );
        ArrayList<DbColumn> cols = new ArrayList<>();

        try {
            CatalogTable catalogTable = catalog.getTable( databaseName, t[0], t[1] );
            ArrayList<String> primaryColumns;
            if ( catalogTable.primaryKey != null ) {
                CatalogPrimaryKey primaryKey = catalog.getPrimaryKey( catalogTable.primaryKey );
                primaryColumns = new ArrayList<>( primaryKey.getColumnNames() );
            } else {
                primaryColumns = new ArrayList<>();
            }
            for ( CatalogColumn catalogColumn : catalog.getColumns( catalogTable.id ) ) {
                String defaultValue = catalogColumn.defaultValue == null ? null : catalogColumn.defaultValue.value;
                String collectionsType = catalogColumn.collectionsType == null ? "" : catalogColumn.collectionsType.getName();
                cols.add(
                        new DbColumn(
                                catalogColumn.name,
                                catalogColumn.type.getName(),
                                collectionsType,
                                catalogColumn.nullable,
                                catalogColumn.length,
                                catalogColumn.scale,
                                catalogColumn.dimension,
                                catalogColumn.cardinality,
                                primaryColumns.contains( catalogColumn.name ),
                                defaultValue ) );
            }
            result = new Result( cols.toArray( new DbColumn[0] ), null );
            if ( catalogTable.tableType == TableType.TABLE ) {
                result.setType( ResultType.TABLE );
            } else {
                result.setType( ResultType.VIEW );
            }
        } catch ( UnknownTableException | UnknownDatabaseException | UnknownSchemaException e ) {
            log.error( "Caught exception while getting a column", e );
            result = new Result( e );
        }

        return result;
    }


    Result getDataSourceColumns( final Request req, final Response res ) {
        UIRequest request = this.gson.fromJson( req.body(), UIRequest.class );
        try {
            CatalogTable catalogTable = catalog.getTable( "APP", request.getSchemaName(), request.getTableName() );

            if ( catalogTable.tableType == TableType.VIEW ) {
                Map<Long, List<Long>> underlyingTable = ((CatalogView) catalogTable).getUnderlyingTables();

                List<DbColumn> columns = new ArrayList<>();
                for ( Long columnIds : catalogTable.columnIds ) {
                    CatalogColumn col = catalog.getColumn( columnIds );
                    columns.add( new DbColumn(
                            col.name,
                            col.type.getName(),
                            col.collectionsType == null ? "" : col.collectionsType.getName(),
                            col.nullable,
                            col.length,
                            col.scale,
                            col.dimension,
                            col.cardinality,
                            false,
                            col.defaultValue == null ? null : col.defaultValue.value
                    ).setPhysicalName( col.name ) );

                }
                return new Result( columns.toArray( new DbColumn[0] ), null ).setType( ResultType.VIEW );
            } else {
                if ( catalog.getColumnPlacement( catalogTable.columnIds.get( 0 ) ).size() != 1 ) {
                    throw new RuntimeException( "The table has an unexpected number of placements!" );
                }

                int adapterId = catalog.getColumnPlacement( catalogTable.columnIds.get( 0 ) ).get( 0 ).adapterId;
                CatalogPrimaryKey primaryKey = catalog.getPrimaryKey( catalogTable.primaryKey );
                List<String> pkColumnNames = primaryKey.getColumnNames();
                List<DbColumn> columns = new ArrayList<>();
                for ( CatalogColumnPlacement ccp : catalog.getColumnPlacementsOnAdapterPerTable( adapterId, catalogTable.id ) ) {
                    CatalogColumn col = catalog.getColumn( ccp.columnId );
                    columns.add( new DbColumn(
                            col.name,
                            col.type.getName(),
                            col.collectionsType == null ? "" : col.collectionsType.getName(),
                            col.nullable,
                            col.length,
                            col.scale,
                            col.dimension,
                            col.cardinality,
                            pkColumnNames.contains( col.name ),
                            col.defaultValue == null ? null : col.defaultValue.value
                    ).setPhysicalName( ccp.physicalColumnName ) );
                }
                return new Result( columns.toArray( new DbColumn[0] ), null ).setType( ResultType.VIEW );
            }
        } catch ( UnknownDatabaseException | UnknownSchemaException | UnknownTableException e ) {
            return new Result( e );
        }
    }


    /**
     * Get the exported tables of a DataSource that a table originates from
     */
    Result[] getExportedColumns( final Request req, final Response res ) {
        UIRequest request = this.gson.fromJson( req.body(), UIRequest.class );
        try {
            ImmutableMap<Integer, ImmutableList<Long>> placements = catalog.getTable( "APP", request.getSchemaName(), request.getTableName() ).placementsByAdapter;
            Set<Integer> adapterIds = placements.keySet();
            if ( adapterIds.size() > 1 ) {
                log.warn( String.format( "The number of DataSources of a Table should not be > 1 (%s.%s)", request.getSchemaName(), request.getTableName() ) );
            }
            List<Result> exportedColumns = new ArrayList<>();
            for ( int adapterId : adapterIds ) {
                Adapter adapter = AdapterManager.getInstance().getAdapter( adapterId );
                if ( adapter instanceof DataSource ) {
                    DataSource dataSource = (DataSource) adapter;
                    for ( Entry<String, List<ExportedColumn>> entry : dataSource.getExportedColumns().entrySet() ) {
                        List<DbColumn> columnList = new ArrayList<>();
                        for ( ExportedColumn col : entry.getValue() ) {
                            DbColumn dbCol = new DbColumn(
                                    col.name,
                                    col.type.getName(),
                                    col.collectionsType == null ? "" : col.collectionsType.getName(),
                                    col.nullable,
                                    col.length,
                                    col.scale,
                                    col.dimension,
                                    col.cardinality,
                                    col.primary,
                                    null ).setPhysicalName( col.physicalColumnName );
                            columnList.add( dbCol );
                        }
                        exportedColumns.add( new Result( columnList.toArray( new DbColumn[0] ), null ).setTable( entry.getKey() ) );
                        columnList.clear();
                    }
                    return exportedColumns.toArray( new Result[0] );
                } else {
                    //log.warn( "This method should only be called for tables that originate from a DataSource" );
                }
            }
        } catch ( UnknownTableException | UnknownDatabaseException | UnknownSchemaException e ) {
            return new Result[]{ new Result( e ) };
        }
        return new Result[]{ new Result( "Could not retrieve exported Columns." ) };
    }


    Result updateColumn( final Request req, final Response res ) {
        ColumnRequest request = this.gson.fromJson( req.body(), ColumnRequest.class );
        Transaction transaction = getTransaction();

        DbColumn oldColumn = request.oldColumn;
        DbColumn newColumn = request.newColumn;
        Result result;
        ArrayList<String> queries = new ArrayList<>();
        StringBuilder sBuilder = new StringBuilder();

        String[] t = request.tableId.split( "\\." );
        String tableId = String.format( "\"%s\".\"%s\"", t[0], t[1] );

        // rename column if needed
        if ( !oldColumn.name.equals( newColumn.name ) ) {
            String query = String.format( "ALTER TABLE %s RENAME COLUMN \"%s\" TO \"%s\"", tableId, oldColumn.name, newColumn.name );
            queries.add( query );
        }

        if ( !request.renameOnly ) {
            // change type + length
            // TODO: cast if needed
            if ( !oldColumn.dataType.equals( newColumn.dataType ) ||
                    !oldColumn.collectionsType.equals( newColumn.collectionsType ) ||
                    !Objects.equals( oldColumn.precision, newColumn.precision ) ||
                    !Objects.equals( oldColumn.scale, newColumn.scale ) ||
                    !oldColumn.dimension.equals( newColumn.dimension ) ||
                    !oldColumn.cardinality.equals( newColumn.cardinality ) ) {
                // TODO: drop maxlength if requested
                String query = String.format( "ALTER TABLE %s MODIFY COLUMN \"%s\" SET TYPE %s", tableId, newColumn.name, newColumn.dataType );
                if ( newColumn.precision != null ) {
                    query = query + "(" + newColumn.precision;
                    if ( newColumn.scale != null ) {
                        query = query + "," + newColumn.scale;
                    }
                    query = query + ")";
                }
                //collectionType
                if ( !newColumn.collectionsType.equals( "" ) ) {
                    query = query + " " + request.newColumn.collectionsType;
                    int dimension = newColumn.dimension == null ? -1 : newColumn.dimension;
                    int cardinality = newColumn.cardinality == null ? -1 : newColumn.cardinality;
                    query = query + String.format( "(%d,%d)", dimension, cardinality );
                }
                queries.add( query );
            }

            // set/drop nullable
            if ( oldColumn.nullable != newColumn.nullable ) {
                String nullable = "SET";
                if ( newColumn.nullable ) {
                    nullable = "DROP";
                }
                String query = "ALTER TABLE " + tableId + " MODIFY COLUMN \"" + newColumn.name + "\" " + nullable + " NOT NULL";
                queries.add( query );
            }

            // change default value
            if ( oldColumn.defaultValue == null || newColumn.defaultValue == null || !oldColumn.defaultValue.equals( newColumn.defaultValue ) ) {
                String query;
                if ( newColumn.defaultValue == null ) {
                    query = String.format( "ALTER TABLE %s MODIFY COLUMN \"%s\" DROP DEFAULT", tableId, newColumn.name );
                } else {
                    query = String.format( "ALTER TABLE %s MODIFY COLUMN \"%s\" SET DEFAULT ", tableId, newColumn.name );
                    if ( newColumn.collectionsType != null ) {
                        //handle the case if the user says "ARRAY[1,2,3]" or "[1,2,3]"
                        if ( !request.newColumn.defaultValue.startsWith( request.newColumn.collectionsType ) ) {
                            query = query + request.newColumn.collectionsType;
                        }
                        query = query + request.newColumn.defaultValue;
                    } else {
                        switch ( newColumn.dataType ) {
                            case "BIGINT":
                            case "INTEGER":
                            case "DECIMAL":
                            case "DOUBLE":
                            case "FLOAT":
                            case "SMALLINT":
                            case "TINYINT":
                                request.newColumn.defaultValue = request.newColumn.defaultValue.replace( ",", "." );
                                BigDecimal b = new BigDecimal( request.newColumn.defaultValue );
                                query = query + b.toString();
                                break;
                            case "VARCHAR":
                                query = query + String.format( "'%s'", request.newColumn.defaultValue );
                                break;
                            default:
                                query = query + request.newColumn.defaultValue;
                        }
                    }
                }
                queries.add( query );
            }
        }

        result = new Result( 1 ).setGeneratedQuery( queries.toString() );
        try {
            for ( String query : queries ) {
                sBuilder.append( query );
                executeSqlUpdate( transaction, query );
            }
            transaction.commit();
        } catch ( QueryExecutionException | TransactionException e ) {
            log.error( "Caught exception while updating a column", e );
            result = new Result( e ).setAffectedRows( 0 ).setGeneratedQuery( sBuilder.toString() );
            try {
                transaction.rollback();
            } catch ( TransactionException e2 ) {
                log.error( "Caught exception during rollback", e2 );
                result = new Result( e2 ).setAffectedRows( 0 ).setGeneratedQuery( sBuilder.toString() );
            }
        }

        return result;
    }


    /**
     * Add a column to an existing table
     */
    Result addColumn( final Request req, final Response res ) {
        ColumnRequest request = this.gson.fromJson( req.body(), ColumnRequest.class );
        Transaction transaction = getTransaction();

        String[] t = request.tableId.split( "\\." );
        String tableId = String.format( "\"%s\".\"%s\"", t[0], t[1] );

        String as = "";
        String dataType = request.newColumn.dataType;
        if ( request.newColumn.as != null ) {
            //for data sources
            as = "AS \"" + request.newColumn.as + "\"";
            dataType = "";
        }
        String query = String.format( "ALTER TABLE %s ADD COLUMN \"%s\" %s %s", tableId, request.newColumn.name, as, dataType );
        //we don't want precision, scale etc. for source columns
        if ( request.newColumn.as == null ) {
            if ( request.newColumn.precision != null ) {
                query = query + "(" + request.newColumn.precision;
                if ( request.newColumn.scale != null ) {
                    query = query + "," + request.newColumn.scale;
                }
                query = query + ")";
            }
            if ( !request.newColumn.collectionsType.equals( "" ) ) {
                query = query + " " + request.newColumn.collectionsType;
                int dimension = request.newColumn.dimension == null ? -1 : request.newColumn.dimension;
                int cardinality = request.newColumn.cardinality == null ? -1 : request.newColumn.cardinality;
                query = query + String.format( "(%d,%d)", dimension, cardinality );
            }
            if ( !request.newColumn.nullable ) {
                query = query + " NOT NULL";
            }
        }
        if ( request.newColumn.defaultValue != null && !request.newColumn.defaultValue.equals( "" ) ) {
            query = query + " DEFAULT ";
            if ( request.newColumn.collectionsType != null && !request.newColumn.collectionsType.equals( "" ) ) {
                //handle the case if the user says "ARRAY[1,2,3]" or "[1,2,3]"
                if ( !request.newColumn.defaultValue.startsWith( request.newColumn.collectionsType ) ) {
                    query = query + request.newColumn.collectionsType;
                }
                query = query + request.newColumn.defaultValue;
            } else {
                switch ( request.newColumn.dataType ) {
                    case "BIGINT":
                    case "INTEGER":
                    case "SMALLINT":
                    case "TINYINT":
                    case "FLOAT":
                    case "DOUBLE":
                    case "DECIMAL":
                        request.newColumn.defaultValue = request.newColumn.defaultValue.replace( ",", "." );
                        BigDecimal b = new BigDecimal( request.newColumn.defaultValue );
                        query = query + b.toString();
                        break;
                    case "VARCHAR":
                        query = query + String.format( "'%s'", request.newColumn.defaultValue );
                        break;
                    default:
                        query = query + request.newColumn.defaultValue;
                }
            }
        }
        Result result;
        try {
            int affectedRows = executeSqlUpdate( transaction, query );
            transaction.commit();
            result = new Result( affectedRows ).setGeneratedQuery( query );
        } catch ( TransactionException | QueryExecutionException e ) {
            log.error( "Caught exception while adding a column", e );
            result = new Result( e );
            try {
                transaction.rollback();
            } catch ( TransactionException ex ) {
                log.error( "Could not rollback", ex );
            }
        }
        return result;
    }


    /**
     * Delete a column of a table
     */
    Result dropColumn( final Request req, final Response res ) {
        ColumnRequest request = this.gson.fromJson( req.body(), ColumnRequest.class );
        Transaction transaction = getTransaction();

        String[] t = request.tableId.split( "\\." );
        String tableId = String.format( "\"%s\".\"%s\"", t[0], t[1] );

        Result result;
        String query = String.format( "ALTER TABLE %s DROP COLUMN \"%s\"", tableId, request.oldColumn.name );
        try {
            int affectedRows = executeSqlUpdate( transaction, query );
            transaction.commit();
            result = new Result( affectedRows );
        } catch ( QueryExecutionException | TransactionException e ) {
            log.error( "Caught exception while dropping a column", e );
            result = new Result( e );
            try {
                transaction.rollback();
            } catch ( TransactionException ex ) {
                log.error( "Could not rollback", ex );
            }
        }
        return result;
    }


    /**
     * Get artificially generated index/foreign key/constraint names for placeholders in the UI
     */
    Result getGeneratedNames( final Request req, final Response res ) {
        String[] data = new String[3];
        data[0] = NameGenerator.generateConstraintName();
        data[1] = NameGenerator.generateForeignKeyName();
        data[2] = NameGenerator.generateIndexName();
        return new Result( new DbColumn[0], new String[][]{ data } );
    }


    /**
     * Get constraints of a table
     */
    Result getConstraints( final Request req, final Response res ) {
        UIRequest request = this.gson.fromJson( req.body(), UIRequest.class );
        Result result;

        String[] t = request.tableId.split( "\\." );
        ArrayList<TableConstraint> resultList = new ArrayList<>();
        Map<String, ArrayList<String>> temp = new HashMap<>();

        try {
            CatalogTable catalogTable = catalog.getTable( databaseName, t[0], t[1] );

            // get primary key
            if ( catalogTable.primaryKey != null ) {
                CatalogPrimaryKey primaryKey = catalog.getPrimaryKey( catalogTable.primaryKey );
                for ( String columnName : primaryKey.getColumnNames() ) {
                    if ( !temp.containsKey( "" ) ) {
                        temp.put( "", new ArrayList<>() );
                    }
                    temp.get( "" ).add( columnName );
                }
                for ( Map.Entry<String, ArrayList<String>> entry : temp.entrySet() ) {
                    resultList.add( new TableConstraint( entry.getKey(), "PRIMARY KEY", entry.getValue() ) );
                }
            }

            // get unique constraints.
            temp.clear();
            List<CatalogConstraint> constraints = catalog.getConstraints( catalogTable.id );
            for ( CatalogConstraint catalogConstraint : constraints ) {
                if ( catalogConstraint.type == ConstraintType.UNIQUE ) {
                    temp.put( catalogConstraint.name, new ArrayList<>( catalogConstraint.key.getColumnNames() ) );
                }
            }
            for ( Map.Entry<String, ArrayList<String>> entry : temp.entrySet() ) {
                resultList.add( new TableConstraint( entry.getKey(), "UNIQUE", entry.getValue() ) );
            }

            // the foreign keys are listed separately

            DbColumn[] header = { new DbColumn( "Name" ), new DbColumn( "Type" ), new DbColumn( "Columns" ) };
            ArrayList<String[]> data = new ArrayList<>();
            resultList.forEach( c -> data.add( c.asRow() ) );

            result = new Result( header, data.toArray( new String[0][2] ) );
        } catch ( UnknownTableException | UnknownDatabaseException | UnknownSchemaException e ) {
            log.error( "Caught exception while fetching constraints", e );
            result = new Result( e );
        }

        return result;
    }


    Result dropConstraint( final Request req, final Response res ) {
        ConstraintRequest request = this.gson.fromJson( req.body(), ConstraintRequest.class );
        Transaction transaction = getTransaction();

        String[] t = request.table.split( "\\." );
        String tableId = String.format( "\"%s\".\"%s\"", t[0], t[1] );

        String query;
        if ( request.constraint.type.equals( "PRIMARY KEY" ) ) {
            query = String.format( "ALTER TABLE %s DROP PRIMARY KEY", tableId );
        } else if ( request.constraint.type.equals( "FOREIGN KEY" ) ) {
            query = String.format( "ALTER TABLE %s DROP FOREIGN KEY \"%s\"", tableId, request.constraint.name );
        } else {
            query = String.format( "ALTER TABLE %s DROP CONSTRAINT \"%s\"", tableId, request.constraint.name );
        }
        Result result;
        try {
            int rows = executeSqlUpdate( transaction, query );
            transaction.commit();
            result = new Result( rows );
        } catch ( QueryExecutionException | TransactionException e ) {
            log.error( "Caught exception while dropping a constraint", e );
            result = new Result( e );
            try {
                transaction.rollback();
            } catch ( TransactionException ex ) {
                log.error( "Could not rollback", ex );
            }
        }
        return result;
    }


    /**
     * Add a primary key to a table
     */
    Result addPrimaryKey( final Request req, final Response res ) {
        ConstraintRequest request = this.gson.fromJson( req.body(), ConstraintRequest.class );
        Transaction transaction = getTransaction();

        String[] t = request.table.split( "\\." );
        String tableId = String.format( "\"%s\".\"%s\"", t[0], t[1] );

        Result result;
        if ( request.constraint.columns.length > 0 ) {
            StringJoiner joiner = new StringJoiner( ",", "(", ")" );
            for ( String s : request.constraint.columns ) {
                joiner.add( "\"" + s + "\"" );
            }
            String query = "ALTER TABLE " + tableId + " ADD PRIMARY KEY " + joiner.toString();
            try {
                int rows = executeSqlUpdate( transaction, query );
                transaction.commit();
                result = new Result( rows ).setGeneratedQuery( query );
            } catch ( QueryExecutionException | TransactionException e ) {
                log.error( "Caught exception while adding a primary key", e );
                result = new Result( e );
                try {
                    transaction.rollback();
                } catch ( TransactionException ex ) {
                    log.error( "Could not rollback", ex );
                }
            }
        } else {
            result = new Result( "Cannot add primary key if no columns are provided." );
        }
        return result;
    }


    /**
     * Add a primary key to a table
     */
    Result addUniqueConstraint( final Request req, final Response res ) {
        ConstraintRequest request = this.gson.fromJson( req.body(), ConstraintRequest.class );
        Transaction transaction = getTransaction();

        String[] t = request.table.split( "\\." );
        String tableId = String.format( "\"%s\".\"%s\"", t[0], t[1] );

        Result result;
        if ( request.constraint.columns.length > 0 ) {
            StringJoiner joiner = new StringJoiner( ",", "(", ")" );
            for ( String s : request.constraint.columns ) {
                joiner.add( "\"" + s + "\"" );
            }
            String query = "ALTER TABLE " + tableId + " ADD CONSTRAINT \"" + request.constraint.name + "\" UNIQUE " + joiner.toString();
            try {
                int rows = executeSqlUpdate( transaction, query );
                transaction.commit();
                result = new Result( rows ).setGeneratedQuery( query );
            } catch ( QueryExecutionException | TransactionException e ) {
                log.error( "Caught exception while adding a unique constraint", e );
                result = new Result( e );
                try {
                    transaction.rollback();
                } catch ( TransactionException ex ) {
                    log.error( "Could not rollback", ex );
                }
            }
        } else {
            result = new Result( "Cannot add unique constraint if no columns are provided." );
        }
        return result;
    }


    /**
     * Get indexes of a table
     */
    Result getIndexes( final Request req, final Response res ) {
        EditTableRequest request = this.gson.fromJson( req.body(), EditTableRequest.class );
        Result result;
        try {
            CatalogTable catalogTable = catalog.getTable( databaseName, request.schema, request.table );
            List<CatalogIndex> catalogIndexes = catalog.getIndexes( catalogTable.id, false );

            DbColumn[] header = {
                    new DbColumn( "Name" ),
                    new DbColumn( "Columns" ),
                    new DbColumn( "Location" ),
                    new DbColumn( "Method" ),
                    new DbColumn( "Type" ) };

            ArrayList<String[]> data = new ArrayList<>();

            // Get explicit indexes
            for ( CatalogIndex catalogIndex : catalogIndexes ) {
                String[] arr = new String[5];
                String storeUniqueName;
                if ( catalogIndex.location == 0 ) {
                    // a polystore index
                    storeUniqueName = "Polypheny-DB";
                } else {
                    storeUniqueName = catalog.getAdapter( catalogIndex.location ).uniqueName;
                }
                arr[0] = catalogIndex.name;
                arr[1] = String.join( ", ", catalogIndex.key.getColumnNames() );
                arr[2] = storeUniqueName;
                arr[3] = catalogIndex.methodDisplayName;
                arr[4] = catalogIndex.type.name();
                data.add( arr );
            }

            // Get functional indexes
            for ( Integer storeId : catalogTable.placementsByAdapter.keySet() ) {
                Adapter adapter = AdapterManager.getInstance().getAdapter( storeId );
                DataStore store;
                if ( adapter instanceof DataStore ) {
                    store = (DataStore) adapter;
                } else {
                    break;
                }
                for ( FunctionalIndexInfo fif : store.getFunctionalIndexes( catalogTable ) ) {
                    String[] arr = new String[5];
                    arr[0] = "";
                    arr[1] = String.join( ", ", fif.getColumnNames() );
                    arr[2] = store.getUniqueName();
                    arr[3] = fif.methodDisplayName;
                    arr[4] = "FUNCTIONAL";
                    data.add( arr );
                }
            }

            result = new Result( header, data.toArray( new String[0][2] ) );

        } catch ( UnknownTableException | UnknownDatabaseException | UnknownSchemaException e ) {
            log.error( "Caught exception while fetching indexes", e );
            result = new Result( e );
        }
        return result;
    }


    /**
     * Drop an index of a table
     */
    Result dropIndex( final Request req, final Response res ) {
        Index index = gson.fromJson( req.body(), Index.class );
        Transaction transaction = getTransaction();

        String tableId = String.format( "\"%s\".\"%s\"", index.getSchema(), index.getTable() );
        String query = String.format( "ALTER TABLE %s DROP INDEX \"%s\"", tableId, index.getName() );
        Result result;
        try {
            int a = executeSqlUpdate( transaction, query );
            transaction.commit();
            result = new Result( a ).setGeneratedQuery( query );
        } catch ( QueryExecutionException | TransactionException e ) {
            log.error( "Caught exception while dropping an index", e );
            result = new Result( e );
            try {
                transaction.rollback();
            } catch ( TransactionException ex ) {
                log.error( "Could not rollback", ex );
            }
        }
        return result;
    }


    /**
     * Create an index for a table
     */
    Result createIndex( final Request req, final Response res ) {
        Index index = this.gson.fromJson( req.body(), Index.class );
        Transaction transaction = getTransaction();

        String tableId = String.format( "\"%s\".\"%s\"", index.getSchema(), index.getTable() );
        Result result;
        StringJoiner colJoiner = new StringJoiner( ",", "(", ")" );
        for ( String col : index.getColumns() ) {
            colJoiner.add( "\"" + col + "\"" );
        }
        String onStore;
        if ( index.getStoreUniqueName().equals( "Polypheny-DB" ) ) {
            onStore = "";
        } else {
            onStore = String.format( "ON STORE \"%s\"", index.getStoreUniqueName() );
        }
        String query = String.format( "ALTER TABLE %s ADD INDEX \"%s\" ON %s USING \"%s\" %s", tableId, index.getName(), colJoiner.toString(), index.getMethod(), onStore );
        try {
            int a = executeSqlUpdate( transaction, query );
            transaction.commit();
            result = new Result( a );
        } catch ( QueryExecutionException | TransactionException e ) {
            log.error( "Caught exception while creating an index", e );
            result = new Result( e );
            try {
                transaction.rollback();
            } catch ( TransactionException ex ) {
                log.error( "Could not rollback", ex );
            }
        }
        return result;
    }


    UnderlyingTables getUnderlyingTable( final Request req, final Response res ) {

        UIRequest request = this.gson.fromJson( req.body(), UIRequest.class );
        try {
            CatalogTable catalogTable = catalog.getTable( "APP", request.getSchemaName(), request.getTableName() );

            if ( catalogTable.tableType == TableType.VIEW ) {
                Map<Long, List<Long>> underlyingTableOriginal = ((CatalogView) catalogTable).getUnderlyingTables();
                Map<String, List<String>> underlyingTable = new HashMap<>();
                for ( Entry<Long, List<Long>> entry : underlyingTableOriginal.entrySet() ) {
                    List<String> columns = new ArrayList<>();
                    for ( Long ids : entry.getValue() ) {
                        columns.add( catalog.getColumn( ids ).name );
                    }
                    underlyingTable.put( catalog.getTable( entry.getKey() ).name, columns );
                }
                return new UnderlyingTables( underlyingTable );
            } else {
                throw new RuntimeException( "only possible with Views" );
            }

        } catch ( UnknownDatabaseException | UnknownSchemaException | UnknownTableException e ) {
            return new UnderlyingTables( e );
        }
    }


    /**
     * Get placements of a table
     */
    Placement getPlacements( final Request req, final Response res ) {
        Index index = gson.fromJson( req.body(), Index.class );
        return getPlacements( index );
    }


    private Placement getPlacements( final Index index ) {
        String schemaName = index.getSchema();
        String tableName = index.getTable();
        try {
            CatalogTable table = catalog.getTable( databaseName, schemaName, tableName );
            Placement p = new Placement( table.isPartitioned, catalog.getPartitionGroupNames( table.id ), table.tableType );
            if ( table.tableType == TableType.VIEW ) {

                return p;
            } else {
                long pkid = table.primaryKey;
                List<Long> pkColumnIds = Catalog.getInstance().getPrimaryKey( pkid ).columnIds;
                CatalogColumn pkColumn = Catalog.getInstance().getColumn( pkColumnIds.get( 0 ) );
                List<CatalogColumnPlacement> pkPlacements = catalog.getColumnPlacement( pkColumn.id );
                for ( CatalogColumnPlacement placement : pkPlacements ) {
                    Adapter adapter = AdapterManager.getInstance().getAdapter( placement.adapterId );
                    p.addAdapter( new Placement.Store(
                            adapter.getUniqueName(),
                            adapter.getAdapterName(),
                            catalog.getColumnPlacementsOnAdapterPerTable( adapter.getAdapterId(), table.id ),
                            catalog.getPartitionGroupsIndexOnDataPlacement( placement.adapterId, placement.tableId ),
                            table.partitionProperty.numPartitionGroups,
                            table.partitionProperty.partitionType ) );
                }
                return p;
            }
        } catch ( UnknownTableException | UnknownDatabaseException | UnknownSchemaException e ) {
            log.error( "Caught exception while getting placements", e );
            return new Placement( e );
        }
    }


    /**
     * Add or drop a data placement.
     * Parameter of type models.Index: index name corresponds to storeUniqueName
     * Index method: either 'ADD' or 'DROP'
     */
    Result addDropPlacement( final Request req, final Response res ) {
        Index index = gson.fromJson( req.body(), Index.class );
        if ( !index.getMethod().equalsIgnoreCase( "ADD" ) && !index.getMethod().equalsIgnoreCase( "DROP" ) && !index.getMethod().equalsIgnoreCase( "MODIFY" ) ) {
            return new Result( "Invalid request" );
        }
        StringJoiner columnJoiner = new StringJoiner( ",", "(", ")" );
        int counter = 0;
        if ( !index.getMethod().equalsIgnoreCase( "DROP" ) ) {
            for ( String col : index.getColumns() ) {
                columnJoiner.add( "\"" + col + "\"" );
                counter++;
            }
        }
        String columnListStr = counter > 0 ? columnJoiner.toString() : "";
        String query = String.format(
                "ALTER TABLE \"%s\".\"%s\" %s PLACEMENT %s ON STORE \"%s\"",
                index.getSchema(),
                index.getTable(),
                index.getMethod().toUpperCase(),
                columnListStr,
                index.getStoreUniqueName() );
        Transaction transaction = getTransaction();
        int affectedRows;
        try {
            affectedRows = executeSqlUpdate( transaction, query );
            transaction.commit();
        } catch ( QueryExecutionException | TransactionException e ) {
            try {
                transaction.rollback();
            } catch ( TransactionException ex ) {
                log.error( "Could not rollback", ex );
            }
            return new Result( e );
        }
        return new Result( affectedRows ).setGeneratedQuery( query );
    }


    String getPartitionTypes( final Request req, final Response res ) {
        return gson.toJson( Arrays.stream( PartitionType.values() ).filter( t -> t != PartitionType.NONE ).toArray( PartitionType[]::new ), PartitionType[].class );
    }


    private List<PartitionFunctionColumn> buildPartitionFunctionRow( PartitioningRequest request, List<PartitionFunctionInfoColumn> columnList ) {
        List<PartitionFunctionColumn> constructedRow = new ArrayList<>();

        for ( PartitionFunctionInfoColumn currentColumn : columnList ) {
            FieldType type;
            switch ( currentColumn.getFieldType() ) {
                case STRING:
                    type = FieldType.STRING;
                    break;
                case INTEGER:
                    type = FieldType.INTEGER;
                    break;
                case LIST:
                    type = FieldType.LIST;
                    break;
                case LABEL:
                    type = FieldType.LABEL;
                    break;
                default:
                    throw new RuntimeException( "Unknown Field Type: " + currentColumn.getFieldType() );
            }

            if ( type.equals( FieldType.LIST ) ) {
                constructedRow.add( new PartitionFunctionColumn( type, currentColumn.getOptions(), currentColumn.getDefaultValue() )
                        .setModifiable( currentColumn.isModifiable() )
                        .setMandatory( currentColumn.isMandatory() )
                        .setSqlPrefix( currentColumn.getSqlPrefix() )
                        .setSqlSuffix( currentColumn.getSqlSuffix() ) );
            } else {

                String defaultValue = currentColumn.getDefaultValue();

                //Used specifically for Temp-Partitoning since number of selected partitions remains 2 but chunks change
                //enables user to used selected "number of partitions" beeing used as default value for "number of interal data chunks"
                if ( request.method.equals( PartitionType.TEMPERATURE ) ){

                    if ( type.equals( FieldType.STRING ) && currentColumn.getDefaultValue().equals( "-04071993" ))
                    defaultValue = String.valueOf( request.numPartitions );
                }


                constructedRow.add( new PartitionFunctionColumn( type, defaultValue )
                        .setModifiable( currentColumn.isModifiable() )
                        .setMandatory( currentColumn.isMandatory() )
                        .setSqlPrefix( currentColumn.getSqlPrefix() )
                        .setSqlSuffix( currentColumn.getSqlSuffix() ) );
            }
        }

        return constructedRow;
    }


    PartitionFunctionModel getPartitionFunctionModel( final Request req, final Response res ) {
        PartitioningRequest request = gson.fromJson( req.body(), PartitioningRequest.class );

        // Get correct partition function
        PartitionManagerFactory partitionManagerFactory = PartitionManagerFactory.getInstance();
        PartitionManager partitionManager = partitionManagerFactory.getPartitionManager( request.method );

        // Check whether the selected partition function supports the selected partition column
        CatalogColumn partitionColumn;
        try {
            partitionColumn = Catalog.getInstance().getColumn( "APP", request.schemaName, request.tableName, request.column );
        } catch ( UnknownColumnException | UnknownSchemaException | UnknownDatabaseException | UnknownTableException e ) { // This should not happen
            log.error( "Unknown column", e );
            throw new RuntimeException( e );
        }
        if ( !partitionManager.supportsColumnOfType( partitionColumn.type ) ) {
            return new PartitionFunctionModel( "The partition function " + request.method + " does not support columns of type " + partitionColumn.type );
        }

        PartitionFunctionInfo functionInfo = partitionManager.getPartitionFunctionInfo();

        JsonObject infoJson = gson.toJsonTree( partitionManager.getPartitionFunctionInfo() ).getAsJsonObject();



        List<List<PartitionFunctionColumn>> rows = new ArrayList<>();

        if ( infoJson.has( "rowsBefore" ) ) {
            // Insert Rows Before
            List<List<PartitionFunctionInfoColumn>> rowsBefore = functionInfo.getRowsBefore();
            for ( int i = 0; i < rowsBefore.size(); i++ ) {
                rows.add( buildPartitionFunctionRow( request, rowsBefore.get( i ) ) );
            }

        }

        if ( infoJson.has( "dynamicRows" ) ) {
            // Build as many dynamic rows as requested per num Partitions
            for ( int i = 0; i < request.numPartitions; i++ ) {
                rows.add( buildPartitionFunctionRow( request, functionInfo.getDynamicRows() ) );
            }
        }

        if ( infoJson.has( "rowsAfter" ) ) {
            // Insert Rows After
            List<List<PartitionFunctionInfoColumn>> rowsAfter = functionInfo.getRowsAfter();
            for ( int i = 0; i < rowsAfter.size(); i++ ) {
                rows.add( buildPartitionFunctionRow( request, rowsAfter.get( i ) ) );
            }
        }

        PartitionFunctionModel model = new PartitionFunctionModel( functionInfo.getFunctionTitle(), functionInfo.getDescription(), functionInfo.getHeadings(), rows );
        model.setFunctionName( request.method.toString() );
        model.setTableName( request.tableName );
        model.setPartitionColumnName( request.column );
        model.setSchemaName( request.schemaName );

        return model;
    }


    Result partitionTable( final Request req, final Response res ) {
        PartitionFunctionModel request = gson.fromJson( req.body(), PartitionFunctionModel.class );

        // Get correct partition function
        PartitionManagerFactory partitionManagerFactory = PartitionManagerFactory.getInstance();
        PartitionManager partitionManager = null;
        try {
            partitionManager = partitionManagerFactory.getPartitionManager( PartitionType.getByName( request.functionName ) );
        } catch ( UnknownPartitionTypeException e ) {
            throw new RuntimeException( e );
        }

        PartitionFunctionInfo functionInfo = partitionManager.getPartitionFunctionInfo();

        String content = "";
        for ( List<PartitionFunctionColumn> currentRow : request.rows ) {
            boolean rowSeparationApplied = false;
            for ( PartitionFunctionColumn currentColumn : currentRow ) {
                if ( currentColumn.modifiable ) {
                    // If more than one row, keep appending ','
                    if ( !rowSeparationApplied && request.rows.indexOf( currentRow ) != 0 ) {
                        content = content + functionInfo.getRowSeparation();
                        rowSeparationApplied = true;
                    }
                    content = content + currentColumn.sqlPrefix + " " + currentColumn.value + " " + currentColumn.sqlSuffix;
                }
            }
        }

        content = functionInfo.getSqlPrefix() + " " + content + " " + functionInfo.getSqlSuffix();

        //INFO - do discuss
        //Problem is that we took the structure completely out of the original JSON therefore losing valuable information and context
        //what part of rows were actually needed to build the SQL and which one not.
        //Now we have to crosscheck every statement
        //Actually to complex and rather poor maintenance quality.
        //Changes to extensions to this model now have to be made on two parts

        String query = String.format( "ALTER TABLE \"%s\".\"%s\" PARTITION BY %s (\"%s\") %s ",
                request.schemaName, request.tableName, request.functionName, request.partitionColumnName, content );

        Transaction trx = getTransaction();
        try {
            int i = executeSqlUpdate( trx, query );
            trx.commit();
            return new Result( i ).setGeneratedQuery( query );
        } catch ( QueryExecutionException | TransactionException e ) {
            log.error( "Could not partition table", e );
            try {
                trx.rollback();
            } catch ( TransactionException ex ) {
                log.error( "Could not rollback", ex );
            }
            return new Result( e ).setGeneratedQuery( query );
        }
    }


    Result mergePartitions( final Request req, final Response res ) {
        PartitioningRequest request = gson.fromJson( req.body(), PartitioningRequest.class );
        String query = String.format( "ALTER TABLE \"%s\".\"%s\" MERGE PARTITIONS", request.schemaName, request.tableName );
        Transaction trx = getTransaction();
        try {
            int i = executeSqlUpdate( trx, query );
            trx.commit();
            return new Result( i ).setGeneratedQuery( query );
        } catch ( QueryExecutionException | TransactionException e ) {
            log.error( "Could not merge partitions", e );
            try {
                trx.rollback();
            } catch ( TransactionException ex ) {
                log.error( "Could not rollback", ex );
            }
            return new Result( e ).setGeneratedQuery( query );
        }
    }


    Result modifyPartitions( final Request req, final Response res ) {
        ModifyPartitionRequest request = gson.fromJson( req.body(), ModifyPartitionRequest.class );
        StringJoiner partitions = new StringJoiner( "," );
        for ( String partition : request.partitions ) {
            partitions.add( "\"" + partition + "\"" );
        }
        String query = String.format( "ALTER TABLE \"%s\".\"%s\" MODIFY PARTITIONS(%s) ON STORE %s", request.schemaName, request.tableName, partitions.toString(), request.storeUniqueName );
        Transaction trx = getTransaction();
        try {
            int i = executeSqlUpdate( trx, query );
            trx.commit();
            return new Result( i ).setGeneratedQuery( query );
        } catch ( QueryExecutionException | TransactionException e ) {
            log.error( "Could not modify partitions", e );
            try {
                trx.rollback();
            } catch ( TransactionException ex ) {
                log.error( "Could not rollback", ex );
            }
            return new Result( e ).setGeneratedQuery( query );
        }
    }


    /**
     * Get deployed data stores
     */
    String getStores( final Request req, final Response res ) {
        ImmutableMap<String, DataStore> stores = AdapterManager.getInstance().getStores();
        DataStore[] out = stores.values().toArray( new DataStore[0] );
        return adapterSerializer().toJson( out, DataStore[].class );
    }


    private Gson adapterSerializer() {
        //see https://futurestud.io/tutorials/gson-advanced-custom-serialization-part-1
        JsonSerializer<DataStore> storeSerializer = ( src, typeOfSrc, context ) -> {

            JsonObject jsonStore = new JsonObject();
            jsonStore.addProperty( "adapterId", src.getAdapterId() );
            jsonStore.addProperty( "uniqueName", src.getUniqueName() );
            jsonStore.add( "adapterSettings", context.serialize( serializeSettings( src.getAvailableSettings(), src.getCurrentSettings() ) ) );
            jsonStore.add( "currentSettings", context.serialize( src.getCurrentSettings() ) );
            jsonStore.addProperty( "adapterName", src.getAdapterName() );
            jsonStore.addProperty( "type", src.getClass().getCanonicalName() );
            jsonStore.add( "persistent", context.serialize( src.isPersistent() ) );
            jsonStore.add( "availableIndexMethods", context.serialize( src.getAvailableIndexMethods() ) );
            return jsonStore;
        };
        JsonSerializer<DataSource> sourceSerializer = ( src, typeOfSrc, context ) -> {

            JsonObject jsonSource = new JsonObject();
            jsonSource.addProperty( "adapterId", src.getAdapterId() );
            jsonSource.addProperty( "uniqueName", src.getUniqueName() );
            jsonSource.addProperty( "adapterName", src.getAdapterName() );
            jsonSource.add( "adapterSettings", context.serialize( serializeSettings( src.getAvailableSettings(), src.getCurrentSettings() ) ) );
            jsonSource.add( "currentSettings", context.serialize( src.getCurrentSettings() ) );
            jsonSource.add( "dataReadOnly", context.serialize( src.isDataReadOnly() ) );
            jsonSource.addProperty( "type", src.getClass().getCanonicalName() );
            return jsonSource;
        };
        return new GsonBuilder().registerTypeAdapter( DataStore.class, storeSerializer ).registerTypeAdapter( DataSource.class, sourceSerializer ).create();
    }


    private List<AbstractAdapterSetting> serializeSettings( List<AbstractAdapterSetting> availableSettings, Map<String, String> currentSettings ) {
        ArrayList<AbstractAdapterSetting> abstractAdapterSettings = new ArrayList<>();
        for ( AbstractAdapterSetting s : availableSettings ) {
            for ( String current : currentSettings.keySet() ) {
                if ( s.name.equals( current ) ) {
                    abstractAdapterSettings.add( s );
                }
            }
        }
        return abstractAdapterSettings;
    }


    /**
     * Get the available stores on which a new index can be placed. 'Polypheny-DB' is part of the list, if polystore-indexes are enabled
     */
    String getAvailableStoresForIndexes( final Request req, final Response res ) {
        Index index = gson.fromJson( req.body(), Index.class );
        Placement dataPlacements = getPlacements( index );
        ImmutableMap<String, DataStore> stores = AdapterManager.getInstance().getStores();
        List<DataStore> filteredStores = stores.values().stream().filter( ( s ) -> {
            if ( s.getAvailableIndexMethods() == null || s.getAvailableIndexMethods().size() == 0 ) {
                return false;
            }
            if ( dataPlacements.stores.stream().noneMatch( ( dp ) -> dp.uniqueName.equals( s.getUniqueName() ) ) ) {
                return false;
            }
            return true;
        } ).collect( Collectors.toList() );
        //see https://stackoverflow.com/questions/18857884/how-to-convert-arraylist-of-custom-class-to-jsonarray-in-java
        Gson storeSerializer = adapterSerializer();
        JsonArray jsonArray = storeSerializer.toJsonTree( filteredStores.toArray( new DataStore[0] ) ).getAsJsonArray();
        if ( RuntimeConfig.POLYSTORE_INDEXES_ENABLED.getBoolean() ) {
            JsonObject pdbFakeStore = new JsonObject();
            pdbFakeStore.addProperty( "uniqueName", "Polypheny-DB" );
            pdbFakeStore.add( "availableIndexMethods", storeSerializer.toJsonTree( IndexManager.getAvailableIndexMethods() ) );
            jsonArray.add( pdbFakeStore );
        }
        return storeSerializer.toJson( jsonArray );
    }


    /**
     * Update the settings of an adapter
     */
    Result updateAdapterSettings( final Request req, final Response res ) {
        //see https://stackoverflow.com/questions/16872492/gson-and-abstract-superclasses-deserialization-issue
        JsonDeserializer<Adapter> storeDeserializer = ( json, typeOfT, context ) -> {
            JsonObject jsonObject = json.getAsJsonObject();
            String type = jsonObject.get( "type" ).getAsString();
            try {
                return context.deserialize( jsonObject, Class.forName( type ) );
            } catch ( ClassNotFoundException cnfe ) {
                throw new JsonParseException( "Unknown element type: " + type, cnfe );
            }
        };
        Gson adapterGson = new GsonBuilder().registerTypeAdapter( Adapter.class, storeDeserializer ).create();
        Adapter adapter = adapterGson.fromJson( req.body(), Adapter.class );
        try {
            if ( adapter instanceof DataStore ) {
                AdapterManager.getInstance().getStore( adapter.getAdapterId() ).updateSettings( adapter.getCurrentSettings() );
            } else if ( adapter instanceof DataSource ) {
                AdapterManager.getInstance().getSource( adapter.getAdapterId() ).updateSettings( adapter.getCurrentSettings() );
            }
            Catalog.getInstance().commit();
        } catch ( Throwable t ) {
            return new Result( "Could not update AdapterSettings", t );
        }

        // Reset caches (not a nice solution to create a transaction, statement and query processor for doing this but it
        // currently seams to be the best option). When migrating this to a DDL manager, make sure to find a better approach.
        Transaction transaction = null;
        try {
            transaction = getTransaction();
            transaction.createStatement().getQueryProcessor().resetCaches();
            transaction.commit();
        } catch ( TransactionException e ) {
            if ( transaction != null ) {
                try {
                    transaction.rollback();
                } catch ( TransactionException transactionException ) {
                    log.error( "Exception while rollback", transactionException );
                }
            }
            return new Result( "Error while resetting caches", e );
        }

        return new Result( 1 );
    }


    /**
     * Get available adapters
     */
    private String getAvailableAdapters( AdapterType adapterType ) {
        JsonSerializer<AdapterInformation> adapterSerializer = ( src, typeOfSrc, context ) -> {
            JsonObject jsonStore = new JsonObject();
            jsonStore.addProperty( "name", src.name );
            jsonStore.addProperty( "description", src.description );
            jsonStore.addProperty( "clazz", src.clazz.getCanonicalName() );
            jsonStore.add( "adapterSettings", context.serialize( src.settings ) );
            return jsonStore;
        };
        Gson adapterGson = new GsonBuilder().registerTypeAdapter( AdapterInformation.class, adapterSerializer ).create();

        List<AdapterInformation> adapters = AdapterManager.getInstance().getAvailableAdapters( adapterType );
        AdapterInformation[] out = adapters.toArray( new AdapterInformation[0] );
        return adapterGson.toJson( out, AdapterInformation[].class );
    }


    String getAvailableStores( final Request req, final Response res ) {
        return getAvailableAdapters( AdapterType.STORE );
    }


    String getAvailableSources( final Request req, final Response res ) {
        return getAvailableAdapters( AdapterType.SOURCE );
    }


    /**
     * Get deployed data sources
     */
    String getSources( final Request req, final Response res ) {
        ImmutableMap<String, DataSource> sources = AdapterManager.getInstance().getSources();
        DataSource[] out = sources.values().toArray( new DataSource[0] );
        return adapterSerializer().toJson( out, DataSource[].class );
    }


    /**
     * Deploy a new adapter
     */
    Result addAdapter( final Request req, final Response res ) {
        initMultipart( req );
        String body = "";
        Map<String, InputStream> inputStreams = new HashMap<>();
        try {
            for ( Part part : req.raw().getParts() ) {
                if ( part.getName().equals( "body" ) ) {
                    body = new BufferedReader( new InputStreamReader( req.raw().getPart( "body" ).getInputStream(), StandardCharsets.UTF_8 ) ).lines().collect( Collectors.joining( System.lineSeparator() ) );
                } else {
                    inputStreams.put( part.getName(), part.getInputStream() );
                }
            }
        } catch ( ServletException | IOException e ) {
            log.error( "Could not get form data to add a new Adapter", e );
            return new Result( e );
        }
        GsonBuilder gsonBuilder = new GsonBuilder().registerTypeAdapter( AbstractAdapterSetting.class, new AdapterSettingDeserializer() );
        AdapterModel a = gsonBuilder.create().fromJson( body, AdapterModel.class );
        Map<String, String> settings = new HashMap<>();
        for ( Entry<String, AbstractAdapterSetting> entry : a.settings.entrySet() ) {
            if ( entry.getValue() instanceof AbstractAdapterSettingDirectory ) {
                AbstractAdapterSettingDirectory setting = ((AbstractAdapterSettingDirectory) entry.getValue());
                for ( String fileName : setting.fileNames ) {
                    setting.inputStreams.put( fileName, inputStreams.get( fileName ) );
                }
                File path = FileSystemManager.getInstance().registerNewFolder( "data/csv/" + a.uniqueName );
                for ( Entry<String, InputStream> is : setting.inputStreams.entrySet() ) {
                    try {
                        File file = new File( path, is.getKey() );
                        FileUtils.copyInputStreamToFile( is.getValue(), file );
                    } catch ( IOException e ) {
                        throw new RuntimeException( e );
                    }
                }
                setting.setDirectory( path.getAbsolutePath() );
                settings.put( entry.getKey(), entry.getValue().getValue() );
            } else {
                settings.put( entry.getKey(), entry.getValue().getValue() );
            }
        }

        String query = String.format( "ALTER ADAPTERS ADD \"%s\" USING '%s' WITH '%s'", a.uniqueName, a.clazzName, gson.toJson( settings ) );
        Transaction transaction = getTransaction();
        try {
            int numRows = executeSqlUpdate( transaction, query );
            transaction.commit();
            return new Result( numRows ).setGeneratedQuery( query );
        } catch ( Throwable e ) {
            log.error( "Could not deploy data store", e );
            try {
                transaction.rollback();
            } catch ( TransactionException transactionException ) {
                log.error( "Exception while rollback", transactionException );
            }
            return new Result( e ).setGeneratedQuery( query );
        }
    }


    /**
     * Remove an existing store or source
     */
    Result removeAdapter( final Request req, final Response res ) {
        String uniqueName = req.body();
        String query = String.format( "ALTER ADAPTERS DROP \"%s\"", uniqueName );
        Transaction transaction = getTransaction();
        try {
            int a = executeSqlUpdate( transaction, query );
            transaction.commit();
            return new Result( a ).setGeneratedQuery( query );
        } catch ( TransactionException | QueryExecutionException e ) {
            log.error( "Could not remove store {}", req.body(), e );
            try {
                transaction.rollback();
            } catch ( TransactionException transactionException ) {
                log.error( "Exception while rollback", transactionException );
            }
            return new Result( e ).setGeneratedQuery( query );
        }
    }


    String getQueryInterfaces( final Request req, final Response res ) {
        QueryInterfaceManager qim = QueryInterfaceManager.getInstance();
        ImmutableMap<String, QueryInterface> queryInterfaces = qim.getQueryInterfaces();
        List<QueryInterfaceModel> qIs = new ArrayList<>();
        for ( QueryInterface i : queryInterfaces.values() ) {
            qIs.add( new QueryInterfaceModel( i ) );
        }
        return gson.toJson( qIs.toArray( new QueryInterfaceModel[0] ), QueryInterfaceModel[].class );
    }


    String getAvailableQueryInterfaces( final Request req, final Response res ) {
        QueryInterfaceManager qim = QueryInterfaceManager.getInstance();
        List<QueryInterfaceInformation> interfaces = qim.getAvailableQueryInterfaceTypes();
        return QueryInterfaceInformation.toJson( interfaces.toArray( new QueryInterfaceInformation[0] ) );
    }


    Result addQueryInterface( final Request req, final Response res ) {
        QueryInterfaceManager qim = QueryInterfaceManager.getInstance();
        QueryInterfaceInformationRequest request = gson.fromJson( req.body(), QueryInterfaceInformationRequest.class );
        String generatedQuery = String.format( "ALTER INTERFACES ADD \"%s\" USING '%s' WITH '%s'", request.uniqueName, request.clazzName, gson.toJson( request.currentSettings ) );
        try {
            qim.addQueryInterface( catalog, request.clazzName, request.uniqueName, request.currentSettings );
            return new Result( 1 ).setGeneratedQuery( generatedQuery );
        } catch ( RuntimeException e ) {
            log.error( "Exception while deploying query interface", e );
            return new Result( e ).setGeneratedQuery( generatedQuery );
        }
    }


    Result updateQueryInterfaceSettings( final Request req, final Response res ) {
        QueryInterfaceModel request = gson.fromJson( req.body(), QueryInterfaceModel.class );
        QueryInterfaceManager qim = QueryInterfaceManager.getInstance();
        try {
            qim.getQueryInterface( request.uniqueName ).updateSettings( request.currentSettings );
            return new Result( 1 );
        } catch ( Exception e ) {
            return new Result( e );
        }
    }


    Result removeQueryInterface( final Request req, final Response res ) {
        String uniqueName = req.body();
        QueryInterfaceManager qim = QueryInterfaceManager.getInstance();
        String generatedQuery = String.format( "ALTER INTERFACES DROP \"%s\"", uniqueName );
        try {
            qim.removeQueryInterface( catalog, uniqueName );
            return new Result( 1 ).setGeneratedQuery( generatedQuery );
        } catch ( RuntimeException | UnknownQueryInterfaceException e ) {
            log.error( "Could not remove query interface {}", req.body(), e );
            return new Result( e ).setGeneratedQuery( generatedQuery );
        }
    }


    /**
     * Get the required information for the uml view: Foreign keys, Tables with its columns
     */
    Uml getUml( final Request req, final Response res ) {
        EditTableRequest request = this.gson.fromJson( req.body(), EditTableRequest.class );
        ArrayList<ForeignKey> fKeys = new ArrayList<>();
        ArrayList<DbTable> tables = new ArrayList<>();

        List<CatalogTable> catalogTables = catalog.getTables( new Catalog.Pattern( databaseName ), new Catalog.Pattern( request.schema ), null );
        for ( CatalogTable catalogTable : catalogTables ) {
            if ( catalogTable.tableType == TableType.TABLE || catalogTable.tableType == TableType.SOURCE ) {
                // get foreign keys
                List<CatalogForeignKey> foreignKeys = catalog.getForeignKeys( catalogTable.id );
                for ( CatalogForeignKey catalogForeignKey : foreignKeys ) {
                    for ( int i = 0; i < catalogForeignKey.getReferencedKeyColumnNames().size(); i++ ) {
                        fKeys.add( ForeignKey.builder()
                                .targetSchema( catalogForeignKey.getReferencedKeySchemaName() )
                                .targetTable( catalogForeignKey.getReferencedKeyTableName() )
                                .targetColumn( catalogForeignKey.getReferencedKeyColumnNames().get( i ) )
                                .sourceSchema( catalogForeignKey.getSchemaName() )
                                .sourceTable( catalogForeignKey.getTableName() )
                                .sourceColumn( catalogForeignKey.getColumnNames().get( i ) )
                                .fkName( catalogForeignKey.name )
                                .onUpdate( catalogForeignKey.updateRule.toString() )
                                .onDelete( catalogForeignKey.deleteRule.toString() )
                                .build() );
                    }
                }

                // get tables with its columns
                DbTable table = new DbTable( catalogTable.name, catalogTable.getSchemaName(), catalogTable.modifiable, catalogTable.tableType );
                for ( String columnName : catalogTable.getColumnNames() ) {
                    table.addColumn( new DbColumn( columnName ) );
                }

                // get primary key with its columns
                if ( catalogTable.primaryKey != null ) {
                    CatalogPrimaryKey catalogPrimaryKey = catalog.getPrimaryKey( catalogTable.primaryKey );
                    for ( String columnName : catalogPrimaryKey.getColumnNames() ) {
                        table.addPrimaryKeyField( columnName );
                    }
                }

                // get unique constraints
                List<CatalogConstraint> catalogConstraints = catalog.getConstraints( catalogTable.id );
                for ( CatalogConstraint catalogConstraint : catalogConstraints ) {
                    if ( catalogConstraint.type == ConstraintType.UNIQUE ) {
                        // TODO: unique constraints can be over multiple columns.
                        if ( catalogConstraint.key.getColumnNames().size() == 1 &&
                                catalogConstraint.key.getSchemaName().equals( table.getSchema() ) &&
                                catalogConstraint.key.getTableName().equals( table.getTableName() ) ) {
                            table.addUniqueColumn( catalogConstraint.key.getColumnNames().get( 0 ) );
                        }
                        // table.addUnique( new ArrayList<>( catalogConstraint.key.columnNames ));
                    }
                }

                // get unique indexes
                List<CatalogIndex> catalogIndexes = catalog.getIndexes( catalogTable.id, true );
                for ( CatalogIndex catalogIndex : catalogIndexes ) {
                    // TODO: unique indexes can be over multiple columns.
                    if ( catalogIndex.key.getColumnNames().size() == 1 &&
                            catalogIndex.key.getSchemaName().equals( table.getSchema() ) &&
                            catalogIndex.key.getTableName().equals( table.getTableName() ) ) {
                        table.addUniqueColumn( catalogIndex.key.getColumnNames().get( 0 ) );
                    }
                    // table.addUnique( new ArrayList<>( catalogIndex.key.columnNames ));
                }

                tables.add( table );
            }
        }

        return new Uml( tables, fKeys );
    }


    /**
     * Add foreign key
     */
    Result addForeignKey( final Request req, final Response res ) {
        ForeignKey fk = this.gson.fromJson( req.body(), ForeignKey.class );
        Transaction transaction = getTransaction();

        String[] t = fk.getSourceTable().split( "\\." );
        String fkTable = String.format( "\"%s\".\"%s\"", t[0], t[1] );
        t = fk.getTargetTable().split( "\\." );
        String pkTable = String.format( "\"%s\".\"%s\"", t[0], t[1] );

        Result result;
        String sql = String.format( "ALTER TABLE %s ADD CONSTRAINT \"%s\" FOREIGN KEY (\"%s\") REFERENCES %s(\"%s\") ON UPDATE %s ON DELETE %s",
                fkTable, fk.getFkName(), fk.getSourceColumn(), pkTable, fk.getTargetColumn(), fk.getOnUpdate(), fk.getOnDelete() );
        try {
            executeSqlUpdate( transaction, sql );
            transaction.commit();
            result = new Result( 1 ).setGeneratedQuery( sql );
        } catch ( QueryExecutionException | TransactionException e ) {
            log.error( "Caught exception while adding a foreign key", e );
            result = new Result( e ).setGeneratedQuery( sql );
            try {
                transaction.rollback();
            } catch ( TransactionException ex ) {
                log.error( "Could not rollback", ex );
            }
        }
        return result;
    }


    /**
     * Execute a logical plan coming from the Web-Ui plan builder
     */
    Result executeRelAlg( final RelAlgRequest request, Session session ) {
        Transaction transaction = getTransaction( true );
        transaction.getQueryAnalyzer().setSession( session );
        Statement statement = transaction.createStatement();
        long executionTime = 0;
        long temp = 0;

        InformationManager queryAnalyzer = transaction.getQueryAnalyzer().observe( this );

        RelNode result;
        try {
            temp = System.nanoTime();
            result = QueryPlanBuilder.buildFromTree( request.topNode, statement );
        } catch ( Exception e ) {
            log.error( "Caught exception while building the plan builder tree", e );
            return new Result( e );
        }

        // Wrap RelNode into a RelRoot
        final RelDataType rowType = result.getRowType();
        final List<Pair<Integer, String>> fields = Pair.zip( ImmutableIntList.identity( rowType.getFieldCount() ), rowType.getFieldNames() );
        final RelCollation collation =
                result instanceof Sort
                        ? ((Sort) result).collation
                        : RelCollations.EMPTY;
        RelRoot root = new RelRoot( result, result.getRowType(), SqlKind.SELECT, fields, collation );

        // Prepare
        PolyphenyDbSignature signature = statement.getQueryProcessor().prepareQuery( root );

        if ( request.createView ) {

            String viewName = request.viewName;
            boolean replace = false;
            List<DataStore> store = null;
            PlacementType placementType = store == null ? PlacementType.AUTOMATIC : PlacementType.MANUAL;

            List<String> columns = new ArrayList<>();
            root.rel.getRowType().getFieldList().forEach( f -> columns.add( f.getName() ) );

            //default Schema
            long schemaId = transaction.getDefaultSchema().id;

            try {
                DdlManager.getInstance().createView(
                        viewName,
                        schemaId,
                        root.rel,
                        root.collation,
                        replace,
                        statement,
                        store,
                        placementType,
                        columns
                );
            } catch ( TableAlreadyExistsException | GenericCatalogException | UnknownColumnException e ) {
                log.error( "Not possible to create View because the Name is already used", e );
                Result finalResult = new Result( e );
                finalResult.setGeneratedQuery( "Execute logical query plan" );
                return finalResult;
            }
            try {
                transaction.commit();
            } catch ( TransactionException e ) {
                log.error( "Caught exception while creating View from Planbuilder.", e );
                try {
                    transaction.rollback();
                } catch ( TransactionException transactionException ) {
                    log.error( "Exception while rollback", transactionException );
                }
                throw new RuntimeException( e );
            }

            return new Result().setGeneratedQuery( "Created View \"" + viewName + "\" from logical query plan" );
        }

        List<List<Object>> rows;
        try {
            @SuppressWarnings("unchecked") final Iterable<Object> iterable = signature.enumerable( statement.getDataContext() );
            Iterator<Object> iterator = iterable.iterator();
            StopWatch stopWatch = new StopWatch();
            stopWatch.start();
            rows = MetaImpl.collect( signature.cursorFactory, LimitIterator.of( iterator, getPageSize() ), new ArrayList<>() );
            stopWatch.stop();
            signature.getExecutionTimeMonitor().setExecutionTime( stopWatch.getNanoTime() );
        } catch ( Exception e ) {
            log.error( "Caught exception while iterating the plan builder tree", e );
            return new Result( e );
        }

        DbColumn[] header = new DbColumn[signature.columns.size()];
        int counter = 0;
        for ( ColumnMetaData col : signature.columns ) {
            header[counter++] = new DbColumn( col.columnName,
                    col.type.name,
                    col.nullable == ResultSetMetaData.columnNullable,
                    col.displaySize,
                    null,
                    null );
        }

        ArrayList<String[]> data = computeResultData( rows, Arrays.asList( header ), statement.getTransaction() );

        try {
            executionTime += System.nanoTime() - temp;
            transaction.commit();
        } catch ( TransactionException e ) {
            log.error( "Caught exception while committing the plan builder tree", e );
            try {
                transaction.rollback();
            } catch ( TransactionException transactionException ) {
                log.error( "Exception while rollback", transactionException );
            }
            throw new RuntimeException( e );
        }
        Result finalResult = new Result( header, data.toArray( new String[0][] ) ).setXid( transaction.getXid().toString() );

        finalResult.setGeneratedQuery( "Execute logical query plan" );

        if ( queryAnalyzer != null ) {
            InformationPage p1 = new InformationPage( "Query analysis", "Analysis of the query." );
            InformationGroup g1 = new InformationGroup( p1, "Execution time" );
            InformationText text;
            if ( executionTime < 1e4 ) {
                text = new InformationText( g1, String.format( "Execution time: %d nanoseconds", signature ) );
            } else {
                long millis = TimeUnit.MILLISECONDS.convert( executionTime, TimeUnit.NANOSECONDS );
                // format time: see: https://stackoverflow.com/questions/625433/how-to-convert-milliseconds-to-x-mins-x-seconds-in-java#answer-625444
                //noinspection SuspiciousDateFormat
                DateFormat df = new SimpleDateFormat( "m 'min' s 'sec' S 'ms'" );
                String durationText = df.format( new Date( millis ) );
                text = new InformationText( g1, String.format( "Execution time: %s", durationText ) );
            }
            queryAnalyzer.addPage( p1 );
            queryAnalyzer.addGroup( g1 );
            queryAnalyzer.registerInformation( text );
        }

        return finalResult;
    }


    /**
     * Create or drop a schema
     */
    Result schemaRequest( final Request req, final Response res ) {
        Schema schema = this.gson.fromJson( req.body(), Schema.class );
        Transaction transaction = getTransaction();

        // create schema
        if ( schema.isCreate() && !schema.isDrop() ) {
            StringBuilder query = new StringBuilder( "CREATE SCHEMA " );
            query.append( "\"" ).append( schema.getName() ).append( "\"" );
            if ( schema.getAuthorization() != null && !schema.getAuthorization().equals( "" ) ) {
                query.append( " AUTHORIZATION " ).append( schema.getAuthorization() );
            }
            try {
                int rows = executeSqlUpdate( transaction, query.toString() );
                transaction.commit();
                return new Result( rows );
            } catch ( QueryExecutionException | TransactionException e ) {
                log.error( "Caught exception while creating a schema", e );
                try {
                    transaction.rollback();
                } catch ( TransactionException ex ) {
                    log.error( "Could not rollback", ex );
                }
                return new Result( e );
            }
        }
        // drop schema
        else if ( !schema.isCreate() && schema.isDrop() ) {
            StringBuilder query = new StringBuilder( "DROP SCHEMA " );
            query.append( "\"" ).append( schema.getName() ).append( "\"" );
            if ( schema.isCascade() ) {
                query.append( " CASCADE" );
            }
            try {
                int rows = executeSqlUpdate( transaction, query.toString() );
                transaction.commit();
                return new Result( rows );
            } catch ( TransactionException | QueryExecutionException e ) {
                log.error( "Caught exception while dropping a schema", e );
                try {
                    transaction.rollback();
                } catch ( TransactionException ex ) {
                    log.error( "Could not rollback", ex );
                }
                return new Result( e );
            }
        } else {
            return new Result( "Neither the field 'create' nor the field 'drop' was set." );
        }
    }


    /**
     * Get all supported data types of the DBMS.
     */
    public String getTypeInfo( final Request req, final Response res ) {
        GsonBuilder gsonBuilder = new GsonBuilder().registerTypeAdapter( PolyType.class, PolyType.serializer );
        Gson gson = gsonBuilder.create();
        return gson.toJson( PolyType.availableTypes().toArray( new PolyType[0] ), PolyType[].class );
    }


    /**
     * Get available actions for foreign key constraints
     */
    String[] getForeignKeyActions( Request req, Response res ) {
        ForeignKeyOption[] options = Catalog.ForeignKeyOption.values();
        String[] arr = new String[options.length];
        for ( int i = 0; i < options.length; i++ ) {
            arr[i] = options[i].name();
        }
        return arr;
    }


    /**
     * Send updates to the UI if Information objects in the query analyzer change.
     */
    @Override
    public void observeInfos( final Information info, final String analyzerId, final Session session ) {
        WebSocket.sendMessage( session, info.asJson() );
    }


    /**
     * Send an updated pageList of the query analyzer to the UI.
     */
    @Override
    public void observePageList( final InformationPage[] pages, final String analyzerId, final Session session ) {
        ArrayList<SidebarElement> nodes = new ArrayList<>();
        for ( InformationPage page : pages ) {
            nodes.add( new SidebarElement( page.getId(), page.getName(), analyzerId + "/", page.getIcon() ).setLabel( page.getLabel() ) );
        }
        WebSocket.sendMessage( session, this.gson.toJson( nodes.toArray( new SidebarElement[0] ) ) );
    }


    /**
     * Get the content of an InformationPage of a query analyzer.
     */
    public String getAnalyzerPage( final Request req, final Response res ) {
        String[] params = this.gson.fromJson( req.body(), String[].class );
        return InformationManager.getInstance( params[0] ).getPage( params[1] ).asJson();
    }


    /**
     * Import a dataset from Polypheny-Hub into Polypheny-DB
     */
    HubResult importDataset( final spark.Request req, final spark.Response res ) {
        HubRequest request = this.gson.fromJson( req.body(), HubRequest.class );
        String error = null;

        String randomFileName = UUID.randomUUID().toString();
        final String sysTempDir = System.getProperty( "java.io.tmpdir" );
        final File tempDir = new File( sysTempDir + File.separator + "hub" + File.separator + randomFileName + File.separator );
        if ( !tempDir.mkdirs() ) { // create folder
            log.error( "Unable to create temp folder: {}", tempDir.getAbsolutePath() );
            return new HubResult( "Unable to create temp folder" );
        }

        // see: https://www.baeldung.com/java-download-file
        final File zipFile = new File( tempDir, "import.zip" );
        Transaction transaction = null;
        try (
                BufferedInputStream in = new BufferedInputStream( new URL( request.url ).openStream() );
                FileOutputStream fos = new FileOutputStream( zipFile )
        ) {
            byte[] dataBuffer = new byte[1024];
            int bytesRead;
            while ( (bytesRead = in.read( dataBuffer, 0, 1024 )) != -1 ) {
                fos.write( dataBuffer, 0, bytesRead );
            }

            // extract zip, see https://www.baeldung.com/java-compress-and-uncompress
            dataBuffer = new byte[1024];
            final File extractedFolder = new File( tempDir, "import" );
            if ( !extractedFolder.mkdirs() ) {
                log.error( "Unable to create folder for extracting files: {}", tempDir.getAbsolutePath() );
                return new HubResult( "Unable to create folder for extracting files" );
            }
            try ( ZipInputStream zis = new ZipInputStream( new FileInputStream( zipFile ) ) ) {
                ZipEntry zipEntry = zis.getNextEntry();
                while ( zipEntry != null ) {
                    File newFile = new File( extractedFolder, zipEntry.getName() );
                    try ( FileOutputStream fosEntry = new FileOutputStream( newFile ) ) {
                        int len;
                        while ( (len = zis.read( dataBuffer )) > 0 ) {
                            fosEntry.write( dataBuffer, 0, len );
                        }
                    }
                    zipEntry = zis.getNextEntry();
                }
            }

            // delete .zip after unzipping
            if ( !zipFile.delete() ) {
                log.error( "Unable to delete zip file: {}", zipFile.getAbsolutePath() );
            }

            transaction = getTransaction();

            Status status = new Status( "tableImport", request.tables.size() );
            int ithTable = 0;
            for ( TableMapping m : request.tables.values() ) {
                //create table from json
                Path jsonPath = Paths.get( new File( extractedFolder, m.initialName + ".json" ).getPath() );
                String json = new String( Files.readAllBytes( jsonPath ), StandardCharsets.UTF_8 );
                JsonTable table = gson.fromJson( json, JsonTable.class );
                String newName = m.newName != null ? m.newName : table.tableName;
                assert (table.tableName.equals( m.initialName ));
                HubResult createdTableError = createTableFromJson( json, newName, request, transaction );
                if ( createdTableError != null ) {
                    transaction.rollback();
                    return createdTableError;
                    //todo check
                }
                // import data from .csv file
                importCsvFile( m.initialName + ".csv", table, transaction, extractedFolder, request, newName, status, ithTable++ );
            }

            transaction.commit();

        } catch ( IOException | TransactionException e ) {
            log.error( "Could not import dataset", e );
            error = "Could not import dataset" + e.getMessage();
            if ( transaction != null ) {
                try {
                    transaction.rollback();
                } catch ( TransactionException ex ) {
                    log.error( "Caught exception while rolling back transaction", e );
                }
            }
        } catch ( QueryExecutionException e ) {
            log.error( "Could not create table from imported json file", e );
            error = "Could not create table from imported json file" + e.getMessage();
            if ( transaction != null ) {
                try {
                    transaction.rollback();
                } catch ( TransactionException ex ) {
                    log.error( "Caught exception while rolling back transaction", e );
                }
            }
            //} catch ( CsvValidationException | GenericCatalogException e ) {
        } finally {
            // delete temp folder
            if ( !deleteDirectory( tempDir ) ) {
                log.error( "Unable to delete temp folder: {}", tempDir.getAbsolutePath() );
            }
        }

        if ( error != null ) {
            return new HubResult( error );
        } else {
            return new HubResult().setMessage( String.format( "Imported dataset into table %s on store %s", request.schema, request.store ) );
        }
    }


    private HubResult createTableFromJson( final String json, final String newName, final HubRequest request, final Transaction transaction ) throws QueryExecutionException {
        // create table from .json file
        List<CatalogTable> tablesInSchema = catalog.getTables( new Catalog.Pattern( this.databaseName ), new Catalog.Pattern( request.schema ), null );
        int tableAlreadyExists = (int) tablesInSchema.stream().filter( t -> t.name.equals( newName ) ).count();
        if ( tableAlreadyExists > 0 ) {
            return new HubResult( String.format( "Cannot import the dataset since the schema '%s' already contains a table with the name '%s'", request.schema, newName ) );
        }

        String createTable = SchemaToJsonMapper.getCreateTableStatementFromJson( json, request.createPks, request.defaultValues, request.schema, newName, request.store );
        executeSqlUpdate( transaction, createTable );
        return null;
    }


    private void importCsvFile( final String csvFileName, final JsonTable table, final Transaction transaction, final File extractedFolder, final HubRequest request, final String tableName, final Status status, final int ithTable ) throws IOException, QueryExecutionException {
        StringJoiner columnJoiner = new StringJoiner( ",", "(", ")" );
        for ( JsonColumn col : table.getColumns() ) {
            columnJoiner.add( "\"" + col.columnName + "\"" );
        }
        String columns = columnJoiner.toString();
        StringJoiner valueJoiner = new StringJoiner( ",", "VALUES", "" );
        StringJoiner rowJoiner;

        //see https://www.callicoder.com/java-read-write-csv-file-opencsv/

        final int BATCH_SIZE = RuntimeConfig.HUB_IMPORT_BATCH_SIZE.getInteger();
        long csvCounter = 0;
        try (
                Reader reader = new BufferedReader( new FileReader( new File( extractedFolder, csvFileName ) ) );
                CSVReader csvReader = new CSVReader( reader )
        ) {
            long lineCount = Files.lines( new File( extractedFolder, csvFileName ).toPath() ).count();
            String[] nextRecord;
            while ( (nextRecord = csvReader.readNext()) != null ) {
                rowJoiner = new StringJoiner( ",", "(", ")" );
                for ( int i = 0; i < table.getColumns().size(); i++ ) {
                    if ( PolyType.get( table.getColumns().get( i ).type ).getFamily() == PolyTypeFamily.CHARACTER ) {
                        rowJoiner.add( "'" + StringEscapeUtils.escapeSql( nextRecord[i] ) + "'" );
                    } else if ( PolyType.get( table.getColumns().get( i ).type ) == PolyType.DATE ) {
                        rowJoiner.add( "date '" + StringEscapeUtils.escapeSql( nextRecord[i] ) + "'" );
                    } else if ( PolyType.get( table.getColumns().get( i ).type ) == PolyType.TIME ) {
                        rowJoiner.add( "time '" + StringEscapeUtils.escapeSql( nextRecord[i] ) + "'" );
                    } else if ( PolyType.get( table.getColumns().get( i ).type ) == PolyType.TIMESTAMP ) {
                        rowJoiner.add( "timestamp '" + StringEscapeUtils.escapeSql( nextRecord[i] ) + "'" );
                    } else {
                        rowJoiner.add( nextRecord[i] );
                    }
                }
                valueJoiner.add( rowJoiner.toString() );
                csvCounter++;
                if ( csvCounter % BATCH_SIZE == 0 && csvCounter != 0 ) {
                    String insertQuery = String.format( "INSERT INTO \"%s\".\"%s\" %s %s", request.schema, tableName, columns, valueJoiner.toString() );
                    executeSqlUpdate( transaction, insertQuery );
                    valueJoiner = new StringJoiner( ",", "VALUES", "" );
                    status.setStatus( csvCounter, lineCount, ithTable );
                    WebSocket.broadcast( gson.toJson( status, Status.class ) );
                }
            }
            if ( csvCounter % BATCH_SIZE != 0 ) {
                String insertQuery = String.format( "INSERT INTO \"%s\".\"%s\" %s %s", request.schema, tableName, columns, valueJoiner.toString() );
                executeSqlUpdate( transaction, insertQuery );
                status.setStatus( csvCounter, lineCount, ithTable );
                WebSocket.broadcast( gson.toJson( status, Status.class ) );
            }
        }
    }


    /**
     * Export a table into a .zip consisting of a json file containing information of the table and columns and a csv files with the data
     */
    Result exportTable( final Request req, final Response res ) {
        HubRequest request = gson.fromJson( req.body(), HubRequest.class );
        Transaction transaction = getTransaction( false );
        Statement statement = transaction.createStatement();
        HubMeta metaData = new HubMeta( request.schema );

        String randomFileName = UUID.randomUUID().toString();
        final Charset charset = StandardCharsets.UTF_8;
        final String sysTempDir = System.getProperty( "java.io.tmpdir" );
        final File tempDir = new File( sysTempDir + File.separator + "hub" + File.separator + randomFileName + File.separator );
        if ( !tempDir.mkdirs() ) { // create folder
            log.error( "Unable to create temp folder: {}", tempDir.getAbsolutePath() );
            return new Result( "Unable to create temp folder" );
        }
        File tableFile;
        File catalogFile;
        ArrayList<File> tableFiles = new ArrayList<>();
        ArrayList<File> catalogFiles = new ArrayList<>();
        final int BATCH_SIZE = RuntimeConfig.HUB_IMPORT_BATCH_SIZE.getInteger();
        int ithTable = 0;
        Status status = new Status( "tableExport", request.tables.size() );
        try {
            for ( TableMapping table : request.tables.values() ) {
                tableFile = new File( tempDir, table.initialName + ".csv" );
                catalogFile = new File( tempDir, table.initialName + ".json" );
                tableFiles.add( tableFile );
                catalogFiles.add( catalogFile );
                OutputStreamWriter catalogWriter = new OutputStreamWriter( new FileOutputStream( catalogFile ), charset );
                FileOutputStream tableStream = new FileOutputStream( tableFile );
                log.info( String.format( "Exporting %s.%s", request.schema, table.initialName ) );
                CatalogTable catalogTable = catalog.getTable( this.databaseName, request.schema, table.initialName );

                catalogWriter.write( SchemaToJsonMapper.exportTableDefinitionAsJson( catalogTable, request.createPks, request.defaultValues ) );
                catalogWriter.flush();
                catalogWriter.close();

                String query = String.format( "SELECT * FROM \"%s\".\"%s\"", request.schema, table.initialName );
                // TODO use iterator instead of Result
                Result tableData = executeSqlSelect( statement, new UIRequest(), query, true );

                int totalRows = tableData.getData().length;
                int counter = 0;
                for ( String[] row : tableData.getData() ) {
                    int cols = row.length;
                    for ( int i = 0; i < cols; i++ ) {
                        if ( row[i].contains( "\n" ) ) {
                            String line = String.format( "\"%s\"", row[i] );
                            tableStream.write( line.getBytes( charset ) );
                        } else {
                            tableStream.write( row[i].getBytes( charset ) );
                        }
                        if ( i != cols - 1 ) {
                            tableStream.write( ",".getBytes( charset ) );
                        } else {
                            tableStream.write( "\n".getBytes( charset ) );
                        }
                    }
                    counter++;
                    if ( counter % BATCH_SIZE == 0 ) {
                        status.setStatus( counter, totalRows, ithTable );
                        WebSocket.broadcast( gson.toJson( status, Status.class ) );
                    }
                }
                status.setStatus( counter, totalRows, ithTable );
                WebSocket.broadcast( gson.toJson( status, Status.class ) );
                tableStream.flush();
                tableStream.close();
                metaData.addTable( table.initialName, counter );
                ithTable++;
            }
            status.complete();

            File zipFile = new File( tempDir, "table.zip" );
            FileOutputStream zipStream = new FileOutputStream( zipFile );
            //from https://www.baeldung.com/java-compress-and-uncompress
            ArrayList<File> allFiles = new ArrayList<>( tableFiles );
            allFiles.addAll( catalogFiles );
            try ( ZipOutputStream zipOut = new ZipOutputStream( zipStream, charset ) ) {
                for ( File fileToZip : allFiles ) {
                    try ( FileInputStream fis = new FileInputStream( fileToZip ) ) {
                        ZipEntry zipEntry = new ZipEntry( fileToZip.getName() );
                        zipOut.putNextEntry( zipEntry );

                        byte[] bytes = new byte[1024];
                        int length;
                        while ( (length = fis.read( bytes )) >= 0 ) {
                            zipOut.write( bytes, 0, length );
                        }
                    }
                }
                zipOut.finish();
            }
            zipStream.close();

            metaData.setFileSize( zipFile.length() );
            File metaFile = new File( tempDir, "meta.json" );
            FileOutputStream metaOutputStream = new FileOutputStream( metaFile );
            metaOutputStream.write( gson.toJson( metaData, HubMeta.class ).getBytes() );
            metaOutputStream.flush();
            metaOutputStream.close();

            //send file to php backend using Unirest
            HttpResponse<String> jsonResponse = Unirest.post( request.hubLink )
                    .field( "action", "uploadDataset" )
                    .field( "userId", String.valueOf( request.userId ) )
                    .field( "secret", request.secret )
                    .field( "name", request.name )
                    .field( "description", request.description )
                    .field( "pub", String.valueOf( request.pub ) )
                    .field( "dataset", zipFile )
                    .field( "metaData", metaFile )
                    .asString();

            // Get result
            String resultString = jsonResponse.getBody();
            log.info( String.format( "Exported %s.[%s]", request.schema, request.tables.values().stream().map( n -> n.initialName ).collect( Collectors.joining( "," ) ) ) );

            try {
                return gson.fromJson( resultString, Result.class );
            } catch ( JsonSyntaxException e ) {
                return new Result( resultString );
            }
        } catch ( IOException e ) {
            log.error( "Failed to write temporary file", e );
            return new Result( "Failed to write temporary file" );
        } catch ( Exception e ) {
            log.error( "Error while exporting table", e );
            return new Result( "Error while exporting table" );
        } finally {
            // delete temp folder
            if ( !deleteDirectory( tempDir ) ) {
                log.error( "Unable to delete temp folder: {}", tempDir.getAbsolutePath() );
            }
            try {
                transaction.commit();
            } catch ( TransactionException e ) {
                log.error( "Error while fetching table", e );
                try {
                    transaction.rollback();
                } catch ( TransactionException transactionException ) {
                    log.error( "Exception while rollback", transactionException );
                }
            }
        }
    }


    String getFile( final Request req, final Response res ) {
        String fileName = req.params( "file" );
        File f = new File( System.getProperty( "user.home" ), ".polypheny/tmp/" + fileName );
        if ( !f.exists() ) {
            res.status( 404 );
            return "";
        } else if ( f.isDirectory() ) {
            return getDirectory( f, res );
        }
        ContentInfoUtil util = new ContentInfoUtil();
        ContentInfo info = null;
        try {
            info = util.findMatch( f );
        } catch ( IOException ignored ) {
        }
        if ( info != null && info.getMimeType() != null ) {
            res.header( "Content-Type", info.getMimeType() );
        } else {
            res.header( "Content-Type", "application/octet-stream" );
        }
        if ( info != null && info.getFileExtensions() != null && info.getFileExtensions().length > 0 ) {
            res.header( "Content-Disposition", "attachment; filename=" + "file." + info.getFileExtensions()[0] );
        } else {
            res.header( "Content-Disposition", "attachment; filename=" + "file" );
        }
        long fileLength = f.length();
        String range = req.headers( "Range" );
        if ( range != null ) {
            long rangeStart;
            long rangeEnd;
            Pattern pattern = Pattern.compile( "bytes=(\\d*)-(\\d*)" );
            Matcher m = pattern.matcher( range );
            if ( m.find() && m.groupCount() == 2 ) {
                rangeStart = Long.parseLong( m.group( 1 ) );
                String group2 = m.group( 2 );
                //chrome and firefox send "bytes=0-"
                //safari sends "bytes=0-1" to get the file length and then bytes=0-fileLength
                if ( group2 != null && !group2.equals( "" ) ) {
                    rangeEnd = Long.parseLong( group2 );
                } else {
                    rangeEnd = Math.min( rangeStart + 10_000_000L, fileLength - 1 );
                }
                if ( rangeEnd >= fileLength ) {
                    res.status( 416 );//range not satisfiable
                    return "";
                }
            } else {
                res.status( 416 );//range not satisfiable
                return "";
            }
            try {
                //see https://github.com/dessalines/torrenttunes-client/blob/master/src/main/java/com/torrenttunes/client/webservice/Platform.java
                res.header( "Accept-Ranges", "bytes" );
                res.status( 206 );//partial content
                int len = Long.valueOf( rangeEnd - rangeStart ).intValue() + 1;
                res.header( "Content-Range", String.format( "bytes %d-%d/%d", rangeStart, rangeEnd, fileLength ) );

                RandomAccessFile raf = new RandomAccessFile( f, "r" );
                raf.seek( rangeStart );
                ServletOutputStream os = res.raw().getOutputStream();
                byte[] buf = new byte[256];
                while ( len > 0 ) {
                    int read = raf.read( buf, 0, Math.min( buf.length, len ) );
                    os.write( buf, 0, read );
                    len -= read;
                }
                os.flush();
                os.close();
                raf.close();
            } catch ( IOException ignored ) {
                res.status( 500 );
            }
        } else {
            res.header( "Content-Length", String.valueOf( fileLength ) );
            try ( FileInputStream fis = new FileInputStream( f ); ServletOutputStream os = res.raw().getOutputStream() ) {
                IOUtils.copyLarge( fis, os );
                os.flush();
            } catch ( IOException ignored ) {
                res.status( 500 );
            }
        }
        return "";
    }

    // -----------------------------------------------------------------------
    //                                Helper
    // -----------------------------------------------------------------------


    String getDirectory( File dir, Response res ) {
        res.header( "Content-Type", "application/zip" );
        res.header( "Content-Disposition", "attachment; filename=" + dir.getName() + ".zip" );
        String zipFileName = UUID.randomUUID().toString() + ".zip";
        File zipFile = new File( System.getProperty( "user.home" ), ".polypheny/tmp/" + zipFileName );
        try ( ZipOutputStream zipOut = new ZipOutputStream( Files.newOutputStream( zipFile.toPath() ) ) ) {
            zipDirectory( "", dir, zipOut );
        } catch ( IOException e ) {
            res.status( 500 );
            log.error( "Could not zip directory", e );
        }
        res.header( "Content-Length", String.valueOf( zipFile.length() ) );
        try ( OutputStream os = res.raw().getOutputStream(); InputStream is = new FileInputStream( zipFile ) ) {
            IOUtils.copy( is, os );
        } catch ( IOException e ) {
            log.error( "Could not write zipOutputStream to response", e );
            res.status( 500 );
        }
        zipFile.delete();
        return "";
    }


    /**
     * Execute a select statement with default limit
     */
    private Result executeSqlSelect( final Statement statement, final UIRequest request, final String sqlSelect ) throws QueryExecutionException {
        return executeSqlSelect( statement, request, sqlSelect, false );
    }


    private Result executeSqlSelect( final Statement statement, final UIRequest request, final String sqlSelect, final boolean noLimit ) throws QueryExecutionException {
        PolyphenyDbSignature signature;
        List<List<Object>> rows;
        Iterator<Object> iterator = null;
        boolean hasMoreRows = false;

        try {
            signature = processQuery( statement, sqlSelect );
            final Enumerable enumerable = signature.enumerable( statement.getDataContext() );
            //noinspection unchecked
            iterator = enumerable.iterator();
            StopWatch stopWatch = new StopWatch();
            stopWatch.start();
            if ( noLimit ) {
                rows = MetaImpl.collect( signature.cursorFactory, iterator, new ArrayList<>() );
            } else {
                rows = MetaImpl.collect( signature.cursorFactory, LimitIterator.of( iterator, getPageSize() ), new ArrayList<>() );
            }
            hasMoreRows = iterator.hasNext();
            stopWatch.stop();

            long executionTime = stopWatch.getNanoTime();
            signature.getExecutionTimeMonitor().setExecutionTime( executionTime );
        } catch ( Throwable t ) {
            if ( statement.getTransaction().isAnalyze() ) {
                InformationManager analyzer = statement.getTransaction().getQueryAnalyzer();
                InformationPage exceptionPage = new InformationPage( "Stacktrace" ).fullWidth();
                InformationGroup exceptionGroup = new InformationGroup( exceptionPage.getId(), "Stacktrace" );
                InformationStacktrace exceptionElement = new InformationStacktrace( t, exceptionGroup );
                analyzer.addPage( exceptionPage );
                analyzer.addGroup( exceptionGroup );
                analyzer.registerInformation( exceptionElement );
            }
            if ( iterator != null ) {
                try {
                    if ( iterator instanceof AutoCloseable ) {
                        ((AutoCloseable) iterator).close();
                    }
                } catch ( Exception e ) {
                    log.error( "Exception while closing result iterator", e );
                }
            }
            throw new QueryExecutionException( t );
        }

        try {
            TableType tableType = null;
            CatalogTable catalogTable = null;
            if ( request.tableId != null ) {
                String[] t = request.tableId.split( "\\." );
                try {
                    catalogTable = catalog.getTable( this.databaseName, t[0], t[1] );
                    tableType = catalogTable.tableType;
                } catch ( UnknownTableException | UnknownDatabaseException | UnknownSchemaException e ) {
                    log.error( "Caught exception", e );
                }
            }

            ArrayList<DbColumn> header = new ArrayList<>();
            for ( ColumnMetaData metaData : signature.columns ) {
                String columnName = metaData.columnName;

                String filter = "";
                if ( request.filter != null && request.filter.containsKey( columnName ) ) {
                    filter = request.filter.get( columnName );
                }

                SortState sort;
                if ( request.sortState != null && request.sortState.containsKey( columnName ) ) {
                    sort = request.sortState.get( columnName );
                } else {
                    sort = new SortState();
                }

                DbColumn dbCol = new DbColumn(
                        metaData.columnName,
                        metaData.type.name,
                        metaData.nullable == ResultSetMetaData.columnNullable,
                        metaData.displaySize,
                        sort,
                        filter );

                // Get column default values
                if ( catalogTable != null ) {
                    try {
                        if ( catalog.checkIfExistsColumn( catalogTable.id, columnName ) ) {
                            CatalogColumn catalogColumn = catalog.getColumn( catalogTable.id, columnName );
                            if ( catalogColumn.defaultValue != null ) {
                                dbCol.defaultValue = catalogColumn.defaultValue.value;
                            }
                        }
                    } catch ( UnknownColumnException e ) {
                        log.error( "Caught exception", e );
                    }
                }
                header.add( dbCol );
            }

            ArrayList<String[]> data = computeResultData( rows, header, statement.getTransaction() );

            if ( tableType != null ) {
                return new Result( header.toArray( new DbColumn[0] ), data.toArray( new String[0][] ) ).setAffectedRows( data.size() ).setHasMoreRows( hasMoreRows );
            } else {
                //if we do not have a fix table it is not possible to change anything within the resultSet therefore we use TableType.SOURCE
                return new Result( header.toArray( new DbColumn[0] ), data.toArray( new String[0][] ) ).setAffectedRows( data.size() ).setHasMoreRows( hasMoreRows );
            }

        } finally {
            try {
                if ( iterator instanceof AutoCloseable ) {
                    ((AutoCloseable) iterator).close();
                }
            } catch ( Exception e ) {
                log.error( "Exception while closing result iterator", e );
            }
        }
    }


    /**
     * Convert data from a query result to Strings readable in the UI
     *
     * @param rows Rows from the enumerable iterator
     * @param header Header from the UI-ResultSet
     */
    ArrayList<String[]> computeResultData( final List<List<Object>> rows, final List<DbColumn> header, final Transaction transaction ) {
        ArrayList<String[]> data = new ArrayList<>();
        for ( List<Object> row : rows ) {
            String[] temp = new String[row.size()];
            int counter = 0;
            for ( Object o : row ) {
                if ( o == null ) {
                    temp[counter] = null;
                } else {
                    switch ( header.get( counter ).dataType ) {
                        case "TIMESTAMP":
                            if ( o instanceof Long ) {
                                temp[counter] = DateTimeStringUtils.longToAdjustedString( (long) o, PolyType.TIMESTAMP );// TimestampString.fromMillisSinceEpoch( (long) o ).toString();
                            } else {
                                temp[counter] = o.toString();
                            }
                            break;
                        case "DATE":
                            if ( o instanceof Integer ) {
                                temp[counter] = DateTimeStringUtils.longToAdjustedString( (int) o, PolyType.DATE );//DateString.fromDaysSinceEpoch( (int) o ).toString();
                            } else {
                                temp[counter] = o.toString();
                            }
                            break;
                        case "TIME":
                            if ( o instanceof Integer ) {
                                temp[counter] = DateTimeStringUtils.longToAdjustedString( (int) o, PolyType.TIME );//TimeString.fromMillisOfDay( (int) o ).toString();
                            } else {
                                temp[counter] = o.toString();
                            }
                            break;
                        case "FILE":
                        case "IMAGE":
                        case "SOUND":
                        case "VIDEO":
                            String columnName = String.valueOf( header.get( counter ).name.hashCode() );
                            File mmFolder = new File( System.getProperty( "user.home" ), ".polypheny/tmp" );
                            mmFolder.mkdirs();
                            ContentInfoUtil util = new ContentInfoUtil();
                            if ( o instanceof File ) {
                                File f = ((File) o);
                                try {
                                    ContentInfo info = null;
                                    if ( !f.isDirectory() ) {
                                        info = util.findMatch( f );
                                    }
                                    String extension = "";
                                    if ( info != null && info.getFileExtensions() != null && info.getFileExtensions().length > 0 ) {
                                        extension = "." + info.getFileExtensions()[0];
                                    }
                                    File newLink = new File( mmFolder, columnName + "_" + f.getName() + extension );
                                    newLink.delete();//delete to override
                                    Path added;
                                    if ( f.isDirectory() && transaction.getInvolvedAdapters().stream().anyMatch( a -> a.getAdapterName().equals( "QFS" ) ) ) {
                                        added = Files.createSymbolicLink( newLink.toPath(), f.toPath() );
                                    } else if ( RuntimeConfig.UI_USE_HARDLINKS.getBoolean() && !f.isDirectory() ) {
                                        added = Files.createLink( newLink.toPath(), f.toPath() );
                                    } else {
                                        added = Files.copy( f.toPath(), newLink.toPath() );
                                        //added = Files.createSymbolicLink( newLink.toPath(), f.toPath() );
                                    }
                                    TemporalFileManager.addPath( transaction.getXid().toString(), added );
                                    temp[counter] = newLink.getName();
                                } catch ( Exception e ) {
                                    throw new RuntimeException( "Could not create link to mm file " + f.getAbsolutePath(), e );
                                }
                                break;
                            } else if ( o instanceof InputStream || o instanceof Blob ) {
                                InputStream is;
                                if ( o instanceof Blob ) {
                                    try {
                                        is = ((Blob) o).getBinaryStream();
                                    } catch ( SQLException e ) {
                                        throw new RuntimeException( "Could not get inputStream from Blob column", e );
                                    }
                                } else {
                                    is = (InputStream) o;
                                }
                                File f;
                                FileOutputStream fos = null;
                                try ( PushbackInputStream pbis = new PushbackInputStream( is, ContentInfoUtil.DEFAULT_READ_SIZE ) ) {
                                    byte[] buffer = new byte[ContentInfoUtil.DEFAULT_READ_SIZE];
                                    pbis.read( buffer );
                                    ContentInfo info = util.findMatch( buffer );
                                    pbis.unread( buffer );
                                    String extension = "";
                                    if ( info != null && info.getFileExtensions() != null && info.getFileExtensions().length > 0 ) {
                                        extension = "." + info.getFileExtensions()[0];
                                    }
                                    f = new File( mmFolder, columnName + "_" + UUID.randomUUID().toString() + extension );
                                    fos = new FileOutputStream( f.getPath() );
                                    IOUtils.copyLarge( pbis, fos );
                                    TemporalFileManager.addFile( transaction.getXid().toString(), f );
                                } catch ( IOException e ) {
                                    throw new RuntimeException( "Could not place file in mm folder", e );
                                } finally {
                                    if ( fos != null ) {
                                        try {
                                            fos.close();
                                        } catch ( IOException ignored ) {
                                            // ignore
                                        }
                                    }
                                }
                                temp[counter] = f.getName();
                                break;
                            } else if ( o instanceof byte[] || o instanceof Byte[] ) {
                                byte[] bytes;
                                if ( o instanceof byte[] ) {
                                    bytes = (byte[]) o;
                                } else {
                                    bytes = ArrayUtils.toPrimitive( (Byte[]) o );
                                }
                                ContentInfo info = util.findMatch( bytes );
                                String extension = "";
                                if ( info != null && info.getFileExtensions() != null && info.getFileExtensions().length > 0 ) {
                                    extension = "." + info.getFileExtensions()[0];
                                }
                                File f = new File( mmFolder, columnName + "_" + UUID.randomUUID().toString() + extension );
                                try ( FileOutputStream fos = new FileOutputStream( f ) ) {
                                    fos.write( bytes );
                                } catch ( IOException e ) {
                                    throw new RuntimeException( "Could not place file in mm folder", e );
                                }
                                temp[counter] = f.getName();
                                TemporalFileManager.addFile( transaction.getXid().toString(), f );
                                break;
                            }
                            //fall through
                        default:
                            temp[counter] = o.toString();
                    }
                    if ( header.get( counter ).dataType.endsWith( "ARRAY" ) ) {
                        if ( o instanceof Array ) {
                            try {
                                temp[counter] = gson.toJson( ((Array) o).getArray(), Object[].class );
                            } catch ( SQLException sqlException ) {
                                temp[counter] = o.toString();
                            }
                        } else if ( o instanceof List ) {
                            // TODO js(knn): make sure all of this is not just a hotfix.
                            temp[counter] = gson.toJson( o );
                        } else {
                            temp[counter] = o.toString();
                        }
                    }
                }
                counter++;
            }
            data.add( temp );
        }
        return data;
    }


    private PolyphenyDbSignature processQuery( Statement statement, String sql ) {
        PolyphenyDbSignature signature;
        SqlProcessor sqlProcessor = statement.getTransaction().getSqlProcessor();
        SqlNode parsed = sqlProcessor.parse( sql );
        RelRoot logicalRoot = null;
        if ( parsed.isA( SqlKind.DDL ) ) {
            signature = sqlProcessor.prepareDdl( statement, parsed );

        } else {

            Pair<SqlNode, RelDataType> validated = sqlProcessor.validate( statement.getTransaction(), parsed, RuntimeConfig.ADD_DEFAULT_VALUES_IN_INSERTS.getBoolean() );
            logicalRoot = sqlProcessor.translate( statement, validated.left );
            signature = statement.getQueryProcessor().prepareQuery( logicalRoot );

        }
        return signature;
    }


    private int executeSqlUpdate( final Transaction transaction, final String sqlUpdate ) throws QueryExecutionException {
        return executeSqlUpdate( transaction.createStatement(), transaction, sqlUpdate );
    }


    private int executeSqlUpdate( final Statement statement, final Transaction transaction, final String sqlUpdate ) throws QueryExecutionException {
        PolyphenyDbSignature<?> signature;

        try {
            signature = processQuery( statement, sqlUpdate );
        } catch ( Throwable t ) {
            if ( transaction.isAnalyze() ) {
                InformationManager analyzer = transaction.getQueryAnalyzer();
                InformationPage exceptionPage = new InformationPage( "Stacktrace" ).fullWidth();
                InformationGroup exceptionGroup = new InformationGroup( exceptionPage.getId(), "Stacktrace" );
                InformationStacktrace exceptionElement = new InformationStacktrace( t, exceptionGroup );
                analyzer.addPage( exceptionPage );
                analyzer.addGroup( exceptionGroup );
                analyzer.registerInformation( exceptionElement );
            }
            if ( t instanceof AvaticaRuntimeException ) {
                throw new QueryExecutionException( ((AvaticaRuntimeException) t).getErrorMessage(), t );
            } else {
                throw new QueryExecutionException( t.getMessage(), t );
            }

        }

        if ( signature.statementType == StatementType.OTHER_DDL ) {
            return 1;
        } else if ( signature.statementType == StatementType.IS_DML ) {
            int rowsChanged = -1;
            try {
                Iterator<?> iterator = signature.enumerable( statement.getDataContext() ).iterator();
                Object object;
                while ( iterator.hasNext() ) {
                    object = iterator.next();
                    int num;
                    if ( object != null && object.getClass().isArray() ) {
                        Object[] o = (Object[]) object;
                        num = ((Number) o[0]).intValue();
                    } else if ( object != null ) {
                        num = ((Number) object).intValue();
                    } else {
                        throw new QueryExecutionException( "Result is null" );
                    }
                    // Check if num is equal for all adapters
                    if ( rowsChanged != -1 && rowsChanged != num ) {
                        //throw new QueryExecutionException( "The number of changed rows is not equal for all stores!" );
                    }
                    rowsChanged = num;
                }
            } catch ( RuntimeException e ) {
                if ( e.getCause() != null ) {
                    throw new QueryExecutionException( e.getCause().getMessage(), e );
                } else {
                    throw new QueryExecutionException( e.getMessage(), e );
                }
            }

            return rowsChanged;
        } else {
            throw new QueryExecutionException( "Unknown statement type: " + signature.statementType );
        }
    }


    /**
     * Get the Number of rows in a table
     */
    private int getTableSize( Transaction transaction, final UIRequest request ) throws QueryExecutionException {
        String[] t = request.tableId.split( "\\." );
        String tableId = String.format( "\"%s\".\"%s\"", t[0], t[1] );
        String query = "SELECT count(*) FROM " + tableId;
        if ( request.filter != null ) {
            query += " " + filterTable( request.filter );
        }
        Result result = executeSqlSelect( transaction.createStatement(), request, query );
        // We expect the result to be in the first column of the first row
        if ( result.getData().length == 0 ) {
            return 0;
        } else {
            return Integer.parseInt( result.getData()[0][0] );
        }
    }


    /**
     * Get the number of rows that should be displayed in one page in the data view
     */
    private int getPageSize() {
        return RuntimeConfig.UI_PAGE_SIZE.getInteger();
    }


    private boolean isClassificationToSql() {
        return RuntimeConfig.EXPLORE_BY_EXAMPLE_TO_SQL.getBoolean();
    }


    private String filterTable( final Map<String, String> filter ) {
        StringJoiner joiner = new StringJoiner( " AND ", " WHERE ", "" );
        int counter = 0;
        for ( Map.Entry<String, String> entry : filter.entrySet() ) {
            //special treatment for arrays
            if ( entry.getValue().startsWith( "[" ) ) {
                joiner.add( "\"" + entry.getKey() + "\"" + " = ARRAY" + entry.getValue() );
                counter++;
            }
            //default
            else if ( !entry.getValue().equals( "" ) ) {
                joiner.add( "CAST (\"" + entry.getKey() + "\" AS VARCHAR(8000)) LIKE '" + entry.getValue() + "%'" );
                counter++;
            }
        }
        String out = "";
        if ( counter > 0 ) {
            out = joiner.toString();
        }
        return out;
    }


    /**
     * Generates the ORDER BY clause of a query if a sorted column is requested by the UI
     */
    private String sortTable( final Map<String, SortState> sorting ) {
        StringJoiner joiner = new StringJoiner( ",", " ORDER BY ", "" );
        int counter = 0;
        for ( Map.Entry<String, SortState> entry : sorting.entrySet() ) {
            if ( entry.getValue().sorting ) {
                joiner.add( "\"" + entry.getKey() + "\" " + entry.getValue().direction );
                counter++;
            }
        }
        String out = "";
        if ( counter > 0 ) {
            out = joiner.toString();
        }
        return out;
    }


    private Transaction getTransaction() {
        return getTransaction( false );
    }


    private Transaction getTransaction( boolean analyze ) {
        try {
            return transactionManager.startTransaction( userName, databaseName, analyze, "Polypheny-UI", MultimediaFlavor.FILE );
        } catch ( UnknownUserException | UnknownDatabaseException | UnknownSchemaException e ) {
            throw new RuntimeException( "Error while starting transaction", e );
        }
    }


    /**
     * Get the data types of each column of a table
     *
     * @param schemaName name of the schema
     * @param tableName name of the table
     * @return HashMap containing the type of each column. The key is the name of the column and the value is the Sql Type (java.sql.Types).
     */
    private Map<String, CatalogColumn> getCatalogColumns( String schemaName, String tableName ) {
        Map<String, CatalogColumn> dataTypes = new HashMap<>();
        try {
            CatalogTable table = catalog.getTable( this.databaseName, schemaName, tableName );
            List<CatalogColumn> catalogColumns = catalog.getColumns( table.id );
            for ( CatalogColumn catalogColumn : catalogColumns ) {
                dataTypes.put( catalogColumn.name, catalogColumn );
            }
        } catch ( UnknownTableException | UnknownDatabaseException | UnknownSchemaException e ) {
            log.error( "Caught exception", e );
        }
        return dataTypes;
    }


    /**
     * Helper function to delete a directory.
     * Taken from https://www.baeldung.com/java-delete-directory
     */
    boolean deleteDirectory( final File directoryToBeDeleted ) {
        File[] allContents = directoryToBeDeleted.listFiles();
        if ( allContents != null ) {
            for ( File file : allContents ) {
                deleteDirectory( file );
            }
        }
        return directoryToBeDeleted.delete();
    }


    /**
     * This method can be used to retrieve the status of a specific Docker instance and if
     * it is running correctly when using the provided settings
     *
     * @return if the Docker instance is correctly configured and can be accessed by Polypheny
     */
    public boolean testDockerInstance( Request req, Response res ) {
        String dockerId = req.params( "dockerId" );
        return DockerManager.getInstance().testDockerRunning( Integer.parseInt( dockerId ) );
    }


    /**
     * Retrieve a collection which maps the dockerInstance ids to the corresponding used ports
     */
    public Map<Integer, List<Integer>> getUsedDockerPorts( Request req, Response res ) {
        return DockerManager.getInstance().getUsedPortsSorted();
    }


    static class QueryExecutionException extends Exception {

        QueryExecutionException( String message ) {
            super( message );
        }


        QueryExecutionException( String message, Throwable t ) {
            super( message, t );
        }


        QueryExecutionException( Throwable t ) {
            super( t );
        }

    }

}<|MERGE_RESOLUTION|>--- conflicted
+++ resolved
@@ -890,10 +890,6 @@
                     temp = System.nanoTime();
                     int numOfRows = executeSqlUpdate( transaction, query );
                     executionTime += System.nanoTime() - temp;
-<<<<<<< HEAD
-=======
-
->>>>>>> de7c4de2
                     result = new Result( numOfRows ).setGeneratedQuery( query ).setXid( transaction.getXid().toString() );
                     results.add( result );
                     if ( autoCommit ) {
@@ -2185,12 +2181,12 @@
 
                 //Used specifically for Temp-Partitoning since number of selected partitions remains 2 but chunks change
                 //enables user to used selected "number of partitions" beeing used as default value for "number of interal data chunks"
-                if ( request.method.equals( PartitionType.TEMPERATURE ) ){
-
-                    if ( type.equals( FieldType.STRING ) && currentColumn.getDefaultValue().equals( "-04071993" ))
-                    defaultValue = String.valueOf( request.numPartitions );
-                }
-
+                if ( request.method.equals( PartitionType.TEMPERATURE ) ) {
+
+                    if ( type.equals( FieldType.STRING ) && currentColumn.getDefaultValue().equals( "-04071993" ) ) {
+                        defaultValue = String.valueOf( request.numPartitions );
+                    }
+                }
 
                 constructedRow.add( new PartitionFunctionColumn( type, defaultValue )
                         .setModifiable( currentColumn.isModifiable() )
@@ -2226,8 +2222,6 @@
         PartitionFunctionInfo functionInfo = partitionManager.getPartitionFunctionInfo();
 
         JsonObject infoJson = gson.toJsonTree( partitionManager.getPartitionFunctionInfo() ).getAsJsonObject();
-
-
 
         List<List<PartitionFunctionColumn>> rows = new ArrayList<>();
 
