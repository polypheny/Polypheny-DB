--- conflicted
+++ resolved
@@ -842,7 +842,6 @@
                     temp = System.nanoTime();
                     int numOfRows = executeSqlUpdate( transaction, query );
                     executionTime += System.nanoTime() - temp;
-                    transaction.getMonitoringData().setExecutionTime( executionTime );
                     result = new Result( numOfRows ).setGeneratedQuery( query ).setXid( transaction.getXid().toString() );
                     results.add( result );
                     if ( autoCommit ) {
@@ -3493,12 +3492,6 @@
 
             long executionTime = stopWatch.getNanoTime();
             signature.getExecutionTimeMonitor().setExecutionTime( executionTime );
-<<<<<<< HEAD
-=======
-
-            statement.getTransaction().getMonitoringData().setExecutionTime( executionTime );
-
->>>>>>> 524ce42f
         } catch ( Throwable t ) {
             if ( statement.getTransaction().isAnalyze() ) {
                 InformationManager analyzer = statement.getTransaction().getQueryAnalyzer();
