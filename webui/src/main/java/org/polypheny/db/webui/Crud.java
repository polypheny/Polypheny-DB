/*
 * Copyright 2019-2020 The Polypheny Project
 *
 * Licensed under the Apache License, Version 2.0 (the "License");
 * you may not use this file except in compliance with the License.
 * You may obtain a copy of the License at
 *
 * http://www.apache.org/licenses/LICENSE-2.0
 *
 * Unless required by applicable law or agreed to in writing, software
 * distributed under the License is distributed on an "AS IS" BASIS,
 * WITHOUT WARRANTIES OR CONDITIONS OF ANY KIND, either express or implied.
 * See the License for the specific language governing permissions and
 * limitations under the License.
 */

package org.polypheny.db.webui;


import au.com.bytecode.opencsv.CSVReader;
import com.google.common.collect.ImmutableList;
import com.google.common.collect.ImmutableMap;
import com.google.gson.Gson;
import com.google.gson.GsonBuilder;
import com.google.gson.JsonArray;
import com.google.gson.JsonDeserializer;
import com.google.gson.JsonObject;
import com.google.gson.JsonParseException;
import com.google.gson.JsonSerializer;
import com.google.gson.JsonSyntaxException;
import com.j256.simplemagic.ContentInfo;
import com.j256.simplemagic.ContentInfoUtil;
import java.io.BufferedInputStream;
import java.io.BufferedReader;
import java.io.File;
import java.io.FileInputStream;
import java.io.FileOutputStream;
import java.io.FileReader;
import java.io.IOException;
import java.io.InputStream;
import java.io.InputStreamReader;
import java.io.OutputStreamWriter;
import java.io.PushbackInputStream;
import java.io.RandomAccessFile;
import java.io.Reader;
import java.math.BigDecimal;
import java.net.URL;
import java.nio.charset.Charset;
import java.nio.charset.StandardCharsets;
import java.nio.file.Files;
import java.nio.file.Path;
import java.nio.file.Paths;
import java.sql.Array;
import java.sql.Blob;
import java.sql.ResultSetMetaData;
import java.sql.SQLException;
import java.text.DateFormat;
import java.text.SimpleDateFormat;
import java.util.ArrayList;
import java.util.Arrays;
import java.util.Date;
import java.util.HashMap;
import java.util.Iterator;
import java.util.List;
import java.util.Map;
import java.util.Objects;
import java.util.StringJoiner;
import java.util.UUID;
import java.util.concurrent.ConcurrentHashMap;
import java.util.concurrent.TimeUnit;
import java.util.regex.Matcher;
import java.util.regex.Pattern;
import java.util.stream.Collectors;
import java.util.zip.ZipEntry;
import java.util.zip.ZipInputStream;
import java.util.zip.ZipOutputStream;
import javax.servlet.MultipartConfigElement;
import javax.servlet.ServletException;
import javax.servlet.ServletOutputStream;
import javax.servlet.http.Part;
import kong.unirest.HttpResponse;
import kong.unirest.Unirest;
import lombok.extern.slf4j.Slf4j;
import org.apache.calcite.avatica.ColumnMetaData;
import org.apache.calcite.avatica.Meta.StatementType;
import org.apache.calcite.avatica.MetaImpl;
import org.apache.calcite.linq4j.Enumerable;
import org.apache.commons.lang.StringEscapeUtils;
import org.apache.commons.lang3.time.StopWatch;
<<<<<<< HEAD
import org.polypheny.db.adapter.Adapter;
import org.polypheny.db.adapter.Adapter.AdapterSetting;
import org.polypheny.db.adapter.AdapterManager.AdapterInformation;
import org.polypheny.db.adapter.DataStore;
import org.polypheny.db.adapter.DataStore.FunctionalIndexInfo;
=======
import org.eclipse.jetty.websocket.api.Session;
import org.polypheny.db.adapter.Store;
import org.polypheny.db.adapter.Store.AdapterSetting;
import org.polypheny.db.adapter.Store.FunctionalIndexInfo;
>>>>>>> 769a509d
import org.polypheny.db.adapter.StoreManager;
import org.polypheny.db.adapter.index.IndexManager;
import org.polypheny.db.catalog.Catalog;
import org.polypheny.db.catalog.Catalog.ConstraintType;
import org.polypheny.db.catalog.Catalog.ForeignKeyOption;
import org.polypheny.db.catalog.Catalog.TableType;
import org.polypheny.db.catalog.NameGenerator;
import org.polypheny.db.catalog.entity.CatalogAdapter;
import org.polypheny.db.catalog.entity.CatalogColumn;
import org.polypheny.db.catalog.entity.CatalogColumnPlacement;
import org.polypheny.db.catalog.entity.CatalogConstraint;
import org.polypheny.db.catalog.entity.CatalogForeignKey;
import org.polypheny.db.catalog.entity.CatalogIndex;
import org.polypheny.db.catalog.entity.CatalogPrimaryKey;
import org.polypheny.db.catalog.entity.CatalogSchema;
import org.polypheny.db.catalog.entity.CatalogTable;
import org.polypheny.db.catalog.exceptions.GenericCatalogException;
import org.polypheny.db.catalog.exceptions.UnknownColumnException;
import org.polypheny.db.catalog.exceptions.UnknownDatabaseException;
import org.polypheny.db.catalog.exceptions.UnknownSchemaException;
import org.polypheny.db.catalog.exceptions.UnknownTableException;
import org.polypheny.db.catalog.exceptions.UnknownUserException;
import org.polypheny.db.config.Config;
import org.polypheny.db.config.Config.ConfigListener;
import org.polypheny.db.config.RuntimeConfig;
import org.polypheny.db.exploreByExample.Explore;
import org.polypheny.db.exploreByExample.ExploreManager;
import org.polypheny.db.iface.QueryInterface;
import org.polypheny.db.iface.QueryInterfaceManager;
import org.polypheny.db.iface.QueryInterfaceManager.QueryInterfaceInformation;
import org.polypheny.db.iface.QueryInterfaceManager.QueryInterfaceInformationRequest;
import org.polypheny.db.information.Information;
import org.polypheny.db.information.InformationGroup;
import org.polypheny.db.information.InformationManager;
import org.polypheny.db.information.InformationObserver;
import org.polypheny.db.information.InformationPage;
import org.polypheny.db.information.InformationStacktrace;
import org.polypheny.db.information.InformationText;
import org.polypheny.db.jdbc.PolyphenyDbSignature;
import org.polypheny.db.processing.SqlProcessor;
import org.polypheny.db.rel.RelCollation;
import org.polypheny.db.rel.RelCollations;
import org.polypheny.db.rel.RelNode;
import org.polypheny.db.rel.RelRoot;
import org.polypheny.db.rel.core.Sort;
import org.polypheny.db.rel.type.RelDataType;
import org.polypheny.db.sql.SqlKind;
import org.polypheny.db.sql.SqlNode;
import org.polypheny.db.statistic.StatisticsManager;
import org.polypheny.db.transaction.Statement;
import org.polypheny.db.transaction.Transaction;
import org.polypheny.db.transaction.Transaction.MultimediaFlavor;
import org.polypheny.db.transaction.TransactionException;
import org.polypheny.db.transaction.TransactionManager;
import org.polypheny.db.type.PolyType;
import org.polypheny.db.type.PolyTypeFamily;
import org.polypheny.db.util.DateTimeStringUtils;
import org.polypheny.db.util.ImmutableIntList;
import org.polypheny.db.util.LimitIterator;
import org.polypheny.db.util.Pair;
import org.polypheny.db.webui.SchemaToJsonMapper.JsonColumn;
import org.polypheny.db.webui.SchemaToJsonMapper.JsonTable;
import org.polypheny.db.webui.models.DbColumn;
import org.polypheny.db.webui.models.DbTable;
import org.polypheny.db.webui.models.Debug;
import org.polypheny.db.webui.models.ExploreResult;
import org.polypheny.db.webui.models.ForeignKey;
import org.polypheny.db.webui.models.HubMeta;
import org.polypheny.db.webui.models.HubMeta.TableMapping;
import org.polypheny.db.webui.models.HubResult;
import org.polypheny.db.webui.models.Index;
import org.polypheny.db.webui.models.Placement;
import org.polypheny.db.webui.models.QueryInterfaceModel;
import org.polypheny.db.webui.models.Result;
import org.polypheny.db.webui.models.ResultType;
import org.polypheny.db.webui.models.Schema;
import org.polypheny.db.webui.models.SidebarElement;
import org.polypheny.db.webui.models.SortState;
import org.polypheny.db.webui.models.Status;
import org.polypheny.db.webui.models.TableConstraint;
import org.polypheny.db.webui.models.Uml;
import org.polypheny.db.webui.models.requests.BatchUpdateRequest;
import org.polypheny.db.webui.models.requests.BatchUpdateRequest.Update;
import org.polypheny.db.webui.models.requests.ClassifyAllData;
import org.polypheny.db.webui.models.requests.ColumnRequest;
import org.polypheny.db.webui.models.requests.ConstraintRequest;
import org.polypheny.db.webui.models.requests.EditTableRequest;
import org.polypheny.db.webui.models.requests.ExploreData;
import org.polypheny.db.webui.models.requests.ExploreTables;
import org.polypheny.db.webui.models.requests.HubRequest;
import org.polypheny.db.webui.models.requests.QueryExplorationRequest;
import org.polypheny.db.webui.models.requests.QueryRequest;
import org.polypheny.db.webui.models.requests.RelAlgRequest;
import org.polypheny.db.webui.models.requests.SchemaTreeRequest;
import org.polypheny.db.webui.models.requests.UIRequest;
import spark.Request;
import spark.Response;
import spark.utils.IOUtils;


@Slf4j
public class Crud implements InformationObserver {

    private final Gson gson = new Gson();
    private final TransactionManager transactionManager;
    private final String databaseName;
    private final String userName;
    private final StatisticsManager statisticsManager = StatisticsManager.getInstance();
    private boolean isActiveTracking = false;
    private final Catalog catalog = Catalog.getInstance();


    /**
     * Constructor
     *
     * @param transactionManager The Polypheny-DB transaction manager
     */
    Crud( final TransactionManager transactionManager, final String userName, final String databaseName ) {
        this.transactionManager = transactionManager;
        this.databaseName = databaseName;
        this.userName = userName;
        registerStatisticObserver();
    }


    /**
     * Ensures that changes in the ConfigManger toggle the statistics correctly
     */
    private void registerStatisticObserver() {
        this.isActiveTracking = RuntimeConfig.ACTIVE_TRACKING.getBoolean() && RuntimeConfig.DYNAMIC_QUERYING.getBoolean();
        ConfigListener observer = new ConfigListener() {
            @Override
            public void onConfigChange( Config c ) {
                setConfig( c );
            }


            @Override
            public void restart( Config c ) {
                setConfig( c );
            }


            private void setConfig( Config c ) {
                isActiveTracking = c.getBoolean() && RuntimeConfig.DYNAMIC_QUERYING.getBoolean();
            }
        };
        RuntimeConfig.ACTIVE_TRACKING.addObserver( observer );
        RuntimeConfig.DYNAMIC_QUERYING.addObserver( observer );
    }


    /**
     * Returns the content of a table with a maximum of PAGESIZE elements.
     */
    Result getTable( final UIRequest request ) {
        Transaction transaction = getTransaction();
        Result result;

        StringBuilder query = new StringBuilder();
        String where = "";
        if ( request.filter != null ) {
            where = filterTable( request.filter );
        }
        String orderBy = "";
        if ( request.sortState != null ) {
            orderBy = sortTable( request.sortState );
        }
        String[] t = request.tableId.split( "\\." );
        String tableId = String.format( "\"%s\".\"%s\"", t[0], t[1] );
        query.append( "SELECT * FROM " )
                .append( tableId )
                .append( where )
                .append( orderBy );
        if ( !request.noLimit ) {
            query.append( " LIMIT " )
                    .append( getPageSize() )
                    .append( " OFFSET " )
                    .append( (Math.max( 0, request.currentPage - 1 )) * getPageSize() );
        }

        try {
            result = executeSqlSelect( transaction.createStatement(), request, query.toString(), request.noLimit );
            result.setXid( transaction.getXid().toString() );
        } catch ( QueryExecutionException e ) {
            if ( request.filter != null ) {
                result = new Result( "Error while filtering table " + request.tableId );
            } else {
                result = new Result( "Could not fetch table " + request.tableId );
                log.error( "Caught exception while fetching a table", e );
            }
            try {
                transaction.rollback();
                return result;
            } catch ( TransactionException ex ) {
                log.error( "Could not rollback", ex );
            }
        }

        // determine if it is a view or a table
        CatalogTable catalogTable;
        try {
            catalogTable = catalog.getTable( this.databaseName, t[0], t[1] );
            if ( catalogTable.tableType == TableType.TABLE ) {
                result.setType( ResultType.TABLE );
            } else if ( catalogTable.tableType == TableType.VIEW ) {
                result.setType( ResultType.VIEW );
            } else {
                throw new RuntimeException( "Unknown table type: " + catalogTable.tableType );
            }
        } catch ( UnknownTableException | UnknownDatabaseException | UnknownSchemaException e ) {
            log.error( "Caught exception", e );
            return result.setError( "Could not retrieve type of Result (table/view)." );
        }

        //get headers with default values
        ArrayList<DbColumn> cols = new ArrayList<>();
        ArrayList<String> primaryColumns;
        if ( catalogTable.primaryKey != null ) {
            CatalogPrimaryKey primaryKey = catalog.getPrimaryKey( catalogTable.primaryKey );
            primaryColumns = new ArrayList<>( primaryKey.getColumnNames() );
        } else {
            primaryColumns = new ArrayList<>();
        }
        for ( CatalogColumn catalogColumn : catalog.getColumns( catalogTable.id ) ) {
            String defaultValue = catalogColumn.defaultValue == null ? null : catalogColumn.defaultValue.value;
            String collectionsType = catalogColumn.collectionsType == null ? "" : catalogColumn.collectionsType.getName();
            cols.add(
                    new DbColumn(
                            catalogColumn.name,
                            catalogColumn.type.getName(),
                            collectionsType,
                            catalogColumn.nullable,
                            catalogColumn.length,
                            catalogColumn.scale,
                            catalogColumn.dimension,
                            catalogColumn.cardinality,
                            primaryColumns.contains( catalogColumn.name ),
                            defaultValue,
                            request.sortState == null ? new SortState() : request.sortState.get( catalogColumn.name ),
                            request.filter == null || request.filter.get( catalogColumn.name ) == null ? "" : request.filter.get( catalogColumn.name ) ) );
        }
        result.setHeader( cols.toArray( new DbColumn[0] ) );

        result.setCurrentPage( request.currentPage ).setTable( request.tableId );
        int tableSize = 0;
        try {
            tableSize = getTableSize( transaction, request );
        } catch ( QueryExecutionException e ) {
            log.error( "Caught exception while determining page size", e );
        }
        result.setHighestPage( (int) Math.ceil( (double) tableSize / getPageSize() ) );
        try {
            transaction.commit();
        } catch ( TransactionException e ) {
            log.error( "Caught exception while committing transaction", e );
        }
        return result;
    }


    ArrayList<SidebarElement> getSchemaTree( final Request req, final Response res ) {
        SchemaTreeRequest request = this.gson.fromJson( req.body(), SchemaTreeRequest.class );
        ArrayList<SidebarElement> result = new ArrayList<>();

        if ( request.depth < 1 ) {
            log.error( "Trying to fetch a schemaTree with depth < 1" );
            return new ArrayList<>();
        }

        Transaction transaction = getTransaction();
        try {
            List<CatalogSchema> schemas = catalog.getSchemas( new Catalog.Pattern( databaseName ), null );
            for ( CatalogSchema schema : schemas ) {
                SidebarElement schemaTree = new SidebarElement( schema.name, schema.name, "", "cui-layers" );

                if ( request.depth > 1 ) {
                    ArrayList<SidebarElement> tableTree = new ArrayList<>();
                    ArrayList<SidebarElement> viewTree = new ArrayList<>();
                    List<CatalogTable> tables = catalog.getTables( schema.id, null );
                    for ( CatalogTable table : tables ) {
                        SidebarElement tableElement = new SidebarElement( schema.name + "." + table.name, table.name, request.routerLinkRoot, "fa fa-table" );

                        if ( request.depth > 2 ) {
                            List<CatalogColumn> columns = catalog.getColumns( table.id );
                            for ( CatalogColumn column : columns ) {
                                tableElement.addChild( new SidebarElement( schema.name + "." + table.name + "." + column.name, column.name, request.routerLinkRoot ).setCssClass( "sidebarColumn" ) );
                            }
                        }
                        if ( table.tableType == TableType.TABLE ) {
                            tableTree.add( tableElement );
                        } else if ( request.views && table.tableType == TableType.VIEW ) {
                            viewTree.add( tableElement );
                        }
                    }
                    if ( request.showTable ) {
                        schemaTree.addChild( new SidebarElement( schema.name + ".tables", "tables", request.routerLinkRoot, "fa fa-table" ).addChildren( tableTree ).setRouterLink( "" ) );
                    } else {
                        schemaTree.addChildren( tableTree ).setRouterLink( "" );
                    }
                    if ( request.views ) {
                        schemaTree.addChild( new SidebarElement( schema.name + ".views", "views", request.routerLinkRoot, "icon-eye" ).addChildren( viewTree ).setRouterLink( "" ) );
                    }
                }
                result.add( schemaTree );
            }
            transaction.commit();
        } catch ( TransactionException e ) {
            log.error( "Caught exception", e );
            try {
                transaction.rollback();
            } catch ( TransactionException ex ) {
                log.error( "Caught exception while rollback", e );
            }
        }

        return result;
    }


    /**
     * Get all tables of a schema
     */
    Result getTables( final Request req, final Response res ) {
        EditTableRequest request = this.gson.fromJson( req.body(), EditTableRequest.class );
        List<CatalogTable> tables = catalog.getTables( new Catalog.Pattern( databaseName ), new Catalog.Pattern( request.schema ), null );
        ArrayList<String> tableNames = new ArrayList<>();
        for ( CatalogTable catalogTable : tables ) {
            tableNames.add( catalogTable.name );
        }
        return new Result( new Debug().setAffectedRows( tableNames.size() ) ).setTables( tableNames );
    }


    Result renameTable( final Request req, final Response res ) {
        Index table = this.gson.fromJson( req.body(), Index.class );
        String query = String.format( "ALTER TABLE \"%s\".\"%s\" RENAME TO \"%s\"", table.getSchema(), table.getTable(), table.getName() );
        Transaction transaction = getTransaction();
        Result result;
        try {
            int rows = executeSqlUpdate( transaction, query );
            result = new Result( new Debug().setAffectedRows( rows ).setGeneratedQuery( query ) );
        } catch ( QueryExecutionException e ) {
            result = new Result( e );
        }
        return result;
    }


    /**
     * Drop or truncate a table
     */
    Result dropTruncateTable( final Request req, final Response res ) {
        EditTableRequest request = this.gson.fromJson( req.body(), EditTableRequest.class );
        Transaction transaction = getTransaction();
        Result result;
        StringBuilder query = new StringBuilder();
        if ( request.action.equalsIgnoreCase( "drop" ) ) {
            query.append( "DROP TABLE " );
        } else if ( request.action.equalsIgnoreCase( "truncate" ) ) {
            query.append( "TRUNCATE TABLE " );
        }
        String tableId = String.format( "\"%s\".\"%s\"", request.schema, request.table );
        query.append( tableId );
        try {
            int a = executeSqlUpdate( transaction, query.toString() );
            result = new Result( new Debug().setAffectedRows( a ).setGeneratedQuery( query.toString() ) );
            transaction.commit();
        } catch ( QueryExecutionException | TransactionException e ) {
            log.error( "Caught exception while dropping or truncating a table", e );
            result = new Result( e ).setInfo( new Debug().setGeneratedQuery( query.toString() ) );
            try {
                transaction.rollback();
            } catch ( TransactionException ex ) {
                log.error( "Could not rollback", ex );
            }
        }
        return result;
    }


    /**
     * Create a new table
     */
    Result createTable( final Request req, final Response res ) {
        EditTableRequest request = this.gson.fromJson( req.body(), EditTableRequest.class );
        Transaction transaction = getTransaction();
        StringBuilder query = new StringBuilder();
        StringJoiner colJoiner = new StringJoiner( "," );
        String tableId = String.format( "\"%s\".\"%s\"", request.schema, request.table );
        query.append( "CREATE TABLE " ).append( tableId ).append( "(" );
        StringBuilder colBuilder;
        Result result;
        StringJoiner primaryKeys = new StringJoiner( ",", "PRIMARY KEY (", ")" );
        int primaryCounter = 0;
        for ( DbColumn col : request.columns ) {
            colBuilder = new StringBuilder();
            colBuilder.append( "\"" ).append( col.name ).append( "\" " ).append( col.dataType );
            if ( col.precision != null ) {
                colBuilder.append( "(" ).append( col.precision );
                if ( col.scale != null ) {
                    colBuilder.append( "," ).append( col.scale );
                }
                colBuilder.append( ")" );
            }
            if ( col.collectionsType != null && !col.collectionsType.equals( "" ) ) {
                colBuilder.append( " " ).append( col.collectionsType );
                if ( col.dimension != null ) {
                    colBuilder.append( "(" ).append( col.dimension );
                    if ( col.cardinality != null ) {
                        colBuilder.append( "," ).append( col.cardinality );
                    }
                    colBuilder.append( ")" );
                }
            }
            if ( !col.nullable ) {
                colBuilder.append( " NOT NULL" );
            }
            if ( col.defaultValue != null ) {
                switch ( col.dataType ) {
                    //TODO FIX DATA TYPES
                    case "int8":
                    case "int4":
                        int a = Integer.parseInt( col.defaultValue );
                        colBuilder.append( " DEFAULT " ).append( a );
                        break;
                    case "varchar":
                        colBuilder.append( String.format( " DEFAULT '%s'", col.defaultValue ) );
                        break;
                    default:
                        // varchar, timestamp, boolean
                        colBuilder.append( " DEFAULT " ).append( col.defaultValue );
                }
            }
            if ( col.primary ) {
                primaryKeys.add( "\"" + col.name + "\"" );
                primaryCounter++;
            }
            colJoiner.add( colBuilder.toString() );
        }
        if ( primaryCounter > 0 ) {
            colJoiner.add( primaryKeys.toString() );
        }
        query.append( colJoiner.toString() );
        query.append( ")" );
        if ( request.store != null && !request.store.equals( "" ) ) {
            query.append( String.format( " ON STORE \"%s\"", request.store ) );
        }

        try {
            int a = executeSqlUpdate( transaction, query.toString() );
            result = new Result( new Debug().setGeneratedQuery( query.toString() ).setAffectedRows( a ) );
            transaction.commit();
        } catch ( QueryExecutionException | TransactionException e ) {
            log.error( "Caught exception while creating a table", e );
            result = new Result( e ).setInfo( new Debug().setGeneratedQuery( query.toString() ) );
            try {
                transaction.rollback();
            } catch ( TransactionException ex ) {
                log.error( "Could not rollback CREATE TABLE statement: {}", ex.getMessage(), ex );
            }
        }
        return result;
    }


    /**
     * Initialize a multipart request, so that the values can be fetched with request.raw().getPart( name )
     *
     * @param req Spark request
     */
    private void initMultipart( final Request req ) {
        //see https://stackoverflow.com/questions/34746900/sparkjava-upload-file-didt-work-in-spark-java-framework
        String location = System.getProperty( "java.io.tmpdir" + File.separator + "Polypheny-DB" );
        long maxSizeMB = RuntimeConfig.UI_UPLOAD_SIZE_MB.getInteger();
        long maxFileSize = 1_000_000L * maxSizeMB;
        long maxRequestSize = 1_000_000L * maxSizeMB;
        int fileSizeThreshold = 1024;
        MultipartConfigElement multipartConfigElement = new MultipartConfigElement( location, maxFileSize, maxRequestSize, fileSizeThreshold );
        req.raw().setAttribute( "org.eclipse.jetty.multipartConfig", multipartConfigElement );
    }


    /**
     * Insert data into a table
     */
    Result insertRow( final Request req, final Response res ) {
        initMultipart( req );
        String tableId;
        try {
            tableId = new BufferedReader( new InputStreamReader( req.raw().getPart( "tableId" ).getInputStream(), StandardCharsets.UTF_8 ) ).lines().collect( Collectors.joining( System.lineSeparator() ) );
        } catch ( IOException | ServletException e ) {
            return new Result( e );
        }
        String[] split = tableId.split( "\\." );
        tableId = String.format( "\"%s\".\"%s\"", split[0], split[1] );

        Transaction transaction = getTransaction();
        Statement statement = transaction.createStatement();
        StringJoiner columns = new StringJoiner( ",", "(", ")" );
        StringJoiner values = new StringJoiner( ",", "(", ")" );

        List<CatalogColumn> catalogColumns = catalog.getColumns( new Catalog.Pattern( "APP" ), new Catalog.Pattern( split[0] ), new Catalog.Pattern( split[1] ), null );
        try {
            int i = 0;
            for ( CatalogColumn catalogColumn : catalogColumns ) {
                //part is null if it does not exist
                Part part = req.raw().getPart( catalogColumn.name );
                if ( part == null ) {
                    //don't add if default value is set
                    if ( catalogColumn.defaultValue == null ) {
                        values.add( "NULL" );
                        columns.add( "\"" + catalogColumn.name + "\"" );
                    }
                } else {
                    columns.add( "\"" + catalogColumn.name + "\"" );
                    if ( part.getSubmittedFileName() == null ) {
                        String value = new BufferedReader( new InputStreamReader( part.getInputStream(), StandardCharsets.UTF_8 ) ).lines().collect( Collectors.joining( System.lineSeparator() ) );
                        values.add( uiValueToSql( value, catalogColumn.type, catalogColumn.collectionsType ) );
                    } else {
                        values.add( "?" );
                        statement.getDataContext().addParameterValues( i++, catalogColumn.getRelDataType( transaction.getTypeFactory() ), ImmutableList.of( part.getInputStream() ) );
                    }
                }
            }
        } catch ( IOException | ServletException e ) {
            log.error( "Could not generate INSERT statement", e );
            return new Result( e );
        }

        String query = String.format( "INSERT INTO %s %s VALUES %s", tableId, columns.toString(), values.toString() );
        try {
            int numRows = executeSqlUpdate( statement, transaction, query );
            transaction.commit();
            return new Result( new Debug().setAffectedRows( numRows ).setGeneratedQuery( query ) );
        } catch ( QueryExecutionException | TransactionException e ) {
            log.info( "Generated query: {}", query );
            log.error( "Could not insert row", e );
            try {
                transaction.rollback();
            } catch ( TransactionException e2 ) {
                log.error( "Caught error while rolling back transaction", e2 );
            }
            return new Result( e );
        }
    }


    /**
     * Run any query coming from the SQL console
     */
    ArrayList<Result> anyQuery( final QueryRequest request, final Session session ) {
        Transaction transaction = getTransaction( request.analyze );
        if ( request.analyze ) {
            transaction.getQueryAnalyzer().setSession( session );
        }

        ArrayList<Result> results = new ArrayList<>();
        boolean autoCommit = true;

        // This is not a nice solution. In case of a sql script with auto commit only the first statement is analyzed
        // and in case of auto commit of, the information is overwritten
        InformationManager queryAnalyzer = null;
        if ( request.analyze ) {
            queryAnalyzer = transaction.getQueryAnalyzer().observe( this );
        }

        // TODO: make it possible to use pagination

        // No autoCommit if the query has commits.
        // Ignore case: from: https://alvinalexander.com/blog/post/java/java-how-case-insensitive-search-string-matches-method
        Pattern p = Pattern.compile( ".*(COMMIT|ROLLBACK).*", Pattern.MULTILINE | Pattern.CASE_INSENSITIVE | Pattern.DOTALL );
        Matcher m = p.matcher( request.query );
        if ( m.matches() ) {
            autoCommit = false;
        }

        long executionTime = 0;
        long temp = 0;
        // remove all comments
        String allQueries = request.query;
        //remove comments
        allQueries = allQueries.replaceAll( "(?s)(\\/\\*.*?\\*\\/)", "" );
        allQueries = allQueries.replaceAll( "(?m)(--.*?$)", "" );
        //remove whitespace at the end
        allQueries = allQueries.replaceAll( "(\\s*)$", "" );
        String[] queries = allQueries.split( ";", 0 );
        boolean noLimit;
        for ( String query : queries ) {
            Result result;
            if ( Pattern.matches( "(?si:[\\s]*COMMIT.*)", query ) ) {
                try {
                    temp = System.nanoTime();
                    transaction.commit();
                    executionTime += System.nanoTime() - temp;
                    transaction = getTransaction( request.analyze );
                    results.add( new Result( new Debug().setGeneratedQuery( query ) ) );
                } catch ( TransactionException e ) {
                    log.error( "Caught exception while committing a query from the console", e );
                    executionTime += System.nanoTime() - temp;
                    log.error( e.toString() );
                }
            } else if ( Pattern.matches( "(?si:[\\s]*ROLLBACK.*)", query ) ) {
                try {
                    temp = System.nanoTime();
                    transaction.rollback();
                    executionTime += System.nanoTime() - temp;
                    transaction = getTransaction( request.analyze );
                    results.add( new Result( new Debug().setGeneratedQuery( query ) ) );
                } catch ( TransactionException e ) {
                    log.error( "Caught exception while rolling back a query from the console", e );
                    executionTime += System.nanoTime() - temp;
                }
            } else if ( Pattern.matches( "(?si:^[\\s]*[/(\\s]*SELECT.*)", query ) ) {
                // Add limit if not specified
                Pattern p2 = Pattern.compile( ".*?(?si:limit)[\\s\\S]*", Pattern.MULTILINE | Pattern.CASE_INSENSITIVE | Pattern.DOTALL );
                if ( !p2.matcher( query ).find() && !request.noLimit ) {
                    noLimit = false;
                }
                //If the user specifies a limit
                else {
                    noLimit = true;
                }
                // decrease limit if it is too large
                /*else {
                    Pattern pattern = Pattern.compile( "(.*?LIMIT[\\s+])(\\d+)", Pattern.MULTILINE | Pattern.CASE_INSENSITIVE | Pattern.DOTALL );
                    Matcher limitMatcher = pattern.matcher( query );
                    if ( limitMatcher.find() ) {
                        int limit = Integer.parseInt( limitMatcher.group( 2 ) );
                        if ( limit > getPageSize() ) {
                            // see https://stackoverflow.com/questions/38296673/replace-group-1-of-java-regex-with-out-replacing-the-entire-regex?rq=1
                            query = limitMatcher.replaceFirst( "$1 " + getPageSize() );
                        }
                    }
                }*/
                try {
                    temp = System.nanoTime();
                    result = executeSqlSelect( transaction.createStatement(), request, query, noLimit ).setInfo( new Debug().setGeneratedQuery( query ) ).setXid( transaction.getXid().toString() );
                    executionTime += System.nanoTime() - temp;
                    results.add( result );
                    if ( autoCommit ) {
                        transaction.commit();
                        transaction = getTransaction( request.analyze );
                    }
                } catch ( QueryExecutionException | TransactionException | RuntimeException e ) {
                    log.error( "Caught exception while executing a query from the console", e );
                    executionTime += System.nanoTime() - temp;
                    result = new Result( e ).setInfo( new Debug().setGeneratedQuery( query ) ).setXid( transaction.getXid().toString() );
                    results.add( result );
                    try {
                        transaction.rollback();
                    } catch ( TransactionException ex ) {
                        log.error( "Caught exception while rollback", e );
                    }
                }
            } else {
                try {
                    temp = System.nanoTime();
                    int numOfRows = executeSqlUpdate( transaction, query );
                    executionTime += System.nanoTime() - temp;
                    result = new Result( new Debug().setAffectedRows( numOfRows ).setGeneratedQuery( query ) ).setXid( transaction.getXid().toString() );
                    results.add( result );
                    if ( autoCommit ) {
                        transaction.commit();
                        transaction = getTransaction( request.analyze );
                    }
                } catch ( QueryExecutionException | TransactionException | RuntimeException e ) {
                    log.error( "Caught exception while executing a query from the console", e );
                    executionTime += System.nanoTime() - temp;
                    result = new Result( e ).setInfo( new Debug().setGeneratedQuery( query ) ).setXid( transaction.getXid().toString() );
                    results.add( result );
                    try {
                        transaction.rollback();
                    } catch ( TransactionException ex ) {
                        log.error( "Caught exception while rollback", e );
                    }
                }
            }

        }

        try {
            transaction.commit();
        } catch ( TransactionException e ) {
            log.error( "Caught exception", e );
            results.add( new Result( e ) );
            try {
                transaction.rollback();
            } catch ( TransactionException ex ) {
                log.error( "Caught exception while rollback", e );
            }
        }

        if ( queryAnalyzer != null ) {
            InformationPage p1 = new InformationPage( "Query analysis", "Analysis of the query." );
            InformationGroup g1 = new InformationGroup( p1, "Execution time" );
            InformationText text;
            if ( executionTime < 1e4 ) {
                text = new InformationText( g1, String.format( "Execution time: %d nanoseconds", executionTime ) );
            } else {
                long millis = TimeUnit.MILLISECONDS.convert( executionTime, TimeUnit.NANOSECONDS );
                // format time: see: https://stackoverflow.com/questions/625433/how-to-convert-milliseconds-to-x-mins-x-seconds-in-java#answer-625444
                //noinspection SuspiciousDateFormat
                DateFormat df = new SimpleDateFormat( "m 'min' s 'sec' S 'ms'" );
                String durationText = df.format( new Date( millis ) );
                text = new InformationText( g1, String.format( "Execution time: %s", durationText ) );
            }
            queryAnalyzer.addPage( p1 );
            queryAnalyzer.addGroup( g1 );
            queryAnalyzer.registerInformation( text );
        }

        return results;
    }


    /**
     * Return all available statistics to the client
     */
    ConcurrentHashMap<?, ?> getStatistics( final Request req, final Response res ) {
        if ( RuntimeConfig.DYNAMIC_QUERYING.getBoolean() ) {
            return statisticsManager.getStatisticSchemaMap();
        } else {
            return new ConcurrentHashMap<>();
        }

    }


    /**
     * Gets the classified Data from User
     * return possibly interesting Data to User
     */
    public Result classifyData( Request req, Response res ) {
        ClassifyAllData classifyAllData = this.gson.fromJson( req.body(), ClassifyAllData.class );
        ExploreManager exploreManager = ExploreManager.getInstance();

        boolean isConvertedToSql = isClassificationToSql();

        Explore explore = exploreManager.classifyData( classifyAllData.id, classifyAllData.classified, isConvertedToSql );

        if ( isConvertedToSql ) {
            Transaction transaction = getTransaction();
            Statement statement = transaction.createStatement();
            Result result;

            try {
                result = executeSqlSelect( statement, classifyAllData, explore.getClassifiedSqlStatement(), false ).setInfo( new Debug().setGeneratedQuery( explore.getClassifiedSqlStatement() ) );
                transaction.commit();
                transaction = getTransaction( classifyAllData.analyze );

            } catch ( QueryExecutionException | TransactionException | RuntimeException e ) {
                log.error( "Caught exception while executing a query from the console", e );
                result = new Result( e ).setInfo( new Debug().setGeneratedQuery( explore.getClassifiedSqlStatement() ) );
                try {
                    transaction.rollback();
                } catch ( TransactionException ex ) {
                    log.error( "Caught exception while rollback", ex );
                }
            }

            result.setExplorerId( explore.getId() );
            result.setCurrentPage( classifyAllData.cPage ).setTable( classifyAllData.tableId );

            result.setHighestPage( (int) Math.ceil( (double) explore.getTableSize() / getPageSize() ) );
            result.setClassificationInfo( "NoClassificationPossible" );
            result.setConvertedToSql( isConvertedToSql );

            return result;
        } else {
            Result result = new Result( classifyAllData.header, Arrays.copyOfRange( explore.getData(), 0, 10 ) );

            result.setClassificationInfo( "NoClassificationPossible" );
            result.setExplorerId( explore.getId() );

            result.setCurrentPage( classifyAllData.cPage ).setTable( classifyAllData.tableId );
            result.setHighestPage( (int) Math.ceil( (double) explore.getData().length / getPageSize() ) );
            result.setConvertedToSql( isConvertedToSql );
            return result;
        }

    }


    /**
     * For pagination within the Explore-by-Example table
     */
    public Object getExploreTables( Request request, Response response ) {

        ExploreTables exploreTables = this.gson.fromJson( request.body(), ExploreTables.class );
        Transaction transaction = getTransaction();
        Statement statement = transaction.createStatement();

        Result result;
        ExploreManager exploreManager = ExploreManager.getInstance();
        Explore explore = exploreManager.getExploreInformation( exploreTables.id );
        String[][] paginationData;

        String query = explore.getSqlStatement() + " OFFSET " + ((Math.max( 0, exploreTables.cPage - 1 )) * getPageSize());

        if ( !explore.isConvertedToSql() && !explore.isClassificationPossible() ) {
            int tablesize = explore.getData().length;

            if ( tablesize >= ((Math.max( 0, exploreTables.cPage - 1 )) * getPageSize()) && tablesize < ((Math.max( 0, exploreTables.cPage )) * getPageSize()) ) {
                paginationData = Arrays.copyOfRange( explore.getData(), ((Math.max( 0, exploreTables.cPage - 1 )) * getPageSize()), tablesize );
            } else {
                paginationData = Arrays.copyOfRange( explore.getData(), ((Math.max( 0, exploreTables.cPage - 1 )) * getPageSize()), ((Math.max( 0, exploreTables.cPage )) * getPageSize()) );
            }
            result = new Result( exploreTables.columns, paginationData );
            result.setClassificationInfo( "NoClassificationPossible" );
            result.setExplorerId( explore.getId() );

            result.setCurrentPage( exploreTables.cPage ).setTable( exploreTables.tableId );
            result.setHighestPage( (int) Math.ceil( (double) tablesize / getPageSize() ) );

            return result;
        }

        try {
            result = executeSqlSelect( statement, exploreTables, query );
        } catch ( QueryExecutionException e ) {
            log.error( "Caught exception while fetching a table", e );
            result = new Result( "Could not fetch table " + exploreTables.tableId );
            try {
                transaction.rollback();
                return result;
            } catch ( TransactionException ex ) {
                log.error( "Could not rollback", ex );
            }
        }

        try {
            transaction.commit();
        } catch ( TransactionException e ) {
            log.error( "Caught exception while committing transaction", e );
        }
        result.setExplorerId( explore.getId() );
        result.setCurrentPage( exploreTables.cPage ).setTable( exploreTables.tableId );
        int tableSize = 0;
        tableSize = explore.getTableSize();

        result.setHighestPage( (int) Math.ceil( (double) tableSize / getPageSize() ) );

        if ( !explore.isClassificationPossible() ) {
            result.setClassificationInfo( "NoClassificationPossible" );
        } else {
            result.setClassificationInfo( "ClassificationPossible" );
        }
        result.setIncludesClassificationInfo( explore.isDataAfterClassification );

        if ( explore.isDataAfterClassification ) {
            int tablesize = explore.getDataAfterClassification().size();
            List<String[]> paginationDataList = new ArrayList<>();
            if ( tablesize >= ((Math.max( 0, exploreTables.cPage - 1 )) * getPageSize()) && tablesize < ((Math.max( 0, exploreTables.cPage )) * getPageSize()) ) {
                paginationDataList = explore.getDataAfterClassification().subList( ((Math.max( 0, exploreTables.cPage - 1 )) * getPageSize()), tablesize );
            } else {
                paginationDataList = explore.getDataAfterClassification().subList( ((Math.max( 0, exploreTables.cPage - 1 )) * getPageSize()), ((Math.max( 0, exploreTables.cPage )) * getPageSize()) );
            }

            paginationData = new String[paginationDataList.size()][];
            for ( int i = 0; i < paginationDataList.size(); i++ ) {
                paginationData[i] = paginationDataList.get( i );
            }

            result.setClassifiedData( paginationData );
        }
        return result;

    }


    /**
     * Creates the initial query for the Explore-by-Example process
     */
    public Result createInitialExploreQuery( Request req, Response res ) {

        QueryExplorationRequest queryExplorationRequest = this.gson.fromJson( req.body(), QueryExplorationRequest.class );
        ExploreManager exploreManager = ExploreManager.getInstance();
        Transaction transaction = getTransaction( queryExplorationRequest.analyze );
        Statement statement = transaction.createStatement();

        Result result;

        Explore explore = exploreManager.createSqlQuery( null, queryExplorationRequest.query );
        if ( explore.getDataType() == null ) {
            return new Result( "Explore by Example is only available for tables with the following datatypes: VARCHAR, INTEGER, SMALLINT, TINYINT, BIGINT, DECIMAL" );
        }

        String query = explore.getSqlStatement();
        try {
            result = executeSqlSelect( statement, queryExplorationRequest, query, false ).setInfo( new Debug().setGeneratedQuery( query ) );
            transaction.commit();
            transaction = getTransaction( queryExplorationRequest.analyze );

        } catch ( QueryExecutionException | TransactionException | RuntimeException e ) {
            log.error( "Caught exception while executing a query from the console", e );
            result = new Result( e ).setInfo( new Debug().setGeneratedQuery( query ) );
            try {
                transaction.rollback();
            } catch ( TransactionException ex ) {
                log.error( "Caught exception while rollback", ex );
            }
        }

        result.setExplorerId( explore.getId() );
        if ( !explore.isClassificationPossible() ) {
            result.setClassificationInfo( "NoClassificationPossible" );

        } else {
            result.setClassificationInfo( "ClassificationPossible" );
        }
        result.setCurrentPage( queryExplorationRequest.cPage ).setTable( queryExplorationRequest.tableId );
        result.setHighestPage( (int) Math.ceil( (double) explore.getTableSize() / getPageSize() ) );

        return result;
    }


    /**
     * Start Classification, classifies the initial dataset, to show what would be within the final result set
     */
    public ExploreResult exploration( Request req, Response res ) {
        ExploreData exploreData = this.gson.fromJson( req.body(), ExploreData.class );

        String[] dataType = new String[exploreData.header.length + 1];
        for ( int i = 0; i < exploreData.header.length; i++ ) {
            dataType[i] = exploreData.header[i].dataType;
        }
        dataType[exploreData.header.length] = "VARCHAR";

        ExploreManager e = ExploreManager.getInstance();
        Explore explore = e.exploreData( exploreData.id, exploreData.classified, dataType );

        return new ExploreResult( exploreData.header, explore.getDataAfterClassification(), explore.getId(), explore.getBuildGraph() );
    }


    /**
     * Converts a String, such as "'12:00:00'" into a valid SQL statement, such as "TIME '12:00:00'"
     */
    public static String uiValueToSql( final String value, final PolyType type, final PolyType collectionsType ) {
        if ( value == null ) {
            return "NULL";
        }
        if ( collectionsType == PolyType.ARRAY ) {
            return "ARRAY " + value;
        }
        switch ( type ) {
            case TIME:
                return String.format( "TIME '%s'", value );
            case DATE:
                return String.format( "DATE '%s'", value );
            case TIMESTAMP:
                return String.format( "TIMESTAMP '%s'", value );
        }
        if ( type.getFamily() == PolyTypeFamily.CHARACTER ) {
            return String.format( "'%s'", value );
        }
        return value;
    }


    /**
     * Compute a WHERE condition from a filter that only consists of the PK column WHERE clauses
     * There WHERE clause contains a space at the beginning, for convenience
     *
     * @param tableName Table name
     * @param columnName Column name
     * @param filter Filter. Key: column name, value: the value of the entry, e.g. 1 or abc or [1,2,3] or {@code null}
     */
    private String computeWherePK( final String tableName, final String columnName, final Map<String, String> filter ) {
        StringJoiner joiner = new StringJoiner( " AND ", "", "" );
        Map<String, CatalogColumn> catalogColumns = getCatalogColumns( tableName, columnName );
        CatalogTable catalogTable;
        try {
            catalogTable = catalog.getTable( databaseName, tableName, columnName );
            CatalogPrimaryKey pk = catalog.getPrimaryKey( catalogTable.primaryKey );
            for ( long colId : pk.columnIds ) {
                String colName = catalog.getColumn( colId ).name;
                String condition;
                if ( filter.containsKey( colName ) ) {
                    String val = filter.get( colName );
                    CatalogColumn col = catalogColumns.get( colName );
                    condition = uiValueToSql( val, col.type, col.collectionsType );
                    condition = String.format( "\"%s\" = %s", colName, condition );
                    joiner.add( condition );
                }
            }
        } catch ( UnknownTableException | GenericCatalogException e ) {
            throw new RuntimeException( "Error while deriving PK WHERE condition", e );
        }
        return " WHERE " + joiner.toString();
    }


    /**
     * Delete a row from a table. The row is determined by the value of every PK column in that row (conjunction).
     */
    Result deleteRow( final Request req, final Response res ) {
        UIRequest request = this.gson.fromJson( req.body(), UIRequest.class );
        Transaction transaction = getTransaction();
        Result result;
        StringBuilder builder = new StringBuilder();
        String[] t = request.tableId.split( "\\." );
        String tableId = String.format( "\"%s\".\"%s\"", t[0], t[1] );

        builder.append( "DELETE FROM " ).append( tableId ).append( computeWherePK( t[0], t[1], request.data ) );
        try {
            int numOfRows = executeSqlUpdate( transaction, builder.toString() );
            if ( isActiveTracking ) {
                transaction.addChangedTable( tableId );
            }

            transaction.commit();
            result = new Result( new Debug().setAffectedRows( numOfRows ) );
        } catch ( TransactionException | Exception e ) {
            log.error( "Caught exception while deleting a row", e );
            result = new Result( e ).setInfo( new Debug().setGeneratedQuery( builder.toString() ) );
            try {
                transaction.rollback();
            } catch ( TransactionException ex ) {
                log.error( "Could not rollback", ex );
            }
        }
        return result;
    }


    /**
     * Update a row from a table. The row is determined by the value of every PK column in that row (conjunction).
     */
    Result updateRow( final Request req, final Response res ) {
        initMultipart( req );
        String tableId;
        Map<String, String> oldValues;
        try {
            tableId = new BufferedReader( new InputStreamReader( req.raw().getPart( "tableId" ).getInputStream(), StandardCharsets.UTF_8 ) ).lines().collect( Collectors.joining( System.lineSeparator() ) );
            String _oldValues = new BufferedReader( new InputStreamReader( req.raw().getPart( "oldValues" ).getInputStream(), StandardCharsets.UTF_8 ) ).lines().collect( Collectors.joining( System.lineSeparator() ) );
            oldValues = gson.fromJson( _oldValues, Map.class );
        } catch ( IOException | ServletException e ) {
            return new Result( e );
        }

        String[] split = tableId.split( "\\." );
        tableId = String.format( "\"%s\".\"%s\"", split[0], split[1] );

        Transaction transaction = getTransaction();
        Statement statement = transaction.createStatement();
        StringJoiner setStatements = new StringJoiner( ",", "", "" );

        List<CatalogColumn> catalogColumns = catalog.getColumns( new Catalog.Pattern( "APP" ), new Catalog.Pattern( split[0] ), new Catalog.Pattern( split[1] ), null );
        try {
            int i = 0;
            for ( CatalogColumn catalogColumn : catalogColumns ) {
                Part part = req.raw().getPart( catalogColumn.name );
                if ( part == null ) {
                    continue;
                }
                if ( part.getSubmittedFileName() == null ) {
                    String value = new BufferedReader( new InputStreamReader( part.getInputStream(), StandardCharsets.UTF_8 ) ).lines().collect( Collectors.joining( System.lineSeparator() ) );
                    String parsed = gson.fromJson( value, String.class );
                    if ( parsed == null ) {
                        setStatements.add( String.format( "\"%s\" = NULL", catalogColumn.name ) );
                    } else {
                        setStatements.add( String.format( "\"%s\" = %s", catalogColumn.name, uiValueToSql( parsed, catalogColumn.type, catalogColumn.collectionsType ) ) );
                    }
                } else {
                    setStatements.add( String.format( "\"%s\" = ?", catalogColumn.name ) );
                    statement.getDataContext().addParameterValues( i++, null, ImmutableList.of( part.getInputStream() ) );
                }
            }
        } catch ( IOException | ServletException e ) {
            return new Result( e );
        }

        StringBuilder builder = new StringBuilder();
        builder.append( "UPDATE " ).append( tableId ).append( " SET " ).append( setStatements.toString() ).append( computeWherePK( split[0], split[1], oldValues ) );

        Result result;
        try {
            int numOfRows = executeSqlUpdate( statement, transaction, builder.toString() );

            if ( numOfRows == 1 ) {
                if ( isActiveTracking ) {
                    transaction.addChangedTable( tableId );
                }
                transaction.commit();
                result = new Result( new Debug().setAffectedRows( numOfRows ) );
            } else {
                transaction.rollback();
                result = new Result( "Attempt to update " + numOfRows + " rows was blocked." );
                result.setInfo( new Debug().setGeneratedQuery( builder.toString() ) );
            }
        } catch ( QueryExecutionException | TransactionException e ) {
            log.error( "Caught exception while updating a row", e );
            result = new Result( e ).setInfo( new Debug().setGeneratedQuery( builder.toString() ) );
            try {
                transaction.rollback();
            } catch ( TransactionException ex ) {
                log.error( "Could not rollback", ex );
            }
        }
        return result;
    }


    Result batchUpdate( final Request req, final Response res ) {
        initMultipart( req );
        BatchUpdateRequest request;
        try {
            String jsonRequest = new BufferedReader( new InputStreamReader( req.raw().getPart( "request" ).getInputStream(), StandardCharsets.UTF_8 ) ).lines().collect( Collectors.joining( System.lineSeparator() ) );
            request = gson.fromJson( jsonRequest, BatchUpdateRequest.class );
        } catch ( IOException | ServletException e ) {
            log.error( "Could not parse batch update request", e );
            return new Result( e );
        }
        Transaction transaction = getTransaction();
        Statement statement;
        int totalRows = 0;
        try {
            for ( Update update : request.updates ) {
                statement = transaction.createStatement();
                String query = update.getQuery( request.tableId, statement, req.raw() );
                totalRows += executeSqlUpdate( statement, transaction, query );
            }
            transaction.commit();
            return new Result( new Debug().setAffectedRows( totalRows ) );
        } catch ( ServletException | IOException | QueryExecutionException | TransactionException e ) {
            try {
                transaction.rollback();
            } catch ( TransactionException transactionException ) {
                log.error( "Could not rollback", e );
                return new Result( e );
            }
            log.error( "The batch update failed", e );
            return new Result( e );
        }
    }


    /**
     * Get the columns of a table
     */
    Result getColumns( final Request req, final Response res ) {
        UIRequest request = this.gson.fromJson( req.body(), UIRequest.class );
        Result result;

        String[] t = request.tableId.split( "\\." );
        ArrayList<DbColumn> cols = new ArrayList<>();

        try {
            CatalogTable catalogTable = catalog.getTable( databaseName, t[0], t[1] );
            ArrayList<String> primaryColumns;
            if ( catalogTable.primaryKey != null ) {
                CatalogPrimaryKey primaryKey = catalog.getPrimaryKey( catalogTable.primaryKey );
                primaryColumns = new ArrayList<>( primaryKey.getColumnNames() );
            } else {
                primaryColumns = new ArrayList<>();
            }
            for ( CatalogColumn catalogColumn : catalog.getColumns( catalogTable.id ) ) {
                String defaultValue = catalogColumn.defaultValue == null ? null : catalogColumn.defaultValue.value;
                String collectionsType = catalogColumn.collectionsType == null ? "" : catalogColumn.collectionsType.getName();
                cols.add(
                        new DbColumn(
                                catalogColumn.name,
                                catalogColumn.type.getName(),
                                collectionsType,
                                catalogColumn.nullable,
                                catalogColumn.length,
                                catalogColumn.scale,
                                catalogColumn.dimension,
                                catalogColumn.cardinality,
                                primaryColumns.contains( catalogColumn.name ),
                                defaultValue ) );
            }
            result = new Result( cols.toArray( new DbColumn[0] ), null );
        } catch ( UnknownTableException | UnknownDatabaseException | UnknownSchemaException e ) {
            log.error( "Caught exception while getting a column", e );
            result = new Result( e );
        }

        return result;
    }


    Result updateColumn( final Request req, final Response res ) {
        ColumnRequest request = this.gson.fromJson( req.body(), ColumnRequest.class );
        Transaction transaction = getTransaction();

        DbColumn oldColumn = request.oldColumn;
        DbColumn newColumn = request.newColumn;
        Result result;
        ArrayList<String> queries = new ArrayList<>();
        StringBuilder sBuilder = new StringBuilder();

        String[] t = request.tableId.split( "\\." );
        String tableId = String.format( "\"%s\".\"%s\"", t[0], t[1] );

        // rename column if needed
        if ( !oldColumn.name.equals( newColumn.name ) ) {
            String query = String.format( "ALTER TABLE %s RENAME COLUMN \"%s\" TO \"%s\"", tableId, oldColumn.name, newColumn.name );
            queries.add( query );
        }

        // change type + length
        // TODO: cast if needed
        if ( !oldColumn.dataType.equals( newColumn.dataType ) ||
                !oldColumn.collectionsType.equals( newColumn.collectionsType ) ||
                !Objects.equals( oldColumn.precision, newColumn.precision ) ||
                !Objects.equals( oldColumn.scale, newColumn.scale ) ||
                !oldColumn.dimension.equals( newColumn.dimension ) ||
                !oldColumn.cardinality.equals( newColumn.cardinality ) ) {
            // TODO: drop maxlength if requested
            String query = String.format( "ALTER TABLE %s MODIFY COLUMN \"%s\" SET TYPE %s", tableId, newColumn.name, newColumn.dataType );
            if ( newColumn.precision != null ) {
                query = query + "(" + newColumn.precision;
                if ( newColumn.scale != null ) {
                    query = query + "," + newColumn.scale;
                }
                query = query + ")";
            }
            //collectionType
            if ( !newColumn.collectionsType.equals( "" ) ) {
                query = query + " " + request.newColumn.collectionsType;
                int dimension = newColumn.dimension == null ? -1 : newColumn.dimension;
                int cardinality = newColumn.cardinality == null ? -1 : newColumn.cardinality;
                query = query + String.format( "(%d,%d)", dimension, cardinality );
            }
            queries.add( query );
        }

        // set/drop nullable
        if ( oldColumn.nullable != newColumn.nullable ) {
            String nullable = "SET";
            if ( newColumn.nullable ) {
                nullable = "DROP";
            }
            String query = "ALTER TABLE " + tableId + " MODIFY COLUMN \"" + newColumn.name + "\" " + nullable + " NOT NULL";
            queries.add( query );
        }

        // change default value
        if ( oldColumn.defaultValue == null || newColumn.defaultValue == null || !oldColumn.defaultValue.equals( newColumn.defaultValue ) ) {
            String query;
            if ( newColumn.defaultValue == null ) {
                query = String.format( "ALTER TABLE %s MODIFY COLUMN \"%s\" DROP DEFAULT", tableId, newColumn.name );
            } else {
                query = String.format( "ALTER TABLE %s MODIFY COLUMN \"%s\" SET DEFAULT ", tableId, newColumn.name );
                if ( newColumn.collectionsType != null ) {
                    //handle the case if the user says "ARRAY[1,2,3]" or "[1,2,3]"
                    if ( !request.newColumn.defaultValue.startsWith( request.newColumn.collectionsType ) ) {
                        query = query + request.newColumn.collectionsType;
                    }
                    query = query + request.newColumn.defaultValue;
                } else {
                    switch ( newColumn.dataType ) {
                        case "BIGINT":
                        case "INTEGER":
                        case "DECIMAL":
                        case "DOUBLE":
                        case "FLOAT":
                        case "SMALLINT":
                        case "TINYINT":
                            request.newColumn.defaultValue = request.newColumn.defaultValue.replace( ",", "." );
                            BigDecimal b = new BigDecimal( request.newColumn.defaultValue );
                            query = query + b.toString();
                            break;
                        case "VARCHAR":
                            query = query + String.format( "'%s'", request.newColumn.defaultValue );
                            break;
                        default:
                            query = query + request.newColumn.defaultValue;
                    }
                }
            }
            queries.add( query );
        }

        result = new Result( new Debug().setAffectedRows( 1 ).setGeneratedQuery( queries.toString() ) );
        try {
            for ( String query : queries ) {
                sBuilder.append( query );
                executeSqlUpdate( transaction, query );
            }
            transaction.commit();
        } catch ( QueryExecutionException | TransactionException e ) {
            log.error( "Caught exception while updating a column", e );
            result = new Result( e ).setInfo( new Debug().setAffectedRows( 0 ).setGeneratedQuery( sBuilder.toString() ) );
            try {
                transaction.rollback();
            } catch ( TransactionException e2 ) {
                log.error( "Caught exception during rollback", e2 );
                result = new Result( e2 ).setInfo( new Debug().setAffectedRows( 0 ).setGeneratedQuery( sBuilder.toString() ) );
            }
        }

        return result;
    }


    /**
     * Add a column to an existing table
     */
    Result addColumn( final Request req, final Response res ) {
        ColumnRequest request = this.gson.fromJson( req.body(), ColumnRequest.class );
        Transaction transaction = getTransaction();

        String[] t = request.tableId.split( "\\." );
        String tableId = String.format( "\"%s\".\"%s\"", t[0], t[1] );

        String query = String.format( "ALTER TABLE %s ADD COLUMN \"%s\" %s", tableId, request.newColumn.name, request.newColumn.dataType );
        if ( request.newColumn.precision != null ) {
            if ( request.newColumn.precision != null ) {
                query = query + "(" + request.newColumn.precision;
                if ( request.newColumn.scale != null ) {
                    query = query + "," + request.newColumn.scale;
                }
                query = query + ")";
            }
        }
        if ( !request.newColumn.collectionsType.equals( "" ) ) {
            query = query + " " + request.newColumn.collectionsType;
            int dimension = request.newColumn.dimension == null ? -1 : request.newColumn.dimension;
            int cardinality = request.newColumn.cardinality == null ? -1 : request.newColumn.cardinality;
            query = query + String.format( "(%d,%d)", dimension, cardinality );
        }
        if ( !request.newColumn.nullable ) {
            query = query + " NOT NULL";
        }
        if ( request.newColumn.defaultValue != null ) {
            query = query + " DEFAULT ";
            if ( request.newColumn.collectionsType != null && !request.newColumn.collectionsType.equals( "" ) ) {
                //handle the case if the user says "ARRAY[1,2,3]" or "[1,2,3]"
                if ( !request.newColumn.defaultValue.startsWith( request.newColumn.collectionsType ) ) {
                    query = query + request.newColumn.collectionsType;
                }
                query = query + request.newColumn.defaultValue;
            } else {
                switch ( request.newColumn.dataType ) {
                    case "BIGINT":
                    case "INTEGER":
                    case "SMALLINT":
                    case "TINYINT":
                    case "FLOAT":
                    case "DOUBLE":
                    case "DECIMAL":
                        request.newColumn.defaultValue = request.newColumn.defaultValue.replace( ",", "." );
                        BigDecimal b = new BigDecimal( request.newColumn.defaultValue );
                        query = query + b.toString();
                        break;
                    case "VARCHAR":
                        query = query + String.format( "'%s'", request.newColumn.defaultValue );
                        break;
                    default:
                        query = query + request.newColumn.defaultValue;
                }
            }
        }
        Result result;
        try {
            int affectedRows = executeSqlUpdate( transaction, query );
            transaction.commit();
            result = new Result( new Debug().setAffectedRows( affectedRows ).setGeneratedQuery( query ) );
        } catch ( TransactionException | QueryExecutionException e ) {
            log.error( "Caught exception while adding a column", e );
            result = new Result( e );
            try {
                transaction.rollback();
            } catch ( TransactionException ex ) {
                log.error( "Could not rollback", ex );
            }
        }
        return result;
    }


    /**
     * Delete a column of a table
     */
    Result dropColumn( final Request req, final Response res ) {
        ColumnRequest request = this.gson.fromJson( req.body(), ColumnRequest.class );
        Transaction transaction = getTransaction();

        String[] t = request.tableId.split( "\\." );
        String tableId = String.format( "\"%s\".\"%s\"", t[0], t[1] );

        Result result;
        String query = String.format( "ALTER TABLE %s DROP COLUMN \"%s\"", tableId, request.oldColumn.name );
        try {
            int affectedRows = executeSqlUpdate( transaction, query );
            transaction.commit();
            result = new Result( new Debug().setAffectedRows( affectedRows ) );
        } catch ( QueryExecutionException | TransactionException e ) {
            log.error( "Caught exception while dropping a column", e );
            result = new Result( e );
            try {
                transaction.rollback();
            } catch ( TransactionException ex ) {
                log.error( "Could not rollback", ex );
            }
        }
        return result;
    }


    /**
     * Get artificially generated index/foreign key/constraint names for placeholders in the UI
     */
    Result getGeneratedNames( final Request req, final Response res ) {
        String[] data = new String[3];
        data[0] = NameGenerator.generateConstraintName();
        data[1] = NameGenerator.generateForeignKeyName();
        data[2] = NameGenerator.generateIndexName();
        return new Result( new DbColumn[0], new String[][]{ data } );
    }


    /**
     * Get constraints of a table
     */
    Result getConstraints( final Request req, final Response res ) {
        UIRequest request = this.gson.fromJson( req.body(), UIRequest.class );
        Result result;

        String[] t = request.tableId.split( "\\." );
        ArrayList<TableConstraint> resultList = new ArrayList<>();
        Map<String, ArrayList<String>> temp = new HashMap<>();

        try {
            CatalogTable catalogTable = catalog.getTable( databaseName, t[0], t[1] );

            // get primary key
            if ( catalogTable.primaryKey != null ) {
                CatalogPrimaryKey primaryKey = catalog.getPrimaryKey( catalogTable.primaryKey );
                for ( String columnName : primaryKey.getColumnNames() ) {
                    if ( !temp.containsKey( "" ) ) {
                        temp.put( "", new ArrayList<>() );
                    }
                    temp.get( "" ).add( columnName );
                }
                for ( Map.Entry<String, ArrayList<String>> entry : temp.entrySet() ) {
                    resultList.add( new TableConstraint( entry.getKey(), "PRIMARY KEY", entry.getValue() ) );
                }
            }

            // get unique constraints.
            temp.clear();
            List<CatalogConstraint> constraints = catalog.getConstraints( catalogTable.id );
            for ( CatalogConstraint catalogConstraint : constraints ) {
                if ( catalogConstraint.type == ConstraintType.UNIQUE ) {
                    temp.put( catalogConstraint.name, new ArrayList<>( catalogConstraint.key.getColumnNames() ) );
                }
            }
            for ( Map.Entry<String, ArrayList<String>> entry : temp.entrySet() ) {
                resultList.add( new TableConstraint( entry.getKey(), "UNIQUE", entry.getValue() ) );
            }

            // get foreign keys
            temp.clear();
            List<CatalogForeignKey> foreignKeys = catalog.getForeignKeys( catalogTable.id );
            for ( CatalogForeignKey catalogForeignKey : foreignKeys ) {
                temp.put( catalogForeignKey.name, new ArrayList<>( catalogForeignKey.getColumnNames() ) );
            }
            for ( Map.Entry<String, ArrayList<String>> entry : temp.entrySet() ) {
                resultList.add( new TableConstraint( entry.getKey(), "FOREIGN KEY", entry.getValue() ) );
            }

            DbColumn[] header = { new DbColumn( "Name" ), new DbColumn( "Type" ), new DbColumn( "Columns" ) };
            ArrayList<String[]> data = new ArrayList<>();
            resultList.forEach( c -> data.add( c.asRow() ) );

            result = new Result( header, data.toArray( new String[0][2] ) );
        } catch ( UnknownTableException | GenericCatalogException | UnknownDatabaseException | UnknownSchemaException e ) {
            log.error( "Caught exception while fetching constraints", e );
            result = new Result( e );
        }

        return result;
    }


    Result dropConstraint( final Request req, final Response res ) {
        ConstraintRequest request = this.gson.fromJson( req.body(), ConstraintRequest.class );
        Transaction transaction = getTransaction();

        String[] t = request.table.split( "\\." );
        String tableId = String.format( "\"%s\".\"%s\"", t[0], t[1] );

        String query;
        if ( request.constraint.type.equals( "PRIMARY KEY" ) ) {
            query = String.format( "ALTER TABLE %s DROP PRIMARY KEY", tableId );
        } else if ( request.constraint.type.equals( "FOREIGN KEY" ) ) {
            query = String.format( "ALTER TABLE %s DROP FOREIGN KEY \"%s\"", tableId, request.constraint.name );
        } else {
            query = String.format( "ALTER TABLE %s DROP CONSTRAINT \"%s\"", tableId, request.constraint.name );
        }
        Result result;
        try {
            int rows = executeSqlUpdate( transaction, query );
            transaction.commit();
            result = new Result( new Debug().setAffectedRows( rows ) );
        } catch ( QueryExecutionException | TransactionException e ) {
            log.error( "Caught exception while dropping a constraint", e );
            result = new Result( e );
            try {
                transaction.rollback();
            } catch ( TransactionException ex ) {
                log.error( "Could not rollback", ex );
            }
        }
        return result;
    }


    /**
     * Add a primary key to a table
     */
    Result addPrimaryKey( final Request req, final Response res ) {
        ConstraintRequest request = this.gson.fromJson( req.body(), ConstraintRequest.class );
        Transaction transaction = getTransaction();

        String[] t = request.table.split( "\\." );
        String tableId = String.format( "\"%s\".\"%s\"", t[0], t[1] );

        Result result;
        if ( request.constraint.columns.length > 0 ) {
            StringJoiner joiner = new StringJoiner( ",", "(", ")" );
            for ( String s : request.constraint.columns ) {
                joiner.add( "\"" + s + "\"" );
            }
            String query = "ALTER TABLE " + tableId + " ADD PRIMARY KEY " + joiner.toString();
            try {
                int rows = executeSqlUpdate( transaction, query );
                transaction.commit();
                result = new Result( new Debug().setAffectedRows( rows ).setGeneratedQuery( query ) );
            } catch ( QueryExecutionException | TransactionException e ) {
                log.error( "Caught exception while adding a primary key", e );
                result = new Result( e );
                try {
                    transaction.rollback();
                } catch ( TransactionException ex ) {
                    log.error( "Could not rollback", ex );
                }
            }
        } else {
            result = new Result( "Cannot add primary key if no columns are provided." );
        }
        return result;
    }


    /**
     * Add a primary key to a table
     */
    Result addUniqueConstraint( final Request req, final Response res ) {
        ConstraintRequest request = this.gson.fromJson( req.body(), ConstraintRequest.class );
        Transaction transaction = getTransaction();

        String[] t = request.table.split( "\\." );
        String tableId = String.format( "\"%s\".\"%s\"", t[0], t[1] );

        Result result;
        if ( request.constraint.columns.length > 0 ) {
            StringJoiner joiner = new StringJoiner( ",", "(", ")" );
            for ( String s : request.constraint.columns ) {
                joiner.add( "\"" + s + "\"" );
            }
            String query = "ALTER TABLE " + tableId + " ADD CONSTRAINT \"" + request.constraint.name + "\" UNIQUE " + joiner.toString();
            try {
                int rows = executeSqlUpdate( transaction, query );
                transaction.commit();
                result = new Result( new Debug().setAffectedRows( rows ).setGeneratedQuery( query ) );
            } catch ( QueryExecutionException | TransactionException e ) {
                log.error( "Caught exception while adding a unique constraint", e );
                result = new Result( e );
                try {
                    transaction.rollback();
                } catch ( TransactionException ex ) {
                    log.error( "Could not rollback", ex );
                }
            }
        } else {
            result = new Result( "Cannot add unique constraint if no columns are provided." );
        }
        return result;
    }


    /**
     * Get indexes of a table
     */
    Result getIndexes( final Request req, final Response res ) {
        EditTableRequest request = this.gson.fromJson( req.body(), EditTableRequest.class );
        Result result;
        try {
            CatalogTable catalogTable = catalog.getTable( databaseName, request.schema, request.table );
            List<CatalogIndex> catalogIndexes = catalog.getIndexes( catalogTable.id, false );

            DbColumn[] header = {
                    new DbColumn( "Name" ),
                    new DbColumn( "Columns" ),
                    new DbColumn( "Location" ),
                    new DbColumn( "Method" ),
                    new DbColumn( "Type" ) };

            ArrayList<String[]> data = new ArrayList<>();

            // Get explicit indexes
            for ( CatalogIndex catalogIndex : catalogIndexes ) {
                String[] arr = new String[5];
                String storeUniqueName;
                if ( catalogIndex.location == 0 ) {
                    // a polystore index
                    storeUniqueName = "Polypheny-DB";
                } else {
                    storeUniqueName = catalog.getAdapter( catalogIndex.location ).uniqueName;
                }
                arr[0] = catalogIndex.name;
                arr[1] = String.join( ", ", catalogIndex.key.getColumnNames() );
                arr[2] = storeUniqueName;
                arr[3] = catalogIndex.methodDisplayName;
                arr[4] = catalogIndex.type.name();
                data.add( arr );
            }

            // Get functional indexes
            for ( Integer storeId : catalogTable.placementsByAdapter.keySet() ) {
                DataStore store = StoreManager.getInstance().getStore( storeId );
                for ( FunctionalIndexInfo fif : store.getFunctionalIndexes( catalogTable ) ) {
                    String[] arr = new String[5];
                    arr[0] = "";
                    arr[1] = String.join( ", ", fif.getColumnNames() );
                    arr[2] = store.getUniqueName();
                    arr[3] = fif.methodDisplayName;
                    arr[4] = "FUNCTIONAL";
                    data.add( arr );
                }
            }

            result = new Result( header, data.toArray( new String[0][2] ) );

        } catch ( UnknownTableException | UnknownDatabaseException | UnknownSchemaException e ) {
            log.error( "Caught exception while fetching indexes", e );
            result = new Result( e );
        }
        return result;
    }


    /**
     * Drop an index of a table
     */
    Result dropIndex( final Request req, final Response res ) {
        Index index = gson.fromJson( req.body(), Index.class );
        Transaction transaction = getTransaction();

        String tableId = String.format( "\"%s\".\"%s\"", index.getSchema(), index.getTable() );
        String query = String.format( "ALTER TABLE %s DROP INDEX \"%s\"", tableId, index.getName() );
        Result result;
        try {
            int a = executeSqlUpdate( transaction, query );
            transaction.commit();
            result = new Result( new Debug().setGeneratedQuery( query ).setAffectedRows( a ) );
        } catch ( QueryExecutionException | TransactionException e ) {
            log.error( "Caught exception while dropping an index", e );
            result = new Result( e );
            try {
                transaction.rollback();
            } catch ( TransactionException ex ) {
                log.error( "Could not rollback", ex );
            }
        }
        return result;
    }


    /**
     * Create an index for a table
     */
    Result createIndex( final Request req, final Response res ) {
        Index index = this.gson.fromJson( req.body(), Index.class );
        Transaction transaction = getTransaction();

        String tableId = String.format( "\"%s\".\"%s\"", index.getSchema(), index.getTable() );
        Result result;
        StringJoiner colJoiner = new StringJoiner( ",", "(", ")" );
        for ( String col : index.getColumns() ) {
            colJoiner.add( "\"" + col + "\"" );
        }
        String onStore;
        if ( index.getStoreUniqueName().equals( "Polypheny-DB" ) ) {
            onStore = "";
        } else {
            onStore = String.format( "ON STORE \"%s\"", index.getStoreUniqueName() );
        }
        String query = String.format( "ALTER TABLE %s ADD INDEX \"%s\" ON %s USING \"%s\" %s", tableId, index.getName(), colJoiner.toString(), index.getMethod(), onStore );
        try {
            int a = executeSqlUpdate( transaction, query );
            transaction.commit();
            result = new Result( new Debug().setAffectedRows( a ) );
        } catch ( QueryExecutionException | TransactionException e ) {
            log.error( "Caught exception while creating an index", e );
            result = new Result( e );
            try {
                transaction.rollback();
            } catch ( TransactionException ex ) {
                log.error( "Could not rollback", ex );
            }
        }
        return result;
    }


    /**
     * Get placements of a table
     */
    Placement getPlacements( final Request req, final Response res ) {
        Index index = gson.fromJson( req.body(), Index.class );
        return getPlacements( index );
    }


    private Placement getPlacements( final Index index ) {
        String schemaName = index.getSchema();
        String tableName = index.getTable();
        try {
            CatalogTable table = catalog.getTable( databaseName, schemaName, tableName );
            Placement p = new Placement();
            for ( CatalogAdapter catalogAdapter : catalog.getAdapters() ) {
                Adapter adapter = StoreManager.getInstance().getAdapter( catalogAdapter.id );
                List<CatalogColumnPlacement> placements = catalog.getColumnPlacementsOnAdapter( catalogAdapter.id, table.id );
                p.addAdapter( new Placement.Store( adapter.getUniqueName(), adapter.getAdapterName(), placements ) );
            }
            return p;
        } catch ( UnknownTableException | UnknownDatabaseException | UnknownSchemaException e ) {
            log.error( "Caught exception while getting placements", e );
            return new Placement( e );
        }
    }


    /**
     * Add or drop a data placement.
     * Parameter of type models.Index: index name corresponds to storeUniqueName
     * Index method: either 'ADD' or 'DROP'
     */
    Result addDropPlacement( final Request req, final Response res ) {
        Index index = gson.fromJson( req.body(), Index.class );
        if ( !index.getMethod().equalsIgnoreCase( "ADD" ) && !index.getMethod().equalsIgnoreCase( "DROP" ) && !index.getMethod().equalsIgnoreCase( "MODIFY" ) ) {
            return new Result( "Invalid request" );
        }
        StringJoiner columnJoiner = new StringJoiner( ",", "(", ")" );
        int counter = 0;
        if ( !index.getMethod().equalsIgnoreCase( "DROP" ) ) {
            for ( String col : index.getColumns() ) {
                columnJoiner.add( "\"" + col + "\"" );
                counter++;
            }
        }
        String columnListStr = counter > 0 ? columnJoiner.toString() : "";
        String query = String.format(
                "ALTER TABLE \"%s\".\"%s\" %s PLACEMENT %s ON STORE \"%s\"",
                index.getSchema(),
                index.getTable(),
                index.getMethod().toUpperCase(),
                columnListStr,
                index.getStoreUniqueName() );
        Transaction transaction = getTransaction();
        int affectedRows;
        try {
            affectedRows = executeSqlUpdate( transaction, query );
            transaction.commit();
        } catch ( QueryExecutionException | TransactionException e ) {
            return new Result( e );
        }
        return new Result( new Debug().setAffectedRows( affectedRows ) );
    }


    /**
     * Get deployed data stores
     */
    String getStores( final Request req, final Response res ) {
        ImmutableMap<String, DataStore> stores = StoreManager.getInstance().getStores();
        DataStore[] out = stores.values().toArray( new DataStore[0] );
        return storeSerializer().toJson( out, DataStore[].class );
    }


    private Gson storeSerializer() {
        //see https://futurestud.io/tutorials/gson-advanced-custom-serialization-part-1
        JsonSerializer<DataStore> storeSerializer = ( src, typeOfSrc, context ) -> {
            List<AdapterSetting> adapterSettings = new ArrayList<>();
            for ( AdapterSetting s : src.getAvailableSettings() ) {
                for ( String current : src.getCurrentSettings().keySet() ) {
                    if ( s.name.equals( current ) ) {
                        adapterSettings.add( s );
                    }
                }
            }

            JsonObject jsonStore = new JsonObject();
            jsonStore.addProperty( "storeId", src.getAdapterId() );
            jsonStore.addProperty( "uniqueName", src.getUniqueName() );
            jsonStore.add( "adapterSettings", context.serialize( adapterSettings ) );
            jsonStore.add( "currentSettings", context.serialize( src.getCurrentSettings() ) );
            jsonStore.addProperty( "adapterName", src.getAdapterName() );
            jsonStore.addProperty( "type", src.getClass().getCanonicalName() );
            jsonStore.add( "persistent", context.serialize( src.isPersistent() ) );
            jsonStore.add( "availableIndexMethods", context.serialize( src.getAvailableIndexMethods() ) );
            return jsonStore;
        };
        return new GsonBuilder().registerTypeAdapter( DataStore.class, storeSerializer ).create();
    }


    /**
     * Get the available stores on which a new index can be placed. 'Polypheny-DB' is part of the list, if polystore-indexes are enabled
     */
    String getAvailableStoresForIndexes( final Request req, final Response res ) {
        Index index = gson.fromJson( req.body(), Index.class );
        Placement dataPlacements = getPlacements( index );
        ImmutableMap<String, DataStore> stores = StoreManager.getInstance().getStores();
        List<DataStore> filteredStores = stores.values().stream().filter( ( s ) -> {
            if ( s.getAvailableIndexMethods() == null || s.getAvailableIndexMethods().size() == 0 ) {
                return false;
            }
            if ( dataPlacements.stores.stream().noneMatch( ( dp ) -> dp.uniqueName.equals( s.getUniqueName() ) ) ) {
                return false;
            }
            return true;
        } ).collect( Collectors.toList() );
        //see https://stackoverflow.com/questions/18857884/how-to-convert-arraylist-of-custom-class-to-jsonarray-in-java
        Gson storeSerializer = storeSerializer();
        JsonArray jsonArray = storeSerializer.toJsonTree( filteredStores.toArray( new DataStore[0] ) ).getAsJsonArray();
        if ( RuntimeConfig.POLYSTORE_INDEXES_ENABLED.getBoolean() ) {
            JsonObject pdbFakeStore = new JsonObject();
            pdbFakeStore.addProperty( "uniqueName", "Polypheny-DB" );
            pdbFakeStore.add( "availableIndexMethods", storeSerializer.toJsonTree( IndexManager.getAvailableIndexMethods() ) );
            jsonArray.add( pdbFakeStore );
        }
        return storeSerializer.toJson( jsonArray );
    }


    /**
     * Update the settings of a store
     */
    DataStore updateStoreSettings( final Request req, final Response res ) {
        //see https://stackoverflow.com/questions/16872492/gson-and-abstract-superclasses-deserialization-issue
        JsonDeserializer<DataStore> storeDeserializer = ( json, typeOfT, context ) -> {
            JsonObject jsonObject = json.getAsJsonObject();
            String type = jsonObject.get( "type" ).getAsString();
            try {
                return context.deserialize( jsonObject, Class.forName( type ) );
            } catch ( ClassNotFoundException cnfe ) {
                throw new JsonParseException( "Unknown element type: " + type, cnfe );
            }
        };
        Gson storeGson = new GsonBuilder().registerTypeAdapter( DataStore.class, storeDeserializer ).create();
        DataStore store = storeGson.fromJson( req.body(), DataStore.class );
        StoreManager.getInstance().getStore( store.getAdapterId() ).updateSettings( store.getCurrentSettings() );
        return store;
    }

    // TODO NH: Rename getAvailableStores
    /**
     * Get available adapters
     */
    String getAdapters( final Request req, final Response res ) {
        JsonSerializer<AdapterInformation> adapterSerializer = ( src, typeOfSrc, context ) -> {
            JsonObject jsonStore = new JsonObject();
            jsonStore.addProperty( "name", src.name );
            jsonStore.addProperty( "description", src.description );
            jsonStore.addProperty( "clazz", src.clazz.getCanonicalName() );
            jsonStore.add( "adapterSettings", context.serialize( src.settings ) );
            return jsonStore;
        };
        Gson adapterGson = new GsonBuilder().registerTypeAdapter( AdapterInformation.class, adapterSerializer ).create();

        List<AdapterInformation> adapters = StoreManager.getInstance().getAvailableStoreAdapters();
        AdapterInformation[] out = adapters.toArray( new AdapterInformation[0] );
        return adapterGson.toJson( out, AdapterInformation[].class );
    }


    /**
     * Deploy a new data store
     */
    boolean addStore( final Request req, final Response res ) {
        String body = req.body();
        org.polypheny.db.webui.models.Adapter a = this.gson.fromJson( body, org.polypheny.db.webui.models.Adapter.class );

        try {
            StoreManager.getInstance().addStore( catalog, a.clazzName, a.uniqueName, a.settings );
        } catch ( Exception e ) {
            log.error( "Could not deploy data store", e );
            return false;
        }
        return true;
    }


    /**
     * Remove an existing store
     */
    Result removeStore( final Request req, final Response res ) {
        String uniqueName = req.body();

        try {

            StoreManager.getInstance().removeStore( catalog, uniqueName );

        } catch ( Exception e ) {
            log.error( "Could not remove store {}", req.body(), e );
            return new Result( e );
        }
        return new Result( new Debug().setAffectedRows( 1 ) );
    }


    String getQueryInterfaces( final Request req, final Response res ) {
        QueryInterfaceManager qim = QueryInterfaceManager.getInstance();
        ImmutableMap<String, QueryInterface> queryInterfaces = qim.getQueryInterfaces();
        List<QueryInterfaceModel> qIs = new ArrayList<>();
        for ( QueryInterface i : queryInterfaces.values() ) {
            qIs.add( new QueryInterfaceModel( i ) );
        }
        return gson.toJson( qIs.toArray( new QueryInterfaceModel[0] ), QueryInterfaceModel[].class );
    }


    String getAvailableQueryInterfaces( final Request req, final Response res ) {
        QueryInterfaceManager qim = QueryInterfaceManager.getInstance();
        List<QueryInterfaceInformation> interfaces = qim.getAvailableQueryInterfaceTypes();
        return QueryInterfaceInformation.toJson( interfaces.toArray( new QueryInterfaceInformation[0] ) );
    }


    Result addQueryInterface( final Request req, final Response res ) {
        QueryInterfaceManager qim = QueryInterfaceManager.getInstance();
        QueryInterfaceInformationRequest request = gson.fromJson( req.body(), QueryInterfaceInformationRequest.class );
        try {
            qim.addQueryInterface( catalog, request.clazzName, request.uniqueName, request.currentSettings );
            return new Result( new Debug().setAffectedRows( 1 ) );
        } catch ( RuntimeException e ) {
            log.error( "Exception while deploying query interface", e );
            return new Result( e );
        }
    }


    Result updateQueryInterfaceSettings( final Request req, final Response res ) {
        QueryInterfaceModel request = gson.fromJson( req.body(), QueryInterfaceModel.class );
        QueryInterfaceManager qim = QueryInterfaceManager.getInstance();
        try {
            qim.getQueryInterface( request.uniqueName ).updateSettings( request.currentSettings );
            return new Result( new Debug().setAffectedRows( 1 ) );
        } catch ( Exception e ) {
            return new Result( e );
        }
    }


    Result removeQueryInterface( final Request req, final Response res ) {
        String uniqueName = req.body();
        QueryInterfaceManager qim = QueryInterfaceManager.getInstance();
        try {
            qim.removeQueryInterface( catalog, uniqueName );
            return new Result( new Debug().setAffectedRows( 1 ) );
        } catch ( RuntimeException e ) {
            return new Result( e );
        }
    }


    /**
     * Get the required information for the uml view: Foreign keys, Tables with its columns
     */
    Uml getUml( final Request req, final Response res ) {
        EditTableRequest request = this.gson.fromJson( req.body(), EditTableRequest.class );
        ArrayList<ForeignKey> fKeys = new ArrayList<>();
        ArrayList<DbTable> tables = new ArrayList<>();

        try {
            List<CatalogTable> catalogTables = catalog.getTables( new Catalog.Pattern( databaseName ), new Catalog.Pattern( request.schema ), null );
            for ( CatalogTable catalogTable : catalogTables ) {
                if ( catalogTable.tableType == TableType.TABLE ) {
                    // get foreign keys
                    List<CatalogForeignKey> foreignKeys = catalog.getForeignKeys( catalogTable.id );
                    for ( CatalogForeignKey catalogForeignKey : foreignKeys ) {
                        for ( int i = 0; i < catalogForeignKey.getReferencedKeyColumnNames().size(); i++ ) {
                            fKeys.add( ForeignKey.builder()
                                    .pkTableSchema( catalogForeignKey.getReferencedKeySchemaName() )
                                    .pkTableName( catalogForeignKey.getReferencedKeyTableName() )
                                    .pkColumnName( catalogForeignKey.getReferencedKeyColumnNames().get( i ) )
                                    .fkTableSchema( catalogForeignKey.getSchemaName() )
                                    .fkTableName( catalogForeignKey.getTableName() )
                                    .fkColumnName( catalogForeignKey.getColumnNames().get( i ) )
                                    .fkName( catalogForeignKey.name )
                                    .pkName( "" ) // TODO
                                    .build() );
                        }
                    }

                    // get tables with its columns
                    DbTable table = new DbTable( catalogTable.name, catalogTable.getSchemaName() );
                    for ( String columnName : catalogTable.getColumnNames() ) {
                        table.addColumn( new DbColumn( columnName ) );
                    }

                    // get primary key with its columns
                    if ( catalogTable.primaryKey != null ) {
                        CatalogPrimaryKey catalogPrimaryKey = catalog.getPrimaryKey( catalogTable.primaryKey );
                        for ( String columnName : catalogPrimaryKey.getColumnNames() ) {
                            table.addPrimaryKeyField( columnName );
                        }
                    }

                    // get unique constraints
                    List<CatalogConstraint> catalogConstraints = catalog.getConstraints( catalogTable.id );
                    for ( CatalogConstraint catalogConstraint : catalogConstraints ) {
                        if ( catalogConstraint.type == ConstraintType.UNIQUE ) {
                            // TODO: unique constraints can be over multiple columns.
                            if ( catalogConstraint.key.getColumnNames().size() == 1 &&
                                    catalogConstraint.key.getSchemaName().equals( table.getSchema() ) &&
                                    catalogConstraint.key.getTableName().equals( table.getTableName() ) ) {
                                table.addUniqueColumn( catalogConstraint.key.getColumnNames().get( 0 ) );
                            }
                            // table.addUnique( new ArrayList<>( catalogConstraint.key.columnNames ));
                        }
                    }

                    // get unique indexes
                    List<CatalogIndex> catalogIndexes = catalog.getIndexes( catalogTable.id, true );
                    for ( CatalogIndex catalogIndex : catalogIndexes ) {
                        // TODO: unique indexes can be over multiple columns.
                        if ( catalogIndex.key.getColumnNames().size() == 1 &&
                                catalogIndex.key.getSchemaName().equals( table.getSchema() ) &&
                                catalogIndex.key.getTableName().equals( table.getTableName() ) ) {
                            table.addUniqueColumn( catalogIndex.key.getColumnNames().get( 0 ) );
                        }
                        // table.addUnique( new ArrayList<>( catalogIndex.key.columnNames ));
                    }

                    tables.add( table );
                }
            }
        } catch ( GenericCatalogException e ) {
            log.error( "Could not fetch foreign keys of the schema {}", request.schema, e );
        }

        return new Uml( tables, fKeys );
    }


    /**
     * Add foreign key
     */
    Result addForeignKey( final Request req, final Response res ) {
        ForeignKey fk = this.gson.fromJson( req.body(), ForeignKey.class );
        Transaction transaction = getTransaction();

        String[] t = fk.getFkTableName().split( "\\." );
        String fkTable = String.format( "\"%s\".\"%s\"", t[0], t[1] );
        t = fk.getPkTableName().split( "\\." );
        String pkTable = String.format( "\"%s\".\"%s\"", t[0], t[1] );

        Result result;
        try {
            String sql = String.format( "ALTER TABLE %s ADD CONSTRAINT \"%s\" FOREIGN KEY (\"%s\") REFERENCES %s(\"%s\") ON UPDATE %s ON DELETE %s",
                    fkTable, fk.getFkName(), fk.getFkColumnName(), pkTable, fk.getPkColumnName(), fk.getUpdate(), fk.getDelete() );
            executeSqlUpdate( transaction, sql );
            transaction.commit();
            result = new Result( new Debug().setAffectedRows( 1 ) );
        } catch ( QueryExecutionException | TransactionException e ) {
            log.error( "Caught exception while adding a foreign key", e );
            result = new Result( e );
            try {
                transaction.rollback();
            } catch ( TransactionException ex ) {
                log.error( "Could not rollback", ex );
            }
        }
        return result;
    }


    /**
     * Execute a logical plan coming from the Web-Ui plan builder
     */
    Result executeRelAlg( final RelAlgRequest request, Session session ) {

        Transaction transaction = getTransaction( true );
        transaction.getQueryAnalyzer().setSession( session );
        Statement statement = transaction.createStatement();

        InformationManager im = transaction.getQueryAnalyzer().observe( this );
        im.addPage( new InformationPage( "Query analysis" ) );

        RelNode result;
        try {
            result = QueryPlanBuilder.buildFromTree( request.topNode, statement );
        } catch ( Exception e ) {
            log.error( "Caught exception while building the plan builder tree", e );
            return new Result( e );
        }

        // Wrap RelNode into a RelRoot
        final RelDataType rowType = result.getRowType();
        final List<Pair<Integer, String>> fields = Pair.zip( ImmutableIntList.identity( rowType.getFieldCount() ), rowType.getFieldNames() );
        final RelCollation collation =
                result instanceof Sort
                        ? ((Sort) result).collation
                        : RelCollations.EMPTY;
        RelRoot root = new RelRoot( result, result.getRowType(), SqlKind.SELECT, fields, collation );

        // Prepare
        PolyphenyDbSignature signature = statement.getQueryProcessor().prepareQuery( root );

        List<List<Object>> rows;
        try {
            @SuppressWarnings("unchecked") final Iterable<Object> iterable = signature.enumerable( statement.getDataContext() );
            Iterator<Object> iterator = iterable.iterator();
            StopWatch stopWatch = new StopWatch();
            stopWatch.start();
            rows = MetaImpl.collect( signature.cursorFactory, LimitIterator.of( iterator, getPageSize() ), new ArrayList<>() );
            stopWatch.stop();
            signature.getExecutionTimeMonitor().setExecutionTime( stopWatch.getNanoTime() );
        } catch ( Exception e ) {
            log.error( "Caught exception while iterating the plan builder tree", e );
            return new Result( e );
        }

        DbColumn[] header = new DbColumn[signature.columns.size()];
        int counter = 0;
        for ( ColumnMetaData col : signature.columns ) {
            header[counter++] = new DbColumn( col.columnName,
                    col.type.name,
                    col.nullable == ResultSetMetaData.columnNullable,
                    col.displaySize,
                    null,
                    null );
        }

        ArrayList<String[]> data = computeResultData( rows, Arrays.asList( header ), statement.getTransaction() );

        try {
            transaction.commit();
        } catch ( TransactionException e ) {
            log.error( "Caught exception while committing the plan builder tree", e );
            throw new RuntimeException( e );
        }

        return new Result( header, data.toArray( new String[0][] ) ).setXid( transaction.getXid().toString() );
    }


    /**
     * Create or drop a schema
     */
    Result schemaRequest( final Request req, final Response res ) {
        Schema schema = this.gson.fromJson( req.body(), Schema.class );
        Transaction transaction = getTransaction();

        // create schema
        if ( schema.isCreate() && !schema.isDrop() ) {
            StringBuilder query = new StringBuilder( "CREATE SCHEMA " );
            query.append( "\"" ).append( schema.getName() ).append( "\"" );
            if ( schema.getAuthorization() != null && !schema.getAuthorization().equals( "" ) ) {
                query.append( " AUTHORIZATION " ).append( schema.getAuthorization() );
            }
            try {
                int rows = executeSqlUpdate( transaction, query.toString() );
                transaction.commit();
                return new Result( new Debug().setAffectedRows( rows ) );
            } catch ( QueryExecutionException | TransactionException e ) {
                log.error( "Caught exception while creating a schema", e );
                try {
                    transaction.rollback();
                } catch ( TransactionException ex ) {
                    log.error( "Could not rollback", ex );
                }
                return new Result( e );
            }
        }
        // drop schema
        else if ( !schema.isCreate() && schema.isDrop() ) {
            StringBuilder query = new StringBuilder( "DROP SCHEMA " );
            query.append( "\"" ).append( schema.getName() ).append( "\"" );
            if ( schema.isCascade() ) {
                query.append( " CASCADE" );
            }
            try {
                int rows = executeSqlUpdate( transaction, query.toString() );
                transaction.commit();
                return new Result( new Debug().setAffectedRows( rows ) );
            } catch ( TransactionException | QueryExecutionException e ) {
                log.error( "Caught exception while dropping a schema", e );
                try {
                    transaction.rollback();
                } catch ( TransactionException ex ) {
                    log.error( "Could not rollback", ex );
                }
                return new Result( e );
            }
        } else {
            return new Result( "Neither the field 'create' nor the field 'drop' was set." );
        }
    }


    /**
     * Get all supported data types of the DBMS.
     */
    public String getTypeInfo( final Request req, final Response res ) {
        GsonBuilder gsonBuilder = new GsonBuilder().registerTypeAdapter( PolyType.class, PolyType.serializer );
        Gson gson = gsonBuilder.create();
        return gson.toJson( PolyType.availableTypes().toArray( new PolyType[0] ), PolyType[].class );
    }


    /**
     * Get available actions for foreign key constraints
     */
    String[] getForeignKeyActions( Request req, Response res ) {
        ForeignKeyOption[] options = Catalog.ForeignKeyOption.values();
        String[] arr = new String[options.length];
        for ( int i = 0; i < options.length; i++ ) {
            arr[i] = options[i].name();
        }
        return arr;
    }


    /**
     * Send updates to the UI if Information objects in the query analyzer change.
     */
    @Override
    public void observeInfos( final Information info, final String analyzerId, final Session session ) {
        WebSocket.sendMessage( session, info.asJson() );
    }


    /**
     * Send an updated pageList of the query analyzer to the UI.
     */
    @Override
    public void observePageList( final InformationPage[] pages, final String analyzerId, final Session session ) {
        ArrayList<SidebarElement> nodes = new ArrayList<>();
        for ( InformationPage page : pages ) {
            nodes.add( new SidebarElement( page.getId(), page.getName(), analyzerId + "/", page.getIcon() ).setLabel( page.getLabel() ) );
        }
        WebSocket.sendMessage( session, this.gson.toJson( nodes.toArray( new SidebarElement[0] ) ) );
    }


    /**
     * Get the content of an InformationPage of a query analyzer.
     */
    public String getAnalyzerPage( final Request req, final Response res ) {
        String[] params = this.gson.fromJson( req.body(), String[].class );
        return InformationManager.getInstance( params[0] ).getPage( params[1] ).asJson();
    }


    /**
     * Import a dataset from Polypheny-Hub into Polypheny-DB
     */
    HubResult importDataset( final spark.Request req, final spark.Response res ) {
        HubRequest request = this.gson.fromJson( req.body(), HubRequest.class );
        String error = null;

        String randomFileName = UUID.randomUUID().toString();
        final String sysTempDir = System.getProperty( "java.io.tmpdir" );
        final File tempDir = new File( sysTempDir + File.separator + "hub" + File.separator + randomFileName + File.separator );
        if ( !tempDir.mkdirs() ) { // create folder
            log.error( "Unable to create temp folder: {}", tempDir.getAbsolutePath() );
            return new HubResult( "Unable to create temp folder" );
        }

        // see: https://www.baeldung.com/java-download-file
        final File zipFile = new File( tempDir, "import.zip" );
        Transaction transaction = null;
        try (
                BufferedInputStream in = new BufferedInputStream( new URL( request.url ).openStream() );
                FileOutputStream fos = new FileOutputStream( zipFile )
        ) {
            byte[] dataBuffer = new byte[1024];
            int bytesRead;
            while ( (bytesRead = in.read( dataBuffer, 0, 1024 )) != -1 ) {
                fos.write( dataBuffer, 0, bytesRead );
            }

            // extract zip, see https://www.baeldung.com/java-compress-and-uncompress
            dataBuffer = new byte[1024];
            final File extractedFolder = new File( tempDir, "import" );
            if ( !extractedFolder.mkdirs() ) {
                log.error( "Unable to create folder for extracting files: {}", tempDir.getAbsolutePath() );
                return new HubResult( "Unable to create folder for extracting files" );
            }
            try ( ZipInputStream zis = new ZipInputStream( new FileInputStream( zipFile ) ) ) {
                ZipEntry zipEntry = zis.getNextEntry();
                while ( zipEntry != null ) {
                    File newFile = new File( extractedFolder, zipEntry.getName() );
                    try ( FileOutputStream fosEntry = new FileOutputStream( newFile ) ) {
                        int len;
                        while ( (len = zis.read( dataBuffer )) > 0 ) {
                            fosEntry.write( dataBuffer, 0, len );
                        }
                    }
                    zipEntry = zis.getNextEntry();
                }
            }

            // delete .zip after unzipping
            if ( !zipFile.delete() ) {
                log.error( "Unable to delete zip file: {}", zipFile.getAbsolutePath() );
            }

            transaction = getTransaction();

            Status status = new Status( "tableImport", request.tables.size() );
            int ithTable = 0;
            for ( TableMapping m : request.tables.values() ) {
                //create table from json
                Path jsonPath = Paths.get( new File( extractedFolder, m.initialName + ".json" ).getPath() );
                String json = new String( Files.readAllBytes( jsonPath ), StandardCharsets.UTF_8 );
                JsonTable table = gson.fromJson( json, JsonTable.class );
                String newName = m.newName != null ? m.newName : table.tableName;
                assert (table.tableName.equals( m.initialName ));
                HubResult createdTableError = createTableFromJson( json, newName, request, transaction );
                if ( createdTableError != null ) {
                    transaction.rollback();
                    return createdTableError;
                    //todo check
                }
                // import data from .csv file
                importCsvFile( m.initialName + ".csv", table, transaction, extractedFolder, request, newName, status, ithTable++ );
            }

            transaction.commit();

        } catch ( IOException | TransactionException e ) {
            log.error( "Could not import dataset", e );
            error = "Could not import dataset" + e.getMessage();
            if ( transaction != null ) {
                try {
                    transaction.rollback();
                } catch ( TransactionException ex ) {
                    log.error( "Caught exception while rolling back transaction", e );
                }
            }
        } catch ( QueryExecutionException e ) {
            log.error( "Could not create table from imported json file", e );
            error = "Could not create table from imported json file" + e.getMessage();
            if ( transaction != null ) {
                try {
                    transaction.rollback();
                } catch ( TransactionException ex ) {
                    log.error( "Caught exception while rolling back transaction", e );
                }
            }
            //} catch ( CsvValidationException | GenericCatalogException e ) {
        } catch ( GenericCatalogException e ) {
            log.error( "Could not export csv file", e );
            error = "Could not export csv file" + e.getMessage();
            if ( transaction != null ) {
                try {
                    transaction.rollback();
                } catch ( TransactionException ex ) {
                    log.error( "Caught exception while rolling back transaction", e );
                }
            }
        } finally {
            // delete temp folder
            if ( !deleteDirectory( tempDir ) ) {
                log.error( "Unable to delete temp folder: {}", tempDir.getAbsolutePath() );
            }
        }

        if ( error != null ) {
            return new HubResult( error );
        } else {
            return new HubResult().setMessage( String.format( "Imported dataset into table %s on store %s", request.schema, request.store ) );
        }
    }


    private HubResult createTableFromJson( final String json, final String newName, final HubRequest request, final Transaction transaction ) throws GenericCatalogException, QueryExecutionException {
        // create table from .json file
        List<CatalogTable> tablesInSchema = catalog.getTables( new Catalog.Pattern( this.databaseName ), new Catalog.Pattern( request.schema ), null );
        int tableAlreadyExists = (int) tablesInSchema.stream().filter( t -> t.name.equals( newName ) ).count();
        if ( tableAlreadyExists > 0 ) {
            return new HubResult( String.format( "Cannot import the dataset since the schema '%s' already contains a table with the name '%s'", request.schema, newName ) );
        }

        String createTable = SchemaToJsonMapper.getCreateTableStatementFromJson( json, request.createPks, request.defaultValues, request.schema, newName, request.store );
        executeSqlUpdate( transaction, createTable );
        return null;
    }


    private void importCsvFile( final String csvFileName, final JsonTable table, final Transaction transaction, final File extractedFolder, final HubRequest request, final String tableName, final Status status, final int ithTable ) throws IOException, QueryExecutionException {
        StringJoiner columnJoiner = new StringJoiner( ",", "(", ")" );
        for ( JsonColumn col : table.getColumns() ) {
            columnJoiner.add( "\"" + col.columnName + "\"" );
        }
        String columns = columnJoiner.toString();
        StringJoiner valueJoiner = new StringJoiner( ",", "VALUES", "" );
        StringJoiner rowJoiner;

        //see https://www.callicoder.com/java-read-write-csv-file-opencsv/

        final int BATCH_SIZE = RuntimeConfig.HUB_IMPORT_BATCH_SIZE.getInteger();
        long csvCounter = 0;
        try (
                Reader reader = new BufferedReader( new FileReader( new File( extractedFolder, csvFileName ) ) );
                CSVReader csvReader = new CSVReader( reader )
        ) {
            long lineCount = Files.lines( new File( extractedFolder, csvFileName ).toPath() ).count();
            String[] nextRecord;
            while ( (nextRecord = csvReader.readNext()) != null ) {
                rowJoiner = new StringJoiner( ",", "(", ")" );
                for ( int i = 0; i < table.getColumns().size(); i++ ) {
                    if ( PolyType.get( table.getColumns().get( i ).type ).getFamily() == PolyTypeFamily.CHARACTER ) {
                        rowJoiner.add( "'" + StringEscapeUtils.escapeSql( nextRecord[i] ) + "'" );
                    } else if ( PolyType.get( table.getColumns().get( i ).type ) == PolyType.DATE ) {
                        rowJoiner.add( "date '" + StringEscapeUtils.escapeSql( nextRecord[i] ) + "'" );
                    } else if ( PolyType.get( table.getColumns().get( i ).type ) == PolyType.TIME ) {
                        rowJoiner.add( "time '" + StringEscapeUtils.escapeSql( nextRecord[i] ) + "'" );
                    } else if ( PolyType.get( table.getColumns().get( i ).type ) == PolyType.TIMESTAMP ) {
                        rowJoiner.add( "timestamp '" + StringEscapeUtils.escapeSql( nextRecord[i] ) + "'" );
                    } else {
                        rowJoiner.add( nextRecord[i] );
                    }
                }
                valueJoiner.add( rowJoiner.toString() );
                csvCounter++;
                if ( csvCounter % BATCH_SIZE == 0 && csvCounter != 0 ) {
                    String insertQuery = String.format( "INSERT INTO \"%s\".\"%s\" %s %s", request.schema, tableName, columns, valueJoiner.toString() );
                    executeSqlUpdate( transaction, insertQuery );
                    valueJoiner = new StringJoiner( ",", "VALUES", "" );
                    status.setStatus( csvCounter, lineCount, ithTable );
                    WebSocket.broadcast( gson.toJson( status, Status.class ) );
                }
            }
            if ( csvCounter % BATCH_SIZE != 0 ) {
                String insertQuery = String.format( "INSERT INTO \"%s\".\"%s\" %s %s", request.schema, tableName, columns, valueJoiner.toString() );
                executeSqlUpdate( transaction, insertQuery );
                status.setStatus( csvCounter, lineCount, ithTable );
                WebSocket.broadcast( gson.toJson( status, Status.class ) );
            }
        }
    }


    /**
     * Export a table into a .zip consisting of a json file containing information of the table and columns and a csv files with the data
     */
    Result exportTable( final Request req, final Response res ) {
        HubRequest request = gson.fromJson( req.body(), HubRequest.class );
        Transaction transaction = getTransaction( false );
        Statement statement = transaction.createStatement();
        HubMeta metaData = new HubMeta( request.schema );

        String randomFileName = UUID.randomUUID().toString();
        final Charset charset = StandardCharsets.UTF_8;
        final String sysTempDir = System.getProperty( "java.io.tmpdir" );
        final File tempDir = new File( sysTempDir + File.separator + "hub" + File.separator + randomFileName + File.separator );
        if ( !tempDir.mkdirs() ) { // create folder
            log.error( "Unable to create temp folder: {}", tempDir.getAbsolutePath() );
            return new Result( "Unable to create temp folder" );
        }
        File tableFile;
        File catalogFile;
        ArrayList<File> tableFiles = new ArrayList<>();
        ArrayList<File> catalogFiles = new ArrayList<>();
        final int BATCH_SIZE = RuntimeConfig.HUB_IMPORT_BATCH_SIZE.getInteger();
        int ithTable = 0;
        Status status = new Status( "tableExport", request.tables.size() );
        try {
            for ( TableMapping table : request.tables.values() ) {
                tableFile = new File( tempDir, table.initialName + ".csv" );
                catalogFile = new File( tempDir, table.initialName + ".json" );
                tableFiles.add( tableFile );
                catalogFiles.add( catalogFile );
                OutputStreamWriter catalogWriter = new OutputStreamWriter( new FileOutputStream( catalogFile ), charset );
                FileOutputStream tableStream = new FileOutputStream( tableFile );
                log.info( String.format( "Exporting %s.%s", request.schema, table.initialName ) );
                CatalogTable catalogTable = catalog.getTable( this.databaseName, request.schema, table.initialName );

                catalogWriter.write( SchemaToJsonMapper.exportTableDefinitionAsJson( catalogTable, request.createPks, request.defaultValues ) );
                catalogWriter.flush();
                catalogWriter.close();

                String query = String.format( "SELECT * FROM \"%s\".\"%s\"", request.schema, table.initialName );
                // TODO use iterator instead of Result
                Result tableData = executeSqlSelect( statement, new UIRequest(), query, true );

                int totalRows = tableData.getData().length;
                int counter = 0;
                for ( String[] row : tableData.getData() ) {
                    int cols = row.length;
                    for ( int i = 0; i < cols; i++ ) {
                        if ( row[i].contains( "\n" ) ) {
                            String line = String.format( "\"%s\"", row[i] );
                            tableStream.write( line.getBytes( charset ) );
                        } else {
                            tableStream.write( row[i].getBytes( charset ) );
                        }
                        if ( i != cols - 1 ) {
                            tableStream.write( ",".getBytes( charset ) );
                        } else {
                            tableStream.write( "\n".getBytes( charset ) );
                        }
                    }
                    counter++;
                    if ( counter % BATCH_SIZE == 0 ) {
                        status.setStatus( counter, totalRows, ithTable );
                        WebSocket.broadcast( gson.toJson( status, Status.class ) );
                    }
                }
                status.setStatus( counter, totalRows, ithTable );
                WebSocket.broadcast( gson.toJson( status, Status.class ) );
                tableStream.flush();
                tableStream.close();
                metaData.addTable( table.initialName, counter );
                ithTable++;
            }
            status.complete();

            File zipFile = new File( tempDir, "table.zip" );
            FileOutputStream zipStream = new FileOutputStream( zipFile );
            //from https://www.baeldung.com/java-compress-and-uncompress
            ArrayList<File> allFiles = new ArrayList<>( tableFiles );
            allFiles.addAll( catalogFiles );
            try ( ZipOutputStream zipOut = new ZipOutputStream( zipStream, charset ) ) {
                for ( File fileToZip : allFiles ) {
                    try ( FileInputStream fis = new FileInputStream( fileToZip ) ) {
                        ZipEntry zipEntry = new ZipEntry( fileToZip.getName() );
                        zipOut.putNextEntry( zipEntry );

                        byte[] bytes = new byte[1024];
                        int length;
                        while ( (length = fis.read( bytes )) >= 0 ) {
                            zipOut.write( bytes, 0, length );
                        }
                    }
                }
                zipOut.finish();
            }
            zipStream.close();

            metaData.setFileSize( zipFile.length() );
            File metaFile = new File( tempDir, "meta.json" );
            FileOutputStream metaOutputStream = new FileOutputStream( metaFile );
            metaOutputStream.write( gson.toJson( metaData, HubMeta.class ).getBytes() );
            metaOutputStream.flush();
            metaOutputStream.close();

            //send file to php backend using Unirest
            HttpResponse<String> jsonResponse = Unirest.post( request.hubLink )
                    .field( "action", "uploadDataset" )
                    .field( "userId", String.valueOf( request.userId ) )
                    .field( "secret", request.secret )
                    .field( "name", request.name )
                    .field( "description", request.description )
                    .field( "pub", String.valueOf( request.pub ) )
                    .field( "dataset", zipFile )
                    .field( "metaData", metaFile )
                    .asString();

            // Get result
            String resultString = jsonResponse.getBody();
            log.info( String.format( "Exported %s.[%s]", request.schema, request.tables.values().stream().map( n -> n.initialName ).collect( Collectors.joining( "," ) ) ) );

            try {
                return gson.fromJson( resultString, Result.class );
            } catch ( JsonSyntaxException e ) {
                return new Result( resultString );
            }
        } catch ( IOException e ) {
            log.error( "Failed to write temporary file", e );
            return new Result( "Failed to write temporary file" );
        } catch ( Exception e ) {
            log.error( "Error while exporting table", e );
            return new Result( "Error while exporting table" );
        } finally {
            // delete temp folder
            if ( !deleteDirectory( tempDir ) ) {
                log.error( "Unable to delete temp folder: {}", tempDir.getAbsolutePath() );
            }
            try {
                transaction.commit();
            } catch ( TransactionException e ) {
                log.error( "Error while fetching table", e );
            }
        }
    }


    String getFile( final Request req, final Response res ) {
        String fileName = req.params( "file" );
        File f = new File( System.getProperty( "user.home" ), ".polypheny/tmp/" + fileName );
        if ( !f.exists() ) {
            res.status( 404 );
            return "";
        }
        ContentInfoUtil util = new ContentInfoUtil();
        ContentInfo info = null;
        try {
            info = util.findMatch( f );
        } catch ( IOException ignored ) {
        }
        if ( info != null && info.getMimeType() != null ) {
            res.header( "Content-Type", info.getMimeType() );
        } else {
            res.header( "Content-Type", "application/octet-stream" );
        }
        if ( info != null && info.getFileExtensions() != null ) {
            res.header( "Content-Disposition", "attachment; filename=" + "file." + info.getFileExtensions()[0] );
        } else {
            res.header( "Content-Disposition", "attachment; filename=" + "file" );
        }
        String range = req.headers( "Range" );
        if ( range != null ) {
            long rangeStart;
            long rangeEnd;
            long fileLength = f.length();
            Pattern pattern = Pattern.compile( "bytes=(\\d*)-(\\d*)" );
            Matcher m = pattern.matcher( range );
            if ( m.find() && m.groupCount() == 2 ) {
                rangeStart = Long.parseLong( m.group( 1 ) );
                String group2 = m.group( 2 );
                //chrome and firefox send "bytes=0-"
                //safari sends "bytes=0-1" to get the file length and then bytes=0-fileLength
                if ( group2 != null && !group2.equals( "" ) ) {
                    rangeEnd = Long.parseLong( group2 );
                } else {
                    rangeEnd = Math.min( rangeStart + 10_000_000L, fileLength - 1 );
                }
                if ( rangeEnd >= fileLength ) {
                    res.status( 416 );//range not satisfiable
                    return "";
                }
            } else {
                res.status( 416 );//range not satisfiable
                return "";
            }
            try {
                //see https://github.com/dessalines/torrenttunes-client/blob/master/src/main/java/com/torrenttunes/client/webservice/Platform.java
                res.header( "Accept-Ranges", "bytes" );
                res.status( 206 );//partial content
                int len = Long.valueOf( rangeEnd - rangeStart ).intValue() + 1;
                res.header( "Content-Range", String.format( "bytes %d-%d/%d", rangeStart, rangeEnd, fileLength ) );
                res.header( "Content-Length", String.valueOf( len ) );

                RandomAccessFile raf = new RandomAccessFile( f, "r" );
                raf.seek( rangeStart );
                ServletOutputStream os = res.raw().getOutputStream();
                byte[] buf = new byte[256];
                while ( len > 0 ) {
                    int read = raf.read( buf, 0, Math.min( buf.length, len ) );
                    os.write( buf, 0, read );
                    len -= read;
                }
                os.flush();
                os.close();
                raf.close();
            } catch ( IOException ignored ) {
                res.status( 500 );
            }
        } else {
            try ( FileInputStream fis = new FileInputStream( f ) ) {
                ServletOutputStream os = res.raw().getOutputStream();
                IOUtils.copyLarge( fis, os );
                os.flush();
                os.close();
            } catch ( IOException ignored ) {
                res.status( 500 );
            }
        }
        return "";
    }

    // -----------------------------------------------------------------------
    //                                Helper
    // -----------------------------------------------------------------------


    /**
     * Execute a select statement with default limit
     */
    private Result executeSqlSelect( final Statement statement, final UIRequest request, final String sqlSelect ) throws QueryExecutionException {
        return executeSqlSelect( statement, request, sqlSelect, false );
    }


    private Result executeSqlSelect( final Statement statement, final UIRequest request, final String sqlSelect, final boolean noLimit ) throws QueryExecutionException {
        PolyphenyDbSignature signature;
        List<List<Object>> rows;
        Iterator<Object> iterator = null;
        boolean hasMoreRows = false;
        try {
            signature = processQuery( statement, sqlSelect );
            final Enumerable enumerable = signature.enumerable( statement.getDataContext() );
            //noinspection unchecked
            iterator = enumerable.iterator();
            StopWatch stopWatch = new StopWatch();
            stopWatch.start();
            if ( noLimit ) {
                rows = MetaImpl.collect( signature.cursorFactory, iterator, new ArrayList<>() );
            } else {
                rows = MetaImpl.collect( signature.cursorFactory, LimitIterator.of( iterator, getPageSize() ), new ArrayList<>() );
            }
            hasMoreRows = iterator.hasNext();
            stopWatch.stop();
            signature.getExecutionTimeMonitor().setExecutionTime( stopWatch.getNanoTime() );
        } catch ( Throwable t ) {
            if ( statement.getTransaction().isAnalyze() ) {
                InformationManager analyzer = statement.getTransaction().getQueryAnalyzer();
                InformationPage exceptionPage = new InformationPage( "Stacktrace" ).fullWidth();
                InformationGroup exceptionGroup = new InformationGroup( exceptionPage.getId(), "Stacktrace" );
                InformationStacktrace exceptionElement = new InformationStacktrace( t, exceptionGroup );
                analyzer.addPage( exceptionPage );
                analyzer.addGroup( exceptionGroup );
                analyzer.registerInformation( exceptionElement );
            }
            if ( iterator != null ) {
                try {
                    ((AutoCloseable) iterator).close();
                } catch ( Exception e ) {
                    log.error( "Exception while closing result iterator", e );
                }
            }
            throw new QueryExecutionException( t );
        }

        try {
            CatalogTable catalogTable = null;
            if ( request.tableId != null ) {
                String[] t = request.tableId.split( "\\." );
                try {
                    catalogTable = catalog.getTable( this.databaseName, t[0], t[1] );
                } catch ( UnknownTableException | UnknownDatabaseException | UnknownSchemaException e ) {
                    log.error( "Caught exception", e );
                }
            }

            ArrayList<DbColumn> header = new ArrayList<>();
            for ( ColumnMetaData metaData : signature.columns ) {
                String columnName = metaData.columnName;

                String filter = "";
                if ( request.filter != null && request.filter.containsKey( columnName ) ) {
                    filter = request.filter.get( columnName );
                }

                SortState sort;
                if ( request.sortState != null && request.sortState.containsKey( columnName ) ) {
                    sort = request.sortState.get( columnName );
                } else {
                    sort = new SortState();
                }

                DbColumn dbCol = new DbColumn(
                        metaData.columnName,
                        metaData.type.name,
                        metaData.nullable == ResultSetMetaData.columnNullable,
                        metaData.displaySize,
                        sort,
                        filter );

                // Get column default values
                if ( catalogTable != null ) {
                    try {
                        if ( catalog.checkIfExistsColumn( catalogTable.id, columnName ) ) {
                            CatalogColumn catalogColumn = catalog.getColumn( catalogTable.id, columnName );
                            if ( catalogColumn.defaultValue != null ) {
                                dbCol.defaultValue = catalogColumn.defaultValue.value;
                            }
                        }
                    } catch ( UnknownColumnException e ) {
                        log.error( "Caught exception", e );
                    }
                }
                header.add( dbCol );
            }

            ArrayList<String[]> data = computeResultData( rows, header, statement.getTransaction() );

            return new Result( header.toArray( new DbColumn[0] ), data.toArray( new String[0][] ) ).setInfo( new Debug().setAffectedRows( data.size() ) ).setHasMoreRows( hasMoreRows );
        } finally {
            try {
                ((AutoCloseable) iterator).close();
            } catch ( Exception e ) {
                log.error( "Exception while closing result iterator", e );
            }
        }
    }


    /**
     * Convert data from a query result to Strings readable in the UI
     *
     * @param rows Rows from the enumerable iterator
     * @param header Header from the UI-ResultSet
     */
    ArrayList<String[]> computeResultData( final List<List<Object>> rows, final List<DbColumn> header, final Transaction transaction ) {
        ArrayList<String[]> data = new ArrayList<>();
        for ( List<Object> row : rows ) {
            String[] temp = new String[row.size()];
            int counter = 0;
            for ( Object o : row ) {
                if ( o == null ) {
                    temp[counter] = null;
                } else {
                    switch ( header.get( counter ).dataType ) {
                        case "TIMESTAMP":
                            if ( o instanceof Long ) {
                                temp[counter] = DateTimeStringUtils.longToAdjustedString( (long) o, PolyType.TIMESTAMP );// TimestampString.fromMillisSinceEpoch( (long) o ).toString();
                            } else {
                                temp[counter] = o.toString();
                            }
                            break;
                        case "DATE":
                            if ( o instanceof Integer ) {
                                temp[counter] = DateTimeStringUtils.longToAdjustedString( (int) o, PolyType.DATE );//DateString.fromDaysSinceEpoch( (int) o ).toString();
                            } else {
                                temp[counter] = o.toString();
                            }
                            break;
                        case "TIME":
                            if ( o instanceof Integer ) {
                                temp[counter] = DateTimeStringUtils.longToAdjustedString( (int) o, PolyType.TIME );//TimeString.fromMillisOfDay( (int) o ).toString();
                            } else {
                                temp[counter] = o.toString();
                            }
                            break;
                        case "FILE":
                        case "IMAGE":
                        case "SOUND":
                        case "VIDEO":
                            String columnName = String.valueOf( header.get( counter ).name.hashCode() );
                            File mmFolder = new File( System.getProperty( "user.home" ), ".polypheny/tmp" );
                            mmFolder.mkdirs();
                            ContentInfoUtil util = new ContentInfoUtil();
                            if ( o instanceof File ) {
                                File f = ((File) o);
                                try {
                                    ContentInfo info = util.findMatch( f );
                                    String extension = "";
                                    if ( info != null && info.getFileExtensions() != null ) {
                                        extension = "." + info.getFileExtensions()[0];
                                    }
                                    File newLink = new File( mmFolder, columnName + "_" + f.getName() + extension );
                                    newLink.delete();//delete to override
                                    Path added;
                                    if ( RuntimeConfig.UI_USE_HARDLINKS.getBoolean() ) {
                                        added = Files.createLink( newLink.toPath(), f.toPath() );
                                    } else {
                                        added = Files.createSymbolicLink( newLink.toPath(), f.toPath() );
                                    }
                                    TemporalFileManager.addPath( transaction.getXid().toString(), added );
                                    temp[counter] = newLink.getName();
                                } catch ( IOException e ) {
                                    throw new RuntimeException( "Could not create link to mm file", e );
                                }
                                break;
                            } else if ( o instanceof InputStream || o instanceof Blob ) {
                                InputStream is;
                                if ( o instanceof Blob ) {
                                    try {
                                        is = ((Blob) o).getBinaryStream();
                                    } catch ( SQLException e ) {
                                        throw new RuntimeException( "Could not get inputStream from Blob column", e );
                                    }
                                } else {
                                    is = (InputStream) o;
                                }
                                File f;
                                try {
                                    PushbackInputStream pbis = new PushbackInputStream( is, ContentInfoUtil.DEFAULT_READ_SIZE );
                                    byte[] buffer = new byte[ContentInfoUtil.DEFAULT_READ_SIZE];
                                    pbis.read( buffer );
                                    ContentInfo info = util.findMatch( buffer );
                                    pbis.unread( buffer );
                                    String extension = "";
                                    if ( info != null && info.getFileExtensions() != null ) {
                                        extension = "." + info.getFileExtensions()[0];
                                    }
                                    f = new File( mmFolder, columnName + "_" + UUID.randomUUID().toString() + extension );
                                    IOUtils.copyLarge( pbis, new FileOutputStream( f.getPath() ) );
                                    TemporalFileManager.addFile( transaction.getXid().toString(), f );
                                } catch ( IOException e ) {
                                    throw new RuntimeException( "Could not place file in mm folder", e );
                                }
                                temp[counter] = f.getName();
                                break;
                            } else if ( o instanceof byte[] ) {
                                ContentInfo info = util.findMatch( (byte[]) o );
                                String extension = "";
                                if ( info != null && info.getFileExtensions() != null ) {
                                    extension = "." + info.getFileExtensions()[0];
                                }
                                File f = new File( mmFolder, columnName + "_" + UUID.randomUUID().toString() + extension );
                                try ( FileOutputStream fos = new FileOutputStream( f ) ) {
                                    fos.write( (byte[]) o );
                                } catch ( IOException e ) {
                                    throw new RuntimeException( "Could not place file in mm folder", e );
                                }
                                temp[counter] = f.getName();
                                TemporalFileManager.addFile( transaction.getXid().toString(), f );
                                break;
                            }
                            //fall through
                        default:
                            temp[counter] = o.toString();
                    }
                    if ( header.get( counter ).dataType.endsWith( "ARRAY" ) ) {
                        if ( o instanceof Array ) {
                            try {
                                temp[counter] = gson.toJson( ((Array) o).getArray(), Object[].class );
                            } catch ( SQLException sqlException ) {
                                temp[counter] = o.toString();
                            }
                        } else if ( o instanceof List ) {
                            // TODO js(knn): make sure all of this is not just a hotfix.
                            temp[counter] = gson.toJson( o );
                        } else {
                            temp[counter] = o.toString();
                        }
                    }
                }
                counter++;
            }
            data.add( temp );
        }
        return data;
    }


    private PolyphenyDbSignature processQuery( Statement statement, String sql ) {
        PolyphenyDbSignature signature;
        SqlProcessor sqlProcessor = statement.getTransaction().getSqlProcessor();

        SqlNode parsed = sqlProcessor.parse( sql );

        if ( parsed.isA( SqlKind.DDL ) ) {
            signature = sqlProcessor.prepareDdl( statement, parsed );
        } else {
            Pair<SqlNode, RelDataType> validated = sqlProcessor.validate( statement.getTransaction(), parsed, RuntimeConfig.ADD_DEFAULT_VALUES_IN_INSERTS.getBoolean() );
            RelRoot logicalRoot = sqlProcessor.translate( statement, validated.left );

            // Prepare
            signature = statement.getQueryProcessor().prepareQuery( logicalRoot );
        }
        return signature;
    }


    private int executeSqlUpdate( final Transaction transaction, final String sqlUpdate ) throws QueryExecutionException {
        return executeSqlUpdate( transaction.createStatement(), transaction, sqlUpdate );
    }


    private int executeSqlUpdate( final Statement statement, final Transaction transaction, final String sqlUpdate ) throws QueryExecutionException {
        PolyphenyDbSignature<?> signature;
        try {
            signature = processQuery( statement, sqlUpdate );
        } catch ( Throwable t ) {
            if ( transaction.isAnalyze() ) {
                InformationManager analyzer = transaction.getQueryAnalyzer();
                InformationPage exceptionPage = new InformationPage( "Stacktrace" ).fullWidth();
                InformationGroup exceptionGroup = new InformationGroup( exceptionPage.getId(), "Stacktrace" );
                InformationStacktrace exceptionElement = new InformationStacktrace( t, exceptionGroup );
                analyzer.addPage( exceptionPage );
                analyzer.addGroup( exceptionGroup );
                analyzer.registerInformation( exceptionElement );
            }
            throw new QueryExecutionException( t );
        }

        if ( signature.statementType == StatementType.OTHER_DDL ) {
            return 1;
        } else if ( signature.statementType == StatementType.IS_DML ) {
            int rowsChanged = -1;
            try {
                Iterator<?> iterator = signature.enumerable( statement.getDataContext() ).iterator();
                Object object;
                while ( iterator.hasNext() ) {
                    object = iterator.next();
                    int num;
                    if ( object != null && object.getClass().isArray() ) {
                        Object[] o = (Object[]) object;
                        num = ((Number) o[0]).intValue();
                    } else if ( object != null ) {
                        num = ((Number) object).intValue();
                    } else {
                        throw new QueryExecutionException( "Result is null" );
                    }
                    // Check if num is equal for all adapters
                    if ( rowsChanged != -1 && rowsChanged != num ) {
                        throw new QueryExecutionException( "The number of changed rows is not equal for all stores!" );
                    }
                    rowsChanged = num;
                }
            } catch ( RuntimeException e ) {
                if ( e.getCause() != null ) {
                    throw new QueryExecutionException( e.getCause().getMessage(), e );
                } else {
                    throw new QueryExecutionException( e.getMessage(), e );
                }
            }
            return rowsChanged;
        } else {
            throw new QueryExecutionException( "Unknown statement type: " + signature.statementType );
        }
    }


    /**
     * Get the Number of rows in a table
     */
    private int getTableSize( Transaction transaction, final UIRequest request ) throws QueryExecutionException {
        String[] t = request.tableId.split( "\\." );
        String tableId = String.format( "\"%s\".\"%s\"", t[0], t[1] );
        String query = "SELECT count(*) FROM " + tableId;
        if ( request.filter != null ) {
            query += " " + filterTable( request.filter );
        }
        Result result = executeSqlSelect( transaction.createStatement(), request, query );
        // We expect the result to be in the first column of the first row
        if ( result.getData().length == 0 ) {
            return 0;
        } else {
            return Integer.parseInt( result.getData()[0][0] );
        }
    }


    /**
     * Get the number of rows that should be displayed in one page in the data view
     */
    private int getPageSize() {
        return RuntimeConfig.UI_PAGE_SIZE.getInteger();
    }


    private boolean isClassificationToSql() {
        return RuntimeConfig.EXPLORE_BY_EXAMPLE_TO_SQL.getBoolean();
    }


    private String filterTable( final Map<String, String> filter ) {
        StringJoiner joiner = new StringJoiner( " AND ", " WHERE ", "" );
        int counter = 0;
        for ( Map.Entry<String, String> entry : filter.entrySet() ) {
            //special treatment for arrays
            if ( entry.getValue().startsWith( "[" ) ) {
                joiner.add( "\"" + entry.getKey() + "\"" + " = ARRAY" + entry.getValue() );
                counter++;
            }
            //default
            else if ( !entry.getValue().equals( "" ) ) {
                joiner.add( "CAST (\"" + entry.getKey() + "\" AS VARCHAR(8000)) LIKE '" + entry.getValue() + "%'" );
                counter++;
            }
        }
        String out = "";
        if ( counter > 0 ) {
            out = joiner.toString();
        }
        return out;
    }


    /**
     * Generates the ORDER BY clause of a query if a sorted column is requested by the UI
     */
    private String sortTable( final Map<String, SortState> sorting ) {
        StringJoiner joiner = new StringJoiner( ",", " ORDER BY ", "" );
        int counter = 0;
        for ( Map.Entry<String, SortState> entry : sorting.entrySet() ) {
            if ( entry.getValue().sorting ) {
                joiner.add( "\"" + entry.getKey() + "\" " + entry.getValue().direction );
                counter++;
            }
        }
        String out = "";
        if ( counter > 0 ) {
            out = joiner.toString();
        }
        return out;
    }


    private Transaction getTransaction() {
        return getTransaction( false );
    }


    private Transaction getTransaction( boolean analyze ) {
        try {
            return transactionManager.startTransaction( userName, databaseName, analyze, "Polypheny-UI", MultimediaFlavor.FILE );
        } catch ( GenericCatalogException | UnknownUserException | UnknownDatabaseException | UnknownSchemaException e ) {
            throw new RuntimeException( "Error while starting transaction", e );
        }
    }


    /**
     * Get the data types of each column of a table
     *
     * @param schemaName name of the schema
     * @param tableName name of the table
     * @return HashMap containing the type of each column. The key is the name of the column and the value is the Sql Type (java.sql.Types).
     */
    private Map<String, CatalogColumn> getCatalogColumns( String schemaName, String tableName ) {
        Map<String, CatalogColumn> dataTypes = new HashMap<>();
        try {
            CatalogTable table = catalog.getTable( this.databaseName, schemaName, tableName );
            List<CatalogColumn> catalogColumns = catalog.getColumns( table.id );
            for ( CatalogColumn catalogColumn : catalogColumns ) {
                dataTypes.put( catalogColumn.name, catalogColumn );
            }
        } catch ( UnknownTableException | UnknownDatabaseException | UnknownSchemaException e ) {
            log.error( "Caught exception", e );
        }
        return dataTypes;
    }


    /**
     * Helper function to delete a directory.
     * Taken from https://www.baeldung.com/java-delete-directory
     */
    boolean deleteDirectory( final File directoryToBeDeleted ) {
        File[] allContents = directoryToBeDeleted.listFiles();
        if ( allContents != null ) {
            for ( File file : allContents ) {
                deleteDirectory( file );
            }
        }
        return directoryToBeDeleted.delete();
    }


    static class QueryExecutionException extends Exception {

        QueryExecutionException( String message ) {
            super( message );
        }


        QueryExecutionException( String message, Exception e ) {
            super( message, e );
        }


        QueryExecutionException( Throwable t ) {
            super( t );
        }

    }

}<|MERGE_RESOLUTION|>--- conflicted
+++ resolved
@@ -87,18 +87,12 @@
 import org.apache.calcite.linq4j.Enumerable;
 import org.apache.commons.lang.StringEscapeUtils;
 import org.apache.commons.lang3.time.StopWatch;
-<<<<<<< HEAD
+import org.eclipse.jetty.websocket.api.Session;
 import org.polypheny.db.adapter.Adapter;
 import org.polypheny.db.adapter.Adapter.AdapterSetting;
 import org.polypheny.db.adapter.AdapterManager.AdapterInformation;
 import org.polypheny.db.adapter.DataStore;
 import org.polypheny.db.adapter.DataStore.FunctionalIndexInfo;
-=======
-import org.eclipse.jetty.websocket.api.Session;
-import org.polypheny.db.adapter.Store;
-import org.polypheny.db.adapter.Store.AdapterSetting;
-import org.polypheny.db.adapter.Store.FunctionalIndexInfo;
->>>>>>> 769a509d
 import org.polypheny.db.adapter.StoreManager;
 import org.polypheny.db.adapter.index.IndexManager;
 import org.polypheny.db.catalog.Catalog;
@@ -1087,7 +1081,7 @@
                     joiner.add( condition );
                 }
             }
-        } catch ( UnknownTableException | GenericCatalogException e ) {
+        } catch ( UnknownTableException | UnknownDatabaseException | UnknownSchemaException e ) {
             throw new RuntimeException( "Error while deriving PK WHERE condition", e );
         }
         return " WHERE " + joiner.toString();
