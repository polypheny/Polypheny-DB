/*
 * Copyright 2019-2020 The Polypheny Project
 *
 * Licensed under the Apache License, Version 2.0 (the "License");
 * you may not use this file except in compliance with the License.
 * You may obtain a copy of the License at
 *
 * http://www.apache.org/licenses/LICENSE-2.0
 *
 * Unless required by applicable law or agreed to in writing, software
 * distributed under the License is distributed on an "AS IS" BASIS,
 * WITHOUT WARRANTIES OR CONDITIONS OF ANY KIND, either express or implied.
 * See the License for the specific language governing permissions and
 * limitations under the License.
 */

package org.polypheny.db.webui;


import au.com.bytecode.opencsv.CSVReader;
import com.google.common.collect.ImmutableMap;
import com.google.gson.Gson;
import com.google.gson.GsonBuilder;
import com.google.gson.JsonDeserializer;
import com.google.gson.JsonObject;
import com.google.gson.JsonParseException;
import com.google.gson.JsonSerializer;
import com.google.gson.JsonSyntaxException;
import java.io.BufferedInputStream;
import java.io.BufferedReader;
import java.io.File;
import java.io.FileInputStream;
import java.io.FileOutputStream;
import java.io.FileReader;
import java.io.IOException;
import java.io.OutputStreamWriter;
import java.io.Reader;
import java.math.BigDecimal;
import java.net.URL;
import java.nio.charset.Charset;
import java.nio.charset.StandardCharsets;
import java.nio.file.Files;
import java.nio.file.Path;
import java.nio.file.Paths;
import java.sql.Array;
import java.sql.ResultSetMetaData;
import java.sql.SQLException;
import java.text.DateFormat;
import java.text.SimpleDateFormat;
import java.util.ArrayList;
import java.util.Arrays;
import java.util.Date;
import java.util.HashMap;
import java.util.Iterator;
import java.util.List;
import java.util.Map;
import java.util.Map.Entry;
import java.util.Objects;
import java.util.StringJoiner;
import java.util.UUID;
import java.util.concurrent.ConcurrentHashMap;
import java.util.concurrent.TimeUnit;
import java.util.regex.Matcher;
import java.util.regex.Pattern;
import java.util.stream.Collectors;
import java.util.zip.ZipEntry;
import java.util.zip.ZipInputStream;
import java.util.zip.ZipOutputStream;
import kong.unirest.HttpResponse;
import kong.unirest.Unirest;
import lombok.extern.slf4j.Slf4j;
import org.apache.calcite.avatica.ColumnMetaData;
import org.apache.calcite.avatica.Meta.StatementType;
import org.apache.calcite.avatica.MetaImpl;
import org.apache.calcite.linq4j.Enumerable;
import org.apache.commons.lang.StringEscapeUtils;
import org.apache.commons.lang.math.NumberUtils;
import org.apache.commons.lang3.time.StopWatch;
import org.polypheny.db.adapter.Store;
import org.polypheny.db.adapter.Store.AdapterSetting;
import org.polypheny.db.adapter.Store.FunctionalIndexInfo;
import org.polypheny.db.adapter.StoreManager;
import org.polypheny.db.adapter.StoreManager.AdapterInformation;
import org.polypheny.db.catalog.Catalog;
import org.polypheny.db.catalog.Catalog.ConstraintType;
import org.polypheny.db.catalog.Catalog.ForeignKeyOption;
import org.polypheny.db.catalog.Catalog.TableType;
import org.polypheny.db.catalog.NameGenerator;
import org.polypheny.db.catalog.entity.CatalogColumn;
import org.polypheny.db.catalog.entity.CatalogColumnPlacement;
import org.polypheny.db.catalog.entity.CatalogConstraint;
import org.polypheny.db.catalog.entity.CatalogForeignKey;
import org.polypheny.db.catalog.entity.CatalogIndex;
import org.polypheny.db.catalog.entity.CatalogPrimaryKey;
import org.polypheny.db.catalog.entity.CatalogSchema;
import org.polypheny.db.catalog.entity.CatalogStore;
import org.polypheny.db.catalog.entity.CatalogTable;
import org.polypheny.db.catalog.exceptions.GenericCatalogException;
import org.polypheny.db.catalog.exceptions.UnknownColumnException;
import org.polypheny.db.catalog.exceptions.UnknownDatabaseException;
import org.polypheny.db.catalog.exceptions.UnknownSchemaException;
import org.polypheny.db.catalog.exceptions.UnknownStoreException;
import org.polypheny.db.catalog.exceptions.UnknownTableException;
import org.polypheny.db.catalog.exceptions.UnknownUserException;
import org.polypheny.db.config.Config;
import org.polypheny.db.config.Config.ConfigListener;
import org.polypheny.db.config.RuntimeConfig;
import org.polypheny.db.exploreByExample.Explore;
import org.polypheny.db.exploreByExample.ExploreManager;
import org.polypheny.db.iface.QueryInterface;
import org.polypheny.db.iface.QueryInterfaceManager;
import org.polypheny.db.iface.QueryInterfaceManager.QueryInterfaceInformation;
import org.polypheny.db.iface.QueryInterfaceManager.QueryInterfaceInformationRequest;
import org.polypheny.db.information.Information;
import org.polypheny.db.information.InformationGroup;
import org.polypheny.db.information.InformationManager;
import org.polypheny.db.information.InformationObserver;
import org.polypheny.db.information.InformationPage;
import org.polypheny.db.information.InformationStacktrace;
import org.polypheny.db.information.InformationText;
import org.polypheny.db.jdbc.PolyphenyDbSignature;
import org.polypheny.db.processing.SqlProcessor;
import org.polypheny.db.rel.RelCollation;
import org.polypheny.db.rel.RelCollations;
import org.polypheny.db.rel.RelNode;
import org.polypheny.db.rel.RelRoot;
import org.polypheny.db.rel.core.Sort;
import org.polypheny.db.rel.type.RelDataType;
import org.polypheny.db.runtime.Hook.Closeable;
import org.polypheny.db.sql.SqlKind;
import org.polypheny.db.sql.SqlNode;
import org.polypheny.db.statistic.StatisticsManager;
import org.polypheny.db.transaction.Statement;
import org.polypheny.db.transaction.Transaction;
import org.polypheny.db.transaction.TransactionException;
import org.polypheny.db.transaction.TransactionManager;
import org.polypheny.db.type.PolyType;
import org.polypheny.db.type.PolyTypeFamily;
import org.polypheny.db.util.DateTimeStringUtils;
import org.polypheny.db.util.ImmutableIntList;
import org.polypheny.db.util.LimitIterator;
import org.polypheny.db.util.Pair;
import org.polypheny.db.webui.SchemaToJsonMapper.JsonColumn;
import org.polypheny.db.webui.SchemaToJsonMapper.JsonTable;
import org.polypheny.db.webui.models.Adapter;
import org.polypheny.db.webui.models.DbColumn;
import org.polypheny.db.webui.models.DbTable;
import org.polypheny.db.webui.models.Debug;
import org.polypheny.db.webui.models.ExploreResult;
import org.polypheny.db.webui.models.ForeignKey;
import org.polypheny.db.webui.models.HubMeta;
import org.polypheny.db.webui.models.HubMeta.TableMapping;
import org.polypheny.db.webui.models.HubResult;
import org.polypheny.db.webui.models.Index;
import org.polypheny.db.webui.models.Placement;
import org.polypheny.db.webui.models.QueryInterfaceModel;
import org.polypheny.db.webui.models.Result;
import org.polypheny.db.webui.models.ResultType;
import org.polypheny.db.webui.models.Schema;
import org.polypheny.db.webui.models.SidebarElement;
import org.polypheny.db.webui.models.SortState;
import org.polypheny.db.webui.models.Status;
import org.polypheny.db.webui.models.TableConstraint;
import org.polypheny.db.webui.models.UIRelNode;
import org.polypheny.db.webui.models.Uml;
import org.polypheny.db.webui.models.requests.ClassifyAllData;
import org.polypheny.db.webui.models.requests.ColumnRequest;
import org.polypheny.db.webui.models.requests.ConstraintRequest;
import org.polypheny.db.webui.models.requests.EditTableRequest;
import org.polypheny.db.webui.models.requests.ExploreData;
import org.polypheny.db.webui.models.requests.ExploreTables;
import org.polypheny.db.webui.models.requests.HubRequest;
import org.polypheny.db.webui.models.requests.QueryExplorationRequest;
import org.polypheny.db.webui.models.requests.QueryRequest;
import org.polypheny.db.webui.models.requests.SchemaTreeRequest;
import org.polypheny.db.webui.models.requests.UIRequest;
import spark.Request;
import spark.Response;


@Slf4j
public class Crud implements InformationObserver {

    private final Gson gson = new Gson();
    private final TransactionManager transactionManager;
    private final String databaseName;
    private final String userName;
    private final StatisticsManager statisticsManager = StatisticsManager.getInstance();
    private boolean isActiveTracking = false;
    private final Catalog catalog = Catalog.getInstance();


    /**
     * Constructor
     *
     * @param transactionManager The Polypheny-DB transaction manager
     */
    Crud( final TransactionManager transactionManager, final String userName, final String databaseName ) {
        this.transactionManager = transactionManager;
        this.databaseName = databaseName;
        this.userName = userName;
        registerStatisticObserver();
    }


    /**
     * Ensures that changes in the ConfigManger toggle the statistics correctly
     */
    private void registerStatisticObserver() {
        this.isActiveTracking = RuntimeConfig.ACTIVE_TRACKING.getBoolean() && RuntimeConfig.DYNAMIC_QUERYING.getBoolean();
        ConfigListener observer = new ConfigListener() {
            @Override
            public void onConfigChange( Config c ) {
                setConfig( c );
            }


            @Override
            public void restart( Config c ) {
                setConfig( c );
            }


            private void setConfig( Config c ) {
                isActiveTracking = c.getBoolean() && RuntimeConfig.DYNAMIC_QUERYING.getBoolean();
            }
        };
        RuntimeConfig.ACTIVE_TRACKING.addObserver( observer );
        RuntimeConfig.DYNAMIC_QUERYING.addObserver( observer );
    }


    /**
     * Returns the content of a table with a maximum of PAGESIZE elements.
     */
    Result getTable( final Request req, final Response res ) {
        UIRequest request = this.gson.fromJson( req.body(), UIRequest.class );
        Transaction transaction = getTransaction();
        Result result;

        StringBuilder query = new StringBuilder();
        String where = "";
        if ( request.filter != null ) {
            where = filterTable( request.filter );
        }
        String orderBy = "";
        if ( request.sortState != null ) {
            orderBy = sortTable( request.sortState );
        }
        String[] t = request.tableId.split( "\\." );
        String tableId = String.format( "\"%s\".\"%s\"", t[0], t[1] );
        query.append( "SELECT * FROM " )
                .append( tableId )
                .append( where )
                .append( orderBy )
                .append( " LIMIT " )
                .append( getPageSize() )
                .append( " OFFSET " )
                .append( (Math.max( 0, request.currentPage - 1 )) * getPageSize() );

        try {
            result = executeSqlSelect( transaction.createStatement(), request, query.toString() );
        } catch ( QueryExecutionException e ) {
            if ( request.filter != null ) {
                result = new Result( "Error while filtering table " + request.tableId );
            } else {
                result = new Result( "Could not fetch table " + request.tableId );
                log.error( "Caught exception while fetching a table", e );
            }
            try {
                transaction.rollback();
                return result;
            } catch ( TransactionException ex ) {
                log.error( "Could not rollback", ex );
            }
        }

        // determine if it is a view or a table
        try {
            CatalogTable catalogTable = catalog.getTable( this.databaseName, t[0], t[1] );
            if ( catalogTable.tableType == TableType.TABLE ) {
                result.setType( ResultType.TABLE );
            } else if ( catalogTable.tableType == TableType.VIEW ) {
                result.setType( ResultType.VIEW );
            } else {
                throw new RuntimeException( "Unknown table type: " + catalogTable.tableType );
            }
        } catch ( GenericCatalogException | UnknownTableException e ) {
            log.error( "Caught exception", e );
            result.setError( "Could not retrieve type of Result (table/view)." );
        }

        result.setCurrentPage( request.currentPage ).setTable( request.tableId );
        int tableSize = 0;
        try {
            tableSize = getTableSize( transaction, request );
        } catch ( QueryExecutionException e ) {
            log.error( "Caught exception while determining page size", e );
        }
        result.setHighestPage( (int) Math.ceil( (double) tableSize / getPageSize() ) );
        try {
            transaction.commit();
        } catch ( TransactionException e ) {
            log.error( "Caught exception while committing transaction", e );
        }
        return result;
    }


    ArrayList<SidebarElement> getSchemaTree( final Request req, final Response res ) {
        SchemaTreeRequest request = this.gson.fromJson( req.body(), SchemaTreeRequest.class );
        ArrayList<SidebarElement> result = new ArrayList<>();

        if ( request.depth < 1 ) {
            log.error( "Trying to fetch a schemaTree with depth < 1" );
            return new ArrayList<>();
        }

        Transaction transaction = getTransaction();
        try {
            List<CatalogSchema> schemas = catalog.getSchemas( new Catalog.Pattern( databaseName ), null );
            for ( CatalogSchema schema : schemas ) {
                SidebarElement schemaTree = new SidebarElement( schema.name, schema.name, "", "cui-layers" );

                if ( request.depth > 1 ) {
                    ArrayList<SidebarElement> tableTree = new ArrayList<>();
                    ArrayList<SidebarElement> viewTree = new ArrayList<>();
                    List<CatalogTable> tables = catalog.getTables( schema.id, null );
                    for ( CatalogTable table : tables ) {
                        SidebarElement tableElement = new SidebarElement( schema.name + "." + table.name, table.name, request.routerLinkRoot, "fa fa-table" );

                        if ( request.depth > 2 ) {
                            List<CatalogColumn> columns = catalog.getColumns( table.id );
                            for ( CatalogColumn column : columns ) {
                                tableElement.addChild( new SidebarElement( schema.name + "." + table.name + "." + column.name, column.name, request.routerLinkRoot ).setCssClass( "sidebarColumn" ) );
                            }
                        }
                        if ( table.tableType == TableType.TABLE ) {
                            tableTree.add( tableElement );
                        } else if ( request.views && table.tableType == TableType.VIEW ) {
                            viewTree.add( tableElement );
                        }
                    }
                    if ( request.showTable ) {
                        schemaTree.addChild( new SidebarElement( schema.name + ".tables", "tables", request.routerLinkRoot, "fa fa-table" ).addChildren( tableTree ).setRouterLink( "" ) );
                    } else {
                        schemaTree.addChildren( tableTree ).setRouterLink( "" );
                    }
                    if ( request.views ) {
                        schemaTree.addChild( new SidebarElement( schema.name + ".views", "views", request.routerLinkRoot, "icon-eye" ).addChildren( viewTree ).setRouterLink( "" ) );
                    }
                }
                result.add( schemaTree );
            }
            transaction.commit();
        } catch ( UnknownSchemaException | GenericCatalogException | TransactionException e ) {
            log.error( "Caught exception", e );
            try {
                transaction.rollback();
            } catch ( TransactionException ex ) {
                log.error( "Caught exception while rollback", e );
            }
        }

        return result;
    }


    /**
     * Get all tables of a schema
     */
    Result getTables( final Request req, final Response res ) {
        EditTableRequest request = this.gson.fromJson( req.body(), EditTableRequest.class );

        Result result;
        try {
            List<CatalogTable> tables = catalog.getTables( new Catalog.Pattern( databaseName ), new Catalog.Pattern( request.schema ), null );
            ArrayList<String> tableNames = new ArrayList<>();
            for ( CatalogTable catalogTable : tables ) {
                tableNames.add( catalogTable.name );
            }
            result = new Result( new Debug().setAffectedRows( tableNames.size() ) ).setTables( tableNames );
        } catch ( GenericCatalogException e ) {
            log.error( "Caught exception while fetching tables", e );
            result = new Result( e );
        }
        return result;
    }


    Result renameTable( final Request req, final Response res ) {
        Index table = this.gson.fromJson( req.body(), Index.class );
        String query = String.format( "ALTER TABLE \"%s\".\"%s\" RENAME TO \"%s\"", table.getSchema(), table.getTable(), table.getName() );
        Transaction transaction = getTransaction();
        Result result;
        try {
            int rows = executeSqlUpdate( transaction, query );
            result = new Result( new Debug().setAffectedRows( rows ).setGeneratedQuery( query ) );
        } catch ( QueryExecutionException e ) {
            result = new Result( e );
        }
        return result;
    }


    /**
     * Drop or truncate a table
     */
    Result dropTruncateTable( final Request req, final Response res ) {
        EditTableRequest request = this.gson.fromJson( req.body(), EditTableRequest.class );
        Transaction transaction = getTransaction();
        Result result;
        StringBuilder query = new StringBuilder();
        if ( request.action.toLowerCase().equals( "drop" ) ) {
            query.append( "DROP TABLE " );
        } else if ( request.action.toLowerCase().equals( "truncate" ) ) {
            query.append( "TRUNCATE TABLE " );
        }
        String tableId = String.format( "\"%s\".\"%s\"", request.schema, request.table );
        query.append( tableId );
        try {
            int a = executeSqlUpdate( transaction, query.toString() );
            result = new Result( new Debug().setAffectedRows( a ).setGeneratedQuery( query.toString() ) );
            transaction.commit();
        } catch ( QueryExecutionException | TransactionException e ) {
            log.error( "Caught exception while dropping or truncating a table", e );
            result = new Result( e ).setInfo( new Debug().setGeneratedQuery( query.toString() ) );
            try {
                transaction.rollback();
            } catch ( TransactionException ex ) {
                log.error( "Could not rollback", ex );
            }
        }
        return result;
    }


    /**
     * Create a new table
     */
    Result createTable( final Request req, final Response res ) {
        EditTableRequest request = this.gson.fromJson( req.body(), EditTableRequest.class );
        Transaction transaction = getTransaction();
        StringBuilder query = new StringBuilder();
        StringJoiner colJoiner = new StringJoiner( "," );
        String tableId = String.format( "\"%s\".\"%s\"", request.schema, request.table );
        query.append( "CREATE TABLE " ).append( tableId ).append( "(" );
        StringBuilder colBuilder;
        Result result;
        StringJoiner primaryKeys = new StringJoiner( ",", "PRIMARY KEY (", ")" );
        int primaryCounter = 0;
        for ( DbColumn col : request.columns ) {
            colBuilder = new StringBuilder();
            colBuilder.append( "\"" ).append( col.name ).append( "\" " ).append( col.dataType );
            if ( col.precision != null ) {
                colBuilder.append( "(" ).append( col.precision );
                if ( col.scale != null ) {
                    colBuilder.append( "," ).append( col.scale );
                }
                colBuilder.append( ")" );
            }
            if ( col.collectionsType != null && !col.collectionsType.equals( "" ) ) {
                colBuilder.append( " " ).append( col.collectionsType );
                if ( col.dimension != null ) {
                    colBuilder.append( "(" ).append( col.dimension );
                    if ( col.cardinality != null ) {
                        colBuilder.append( "," ).append( col.cardinality );
                    }
                    colBuilder.append( ")" );
                }
            }
            if ( !col.nullable ) {
                colBuilder.append( " NOT NULL" );
            }
            if ( col.defaultValue != null ) {
                switch ( col.dataType ) {
                    //TODO FIX DATA TYPES
                    case "int8":
                    case "int4":
                        int a = Integer.parseInt( col.defaultValue );
                        colBuilder.append( " DEFAULT " ).append( a );
                        break;
                    case "varchar":
                        colBuilder.append( String.format( " DEFAULT '%s'", col.defaultValue ) );
                        break;
                    default:
                        // varchar, timestamp, boolean
                        colBuilder.append( " DEFAULT " ).append( col.defaultValue );
                }
            }
            if ( col.primary ) {
                primaryKeys.add( col.name );
                primaryCounter++;
            }
            colJoiner.add( colBuilder.toString() );
        }
        if ( primaryCounter > 0 ) {
            colJoiner.add( primaryKeys.toString() );
        }
        query.append( colJoiner.toString() );
        query.append( ")" );
        if ( request.store != null && !request.store.equals( "" ) ) {
            query.append( String.format( " ON STORE \"%s\"", request.store ) );
        }

        try {
            int a = executeSqlUpdate( transaction, query.toString() );
            result = new Result( new Debug().setGeneratedQuery( query.toString() ).setAffectedRows( a ) );
            transaction.commit();
        } catch ( QueryExecutionException | TransactionException e ) {
            log.error( "Caught exception while creating a table", e );
            result = new Result( e ).setInfo( new Debug().setGeneratedQuery( query.toString() ) );
            try {
                transaction.rollback();
            } catch ( TransactionException ex ) {
                log.error( "Could not rollback CREATE TABLE statement: {}", ex.getMessage(), ex );
            }
        }
        return result;
    }


    /**
     * Insert data into a table
     */
    Result insertRow( final Request req, final Response res ) {
        Transaction transaction = getTransaction();
        int rowsAffected;
        Result result;
        UIRequest request = this.gson.fromJson( req.body(), UIRequest.class );
        StringJoiner cols = new StringJoiner( ",", "(", ")" );
        StringBuilder query = new StringBuilder();
        String[] t = request.tableId.split( "\\." );
        String tableId = String.format( "\"%s\".\"%s\"", t[0], t[1] );
        query.append( "INSERT INTO " ).append( tableId ).append( " " );
        StringJoiner values = new StringJoiner( ",", "(", ")" );

        Map<String, PolyType> dataTypes = getColumnTypes( t[0], t[1] );
        for ( Map.Entry<String, String> entry : request.data.entrySet() ) {
            cols.add( "\"" + entry.getKey() + "\"" );
            String value = entry.getValue();
            if ( value == null ) {
                value = "NULL";
            } else if ( dataTypes.get( entry.getKey() ).getFamily() == PolyTypeFamily.CHARACTER ) {
                value = "'" + StringEscapeUtils.escapeSql( value ) + "'";
            } else if ( dataTypes.get( entry.getKey() ) == PolyType.DATE ) {
                value = "DATE '" + value + "'";
            } else if ( dataTypes.get( entry.getKey() ) == PolyType.TIME ) {
                value = "TIME '" + value + "'";
            } else if ( dataTypes.get( entry.getKey() ) == PolyType.TIMESTAMP ) {
                value = "TIMESTAMP '" + value + "'";
            } else if ( dataTypes.get( entry.getKey() ) == PolyType.ARRAY ) {
                value = String.format( "ARRAY %s", value );
            }
            values.add( value );
        }

        if ( isActiveTracking ) {
            transaction.addChangedTable( tableId );
        }

        query.append( cols.toString() );
        query.append( " VALUES " ).append( values.toString() );

        try {
            rowsAffected = executeSqlUpdate( transaction, query.toString() );
            result = new Result( new Debug().setAffectedRows( rowsAffected ).setGeneratedQuery( query.toString() ) );
            transaction.commit();
        } catch ( QueryExecutionException | TransactionException | RuntimeException e ) {
            log.error( "Caught exception while inserting a row", e );
            result = new Result( e ).setInfo( new Debug().setGeneratedQuery( query.toString() ) );
            try {
                transaction.rollback();
            } catch ( TransactionException ex ) {
                log.error( "Could not rollback", ex );
            }
        }
        return result;
    }


    /**
     * Run any query coming from the SQL console
     */
    ArrayList<Result> anyQuery( final Request req, final Response res ) {
        QueryRequest request = this.gson.fromJson( req.body(), QueryRequest.class );
        Transaction transaction = getTransaction( request.analyze );

        ArrayList<Result> results = new ArrayList<>();
        boolean autoCommit = true;

        // This is not a nice solution. In case of a sql script with auto commit only the first statement is analyzed
        // and in case of auto commit of, the information is overwritten
        InformationManager queryAnalyzer = null;
        if ( request.analyze ) {
            queryAnalyzer = transaction.getQueryAnalyzer().observe( this );
        }

        // TODO: make it possible to use pagination

        // No autoCommit if the query has commits.
        // Ignore case: from: https://alvinalexander.com/blog/post/java/java-how-case-insensitive-search-string-matches-method
        Pattern p = Pattern.compile( ".*(COMMIT|ROLLBACK).*", Pattern.MULTILINE | Pattern.CASE_INSENSITIVE | Pattern.DOTALL );
        Matcher m = p.matcher( request.query );
        if ( m.matches() ) {
            autoCommit = false;
        }

        long executionTime = 0;
        long temp = 0;
        // remove all comments
        String allQueries = request.query;
        //remove comments
        allQueries = allQueries.replaceAll( "(?s)(\\/\\*.*?\\*\\/)", "" );
        allQueries = allQueries.replaceAll( "(?m)(--.*?$)", "" );
        //remove whitespace at the end
        allQueries = allQueries.replaceAll( "(\\s*)$", "" );
        String[] queries = allQueries.split( ";", 0 );
        boolean noLimit = false;
        for ( String query : queries ) {
            Result result;
            if ( Pattern.matches( "(?si:[\\s]*COMMIT.*)", query ) ) {
                try {
                    temp = System.nanoTime();
                    transaction.commit();
                    executionTime += System.nanoTime() - temp;
                    transaction = getTransaction( request.analyze );
                    results.add( new Result( new Debug().setGeneratedQuery( query ) ) );
                } catch ( TransactionException e ) {
                    log.error( "Caught exception while committing a query from the console", e );
                    executionTime += System.nanoTime() - temp;
                    log.error( e.toString() );
                }
            } else if ( Pattern.matches( "(?si:[\\s]*ROLLBACK.*)", query ) ) {
                try {
                    temp = System.nanoTime();
                    transaction.rollback();
                    executionTime += System.nanoTime() - temp;
                    transaction = getTransaction( request.analyze );
                    results.add( new Result( new Debug().setGeneratedQuery( query ) ) );
                } catch ( TransactionException e ) {
                    log.error( "Caught exception while rolling back a query from the console", e );
                    executionTime += System.nanoTime() - temp;
                }
            } else if ( Pattern.matches( "(?si:^[\\s]*[/(\\s]*SELECT.*)", query ) ) {
                // Add limit if not specified
                Pattern p2 = Pattern.compile( ".*?(?si:limit)[\\s\\S]*", Pattern.MULTILINE | Pattern.CASE_INSENSITIVE | Pattern.DOTALL );
                if ( !p2.matcher( query ).find() ) {
                    noLimit = false;
                }
                //If the user specifies a limit
                else {
                    noLimit = true;
                }
                // decrease limit if it is too large
                /*else {
                    Pattern pattern = Pattern.compile( "(.*?LIMIT[\\s+])(\\d+)", Pattern.MULTILINE | Pattern.CASE_INSENSITIVE | Pattern.DOTALL );
                    Matcher limitMatcher = pattern.matcher( query );
                    if ( limitMatcher.find() ) {
                        int limit = Integer.parseInt( limitMatcher.group( 2 ) );
                        if ( limit > getPageSize() ) {
                            // see https://stackoverflow.com/questions/38296673/replace-group-1-of-java-regex-with-out-replacing-the-entire-regex?rq=1
                            query = limitMatcher.replaceFirst( "$1 " + getPageSize() );
                        }
                    }
                }*/
                try {
                    temp = System.nanoTime();
                    result = executeSqlSelect( transaction.createStatement(), request, query, noLimit ).setInfo( new Debug().setGeneratedQuery( query ) );
                    executionTime += System.nanoTime() - temp;
                    results.add( result );
                    if ( autoCommit ) {
                        transaction.commit();
                        transaction = getTransaction( request.analyze );
                    }
                } catch ( QueryExecutionException | TransactionException | RuntimeException e ) {
                    log.error( "Caught exception while executing a query from the console", e );
                    executionTime += System.nanoTime() - temp;
                    result = new Result( e ).setInfo( new Debug().setGeneratedQuery( query ) );
                    results.add( result );
                    try {
                        transaction.rollback();
                    } catch ( TransactionException ex ) {
                        log.error( "Caught exception while rollback", e );
                    }
                }
            } else {
                try {
                    temp = System.nanoTime();
                    int numOfRows = executeSqlUpdate( transaction, query );
                    executionTime += System.nanoTime() - temp;
                    result = new Result( new Debug().setAffectedRows( numOfRows ).setGeneratedQuery( query ) );
                    results.add( result );
                    if ( autoCommit ) {
                        transaction.commit();
                        transaction = getTransaction( request.analyze );
                    }
                } catch ( QueryExecutionException | TransactionException | RuntimeException e ) {
                    log.error( "Caught exception while executing a query from the console", e );
                    executionTime += System.nanoTime() - temp;
                    result = new Result( e ).setInfo( new Debug().setGeneratedQuery( query ) );
                    results.add( result );
                    try {
                        transaction.rollback();
                    } catch ( TransactionException ex ) {
                        log.error( "Caught exception while rollback", e );
                    }
                }
            }

        }

        try {
            transaction.commit();
        } catch ( TransactionException e ) {
            log.error( "Caught exception", e );
            results.add( new Result( e ) );
            try {
                transaction.rollback();
            } catch ( TransactionException ex ) {
                log.error( "Caught exception while rollback", e );
            }
        }

        if ( queryAnalyzer != null ) {
            InformationPage p1 = new InformationPage( "Query analysis", "Analysis of the query." );
            InformationGroup g1 = new InformationGroup( p1, "Execution time" );
            InformationText text;
            if ( executionTime < 1e4 ) {
                text = new InformationText( g1, String.format( "Execution time: %d nanoseconds", executionTime ) );
            } else {
                long millis = TimeUnit.MILLISECONDS.convert( executionTime, TimeUnit.NANOSECONDS );
                // format time: see: https://stackoverflow.com/questions/625433/how-to-convert-milliseconds-to-x-mins-x-seconds-in-java#answer-625444
                DateFormat df = new SimpleDateFormat( "m 'min' s 'sec' S 'ms'" );
                String durationText = df.format( new Date( millis ) );
                text = new InformationText( g1, String.format( "Execution time: %s", durationText ) );
            }
            queryAnalyzer.addPage( p1 );
            queryAnalyzer.addGroup( g1 );
            queryAnalyzer.registerInformation( text );
        }

        return results;
    }


    /**
     * Return all available statistics to the client
     */
    ConcurrentHashMap<?, ?> getStatistics( final Request req, final Response res ) {
        if ( RuntimeConfig.DYNAMIC_QUERYING.getBoolean() ) {
            return statisticsManager.getStatisticSchemaMap();
        } else {
            return new ConcurrentHashMap<>();
        }

    }


    /**
     * Gets the classified Data from User
     * return possibly interesting Data to User
     */
    public Result classifyData( Request req, Response res ) {
        ClassifyAllData classifyAllData = this.gson.fromJson( req.body(), ClassifyAllData.class );
        ExploreManager exploreManager = ExploreManager.getInstance();

        boolean isConvertedToSql = isClassificationToSql();

        Explore explore = exploreManager.classifyData( classifyAllData.id, classifyAllData.classified, isConvertedToSql );

        if ( isConvertedToSql ) {
            Transaction transaction = getTransaction();
            Statement statement = transaction.createStatement();
            Result result;

            try {
                result = executeSqlSelect( statement, classifyAllData, explore.getClassifiedSqlStatement(), false ).setInfo( new Debug().setGeneratedQuery( explore.getClassifiedSqlStatement() ) );
                transaction.commit();
                transaction = getTransaction( classifyAllData.analyze );

            } catch ( QueryExecutionException | TransactionException | RuntimeException e ) {
                log.error( "Caught exception while executing a query from the console", e );
                result = new Result( e ).setInfo( new Debug().setGeneratedQuery( explore.getClassifiedSqlStatement() ) );
                try {
                    transaction.rollback();
                } catch ( TransactionException ex ) {
                    log.error( "Caught exception while rollback", ex );
                }
            }

            result.setExplorerId( explore.getId() );
            result.setCurrentPage( classifyAllData.cPage ).setTable( classifyAllData.tableId );

            result.setHighestPage( (int) Math.ceil( (double) explore.getTableSize() / getPageSize() ) );
            result.setClassificationInfo( "NoClassificationPossible" );
            result.setConvertedToSql( isConvertedToSql );

            return result;
        } else {
            Result result = new Result( classifyAllData.header, Arrays.copyOfRange( explore.getData(), 0, 10 ) );

            result.setClassificationInfo( "NoClassificationPossible" );
            result.setExplorerId( explore.getId() );

            result.setCurrentPage( classifyAllData.cPage ).setTable( classifyAllData.tableId );
            result.setHighestPage( (int) Math.ceil( (double) explore.getData().length / getPageSize() ) );
            result.setConvertedToSql( isConvertedToSql );
            return result;
        }

    }


    /**
     * For pagination within the Explore-by-Example table
     */
    public Object getExploreTables( Request request, Response response ) {

        ExploreTables exploreTables = this.gson.fromJson( request.body(), ExploreTables.class );
        Transaction transaction = getTransaction();
        Statement statement = transaction.createStatement();

        Result result;
        ExploreManager exploreManager = ExploreManager.getInstance();
        Explore explore = exploreManager.getExploreInformation( exploreTables.id );
        String[][] paginationData;

        String query = explore.getSqlStatement() + " OFFSET " + ((Math.max( 0, exploreTables.cPage - 1 )) * getPageSize());

        if ( !explore.isConvertedToSql() && !explore.isClassificationPossible() ) {
            int tablesize = explore.getData().length;

            if ( tablesize >= ((Math.max( 0, exploreTables.cPage - 1 )) * getPageSize()) && tablesize < ((Math.max( 0, exploreTables.cPage )) * getPageSize()) ) {
                paginationData = Arrays.copyOfRange( explore.getData(), ((Math.max( 0, exploreTables.cPage - 1 )) * getPageSize()), tablesize );
            } else {
                paginationData = Arrays.copyOfRange( explore.getData(), ((Math.max( 0, exploreTables.cPage - 1 )) * getPageSize()), ((Math.max( 0, exploreTables.cPage )) * getPageSize()) );
            }
            result = new Result( exploreTables.columns, paginationData );
            result.setClassificationInfo( "NoClassificationPossible" );
            result.setExplorerId( explore.getId() );

            result.setCurrentPage( exploreTables.cPage ).setTable( exploreTables.tableId );
            result.setHighestPage( (int) Math.ceil( (double) tablesize / getPageSize() ) );

            return result;
        }

        try {
            result = executeSqlSelect( statement, exploreTables, query );
        } catch ( QueryExecutionException e ) {
            log.error( "Caught exception while fetching a table", e );
            result = new Result( "Could not fetch table " + exploreTables.tableId );
            try {
                transaction.rollback();
                return result;
            } catch ( TransactionException ex ) {
                log.error( "Could not rollback", ex );
            }
        }

        try {
            transaction.commit();
        } catch ( TransactionException e ) {
            log.error( "Caught exception while committing transaction", e );
        }
        result.setExplorerId( explore.getId() );
        result.setCurrentPage( exploreTables.cPage ).setTable( exploreTables.tableId );
        int tableSize = 0;
        tableSize = explore.getTableSize();

        result.setHighestPage( (int) Math.ceil( (double) tableSize / getPageSize() ) );

        if ( !explore.isClassificationPossible() ) {
            result.setClassificationInfo( "NoClassificationPossible" );
        } else {
            result.setClassificationInfo( "ClassificationPossible" );
        }
        result.setIncludesClassificationInfo( explore.isDataAfterClassification );

        if ( explore.isDataAfterClassification ) {
            int tablesize = explore.getDataAfterClassification().size();
            List<String[]> paginationDataList = new ArrayList<>();
            if ( tablesize >= ((Math.max( 0, exploreTables.cPage - 1 )) * getPageSize()) && tablesize < ((Math.max( 0, exploreTables.cPage )) * getPageSize()) ) {
                paginationDataList = explore.getDataAfterClassification().subList( ((Math.max( 0, exploreTables.cPage - 1 )) * getPageSize()), tablesize );
            } else {
                paginationDataList = explore.getDataAfterClassification().subList( ((Math.max( 0, exploreTables.cPage - 1 )) * getPageSize()), ((Math.max( 0, exploreTables.cPage )) * getPageSize()) );
            }

            paginationData = new String[paginationDataList.size()][];
            for ( int i = 0; i < paginationDataList.size(); i++ ) {
                paginationData[i] = paginationDataList.get( i );
            }

            result.setClassifiedData( paginationData );
        }
        return result;

    }


    /**
     * Creates the initial query for the Explore-by-Example process
     */
    public Result createInitialExploreQuery( Request req, Response res ) {

        QueryExplorationRequest queryExplorationRequest = this.gson.fromJson( req.body(), QueryExplorationRequest.class );
        ExploreManager exploreManager = ExploreManager.getInstance();
        Transaction transaction = getTransaction( queryExplorationRequest.analyze );
        Statement statement = transaction.createStatement();

        Result result;

        Explore explore = exploreManager.createSqlQuery( null, queryExplorationRequest.query );
        if ( explore.getDataType() == null ) {
            return new Result( "Explore by Example is only available for tables with the following datatypes: VARCHAR, INTEGER, SMALLINT, TINYINT, BIGINT, DECIMAL" );
        }

        String query = explore.getSqlStatement();
        try {
            result = executeSqlSelect( statement, queryExplorationRequest, query, false ).setInfo( new Debug().setGeneratedQuery( query ) );
            transaction.commit();
            transaction = getTransaction( queryExplorationRequest.analyze );

        } catch ( QueryExecutionException | TransactionException | RuntimeException e ) {
            log.error( "Caught exception while executing a query from the console", e );
            result = new Result( e ).setInfo( new Debug().setGeneratedQuery( query ) );
            try {
                transaction.rollback();
            } catch ( TransactionException ex ) {
                log.error( "Caught exception while rollback", ex );
            }
        }

        result.setExplorerId( explore.getId() );
        if ( !explore.isClassificationPossible() ) {
            result.setClassificationInfo( "NoClassificationPossible" );

        } else {
            result.setClassificationInfo( "ClassificationPossible" );
        }
        result.setCurrentPage( queryExplorationRequest.cPage ).setTable( queryExplorationRequest.tableId );
        result.setHighestPage( (int) Math.ceil( (double) explore.getTableSize() / getPageSize() ) );

        return result;
    }


    /**
     * Start Classification, classifies the initial dataset, to show what would be within the final result set
     */
    public ExploreResult exploration( Request req, Response res ) {
        ExploreData exploreData = this.gson.fromJson( req.body(), ExploreData.class );

        String[] dataType = new String[exploreData.header.length + 1];
        for ( int i = 0; i < exploreData.header.length; i++ ) {
            dataType[i] = exploreData.header[i].dataType;
        }
        dataType[exploreData.header.length] = "VARCHAR";

        ExploreManager e = ExploreManager.getInstance();
        Explore explore = e.exploreData( exploreData.id, exploreData.classified, dataType );

        return new ExploreResult( exploreData.header, explore.getDataAfterClassification(), explore.getId(), explore.getBuildGraph() );
    }


    /**
     * Delete a row from a table. The row is determined by the value of every column in that row (conjunction).
     * The transaction is being rolled back, if more that one row would be deleted.
     * TODO: This is not a nice solution
     */
    Result deleteRow( final Request req, final Response res ) {
        UIRequest request = this.gson.fromJson( req.body(), UIRequest.class );
        Transaction transaction = getTransaction();
        Result result;
        StringBuilder builder = new StringBuilder();
        String[] t = request.tableId.split( "\\." );
        String tableId = String.format( "\"%s\".\"%s\"", t[0], t[1] );
        builder.append( "DELETE FROM " ).append( tableId ).append( " WHERE " );
        StringJoiner joiner = new StringJoiner( " AND ", "", "" );
        Map<String, PolyType> dataTypes = getColumnTypes( t[0], t[1] );
        String column = "";
        for ( Entry<String, String> entry : request.data.entrySet() ) {
            String condition;
            if ( entry.getValue() == null ) {
                condition = String.format( "\"%s\" IS NULL", entry.getKey() );
            } else if ( dataTypes.get( entry.getKey() ) == PolyType.ARRAY ) {
                condition = String.format( "\"%s\" = ARRAY %s", entry.getKey(), entry.getValue() );
            } else if ( dataTypes.get( entry.getKey() ).getFamily() != PolyTypeFamily.CHARACTER ) {
                condition = String.format( "\"%s\" = %s", entry.getKey(), entry.getValue() );
            } else {
                condition = String.format( "\"%s\" = '%s'", entry.getKey(), StringEscapeUtils.escapeSql( entry.getValue() ) );
            }
            column = entry.getKey();
            joiner.add( condition );
        }
        builder.append( joiner.toString() );

        try {
            int numOfRows = executeSqlUpdate( transaction, builder.toString() );
            // only commit if one row is deleted
            if ( numOfRows == 1 ) {
                if ( isActiveTracking ) {
                    transaction.addChangedTable( tableId );
                }

                transaction.commit();
                result = new Result( new Debug().setAffectedRows( numOfRows ) );
            } else {
                transaction.rollback();
                result = new Result( "Attempt to delete " + numOfRows + " rows was blocked." );
                result.setInfo( new Debug().setGeneratedQuery( builder.toString() ) );
            }
        } catch ( TransactionException | Exception e ) {
            log.error( "Caught exception while deleting a row", e );
            result = new Result( e ).setInfo( new Debug().setGeneratedQuery( builder.toString() ) );
            try {
                transaction.rollback();
            } catch ( TransactionException ex ) {
                log.error( "Could not rollback", ex );
            }
        }
        return result;
    }


    Result updateRow( final Request req, final Response res ) {
        UIRequest request = this.gson.fromJson( req.body(), UIRequest.class );
        Transaction transaction = getTransaction();
        Result result;
        StringBuilder builder = new StringBuilder();
        String[] t = request.tableId.split( "\\." );
        String tableId = String.format( "\"%s\".\"%s\"", t[0], t[1] );
        builder.append( "UPDATE " ).append( tableId ).append( " SET " );
        StringJoiner setStatements = new StringJoiner( ",", "", "" );
        String column = "";
        for ( Entry<String, String> entry : request.data.entrySet() ) {
            if ( entry.getValue() == null ) {
                setStatements.add( String.format( "\"%s\" = NULL", entry.getKey() ) );
            } else if ( entry.getValue().startsWith( "[" ) ) {
                setStatements.add( String.format( "\"%s\" = ARRAY %s", entry.getKey(), entry.getValue() ) );
            } else if ( NumberUtils.isNumber( entry.getValue() ) ) {
                setStatements.add( String.format( "\"%s\" = %s", entry.getKey(), entry.getValue() ) );
            } else {
                setStatements.add( String.format( "\"%s\" = '%s'", entry.getKey(), StringEscapeUtils.escapeSql( entry.getValue() ) ) );
            }
            column = entry.getKey();
        }
        builder.append( setStatements.toString() );

        StringJoiner where = new StringJoiner( " AND ", "", "" );
        for ( Entry<String, String> entry : request.filter.entrySet() ) {
            if ( entry.getValue().startsWith( "[" ) ) {
                where.add( String.format( "\"%s\" = ARRAY %s", entry.getKey(), entry.getValue() ) );
            } else if ( NumberUtils.isNumber( entry.getValue() ) ) {
                where.add( String.format( "\"%s\" = %s", entry.getKey(), entry.getValue() ) );
            } else {
                where.add( String.format( "\"%s\" = '%s'", entry.getKey(), entry.getValue() ) );
            }
        }
        builder.append( " WHERE " ).append( where.toString() );

        try {
            int numOfRows = executeSqlUpdate( transaction, builder.toString() );

            if ( numOfRows == 1 ) {
                if ( isActiveTracking ) {
                    transaction.addChangedTable( tableId );
                }
                transaction.commit();
                result = new Result( new Debug().setAffectedRows( numOfRows ) );
            } else {
                transaction.rollback();
                result = new Result( "Attempt to update " + numOfRows + " rows was blocked." );
                result.setInfo( new Debug().setGeneratedQuery( builder.toString() ) );
            }
        } catch ( QueryExecutionException | TransactionException e ) {
            log.error( "Caught exception while updating a row", e );
            result = new Result( e ).setInfo( new Debug().setGeneratedQuery( builder.toString() ) );
            try {
                transaction.rollback();
            } catch ( TransactionException ex ) {
                log.error( "Could not rollback", ex );
            }
        }
        return result;
    }


    /**
     * Get the columns of a table
     */
    Result getColumns( final Request req, final Response res ) {
        UIRequest request = this.gson.fromJson( req.body(), UIRequest.class );
        Result result;

        String[] t = request.tableId.split( "\\." );
        ArrayList<DbColumn> cols = new ArrayList<>();

        try {
            CatalogTable catalogTable = catalog.getTable( databaseName, t[0], t[1] );
            ArrayList<String> primaryColumns;
            if ( catalogTable.primaryKey != null ) {
                CatalogPrimaryKey primaryKey = catalog.getPrimaryKey( catalogTable.primaryKey );
                primaryColumns = new ArrayList<>( primaryKey.getColumnNames() );
            } else {
                primaryColumns = new ArrayList<>();
            }
            for ( CatalogColumn catalogColumn : catalog.getColumns( catalogTable.id ) ) {
                String defaultValue = catalogColumn.defaultValue == null ? null : catalogColumn.defaultValue.value;
                String collectionsType = catalogColumn.collectionsType == null ? "" : catalogColumn.collectionsType.getName();
                cols.add(
                        //TODO NH extend DbColumn with dimension, cardinality
                        new DbColumn(
                                catalogColumn.name,
                                catalogColumn.type.getName(),
                                collectionsType,
                                catalogColumn.nullable,
                                catalogColumn.length,
                                catalogColumn.scale,
                                catalogColumn.dimension,
                                catalogColumn.cardinality,
                                primaryColumns.contains( catalogColumn.name ),
                                defaultValue ) );
            }
            result = new Result( cols.toArray( new DbColumn[0] ), null );
        } catch ( UnknownTableException | GenericCatalogException e ) {
            log.error( "Caught exception while getting a column", e );
            result = new Result( e );
        }

        return result;
    }


    Result updateColumn( final Request req, final Response res ) {
        ColumnRequest request = this.gson.fromJson( req.body(), ColumnRequest.class );
        Transaction transaction = getTransaction();

        DbColumn oldColumn = request.oldColumn;
        DbColumn newColumn = request.newColumn;
        Result result;
        ArrayList<String> queries = new ArrayList<>();
        StringBuilder sBuilder = new StringBuilder();

        String[] t = request.tableId.split( "\\." );
        String tableId = String.format( "\"%s\".\"%s\"", t[0], t[1] );

        // rename column if needed
        if ( !oldColumn.name.equals( newColumn.name ) ) {
            String query = String.format( "ALTER TABLE %s RENAME COLUMN \"%s\" TO \"%s\"", tableId, oldColumn.name, newColumn.name );
            queries.add( query );
        }

        // change type + length
        // TODO: cast if needed
        if ( !oldColumn.dataType.equals( newColumn.dataType ) ||
                !oldColumn.collectionsType.equals( newColumn.collectionsType ) ||
                !Objects.equals( oldColumn.precision, newColumn.precision ) ||
                !Objects.equals( oldColumn.scale, newColumn.scale ) ||
                !oldColumn.dimension.equals( newColumn.dimension ) ||
                !oldColumn.cardinality.equals( newColumn.cardinality ) ) {
            // TODO: drop maxlength if requested
            String query = String.format( "ALTER TABLE %s MODIFY COLUMN \"%s\" SET TYPE %s", tableId, newColumn.name, newColumn.dataType );
            if ( newColumn.precision != null ) {
                query = query + "(" + newColumn.precision;
                if ( newColumn.scale != null ) {
                    query = query + "," + newColumn.scale;
                }
                query = query + ")";
            }
            //collectionType
            if ( !newColumn.collectionsType.equals( "" ) ) {
                query = query + " " + request.newColumn.collectionsType;
                int dimension = newColumn.dimension == null ? -1 : newColumn.dimension;
                int cardinality = newColumn.cardinality == null ? -1 : newColumn.cardinality;
                query = query + String.format( "(%d,%d)", dimension, cardinality );
            }
            queries.add( query );
        }

        // set/drop nullable
        if ( oldColumn.nullable != newColumn.nullable ) {
            String nullable = "SET";
            if ( newColumn.nullable ) {
                nullable = "DROP";
            }
            String query = "ALTER TABLE " + tableId + " MODIFY COLUMN \"" + newColumn.name + "\" " + nullable + " NOT NULL";
            queries.add( query );
        }

        // change default value
        if ( oldColumn.defaultValue == null || newColumn.defaultValue == null || !oldColumn.defaultValue.equals( newColumn.defaultValue ) ) {
            String query;
            if ( newColumn.defaultValue == null ) {
                query = String.format( "ALTER TABLE %s MODIFY COLUMN \"%s\" DROP DEFAULT", tableId, newColumn.name );
            } else {
                query = String.format( "ALTER TABLE %s MODIFY COLUMN \"%s\" SET DEFAULT ", tableId, newColumn.name );
                if ( newColumn.collectionsType != null ) {
                    //handle the case if the user says "ARRAY[1,2,3]" or "[1,2,3]"
                    if ( !request.newColumn.defaultValue.startsWith( request.newColumn.collectionsType ) ) {
                        query = query + request.newColumn.collectionsType;
                    }
                    query = query + request.newColumn.defaultValue;
                } else {
                    switch ( newColumn.dataType ) {
                        case "BIGINT":
                        case "INTEGER":
                        case "DECIMAL":
                        case "DOUBLE":
                        case "FLOAT":
                        case "SMALLINT":
                        case "TINYINT":
                            request.newColumn.defaultValue = request.newColumn.defaultValue.replace( ",", "." );
                            BigDecimal b = new BigDecimal( request.newColumn.defaultValue );
                            query = query + b.toString();
                            break;
                        case "VARCHAR":
                            query = query + String.format( "'%s'", request.newColumn.defaultValue );
                            break;
                        default:
                            query = query + request.newColumn.defaultValue;
                    }
                }
            }
            queries.add( query );
        }

        result = new Result( new Debug().setAffectedRows( 1 ).setGeneratedQuery( queries.toString() ) );
        try {
            for ( String query : queries ) {
                sBuilder.append( query );
                executeSqlUpdate( transaction, query );
            }
            transaction.commit();
        } catch ( QueryExecutionException | TransactionException e ) {
            log.error( "Caught exception while updating a column", e );
            result = new Result( e ).setInfo( new Debug().setAffectedRows( 0 ).setGeneratedQuery( sBuilder.toString() ) );
            try {
                transaction.rollback();
            } catch ( TransactionException e2 ) {
                log.error( "Caught exception during rollback", e2 );
                result = new Result( e2 ).setInfo( new Debug().setAffectedRows( 0 ).setGeneratedQuery( sBuilder.toString() ) );
            }
        }

        return result;
    }


    /**
     * Add a column to an existing table
     */
    Result addColumn( final Request req, final Response res ) {
        ColumnRequest request = this.gson.fromJson( req.body(), ColumnRequest.class );
        Transaction transaction = getTransaction();

        String[] t = request.tableId.split( "\\." );
        String tableId = String.format( "\"%s\".\"%s\"", t[0], t[1] );

        String query = String.format( "ALTER TABLE %s ADD COLUMN \"%s\" %s", tableId, request.newColumn.name, request.newColumn.dataType );
        if ( request.newColumn.precision != null ) {
            if ( request.newColumn.precision != null ) {
                query = query + "(" + request.newColumn.precision;
                if ( request.newColumn.scale != null ) {
                    query = query + "," + request.newColumn.scale;
                }
                query = query + ")";
            }
        }
        if ( !request.newColumn.collectionsType.equals( "" ) ) {
            query = query + " " + request.newColumn.collectionsType;
            int dimension = request.newColumn.dimension == null ? -1 : request.newColumn.dimension;
            int cardinality = request.newColumn.cardinality == null ? -1 : request.newColumn.cardinality;
            query = query + String.format( "(%d,%d)", dimension, cardinality );
        }
        if ( !request.newColumn.nullable ) {
            query = query + " NOT NULL";
        }
        if ( request.newColumn.defaultValue != null ) {
            if ( request.newColumn.collectionsType != null ) {
                //handle the case if the user says "ARRAY[1,2,3]" or "[1,2,3]"
                if ( !request.newColumn.defaultValue.startsWith( request.newColumn.collectionsType ) ) {
                    query = query + request.newColumn.collectionsType;
                }
                query = query + request.newColumn.defaultValue;
            } else {
                switch ( request.newColumn.dataType ) {
                    case "BIGINT":
                    case "INTEGER":
                    case "SMALLINT":
                    case "TINYINT":
                    case "FLOAT":
                    case "DOUBLE":
                    case "DECIMAL":
                        request.newColumn.defaultValue = request.newColumn.defaultValue.replace( ",", "." );
                        BigDecimal b = new BigDecimal( request.newColumn.defaultValue );
                        query = query + " DEFAULT " + b.toString();
                        break;
                    case "VARCHAR":
                        query = query + String.format( " DEFAULT '%s'", request.newColumn.defaultValue );
                        break;
                    default:
                        query = query + " DEFAULT " + request.newColumn.defaultValue;
                }
            }
        }
        Result result;
        try {
            int affectedRows = executeSqlUpdate( transaction, query );
            transaction.commit();
            result = new Result( new Debug().setAffectedRows( affectedRows ).setGeneratedQuery( query ) );
        } catch ( TransactionException | QueryExecutionException e ) {
            log.error( "Caught exception while adding a column", e );
            result = new Result( e );
            try {
                transaction.rollback();
            } catch ( TransactionException ex ) {
                log.error( "Could not rollback", ex );
            }
        }
        return result;
    }


    /**
     * Delete a column of a table
     */
    Result dropColumn( final Request req, final Response res ) {
        ColumnRequest request = this.gson.fromJson( req.body(), ColumnRequest.class );
        Transaction transaction = getTransaction();

        String[] t = request.tableId.split( "\\." );
        String tableId = String.format( "\"%s\".\"%s\"", t[0], t[1] );

        Result result;
        String query = String.format( "ALTER TABLE %s DROP COLUMN \"%s\"", tableId, request.oldColumn.name );
        try {
            int affectedRows = executeSqlUpdate( transaction, query );
            transaction.commit();
            result = new Result( new Debug().setAffectedRows( affectedRows ) );
        } catch ( QueryExecutionException | TransactionException e ) {
            log.error( "Caught exception while dropping a column", e );
            result = new Result( e );
            try {
                transaction.rollback();
            } catch ( TransactionException ex ) {
                log.error( "Could not rollback", ex );
            }
        }
        return result;
    }


    /**
     * Get artificially generated index/foreign key/constraint names for placeholders in the UI
     */
    Result getGeneratedNames( final Request req, final Response res ) {
        String[] data = new String[3];
        data[0] = NameGenerator.generateConstraintName();
        data[1] = NameGenerator.generateForeignKeyName();
        data[2] = NameGenerator.generateIndexName();
        return new Result( new DbColumn[0], new String[][]{ data } );
    }


    /**
     * Get constraints of a table
     */
    Result getConstraints( final Request req, final Response res ) {
        UIRequest request = this.gson.fromJson( req.body(), UIRequest.class );
        Result result;

        String[] t = request.tableId.split( "\\." );
        ArrayList<TableConstraint> resultList = new ArrayList<>();
        Map<String, ArrayList<String>> temp = new HashMap<>();

        try {
            CatalogTable catalogTable = catalog.getTable( databaseName, t[0], t[1] );

            // get primary key
            if ( catalogTable.primaryKey != null ) {
                CatalogPrimaryKey primaryKey = catalog.getPrimaryKey( catalogTable.primaryKey );
                for ( String columnName : primaryKey.getColumnNames() ) {
                    if ( !temp.containsKey( "" ) ) {
                        temp.put( "", new ArrayList<>() );
                    }
                    temp.get( "" ).add( columnName );
                }
                for ( Map.Entry<String, ArrayList<String>> entry : temp.entrySet() ) {
                    resultList.add( new TableConstraint( entry.getKey(), "PRIMARY KEY", entry.getValue() ) );
                }
            }

            // get unique constraints.
            temp.clear();
            List<CatalogConstraint> constraints = catalog.getConstraints( catalogTable.id );
            for ( CatalogConstraint catalogConstraint : constraints ) {
                if ( catalogConstraint.type == ConstraintType.UNIQUE ) {
                    temp.put( catalogConstraint.name, new ArrayList<>( catalogConstraint.key.getColumnNames() ) );
                }
            }
            for ( Map.Entry<String, ArrayList<String>> entry : temp.entrySet() ) {
                resultList.add( new TableConstraint( entry.getKey(), "UNIQUE", entry.getValue() ) );
            }

            // get foreign keys
            temp.clear();
            List<CatalogForeignKey> foreignKeys = catalog.getForeignKeys( catalogTable.id );
            for ( CatalogForeignKey catalogForeignKey : foreignKeys ) {
                temp.put( catalogForeignKey.name, new ArrayList<>( catalogForeignKey.getColumnNames() ) );
            }
            for ( Map.Entry<String, ArrayList<String>> entry : temp.entrySet() ) {
                resultList.add( new TableConstraint( entry.getKey(), "FOREIGN KEY", entry.getValue() ) );
            }

            DbColumn[] header = { new DbColumn( "Name" ), new DbColumn( "Type" ), new DbColumn( "Columns" ) };
            ArrayList<String[]> data = new ArrayList<>();
            resultList.forEach( c -> data.add( c.asRow() ) );

            result = new Result( header, data.toArray( new String[0][2] ) );
        } catch ( UnknownTableException | GenericCatalogException e ) {
            log.error( "Caught exception while fetching constraints", e );
            result = new Result( e );
        }

        return result;
    }


    Result dropConstraint( final Request req, final Response res ) {
        ConstraintRequest request = this.gson.fromJson( req.body(), ConstraintRequest.class );
        Transaction transaction = getTransaction();

        String[] t = request.table.split( "\\." );
        String tableId = String.format( "\"%s\".\"%s\"", t[0], t[1] );

        String query;
        if ( request.constraint.type.equals( "PRIMARY KEY" ) ) {
            query = String.format( "ALTER TABLE %s DROP PRIMARY KEY", tableId );
        } else if ( request.constraint.type.equals( "FOREIGN KEY" ) ) {
            query = String.format( "ALTER TABLE %s DROP FOREIGN KEY \"%s\"", tableId, request.constraint.name );
        } else {
            query = String.format( "ALTER TABLE %s DROP CONSTRAINT \"%s\"", tableId, request.constraint.name );
        }
        Result result;
        try {
            int rows = executeSqlUpdate( transaction, query );
            transaction.commit();
            result = new Result( new Debug().setAffectedRows( rows ) );
        } catch ( QueryExecutionException | TransactionException e ) {
            log.error( "Caught exception while dropping a constraint", e );
            result = new Result( e );
            try {
                transaction.rollback();
            } catch ( TransactionException ex ) {
                log.error( "Could not rollback", ex );
            }
        }
        return result;
    }


    /**
     * Add a primary key to a table
     */
    Result addPrimaryKey( final Request req, final Response res ) {
        ConstraintRequest request = this.gson.fromJson( req.body(), ConstraintRequest.class );
        Transaction transaction = getTransaction();

        String[] t = request.table.split( "\\." );
        String tableId = String.format( "\"%s\".\"%s\"", t[0], t[1] );

        Result result;
        if ( request.constraint.columns.length > 0 ) {
            StringJoiner joiner = new StringJoiner( ",", "(", ")" );
            for ( String s : request.constraint.columns ) {
                joiner.add( "\"" + s + "\"" );
            }
            String query = "ALTER TABLE " + tableId + " ADD PRIMARY KEY " + joiner.toString();
            try {
                int rows = executeSqlUpdate( transaction, query );
                transaction.commit();
                result = new Result( new Debug().setAffectedRows( rows ).setGeneratedQuery( query ) );
            } catch ( QueryExecutionException | TransactionException e ) {
                log.error( "Caught exception while adding a primary key", e );
                result = new Result( e );
                try {
                    transaction.rollback();
                } catch ( TransactionException ex ) {
                    log.error( "Could not rollback", ex );
                }
            }
        } else {
            result = new Result( "Cannot add primary key if no columns are provided." );
        }
        return result;
    }


    /**
     * Add a primary key to a table
     */
    Result addUniqueConstraint( final Request req, final Response res ) {
        ConstraintRequest request = this.gson.fromJson( req.body(), ConstraintRequest.class );
        Transaction transaction = getTransaction();

        String[] t = request.table.split( "\\." );
        String tableId = String.format( "\"%s\".\"%s\"", t[0], t[1] );

        Result result;
        if ( request.constraint.columns.length > 0 ) {
            StringJoiner joiner = new StringJoiner( ",", "(", ")" );
            for ( String s : request.constraint.columns ) {
                joiner.add( "\"" + s + "\"" );
            }
            String query = "ALTER TABLE " + tableId + " ADD CONSTRAINT \"" + request.constraint.name + "\" UNIQUE " + joiner.toString();
            try {
                int rows = executeSqlUpdate( transaction, query );
                transaction.commit();
                result = new Result( new Debug().setAffectedRows( rows ).setGeneratedQuery( query ) );
            } catch ( QueryExecutionException | TransactionException e ) {
                log.error( "Caught exception while adding a unique constraint", e );
                result = new Result( e );
                try {
                    transaction.rollback();
                } catch ( TransactionException ex ) {
                    log.error( "Could not rollback", ex );
                }
            }
        } else {
            result = new Result( "Cannot add unique constraint if no columns are provided." );
        }
        return result;
    }


    /**
     * Get indexes of a table
     */
    Result getIndexes( final Request req, final Response res ) {
        EditTableRequest request = this.gson.fromJson( req.body(), EditTableRequest.class );
        Result result;
        try {
            CatalogTable catalogTable = catalog.getTable( databaseName, request.schema, request.table );
            List<CatalogIndex> catalogIndexes = catalog.getIndexes( catalogTable.id, false );

            DbColumn[] header = {
                    new DbColumn( "Name" ),
                    new DbColumn( "Columns" ),
                    new DbColumn( "Location" ),
                    new DbColumn( "Method" ),
                    new DbColumn( "Type" ) };

            ArrayList<String[]> data = new ArrayList<>();

            // Get explicit indexes
            for ( CatalogIndex catalogIndex : catalogIndexes ) {
                String[] arr = new String[5];
                arr[0] = catalogIndex.name;
                arr[1] = String.join( ", ", catalogIndex.key.getColumnNames() );
                arr[2] = catalog.getStore( catalogIndex.location ).uniqueName;
                arr[3] = catalogIndex.methodDisplayName;
                arr[4] = catalogIndex.type.name();
                data.add( arr );
            }

            // Get functional indexes
            for ( Integer storeId : catalogTable.placementsByStore.keySet() ) {
                Store store = StoreManager.getInstance().getStore( storeId );
                for ( FunctionalIndexInfo fif : store.getFunctionalIndexes( catalogTable ) ) {
                    String[] arr = new String[5];
                    arr[0] = "";
                    arr[1] = String.join( ", ", fif.getColumnNames() );
                    arr[2] = store.getUniqueName();
                    arr[3] = fif.methodDisplayName;
                    arr[4] = "FUNCTIONAL";
                    data.add( arr );
                }
            }

            result = new Result( header, data.toArray( new String[0][2] ) );

        } catch ( UnknownTableException | GenericCatalogException | UnknownStoreException e ) {
            log.error( "Caught exception while fetching indexes", e );
            result = new Result( e );
        }
        return result;
    }


    /**
     * Drop an index of a table
     */
    Result dropIndex( final Request req, final Response res ) {
        Index index = gson.fromJson( req.body(), Index.class );
        Transaction transaction = getTransaction();

        String tableId = String.format( "\"%s\".\"%s\"", index.getSchema(), index.getTable() );
        String query = String.format( "ALTER TABLE %s DROP INDEX \"%s\"", tableId, index.getName() );
        Result result;
        try {
            int a = executeSqlUpdate( transaction, query );
            transaction.commit();
            result = new Result( new Debug().setGeneratedQuery( query ).setAffectedRows( a ) );
        } catch ( QueryExecutionException | TransactionException e ) {
            log.error( "Caught exception while dropping an index", e );
            result = new Result( e );
            try {
                transaction.rollback();
            } catch ( TransactionException ex ) {
                log.error( "Could not rollback", ex );
            }
        }
        return result;
    }


    /**
     * Create an index for a table
     */
    Result createIndex( final Request req, final Response res ) {
        Index index = this.gson.fromJson( req.body(), Index.class );
        Transaction transaction = getTransaction();

        String tableId = String.format( "\"%s\".\"%s\"", index.getSchema(), index.getTable() );
        Result result;
        StringJoiner colJoiner = new StringJoiner( ",", "(", ")" );
        for ( String col : index.getColumns() ) {
            colJoiner.add( "\"" + col + "\"" );
        }
        String query = String.format( "ALTER TABLE %s ADD INDEX \"%s\" ON %s USING \"%s\" ON STORE \"%s\"", tableId, index.getName(), colJoiner.toString(), index.getMethod(), index.getStoreUniqueName() );
        try {
            int a = executeSqlUpdate( transaction, query );
            transaction.commit();
            result = new Result( new Debug().setAffectedRows( a ) );
        } catch ( QueryExecutionException | TransactionException e ) {
            log.error( "Caught exception while creating an index", e );
            result = new Result( e );
            try {
                transaction.rollback();
            } catch ( TransactionException ex ) {
                log.error( "Could not rollback", ex );
            }
        }
        return result;
    }


    /**
     * Get placements of a table
     */
    Placement getPlacements( final Request req, final Response res ) {
        Index index = gson.fromJson( req.body(), Index.class );
        String schemaName = index.getSchema();
        String tableName = index.getTable();
        try {
            CatalogTable table = catalog.getTable( databaseName, schemaName, tableName );
            // Map<Integer, List<CatalogColumnPlacement>> placementsByStore = table.placementsByStore;
            Placement p = new Placement();
            for ( CatalogStore catalogStore : catalog.getStores() ) {
                Store store = StoreManager.getInstance().getStore( catalogStore.id );
                List<CatalogColumnPlacement> placements = catalog.getColumnPlacementsOnStore( catalogStore.id, table.id );
                p.addStore( new Placement.Store( store.getUniqueName(), store.getAdapterName(), store.isDataReadOnly(), store.isSchemaReadOnly(), placements ) );
            }
            return p;
        } catch ( GenericCatalogException | UnknownTableException e ) {
            log.error( "Caught exception while getting placements", e );
            return new Placement( e );
        }
    }


    /**
     * Add or drop a data placement.
     * Parameter of type models.Index: index name corresponds to storeUniqueName
     * Index method: either 'ADD' or 'DROP'
     */
    Result addDropPlacement( final Request req, final Response res ) {
        Index index = gson.fromJson( req.body(), Index.class );
        if ( !index.getMethod().toUpperCase().equals( "ADD" ) && !index.getMethod().toUpperCase().equals( "DROP" ) && !index.getMethod().toUpperCase().equals( "MODIFY" ) ) {
            return new Result( "Invalid request" );
        }
        StringJoiner columnJoiner = new StringJoiner( ",", "(", ")" );
        int counter = 0;
        if ( !index.getMethod().toUpperCase().equals( "DROP" ) ) {
            for ( String col : index.getColumns() ) {
                columnJoiner.add( "\"" + col + "\"" );
                counter++;
            }
        }
        String columnListStr = counter > 0 ? columnJoiner.toString() : "";
        String query = String.format(
                "ALTER TABLE \"%s\".\"%s\" %s PLACEMENT %s ON STORE \"%s\"",
                index.getSchema(),
                index.getTable(),
                index.getMethod().toUpperCase(),
                columnListStr,
                index.getStoreUniqueName() );
        Transaction transaction = getTransaction();
        int affectedRows;
        try {
            affectedRows = executeSqlUpdate( transaction, query );
            transaction.commit();
        } catch ( QueryExecutionException | TransactionException e ) {
            return new Result( e );
        }
        return new Result( new Debug().setAffectedRows( affectedRows ) );
    }


    /**
     * Get current stores
     */
    String getStores( final Request req, final Response res ) {
        //see https://futurestud.io/tutorials/gson-advanced-custom-serialization-part-1
        JsonSerializer<Store> storeSerializer = ( src, typeOfSrc, context ) -> {
            List<AdapterSetting> adapterSettings = new ArrayList<>();
            for ( AdapterSetting s : src.getAvailableSettings() ) {
                for ( String current : src.getCurrentSettings().keySet() ) {
                    if ( s.name.equals( current ) ) {
                        adapterSettings.add( s );
                    }
                }
            }

            JsonObject jsonStore = new JsonObject();
            jsonStore.addProperty( "storeId", src.getStoreId() );
            jsonStore.addProperty( "uniqueName", src.getUniqueName() );
            jsonStore.add( "adapterSettings", context.serialize( adapterSettings ) );
            jsonStore.add( "currentSettings", context.serialize( src.getCurrentSettings() ) );
            jsonStore.addProperty( "adapterName", src.getAdapterName() );
            jsonStore.addProperty( "type", src.getClass().getCanonicalName() );
            jsonStore.add( "dataReadOnly", context.serialize( src.isDataReadOnly() ) );
            jsonStore.add( "schemaReadOnly", context.serialize( src.isSchemaReadOnly() ) );
            jsonStore.add( "persistent", context.serialize( src.isPersistent() ) );
            jsonStore.add( "availableIndexMethods", context.serialize( src.getAvailableIndexMethods() ) );
            return jsonStore;
        };
        Gson storeGson = new GsonBuilder().registerTypeAdapter( Store.class, storeSerializer ).create();
        ImmutableMap<String, Store> stores = StoreManager.getInstance().getStores();
        Store[] out = stores.values().toArray( new Store[0] );
        return storeGson.toJson( out, Store[].class );
    }


    /**
     * Update the settings of a store
     */
    Store updateStoreSettings( final Request req, final Response res ) {
        //see https://stackoverflow.com/questions/16872492/gson-and-abstract-superclasses-deserialization-issue
        JsonDeserializer<Store> storeDeserializer = ( json, typeOfT, context ) -> {
            JsonObject jsonObject = json.getAsJsonObject();
            String type = jsonObject.get( "type" ).getAsString();
            try {
                return context.deserialize( jsonObject, Class.forName( type ) );
            } catch ( ClassNotFoundException cnfe ) {
                throw new JsonParseException( "Unknown element type: " + type, cnfe );
            }
        };
        Gson storeGson = new GsonBuilder().registerTypeAdapter( Store.class, storeDeserializer ).create();
        Store store = storeGson.fromJson( req.body(), Store.class );
        StoreManager.getInstance().getStore( store.getStoreId() ).updateSettings( store.getCurrentSettings() );
        return store;
    }


    /**
     * Get available adapters
     */
    String getAdapters( final Request req, final Response res ) {
        JsonSerializer<AdapterInformation> adapterSerializer = ( src, typeOfSrc, context ) -> {
            JsonObject jsonStore = new JsonObject();
            jsonStore.addProperty( "name", src.name );
            jsonStore.addProperty( "description", src.description );
            jsonStore.addProperty( "clazz", src.clazz.getCanonicalName() );
            jsonStore.add( "adapterSettings", context.serialize( src.settings ) );
            return jsonStore;
        };
        Gson adapterGson = new GsonBuilder().registerTypeAdapter( AdapterInformation.class, adapterSerializer ).create();

        List<AdapterInformation> adapters = StoreManager.getInstance().getAvailableAdapters();
        AdapterInformation[] out = adapters.toArray( new AdapterInformation[0] );
        return adapterGson.toJson( out, AdapterInformation[].class );
    }


    /**
     * Deploy a new store
     */
    boolean addStore( final Request req, final Response res ) {
        String body = req.body();
        Adapter a = this.gson.fromJson( body, Adapter.class );

        try {
            StoreManager.getInstance().addStore( catalog, a.clazzName, a.uniqueName, a.settings );
        } catch ( Exception e ) {
            log.error( "Could not deploy store", e );
            return false;
        }
        return true;
    }


    /**
     * Remove an existing store
     */
    Result removeStore( final Request req, final Response res ) {
        String uniqueName = req.body();

        try {

            StoreManager.getInstance().removeStore( catalog, uniqueName );

        } catch ( Exception e ) {
            log.error( "Could not remove store {}", req.body(), e );
            return new Result( e );
        }
        return new Result( new Debug().setAffectedRows( 1 ) );
    }


    String getQueryInterfaces( final Request req, final Response res ) {
        QueryInterfaceManager qim = QueryInterfaceManager.getInstance();
        ImmutableMap<String, QueryInterface> queryInterfaces = qim.getQueryInterfaces();
        List<QueryInterfaceModel> qIs = new ArrayList<>();
        for ( QueryInterface i : queryInterfaces.values() ) {
            qIs.add( new QueryInterfaceModel( i ) );
        }
        return gson.toJson( qIs.toArray( new QueryInterfaceModel[0] ), QueryInterfaceModel[].class );
    }


    String getAvailableQueryInterfaces( final Request req, final Response res ) {
        QueryInterfaceManager qim = QueryInterfaceManager.getInstance();
        List<QueryInterfaceInformation> interfaces = qim.getAvailableQueryInterfaceTypes();
        return QueryInterfaceInformation.toJson( interfaces.toArray( new QueryInterfaceInformation[0] ) );
    }


    Result addQueryInterface( final Request req, final Response res ) {
        QueryInterfaceManager qim = QueryInterfaceManager.getInstance();
        QueryInterfaceInformationRequest request = gson.fromJson( req.body(), QueryInterfaceInformationRequest.class );
        try {
            qim.addQueryInterface( catalog, request.clazzName, request.uniqueName, request.currentSettings );
            return new Result( new Debug().setAffectedRows( 1 ) );
        } catch ( RuntimeException e ) {
            log.error( "Exception while deploying query interface", e );
            return new Result( e );
        }
    }


    Result updateQueryInterfaceSettings( final Request req, final Response res ) {
        QueryInterfaceModel request = gson.fromJson( req.body(), QueryInterfaceModel.class );
        QueryInterfaceManager qim = QueryInterfaceManager.getInstance();
        try {
            qim.getQueryInterface( request.uniqueName ).updateSettings( request.currentSettings );
            return new Result( new Debug().setAffectedRows( 1 ) );
        } catch ( Exception e ) {
            return new Result( e );
        }
    }


    Result removeQueryInterface( final Request req, final Response res ) {
        String uniqueName = req.body();
        QueryInterfaceManager qim = QueryInterfaceManager.getInstance();
        try {
            qim.removeQueryInterface( catalog, uniqueName );
            return new Result( new Debug().setAffectedRows( 1 ) );
        } catch ( RuntimeException e ) {
            return new Result( e );
        }
    }


    /**
     * Get the required information for the uml view: Foreign keys, Tables with its columns
     */
    Uml getUml( final Request req, final Response res ) {
        EditTableRequest request = this.gson.fromJson( req.body(), EditTableRequest.class );
        ArrayList<ForeignKey> fKeys = new ArrayList<>();
        ArrayList<DbTable> tables = new ArrayList<>();

        try {
            List<CatalogTable> catalogTables = catalog.getTables( new Catalog.Pattern( databaseName ), new Catalog.Pattern( request.schema ), null );
            for ( CatalogTable catalogTable : catalogTables ) {
                if ( catalogTable.tableType == TableType.TABLE ) {
                    // get foreign keys
                    List<CatalogForeignKey> foreignKeys = catalog.getForeignKeys( catalogTable.id );
                    for ( CatalogForeignKey catalogForeignKey : foreignKeys ) {
                        for ( int i = 0; i < catalogForeignKey.getReferencedKeyColumnNames().size(); i++ ) {
                            fKeys.add( ForeignKey.builder()
                                    .pkTableSchema( catalogForeignKey.getReferencedKeySchemaName() )
                                    .pkTableName( catalogForeignKey.getReferencedKeyTableName() )
                                    .pkColumnName( catalogForeignKey.getReferencedKeyColumnNames().get( i ) )
                                    .fkTableSchema( catalogForeignKey.getSchemaName() )
                                    .fkTableName( catalogForeignKey.getTableName() )
                                    .fkColumnName( catalogForeignKey.getColumnNames().get( i ) )
                                    .fkName( catalogForeignKey.name )
                                    .pkName( "" ) // TODO
                                    .build() );
                        }
                    }

                    // get tables with its columns
                    DbTable table = new DbTable( catalogTable.name, catalogTable.getSchemaName() );
                    for ( String columnName : catalogTable.getColumnNames() ) {
                        table.addColumn( new DbColumn( columnName ) );
                    }

                    // get primary key with its columns
                    if ( catalogTable.primaryKey != null ) {
                        CatalogPrimaryKey catalogPrimaryKey = catalog.getPrimaryKey( catalogTable.primaryKey );
                        for ( String columnName : catalogPrimaryKey.getColumnNames() ) {
                            table.addPrimaryKeyField( columnName );
                        }
                    }

                    // get unique constraints
                    List<CatalogConstraint> catalogConstraints = catalog.getConstraints( catalogTable.id );
                    for ( CatalogConstraint catalogConstraint : catalogConstraints ) {
                        if ( catalogConstraint.type == ConstraintType.UNIQUE ) {
                            // TODO: unique constraints can be over multiple columns.
                            if ( catalogConstraint.key.getColumnNames().size() == 1 &&
                                    catalogConstraint.key.getSchemaName().equals( table.getSchema() ) &&
                                    catalogConstraint.key.getTableName().equals( table.getTableName() ) ) {
                                table.addUniqueColumn( catalogConstraint.key.getColumnNames().get( 0 ) );
                            }
                            // table.addUnique( new ArrayList<>( catalogConstraint.key.columnNames ));
                        }
                    }

                    // get unique indexes
                    List<CatalogIndex> catalogIndexes = catalog.getIndexes( catalogTable.id, true );
                    for ( CatalogIndex catalogIndex : catalogIndexes ) {
                        // TODO: unique indexes can be over multiple columns.
                        if ( catalogIndex.key.getColumnNames().size() == 1 &&
                                catalogIndex.key.getSchemaName().equals( table.getSchema() ) &&
                                catalogIndex.key.getTableName().equals( table.getTableName() ) ) {
                            table.addUniqueColumn( catalogIndex.key.getColumnNames().get( 0 ) );
                        }
                        // table.addUnique( new ArrayList<>( catalogIndex.key.columnNames ));
                    }

                    tables.add( table );
                }
            }
        } catch ( GenericCatalogException e ) {
            log.error( "Could not fetch foreign keys of the schema {}", request.schema, e );
        }

        return new Uml( tables, fKeys );
    }


    /**
     * Add foreign key
     */
    Result addForeignKey( final Request req, final Response res ) {
        ForeignKey fk = this.gson.fromJson( req.body(), ForeignKey.class );
        Transaction transaction = getTransaction();

        String[] t = fk.getFkTableName().split( "\\." );
        String fkTable = String.format( "\"%s\".\"%s\"", t[0], t[1] );
        t = fk.getPkTableName().split( "\\." );
        String pkTable = String.format( "\"%s\".\"%s\"", t[0], t[1] );

        Result result;
        try {
            String sql = String.format( "ALTER TABLE %s ADD CONSTRAINT \"%s\" FOREIGN KEY (\"%s\") REFERENCES %s(\"%s\") ON UPDATE %s ON DELETE %s",
                    fkTable, fk.getFkName(), fk.getFkColumnName(), pkTable, fk.getPkColumnName(), fk.getUpdate(), fk.getDelete() );
            executeSqlUpdate( transaction, sql );
            transaction.commit();
            result = new Result( new Debug().setAffectedRows( 1 ) );
        } catch ( QueryExecutionException | TransactionException e ) {
            log.error( "Caught exception while adding a foreign key", e );
            result = new Result( e );
            try {
                transaction.rollback();
            } catch ( TransactionException ex ) {
                log.error( "Could not rollback", ex );
            }
        }
        return result;
    }


    /**
     * Execute a logical plan coming from the Web-Ui plan builder
     */
    Result executeRelAlg( final Request req, final Response res ) {
        UIRelNode topNode = gson.fromJson( req.body(), UIRelNode.class );

        Transaction transaction = getTransaction( true );
        Statement statement = transaction.createStatement();

        InformationManager im = transaction.getQueryAnalyzer().observe( this );
        im.addPage( new InformationPage( "Query analysis" ) );

        RelNode result;
        try {
            result = QueryPlanBuilder.buildFromTree( topNode, statement );
        } catch ( Exception e ) {
            log.error( "Caught exception while building the plan builder tree", e );
            return new Result( e );
        }

        // Wrap RelNode into a RelRoot
        final RelDataType rowType = result.getRowType();
        final List<Pair<Integer, String>> fields = Pair.zip( ImmutableIntList.identity( rowType.getFieldCount() ), rowType.getFieldNames() );
        final RelCollation collation =
                result instanceof Sort
                        ? ((Sort) result).collation
                        : RelCollations.EMPTY;
        RelRoot root = new RelRoot( result, result.getRowType(), SqlKind.SELECT, fields, collation );

        // Prepare
        PolyphenyDbSignature signature = statement.getQueryProcessor().prepareQuery( root );

        List<List<Object>> rows;
        try {
            @SuppressWarnings("unchecked") final Iterable<Object> iterable = signature.enumerable( statement.getDataContext() );
            Iterator<Object> iterator = iterable.iterator();
            StopWatch stopWatch = new StopWatch();
            stopWatch.start();
            rows = MetaImpl.collect( signature.cursorFactory, LimitIterator.of( iterator, getPageSize() ), new ArrayList<>() );
            stopWatch.stop();
            signature.getExecutionTimeMonitor().setExecutionTime( stopWatch.getNanoTime() );
        } catch ( Exception e ) {
            log.error( "Caught exception while iterating the plan builder tree", e );
            return new Result( e );
        }

        DbColumn[] header = new DbColumn[signature.columns.size()];
        int counter = 0;
        for ( ColumnMetaData col : signature.columns ) {
            header[counter++] = new DbColumn( col.columnName,
                    col.type.name,
                    col.nullable == ResultSetMetaData.columnNullable,
                    col.displaySize,
                    null,
                    null );
        }

        ArrayList<String[]> data = computeResultData( rows, Arrays.asList( header ) );

        try {
            transaction.commit();
        } catch ( TransactionException e ) {
            log.error( "Caught exception while committing the plan builder tree", e );
            throw new RuntimeException( e );
        }

        return new Result( header, data.toArray( new String[0][] ) );
    }


    /**
     * Create or drop a schema
     */
    Result schemaRequest( final Request req, final Response res ) {
        Schema schema = this.gson.fromJson( req.body(), Schema.class );
        Transaction transaction = getTransaction();

        // create schema
        if ( schema.isCreate() && !schema.isDrop() ) {
            StringBuilder query = new StringBuilder( "CREATE SCHEMA " );
            query.append( "\"" ).append( schema.getName() ).append( "\"" );
            if ( schema.getAuthorization() != null && !schema.getAuthorization().equals( "" ) ) {
                query.append( " AUTHORIZATION " ).append( schema.getAuthorization() );
            }
            try {
                int rows = executeSqlUpdate( transaction, query.toString() );
                transaction.commit();
                return new Result( new Debug().setAffectedRows( rows ) );
            } catch ( QueryExecutionException | TransactionException e ) {
                log.error( "Caught exception while creating a schema", e );
                try {
                    transaction.rollback();
                } catch ( TransactionException ex ) {
                    log.error( "Could not rollback", ex );
                }
                return new Result( e );
            }
        }
        // drop schema
        else if ( !schema.isCreate() && schema.isDrop() ) {
            StringBuilder query = new StringBuilder( "DROP SCHEMA " );
            query.append( "\"" ).append( schema.getName() ).append( "\"" );
            if ( schema.isCascade() ) {
                query.append( " CASCADE" );
            }
            try {
                int rows = executeSqlUpdate( transaction, query.toString() );
                transaction.commit();
                return new Result( new Debug().setAffectedRows( rows ) );
            } catch ( TransactionException | QueryExecutionException e ) {
                log.error( "Caught exception while dropping a schema", e );
                try {
                    transaction.rollback();
                } catch ( TransactionException ex ) {
                    log.error( "Could not rollback", ex );
                }
                return new Result( e );
            }
        } else {
            return new Result( "Neither the field 'create' nor the field 'drop' was set." );
        }
    }


    /**
     * Get all supported data types of the DBMS.
     */
    public String getTypeInfo( final Request req, final Response res ) {
        GsonBuilder gsonBuilder = new GsonBuilder().registerTypeAdapter( PolyType.class, PolyType.serializer );
        Gson gson = gsonBuilder.create();
        return gson.toJson( PolyType.availableTypes().toArray( new PolyType[0] ), PolyType[].class );
    }


    /**
     * Get available actions for foreign key constraints
     */
    String[] getForeignKeyActions( Request req, Response res ) {
        ForeignKeyOption[] options = Catalog.ForeignKeyOption.values();
        String[] arr = new String[options.length];
        for ( int i = 0; i < options.length; i++ ) {
            arr[i] = options[i].name();
        }
        return arr;
    }


    /**
     * Send updates to the UI if Information objects in the query analyzer change.
     */
    @Override
    public void observeInfos( final Information info ) {
        try {
            WebSocket.broadcast( info.asJson() );
        } catch ( IOException e ) {
            log.error( "Caught exception during WebSocket broadcast", e );
        }
    }


    /**
     * Send an updated pageList of the query analyzer to the UI.
     */
    @Override
    public void observePageList( final String analyzerId, final InformationPage[] pages ) {
        ArrayList<SidebarElement> nodes = new ArrayList<>();
        int counter = 0;
        for ( InformationPage page : pages ) {
            nodes.add( new SidebarElement( page.getId(), page.getName(), analyzerId + "/", page.getIcon() ).setLabel( page.getLabel() ) );
            counter++;
        }
        try {
            WebSocket.sendPageList( this.gson.toJson( nodes.toArray( new SidebarElement[0] ) ) );
        } catch ( IOException e ) {
            log.error( "Caught exception during WebSocket broadcast", e );
        }
    }


    /**
     * Get the content of an InformationPage of a query analyzer.
     */
    public String getAnalyzerPage( final Request req, final Response res ) {
        String[] params = this.gson.fromJson( req.body(), String[].class );
        return InformationManager.getInstance( params[0] ).getPage( params[1] ).asJson();
    }


    /**
     * Close a query analyzer if not needed anymore.
     */
    public String closeAnalyzer( final Request req, final Response res ) {
        String id = req.body();
        InformationManager.close( id );
        return "";
    }


    /**
     * Import a dataset from Polypheny-Hub into Polypheny-DB
     */
    HubResult importDataset( final spark.Request req, final spark.Response res ) {
        HubRequest request = this.gson.fromJson( req.body(), HubRequest.class );
        String error = null;

        String randomFileName = UUID.randomUUID().toString();
        final String sysTempDir = System.getProperty( "java.io.tmpdir" );
        final File tempDir = new File( sysTempDir + File.separator + "hub" + File.separator + randomFileName + File.separator );
        if ( !tempDir.mkdirs() ) { // create folder
            log.error( "Unable to create temp folder: {}", tempDir.getAbsolutePath() );
            return new HubResult( "Unable to create temp folder" );
        }

        // see: https://www.baeldung.com/java-download-file
        final File zipFile = new File( tempDir, "import.zip" );
        Transaction transaction = null;
        try (
                BufferedInputStream in = new BufferedInputStream( new URL( request.url ).openStream() );
                FileOutputStream fos = new FileOutputStream( zipFile )
        ) {
            byte[] dataBuffer = new byte[1024];
            int bytesRead;
            while ( (bytesRead = in.read( dataBuffer, 0, 1024 )) != -1 ) {
                fos.write( dataBuffer, 0, bytesRead );
            }

            // extract zip, see https://www.baeldung.com/java-compress-and-uncompress
            dataBuffer = new byte[1024];
            final File extractedFolder = new File( tempDir, "import" );
            if ( !extractedFolder.mkdirs() ) {
                log.error( "Unable to create folder for extracting files: {}", tempDir.getAbsolutePath() );
                return new HubResult( "Unable to create folder for extracting files" );
            }
            try ( ZipInputStream zis = new ZipInputStream( new FileInputStream( zipFile ) ) ) {
                ZipEntry zipEntry = zis.getNextEntry();
                while ( zipEntry != null ) {
                    File newFile = new File( extractedFolder, zipEntry.getName() );
                    try ( FileOutputStream fosEntry = new FileOutputStream( newFile ) ) {
                        int len;
                        while ( (len = zis.read( dataBuffer )) > 0 ) {
                            fosEntry.write( dataBuffer, 0, len );
                        }
                    }
                    zipEntry = zis.getNextEntry();
                }
            }

            // delete .zip after unzipping
            if ( !zipFile.delete() ) {
                log.error( "Unable to delete zip file: {}", zipFile.getAbsolutePath() );
            }

            transaction = getTransaction();

            Status status = new Status( "tableImport", request.tables.size() );
            int ithTable = 0;
            for ( TableMapping m : request.tables.values() ) {
                //create table from json
                Path jsonPath = Paths.get( new File( extractedFolder, m.initialName + ".json" ).getPath() );
                String json = new String( Files.readAllBytes( jsonPath ), StandardCharsets.UTF_8 );
                JsonTable table = gson.fromJson( json, JsonTable.class );
                String newName = m.newName != null ? m.newName : table.tableName;
                assert (table.tableName.equals( m.initialName ));
                HubResult createdTableError = createTableFromJson( json, newName, request, transaction );
                if ( createdTableError != null ) {
                    transaction.rollback();
                    return createdTableError;
                    //todo check
                }
                // import data from .csv file
                importCsvFile( m.initialName + ".csv", table, transaction, extractedFolder, request, newName, status, ithTable++ );
            }

            transaction.commit();

        } catch ( IOException | TransactionException e ) {
            log.error( "Could not import dataset", e );
            error = "Could not import dataset" + e.getMessage();
            if ( transaction != null ) {
                try {
                    transaction.rollback();
                } catch ( TransactionException ex ) {
                    log.error( "Caught exception while rolling back transaction", e );
                }
            }
        } catch ( QueryExecutionException e ) {
            log.error( "Could not create table from imported json file", e );
            error = "Could not create table from imported json file" + e.getMessage();
            if ( transaction != null ) {
                try {
                    transaction.rollback();
                } catch ( TransactionException ex ) {
                    log.error( "Caught exception while rolling back transaction", e );
                }
            }
            //} catch ( CsvValidationException | GenericCatalogException e ) {
        } catch ( GenericCatalogException e ) {
            log.error( "Could not export csv file", e );
            error = "Could not export csv file" + e.getMessage();
            if ( transaction != null ) {
                try {
                    transaction.rollback();
                } catch ( TransactionException ex ) {
                    log.error( "Caught exception while rolling back transaction", e );
                }
            }
        } finally {
            // delete temp folder
            if ( !deleteDirectory( tempDir ) ) {
                log.error( "Unable to delete temp folder: {}", tempDir.getAbsolutePath() );
            }
        }

        if ( error != null ) {
            return new HubResult( error );
        } else {
            return new HubResult().setMessage( String.format( "Imported dataset into table %s on store %s", request.schema, request.store ) );
        }
    }


    private HubResult createTableFromJson( final String json, final String newName, final HubRequest request, final Transaction transaction ) throws GenericCatalogException, QueryExecutionException {
        // create table from .json file
        List<CatalogTable> tablesInSchema = catalog.getTables( new Catalog.Pattern( this.databaseName ), new Catalog.Pattern( request.schema ), null );
        int tableAlreadyExists = (int) tablesInSchema.stream().filter( t -> t.name.equals( newName ) ).count();
        if ( tableAlreadyExists > 0 ) {
            return new HubResult( String.format( "Cannot import the dataset since the schema '%s' already contains a table with the name '%s'", request.schema, newName ) );
        }

        String createTable = SchemaToJsonMapper.getCreateTableStatementFromJson( json, request.createPks, request.defaultValues, request.schema, newName, request.store );
        executeSqlUpdate( transaction, createTable );
        return null;
    }


    private void importCsvFile( final String csvFileName, final JsonTable table, final Transaction transaction, final File extractedFolder, final HubRequest request, final String tableName, final Status status, final int ithTable ) throws IOException, QueryExecutionException {
        StringJoiner columnJoiner = new StringJoiner( ",", "(", ")" );
        for ( JsonColumn col : table.getColumns() ) {
            columnJoiner.add( "\"" + col.columnName + "\"" );
        }
        String columns = columnJoiner.toString();
        StringJoiner valueJoiner = new StringJoiner( ",", "VALUES", "" );
        StringJoiner rowJoiner;

        //see https://www.callicoder.com/java-read-write-csv-file-opencsv/

        final int BATCH_SIZE = RuntimeConfig.HUB_IMPORT_BATCH_SIZE.getInteger();
        long csvCounter = 0;
        try (
                Reader reader = new BufferedReader( new FileReader( new File( extractedFolder, csvFileName ) ) );
                CSVReader csvReader = new CSVReader( reader )
        ) {
            long lineCount = Files.lines( new File( extractedFolder, csvFileName ).toPath() ).count();
            String[] nextRecord;
            while ( (nextRecord = csvReader.readNext()) != null ) {
                rowJoiner = new StringJoiner( ",", "(", ")" );
                for ( int i = 0; i < table.getColumns().size(); i++ ) {
                    if ( PolyType.get( table.getColumns().get( i ).type ).getFamily() == PolyTypeFamily.CHARACTER ) {
                        rowJoiner.add( "'" + StringEscapeUtils.escapeSql( nextRecord[i] ) + "'" );
                    } else if ( PolyType.get( table.getColumns().get( i ).type ) == PolyType.DATE ) {
                        rowJoiner.add( "date '" + StringEscapeUtils.escapeSql( nextRecord[i] ) + "'" );
                    } else if ( PolyType.get( table.getColumns().get( i ).type ) == PolyType.TIME ) {
                        rowJoiner.add( "time '" + StringEscapeUtils.escapeSql( nextRecord[i] ) + "'" );
                    } else if ( PolyType.get( table.getColumns().get( i ).type ) == PolyType.TIMESTAMP ) {
                        rowJoiner.add( "timestamp '" + StringEscapeUtils.escapeSql( nextRecord[i] ) + "'" );
                    } else {
                        rowJoiner.add( nextRecord[i] );
                    }
                }
                valueJoiner.add( rowJoiner.toString() );
                csvCounter++;
                if ( csvCounter % BATCH_SIZE == 0 && csvCounter != 0 ) {
                    String insertQuery = String.format( "INSERT INTO \"%s\".\"%s\" %s %s", request.schema, tableName, columns, valueJoiner.toString() );
                    executeSqlUpdate( transaction, insertQuery );
                    valueJoiner = new StringJoiner( ",", "VALUES", "" );
                    status.setStatus( csvCounter, lineCount, ithTable );
                    WebSocket.broadcast( gson.toJson( status, Status.class ) );
                }
            }
            if ( csvCounter % BATCH_SIZE != 0 ) {
                String insertQuery = String.format( "INSERT INTO \"%s\".\"%s\" %s %s", request.schema, tableName, columns, valueJoiner.toString() );
                executeSqlUpdate( transaction, insertQuery );
                status.setStatus( csvCounter, lineCount, ithTable );
                WebSocket.broadcast( gson.toJson( status, Status.class ) );
            }
        }
    }


    /**
     * Export a table into a .zip consisting of a json file containing information of the table and columns and a csv files with the data
     */
    Result exportTable( final Request req, final Response res ) {
        HubRequest request = gson.fromJson( req.body(), HubRequest.class );
        Transaction transaction = getTransaction( false );
        Statement statement = transaction.createStatement();
        HubMeta metaData = new HubMeta( request.schema );

        String randomFileName = UUID.randomUUID().toString();
        final Charset charset = StandardCharsets.UTF_8;
        final String sysTempDir = System.getProperty( "java.io.tmpdir" );
        final File tempDir = new File( sysTempDir + File.separator + "hub" + File.separator + randomFileName + File.separator );
        if ( !tempDir.mkdirs() ) { // create folder
            log.error( "Unable to create temp folder: {}", tempDir.getAbsolutePath() );
            return new Result( "Unable to create temp folder" );
        }
        File tableFile;
        File catalogFile;
        ArrayList<File> tableFiles = new ArrayList<>();
        ArrayList<File> catalogFiles = new ArrayList<>();
        final int BATCH_SIZE = RuntimeConfig.HUB_IMPORT_BATCH_SIZE.getInteger();
        int ithTable = 0;
        Status status = new Status( "tableExport", request.tables.size() );
        try {
            for ( TableMapping table : request.tables.values() ) {
                tableFile = new File( tempDir, table.initialName + ".csv" );
                catalogFile = new File( tempDir, table.initialName + ".json" );
                tableFiles.add( tableFile );
                catalogFiles.add( catalogFile );
                OutputStreamWriter catalogWriter = new OutputStreamWriter( new FileOutputStream( catalogFile ), charset );
                FileOutputStream tableStream = new FileOutputStream( tableFile );
                log.info( String.format( "Exporting %s.%s", request.schema, table.initialName ) );
                CatalogTable catalogTable = catalog.getTable( this.databaseName, request.schema, table.initialName );

                catalogWriter.write( SchemaToJsonMapper.exportTableDefinitionAsJson( catalogTable, request.createPks, request.defaultValues ) );
                catalogWriter.flush();
                catalogWriter.close();

                String query = String.format( "SELECT * FROM \"%s\".\"%s\"", request.schema, table.initialName );
                // TODO use iterator instead of Result
                Result tableData = executeSqlSelect( statement, new UIRequest(), query, true );

                int totalRows = tableData.getData().length;
                int counter = 0;
                for ( String[] row : tableData.getData() ) {
                    int cols = row.length;
                    for ( int i = 0; i < cols; i++ ) {
                        if ( row[i].contains( "\n" ) ) {
                            String line = String.format( "\"%s\"", row[i] );
                            tableStream.write( line.getBytes( charset ) );
                        } else {
                            tableStream.write( row[i].getBytes( charset ) );
                        }
                        if ( i != cols - 1 ) {
                            tableStream.write( ",".getBytes( charset ) );
                        } else {
                            tableStream.write( "\n".getBytes( charset ) );
                        }
                    }
                    counter++;
                    if ( counter % BATCH_SIZE == 0 ) {
                        status.setStatus( counter, totalRows, ithTable );
                        WebSocket.broadcast( gson.toJson( status, Status.class ) );
                    }
                }
                status.setStatus( counter, totalRows, ithTable );
                WebSocket.broadcast( gson.toJson( status, Status.class ) );
                tableStream.flush();
                tableStream.close();
                metaData.addTable( table.initialName, counter );
                ithTable++;
            }
            status.complete();

            File zipFile = new File( tempDir, "table.zip" );
            FileOutputStream zipStream = new FileOutputStream( zipFile );
            //from https://www.baeldung.com/java-compress-and-uncompress
            ArrayList<File> allFiles = new ArrayList<>( tableFiles );
            allFiles.addAll( catalogFiles );
            try ( ZipOutputStream zipOut = new ZipOutputStream( zipStream, charset ) ) {
                for ( File fileToZip : allFiles ) {
                    try ( FileInputStream fis = new FileInputStream( fileToZip ) ) {
                        ZipEntry zipEntry = new ZipEntry( fileToZip.getName() );
                        zipOut.putNextEntry( zipEntry );

                        byte[] bytes = new byte[1024];
                        int length;
                        while ( (length = fis.read( bytes )) >= 0 ) {
                            zipOut.write( bytes, 0, length );
                        }
                    }
                }
                zipOut.finish();
            }
            zipStream.close();

            metaData.setFileSize( zipFile.length() );
            File metaFile = new File( tempDir, "meta.json" );
            FileOutputStream metaOutputStream = new FileOutputStream( metaFile );
            metaOutputStream.write( gson.toJson( metaData, HubMeta.class ).getBytes() );
            metaOutputStream.flush();
            metaOutputStream.close();

            //send file to php backend using Unirest
            HttpResponse<String> jsonResponse = Unirest.post( request.hubLink )
                    .field( "action", "uploadDataset" )
                    .field( "userId", String.valueOf( request.userId ) )
                    .field( "secret", request.secret )
                    .field( "name", request.name )
                    .field( "description", request.description )
                    .field( "pub", String.valueOf( request.pub ) )
                    .field( "dataset", zipFile )
                    .field( "metaData", metaFile )
                    .asString();

            // Get result
            String resultString = jsonResponse.getBody();
            log.info( String.format( "Exported %s.[%s]", request.schema, request.tables.values().stream().map( n -> n.initialName ).collect( Collectors.joining( "," ) ) ) );

            try {
                return gson.fromJson( resultString, Result.class );
            } catch ( JsonSyntaxException e ) {
                return new Result( resultString );
            }
        } catch ( IOException e ) {
            log.error( "Failed to write temporary file", e );
            return new Result( "Failed to write temporary file" );
        } catch ( Exception e ) {
            log.error( "Error while exporting table", e );
            return new Result( "Error while exporting table" );
        } finally {
            // delete temp folder
            if ( !deleteDirectory( tempDir ) ) {
                log.error( "Unable to delete temp folder: {}", tempDir.getAbsolutePath() );
            }
            try {
                transaction.commit();
            } catch ( TransactionException e ) {
                log.error( "Error while fetching table", e );
            }
        }
    }

    // -----------------------------------------------------------------------
    //                                Helper
    // -----------------------------------------------------------------------


    /**
     * Execute a select statement with default limit
     */
    private Result executeSqlSelect( final Statement statement, final UIRequest request, final String sqlSelect ) throws QueryExecutionException {
        return executeSqlSelect( statement, request, sqlSelect, false );
    }


    private Result executeSqlSelect( final Statement statement, final UIRequest request, final String sqlSelect, final boolean noLimit ) throws QueryExecutionException {
        PolyphenyDbSignature signature;
        List<List<Object>> rows;
        Iterator<Object> iterator = null;
        boolean hasMoreRows = false;
        try {
            signature = processQuery( statement, sqlSelect );
            final Enumerable enumerable = signature.enumerable( statement.getDataContext() );
            //noinspection unchecked
            iterator = enumerable.iterator();
            StopWatch stopWatch = new StopWatch();
            stopWatch.start();
            if ( noLimit ) {
                rows = MetaImpl.collect( signature.cursorFactory, iterator, new ArrayList<>() );
            } else {
                rows = MetaImpl.collect( signature.cursorFactory, LimitIterator.of( iterator, getPageSize() ), new ArrayList<>() );
            }
            hasMoreRows = iterator.hasNext();
            stopWatch.stop();
            signature.getExecutionTimeMonitor().setExecutionTime( stopWatch.getNanoTime() );
        } catch ( Throwable t ) {
            if ( statement.getTransaction().isAnalyze() ) {
                InformationManager analyzer = statement.getTransaction().getQueryAnalyzer();
                InformationPage exceptionPage = new InformationPage( "Stacktrace" ).fullWidth();
                InformationGroup exceptionGroup = new InformationGroup( exceptionPage.getId(), "Stacktrace" );
                InformationStacktrace exceptionElement = new InformationStacktrace( t, exceptionGroup );
                analyzer.addPage( exceptionPage );
                analyzer.addGroup( exceptionGroup );
                analyzer.registerInformation( exceptionElement );
            }
            if ( iterator != null ) {
                try {
                    if ( iterator instanceof Closeable ) {
                        ( (Closeable) iterator ).close();
                    }
                } catch ( Exception e ) {
                    log.error( "Exception while closing result iterator", e );
                }
            }
            throw new QueryExecutionException( t );
        }

        try {
            CatalogTable catalogTable = null;
            if ( request.tableId != null ) {
                String[] t = request.tableId.split( "\\." );
                try {
                    catalogTable = catalog.getTable( this.databaseName, t[0], t[1] );
                } catch ( UnknownTableException | GenericCatalogException e ) {
                    log.error( "Caught exception", e );
                }
            }

            ArrayList<DbColumn> header = new ArrayList<>();
            for ( ColumnMetaData metaData : signature.columns ) {
                String columnName = metaData.columnName;

                String filter = "";
                if ( request.filter != null && request.filter.containsKey( columnName ) ) {
                    filter = request.filter.get( columnName );
                }

                SortState sort;
                if ( request.sortState != null && request.sortState.containsKey( columnName ) ) {
                    sort = request.sortState.get( columnName );
                } else {
                    sort = new SortState();
                }

                DbColumn dbCol = new DbColumn(
                        metaData.columnName,
                        metaData.type.name,
                        metaData.nullable == ResultSetMetaData.columnNullable,
                        metaData.displaySize,
                        sort,
                        filter );

                // Get column default values
                if ( catalogTable != null ) {
                    try {
                        if ( catalog.checkIfExistsColumn( catalogTable.id, columnName ) ) {
                            CatalogColumn catalogColumn = catalog.getColumn( catalogTable.id, columnName );
                            if ( catalogColumn.defaultValue != null ) {
                                dbCol.defaultValue = catalogColumn.defaultValue.value;
                            }
                        }
                    } catch ( UnknownColumnException | GenericCatalogException | UnknownTableException e ) {
                        log.error( "Caught exception", e );
                    }
                }
                header.add( dbCol );
            }

            ArrayList<String[]> data = computeResultData( rows, header );

            return new Result( header.toArray( new DbColumn[0] ), data.toArray( new String[0][] ) ).setInfo( new Debug().setAffectedRows( data.size() ) ).setHasMoreRows( hasMoreRows );
        } finally {
            try {
                if ( iterator instanceof Closeable ) {
                    ( (Closeable) iterator ).close();
                }
            } catch ( Exception e ) {
                log.error( "Exception while closing result iterator", e );
            }
        }
    }


    /**
     * Convert data from a query result to Strings readable in the UI
     *
     * @param rows Rows from the enumerable iterator
     * @param header Header from the UI-ResultSet
     */
    ArrayList<String[]> computeResultData( final List<List<Object>> rows, final List<DbColumn> header ) {
        ArrayList<String[]> data = new ArrayList<>();
        for ( List<Object> row : rows ) {
            String[] temp = new String[row.size()];
            int counter = 0;
            for ( Object o : row ) {
                if ( o == null ) {
                    temp[counter] = null;
                } else {
                    switch ( header.get( counter ).dataType ) {
                        case "TIMESTAMP":
                            if ( o instanceof Long ) {
                                temp[counter] = DateTimeStringUtils.longToAdjustedString( (long) o, PolyType.TIMESTAMP );// TimestampString.fromMillisSinceEpoch( (long) o ).toString();
                            } else {
                                temp[counter] = o.toString();
                            }
                            break;
                        case "DATE":
                            if ( o instanceof Integer ) {
                                temp[counter] = DateTimeStringUtils.longToAdjustedString( (int) o, PolyType.DATE );//DateString.fromDaysSinceEpoch( (int) o ).toString();
                            } else {
                                temp[counter] = o.toString();
                            }
                            break;
                        case "TIME":
                            if ( o instanceof Integer ) {
                                temp[counter] = DateTimeStringUtils.longToAdjustedString( (int) o, PolyType.TIME );//TimeString.fromMillisOfDay( (int) o ).toString();
                            } else {
                                temp[counter] = o.toString();
                            }
                            break;
                        default:
                            temp[counter] = o.toString();
                    }
                    if ( header.get( counter ).dataType.endsWith( "ARRAY" ) ) {
                        if ( o instanceof Array ) {
                            try {
                                temp[counter] = gson.toJson( ((Array) o).getArray(), Object[].class );
                            } catch ( SQLException sqlException ) {
                                temp[counter] = o.toString();
                            }
                        } else if ( o instanceof List ) {
                            // TODO js(knn): make sure all of this is not just a hotfix.
                            temp[counter] = gson.toJson( o );
                        } else {
                            temp[counter] = o.toString();
                        }
                    }
                }
                counter++;
            }
            data.add( temp );
        }
        return data;
    }


    private PolyphenyDbSignature processQuery( Statement statement, String sql ) {
        PolyphenyDbSignature signature;
        SqlProcessor sqlProcessor = statement.getTransaction().getSqlProcessor();

        SqlNode parsed = sqlProcessor.parse( sql );

        if ( parsed.isA( SqlKind.DDL ) ) {
            signature = sqlProcessor.prepareDdl( statement, parsed );
        } else {
            Pair<SqlNode, RelDataType> validated = sqlProcessor.validate( statement.getTransaction(), parsed, RuntimeConfig.ADD_DEFAULT_VALUES_IN_INSERTS.getBoolean() );
            RelRoot logicalRoot = sqlProcessor.translate( statement, validated.left );

            // Prepare
            signature = statement.getQueryProcessor().prepareQuery( logicalRoot );
        }
        return signature;
    }


    private int executeSqlUpdate( final Transaction transaction, final String sqlUpdate ) throws QueryExecutionException {
        Statement statement = transaction.createStatement();

        PolyphenyDbSignature<?> signature;
        try {
            signature = processQuery( statement, sqlUpdate );
        } catch ( Throwable t ) {
            if ( transaction.isAnalyze() ) {
                InformationManager analyzer = transaction.getQueryAnalyzer();
                InformationPage exceptionPage = new InformationPage( "Stacktrace" ).fullWidth();
                InformationGroup exceptionGroup = new InformationGroup( exceptionPage.getId(), "Stacktrace" );
                InformationStacktrace exceptionElement = new InformationStacktrace( t, exceptionGroup );
                analyzer.addPage( exceptionPage );
                analyzer.addGroup( exceptionGroup );
                analyzer.registerInformation( exceptionElement );
            }
            throw new QueryExecutionException( t );
        }

        if ( signature.statementType == StatementType.OTHER_DDL ) {
            return 1;
        } else if ( signature.statementType == StatementType.IS_DML ) {
            int rowsChanged = -1;
            try {
                Iterator<?> iterator = signature.enumerable( statement.getDataContext() ).iterator();
                Object object;
                while ( iterator.hasNext() ) {
                    object = iterator.next();
                    int num;
                    if ( object != null && object.getClass().isArray() ) {
                        Object[] o = (Object[]) object;
                        num = ((Number) o[0]).intValue();
                    } else if ( object != null ) {
                        num = ((Number) object).intValue();
                    } else {
                        throw new QueryExecutionException( "Result is null" );
                    }
                    // Check if num is equal for all stores
                    if ( rowsChanged != -1 && rowsChanged != num ) {
                        throw new QueryExecutionException( "The number of changed rows is not equal for all stores!" );
                    }
                    rowsChanged = num;
                }
            } catch ( RuntimeException e ) {
<<<<<<< HEAD
                if (e.getCause() != null) {
=======
                if ( e.getCause() != null ) {
>>>>>>> 678fd21d
                    throw new QueryExecutionException( e.getCause().getMessage(), e );
                } else {
                    throw new QueryExecutionException( e.getMessage(), e );
                }
            }
            return rowsChanged;
        } else {
            throw new QueryExecutionException( "Unknown statement type: " + signature.statementType );
        }
    }


    /**
     * Get the Number of rows in a table
     */
    private int getTableSize( Transaction transaction, final UIRequest request ) throws QueryExecutionException {
        String[] t = request.tableId.split( "\\." );
        String tableId = String.format( "\"%s\".\"%s\"", t[0], t[1] );
        String query = "SELECT count(*) FROM " + tableId;
        if ( request.filter != null ) {
            query += " " + filterTable( request.filter );
        }
        Result result = executeSqlSelect( transaction.createStatement(), request, query );
        // We expect the result to be in the first column of the first row
        if ( result.getData().length == 0 ) {
            return 0;
        } else {
            return Integer.parseInt( result.getData()[0][0] );
        }
    }


    /**
     * Get the number of rows that should be displayed in one page in the data view
     */
    private int getPageSize() {
        return RuntimeConfig.UI_PAGE_SIZE.getInteger();
    }


    private boolean isClassificationToSql() {
        return RuntimeConfig.EXPLORE_BY_EXAMPLE_TO_SQL.getBoolean();
    }


    private String filterTable( final Map<String, String> filter ) {
        StringJoiner joiner = new StringJoiner( " AND ", " WHERE ", "" );
        int counter = 0;
        for ( Map.Entry<String, String> entry : filter.entrySet() ) {
            //special treatment for arrays
            if ( entry.getValue().startsWith( "[" ) ) {
                joiner.add( entry.getKey() + " = ARRAY" + entry.getValue() );
                counter++;
            }
            //default
            else if ( !entry.getValue().equals( "" ) ) {
                joiner.add( "CAST (\"" + entry.getKey() + "\" AS VARCHAR(8000)) LIKE '" + entry.getValue() + "%'" );
                counter++;
            }
        }
        String out = "";
        if ( counter > 0 ) {
            out = joiner.toString();
        }
        return out;
    }


    /**
     * Generates the ORDER BY clause of a query if a sorted column is requested by the UI
     */
    private String sortTable( final Map<String, SortState> sorting ) {
        StringJoiner joiner = new StringJoiner( ",", " ORDER BY ", "" );
        int counter = 0;
        for ( Map.Entry<String, SortState> entry : sorting.entrySet() ) {
            if ( entry.getValue().sorting ) {
                joiner.add( "\"" + entry.getKey() + "\" " + entry.getValue().direction );
                counter++;
            }
        }
        String out = "";
        if ( counter > 0 ) {
            out = joiner.toString();
        }
        return out;
    }


    private Transaction getTransaction() {
        return getTransaction( false );
    }


    private Transaction getTransaction( boolean analyze ) {
        try {
            return transactionManager.startTransaction( userName, databaseName, analyze, "Polypheny-UI" );
        } catch ( GenericCatalogException | UnknownUserException | UnknownDatabaseException | UnknownSchemaException e ) {
            throw new RuntimeException( "Error while starting transaction", e );
        }
    }


    /**
     * Get the data types of each column of a table
     *
     * @param schemaName name of the schema
     * @param tableName name of the table
     * @return HashMap containing the type of each column. The key is the name of the column and the value is the Sql Type (java.sql.Types).
     */
    private Map<String, PolyType> getColumnTypes( String schemaName, String tableName ) {
        Map<String, PolyType> dataTypes = new HashMap<>();
        try {
            CatalogTable table = catalog.getTable( this.databaseName, schemaName, tableName );
            List<CatalogColumn> catalogColumns = catalog.getColumns( table.id );
            for ( CatalogColumn catalogColumn : catalogColumns ) {
                if ( catalogColumn.collectionsType != null ) {
                    dataTypes.put( catalogColumn.name, catalogColumn.collectionsType );
                } else {
                    dataTypes.put( catalogColumn.name, catalogColumn.type );
                }
            }
        } catch ( UnknownTableException | GenericCatalogException e ) {
            log.error( "Caught exception", e );
        }
        return dataTypes;
    }


    /**
     * Helper function to delete a directory.
     * Taken from https://www.baeldung.com/java-delete-directory
     */
    boolean deleteDirectory( final File directoryToBeDeleted ) {
        File[] allContents = directoryToBeDeleted.listFiles();
        if ( allContents != null ) {
            for ( File file : allContents ) {
                deleteDirectory( file );
            }
        }
        return directoryToBeDeleted.delete();
    }


    static class QueryExecutionException extends Exception {

        QueryExecutionException( String message ) {
            super( message );
        }


        QueryExecutionException( String message, Exception e ) {
            super( message, e );
        }


        QueryExecutionException( Throwable t ) {
            super( t );
        }

    }

}<|MERGE_RESOLUTION|>--- conflicted
+++ resolved
@@ -127,6 +127,7 @@
 import org.polypheny.db.rel.core.Sort;
 import org.polypheny.db.rel.type.RelDataType;
 import org.polypheny.db.runtime.Hook.Closeable;
+import org.polypheny.db.runtime.Hook.Closeable;
 import org.polypheny.db.sql.SqlKind;
 import org.polypheny.db.sql.SqlNode;
 import org.polypheny.db.statistic.StatisticsManager;
@@ -2566,9 +2567,10 @@
             }
             if ( iterator != null ) {
                 try {
-                    if ( iterator instanceof Closeable ) {
-                        ( (Closeable) iterator ).close();
-                    }
+                    ((AutoCloseable) iterator).close();
+                    //if ( iterator instanceof Closeable ) {
+                    //    ( (Closeable) iterator ).close();
+                    //}
                 } catch ( Exception e ) {
                     log.error( "Exception while closing result iterator", e );
                 }
@@ -2632,9 +2634,10 @@
             return new Result( header.toArray( new DbColumn[0] ), data.toArray( new String[0][] ) ).setInfo( new Debug().setAffectedRows( data.size() ) ).setHasMoreRows( hasMoreRows );
         } finally {
             try {
-                if ( iterator instanceof Closeable ) {
-                    ( (Closeable) iterator ).close();
-                }
+                ((AutoCloseable) iterator).close();
+                //if ( iterator instanceof Closeable ) {
+                //    ( (Closeable) iterator ).close();
+                //}
             } catch ( Exception e ) {
                 log.error( "Exception while closing result iterator", e );
             }
@@ -2768,11 +2771,7 @@
                     rowsChanged = num;
                 }
             } catch ( RuntimeException e ) {
-<<<<<<< HEAD
-                if (e.getCause() != null) {
-=======
                 if ( e.getCause() != null ) {
->>>>>>> 678fd21d
                     throw new QueryExecutionException( e.getCause().getMessage(), e );
                 } else {
                     throw new QueryExecutionException( e.getMessage(), e );
