--- conflicted
+++ resolved
@@ -169,7 +169,6 @@
 @Slf4j
 public class Crud implements InformationObserver {
 
-<<<<<<< HEAD
 	private final Gson gson = new Gson();
 	private final TransactionManager transactionManager;
 	private final String databaseName;
@@ -519,2326 +518,6 @@
 		query.append( cols.toString() );
 		query.append( " VALUES " ).append( values.toString() );
 
-		try {
-			rowsAffected = executeSqlUpdate( transaction, query.toString() );
-			result = new Result( new Debug().setAffectedRows( rowsAffected ).setGeneratedQuery( query.toString() ) );
-			transaction.commit();
-		} catch ( QueryExecutionException | TransactionException e ) {
-			log.error( "Caught exception while inserting a row", e );
-			result = new Result( e ).setInfo( new Debug().setGeneratedQuery( query.toString() ) );
-			try {
-				transaction.rollback();
-			} catch ( TransactionException ex ) {
-				log.error( "Could not rollback", ex );
-			}
-		}
-		return result;
-	}
-
-
-	/**
-	 * Run any query coming from the SQL console
-	 */
-	ArrayList<Result> anyQuery( final Request req, final Response res ) {
-		QueryRequest request = this.gson.fromJson( req.body(), QueryRequest.class );
-		Transaction transaction = getTransaction( request.analyze );
-
-		ArrayList<Result> results = new ArrayList<>();
-		boolean autoCommit = true;
-
-		// This is not a nice solution. In case of a sql script with auto commit only the first statement is analyzed and in case of auto commit of, the information is overwritten
-		InformationManager queryAnalyzer = null;
-		if ( request.analyze ) {
-			queryAnalyzer = transaction.getQueryAnalyzer().observe( this );
-		}
-
-		// TODO: make it possible to use pagination
-
-		// No autoCommit if the query has commits.
-		// Ignore case: from: https://alvinalexander.com/blog/post/java/java-how-case-insensitive-search-string-matches-method
-		Pattern p = Pattern.compile( ".*(COMMIT|ROLLBACK).*", Pattern.MULTILINE | Pattern.CASE_INSENSITIVE | Pattern.DOTALL );
-		Matcher m = p.matcher( request.query );
-		if ( m.matches() ) {
-			autoCommit = false;
-		}
-
-		long executionTime = 0;
-		long temp = 0;
-		// remove all comments
-		String allQueries = request.query;
-		//remove comments
-		allQueries = allQueries.replaceAll( "(?s)(\\/\\*.*?\\*\\/)", "" );
-		allQueries = allQueries.replaceAll( "(?m)(--.*?$)", "" );
-		//remove whitespace at the end
-		allQueries = allQueries.replaceAll( "(\\s*)$", "" );
-		String[] queries = allQueries.split( ";", 0 );
-		for ( String query : queries ) {
-			Result result;
-			if ( Pattern.matches( "(?si:[\\s]*COMMIT.*)", query ) ) {
-				try {
-					temp = System.nanoTime();
-					transaction.commit();
-					executionTime += System.nanoTime() - temp;
-					transaction = getTransaction( request.analyze );
-					results.add( new Result( new Debug().setGeneratedQuery( query ) ) );
-				} catch ( TransactionException e ) {
-					log.error( "Caught exception while committing a query from the console", e );
-					executionTime += System.nanoTime() - temp;
-					log.error( e.toString() );
-				}
-			} else if ( Pattern.matches( "(?si:[\\s]*ROLLBACK.*)", query ) ) {
-				try {
-					temp = System.nanoTime();
-					transaction.rollback();
-					executionTime += System.nanoTime() - temp;
-					transaction = getTransaction( request.analyze );
-					results.add( new Result( new Debug().setGeneratedQuery( query ) ) );
-				} catch ( TransactionException e ) {
-					log.error( "Caught exception while rolling back a query from the console", e );
-					executionTime += System.nanoTime() - temp;
-				}
-			} else if ( Pattern.matches( "(?si:^[\\s]*SELECT.*)", query ) ) {
-				// Add limit if not specified
-				Pattern p2 = Pattern.compile( ".*?(?si:limit)[\\s\\S]*", Pattern.MULTILINE | Pattern.CASE_INSENSITIVE | Pattern.DOTALL );
-				if ( !p2.matcher( query ).find() ) {
-					query = query + " LIMIT " + getPageSize();
-				}
-				// decrease limit if it is too large
-				else {
-					Pattern pattern = Pattern.compile( "(.*?LIMIT[\\s+])(\\d+)", Pattern.MULTILINE | Pattern.CASE_INSENSITIVE | Pattern.DOTALL );
-					Matcher limitMatcher = pattern.matcher( query );
-					if ( limitMatcher.find() ) {
-						int limit = Integer.parseInt( limitMatcher.group( 2 ) );
-						if ( limit > getPageSize() ) {
-							// see https://stackoverflow.com/questions/38296673/replace-group-1-of-java-regex-with-out-replacing-the-entire-regex?rq=1
-							query = limitMatcher.replaceFirst( "$1 " + getPageSize() );
-						}
-					}
-				}
-				try {
-					temp = System.nanoTime();
-					result = executeSqlSelect( transaction, request, query ).setInfo( new Debug().setGeneratedQuery( query ) );
-					executionTime += System.nanoTime() - temp;
-					results.add( result );
-					if ( autoCommit ) {
-						transaction.commit();
-						transaction = getTransaction( request.analyze );
-					}
-				} catch ( QueryExecutionException | TransactionException e ) {
-					log.error( "Caught exception while executing a query from the console", e );
-					executionTime += System.nanoTime() - temp;
-					result = new Result( e ).setInfo( new Debug().setGeneratedQuery( query ) );
-					results.add( result );
-					try {
-						transaction.rollback();
-					} catch ( TransactionException ex ) {
-						log.error( "Caught exception while rollback", e );
-					}
-				}
-			} else {
-				try {
-					temp = System.nanoTime();
-					int numOfRows = executeSqlUpdate( transaction, query );
-					executionTime += System.nanoTime() - temp;
-					result = new Result( new Debug().setAffectedRows( numOfRows ).setGeneratedQuery( query ) );
-					results.add( result );
-					if ( autoCommit ) {
-						transaction.commit();
-						transaction = getTransaction( request.analyze );
-					}
-				} catch ( QueryExecutionException | TransactionException e ) {
-					log.error( "Caught exception while executing a query from the console", e );
-					executionTime += System.nanoTime() - temp;
-					result = new Result( e ).setInfo( new Debug().setGeneratedQuery( query ) );
-					results.add( result );
-					try {
-						transaction.rollback();
-					} catch ( TransactionException ex ) {
-						log.error( "Caught exception while rollback", e );
-					}
-				}
-			}
-
-		}
-
-		try {
-			transaction.commit();
-		} catch ( TransactionException e ) {
-			log.error( "Caught exception", e );
-			results.add( new Result( e ) );
-			try {
-				transaction.rollback();
-			} catch ( TransactionException ex ) {
-				log.error( "Caught exception while rollback", e );
-			}
-		}
-
-		if ( queryAnalyzer != null ) {
-			InformationPage p1 = new InformationPage( "p1", "Query analysis", "Analysis of the query." );
-			InformationGroup g1 = new InformationGroup( p1, "Execution time" );
-			InformationHtml html;
-			if ( executionTime < 1e4 ) {
-				html = new InformationHtml( g1, String.format( "Execution time: %d nanoseconds", executionTime ) );
-			} else {
-				long millis = TimeUnit.MILLISECONDS.convert( executionTime, TimeUnit.NANOSECONDS );
-				// format time: see: https://stackoverflow.com/questions/625433/how-to-convert-milliseconds-to-x-mins-x-seconds-in-java#answer-625444
-				DateFormat df = new SimpleDateFormat( "m 'min' s 'sec' S 'ms'" );
-				String durationText = df.format( new Date( millis ) );
-				html = new InformationHtml( g1, String.format( "Execution time: %s", durationText ) );
-			}
-			queryAnalyzer.addPage( p1 );
-			queryAnalyzer.addGroup( g1 );
-			queryAnalyzer.registerInformation( html );
-		}
-
-		return results;
-	}
-
-
-	/**
-	 * Return all available statistics to the client
-	 */
-	ConcurrentHashMap<String, HashMap<String, HashMap<String, StatisticColumn>>> getStatistics( final Request req, final Response res ) {
-		if ( RuntimeConfig.DYNAMIC_QUERYING.getBoolean() ) {
-			return store.getStatisticSchemaMap();
-		} else {
-			return new ConcurrentHashMap<>();
-		}
-
-	}
-
-
-	/**
-	 * Delete a row from a table.
-	 * The row is determined by the value of every column in that row (conjunction).
-	 * The transaction is being rolled back, if more that one row would be deleted.
-	 * TODO: This is not a nice solution
-	 */
-	Result deleteRow( final Request req, final Response res ) {
-		UIRequest request = this.gson.fromJson( req.body(), UIRequest.class );
-		Transaction transaction = getTransaction();
-		Result result;
-		StringBuilder builder = new StringBuilder();
-		String[] t = request.tableId.split( "\\." );
-		String tableId = String.format( "\"%s\".\"%s\"", t[0], t[1] );
-		builder.append( "DELETE FROM " ).append( tableId ).append( " WHERE " );
-		StringJoiner joiner = new StringJoiner( " AND ", "", "" );
-		Map<String, PolySqlType> dataTypes = getColumnTypes( t[0], t[1] );
-		String column = "";
-		for ( Entry<String, String> entry : request.data.entrySet() ) {
-			String condition;
-			if ( entry.getValue() == null ) {
-				condition = String.format( "\"%s\" IS NULL", entry.getKey() );
-			} else if ( !dataTypes.get( entry.getKey() ).isCharType() ) {
-				condition = String.format( "\"%s\" = %s", entry.getKey(), entry.getValue() );
-			} else {
-				condition = String.format( "\"%s\" = '%s'", entry.getKey(), StringEscapeUtils.escapeSql( entry.getValue() ) );
-			}
-			column = entry.getKey();
-			joiner.add( condition );
-		}
-		builder.append( joiner.toString() );
-
-		try {
-			int numOfRows = executeSqlUpdate( transaction, builder.toString() );
-			// only commit if one row is deleted
-			if ( numOfRows == 1 ) {
-				if ( isActiveTracking ) {
-					transaction.addChangedTable( tableId );
-				}
-
-				transaction.commit();
-				result = new Result( new Debug().setAffectedRows( numOfRows ) );
-			} else {
-				transaction.rollback();
-				result = new Result( "Attempt to delete " + numOfRows + " rows was blocked." ).setInfo( new Debug().setGeneratedQuery( builder.toString() ) );
-			}
-		} catch ( QueryExecutionException | TransactionException e ) {
-			log.error( "Caught exception while deleting a row", e );
-			result = new Result( e ).setInfo( new Debug().setGeneratedQuery( builder.toString() ) );
-			try {
-				transaction.rollback();
-			} catch ( TransactionException ex ) {
-				log.error( "Could not rollback", ex );
-			}
-		}
-		return result;
-	}
-
-
-	Result updateRow( final Request req, final Response res ) {
-		UIRequest request = this.gson.fromJson( req.body(), UIRequest.class );
-		Transaction transaction = getTransaction();
-		Result result;
-		StringBuilder builder = new StringBuilder();
-		String[] t = request.tableId.split( "\\." );
-		String tableId = String.format( "\"%s\".\"%s\"", t[0], t[1] );
-		builder.append( "UPDATE " ).append( tableId ).append( " SET " );
-		StringJoiner setStatements = new StringJoiner( ",", "", "" );
-		String column = "";
-		for ( Entry<String, String> entry : request.data.entrySet() ) {
-			if ( entry.getValue() == null ) {
-				setStatements.add( String.format( "\"%s\" = NULL", entry.getKey() ) );
-			} else if ( NumberUtils.isNumber( entry.getValue() ) ) {
-				setStatements.add( String.format( "\"%s\" = %s", entry.getKey(), entry.getValue() ) );
-			} else {
-				setStatements.add( String.format( "\"%s\" = '%s'", entry.getKey(), StringEscapeUtils.escapeSql( entry.getValue() ) ) );
-			}
-			column = entry.getKey();
-		}
-		builder.append( setStatements.toString() );
-
-		StringJoiner where = new StringJoiner( " AND ", "", "" );
-		for ( Entry<String, String> entry : request.filter.entrySet() ) {
-			where.add( String.format( "\"%s\" = '%s'", entry.getKey(), entry.getValue() ) );
-		}
-		builder.append( " WHERE " ).append( where.toString() );
-
-		try {
-			int numOfRows = executeSqlUpdate( transaction, builder.toString() );
-
-			if ( numOfRows == 1 ) {
-				if ( isActiveTracking ) {
-					transaction.addChangedTable( tableId );
-				}
-				transaction.commit();
-				result = new Result( new Debug().setAffectedRows( numOfRows ) );
-			} else {
-				transaction.rollback();
-				result = new Result( "Attempt to update " + numOfRows + " rows was blocked." ).setInfo( new Debug().setGeneratedQuery( builder.toString() ) );
-			}
-		} catch ( QueryExecutionException | TransactionException e ) {
-			log.error( "Caught exception while updating a row", e );
-			result = new Result( e ).setInfo( new Debug().setGeneratedQuery( builder.toString() ) );
-			try {
-				transaction.rollback();
-			} catch ( TransactionException ex ) {
-				log.error( "Could not rollback", ex );
-			}
-		}
-		return result;
-	}
-
-
-	/**
-	 * Get the columns of a table
-	 */
-	Result getColumns( final Request req, final Response res ) {
-		UIRequest request = this.gson.fromJson( req.body(), UIRequest.class );
-		Transaction transaction = getTransaction();
-		Result result;
-
-		String[] t = request.tableId.split( "\\." );
-		ArrayList<DbColumn> cols = new ArrayList<>();
-
-		try {
-			CatalogTable catalogTable = transaction.getCatalog().getTable( databaseName, t[0], t[1] );
-			CatalogCombinedTable combinedTable = transaction.getCatalog().getCombinedTable( catalogTable.id );
-			ArrayList<String> primaryColumns;
-			if ( catalogTable.primaryKey != null ) {
-				CatalogPrimaryKey primaryKey = transaction.getCatalog().getPrimaryKey( catalogTable.primaryKey );
-				primaryColumns = new ArrayList<>( primaryKey.columnNames );
-			} else {
-				primaryColumns = new ArrayList<>();
-			}
-			for ( CatalogColumn catalogColumn : combinedTable.getColumns() ) {
-				String defaultValue = catalogColumn.defaultValue == null ? null : catalogColumn.defaultValue.value;
-				cols.add(
-						new DbColumn(
-								catalogColumn.name,
-								catalogColumn.type.name(),
-								catalogColumn.nullable,
-								catalogColumn.length,
-								primaryColumns.contains( catalogColumn.name ),
-								defaultValue ) );
-			}
-			result = new Result( cols.toArray( new DbColumn[0] ), null );
-			transaction.commit();
-		} catch ( UnknownTableException | GenericCatalogException | UnknownKeyException | TransactionException e ) {
-			log.error( "Caught exception while getting a column", e );
-			result = new Result( e );
-			try {
-				transaction.rollback();
-			} catch ( TransactionException ex ) {
-				log.error( "Caught exception while rollback", e );
-			}
-		}
-
-		return result;
-	}
-
-
-	Result updateColumn( final Request req, final Response res ) {
-		ColumnRequest request = this.gson.fromJson( req.body(), ColumnRequest.class );
-		Transaction transaction = getTransaction();
-
-		DbColumn oldColumn = request.oldColumn;
-		DbColumn newColumn = request.newColumn;
-		Result result;
-		ArrayList<String> queries = new ArrayList<>();
-		StringBuilder sBuilder = new StringBuilder();
-
-		String[] t = request.tableId.split( "\\." );
-		String tableId = String.format( "\"%s\".\"%s\"", t[0], t[1] );
-
-		// rename column if needed
-		if ( !oldColumn.name.equals( newColumn.name ) ) {
-			String query = String.format( "ALTER TABLE %s RENAME COLUMN \"%s\" TO \"%s\"", tableId, oldColumn.name, newColumn.name );
-			queries.add( query );
-		}
-
-		// change type + length
-		// TODO: cast if needed
-		if ( !oldColumn.dataType.equals( newColumn.dataType ) || !Objects.equals( oldColumn.maxLength, newColumn.maxLength ) ) {
-			if ( newColumn.maxLength != null ) {
-				String query = String.format( "ALTER TABLE %s MODIFY COLUMN \"%s\" SET TYPE %s(%s)", tableId, newColumn.name, newColumn.dataType, newColumn.maxLength );
-				queries.add( query );
-			} else {
-				// TODO: drop maxlength if requested
-				String query = String.format( "ALTER TABLE %s MODIFY COLUMN \"%s\" SET TYPE %s", tableId, newColumn.name, newColumn.dataType );
-				queries.add( query );
-			}
-		}
-
-		// set/drop nullable
-		if ( oldColumn.nullable != newColumn.nullable ) {
-			String nullable = "SET";
-			if ( newColumn.nullable ) {
-				nullable = "DROP";
-			}
-			String query = "ALTER TABLE " + tableId + " MODIFY COLUMN \"" + newColumn.name + "\" " + nullable + " NOT NULL";
-			queries.add( query );
-		}
-
-		// change default value
-		if ( oldColumn.defaultValue == null || newColumn.defaultValue == null || !oldColumn.defaultValue.equals( newColumn.defaultValue ) ) {
-			String query;
-			if ( newColumn.defaultValue == null ) {
-				query = String.format( "ALTER TABLE %s MODIFY COLUMN \"%s\" DROP DEFAULT", tableId, newColumn.name );
-			} else {
-				query = String.format( "ALTER TABLE %s MODIFY COLUMN \"%s\" SET DEFAULT ", tableId, newColumn.name );
-				switch ( newColumn.dataType ) {
-					case "BIGINT":
-					case "INTEGER":
-					case "DECIMAL":
-					case "DOUBLE":
-					case "FLOAT":
-					case "SMALLINT":
-					case "TINYINT":
-						request.newColumn.defaultValue = request.newColumn.defaultValue.replace( ",", "." );
-						BigDecimal b = new BigDecimal( request.newColumn.defaultValue );
-						query = query + b.toString();
-						break;
-					case "VARCHAR":
-						query = query + String.format( "'%s'", request.newColumn.defaultValue );
-						break;
-					default:
-						query = query + request.newColumn.defaultValue;
-				}
-			}
-			queries.add( query );
-		}
-
-		result = new Result( new Debug().setAffectedRows( 1 ).setGeneratedQuery( queries.toString() ) );
-		try {
-			for ( String query : queries ) {
-				executeSqlUpdate( transaction, query );
-				sBuilder.append( query );
-			}
-			transaction.commit();
-		} catch ( QueryExecutionException | TransactionException e ) {
-			log.error( "Caught exception while updating a column", e );
-			result = new Result( e ).setInfo( new Debug().setAffectedRows( 0 ).setGeneratedQuery( sBuilder.toString() ) );
-			try {
-				transaction.rollback();
-			} catch ( TransactionException e2 ) {
-				log.error( "Caught exception during rollback", e2 );
-				result = new Result( e2 ).setInfo( new Debug().setAffectedRows( 0 ).setGeneratedQuery( sBuilder.toString() ) );
-			}
-		}
-
-		return result;
-	}
-
-
-	/**
-	 * Add a column to an existing table
-	 */
-	Result addColumn( final Request req, final Response res ) {
-		ColumnRequest request = this.gson.fromJson( req.body(), ColumnRequest.class );
-		Transaction transaction = getTransaction();
-
-		String[] t = request.tableId.split( "\\." );
-		String tableId = String.format( "\"%s\".\"%s\"", t[0], t[1] );
-
-		String query = String.format( "ALTER TABLE %s ADD COLUMN \"%s\" %s", tableId, request.newColumn.name, request.newColumn.dataType );
-		if ( request.newColumn.maxLength != null ) {
-			query = query + String.format( "(%d)", request.newColumn.maxLength );
-		}
-		if ( !request.newColumn.nullable ) {
-			query = query + " NOT NULL";
-		}
-		if ( request.newColumn.defaultValue != null ) {
-			switch ( request.newColumn.dataType ) {
-				case "BIGINT":
-				case "INTEGER":
-				case "SMALLINT":
-				case "TINYINT":
-				case "FLOAT":
-				case "DOUBLE":
-				case "DECIMAL":
-					request.newColumn.defaultValue = request.newColumn.defaultValue.replace( ",", "." );
-					BigDecimal b = new BigDecimal( request.newColumn.defaultValue );
-					query = query + " DEFAULT " + b.toString();
-					break;
-				case "VARCHAR":
-					query = query + String.format( " DEFAULT '%s'", request.newColumn.defaultValue );
-					break;
-				default:
-					query = query + " DEFAULT " + request.newColumn.defaultValue;
-			}
-		}
-		Result result;
-		try {
-			int affectedRows = executeSqlUpdate( transaction, query );
-			transaction.commit();
-			result = new Result( new Debug().setAffectedRows( affectedRows ).setGeneratedQuery( query ) );
-		} catch ( TransactionException | QueryExecutionException e ) {
-			log.error( "Caught exception while adding a column", e );
-			result = new Result( e );
-			try {
-				transaction.rollback();
-			} catch ( TransactionException ex ) {
-				log.error( "Could not rollback", ex );
-			}
-		}
-		return result;
-	}
-
-
-	/**
-	 * Delete a column of a table
-	 */
-	Result dropColumn( final Request req, final Response res ) {
-		ColumnRequest request = this.gson.fromJson( req.body(), ColumnRequest.class );
-		Transaction transaction = getTransaction();
-
-		String[] t = request.tableId.split( "\\." );
-		String tableId = String.format( "\"%s\".\"%s\"", t[0], t[1] );
-
-		Result result;
-		String query = String.format( "ALTER TABLE %s DROP COLUMN \"%s\"", tableId, request.oldColumn.name );
-		try {
-			int affectedRows = executeSqlUpdate( transaction, query );
-			transaction.commit();
-			result = new Result( new Debug().setAffectedRows( affectedRows ) );
-		} catch ( QueryExecutionException | TransactionException e ) {
-			log.error( "Caught exception while dropping a column", e );
-			result = new Result( e );
-			try {
-				transaction.rollback();
-			} catch ( TransactionException ex ) {
-				log.error( "Could not rollback", ex );
-			}
-		}
-		return result;
-	}
-
-
-	/**
-	 * Get artificially generated index/foreign key/constraint names for placeholders in the UI
-	 */
-	Result getGeneratedNames( final Request req, final Response res ) {
-		String[] data = new String[3];
-		data[0] = NameGenerator.generateConstraintName();
-		data[1] = NameGenerator.generateForeignKeyName();
-		data[2] = NameGenerator.generateIndexName();
-		return new Result( new DbColumn[0], new String[][]{ data } );
-	}
-
-
-	/**
-	 * Get constraints of a table
-	 */
-	Result getConstraints( final Request req, final Response res ) {
-		UIRequest request = this.gson.fromJson( req.body(), UIRequest.class );
-		Transaction transaction = getTransaction();
-		Result result;
-
-		String[] t = request.tableId.split( "\\." );
-		ArrayList<TableConstraint> resultList = new ArrayList<>();
-		Map<String, ArrayList<String>> temp = new HashMap<>();
-
-		try {
-			CatalogTable catalogTable = transaction.getCatalog().getTable( databaseName, t[0], t[1] );
-
-			// get primary key
-			if ( catalogTable.primaryKey != null ) {
-				CatalogPrimaryKey primaryKey = transaction.getCatalog().getPrimaryKey( catalogTable.primaryKey );
-				// TODO: This does not really make much sense... A table can only have one primary key at the same time.
-				for ( String columnName : primaryKey.columnNames ) {
-					if ( !temp.containsKey( "" ) ) {
-						temp.put( "", new ArrayList<>() );
-					}
-					temp.get( "" ).add( columnName );
-				}
-				for ( Map.Entry<String, ArrayList<String>> entry : temp.entrySet() ) {
-					resultList.add( new TableConstraint( entry.getKey(), "PRIMARY KEY", entry.getValue() ) );
-				}
-			}
-
-			// get unique constraints.
-			temp.clear();
-			List<CatalogConstraint> constraints = transaction.getCatalog().getConstraints( catalogTable.id );
-			for ( CatalogConstraint catalogConstraint : constraints ) {
-				if ( catalogConstraint.type == ConstraintType.UNIQUE ) {
-					temp.put( catalogConstraint.name, new ArrayList<>( catalogConstraint.key.columnNames ) );
-				}
-			}
-			for ( Map.Entry<String, ArrayList<String>> entry : temp.entrySet() ) {
-				resultList.add( new TableConstraint( entry.getKey(), "UNIQUE", entry.getValue() ) );
-			}
-
-			// get foreign keys
-			temp.clear();
-			List<CatalogForeignKey> foreignKeys = transaction.getCatalog().getForeignKeys( catalogTable.id );
-			for ( CatalogForeignKey catalogForeignKey : foreignKeys ) {
-				temp.put( catalogForeignKey.name, new ArrayList<>( catalogForeignKey.columnNames ) );
-			}
-			for ( Map.Entry<String, ArrayList<String>> entry : temp.entrySet() ) {
-				resultList.add( new TableConstraint( entry.getKey(), "FOREIGN KEY", entry.getValue() ) );
-			}
-
-			DbColumn[] header = { new DbColumn( "Constraint name" ), new DbColumn( "Constraint type" ), new DbColumn( "Columns" ) };
-			ArrayList<String[]> data = new ArrayList<>();
-			resultList.forEach( c -> data.add( c.asRow() ) );
-
-			result = new Result( header, data.toArray( new String[0][2] ) );
-			transaction.commit();
-		} catch ( UnknownTableException | GenericCatalogException | UnknownKeyException | TransactionException e ) {
-			log.error( "Caught exception while fetching constraints", e );
-			result = new Result( e );
-			try {
-				transaction.rollback();
-			} catch ( TransactionException ex ) {
-				log.error( "Caught exception while rollback", e );
-			}
-		}
-
-		return result;
-	}
-
-
-	Result dropConstraint( final Request req, final Response res ) {
-		ConstraintRequest request = this.gson.fromJson( req.body(), ConstraintRequest.class );
-		Transaction transaction = getTransaction();
-
-		String[] t = request.table.split( "\\." );
-		String tableId = String.format( "\"%s\".\"%s\"", t[0], t[1] );
-
-		String query;
-		if ( request.constraint.type.equals( "PRIMARY KEY" ) ) {
-			query = String.format( "ALTER TABLE %s DROP PRIMARY KEY", tableId );
-		} else if ( request.constraint.type.equals( "FOREIGN KEY" ) ) {
-			query = String.format( "ALTER TABLE %s DROP FOREIGN KEY \"%s\"", tableId, request.constraint.name );
-		} else {
-			query = String.format( "ALTER TABLE %s DROP CONSTRAINT \"%s\"", tableId, request.constraint.name );
-		}
-		Result result;
-		try {
-			int rows = executeSqlUpdate( transaction, query );
-			transaction.commit();
-			result = new Result( new Debug().setAffectedRows( rows ) );
-		} catch ( QueryExecutionException | TransactionException e ) {
-			log.error( "Caught exception while dropping a constraint", e );
-			result = new Result( e );
-			try {
-				transaction.rollback();
-			} catch ( TransactionException ex ) {
-				log.error( "Could not rollback", ex );
-			}
-		}
-		return result;
-	}
-
-
-	/**
-	 * Add a primary key to a table
-	 */
-	Result addPrimaryKey( final Request req, final Response res ) {
-		ConstraintRequest request = this.gson.fromJson( req.body(), ConstraintRequest.class );
-		Transaction transaction = getTransaction();
-
-		String[] t = request.table.split( "\\." );
-		String tableId = String.format( "\"%s\".\"%s\"", t[0], t[1] );
-
-		Result result;
-		if ( request.constraint.columns.length > 0 ) {
-			StringJoiner joiner = new StringJoiner( ",", "(", ")" );
-			for ( String s : request.constraint.columns ) {
-				joiner.add( "\"" + s + "\"" );
-			}
-			String query = "ALTER TABLE " + tableId + " ADD PRIMARY KEY " + joiner.toString();
-			try {
-				int rows = executeSqlUpdate( transaction, query );
-				transaction.commit();
-				result = new Result( new Debug().setAffectedRows( rows ).setGeneratedQuery( query ) );
-			} catch ( QueryExecutionException | TransactionException e ) {
-				log.error( "Caught exception while adding a primary key", e );
-				result = new Result( e );
-				try {
-					transaction.rollback();
-				} catch ( TransactionException ex ) {
-					log.error( "Could not rollback", ex );
-				}
-			}
-		} else {
-			result = new Result( "Cannot add primary key if no columns are provided." );
-		}
-		return result;
-	}
-
-
-	/**
-	 * Add a primary key to a table
-	 */
-	Result addUniqueConstraint( final Request req, final Response res ) {
-		ConstraintRequest request = this.gson.fromJson( req.body(), ConstraintRequest.class );
-		Transaction transaction = getTransaction();
-
-		String[] t = request.table.split( "\\." );
-		String tableId = String.format( "\"%s\".\"%s\"", t[0], t[1] );
-
-		Result result;
-		if ( request.constraint.columns.length > 0 ) {
-			StringJoiner joiner = new StringJoiner( ",", "(", ")" );
-			for ( String s : request.constraint.columns ) {
-				joiner.add( "\"" + s + "\"" );
-			}
-			String query = "ALTER TABLE " + tableId + " ADD CONSTRAINT \"" + request.constraint.name + "\" UNIQUE " + joiner.toString();
-			try {
-				int rows = executeSqlUpdate( transaction, query );
-				transaction.commit();
-				result = new Result( new Debug().setAffectedRows( rows ).setGeneratedQuery( query ) );
-			} catch ( QueryExecutionException | TransactionException e ) {
-				log.error( "Caught exception while adding a unique constraint", e );
-				result = new Result( e );
-				try {
-					transaction.rollback();
-				} catch ( TransactionException ex ) {
-					log.error( "Could not rollback", ex );
-				}
-			}
-		} else {
-			result = new Result( "Cannot add unique constraint if no columns are provided." );
-		}
-		return result;
-	}
-
-
-	/**
-	 * Get indexes of a table
-	 */
-	Result getIndexes( final Request req, final Response res ) {
-		EditTableRequest request = this.gson.fromJson( req.body(), EditTableRequest.class );
-		Transaction transaction = getTransaction();
-		Result result;
-		try {
-			CatalogTable catalogTable = transaction.getCatalog().getTable( databaseName, request.schema, request.table );
-			List<CatalogIndex> catalogIndexes = transaction.getCatalog().getIndexes( catalogTable.id, false );
-
-			DbColumn[] header = { new DbColumn( "name" ), new DbColumn( "columns" ), new DbColumn( "type" ) };
-
-			ArrayList<String[]> data = new ArrayList<>();
-			for ( CatalogIndex catalogIndex : catalogIndexes ) {
-				String[] arr = new String[3];
-				arr[0] = catalogIndex.name;
-				arr[1] = String.join( ", ", catalogIndex.key.columnNames );
-				arr[2] = catalogIndex.type.name();
-				data.add( arr );
-			}
-
-			result = new Result( header, data.toArray( new String[0][2] ) );
-			transaction.commit();
-		} catch ( UnknownTableException | GenericCatalogException | TransactionException e ) {
-			log.error( "Caught exception while fetching indexes", e );
-			result = new Result( e );
-			try {
-				transaction.rollback();
-			} catch ( TransactionException ex ) {
-				log.error( "Caught exception while rollback", e );
-			}
-		}
-		return result;
-	}
-
-
-	/**
-	 * Drop an index of a table
-	 */
-	Result dropIndex( final Request req, final Response res ) {
-		Index index = gson.fromJson( req.body(), Index.class );
-		Transaction transaction = getTransaction();
-
-		String tableId = String.format( "\"%s\".\"%s\"", index.getSchema(), index.getTable() );
-		String query = String.format( "ALTER TABLE %s DROP INDEX \"%s\"", tableId, index.getName() );
-		Result result;
-		try {
-			int a = executeSqlUpdate( transaction, query );
-			transaction.commit();
-			result = new Result( new Debug().setGeneratedQuery( query ).setAffectedRows( a ) );
-		} catch ( QueryExecutionException | TransactionException e ) {
-			log.error( "Caught exception while dropping an index", e );
-			result = new Result( e );
-			try {
-				transaction.rollback();
-			} catch ( TransactionException ex ) {
-				log.error( "Could not rollback", ex );
-			}
-		}
-		return result;
-	}
-
-
-	/**
-	 * Create an index for a table
-	 */
-	Result createIndex( final Request req, final Response res ) {
-		Index index = this.gson.fromJson( req.body(), Index.class );
-		Transaction transaction = getTransaction();
-
-		String tableId = String.format( "\"%s\".\"%s\"", index.getSchema(), index.getTable() );
-		Result result;
-		StringJoiner colJoiner = new StringJoiner( ",", "(", ")" );
-		for ( String col : index.getColumns() ) {
-			colJoiner.add( "\"" + col + "\"" );
-		}
-		String query = String.format( "ALTER TABLE %s ADD INDEX \"%s\" ON %s USING %s", tableId, index.getName(), colJoiner.toString(), index.getMethod() );
-		try {
-			int a = executeSqlUpdate( transaction, query );
-			transaction.commit();
-			result = new Result( new Debug().setAffectedRows( a ) );
-		} catch ( QueryExecutionException | TransactionException e ) {
-			log.error( "Caught exception while creating an index", e );
-			result = new Result( e );
-			try {
-				transaction.rollback();
-			} catch ( TransactionException ex ) {
-				log.error( "Could not rollback", ex );
-			}
-		}
-		return result;
-	}
-
-
-	/**
-	 * Get placements of a table
-	 */
-	Result getPlacements( final Request req, final Response res ) {
-		Index index = gson.fromJson( req.body(), Index.class );
-		String schemaName = index.getSchema();
-		String tableName = index.getTable();
-		Transaction transaction = getTransaction();
-		Result result;
-		try {
-			CatalogTable table = transaction.getCatalog().getTable( databaseName, schemaName, tableName );
-			CatalogCombinedTable combinedTable = transaction.getCatalog().getCombinedTable( table.id );
-			Map<Integer, List<CatalogColumnPlacement>> placementsByStore = combinedTable.getColumnPlacementsByStore();
-			DbColumn[] header = { new DbColumn( "Store" ), new DbColumn( "Adapter" ), new DbColumn( "Columns" ) };
-
-			ArrayList<String[]> data = new ArrayList<>();
-			for ( Entry<Integer, List<CatalogColumnPlacement>> entrySet : placementsByStore.entrySet() ) {
-				Store store = StoreManager.getInstance().getStore( entrySet.getKey() );
-				List<CatalogColumnPlacement> placements = entrySet.getValue();
-				String[] arr = new String[3];
-				arr[0] = store.getUniqueName();
-				arr[1] = store.getAdapterName();
-				arr[2] = "";
-				boolean first = true;
-				for ( CatalogColumnPlacement p : placements ) {
-					String prefix = ", ";
-					String suffix = "";
-					if ( first ) {
-						first = false;
-						prefix = "";
-					}
-					if ( p.placementType == PlacementType.MANUAL ) {
-						prefix += "<b>";
-						suffix += "</b>";
-					}
-					arr[2] += prefix + p.columnName + suffix;
-				}
-
-				data.add( arr );
-			}
-
-			result = new Result( header, data.toArray( new String[0][2] ) );
-			transaction.commit();
-		} catch ( GenericCatalogException | UnknownTableException | TransactionException e ) {
-			log.error( "Caught exception while getting placements", e );
-			result = new Result( e );
-			try {
-				transaction.rollback();
-			} catch ( TransactionException ex ) {
-				log.error( "Could not rollback", ex );
-			}
-		}
-		return result;
-	}
-
-
-	/**
-	 * Add or drop a data placement
-	 * Parameter of type models.Index:
-	 * index name corresponds to storeUniqueName
-	 * index method: either 'ADD' or 'DROP'
-	 */
-	Result addDropPlacement( final Request req, final Response res ) {
-		Index index = gson.fromJson( req.body(), Index.class );
-		if ( !index.getMethod().toUpperCase().equals( "ADD" ) && !index.getMethod().toUpperCase().equals( "DROP" ) ) {
-			return new Result( "Invalid request" );
-		}
-		String query = String.format( "ALTER TABLE %s.%s %s PLACEMENT %s", index.getSchema(), index.getTable(), index.getMethod().toUpperCase(), index.getName() );
-		Transaction transaction = getTransaction();
-		int affectedRows = 0;
-		try {
-			affectedRows = executeSqlUpdate( transaction, query );
-			transaction.commit();
-		} catch ( QueryExecutionException | TransactionException e ) {
-			return new Result( e );
-		}
-		return new Result( new Debug().setAffectedRows( affectedRows ) );
-	}
-
-
-	/**
-	 * Get current stores
-	 */
-	String getStores( final Request req, final Response res ) {
-		//see https://futurestud.io/tutorials/gson-advanced-custom-serialization-part-1
-		JsonSerializer<Store> storeSerializer = ( src, typeOfSrc, context ) -> {
-			List<AdapterSetting> adapterSettings = new ArrayList<>();
-			for ( AdapterSetting s : src.getAvailableSettings() ) {
-				for ( String current : src.getCurrentSettings().keySet() ) {
-					if ( s.name.equals( current ) ) {
-						adapterSettings.add( s );
-					}
-				}
-			}
-
-			JsonObject jsonStore = new JsonObject();
-			jsonStore.addProperty( "storeId", src.getStoreId() );
-			jsonStore.addProperty( "uniqueName", src.getUniqueName() );
-			jsonStore.add( "adapterSettings", context.serialize( adapterSettings ) );
-			jsonStore.add( "currentSettings", context.serialize( src.getCurrentSettings() ) );
-			jsonStore.addProperty( "adapterName", src.getAdapterName() );
-			jsonStore.addProperty( "type", src.getClass().getCanonicalName() );
-			return jsonStore;
-		};
-		Gson storeGson = new GsonBuilder().registerTypeAdapter( Store.class, storeSerializer ).create();
-		ImmutableMap<String, Store> stores = StoreManager.getInstance().getStores();
-		Store[] out = stores.values().toArray( new Store[0] );
-		return storeGson.toJson( out, Store[].class );
-	}
-
-
-	/**
-	 * Update the settings of a stoe
-	 */
-	Store updateStoreSettings( final Request req, final Response res ) {
-		//see https://stackoverflow.com/questions/16872492/gson-and-abstract-superclasses-deserialization-issue
-		JsonDeserializer<Store> storeDeserializer = ( json, typeOfT, context ) -> {
-			JsonObject jsonObject = json.getAsJsonObject();
-			String type = jsonObject.get( "type" ).getAsString();
-			try {
-				return context.deserialize( jsonObject, Class.forName( type ) );
-			} catch ( ClassNotFoundException cnfe ) {
-				throw new JsonParseException( "Unknown element type: " + type, cnfe );
-			}
-		};
-		Gson storeGson = new GsonBuilder().registerTypeAdapter( Store.class, storeDeserializer ).create();
-		Store store = storeGson.fromJson( req.body(), Store.class );
-		StoreManager.getInstance().getStore( store.getStoreId() ).updateSettings( store.getCurrentSettings() );
-		return store;
-	}
-
-
-	/**
-	 * Get available adapters
-	 */
-	String getAdapters( final Request req, final Response res ) {
-		JsonSerializer<AdapterInformation> adapterSerializer = ( src, typeOfSrc, context ) -> {
-			JsonObject jsonStore = new JsonObject();
-			jsonStore.addProperty( "name", src.name );
-			jsonStore.addProperty( "description", src.description );
-			jsonStore.addProperty( "clazz", src.clazz.getCanonicalName() );
-			jsonStore.add( "adapterSettings", context.serialize( src.settings ) );
-			return jsonStore;
-		};
-		Gson adapterGson = new GsonBuilder().registerTypeAdapter( AdapterInformation.class, adapterSerializer ).create();
-
-		List<AdapterInformation> adapters = StoreManager.getInstance().getAvailableAdapters();
-		AdapterInformation[] out = adapters.toArray( new AdapterInformation[0] );
-		return adapterGson.toJson( out, AdapterInformation[].class );
-	}
-
-
-	/**
-	 * Deploy a new store
-	 */
-	boolean addStore( final Request req, final Response res ) {
-		String body = req.body();
-		Adapter a = this.gson.fromJson( body, Adapter.class );
-		Transaction trx = null;
-		try {
-			trx = getTransaction();
-			StoreManager.getInstance().addStore( trx.getCatalog(), a.clazzName, a.uniqueName, a.settings );
-			trx.commit();
-		} catch ( Exception | TransactionException e ) {
-			log.error( "Could not deploy store", e );
-			try {
-				if ( trx != null ) {
-					trx.rollback();
-				}
-			} catch ( TransactionException ex ) {
-				log.error( "Error while rolling back the transaction", e );
-			}
-			return false;
-		}
-		return true;
-	}
-
-
-	/**
-	 * Remove an existing store
-	 */
-	boolean removeStore( final Request req, final Response res ) {
-		String uniqueName = req.body();
-		Transaction trx = null;
-		try {
-			trx = getTransaction();
-			StoreManager.getInstance().removeStore( trx.getCatalog(), uniqueName );
-			trx.commit();
-		} catch ( Exception | TransactionException e ) {
-			log.error( "Could not remove store {}", req.body(), e );
-			try {
-				if ( trx != null ) {
-					trx.rollback();
-				}
-			} catch ( TransactionException ex ) {
-				log.error( "Error while rolling back the transaction", e );
-			}
-			return false;
-		}
-		return true;
-	}
-
-
-	/**
-	 * Get the required information for the uml view:
-	 * Foreign keys
-	 * Tables with its columns
-	 */
-	Uml getUml( final Request req, final Response res ) {
-		EditTableRequest request = this.gson.fromJson( req.body(), EditTableRequest.class );
-		Transaction transaction = getTransaction();
-		ArrayList<ForeignKey> fKeys = new ArrayList<>();
-		ArrayList<DbTable> tables = new ArrayList<>();
-
-		try {
-			List<CatalogTable> catalogTables = transaction.getCatalog().getTables( new Catalog.Pattern( databaseName ), new Catalog.Pattern( request.schema ), null );
-			for ( CatalogTable catalogTable : catalogTables ) {
-				if ( catalogTable.tableType == TableType.TABLE ) {
-					// get foreign keys
-					List<CatalogForeignKey> foreignKeys = transaction.getCatalog().getForeignKeys( catalogTable.id );
-					for ( CatalogForeignKey catalogForeignKey : foreignKeys ) {
-						for ( int i = 0; i < catalogForeignKey.referencedKeyColumnNames.size(); i++ ) {
-							fKeys.add( ForeignKey.builder()
-									.pkTableSchema( catalogForeignKey.referencedKeySchemaName )
-									.pkTableName( catalogForeignKey.referencedKeyTableName )
-									.pkColumnName( catalogForeignKey.referencedKeyColumnNames.get( i ) )
-									.fkTableSchema( catalogForeignKey.schemaName )
-									.fkTableName( catalogForeignKey.tableName )
-									.fkColumnName( catalogForeignKey.columnNames.get( i ) )
-									.fkName( catalogForeignKey.name )
-									.pkName( "" ) // TODO
-									.build() );
-						}
-					}
-
-					// get tables with its columns
-					CatalogCombinedTable combinedTable = transaction.getCatalog().getCombinedTable( catalogTable.id );
-					DbTable table = new DbTable( catalogTable.name, catalogTable.schemaName );
-					for ( CatalogColumn catalogColumn : combinedTable.getColumns() ) {
-						table.addColumn( new DbColumn( catalogColumn.name ) );
-					}
-
-					// get primary key with its columns
-					if ( catalogTable.primaryKey != null ) {
-						CatalogPrimaryKey catalogPrimaryKey = transaction.getCatalog().getPrimaryKey( catalogTable.primaryKey );
-						for ( String columnName : catalogPrimaryKey.columnNames ) {
-							table.addPrimaryKeyField( columnName );
-						}
-					}
-
-					// get unique constraints
-					List<CatalogConstraint> catalogConstraints = transaction.getCatalog().getConstraints( catalogTable.id );
-					for ( CatalogConstraint catalogConstraint : catalogConstraints ) {
-						if ( catalogConstraint.type == ConstraintType.UNIQUE ) {
-							// TODO: unique constraints can be over multiple columns.
-							if ( catalogConstraint.key.columnNames.size() == 1 &&
-									catalogConstraint.key.schemaName.equals( table.getSchema() ) &&
-									catalogConstraint.key.tableName.equals( table.getTableName() ) ) {
-								table.addUniqueColumn( catalogConstraint.key.columnNames.get( 0 ) );
-							}
-							// table.addUnique( new ArrayList<>( catalogConstraint.key.columnNames ));
-						}
-					}
-
-					// get unique indexes
-					List<CatalogIndex> catalogIndexes = transaction.getCatalog().getIndexes( catalogTable.id, true );
-					for ( CatalogIndex catalogIndex : catalogIndexes ) {
-						// TODO: unique indexes can be over multiple columns.
-						if ( catalogIndex.key.columnNames.size() == 1 &&
-								catalogIndex.key.schemaName.equals( table.getSchema() ) &&
-								catalogIndex.key.tableName.equals( table.getTableName() ) ) {
-							table.addUniqueColumn( catalogIndex.key.columnNames.get( 0 ) );
-						}
-						// table.addUnique( new ArrayList<>( catalogIndex.key.columnNames ));
-					}
-
-					tables.add( table );
-				}
-			}
-			transaction.commit();
-		} catch ( GenericCatalogException | UnknownTableException | TransactionException | UnknownKeyException e ) {
-			log.error( "Could not fetch foreign keys of the schema {}", request.schema, e );
-			try {
-				transaction.rollback();
-			} catch ( TransactionException ex ) {
-				log.error( "Caught exception while rollback", e );
-			}
-		}
-
-		return new Uml( tables, fKeys );
-	}
-
-
-	/**
-	 * Add foreign key
-	 */
-	Result addForeignKey( final Request req, final Response res ) {
-		ForeignKey fk = this.gson.fromJson( req.body(), ForeignKey.class );
-		Transaction transaction = getTransaction();
-
-		String[] t = fk.getFkTableName().split( "\\." );
-		String fkTable = String.format( "\"%s\".\"%s\"", t[0], t[1] );
-		t = fk.getPkTableName().split( "\\." );
-		String pkTable = String.format( "\"%s\".\"%s\"", t[0], t[1] );
-
-		Result result;
-		try {
-			String sql = String.format( "ALTER TABLE %s ADD CONSTRAINT \"%s\" FOREIGN KEY (\"%s\") REFERENCES %s(\"%s\") ON UPDATE %s ON DELETE %s",
-					fkTable, fk.getFkName(), fk.getFkColumnName(), pkTable, fk.getPkColumnName(), fk.getUpdate(), fk.getDelete() );
-			executeSqlUpdate( transaction, sql );
-			transaction.commit();
-			result = new Result( new Debug().setAffectedRows( 1 ) );
-		} catch ( QueryExecutionException | TransactionException e ) {
-			log.error( "Caught exception while adding a foreign key", e );
-			result = new Result( e );
-			try {
-				transaction.rollback();
-			} catch ( TransactionException ex ) {
-				log.error( "Could not rollback", ex );
-			}
-		}
-		return result;
-	}
-
-
-	/**
-	 * Execute a logical plan coming from the Web-Ui plan builder
-	 */
-	Result executeRelAlg( final Request req, final Response res ) {
-		UIRelNode topNode = gson.fromJson( req.body(), UIRelNode.class );
-
-		Transaction transaction = getTransaction( true );
-		transaction.resetQueryProcessor();
-
-		transaction.getQueryAnalyzer().observe( this );
-
-		RelNode result;
-		try {
-			result = QueryPlanBuilder.buildFromTree( topNode, transaction );
-		} catch ( Exception e ) {
-			log.error( "Caught exception while building the plan builder tree", e );
-			return new Result( e );
-		}
-
-		// Wrap RelNode into a RelRoot
-		final RelDataType rowType = result.getRowType();
-		final List<Pair<Integer, String>> fields = Pair.zip( ImmutableIntList.identity( rowType.getFieldCount() ), rowType.getFieldNames() );
-		final RelCollation collation =
-				result instanceof Sort
-						? ((Sort) result).collation
-						: RelCollations.EMPTY;
-		RelRoot root = new RelRoot( result, result.getRowType(), SqlKind.SELECT, fields, collation );
-
-		// Prepare
-		PolyphenyDbSignature signature = transaction.getQueryProcessor().prepareQuery( root );
-
-		List<List<Object>> rows;
-		try {
-			@SuppressWarnings("unchecked") final Iterable<Object> iterable = signature.enumerable( transaction.getDataContext() );
-			Iterator<Object> iterator = iterable.iterator();
-			rows = MetaImpl.collect( signature.cursorFactory, LimitIterator.of( iterator, getPageSize() ), new ArrayList<>() );
-		} catch ( Exception e ) {
-			log.error( "Caught exception while iterating the plan builder tree", e );
-			return new Result( e );
-		}
-
-		ArrayList<String[]> data = new ArrayList<>();
-		for ( List<Object> row : rows ) {
-			String[] temp = new String[row.size()];
-			int counter = 0;
-			for ( Object o : row ) {
-				temp[counter] = o.toString();
-				counter++;
-			}
-			data.add( temp );
-		}
-
-		try {
-			transaction.commit();
-		} catch ( TransactionException e ) {
-			log.error( "Caught exception while committing the plan builder tree", e );
-			throw new RuntimeException( e );
-		}
-
-		DbColumn[] header = new DbColumn[signature.columns.size()];
-		int counter = 0;
-		for ( ColumnMetaData col : signature.columns ) {
-			header[counter++] = new DbColumn( col.columnName );
-		}
-		return new Result( header, data.toArray( new String[0][] ) );
-	}
-
-
-	/**
-	 * Create or drop a schema
-	 */
-	Result schemaRequest( final Request req, final Response res ) {
-		Schema schema = this.gson.fromJson( req.body(), Schema.class );
-		Transaction transaction = getTransaction();
-
-		// create schema
-		if ( schema.isCreate() && !schema.isDrop() ) {
-			StringBuilder query = new StringBuilder( "CREATE SCHEMA " );
-			query.append( "\"" ).append( schema.getName() ).append( "\"" );
-			if ( schema.getAuthorization() != null && !schema.getAuthorization().equals( "" ) ) {
-				query.append( " AUTHORIZATION " ).append( schema.getAuthorization() );
-			}
-			try {
-				int rows = executeSqlUpdate( transaction, query.toString() );
-				transaction.commit();
-				return new Result( new Debug().setAffectedRows( rows ) );
-			} catch ( QueryExecutionException | TransactionException e ) {
-				log.error( "Caught exception while creating a schema", e );
-				try {
-					transaction.rollback();
-				} catch ( TransactionException ex ) {
-					log.error( "Could not rollback", ex );
-				}
-				return new Result( e );
-			}
-		}
-		// drop schema
-		else if ( !schema.isCreate() && schema.isDrop() ) {
-			StringBuilder query = new StringBuilder( "DROP SCHEMA " );
-			query.append( "\"" ).append( schema.getName() ).append( "\"" );
-			if ( schema.isCascade() ) {
-				query.append( " CASCADE" );
-			}
-			try {
-				int rows = executeSqlUpdate( transaction, query.toString() );
-				transaction.commit();
-				return new Result( new Debug().setAffectedRows( rows ) );
-			} catch ( TransactionException | QueryExecutionException e ) {
-				log.error( "Caught exception while dropping a schema", e );
-				try {
-					transaction.rollback();
-				} catch ( TransactionException ex ) {
-					log.error( "Could not rollback", ex );
-				}
-				return new Result( e );
-			}
-		} else {
-			return new Result( "Neither the field 'create' nor the field 'drop' was set." );
-		}
-	}
-
-
-	/**
-	 * Get all supported data types of the DBMS.
-	 */
-	public Result getTypeInfo( final Request req, final Response res ) {
-		ArrayList<String[]> data = new ArrayList<>();
-
-		/*
-		for ( SqlTypeName sqlTypeName : SqlTypeName.values() ) {
-			// ignore types that are not relevant
-			if ( sqlTypeName.getJdbcOrdinal() < -500 || sqlTypeName.getJdbcOrdinal() > 500 ) {
-				continue;
-			}
-			String[] row = new String[1];
-			for ( int i = 1; i <= 18; i++ ) {
-				row[0] = sqlTypeName.name();
-			}
-			data.add( row );
-		}
-		 */
-
-		for ( PolySqlType polySqlType : PolySqlType.values() ) {
-			String[] row = new String[1];
-			row[0] = polySqlType.name();
-			data.add( row );
-		}
-
-		DbColumn[] header = { new DbColumn( "TYPE_NAME" ) };
-		return new Result( header, data.toArray( new String[0][1] ) );
-	}
-
-
-	/**
-	 * Get available actions for foreign key constraints
-	 */
-	String[] getForeignKeyActions( Request req, Response res ) {
-		ForeignKeyOption[] options = Catalog.ForeignKeyOption.values();
-		String[] arr = new String[options.length];
-		for ( int i = 0; i < options.length; i++ ) {
-			arr[i] = options[i].name();
-		}
-		return arr;
-	}
-
-
-	/**
-	 * Send updates to the UI if Information objects in the query analyzer change.
-	 */
-	@Override
-	public void observeInfos( final Information info ) {
-		try {
-			WebSocket.broadcast( info.asJson() );
-		} catch ( IOException e ) {
-			log.error( "Caught exception during WebSocket broadcast", e );
-		}
-	}
-
-
-	/**
-	 * Send an updated pageList of the query analyzer to the UI.
-	 */
-	@Override
-	public void observePageList( final String analyzerId, final InformationPage[] pages ) {
-		ArrayList<SidebarElement> nodes = new ArrayList<>();
-		int counter = 0;
-		for ( InformationPage page : pages ) {
-			nodes.add( new SidebarElement( page.getId(), page.getName(), analyzerId + "/", page.getIcon() ) );
-			counter++;
-		}
-		try {
-			WebSocket.sendPageList( this.gson.toJson( nodes.toArray( new SidebarElement[0] ) ) );
-		} catch ( IOException e ) {
-			log.error( "Caught exception during WebSocket broadcast", e );
-		}
-	}
-
-
-	/**
-	 * Get the content of an InformationPage of a query analyzer.
-	 */
-	public String getAnalyzerPage( final Request req, final Response res ) {
-		String[] params = this.gson.fromJson( req.body(), String[].class );
-		return InformationManager.getInstance( params[0] ).getPage( params[1] ).asJson();
-	}
-
-
-	/**
-	 * Close a query analyzer if not needed anymore.
-	 */
-	public String closeAnalyzer( final Request req, final Response res ) {
-		String id = req.body();
-		InformationManager.close( id );
-		return "";
-	}
-
-
-	/**
-	 * Import a dataset from Polypheny-Hub into Polypheny-DB
-	 */
-	HubResult importDataset( final spark.Request req, final spark.Response res ) {
-		HubRequest request = this.gson.fromJson( req.body(), HubRequest.class );
-		String error = null;
-
-		String randomFileName = UUID.randomUUID().toString();
-		final String sysTempDir = System.getProperty( "java.io.tmpdir" );
-		final File tempDir = new File( sysTempDir + File.separator + "hub" + File.separator + randomFileName + File.separator );
-		if ( !tempDir.mkdirs() ) { // create folder
-			log.error( "Unable to create temp folder: {}", tempDir.getAbsolutePath() );
-			return new HubResult( "Unable to create temp folder" );
-		}
-
-		// see: https://www.baeldung.com/java-download-file
-		final File zipFile = new File( tempDir, "import.zip" );
-		Transaction transaction = null;
-		try (
-				BufferedInputStream in = new BufferedInputStream( new URL( request.url ).openStream() );
-				FileOutputStream fos = new FileOutputStream( zipFile )
-		) {
-			byte[] dataBuffer = new byte[1024];
-			int bytesRead;
-			while ( (bytesRead = in.read( dataBuffer, 0, 1024 )) != -1 ) {
-				fos.write( dataBuffer, 0, bytesRead );
-			}
-
-			// extract zip, see https://www.baeldung.com/java-compress-and-uncompress
-			dataBuffer = new byte[1024];
-			String jsonFileName = "";
-			String csvFileName = "";
-			final File extractedFolder = new File( tempDir, "import" );
-			if ( !extractedFolder.mkdirs() ) {
-				log.error( "Unable to create folder for extracting files: {}", tempDir.getAbsolutePath() );
-				return new HubResult( "Unable to create folder for extracting files" );
-			}
-			try ( ZipInputStream zis = new ZipInputStream( new FileInputStream( zipFile ) ) ) {
-				ZipEntry zipEntry = zis.getNextEntry();
-				while ( zipEntry != null ) {
-					if ( zipEntry.getName().endsWith( ".csv" ) ) {
-						csvFileName = zipEntry.getName();
-					} else if ( zipEntry.getName().endsWith( ".json" ) ) {
-						jsonFileName = zipEntry.getName();
-					}
-					File newFile = new File( extractedFolder, zipEntry.getName() );
-					try ( FileOutputStream fosEntry = new FileOutputStream( newFile ) ) {
-						int len;
-						while ( (len = zis.read( dataBuffer )) > 0 ) {
-							fosEntry.write( dataBuffer, 0, len );
-						}
-					}
-					zipEntry = zis.getNextEntry();
-				}
-			}
-
-			// delete .zip after unzipping
-			if ( !zipFile.delete() ) {
-				log.error( "Unable to delete zip file: {}", zipFile.getAbsolutePath() );
-			}
-			// table name
-			String tableName = null;
-			if ( request.tableName != null && request.tableName.trim().length() > 0 ) {
-				tableName = request.tableName.trim();
-			}
-			// create table from .json file
-			String json = new String( Files.readAllBytes( Paths.get( new File( extractedFolder, jsonFileName ).getPath() ) ), StandardCharsets.UTF_8 );
-			JsonTable table = gson.fromJson( json, JsonTable.class );
-			transaction = getTransaction();
-			List<CatalogTable> tablesInSchema = transaction.getCatalog().getTables( new Catalog.Pattern( this.databaseName ), new Catalog.Pattern( request.schema ), null );
-			int tableAlreadyExists = (int) tablesInSchema.stream().filter( t -> t.name.equals( table.tableName ) ).count();
-			if ( tableAlreadyExists > 0 ) {
-				return new HubResult( String.format( "Cannot import the dataset since the schema '%s' already contains a table with the name '%s'", request.schema, table.tableName ) );
-			}
-
-			String createTable = SchemaToJsonMapper.getCreateTableStatementFromJson( json, request.createPks, request.defaultValues, request.schema, tableName, request.store );
-			executeSqlUpdate( transaction, createTable );
-
-			// import data from .csv file
-			StringJoiner columnJoiner = new StringJoiner( ",", "(", ")" );
-			for ( JsonColumn col : table.getColumns() ) {
-				columnJoiner.add( "\"" + col.columnName + "\"" );
-			}
-			String columns = columnJoiner.toString();
-			StringJoiner valueJoiner = new StringJoiner( ",", "VALUES", "" );
-			StringJoiner rowJoiner;
-
-			//see https://www.callicoder.com/java-read-write-csv-file-opencsv/
-
-			final int BATCH_SIZE = RuntimeConfig.HUB_IMPORT_BATCH_SIZE.getInteger();
-			long csvCounter = 0;
-			try (
-					Reader reader = new BufferedReader( new FileReader( new File( extractedFolder, csvFileName ) ) );
-					CSVReader csvReader = new CSVReader( reader );
-			) {
-				long lineCount = Files.lines( new File( extractedFolder, csvFileName ).toPath() ).count();
-				Status status = new Status( "tableImport", lineCount );
-				String[] nextRecord;
-				while ( (nextRecord = csvReader.readNext()) != null ) {
-					rowJoiner = new StringJoiner( ",", "(", ")" );
-					for ( int i = 0; i < table.getColumns().size(); i++ ) {
-						if ( PolySqlType.getPolySqlTypeFromSting( table.getColumns().get( i ).type ).isCharType() ) {
-							rowJoiner.add( "'" + StringEscapeUtils.escapeSql( nextRecord[i] ) + "'" );
-						} else if ( PolySqlType.getPolySqlTypeFromSting( table.getColumns().get( i ).type ) == PolySqlType.DATE ) {
-							rowJoiner.add( "date '" + StringEscapeUtils.escapeSql( nextRecord[i] ) + "'" );
-						} else if ( PolySqlType.getPolySqlTypeFromSting( table.getColumns().get( i ).type ) == PolySqlType.TIME ) {
-							rowJoiner.add( "time '" + StringEscapeUtils.escapeSql( nextRecord[i] ) + "'" );
-						} else if ( PolySqlType.getPolySqlTypeFromSting( table.getColumns().get( i ).type ) == PolySqlType.TIMESTAMP ) {
-							rowJoiner.add( "timestamp '" + StringEscapeUtils.escapeSql( nextRecord[i] ) + "'" );
-						} else {
-							rowJoiner.add( nextRecord[i] );
-						}
-					}
-					valueJoiner.add( rowJoiner.toString() );
-					csvCounter++;
-					if ( csvCounter % BATCH_SIZE == 0 && csvCounter != 0 ) {
-						String insertQuery = String.format( "INSERT INTO \"%s\".\"%s\" %s %s", request.schema, table.tableName, columns, valueJoiner.toString() );
-						executeSqlUpdate( transaction, insertQuery );
-						valueJoiner = new StringJoiner( ",", "VALUES", "" );
-						status.setStatus( csvCounter );
-						WebSocket.broadcast( gson.toJson( status, Status.class ) );
-					}
-				}
-				if ( csvCounter % BATCH_SIZE != 0 ) {
-					String insertQuery = String.format( "INSERT INTO \"%s\".\"%s\" %s %s", request.schema, table.tableName, columns, valueJoiner.toString() );
-					executeSqlUpdate( transaction, insertQuery );
-					status.complete();
-					WebSocket.broadcast( gson.toJson( status, Status.class ) );
-				}
-			}
-
-			transaction.commit();
-
-		} catch ( IOException | TransactionException e ) {
-			log.error( "Could not import dataset", e );
-			error = "Could not import dataset" + e.getMessage();
-			if ( transaction != null ) {
-				try {
-					transaction.rollback();
-				} catch ( TransactionException ex ) {
-					log.error( "Caught exception while rolling back transaction", e );
-				}
-			}
-		} catch ( QueryExecutionException e ) {
-			log.error( "Could not create table from imported json file", e );
-			error = "Could not create table from imported json file" + e.getMessage();
-			if ( transaction != null ) {
-				try {
-					transaction.rollback();
-				} catch ( TransactionException ex ) {
-					log.error( "Caught exception while rolling back transaction", e );
-				}
-			}
-			//} catch ( CsvValidationException | GenericCatalogException e ) {
-		} catch ( GenericCatalogException e ) {
-			log.error( "Could not export csv file", e );
-			error = "Could not export csv file" + e.getMessage();
-			if ( transaction != null ) {
-				try {
-					transaction.rollback();
-				} catch ( TransactionException ex ) {
-					log.error( "Caught exception while rolling back transaction", e );
-				}
-			}
-		} finally {
-			// delete temp folder
-			if ( !deleteDirectory( tempDir ) ) {
-				log.error( "Unable to delete temp folder: {}", tempDir.getAbsolutePath() );
-			}
-		}
-
-		if ( error != null ) {
-			return new HubResult( error );
-		} else {
-			return new HubResult().setMessage( String.format( "Imported dataset into table %s on store %s", request.schema, request.store ) );
-		}
-	}
-
-
-	/**
-	 * Export a table into a .zip consisting of a json file containing information of the table and columns and a csv files with the data
-	 */
-	Result exportTable( final Request req, final Response res ) {
-		HubRequest request = gson.fromJson( req.body(), HubRequest.class );
-		Transaction transaction = getTransaction( false );
-
-		String randomFileName = UUID.randomUUID().toString();
-		final Charset charset = StandardCharsets.UTF_8;
-		final String sysTempDir = System.getProperty( "java.io.tmpdir" );
-		final File tempDir = new File( sysTempDir + File.separator + "hub" + File.separator + randomFileName + File.separator );
-		if ( !tempDir.mkdirs() ) { // create folder
-			log.error( "Unable to create temp folder: {}", tempDir.getAbsolutePath() );
-			return new Result( "Unable to create temp folder" );
-		}
-		File tableFile = new File( tempDir, "table.csv" );
-		File catalogFile = new File( tempDir, "catalog.json" );
-		File zipFile = new File( tempDir, "table.zip" );
-		try (
-				OutputStreamWriter catalogWriter = new OutputStreamWriter( new FileOutputStream( catalogFile ), charset );
-				FileOutputStream tableStream = new FileOutputStream( tableFile );
-				FileOutputStream zipStream = new FileOutputStream( zipFile );
-		) {
-			log.info( String.format( "Exporting %s.%s", request.schema, request.table ) );
-			CatalogTable catalogTable = transaction.getCatalog().getTable( this.databaseName, request.schema, request.table );
-			CatalogCombinedTable catalogCombinedTable = transaction.getCatalog().getCombinedTable( catalogTable.id );
-
-			catalogWriter.write( SchemaToJsonMapper.exportTableDefinitionAsJson( catalogCombinedTable, request.createPks, request.defaultValues ) );
-			catalogWriter.flush();
-
-			String query = String.format( "SELECT * FROM \"%s\".\"%s\"", request.schema, request.table );
-			// TODO use iterator instead of Result
-			Result tableData = executeSqlSelect( transaction, new UIRequest(), query, true );
-			transaction.commit();
-
-			int totalRows = tableData.getData().length;
-			int counter = 0;
-			Status status = new Status( "tableExport", totalRows );
-			for ( String[] row : tableData.getData() ) {
-				int cols = row.length;
-				for ( int i = 0; i < cols; i++ ) {
-					if ( row[i].contains( "\n" ) ) {
-						String line = String.format( "\"%s\"", row[i] );
-						tableStream.write( line.getBytes( charset ) );
-					} else {
-						tableStream.write( row[i].getBytes( charset ) );
-					}
-					if ( i != cols - 1 ) {
-						tableStream.write( ",".getBytes( charset ) );
-					} else {
-						tableStream.write( "\n".getBytes( charset ) );
-					}
-				}
-				counter++;
-				if ( counter % 100 == 0 ) {
-					status.setStatus( counter );
-					WebSocket.broadcast( gson.toJson( status, Status.class ) );
-				}
-			}
-			status.complete();
-			WebSocket.broadcast( gson.toJson( status, Status.class ) );
-			tableStream.flush();
-
-			//from https://www.baeldung.com/java-compress-and-uncompress
-			List<File> srcFiles = Arrays.asList( catalogFile, tableFile );
-			try ( ZipOutputStream zipOut = new ZipOutputStream( zipStream, charset ) ) {
-				for ( File fileToZip : srcFiles ) {
-					try ( FileInputStream fis = new FileInputStream( fileToZip ) ) {
-						ZipEntry zipEntry = new ZipEntry( fileToZip.getName() );
-						zipOut.putNextEntry( zipEntry );
-
-						byte[] bytes = new byte[1024];
-						int length;
-						while ( (length = fis.read( bytes )) >= 0 ) {
-							zipOut.write( bytes, 0, length );
-						}
-					}
-				}
-				zipOut.finish();
-			}
-
-			//send file to php backend using Unirest
-			HttpResponse jsonResponse = Unirest.post( request.hubLink )
-					.field( "action", "uploadDataset" )
-					.field( "userId", String.valueOf( request.userId ) )
-					.field( "secret", request.secret )
-					.field( "name", request.name )
-					.field( "pub", String.valueOf( request.pub ) )
-					.field( "dataset", zipFile )
-					.asString();
-
-			// Get result
-			StringWriter writer = new StringWriter();
-			IOUtils.copy( jsonResponse.getRawBody(), writer );
-			String resultString = writer.toString();
-			log.info( String.format( "Exported %s.%s", request.schema, request.table ) );
-
-			try {
-				return gson.fromJson( resultString, Result.class );
-			} catch ( JsonSyntaxException e ) {
-				return new Result( resultString );
-			}
-		} catch ( TransactionException e ) {
-			log.error( "Error while fetching table", e );
-			return new Result( "Error while fetching table" );
-		} catch ( IOException e ) {
-			log.error( "Failed to write temporary file", e );
-			return new Result( "Failed to write temporary file" );
-		} catch ( Exception e ) {
-			log.error( "Error while exporting table", e );
-			return new Result( "Error while exporting table" );
-		} finally {
-			// delete temp folder
-			if ( !deleteDirectory( tempDir ) ) {
-				log.error( "Unable to delete temp folder: {}", tempDir.getAbsolutePath() );
-			}
-		}
-	}
-
-	// -----------------------------------------------------------------------
-	//                                Helper
-	// -----------------------------------------------------------------------
-
-
-	/**
-	 * Execute a select statement with default limit
-	 */
-	private Result executeSqlSelect( final Transaction transaction, final UIRequest request, final String sqlSelect ) throws QueryExecutionException {
-		return executeSqlSelect( transaction, request, sqlSelect, false );
-	}
-
-
-	private Result executeSqlSelect( final Transaction transaction, final UIRequest request, final String sqlSelect, final boolean noLimit ) throws QueryExecutionException {
-		// Parser Config
-		SqlParser.ConfigBuilder configConfigBuilder = SqlParser.configBuilder();
-		configConfigBuilder.setCaseSensitive( RuntimeConfig.CASE_SENSITIVE.getBoolean() );
-		configConfigBuilder.setUnquotedCasing( Casing.TO_LOWER );
-		configConfigBuilder.setQuotedCasing( Casing.TO_LOWER );
-		SqlParserConfig parserConfig = configConfigBuilder.build();
-
-		PolyphenyDbSignature signature;
-		List<List<Object>> rows;
-		Iterator<Object> iterator = null;
-		try {
-			signature = processQuery( transaction, sqlSelect, parserConfig );
-			final Enumerable enumerable = signature.enumerable( transaction.getDataContext() );
-			//noinspection unchecked
-			iterator = enumerable.iterator();
-			if ( noLimit ) {
-				rows = MetaImpl.collect( signature.cursorFactory, iterator, new ArrayList<>() );
-			} else {
-				rows = MetaImpl.collect( signature.cursorFactory, LimitIterator.of( iterator, getPageSize() ), new ArrayList<>() );
-			}
-
-		} catch ( Throwable t ) {
-			if ( iterator != null ) {
-				try {
-					((AutoCloseable) iterator).close();
-				} catch ( Exception e ) {
-					log.error( "Exception while closing result iterator", e );
-				}
-			}
-			throw new QueryExecutionException( t );
-		}
-
-		try {
-			CatalogTable catalogTable = null;
-			if ( request.tableId != null ) {
-				String[] t = request.tableId.split( "\\." );
-				try {
-					catalogTable = transaction.getCatalog().getTable( this.databaseName, t[0], t[1] );
-				} catch ( UnknownTableException | GenericCatalogException e ) {
-					log.error( "Caught exception", e );
-				}
-			}
-
-			ArrayList<DbColumn> header = new ArrayList<>();
-			for ( ColumnMetaData metaData : signature.columns ) {
-				String columnName = metaData.columnName;
-
-				String filter = "";
-				if ( request.filter != null && request.filter.containsKey( columnName ) ) {
-					filter = request.filter.get( columnName );
-				}
-
-				SortState sort;
-				if ( request.sortState != null && request.sortState.containsKey( columnName ) ) {
-					sort = request.sortState.get( columnName );
-				} else {
-					sort = new SortState();
-				}
-
-				DbColumn dbCol = new DbColumn(
-						metaData.columnName,
-						metaData.type.name,
-						metaData.nullable == ResultSetMetaData.columnNullable,
-						metaData.displaySize,
-						sort,
-						filter );
-
-				// Get column default values
-				if ( catalogTable != null ) {
-					try {
-						if ( transaction.getCatalog().checkIfExistsColumn( catalogTable.id, columnName ) ) {
-							CatalogColumn catalogColumn = transaction.getCatalog().getColumn( catalogTable.id, columnName );
-							if ( catalogColumn.defaultValue != null ) {
-								dbCol.defaultValue = catalogColumn.defaultValue.value;
-							}
-						}
-					} catch ( UnknownColumnException | GenericCatalogException e ) {
-						log.error( "Caught exception", e );
-					}
-				}
-				header.add( dbCol );
-			}
-
-			ArrayList<String[]> data = new ArrayList<>();
-			for ( List<Object> row : rows ) {
-				String[] temp = new String[row.size()];
-				int counter = 0;
-				for ( Object o : row ) {
-					if ( o == null ) {
-						temp[counter] = null;
-					} else {
-						switch ( header.get( counter ).dataType ) {
-							case "TIMESTAMP":
-								temp[counter] = TimestampString.fromMillisSinceEpoch( (long) o ).toString();
-								break;
-							case "DATE":
-								temp[counter] = DateString.fromDaysSinceEpoch( (int) o ).toString();
-								break;
-							case "TIME":
-								temp[counter] = TimeString.fromMillisOfDay( (int) o ).toString();
-								break;
-							default:
-								temp[counter] = o.toString();
-						}
-					}
-					counter++;
-				}
-				data.add( temp );
-			}
-
-			return new Result( header.toArray( new DbColumn[0] ), data.toArray( new String[0][] ) ).setInfo( new Debug().setAffectedRows( data.size() ) );
-		} finally {
-			try {
-				((AutoCloseable) iterator).close();
-			} catch ( Exception e ) {
-				log.error( "Exception while closing result iterator", e );
-			}
-		}
-	}
-
-
-	private PolyphenyDbSignature processQuery( Transaction transaction, String sql, SqlParserConfig parserConfig ) {
-		PolyphenyDbSignature signature;
-		transaction.resetQueryProcessor();
-		SqlProcessor sqlProcessor = transaction.getSqlProcessor( parserConfig );
-
-		SqlNode parsed = sqlProcessor.parse( sql );
-
-		if ( parsed.isA( SqlKind.DDL ) ) {
-			signature = sqlProcessor.prepareDdl( parsed );
-
-		} else {
-			Pair<SqlNode, RelDataType> validated = sqlProcessor.validate( parsed );
-			RelRoot logicalRoot = sqlProcessor.translate( validated.left );
-
-			// Prepare
-			signature = transaction.getQueryProcessor().prepareQuery( logicalRoot );
-		}
-		return signature;
-	}
-
-
-	private int executeSqlUpdate( final Transaction transaction, final String sqlUpdate ) throws QueryExecutionException {
-		// Parser Config
-		SqlParser.ConfigBuilder configConfigBuilder = SqlParser.configBuilder();
-		configConfigBuilder.setCaseSensitive( RuntimeConfig.CASE_SENSITIVE.getBoolean() );
-		configConfigBuilder.setUnquotedCasing( Casing.TO_LOWER );
-		configConfigBuilder.setQuotedCasing( Casing.TO_LOWER );
-		SqlParserConfig parserConfig = configConfigBuilder.build();
-
-		PolyphenyDbSignature signature;
-		try {
-			signature = processQuery( transaction, sqlUpdate, parserConfig );
-		} catch ( Throwable t ) {
-			throw new QueryExecutionException( t );
-		}
-
-		if ( signature.statementType == StatementType.OTHER_DDL ) {
-			return 1;
-		} else if ( signature.statementType == StatementType.IS_DML ) {
-			Object object = signature.enumerable( transaction.getDataContext() ).iterator().next();
-			if ( object != null && object.getClass().isArray() ) {
-				Object[] o = (Object[]) object;
-				return ((Number) o[0]).intValue();
-			} else {
-				return ((Number) object).intValue();
-			}
-		} else {
-			throw new QueryExecutionException( "Unknown statement type: " + signature.statementType );
-		}
-	}
-
-
-	/**
-	 * Get the Number of rows in a table
-	 */
-	private int getTableSize( Transaction transaction, final UIRequest request ) throws QueryExecutionException {
-		String[] t = request.tableId.split( "\\." );
-		String tableId = String.format( "\"%s\".\"%s\"", t[0], t[1] );
-		String query = "SELECT count(*) FROM " + tableId;
-		if ( request.filter != null ) {
-			query += " " + filterTable( request.filter );
-		}
-		Result result = executeSqlSelect( transaction, request, query );
-		// We expect the result to be in the first column of the first row
-		if ( result.getData().length == 0 ) {
-			return 0;
-		} else {
-			return Integer.parseInt( result.getData()[0][0] );
-		}
-	}
-
-
-	/**
-	 * Get the number of rows that should be displayed in one page in the data view
-	 */
-	private int getPageSize() {
-		return RuntimeConfig.UI_PAGE_SIZE.getInteger();
-	}
-
-
-	private String filterTable( final Map<String, String> filter ) {
-		StringJoiner joiner = new StringJoiner( " AND ", " WHERE ", "" );
-		int counter = 0;
-		for ( Map.Entry<String, String> entry : filter.entrySet() ) {
-			if ( !entry.getValue().equals( "" ) ) {
-				joiner.add( "CAST (\"" + entry.getKey() + "\" AS VARCHAR) LIKE '" + entry.getValue() + "%'" );
-				counter++;
-			}
-		}
-		String out = "";
-		if ( counter > 0 ) {
-			out = joiner.toString();
-		}
-		return out;
-	}
-
-
-	/**
-	 * Generates the ORDER BY clause of a query if a sorted column is requested by the UI
-	 */
-	private String sortTable( final Map<String, SortState> sorting ) {
-		StringJoiner joiner = new StringJoiner( ",", " ORDER BY ", "" );
-		int counter = 0;
-		for ( Map.Entry<String, SortState> entry : sorting.entrySet() ) {
-			if ( entry.getValue().sorting ) {
-				joiner.add( "\"" + entry.getKey() + "\" " + entry.getValue().direction );
-				counter++;
-			}
-		}
-		String out = "";
-		if ( counter > 0 ) {
-			out = joiner.toString();
-		}
-		return out;
-	}
-
-
-	private Transaction getTransaction() {
-		return getTransaction( false );
-	}
-
-
-	private Transaction getTransaction( boolean analyze ) {
-		try {
-			return transactionManager.startTransaction( userName, databaseName, analyze );
-		} catch ( GenericCatalogException | UnknownUserException | UnknownDatabaseException | UnknownSchemaException e ) {
-			throw new RuntimeException( "Error while starting transaction", e );
-		}
-	}
-
-
-	/**
-	 * Get the data types of each column of a table
-	 *
-	 * @param schemaName name of the schema
-	 * @param tableName name of the table
-	 * @return HashMap containing the type of each column. The key is the name of the column and the value is the Sql Type (java.sql.Types).
-	 */
-	private Map<String, PolySqlType> getColumnTypes( String schemaName, String tableName ) {
-		Map<String, PolySqlType> dataTypes = new HashMap<>();
-		Transaction transaction = getTransaction();
-		try {
-			CatalogTable table = transaction.getCatalog().getTable( this.databaseName, schemaName, tableName );
-			List<CatalogColumn> catalogColumns = transaction.getCatalog().getColumns( table.id );
-			for ( CatalogColumn catalogColumn : catalogColumns ) {
-				dataTypes.put( catalogColumn.name, catalogColumn.type );
-			}
-		} catch ( UnknownTableException | GenericCatalogException | UnknownCollationException | UnknownTypeException e ) {
-			log.error( "Caught exception", e );
-		}
-		return dataTypes;
-	}
-
-
-	/**
-	 * Helper function to delete a directory
-	 * from https://www.baeldung.com/java-delete-directory
-	 */
-	boolean deleteDirectory( final File directoryToBeDeleted ) {
-		File[] allContents = directoryToBeDeleted.listFiles();
-		if ( allContents != null ) {
-			for ( File file : allContents ) {
-				deleteDirectory( file );
-			}
-		}
-		return directoryToBeDeleted.delete();
-	}
-
-
-	static class QueryExecutionException extends Exception {
-
-		QueryExecutionException( String message ) {
-			super( message );
-		}
-
-
-		QueryExecutionException( String message, Exception e ) {
-			super( message, e );
-		}
-
-
-		QueryExecutionException( Throwable t ) {
-			super( t );
-		}
-
-	}
-=======
-    private final Gson gson = new Gson();
-    private final TransactionManager transactionManager;
-    private final String databaseName;
-    private final String userName;
-    private final StatisticsManager store = StatisticsManager.getInstance();
-    private boolean isActiveTracking = false;
-
-
-    /**
-     * Constructor
-     *
-     * @param transactionManager The Polypheny-DB transaction manager
-     */
-    Crud( final TransactionManager transactionManager, final String userName, final String databaseName ) {
-        this.transactionManager = transactionManager;
-        this.databaseName = databaseName;
-        this.userName = userName;
-        registerStatisticObserver();
-    }
-
-
-    /**
-     * Ensures that changes in the ConfigManger toggle the statistics correctly
-     */
-    private void registerStatisticObserver() {
-        this.isActiveTracking = RuntimeConfig.ACTIVE_TRACKING.getBoolean() && RuntimeConfig.DYNAMIC_QUERYING.getBoolean();
-        ConfigListener observer = new ConfigListener() {
-            @Override
-            public void onConfigChange( Config c ) {
-                setConfig( c );
-            }
-
-
-            @Override
-            public void restart( Config c ) {
-                setConfig( c );
-            }
-
-
-            private void setConfig( Config c ) {
-                isActiveTracking = c.getBoolean() && RuntimeConfig.DYNAMIC_QUERYING.getBoolean();
-            }
-        };
-        RuntimeConfig.ACTIVE_TRACKING.addObserver( observer );
-        RuntimeConfig.DYNAMIC_QUERYING.addObserver( observer );
-    }
-
-
-    /**
-     * Returns the content of a table with a maximum of PAGESIZE elements.
-     */
-    Result getTable( final Request req, final Response res ) {
-        UIRequest request = this.gson.fromJson( req.body(), UIRequest.class );
-        Transaction transaction = getTransaction();
-        Result result;
-
-        StringBuilder query = new StringBuilder();
-        String where = "";
-        if ( request.filter != null ) {
-            where = filterTable( request.filter );
-        }
-        String orderBy = "";
-        if ( request.sortState != null ) {
-            orderBy = sortTable( request.sortState );
-        }
-        String[] t = request.tableId.split( "\\." );
-        String tableId = String.format( "\"%s\".\"%s\"", t[0], t[1] );
-        query.append( "SELECT * FROM " )
-                .append( tableId )
-                .append( where )
-                .append( orderBy )
-                .append( " LIMIT " )
-                .append( getPageSize() )
-                .append( " OFFSET " )
-                .append( (Math.max( 0, request.currentPage - 1 )) * getPageSize() );
-
-        try {
-            result = executeSqlSelect( transaction, request, query.toString() );
-        } catch ( QueryExecutionException e ) {
-            //result = new Result( e.getMessage() );
-            log.error( "Caught exception while fetching a table", e );
-            result = new Result( "Could not fetch table " + request.tableId );
-            try {
-                transaction.rollback();
-                return result;
-            } catch ( TransactionException ex ) {
-                log.error( "Could not rollback", ex );
-            }
-        }
-
-        // determine if it is a view or a table
-        try {
-            CatalogTable catalogTable = transaction.getCatalog().getTable( this.databaseName, t[0], t[1] );
-            if ( catalogTable.tableType == TableType.TABLE ) {
-                result.setType( ResultType.TABLE );
-            } else if ( catalogTable.tableType == TableType.VIEW ) {
-                result.setType( ResultType.VIEW );
-            } else {
-                throw new RuntimeException( "Unknown table type: " + catalogTable.tableType );
-            }
-        } catch ( GenericCatalogException | UnknownTableException e ) {
-            log.error( "Caught exception", e );
-            result.setError( "Could not retrieve type of Result (table/view)." );
-        }
-
-        result.setCurrentPage( request.currentPage ).setTable( request.tableId );
-        int tableSize = 0;
-        try {
-            tableSize = getTableSize( transaction, request );
-        } catch ( QueryExecutionException e ) {
-            log.error( "Caught exception while determining page size", e );
-        }
-        result.setHighestPage( (int) Math.ceil( (double) tableSize / getPageSize() ) );
-        try {
-            transaction.commit();
-        } catch ( TransactionException e ) {
-            log.error( "Caught exception while committing transaction", e );
-        }
-        return result;
-    }
-
-
-    ArrayList<SidebarElement> getSchemaTree( final Request req, final Response res ) {
-        SchemaTreeRequest request = this.gson.fromJson( req.body(), SchemaTreeRequest.class );
-        ArrayList<SidebarElement> result = new ArrayList<>();
-
-        if ( request.depth < 1 ) {
-            log.error( "Trying to fetch a schemaTree with depth < 1" );
-            return new ArrayList<>();
-        }
-
-        Transaction transaction = getTransaction();
-        try {
-
-            CatalogDatabase catalogDatabase = transaction.getCatalog().getDatabase( databaseName );
-            CatalogCombinedDatabase combinedDatabase = transaction.getCatalog().getCombinedDatabase( catalogDatabase.id );
-            for ( CatalogCombinedSchema combinedSchema : combinedDatabase.getSchemas() ) {
-                SidebarElement schemaTree = new SidebarElement( combinedSchema.getSchema().name, combinedSchema.getSchema().name, "", "cui-layers" );
-
-                if ( request.depth > 1 ) {
-                    ArrayList<SidebarElement> tables = new ArrayList<>();
-                    ArrayList<SidebarElement> views = new ArrayList<>();
-                    for ( CatalogCombinedTable combinedTable : combinedSchema.getTables() ) {
-                        SidebarElement table = new SidebarElement( combinedSchema.getSchema().name + "." + combinedTable.getTable().name, combinedTable.getTable().name, request.routerLinkRoot, "fa fa-table" );
-
-                        if ( request.depth > 2 ) {
-                            for ( CatalogColumn catalogColumn : combinedTable.getColumns() ) {
-                                table.addChild( new SidebarElement( combinedSchema.getSchema().name + "." + combinedTable.getTable().name + "." + catalogColumn.name, catalogColumn.name, request.routerLinkRoot ).setCssClass( "sidebarColumn" ) );
-                            }
-                        }
-                        if ( combinedTable.getTable().tableType == TableType.TABLE ) {
-                            tables.add( table );
-                        } else if ( request.views && combinedTable.getTable().tableType == TableType.VIEW ) {
-                            views.add( table );
-                        }
-                    }
-                    schemaTree.addChild( new SidebarElement( combinedSchema.getSchema().name + ".tables", "tables", request.routerLinkRoot, "fa fa-table" ).addChildren( tables ).setRouterLink( "" ) );
-                    if ( request.views ) {
-                        schemaTree.addChild( new SidebarElement( combinedSchema.getSchema().name + ".views", "views", request.routerLinkRoot, "icon-eye" ).addChildren( views ).setRouterLink( "" ) );
-                    }
-                }
-                result.add( schemaTree );
-            }
-            transaction.commit();
-        } catch ( UnknownDatabaseException | UnknownTableException | UnknownSchemaException | GenericCatalogException | TransactionException e ) {
-            log.error( "Caught exception", e );
-            try {
-                transaction.rollback();
-            } catch ( TransactionException ex ) {
-                log.error( "Caught exception while rollback", e );
-            }
-        }
-
-        return result;
-    }
-
-
-    /**
-     * Get all tables of a schema
-     */
-    Result getTables( final Request req, final Response res ) {
-        EditTableRequest request = this.gson.fromJson( req.body(), EditTableRequest.class );
-        Transaction transaction = getTransaction();
-
-        Result result;
-        try {
-            List<CatalogTable> tables = transaction.getCatalog().getTables( new Catalog.Pattern( databaseName ), new Catalog.Pattern( request.schema ), null );
-            ArrayList<String> tableNames = new ArrayList<>();
-            for ( CatalogTable catalogTable : tables ) {
-                tableNames.add( catalogTable.name );
-            }
-            result = new Result( new Debug().setAffectedRows( tableNames.size() ) ).setTables( tableNames );
-            transaction.commit();
-        } catch ( GenericCatalogException | TransactionException e ) {
-            log.error( "Caught exception while fetching tables", e );
-            result = new Result( e );
-            try {
-                transaction.rollback();
-            } catch ( TransactionException ex ) {
-                log.error( "Caught exception while rollback", e );
-            }
-        }
-        return result;
-    }
-
-
-    /**
-     * Drop or truncate a table
-     */
-    Result dropTruncateTable( final Request req, final Response res ) {
-        EditTableRequest request = this.gson.fromJson( req.body(), EditTableRequest.class );
-        Transaction transaction = getTransaction();
-        Result result;
-        StringBuilder query = new StringBuilder();
-        if ( request.action.toLowerCase().equals( "drop" ) ) {
-            query.append( "DROP TABLE " );
-        } else if ( request.action.toLowerCase().equals( "truncate" ) ) {
-            query.append( "TRUNCATE TABLE " );
-        }
-        String tableId = String.format( "\"%s\".\"%s\"", request.schema, request.table );
-        query.append( tableId );
-        try {
-            int a = executeSqlUpdate( transaction, query.toString() );
-            result = new Result( new Debug().setAffectedRows( a ).setGeneratedQuery( query.toString() ) );
-            transaction.commit();
-        } catch ( QueryExecutionException | TransactionException e ) {
-            log.error( "Caught exception while dropping or truncating a table", e );
-            result = new Result( e ).setInfo( new Debug().setGeneratedQuery( query.toString() ) );
-            try {
-                transaction.rollback();
-            } catch ( TransactionException ex ) {
-                log.error( "Could not rollback", ex );
-            }
-        }
-        return result;
-    }
-
-
-    /**
-     * Create a new table
-     */
-    Result createTable( final Request req, final Response res ) {
-        EditTableRequest request = this.gson.fromJson( req.body(), EditTableRequest.class );
-        Transaction transaction = getTransaction();
-        StringBuilder query = new StringBuilder();
-        StringJoiner colJoiner = new StringJoiner( "," );
-        String tableId = String.format( "\"%s\".\"%s\"", request.schema, request.table );
-        query.append( "CREATE TABLE " ).append( tableId ).append( "(" );
-        StringBuilder colBuilder;
-        Result result;
-        StringJoiner primaryKeys = new StringJoiner( ",", "PRIMARY KEY (", ")" );
-        int primaryCounter = 0;
-        for ( DbColumn col : request.columns ) {
-            colBuilder = new StringBuilder();
-            colBuilder.append( "\"" ).append( col.name ).append( "\" " ).append( col.dataType );
-            if ( col.maxLength != null ) {
-                colBuilder.append( String.format( "(%d)", col.maxLength ) );
-            }
-            if ( !col.nullable ) {
-                colBuilder.append( " NOT NULL" );
-            }
-            if ( col.defaultValue != null ) {
-                switch ( col.dataType ) {
-                    //TODO FIX DATA TYPES
-                    case "int8":
-                    case "int4":
-                        int a = Integer.parseInt( col.defaultValue );
-                        colBuilder.append( " DEFAULT " ).append( a );
-                        break;
-                    case "varchar":
-                        colBuilder.append( String.format( " DEFAULT '%s'", col.defaultValue ) );
-                        break;
-                    default:
-                        // varchar, timestamp, boolean
-                        colBuilder.append( " DEFAULT " ).append( col.defaultValue );
-                }
-            }
-            if ( col.primary ) {
-                primaryKeys.add( col.name );
-                primaryCounter++;
-            }
-            colJoiner.add( colBuilder.toString() );
-        }
-        if ( primaryCounter > 0 ) {
-            colJoiner.add( primaryKeys.toString() );
-        }
-        query.append( colJoiner.toString() );
-        query.append( ")" );
-
-        try {
-            int a = executeSqlUpdate( transaction, query.toString() );
-            result = new Result( new Debug().setGeneratedQuery( query.toString() ).setAffectedRows( a ) );
-            transaction.commit();
-        } catch ( QueryExecutionException | TransactionException e ) {
-            log.error( "Caught exception while creating a table", e );
-            result = new Result( e ).setInfo( new Debug().setGeneratedQuery( query.toString() ) );
-            try {
-                transaction.rollback();
-            } catch ( TransactionException ex ) {
-                log.error( "Could not rollback CREATE TABLE statement: {}", ex.getMessage(), ex );
-            }
-        }
-        return result;
-    }
-
-
-    /**
-     * Insert data into a table
-     */
-    Result insertRow( final Request req, final Response res ) {
-        Transaction transaction = getTransaction();
-        int rowsAffected;
-        Result result;
-        UIRequest request = this.gson.fromJson( req.body(), UIRequest.class );
-        StringJoiner cols = new StringJoiner( ",", "(", ")" );
-        StringBuilder query = new StringBuilder();
-        String[] t = request.tableId.split( "\\." );
-        String tableId = String.format( "\"%s\".\"%s\"", t[0], t[1] );
-        query.append( "INSERT INTO " ).append( tableId );
-        StringJoiner values = new StringJoiner( ",", "(", ")" );
-
-        Map<String, PolySqlType> dataTypes = getColumnTypes( t[0], t[1] );
-        for ( Map.Entry<String, String> entry : request.data.entrySet() ) {
-            cols.add( "\"" + entry.getKey() + "\"" );
-            String value = entry.getValue();
-            if ( value == null ) {
-                value = "NULL";
-            } else if ( dataTypes.get( entry.getKey() ).isCharType() ) {
-                value = "'" + StringEscapeUtils.escapeSql( value ) + "'";
-            } else if ( dataTypes.get( entry.getKey() ) == PolySqlType.DATE ) {
-                value = "DATE '" + value + "'";
-            } else if ( dataTypes.get( entry.getKey() ) == PolySqlType.TIME ) {
-                value = "TIME '" + value + "'";
-            } else if ( dataTypes.get( entry.getKey() ) == PolySqlType.TIMESTAMP ) {
-                value = "TIMESTAMP '" + value + "'";
-            }
-            values.add( value );
-        }
-
-        if ( isActiveTracking ) {
-            transaction.addChangedTable( tableId );
-        }
-
-        query.append( cols.toString() );
-        query.append( " VALUES " ).append( values.toString() );
-
         try {
             rowsAffected = executeSqlUpdate( transaction, query.toString() );
             result = new Result( new Debug().setAffectedRows( rowsAffected ).setGeneratedQuery( query.toString() ) );
@@ -2856,31 +535,31 @@
     }
 
 
-    /**
-     * Run any query coming from the SQL console
-     */
-    ArrayList<Result> anyQuery( final Request req, final Response res ) {
-        QueryRequest request = this.gson.fromJson( req.body(), QueryRequest.class );
-        Transaction transaction = getTransaction( request.analyze );
-
-        ArrayList<Result> results = new ArrayList<>();
-        boolean autoCommit = true;
-
-        // This is not a nice solution. In case of a sql script with auto commit only the first statement is analyzed and in case of auto commit of, the information is overwritten
-        InformationManager queryAnalyzer = null;
-        if ( request.analyze ) {
-            queryAnalyzer = transaction.getQueryAnalyzer().observe( this );
-        }
-
-        // TODO: make it possible to use pagination
-
-        // No autoCommit if the query has commits.
-        // Ignore case: from: https://alvinalexander.com/blog/post/java/java-how-case-insensitive-search-string-matches-method
-        Pattern p = Pattern.compile( ".*(COMMIT|ROLLBACK).*", Pattern.MULTILINE | Pattern.CASE_INSENSITIVE | Pattern.DOTALL );
-        Matcher m = p.matcher( request.query );
-        if ( m.matches() ) {
-            autoCommit = false;
-        }
+	/**
+	 * Run any query coming from the SQL console
+	 */
+	ArrayList<Result> anyQuery( final Request req, final Response res ) {
+		QueryRequest request = this.gson.fromJson( req.body(), QueryRequest.class );
+		Transaction transaction = getTransaction( request.analyze );
+
+		ArrayList<Result> results = new ArrayList<>();
+		boolean autoCommit = true;
+
+		// This is not a nice solution. In case of a sql script with auto commit only the first statement is analyzed and in case of auto commit of, the information is overwritten
+		InformationManager queryAnalyzer = null;
+		if ( request.analyze ) {
+			queryAnalyzer = transaction.getQueryAnalyzer().observe( this );
+		}
+
+		// TODO: make it possible to use pagination
+
+		// No autoCommit if the query has commits.
+		// Ignore case: from: https://alvinalexander.com/blog/post/java/java-how-case-insensitive-search-string-matches-method
+		Pattern p = Pattern.compile( ".*(COMMIT|ROLLBACK).*", Pattern.MULTILINE | Pattern.CASE_INSENSITIVE | Pattern.DOTALL );
+		Matcher m = p.matcher( request.query );
+		if ( m.matches() ) {
+			autoCommit = false;
+		}
 
         long executionTime = 0;
         long temp = 0;
@@ -2979,1801 +658,1838 @@
                 }
             }
 
-        }
-
-        try {
-            transaction.commit();
-        } catch ( TransactionException e ) {
-            log.error( "Caught exception", e );
-            results.add( new Result( e ) );
-            try {
-                transaction.rollback();
-            } catch ( TransactionException ex ) {
-                log.error( "Caught exception while rollback", e );
-            }
-        }
-
-        if ( queryAnalyzer != null ) {
-            InformationPage p1 = new InformationPage( "p1", "Query analysis", "Analysis of the query." );
-            InformationGroup g1 = new InformationGroup( p1, "Execution time" );
-            InformationHtml html;
-            if ( executionTime < 1e4 ) {
-                html = new InformationHtml( g1, String.format( "Execution time: %d nanoseconds", executionTime ) );
-            } else {
-                long millis = TimeUnit.MILLISECONDS.convert( executionTime, TimeUnit.NANOSECONDS );
-                // format time: see: https://stackoverflow.com/questions/625433/how-to-convert-milliseconds-to-x-mins-x-seconds-in-java#answer-625444
-                DateFormat df = new SimpleDateFormat( "m 'min' s 'sec' S 'ms'" );
-                String durationText = df.format( new Date( millis ) );
-                html = new InformationHtml( g1, String.format( "Execution time: %s", durationText ) );
-            }
-            queryAnalyzer.addPage( p1 );
-            queryAnalyzer.addGroup( g1 );
-            queryAnalyzer.registerInformation( html );
-        }
-
-        return results;
-    }
-
-
-    /**
-     * Return all available statistics to the client
-     */
-    ConcurrentHashMap<String, HashMap<String, HashMap<String, StatisticColumn>>> getStatistics( final Request req, final Response res ) {
-        if ( RuntimeConfig.DYNAMIC_QUERYING.getBoolean() ) {
-            return store.getStatisticSchemaMap();
-        } else {
-            return new ConcurrentHashMap<>();
-        }
-
-    }
-
-
-    /**
-     * Delete a row from a table.
-     * The row is determined by the value of every column in that row (conjunction).
-     * The transaction is being rolled back, if more that one row would be deleted.
-     * TODO: This is not a nice solution
-     */
-    Result deleteRow( final Request req, final Response res ) {
-        UIRequest request = this.gson.fromJson( req.body(), UIRequest.class );
-        Transaction transaction = getTransaction();
-        Result result;
-        StringBuilder builder = new StringBuilder();
-        String[] t = request.tableId.split( "\\." );
-        String tableId = String.format( "\"%s\".\"%s\"", t[0], t[1] );
-        builder.append( "DELETE FROM " ).append( tableId ).append( " WHERE " );
-        StringJoiner joiner = new StringJoiner( " AND ", "", "" );
-        Map<String, PolySqlType> dataTypes = getColumnTypes( t[0], t[1] );
-        String column = "";
-        for ( Entry<String, String> entry : request.data.entrySet() ) {
-            String condition;
-            if ( entry.getValue() == null ) {
-                condition = String.format( "\"%s\" IS NULL", entry.getKey() );
-            } else if ( !dataTypes.get( entry.getKey() ).isCharType() ) {
-                condition = String.format( "\"%s\" = %s", entry.getKey(), entry.getValue() );
-            } else {
-                condition = String.format( "\"%s\" = '%s'", entry.getKey(), StringEscapeUtils.escapeSql( entry.getValue() ) );
-            }
-            column = entry.getKey();
-            joiner.add( condition );
-        }
-        builder.append( joiner.toString() );
-
-        try {
-            int numOfRows = executeSqlUpdate( transaction, builder.toString() );
-            // only commit if one row is deleted
-            if ( numOfRows == 1 ) {
-                if ( isActiveTracking ) {
-                    transaction.addChangedTable( tableId );
-                }
-
-                transaction.commit();
-                result = new Result( new Debug().setAffectedRows( numOfRows ) );
-            } else {
-                transaction.rollback();
-                result = new Result( "Attempt to delete " + numOfRows + " rows was blocked." ).setInfo( new Debug().setGeneratedQuery( builder.toString() ) );
-            }
-        } catch ( QueryExecutionException | TransactionException e ) {
-            log.error( "Caught exception while deleting a row", e );
-            result = new Result( e ).setInfo( new Debug().setGeneratedQuery( builder.toString() ) );
-            try {
-                transaction.rollback();
-            } catch ( TransactionException ex ) {
-                log.error( "Could not rollback", ex );
-            }
-        }
-        return result;
-    }
-
-
-    Result updateRow( final Request req, final Response res ) {
-        UIRequest request = this.gson.fromJson( req.body(), UIRequest.class );
-        Transaction transaction = getTransaction();
-        Result result;
-        StringBuilder builder = new StringBuilder();
-        String[] t = request.tableId.split( "\\." );
-        String tableId = String.format( "\"%s\".\"%s\"", t[0], t[1] );
-        builder.append( "UPDATE " ).append( tableId ).append( " SET " );
-        StringJoiner setStatements = new StringJoiner( ",", "", "" );
-        String column = "";
-        for ( Entry<String, String> entry : request.data.entrySet() ) {
-            if ( entry.getValue() == null ) {
-                setStatements.add( String.format( "\"%s\" = NULL", entry.getKey() ) );
-            } else if ( NumberUtils.isNumber( entry.getValue() ) ) {
-                setStatements.add( String.format( "\"%s\" = %s", entry.getKey(), entry.getValue() ) );
-            } else {
-                setStatements.add( String.format( "\"%s\" = '%s'", entry.getKey(), StringEscapeUtils.escapeSql( entry.getValue() ) ) );
-            }
-            column = entry.getKey();
-        }
-        builder.append( setStatements.toString() );
-
-        StringJoiner where = new StringJoiner( " AND ", "", "" );
-        for ( Entry<String, String> entry : request.filter.entrySet() ) {
-            where.add( String.format( "\"%s\" = '%s'", entry.getKey(), entry.getValue() ) );
-        }
-        builder.append( " WHERE " ).append( where.toString() );
-
-        try {
-            int numOfRows = executeSqlUpdate( transaction, builder.toString() );
-
-            if ( numOfRows == 1 ) {
-                if ( isActiveTracking ) {
-                    transaction.addChangedTable( tableId );
-                }
-                transaction.commit();
-                result = new Result( new Debug().setAffectedRows( numOfRows ) );
-            } else {
-                transaction.rollback();
-                result = new Result( "Attempt to update " + numOfRows + " rows was blocked." ).setInfo( new Debug().setGeneratedQuery( builder.toString() ) );
-            }
-        } catch ( QueryExecutionException | TransactionException e ) {
-            log.error( "Caught exception while updating a row", e );
-            result = new Result( e ).setInfo( new Debug().setGeneratedQuery( builder.toString() ) );
-            try {
-                transaction.rollback();
-            } catch ( TransactionException ex ) {
-                log.error( "Could not rollback", ex );
-            }
-        }
-        return result;
-    }
-
-
-    /**
-     * Get the columns of a table
-     */
-    Result getColumns( final Request req, final Response res ) {
-        UIRequest request = this.gson.fromJson( req.body(), UIRequest.class );
-        Transaction transaction = getTransaction();
-        Result result;
-
-        String[] t = request.tableId.split( "\\." );
-        ArrayList<DbColumn> cols = new ArrayList<>();
-
-        try {
-            CatalogTable catalogTable = transaction.getCatalog().getTable( databaseName, t[0], t[1] );
-            CatalogCombinedTable combinedTable = transaction.getCatalog().getCombinedTable( catalogTable.id );
-            ArrayList<String> primaryColumns;
-            if ( catalogTable.primaryKey != null ) {
-                CatalogPrimaryKey primaryKey = transaction.getCatalog().getPrimaryKey( catalogTable.primaryKey );
-                primaryColumns = new ArrayList<>( primaryKey.columnNames );
-            } else {
-                primaryColumns = new ArrayList<>();
-            }
-            for ( CatalogColumn catalogColumn : combinedTable.getColumns() ) {
-                String defaultValue = catalogColumn.defaultValue == null ? null : catalogColumn.defaultValue.value;
-                cols.add(
-                        new DbColumn(
-                                catalogColumn.name,
-                                catalogColumn.type.name(),
-                                catalogColumn.nullable,
-                                catalogColumn.length,
-                                primaryColumns.contains( catalogColumn.name ),
-                                defaultValue ) );
-            }
-            result = new Result( cols.toArray( new DbColumn[0] ), null );
-            transaction.commit();
-        } catch ( UnknownTableException | GenericCatalogException | UnknownKeyException | TransactionException e ) {
-            log.error( "Caught exception while getting a column", e );
-            result = new Result( e );
-            try {
-                transaction.rollback();
-            } catch ( TransactionException ex ) {
-                log.error( "Caught exception while rollback", e );
-            }
-        }
-
-        return result;
-    }
-
-
-    Result updateColumn( final Request req, final Response res ) {
-        ColumnRequest request = this.gson.fromJson( req.body(), ColumnRequest.class );
-        Transaction transaction = getTransaction();
-
-        DbColumn oldColumn = request.oldColumn;
-        DbColumn newColumn = request.newColumn;
-        Result result;
-        ArrayList<String> queries = new ArrayList<>();
-        StringBuilder sBuilder = new StringBuilder();
-
-        String[] t = request.tableId.split( "\\." );
-        String tableId = String.format( "\"%s\".\"%s\"", t[0], t[1] );
-
-        // rename column if needed
-        if ( !oldColumn.name.equals( newColumn.name ) ) {
-            String query = String.format( "ALTER TABLE %s RENAME COLUMN \"%s\" TO \"%s\"", tableId, oldColumn.name, newColumn.name );
-            queries.add( query );
-        }
-
-        // change type + length
-        // TODO: cast if needed
-        if ( !oldColumn.dataType.equals( newColumn.dataType ) || !Objects.equals( oldColumn.maxLength, newColumn.maxLength ) ) {
-            if ( newColumn.maxLength != null ) {
-                String query = String.format( "ALTER TABLE %s MODIFY COLUMN \"%s\" SET TYPE %s(%s)", tableId, newColumn.name, newColumn.dataType, newColumn.maxLength );
-                queries.add( query );
-            } else {
-                // TODO: drop maxlength if requested
-                String query = String.format( "ALTER TABLE %s MODIFY COLUMN \"%s\" SET TYPE %s", tableId, newColumn.name, newColumn.dataType );
-                queries.add( query );
-            }
-        }
-
-        // set/drop nullable
-        if ( oldColumn.nullable != newColumn.nullable ) {
-            String nullable = "SET";
-            if ( newColumn.nullable ) {
-                nullable = "DROP";
-            }
-            String query = "ALTER TABLE " + tableId + " MODIFY COLUMN \"" + newColumn.name + "\" " + nullable + " NOT NULL";
-            queries.add( query );
-        }
-
-        // change default value
-        if ( oldColumn.defaultValue == null || newColumn.defaultValue == null || !oldColumn.defaultValue.equals( newColumn.defaultValue ) ) {
-            String query;
-            if ( newColumn.defaultValue == null ) {
-                query = String.format( "ALTER TABLE %s MODIFY COLUMN \"%s\" DROP DEFAULT", tableId, newColumn.name );
-            } else {
-                query = String.format( "ALTER TABLE %s MODIFY COLUMN \"%s\" SET DEFAULT ", tableId, newColumn.name );
-                switch ( newColumn.dataType ) {
-                    case "BIGINT":
-                    case "INTEGER":
-                    case "DECIMAL":
-                    case "DOUBLE":
-                    case "FLOAT":
-                    case "SMALLINT":
-                    case "TINYINT":
-                        request.newColumn.defaultValue = request.newColumn.defaultValue.replace( ",", "." );
-                        BigDecimal b = new BigDecimal( request.newColumn.defaultValue );
-                        query = query + b.toString();
-                        break;
-                    case "VARCHAR":
-                        query = query + String.format( "'%s'", request.newColumn.defaultValue );
-                        break;
-                    default:
-                        query = query + request.newColumn.defaultValue;
-                }
-            }
-            queries.add( query );
-        }
-
-        result = new Result( new Debug().setAffectedRows( 1 ).setGeneratedQuery( queries.toString() ) );
-        try {
-            for ( String query : queries ) {
-                executeSqlUpdate( transaction, query );
-                sBuilder.append( query );
-            }
-            transaction.commit();
-        } catch ( QueryExecutionException | TransactionException e ) {
-            log.error( "Caught exception while updating a column", e );
-            result = new Result( e ).setInfo( new Debug().setAffectedRows( 0 ).setGeneratedQuery( sBuilder.toString() ) );
-            try {
-                transaction.rollback();
-            } catch ( TransactionException e2 ) {
-                log.error( "Caught exception during rollback", e2 );
-                result = new Result( e2 ).setInfo( new Debug().setAffectedRows( 0 ).setGeneratedQuery( sBuilder.toString() ) );
-            }
-        }
-
-        return result;
-    }
-
-
-    /**
-     * Add a column to an existing table
-     */
-    Result addColumn( final Request req, final Response res ) {
-        ColumnRequest request = this.gson.fromJson( req.body(), ColumnRequest.class );
-        Transaction transaction = getTransaction();
-
-        String[] t = request.tableId.split( "\\." );
-        String tableId = String.format( "\"%s\".\"%s\"", t[0], t[1] );
-
-        String query = String.format( "ALTER TABLE %s ADD COLUMN \"%s\" %s", tableId, request.newColumn.name, request.newColumn.dataType );
-        if ( request.newColumn.maxLength != null ) {
-            query = query + String.format( "(%d)", request.newColumn.maxLength );
-        }
-        if ( !request.newColumn.nullable ) {
-            query = query + " NOT NULL";
-        }
-        if ( request.newColumn.defaultValue != null ) {
-            switch ( request.newColumn.dataType ) {
-                case "BIGINT":
-                case "INTEGER":
-                case "SMALLINT":
-                case "TINYINT":
-                case "FLOAT":
-                case "DOUBLE":
-                case "DECIMAL":
-                    request.newColumn.defaultValue = request.newColumn.defaultValue.replace( ",", "." );
-                    BigDecimal b = new BigDecimal( request.newColumn.defaultValue );
-                    query = query + " DEFAULT " + b.toString();
-                    break;
-                case "VARCHAR":
-                    query = query + String.format( " DEFAULT '%s'", request.newColumn.defaultValue );
-                    break;
-                default:
-                    query = query + " DEFAULT " + request.newColumn.defaultValue;
-            }
-        }
-        Result result;
-        try {
-            int affectedRows = executeSqlUpdate( transaction, query );
-            transaction.commit();
-            result = new Result( new Debug().setAffectedRows( affectedRows ).setGeneratedQuery( query ) );
-        } catch ( TransactionException | QueryExecutionException e ) {
-            log.error( "Caught exception while adding a column", e );
-            result = new Result( e );
-            try {
-                transaction.rollback();
-            } catch ( TransactionException ex ) {
-                log.error( "Could not rollback", ex );
-            }
-        }
-        return result;
-    }
-
-
-    /**
-     * Delete a column of a table
-     */
-    Result dropColumn( final Request req, final Response res ) {
-        ColumnRequest request = this.gson.fromJson( req.body(), ColumnRequest.class );
-        Transaction transaction = getTransaction();
-
-        String[] t = request.tableId.split( "\\." );
-        String tableId = String.format( "\"%s\".\"%s\"", t[0], t[1] );
-
-        Result result;
-        String query = String.format( "ALTER TABLE %s DROP COLUMN \"%s\"", tableId, request.oldColumn.name );
-        try {
-            int affectedRows = executeSqlUpdate( transaction, query );
-            transaction.commit();
-            result = new Result( new Debug().setAffectedRows( affectedRows ) );
-        } catch ( QueryExecutionException | TransactionException e ) {
-            log.error( "Caught exception while dropping a column", e );
-            result = new Result( e );
-            try {
-                transaction.rollback();
-            } catch ( TransactionException ex ) {
-                log.error( "Could not rollback", ex );
-            }
-        }
-        return result;
-    }
-
-
-    /**
-     * Get constraints of a table
-     */
-    Result getConstraints( final Request req, final Response res ) {
-        UIRequest request = this.gson.fromJson( req.body(), UIRequest.class );
-        Transaction transaction = getTransaction();
-        Result result;
-
-        String[] t = request.tableId.split( "\\." );
-        ArrayList<TableConstraint> resultList = new ArrayList<>();
-        Map<String, ArrayList<String>> temp = new HashMap<>();
-
-        try {
-            CatalogTable catalogTable = transaction.getCatalog().getTable( databaseName, t[0], t[1] );
-
-            // get primary key
-            if ( catalogTable.primaryKey != null ) {
-                CatalogPrimaryKey primaryKey = transaction.getCatalog().getPrimaryKey( catalogTable.primaryKey );
-                // TODO: This does not really make much sense... A table can only have one primary key at the same time.
-                for ( String columnName : primaryKey.columnNames ) {
-                    if ( !temp.containsKey( "" ) ) {
-                        temp.put( "", new ArrayList<>() );
-                    }
-                    temp.get( "" ).add( columnName );
-                }
-                for ( Map.Entry<String, ArrayList<String>> entry : temp.entrySet() ) {
-                    resultList.add( new TableConstraint( entry.getKey(), "PRIMARY KEY", entry.getValue() ) );
-                }
-            }
-
-            // get unique constraints.
-            temp.clear();
-            List<CatalogConstraint> constraints = transaction.getCatalog().getConstraints( catalogTable.id );
-            for ( CatalogConstraint catalogConstraint : constraints ) {
-                if ( catalogConstraint.type == ConstraintType.UNIQUE ) {
-                    temp.put( catalogConstraint.name, new ArrayList<>( catalogConstraint.key.columnNames ) );
-                }
-            }
-            for ( Map.Entry<String, ArrayList<String>> entry : temp.entrySet() ) {
-                resultList.add( new TableConstraint( entry.getKey(), "UNIQUE", entry.getValue() ) );
-            }
-
-            // get foreign keys
-            temp.clear();
-            List<CatalogForeignKey> foreignKeys = transaction.getCatalog().getForeignKeys( catalogTable.id );
-            for ( CatalogForeignKey catalogForeignKey : foreignKeys ) {
-                temp.put( catalogForeignKey.name, new ArrayList<>( catalogForeignKey.columnNames ) );
-            }
-            for ( Map.Entry<String, ArrayList<String>> entry : temp.entrySet() ) {
-                resultList.add( new TableConstraint( entry.getKey(), "FOREIGN KEY", entry.getValue() ) );
-            }
-
-            DbColumn[] header = { new DbColumn( "Constraint name" ), new DbColumn( "Constraint type" ), new DbColumn( "Columns" ) };
-            ArrayList<String[]> data = new ArrayList<>();
-            resultList.forEach( c -> data.add( c.asRow() ) );
-
-            result = new Result( header, data.toArray( new String[0][2] ) );
-            transaction.commit();
-        } catch ( UnknownTableException | GenericCatalogException | UnknownKeyException | TransactionException e ) {
-            log.error( "Caught exception while fetching constraints", e );
-            result = new Result( e );
-            try {
-                transaction.rollback();
-            } catch ( TransactionException ex ) {
-                log.error( "Caught exception while rollback", e );
-            }
-        }
-
-        return result;
-    }
-
-
-    Result dropConstraint( final Request req, final Response res ) {
-        ConstraintRequest request = this.gson.fromJson( req.body(), ConstraintRequest.class );
-        Transaction transaction = getTransaction();
-
-        String[] t = request.table.split( "\\." );
-        String tableId = String.format( "\"%s\".\"%s\"", t[0], t[1] );
-
-        String query;
-        if ( request.constraint.type.equals( "PRIMARY KEY" ) ) {
-            query = String.format( "ALTER TABLE %s DROP PRIMARY KEY", tableId );
-        } else if ( request.constraint.type.equals( "FOREIGN KEY" ) ) {
-            query = String.format( "ALTER TABLE %s DROP FOREIGN KEY \"%s\"", tableId, request.constraint.name );
-        } else {
-            query = String.format( "ALTER TABLE %s DROP CONSTRAINT \"%s\"", tableId, request.constraint.name );
-        }
-        Result result;
-        try {
-            int rows = executeSqlUpdate( transaction, query );
-            transaction.commit();
-            result = new Result( new Debug().setAffectedRows( rows ) );
-        } catch ( QueryExecutionException | TransactionException e ) {
-            log.error( "Caught exception while dropping a constraint", e );
-            result = new Result( e );
-            try {
-                transaction.rollback();
-            } catch ( TransactionException ex ) {
-                log.error( "Could not rollback", ex );
-            }
-        }
-        return result;
-    }
-
-
-    /**
-     * Add a primary key to a table
-     */
-    Result addPrimaryKey( final Request req, final Response res ) {
-        ConstraintRequest request = this.gson.fromJson( req.body(), ConstraintRequest.class );
-        Transaction transaction = getTransaction();
-
-        String[] t = request.table.split( "\\." );
-        String tableId = String.format( "\"%s\".\"%s\"", t[0], t[1] );
-
-        Result result;
-        if ( request.constraint.columns.length > 0 ) {
-            StringJoiner joiner = new StringJoiner( ",", "(", ")" );
-            for ( String s : request.constraint.columns ) {
-                joiner.add( "\"" + s + "\"" );
-            }
-            String query = "ALTER TABLE " + tableId + " ADD PRIMARY KEY " + joiner.toString();
-            try {
-                int rows = executeSqlUpdate( transaction, query );
-                transaction.commit();
-                result = new Result( new Debug().setAffectedRows( rows ).setGeneratedQuery( query ) );
-            } catch ( QueryExecutionException | TransactionException e ) {
-                log.error( "Caught exception while adding a primary key", e );
-                result = new Result( e );
-                try {
-                    transaction.rollback();
-                } catch ( TransactionException ex ) {
-                    log.error( "Could not rollback", ex );
-                }
-            }
-        } else {
-            result = new Result( "Cannot add primary key if no columns are provided." );
-        }
-        return result;
-    }
-
-
-    /**
-     * Add a primary key to a table
-     */
-    Result addUniqueConstraint( final Request req, final Response res ) {
-        ConstraintRequest request = this.gson.fromJson( req.body(), ConstraintRequest.class );
-        Transaction transaction = getTransaction();
-
-        String[] t = request.table.split( "\\." );
-        String tableId = String.format( "\"%s\".\"%s\"", t[0], t[1] );
-
-        Result result;
-        if ( request.constraint.columns.length > 0 ) {
-            StringJoiner joiner = new StringJoiner( ",", "(", ")" );
-            for ( String s : request.constraint.columns ) {
-                joiner.add( "\"" + s + "\"" );
-            }
-            String query = "ALTER TABLE " + tableId + " ADD CONSTRAINT \"" + request.constraint.name + "\" UNIQUE " + joiner.toString();
-            try {
-                int rows = executeSqlUpdate( transaction, query );
-                transaction.commit();
-                result = new Result( new Debug().setAffectedRows( rows ).setGeneratedQuery( query ) );
-            } catch ( QueryExecutionException | TransactionException e ) {
-                log.error( "Caught exception while adding a unique constraint", e );
-                result = new Result( e );
-                try {
-                    transaction.rollback();
-                } catch ( TransactionException ex ) {
-                    log.error( "Could not rollback", ex );
-                }
-            }
-        } else {
-            result = new Result( "Cannot add unique constraint if no columns are provided." );
-        }
-        return result;
-    }
-
-
-    /**
-     * Get indexes of a table
-     */
-    Result getIndexes( final Request req, final Response res ) {
-        EditTableRequest request = this.gson.fromJson( req.body(), EditTableRequest.class );
-        Transaction transaction = getTransaction();
-        Result result;
-        try {
-            CatalogTable catalogTable = transaction.getCatalog().getTable( databaseName, request.schema, request.table );
-            List<CatalogIndex> catalogIndexes = transaction.getCatalog().getIndexes( catalogTable.id, false );
-
-            DbColumn[] header = { new DbColumn( "name" ), new DbColumn( "columns" ), new DbColumn( "type" ) };
-
-            ArrayList<String[]> data = new ArrayList<>();
-            for ( CatalogIndex catalogIndex : catalogIndexes ) {
-                String[] arr = new String[3];
-                arr[0] = catalogIndex.name;
-                arr[1] = String.join( ", ", catalogIndex.key.columnNames );
-                arr[2] = catalogIndex.type.name();
-                data.add( arr );
-            }
-
-            result = new Result( header, data.toArray( new String[0][2] ) );
-            transaction.commit();
-        } catch ( UnknownTableException | GenericCatalogException | TransactionException e ) {
-            log.error( "Caught exception while fetching indexes", e );
-            result = new Result( e );
-            try {
-                transaction.rollback();
-            } catch ( TransactionException ex ) {
-                log.error( "Caught exception while rollback", e );
-            }
-        }
-        return result;
-    }
-
-
-    /**
-     * Drop an index of a table
-     */
-    Result dropIndex( final Request req, final Response res ) {
-        Index index = gson.fromJson( req.body(), Index.class );
-        Transaction transaction = getTransaction();
-
-        String tableId = String.format( "\"%s\".\"%s\"", index.getSchema(), index.getTable() );
-        String query = String.format( "ALTER TABLE %s DROP INDEX \"%s\"", tableId, index.getName() );
-        Result result;
-        try {
-            int a = executeSqlUpdate( transaction, query );
-            transaction.commit();
-            result = new Result( new Debug().setGeneratedQuery( query ).setAffectedRows( a ) );
-        } catch ( QueryExecutionException | TransactionException e ) {
-            log.error( "Caught exception while dropping an index", e );
-            result = new Result( e );
-            try {
-                transaction.rollback();
-            } catch ( TransactionException ex ) {
-                log.error( "Could not rollback", ex );
-            }
-        }
-        return result;
-    }
-
-
-    /**
-     * Create an index for a table
-     */
-    Result createIndex( final Request req, final Response res ) {
-        Index index = this.gson.fromJson( req.body(), Index.class );
-        Transaction transaction = getTransaction();
-
-        String tableId = String.format( "\"%s\".\"%s\"", index.getSchema(), index.getTable() );
-        Result result;
-        StringJoiner colJoiner = new StringJoiner( ",", "(", ")" );
-        for ( String col : index.getColumns() ) {
-            colJoiner.add( "\"" + col + "\"" );
-        }
-        String query = String.format( "ALTER TABLE %s ADD INDEX \"%s\" ON %s USING %s", tableId, index.getName(), colJoiner.toString(), index.getMethod() );
-        try {
-            int a = executeSqlUpdate( transaction, query );
-            transaction.commit();
-            result = new Result( new Debug().setAffectedRows( a ) );
-        } catch ( QueryExecutionException | TransactionException e ) {
-            log.error( "Caught exception while creating an index", e );
-            result = new Result( e );
-            try {
-                transaction.rollback();
-            } catch ( TransactionException ex ) {
-                log.error( "Could not rollback", ex );
-            }
-        }
-        return result;
-    }
-
-
-    /**
-     * Get placements of a table
-     */
-    Result getPlacements( final Request req, final Response res ) {
-        Index index = gson.fromJson( req.body(), Index.class );
-        String schemaName = index.getSchema();
-        String tableName = index.getTable();
-        Transaction transaction = getTransaction();
-        Result result;
-        try {
-            CatalogTable table = transaction.getCatalog().getTable( databaseName, schemaName, tableName );
-            CatalogCombinedTable combinedTable = transaction.getCatalog().getCombinedTable( table.id );
-            Map<Integer, List<CatalogColumnPlacement>> placementsByStore = combinedTable.getColumnPlacementsByStore();
-            DbColumn[] header = { new DbColumn( "Store" ), new DbColumn( "Adapter" ), new DbColumn( "Columns" ) };
-
-            ArrayList<String[]> data = new ArrayList<>();
-            for ( Entry<Integer, List<CatalogColumnPlacement>> entrySet : placementsByStore.entrySet() ) {
-                Store store = StoreManager.getInstance().getStore( entrySet.getKey() );
-                List<CatalogColumnPlacement> placements = entrySet.getValue();
-                String[] arr = new String[3];
-                arr[0] = store.getUniqueName();
-                arr[1] = store.getAdapterName();
-                arr[2] = "";
-                boolean first = true;
-                for ( CatalogColumnPlacement p : placements ) {
-                    String prefix = ", ";
-                    String suffix = "";
-                    if ( first ) {
-                        first = false;
-                        prefix = "";
-                    }
-                    if ( p.placementType == PlacementType.MANUAL ) {
-                        prefix += "<b>";
-                        suffix += "</b>";
-                    }
-                    arr[2] += prefix + p.columnName + suffix;
-                }
-
-                data.add( arr );
-            }
-
-            result = new Result( header, data.toArray( new String[0][2] ) );
-            transaction.commit();
-        } catch ( GenericCatalogException | UnknownTableException | TransactionException e ) {
-            log.error( "Caught exception while getting placements", e );
-            result = new Result( e );
-            try {
-                transaction.rollback();
-            } catch ( TransactionException ex ) {
-                log.error( "Could not rollback", ex );
-            }
-        }
-        return result;
-    }
-
-
-    /**
-     * Get current stores
-     */
-    String getStores( final Request req, final Response res ) {
-        //see https://futurestud.io/tutorials/gson-advanced-custom-serialization-part-1
-        JsonSerializer<Store> storeSerializer = ( src, typeOfSrc, context ) -> {
-            List<AdapterSetting> adapterSettings = new ArrayList<>();
-            for ( AdapterSetting s : src.getAvailableSettings() ) {
-                for ( String current : src.getCurrentSettings().keySet() ) {
-                    if ( s.name.equals( current ) ) {
-                        adapterSettings.add( s );
-                    }
-                }
-            }
-
-            JsonObject jsonStore = new JsonObject();
-            jsonStore.addProperty( "storeId", src.getStoreId() );
-            jsonStore.addProperty( "uniqueName", src.getUniqueName() );
-            jsonStore.add( "adapterSettings", context.serialize( adapterSettings ) );
-            jsonStore.add( "currentSettings", context.serialize( src.getCurrentSettings() ) );
-            jsonStore.addProperty( "adapterName", src.getAdapterName() );
-            jsonStore.addProperty( "type", src.getClass().getCanonicalName() );
-            return jsonStore;
-        };
-        Gson storeGson = new GsonBuilder().registerTypeAdapter( Store.class, storeSerializer ).create();
-        ImmutableMap<String, Store> stores = StoreManager.getInstance().getStores();
-        Store[] out = stores.values().toArray( new Store[0] );
-        return storeGson.toJson( out, Store[].class );
-    }
-
-
-    /**
-     * Update the settings of a stoe
-     */
-    Store updateStoreSettings( final Request req, final Response res ) {
-        //see https://stackoverflow.com/questions/16872492/gson-and-abstract-superclasses-deserialization-issue
-        JsonDeserializer<Store> storeDeserializer = ( json, typeOfT, context ) -> {
-            JsonObject jsonObject = json.getAsJsonObject();
-            String type = jsonObject.get( "type" ).getAsString();
-            try {
-                return context.deserialize( jsonObject, Class.forName( type ) );
-            } catch ( ClassNotFoundException cnfe ) {
-                throw new JsonParseException( "Unknown element type: " + type, cnfe );
-            }
-        };
-        Gson storeGson = new GsonBuilder().registerTypeAdapter( Store.class, storeDeserializer ).create();
-        Store store = storeGson.fromJson( req.body(), Store.class );
-        StoreManager.getInstance().getStore( store.getStoreId() ).updateSettings( store.getCurrentSettings() );
-        return store;
-    }
-
-
-    /**
-     * Get available adapters
-     */
-    String getAdapters( final Request req, final Response res ) {
-        JsonSerializer<AdapterInformation> adapterSerializer = ( src, typeOfSrc, context ) -> {
-            JsonObject jsonStore = new JsonObject();
-            jsonStore.addProperty( "name", src.name );
-            jsonStore.addProperty( "description", src.description );
-            jsonStore.addProperty( "clazz", src.clazz.getCanonicalName() );
-            jsonStore.add( "adapterSettings", context.serialize( src.settings ) );
-            return jsonStore;
-        };
-        Gson adapterGson = new GsonBuilder().registerTypeAdapter( AdapterInformation.class, adapterSerializer ).create();
-
-        List<AdapterInformation> adapters = StoreManager.getInstance().getAvailableAdapters();
-        AdapterInformation[] out = adapters.toArray( new AdapterInformation[0] );
-        return adapterGson.toJson( out, AdapterInformation[].class );
-    }
-
-
-    /**
-     * Deploy a new store
-     */
-    boolean addStore( final Request req, final Response res ) {
-        String body = req.body();
-        Adapter a = this.gson.fromJson( body, Adapter.class );
-        Transaction trx = null;
-        try {
-            trx = getTransaction();
-            StoreManager.getInstance().addStore( trx.getCatalog(), a.clazzName, a.uniqueName, a.settings );
-            trx.commit();
-        } catch ( Exception | TransactionException e ) {
-            log.error( "Could not deploy store", e );
-            try {
-                if ( trx != null ) {
-                    trx.rollback();
-                }
-            } catch ( TransactionException ex ) {
-                log.error( "Error while rolling back the transaction", e );
-            }
-            return false;
-        }
-        return true;
-    }
-
-
-    /**
-     * Remove an existing store
-     */
-    boolean removeStore( final Request req, final Response res ) {
-        String uniqueName = req.body();
-        Transaction trx = null;
-        try {
-            trx = getTransaction();
-            StoreManager.getInstance().removeStore( trx.getCatalog(), uniqueName );
-            trx.commit();
-        } catch ( Exception | TransactionException e ) {
-            log.error( "Could not remove store {}", req.body(), e );
-            try {
-                if ( trx != null ) {
-                    trx.rollback();
-                }
-            } catch ( TransactionException ex ) {
-                log.error( "Error while rolling back the transaction", e );
-            }
-            return false;
-        }
-        return true;
-    }
-
-
-    /**
-     * Get the required information for the uml view:
-     * Foreign keys
-     * Tables with its columns
-     */
-    Uml getUml( final Request req, final Response res ) {
-        EditTableRequest request = this.gson.fromJson( req.body(), EditTableRequest.class );
-        Transaction transaction = getTransaction();
-        ArrayList<ForeignKey> fKeys = new ArrayList<>();
-        ArrayList<DbTable> tables = new ArrayList<>();
-
-        try {
-            List<CatalogTable> catalogTables = transaction.getCatalog().getTables( new Catalog.Pattern( databaseName ), new Catalog.Pattern( request.schema ), null );
-            for ( CatalogTable catalogTable : catalogTables ) {
-                if ( catalogTable.tableType == TableType.TABLE ) {
-                    // get foreign keys
-                    List<CatalogForeignKey> foreignKeys = transaction.getCatalog().getForeignKeys( catalogTable.id );
-                    for ( CatalogForeignKey catalogForeignKey : foreignKeys ) {
-                        for ( int i = 0; i < catalogForeignKey.referencedKeyColumnNames.size(); i++ ) {
-                            fKeys.add( ForeignKey.builder()
-                                    .pkTableSchema( catalogForeignKey.referencedKeySchemaName )
-                                    .pkTableName( catalogForeignKey.referencedKeyTableName )
-                                    .pkColumnName( catalogForeignKey.referencedKeyColumnNames.get( i ) )
-                                    .fkTableSchema( catalogForeignKey.schemaName )
-                                    .fkTableName( catalogForeignKey.tableName )
-                                    .fkColumnName( catalogForeignKey.columnNames.get( i ) )
-                                    .fkName( catalogForeignKey.name )
-                                    .pkName( "" ) // TODO
-                                    .build() );
-                        }
-                    }
-
-                    // get tables with its columns
-                    CatalogCombinedTable combinedTable = transaction.getCatalog().getCombinedTable( catalogTable.id );
-                    DbTable table = new DbTable( catalogTable.name, catalogTable.schemaName );
-                    for ( CatalogColumn catalogColumn : combinedTable.getColumns() ) {
-                        table.addColumn( new DbColumn( catalogColumn.name ) );
-                    }
-
-                    // get primary key with its columns
-                    if ( catalogTable.primaryKey != null ) {
-                        CatalogPrimaryKey catalogPrimaryKey = transaction.getCatalog().getPrimaryKey( catalogTable.primaryKey );
-                        for ( String columnName : catalogPrimaryKey.columnNames ) {
-                            table.addPrimaryKeyField( columnName );
-                        }
-                    }
-
-                    // get unique constraints
-                    List<CatalogConstraint> catalogConstraints = transaction.getCatalog().getConstraints( catalogTable.id );
-                    for ( CatalogConstraint catalogConstraint : catalogConstraints ) {
-                        if ( catalogConstraint.type == ConstraintType.UNIQUE ) {
-                            // TODO: unique constraints can be over multiple columns.
-                            if ( catalogConstraint.key.columnNames.size() == 1 &&
-                                    catalogConstraint.key.schemaName.equals( table.getSchema() ) &&
-                                    catalogConstraint.key.tableName.equals( table.getTableName() ) ) {
-                                table.addUniqueColumn( catalogConstraint.key.columnNames.get( 0 ) );
-                            }
-                            // table.addUnique( new ArrayList<>( catalogConstraint.key.columnNames ));
-                        }
-                    }
-
-                    // get unique indexes
-                    List<CatalogIndex> catalogIndexes = transaction.getCatalog().getIndexes( catalogTable.id, true );
-                    for ( CatalogIndex catalogIndex : catalogIndexes ) {
-                        // TODO: unique indexes can be over multiple columns.
-                        if ( catalogIndex.key.columnNames.size() == 1 &&
-                                catalogIndex.key.schemaName.equals( table.getSchema() ) &&
-                                catalogIndex.key.tableName.equals( table.getTableName() ) ) {
-                            table.addUniqueColumn( catalogIndex.key.columnNames.get( 0 ) );
-                        }
-                        // table.addUnique( new ArrayList<>( catalogIndex.key.columnNames ));
-                    }
-
-                    tables.add( table );
-                }
-            }
-            transaction.commit();
-        } catch ( GenericCatalogException | UnknownTableException | TransactionException | UnknownKeyException e ) {
-            log.error( "Could not fetch foreign keys of the schema {}", request.schema, e );
-            try {
-                transaction.rollback();
-            } catch ( TransactionException ex ) {
-                log.error( "Caught exception while rollback", e );
-            }
-        }
-
-        return new Uml( tables, fKeys );
-    }
-
-
-    /**
-     * Add foreign key
-     */
-    Result addForeignKey( final Request req, final Response res ) {
-        ForeignKey fk = this.gson.fromJson( req.body(), ForeignKey.class );
-        Transaction transaction = getTransaction();
-
-        String[] t = fk.getFkTableName().split( "\\." );
-        String fkTable = String.format( "\"%s\".\"%s\"", t[0], t[1] );
-        t = fk.getPkTableName().split( "\\." );
-        String pkTable = String.format( "\"%s\".\"%s\"", t[0], t[1] );
-
-        Result result;
-        try {
-            String sql = String.format( "ALTER TABLE %s ADD CONSTRAINT \"%s\" FOREIGN KEY (\"%s\") REFERENCES %s(\"%s\") ON UPDATE %s ON DELETE %s",
-                    fkTable, fk.getFkName(), fk.getFkColumnName(), pkTable, fk.getPkColumnName(), fk.getUpdate(), fk.getDelete() );
-            executeSqlUpdate( transaction, sql );
-            transaction.commit();
-            result = new Result( new Debug().setAffectedRows( 1 ) );
-        } catch ( QueryExecutionException | TransactionException e ) {
-            log.error( "Caught exception while adding a foreign key", e );
-            result = new Result( e );
-            try {
-                transaction.rollback();
-            } catch ( TransactionException ex ) {
-                log.error( "Could not rollback", ex );
-            }
-        }
-        return result;
-    }
-
-
-    /**
-     * Execute a logical plan coming from the Web-Ui plan builder
-     */
-    Result executeRelAlg( final Request req, final Response res ) {
-        UIRelNode topNode = gson.fromJson( req.body(), UIRelNode.class );
-
-        Transaction transaction = getTransaction( true );
-        transaction.resetQueryProcessor();
-
-        RelNode result;
-        try {
-            result = QueryPlanBuilder.buildFromTree( topNode, transaction );
-        } catch ( Exception e ) {
-            log.error( "Caught exception while building the plan builder tree", e );
-            return new Result( e );
-        }
-
-        // Wrap RelNode into a RelRoot
-        final RelDataType rowType = result.getRowType();
-        final List<Pair<Integer, String>> fields = Pair.zip( ImmutableIntList.identity( rowType.getFieldCount() ), rowType.getFieldNames() );
-        final RelCollation collation =
-                result instanceof Sort
-                        ? ((Sort) result).collation
-                        : RelCollations.EMPTY;
-        RelRoot root = new RelRoot( result, result.getRowType(), SqlKind.SELECT, fields, collation );
-
-        // Prepare
-        PolyphenyDbSignature signature = transaction.getQueryProcessor().prepareQuery( root );
-
-        List<List<Object>> rows;
-        try {
-            @SuppressWarnings("unchecked") final Iterable<Object> iterable = signature.enumerable( transaction.getDataContext() );
-            Iterator<Object> iterator = iterable.iterator();
-            rows = MetaImpl.collect( signature.cursorFactory, LimitIterator.of( iterator, getPageSize() ), new ArrayList<>() );
-        } catch ( Exception e ) {
-            log.error( "Caught exception while iterating the plan builder tree", e );
-            return new Result( e );
-        }
-
-        ArrayList<String[]> data = new ArrayList<>();
-        for ( List<Object> row : rows ) {
-            String[] temp = new String[row.size()];
-            int counter = 0;
-            for ( Object o : row ) {
-                temp[counter] = o.toString();
-                counter++;
-            }
-            data.add( temp );
-        }
-
-        try {
-            transaction.commit();
-        } catch ( TransactionException e ) {
-            log.error( "Caught exception while committing the plan builder tree", e );
-            throw new RuntimeException( e );
-        }
-
-        DbColumn[] header = new DbColumn[signature.columns.size()];
-        int counter = 0;
-        for ( ColumnMetaData col : signature.columns ) {
-            header[counter++] = new DbColumn( col.columnName );
-        }
-        return new Result( header, data.toArray( new String[0][] ) );
-    }
-
-
-    /**
-     * Create or drop a schema
-     */
-    Result schemaRequest( final Request req, final Response res ) {
-        Schema schema = this.gson.fromJson( req.body(), Schema.class );
-        Transaction transaction = getTransaction();
-
-        // create schema
-        if ( schema.isCreate() && !schema.isDrop() ) {
-            StringBuilder query = new StringBuilder( "CREATE SCHEMA " );
-            query.append( "\"" ).append( schema.getName() ).append( "\"" );
-            if ( schema.getAuthorization() != null && !schema.getAuthorization().equals( "" ) ) {
-                query.append( " AUTHORIZATION " ).append( schema.getAuthorization() );
-            }
-            try {
-                int rows = executeSqlUpdate( transaction, query.toString() );
-                transaction.commit();
-                return new Result( new Debug().setAffectedRows( rows ) );
-            } catch ( QueryExecutionException | TransactionException e ) {
-                log.error( "Caught exception while creating a schema", e );
-                try {
-                    transaction.rollback();
-                } catch ( TransactionException ex ) {
-                    log.error( "Could not rollback", ex );
-                }
-                return new Result( e );
-            }
-        }
-        // drop schema
-        else if ( !schema.isCreate() && schema.isDrop() ) {
-            StringBuilder query = new StringBuilder( "DROP SCHEMA " );
-            query.append( "\"" ).append( schema.getName() ).append( "\"" );
-            if ( schema.isCascade() ) {
-                query.append( " CASCADE" );
-            }
-            try {
-                int rows = executeSqlUpdate( transaction, query.toString() );
-                transaction.commit();
-                return new Result( new Debug().setAffectedRows( rows ) );
-            } catch ( TransactionException | QueryExecutionException e ) {
-                log.error( "Caught exception while dropping a schema", e );
-                try {
-                    transaction.rollback();
-                } catch ( TransactionException ex ) {
-                    log.error( "Could not rollback", ex );
-                }
-                return new Result( e );
-            }
-        } else {
-            return new Result( "Neither the field 'create' nor the field 'drop' was set." );
-        }
-    }
-
-
-    /**
-     * Get all supported data types of the DBMS.
-     */
-    public Result getTypeInfo( final Request req, final Response res ) {
-        ArrayList<String[]> data = new ArrayList<>();
-
-        /*
-        for ( SqlTypeName sqlTypeName : SqlTypeName.values() ) {
-            // ignore types that are not relevant
-            if ( sqlTypeName.getJdbcOrdinal() < -500 || sqlTypeName.getJdbcOrdinal() > 500 ) {
-                continue;
-            }
-            String[] row = new String[1];
-            for ( int i = 1; i <= 18; i++ ) {
-                row[0] = sqlTypeName.name();
-            }
-            data.add( row );
-        }
-         */
-
-        for ( PolySqlType polySqlType : PolySqlType.values() ) {
-            String[] row = new String[1];
-            row[0] = polySqlType.name();
-            data.add( row );
-        }
-
-        DbColumn[] header = { new DbColumn( "TYPE_NAME" ) };
-        return new Result( header, data.toArray( new String[0][1] ) );
-    }
-
-
-    /**
-     * Get available actions for foreign key constraints
-     */
-    String[] getForeignKeyActions( Request req, Response res ) {
-        ForeignKeyOption[] options = Catalog.ForeignKeyOption.values();
-        String[] arr = new String[options.length];
-        for ( int i = 0; i < options.length; i++ ) {
-            arr[i] = options[i].name();
-        }
-        return arr;
-    }
-
-
-    /**
-     * Send updates to the UI if Information objects in the query analyzer change.
-     */
-    @Override
-    public void observeInfos( final Information info ) {
-        try {
-            WebSocket.broadcast( info.asJson() );
-        } catch ( IOException e ) {
-            log.error( "Caught exception during WebSocket broadcast", e );
-        }
-    }
-
-
-    /**
-     * Send an updated pageList of the query analyzer to the UI.
-     */
-    @Override
-    public void observePageList( final String analyzerId, final InformationPage[] pages ) {
-        ArrayList<SidebarElement> nodes = new ArrayList<>();
-        int counter = 0;
-        for ( InformationPage page : pages ) {
-            nodes.add( new SidebarElement( page.getId(), page.getName(), analyzerId + "/", page.getIcon() ) );
-            counter++;
-        }
-        try {
-            WebSocket.sendPageList( this.gson.toJson( nodes.toArray( new SidebarElement[0] ) ) );
-        } catch ( IOException e ) {
-            log.error( "Caught exception during WebSocket broadcast", e );
-        }
-    }
-
-
-    /**
-     * Get the content of an InformationPage of a query analyzer.
-     */
-    public String getAnalyzerPage( final Request req, final Response res ) {
-        String[] params = this.gson.fromJson( req.body(), String[].class );
-        return InformationManager.getInstance( params[0] ).getPage( params[1] ).asJson();
-    }
-
-
-    /**
-     * Close a query analyzer if not needed anymore.
-     */
-    public String closeAnalyzer( final Request req, final Response res ) {
-        String id = req.body();
-        InformationManager.close( id );
-        return "";
-    }
-
-
-    /**
-     * Import a dataset from Polypheny-Hub into Polypheny-DB
-     */
-    HubResult importDataset( final spark.Request req, final spark.Response res ) {
-        HubRequest request = this.gson.fromJson( req.body(), HubRequest.class );
-        String error = null;
-
-        String randomFileName = UUID.randomUUID().toString();
-        final String sysTempDir = System.getProperty( "java.io.tmpdir" );
-        final File tempDir = new File( sysTempDir + File.separator + "hub" + File.separator + randomFileName + File.separator );
-        if ( !tempDir.mkdirs() ) { // create folder
-            log.error( "Unable to create temp folder: {}", tempDir.getAbsolutePath() );
-            return new HubResult( "Unable to create temp folder" );
-        }
-
-        // see: https://www.baeldung.com/java-download-file
-        final File zipFile = new File( tempDir, "import.zip" );
-        Transaction transaction = null;
-        try (
-                BufferedInputStream in = new BufferedInputStream( new URL( request.url ).openStream() );
-                FileOutputStream fos = new FileOutputStream( zipFile )
-        ) {
-            byte[] dataBuffer = new byte[1024];
-            int bytesRead;
-            while ( (bytesRead = in.read( dataBuffer, 0, 1024 )) != -1 ) {
-                fos.write( dataBuffer, 0, bytesRead );
-            }
-
-            // extract zip, see https://www.baeldung.com/java-compress-and-uncompress
-            dataBuffer = new byte[1024];
-            String jsonFileName = "";
-            String csvFileName = "";
-            final File extractedFolder = new File( tempDir, "import" );
-            if ( !extractedFolder.mkdirs() ) {
-                log.error( "Unable to create folder for extracting files: {}", tempDir.getAbsolutePath() );
-                return new HubResult( "Unable to create folder for extracting files" );
-            }
-            try ( ZipInputStream zis = new ZipInputStream( new FileInputStream( zipFile ) ) ) {
-                ZipEntry zipEntry = zis.getNextEntry();
-                while ( zipEntry != null ) {
-                    if ( zipEntry.getName().endsWith( ".csv" ) ) {
-                        csvFileName = zipEntry.getName();
-                    } else if ( zipEntry.getName().endsWith( ".json" ) ) {
-                        jsonFileName = zipEntry.getName();
-                    }
-                    File newFile = new File( extractedFolder, zipEntry.getName() );
-                    try ( FileOutputStream fosEntry = new FileOutputStream( newFile ) ) {
-                        int len;
-                        while ( (len = zis.read( dataBuffer )) > 0 ) {
-                            fosEntry.write( dataBuffer, 0, len );
-                        }
-                    }
-                    zipEntry = zis.getNextEntry();
-                }
-            }
-
-            // delete .zip after unzipping
-            if ( !zipFile.delete() ) {
-                log.error( "Unable to delete zip file: {}", zipFile.getAbsolutePath() );
-            }
-            // table name
-            String tableName = null;
-            if ( request.tableName != null && request.tableName.trim().length() > 0 ) {
-                tableName = request.tableName.trim();
-            }
-            // create table from .json file
-            String json = new String( Files.readAllBytes( Paths.get( new File( extractedFolder, jsonFileName ).getPath() ) ), StandardCharsets.UTF_8 );
-            JsonTable table = gson.fromJson( json, JsonTable.class );
-            transaction = getTransaction();
-            List<CatalogTable> tablesInSchema = transaction.getCatalog().getTables( new Catalog.Pattern( this.databaseName ), new Catalog.Pattern( request.schema ), null );
-            int tableAlreadyExists = (int) tablesInSchema.stream().filter( t -> t.name.equals( table.tableName ) ).count();
-            if ( tableAlreadyExists > 0 ) {
-                return new HubResult( String.format( "Cannot import the dataset since the schema '%s' already contains a table with the name '%s'", request.schema, table.tableName ) );
-            }
-
-            String createTable = SchemaToJsonMapper.getCreateTableStatementFromJson( json, request.createPks, request.defaultValues, request.schema, tableName, request.store );
-            executeSqlUpdate( transaction, createTable );
-
-            // import data from .csv file
-            StringJoiner columnJoiner = new StringJoiner( ",", "(", ")" );
-            for ( JsonColumn col : table.getColumns() ) {
-                columnJoiner.add( "\"" + col.columnName + "\"" );
-            }
-            String columns = columnJoiner.toString();
-            StringJoiner valueJoiner = new StringJoiner( ",", "VALUES", "" );
-            StringJoiner rowJoiner;
-
-            //see https://www.callicoder.com/java-read-write-csv-file-opencsv/
-
-            final int BATCH_SIZE = RuntimeConfig.HUB_IMPORT_BATCH_SIZE.getInteger();
-            long csvCounter = 0;
-            try (
-                    Reader reader = new BufferedReader( new FileReader( new File( extractedFolder, csvFileName ) ) );
-                    CSVReader csvReader = new CSVReader( reader );
-            ) {
-                long lineCount = Files.lines( new File( extractedFolder, csvFileName ).toPath() ).count();
-                Status status = new Status( "tableImport", lineCount );
-                String[] nextRecord;
-                while ( (nextRecord = csvReader.readNext()) != null ) {
-                    rowJoiner = new StringJoiner( ",", "(", ")" );
-                    for ( int i = 0; i < table.getColumns().size(); i++ ) {
-                        if ( PolySqlType.getPolySqlTypeFromSting( table.getColumns().get( i ).type ).isCharType() ) {
-                            rowJoiner.add( "'" + StringEscapeUtils.escapeSql( nextRecord[i] ) + "'" );
-                        } else if ( PolySqlType.getPolySqlTypeFromSting( table.getColumns().get( i ).type ) == PolySqlType.DATE ) {
-                            rowJoiner.add( "date '" + StringEscapeUtils.escapeSql( nextRecord[i] ) + "'" );
-                        } else if ( PolySqlType.getPolySqlTypeFromSting( table.getColumns().get( i ).type ) == PolySqlType.TIME ) {
-                            rowJoiner.add( "time '" + StringEscapeUtils.escapeSql( nextRecord[i] ) + "'" );
-                        } else if ( PolySqlType.getPolySqlTypeFromSting( table.getColumns().get( i ).type ) == PolySqlType.TIMESTAMP ) {
-                            rowJoiner.add( "timestamp '" + StringEscapeUtils.escapeSql( nextRecord[i] ) + "'" );
-                        } else {
-                            rowJoiner.add( nextRecord[i] );
-                        }
-                    }
-                    valueJoiner.add( rowJoiner.toString() );
-                    csvCounter++;
-                    if ( csvCounter % BATCH_SIZE == 0 && csvCounter != 0 ) {
-                        String insertQuery = String.format( "INSERT INTO \"%s\".\"%s\" %s %s", request.schema, table.tableName, columns, valueJoiner.toString() );
-                        executeSqlUpdate( transaction, insertQuery );
-                        valueJoiner = new StringJoiner( ",", "VALUES", "" );
-                        status.setStatus( csvCounter );
-                        WebSocket.broadcast( gson.toJson( status, Status.class ) );
-                    }
-                }
-                if ( csvCounter % BATCH_SIZE != 0 ) {
-                    String insertQuery = String.format( "INSERT INTO \"%s\".\"%s\" %s %s", request.schema, table.tableName, columns, valueJoiner.toString() );
-                    executeSqlUpdate( transaction, insertQuery );
-                    status.complete();
-                    WebSocket.broadcast( gson.toJson( status, Status.class ) );
-                }
-            }
-
-            transaction.commit();
-
-        } catch ( IOException | TransactionException e ) {
-            log.error( "Could not import dataset", e );
-            error = "Could not import dataset" + e.getMessage();
-            if ( transaction != null ) {
-                try {
-                    transaction.rollback();
-                } catch ( TransactionException ex ) {
-                    log.error( "Caught exception while rolling back transaction", e );
-                }
-            }
-        } catch ( QueryExecutionException e ) {
-            log.error( "Could not create table from imported json file", e );
-            error = "Could not create table from imported json file" + e.getMessage();
-            if ( transaction != null ) {
-                try {
-                    transaction.rollback();
-                } catch ( TransactionException ex ) {
-                    log.error( "Caught exception while rolling back transaction", e );
-                }
-            }
-            //} catch ( CsvValidationException | GenericCatalogException e ) {
-        } catch ( GenericCatalogException e ) {
-            log.error( "Could not export csv file", e );
-            error = "Could not export csv file" + e.getMessage();
-            if ( transaction != null ) {
-                try {
-                    transaction.rollback();
-                } catch ( TransactionException ex ) {
-                    log.error( "Caught exception while rolling back transaction", e );
-                }
-            }
-        } finally {
-            // delete temp folder
-            if ( !deleteDirectory( tempDir ) ) {
-                log.error( "Unable to delete temp folder: {}", tempDir.getAbsolutePath() );
-            }
-        }
-
-        if ( error != null ) {
-            return new HubResult( error );
-        } else {
-            return new HubResult().setMessage( String.format( "Imported dataset into table %s on store %s", request.schema, request.store ) );
-        }
-    }
-
-
-    /**
-     * Export a table into a .zip consisting of a json file containing information of the table and columns and a csv files with the data
-     */
-    Result exportTable( final Request req, final Response res ) {
-        HubRequest request = gson.fromJson( req.body(), HubRequest.class );
-        Transaction transaction = getTransaction( false );
-
-        String randomFileName = UUID.randomUUID().toString();
-        final Charset charset = StandardCharsets.UTF_8;
-        final String sysTempDir = System.getProperty( "java.io.tmpdir" );
-        final File tempDir = new File( sysTempDir + File.separator + "hub" + File.separator + randomFileName + File.separator );
-        if ( !tempDir.mkdirs() ) { // create folder
-            log.error( "Unable to create temp folder: {}", tempDir.getAbsolutePath() );
-            return new Result( "Unable to create temp folder" );
-        }
-        File tableFile = new File( tempDir, "table.csv" );
-        File catalogFile = new File( tempDir, "catalog.json" );
-        File zipFile = new File( tempDir, "table.zip" );
-        try (
-                OutputStreamWriter catalogWriter = new OutputStreamWriter( new FileOutputStream( catalogFile ), charset );
-                FileOutputStream tableStream = new FileOutputStream( tableFile );
-                FileOutputStream zipStream = new FileOutputStream( zipFile );
-        ) {
-            log.info( String.format( "Exporting %s.%s", request.schema, request.table ) );
-            CatalogTable catalogTable = transaction.getCatalog().getTable( this.databaseName, request.schema, request.table );
-            CatalogCombinedTable catalogCombinedTable = transaction.getCatalog().getCombinedTable( catalogTable.id );
-
-            catalogWriter.write( SchemaToJsonMapper.exportTableDefinitionAsJson( catalogCombinedTable, request.createPks, request.defaultValues ) );
-            catalogWriter.flush();
-
-            String query = String.format( "SELECT * FROM \"%s\".\"%s\"", request.schema, request.table );
-            // TODO use iterator instead of Result
-            Result tableData = executeSqlSelect( transaction, new UIRequest(), query, true );
-            transaction.commit();
-
-            int totalRows = tableData.getData().length;
-            int counter = 0;
-            Status status = new Status( "tableExport", totalRows );
-            for ( String[] row : tableData.getData() ) {
-                int cols = row.length;
-                for ( int i = 0; i < cols; i++ ) {
-                    if ( row[i].contains( "\n" ) ) {
-                        String line = String.format( "\"%s\"", row[i] );
-                        tableStream.write( line.getBytes( charset ) );
-                    } else {
-                        tableStream.write( row[i].getBytes( charset ) );
-                    }
-                    if ( i != cols - 1 ) {
-                        tableStream.write( ",".getBytes( charset ) );
-                    } else {
-                        tableStream.write( "\n".getBytes( charset ) );
-                    }
-                }
-                counter++;
-                if ( counter % 100 == 0 ) {
-                    status.setStatus( counter );
-                    WebSocket.broadcast( gson.toJson( status, Status.class ) );
-                }
-            }
-            status.complete();
-            WebSocket.broadcast( gson.toJson( status, Status.class ) );
-            tableStream.flush();
-
-            //from https://www.baeldung.com/java-compress-and-uncompress
-            List<File> srcFiles = Arrays.asList( catalogFile, tableFile );
-            try ( ZipOutputStream zipOut = new ZipOutputStream( zipStream, charset ) ) {
-                for ( File fileToZip : srcFiles ) {
-                    try ( FileInputStream fis = new FileInputStream( fileToZip ) ) {
-                        ZipEntry zipEntry = new ZipEntry( fileToZip.getName() );
-                        zipOut.putNextEntry( zipEntry );
-
-                        byte[] bytes = new byte[1024];
-                        int length;
-                        while ( (length = fis.read( bytes )) >= 0 ) {
-                            zipOut.write( bytes, 0, length );
-                        }
-                    }
-                }
-                zipOut.finish();
-            }
-
-            //send file to php backend using Unirest
-            HttpResponse jsonResponse = Unirest.post( request.hubLink )
-                    .field( "action", "uploadDataset" )
-                    .field( "userId", String.valueOf( request.userId ) )
-                    .field( "secret", request.secret )
-                    .field( "name", request.name )
-                    .field( "pub", String.valueOf( request.pub ) )
-                    .field( "dataset", zipFile )
-                    .asString();
-
-            // Get result
-            StringWriter writer = new StringWriter();
-            IOUtils.copy( jsonResponse.getRawBody(), writer );
-            String resultString = writer.toString();
-            log.info( String.format( "Exported %s.%s", request.schema, request.table ) );
-
-            try {
-                return gson.fromJson( resultString, Result.class );
-            } catch ( JsonSyntaxException e ) {
-                return new Result( resultString );
-            }
-        } catch ( TransactionException e ) {
-            log.error( "Error while fetching table", e );
-            return new Result( "Error while fetching table" );
-        } catch ( IOException e ) {
-            log.error( "Failed to write temporary file", e );
-            return new Result( "Failed to write temporary file" );
-        } catch ( Exception e ) {
-            log.error( "Error while exporting table", e );
-            return new Result( "Error while exporting table" );
-        } finally {
-            // delete temp folder
-            if ( !deleteDirectory( tempDir ) ) {
-                log.error( "Unable to delete temp folder: {}", tempDir.getAbsolutePath() );
-            }
-        }
-    }
-
-    // -----------------------------------------------------------------------
-    //                                Helper
-    // -----------------------------------------------------------------------
-
-
-    /**
-     * Execute a select statement with default limit
-     */
-    private Result executeSqlSelect( final Transaction transaction, final UIRequest request, final String sqlSelect ) throws QueryExecutionException {
-        return executeSqlSelect( transaction, request, sqlSelect, false );
-    }
-
-
-    private Result executeSqlSelect( final Transaction transaction, final UIRequest request, final String sqlSelect, final boolean noLimit ) throws QueryExecutionException {
-        // Parser Config
-        SqlParser.ConfigBuilder configConfigBuilder = SqlParser.configBuilder();
-        configConfigBuilder.setCaseSensitive( RuntimeConfig.CASE_SENSITIVE.getBoolean() );
-        configConfigBuilder.setUnquotedCasing( Casing.TO_LOWER );
-        configConfigBuilder.setQuotedCasing( Casing.TO_LOWER );
-        SqlParserConfig parserConfig = configConfigBuilder.build();
-
-        PolyphenyDbSignature signature;
-        List<List<Object>> rows;
-        Iterator<Object> iterator = null;
-        try {
-            signature = processQuery( transaction, sqlSelect, parserConfig );
-            final Enumerable enumerable = signature.enumerable( transaction.getDataContext() );
-            //noinspection unchecked
-            iterator = enumerable.iterator();
-            if ( noLimit ) {
-                rows = MetaImpl.collect( signature.cursorFactory, iterator, new ArrayList<>() );
-            } else {
-                rows = MetaImpl.collect( signature.cursorFactory, LimitIterator.of( iterator, getPageSize() ), new ArrayList<>() );
-            }
-
-        } catch ( Throwable t ) {
-            if ( iterator != null ) {
-                try {
-                    ((AutoCloseable) iterator).close();
-                } catch ( Exception e ) {
-                    log.error( "Exception while closing result iterator", e );
-                }
-            }
-            throw new QueryExecutionException( t );
-        }
-
-        try {
-            CatalogTable catalogTable = null;
-            if ( request.tableId != null ) {
-                String[] t = request.tableId.split( "\\." );
-                try {
-                    catalogTable = transaction.getCatalog().getTable( this.databaseName, t[0], t[1] );
-                } catch ( UnknownTableException | GenericCatalogException e ) {
-                    log.error( "Caught exception", e );
-                }
-            }
-
-            ArrayList<DbColumn> header = new ArrayList<>();
-            for ( ColumnMetaData metaData : signature.columns ) {
-                String columnName = metaData.columnName;
-
-                String filter = "";
-                if ( request.filter != null && request.filter.containsKey( columnName ) ) {
-                    filter = request.filter.get( columnName );
-                }
-
-                SortState sort;
-                if ( request.sortState != null && request.sortState.containsKey( columnName ) ) {
-                    sort = request.sortState.get( columnName );
-                } else {
-                    sort = new SortState();
-                }
-
-                DbColumn dbCol = new DbColumn(
-                        metaData.columnName,
-                        metaData.type.name,
-                        metaData.nullable == ResultSetMetaData.columnNullable,
-                        metaData.displaySize,
-                        sort,
-                        filter );
-
-                // Get column default values
-                if ( catalogTable != null ) {
-                    try {
-                        if ( transaction.getCatalog().checkIfExistsColumn( catalogTable.id, columnName ) ) {
-                            CatalogColumn catalogColumn = transaction.getCatalog().getColumn( catalogTable.id, columnName );
-                            if ( catalogColumn.defaultValue != null ) {
-                                dbCol.defaultValue = catalogColumn.defaultValue.value;
-                            }
-                        }
-                    } catch ( UnknownColumnException | GenericCatalogException e ) {
-                        log.error( "Caught exception", e );
-                    }
-                }
-                header.add( dbCol );
-            }
-
-            ArrayList<String[]> data = new ArrayList<>();
-            for ( List<Object> row : rows ) {
-                String[] temp = new String[row.size()];
-                int counter = 0;
-                for ( Object o : row ) {
-                    if ( o == null ) {
-                        temp[counter] = null;
-                    } else {
-                        switch ( header.get( counter ).dataType ) {
-                            case "TIMESTAMP":
-                                temp[counter] = TimestampString.fromMillisSinceEpoch( (long) o ).toString();
-                                break;
-                            case "DATE":
-                                temp[counter] = DateString.fromDaysSinceEpoch( (int) o ).toString();
-                                break;
-                            case "TIME":
-                                temp[counter] = TimeString.fromMillisOfDay( (int) o ).toString();
-                                break;
-                            default:
-                                temp[counter] = o.toString();
-                        }
-                    }
-                    counter++;
-                }
-                data.add( temp );
-            }
-
-            return new Result( header.toArray( new DbColumn[0] ), data.toArray( new String[0][] ) ).setInfo( new Debug().setAffectedRows( data.size() ) );
-        } finally {
-            try {
-                ((AutoCloseable) iterator).close();
-            } catch ( Exception e ) {
-                log.error( "Exception while closing result iterator", e );
-            }
-        }
-    }
-
-
-    private PolyphenyDbSignature processQuery( Transaction transaction, String sql, SqlParserConfig parserConfig ) {
-        PolyphenyDbSignature signature;
-        transaction.resetQueryProcessor();
-        SqlProcessor sqlProcessor = transaction.getSqlProcessor( parserConfig );
-
-        SqlNode parsed = sqlProcessor.parse( sql );
-
-        if ( parsed.isA( SqlKind.DDL ) ) {
-            signature = sqlProcessor.prepareDdl( parsed );
-
-        } else {
-            Pair<SqlNode, RelDataType> validated = sqlProcessor.validate( parsed );
-            RelRoot logicalRoot = sqlProcessor.translate( validated.left );
-
-            // Prepare
-            signature = transaction.getQueryProcessor().prepareQuery( logicalRoot );
-        }
-        return signature;
-    }
-
-
-    private int executeSqlUpdate( final Transaction transaction, final String sqlUpdate ) throws QueryExecutionException {
-        // Parser Config
-        SqlParser.ConfigBuilder configConfigBuilder = SqlParser.configBuilder();
-        configConfigBuilder.setCaseSensitive( RuntimeConfig.CASE_SENSITIVE.getBoolean() );
-        configConfigBuilder.setUnquotedCasing( Casing.TO_LOWER );
-        configConfigBuilder.setQuotedCasing( Casing.TO_LOWER );
-        SqlParserConfig parserConfig = configConfigBuilder.build();
-
-        PolyphenyDbSignature signature;
-        try {
-            signature = processQuery( transaction, sqlUpdate, parserConfig );
-        } catch ( Throwable t ) {
-            throw new QueryExecutionException( t );
-        }
-
-        if ( signature.statementType == StatementType.OTHER_DDL ) {
-            return 1;
-        } else if ( signature.statementType == StatementType.IS_DML ) {
-            Object object = signature.enumerable( transaction.getDataContext() ).iterator().next();
-            if ( object != null && object.getClass().isArray() ) {
-                Object[] o = (Object[]) object;
-                return ((Number) o[0]).intValue();
-            } else {
-                return ((Number) object).intValue();
-            }
-        } else {
-            throw new QueryExecutionException( "Unknown statement type: " + signature.statementType );
-        }
-    }
-
-
-    /**
-     * Get the Number of rows in a table
-     */
-    private int getTableSize( Transaction transaction, final UIRequest request ) throws QueryExecutionException {
-        String[] t = request.tableId.split( "\\." );
-        String tableId = String.format( "\"%s\".\"%s\"", t[0], t[1] );
-        String query = "SELECT count(*) FROM " + tableId;
-        if ( request.filter != null ) {
-            query += " " + filterTable( request.filter );
-        }
-        Result result = executeSqlSelect( transaction, request, query );
-        // We expect the result to be in the first column of the first row
-        if ( result.getData().length == 0 ) {
-            return 0;
-        } else {
-            return Integer.parseInt( result.getData()[0][0] );
-        }
-    }
-
-
-    /**
-     * Get the number of rows that should be displayed in one page in the data view
-     */
-    private int getPageSize() {
-        return RuntimeConfig.UI_PAGE_SIZE.getInteger();
-    }
-
-
-    private String filterTable( final Map<String, String> filter ) {
-        StringJoiner joiner = new StringJoiner( " AND ", " WHERE ", "" );
-        int counter = 0;
-        for ( Map.Entry<String, String> entry : filter.entrySet() ) {
-            if ( !entry.getValue().equals( "" ) ) {
-                joiner.add( "CAST (\"" + entry.getKey() + "\" AS VARCHAR) LIKE '" + entry.getValue() + "%'" );
-                counter++;
-            }
-        }
-        String out = "";
-        if ( counter > 0 ) {
-            out = joiner.toString();
-        }
-        return out;
-    }
-
-
-    /**
-     * Generates the ORDER BY clause of a query if a sorted column is requested by the UI
-     */
-    private String sortTable( final Map<String, SortState> sorting ) {
-        StringJoiner joiner = new StringJoiner( ",", " ORDER BY ", "" );
-        int counter = 0;
-        for ( Map.Entry<String, SortState> entry : sorting.entrySet() ) {
-            if ( entry.getValue().sorting ) {
-                joiner.add( "\"" + entry.getKey() + "\" " + entry.getValue().direction );
-                counter++;
-            }
-        }
-        String out = "";
-        if ( counter > 0 ) {
-            out = joiner.toString();
-        }
-        return out;
-    }
-
-
-    private Transaction getTransaction() {
-        return getTransaction( false );
-    }
-
-
-    private Transaction getTransaction( boolean analyze ) {
-        try {
-            return transactionManager.startTransaction( userName, databaseName, analyze );
-        } catch ( GenericCatalogException | UnknownUserException | UnknownDatabaseException | UnknownSchemaException e ) {
-            throw new RuntimeException( "Error while starting transaction", e );
-        }
-    }
-
-
-    /**
-     * Get the data types of each column of a table
-     *
-     * @param schemaName name of the schema
-     * @param tableName name of the table
-     * @return HashMap containing the type of each column. The key is the name of the column and the value is the Sql Type (java.sql.Types).
-     */
-    private Map<String, PolySqlType> getColumnTypes( String schemaName, String tableName ) {
-        Map<String, PolySqlType> dataTypes = new HashMap<>();
-        Transaction transaction = getTransaction();
-        try {
-            CatalogTable table = transaction.getCatalog().getTable( this.databaseName, schemaName, tableName );
-            List<CatalogColumn> catalogColumns = transaction.getCatalog().getColumns( table.id );
-            for ( CatalogColumn catalogColumn : catalogColumns ) {
-                dataTypes.put( catalogColumn.name, catalogColumn.type );
-            }
-        } catch ( UnknownTableException | GenericCatalogException | UnknownCollationException | UnknownTypeException e ) {
-            log.error( "Caught exception", e );
-        }
-        return dataTypes;
-    }
-
-
-    /**
-     * Helper function to delete a directory
-     * from https://www.baeldung.com/java-delete-directory
-     */
-    boolean deleteDirectory( final File directoryToBeDeleted ) {
-        File[] allContents = directoryToBeDeleted.listFiles();
-        if ( allContents != null ) {
-            for ( File file : allContents ) {
-                deleteDirectory( file );
-            }
-        }
-        return directoryToBeDeleted.delete();
-    }
-
-
-    static class QueryExecutionException extends Exception {
-
-        QueryExecutionException( String message ) {
-            super( message );
-        }
-
-
-        QueryExecutionException( String message, Exception e ) {
-            super( message, e );
-        }
-
-
-        QueryExecutionException( Throwable t ) {
-            super( t );
-        }
-
-    }
->>>>>>> 4601afba
+		}
+
+		try {
+			transaction.commit();
+		} catch ( TransactionException e ) {
+			log.error( "Caught exception", e );
+			results.add( new Result( e ) );
+			try {
+				transaction.rollback();
+			} catch ( TransactionException ex ) {
+				log.error( "Caught exception while rollback", e );
+			}
+		}
+
+		if ( queryAnalyzer != null ) {
+			InformationPage p1 = new InformationPage( "p1", "Query analysis", "Analysis of the query." );
+			InformationGroup g1 = new InformationGroup( p1, "Execution time" );
+			InformationHtml html;
+			if ( executionTime < 1e4 ) {
+				html = new InformationHtml( g1, String.format( "Execution time: %d nanoseconds", executionTime ) );
+			} else {
+				long millis = TimeUnit.MILLISECONDS.convert( executionTime, TimeUnit.NANOSECONDS );
+				// format time: see: https://stackoverflow.com/questions/625433/how-to-convert-milliseconds-to-x-mins-x-seconds-in-java#answer-625444
+				DateFormat df = new SimpleDateFormat( "m 'min' s 'sec' S 'ms'" );
+				String durationText = df.format( new Date( millis ) );
+				html = new InformationHtml( g1, String.format( "Execution time: %s", durationText ) );
+			}
+			queryAnalyzer.addPage( p1 );
+			queryAnalyzer.addGroup( g1 );
+			queryAnalyzer.registerInformation( html );
+		}
+
+		return results;
+	}
+
+
+	/**
+	 * Return all available statistics to the client
+	 */
+	ConcurrentHashMap<String, HashMap<String, HashMap<String, StatisticColumn>>> getStatistics( final Request req, final Response res ) {
+		if ( RuntimeConfig.DYNAMIC_QUERYING.getBoolean() ) {
+			return store.getStatisticSchemaMap();
+		} else {
+			return new ConcurrentHashMap<>();
+		}
+
+	}
+
+
+	/**
+	 * Delete a row from a table.
+	 * The row is determined by the value of every column in that row (conjunction).
+	 * The transaction is being rolled back, if more that one row would be deleted.
+	 * TODO: This is not a nice solution
+	 */
+	Result deleteRow( final Request req, final Response res ) {
+		UIRequest request = this.gson.fromJson( req.body(), UIRequest.class );
+		Transaction transaction = getTransaction();
+		Result result;
+		StringBuilder builder = new StringBuilder();
+		String[] t = request.tableId.split( "\\." );
+		String tableId = String.format( "\"%s\".\"%s\"", t[0], t[1] );
+		builder.append( "DELETE FROM " ).append( tableId ).append( " WHERE " );
+		StringJoiner joiner = new StringJoiner( " AND ", "", "" );
+		Map<String, PolySqlType> dataTypes = getColumnTypes( t[0], t[1] );
+		String column = "";
+		for ( Entry<String, String> entry : request.data.entrySet() ) {
+			String condition;
+			if ( entry.getValue() == null ) {
+				condition = String.format( "\"%s\" IS NULL", entry.getKey() );
+			} else if ( !dataTypes.get( entry.getKey() ).isCharType() ) {
+				condition = String.format( "\"%s\" = %s", entry.getKey(), entry.getValue() );
+			} else {
+				condition = String.format( "\"%s\" = '%s'", entry.getKey(), StringEscapeUtils.escapeSql( entry.getValue() ) );
+			}
+			column = entry.getKey();
+			joiner.add( condition );
+		}
+		builder.append( joiner.toString() );
+
+		try {
+			int numOfRows = executeSqlUpdate( transaction, builder.toString() );
+			// only commit if one row is deleted
+			if ( numOfRows == 1 ) {
+				if ( isActiveTracking ) {
+					transaction.addChangedTable( tableId );
+				}
+
+				transaction.commit();
+				result = new Result( new Debug().setAffectedRows( numOfRows ) );
+			} else {
+				transaction.rollback();
+				result = new Result( "Attempt to delete " + numOfRows + " rows was blocked." ).setInfo( new Debug().setGeneratedQuery( builder.toString() ) );
+			}
+		} catch ( QueryExecutionException | TransactionException e ) {
+			log.error( "Caught exception while deleting a row", e );
+			result = new Result( e ).setInfo( new Debug().setGeneratedQuery( builder.toString() ) );
+			try {
+				transaction.rollback();
+			} catch ( TransactionException ex ) {
+				log.error( "Could not rollback", ex );
+			}
+		}
+		return result;
+	}
+
+
+	Result updateRow( final Request req, final Response res ) {
+		UIRequest request = this.gson.fromJson( req.body(), UIRequest.class );
+		Transaction transaction = getTransaction();
+		Result result;
+		StringBuilder builder = new StringBuilder();
+		String[] t = request.tableId.split( "\\." );
+		String tableId = String.format( "\"%s\".\"%s\"", t[0], t[1] );
+		builder.append( "UPDATE " ).append( tableId ).append( " SET " );
+		StringJoiner setStatements = new StringJoiner( ",", "", "" );
+		String column = "";
+		for ( Entry<String, String> entry : request.data.entrySet() ) {
+			if ( entry.getValue() == null ) {
+				setStatements.add( String.format( "\"%s\" = NULL", entry.getKey() ) );
+			} else if ( NumberUtils.isNumber( entry.getValue() ) ) {
+				setStatements.add( String.format( "\"%s\" = %s", entry.getKey(), entry.getValue() ) );
+			} else {
+				setStatements.add( String.format( "\"%s\" = '%s'", entry.getKey(), StringEscapeUtils.escapeSql( entry.getValue() ) ) );
+			}
+			column = entry.getKey();
+		}
+		builder.append( setStatements.toString() );
+
+		StringJoiner where = new StringJoiner( " AND ", "", "" );
+		for ( Entry<String, String> entry : request.filter.entrySet() ) {
+			where.add( String.format( "\"%s\" = '%s'", entry.getKey(), entry.getValue() ) );
+		}
+		builder.append( " WHERE " ).append( where.toString() );
+
+		try {
+			int numOfRows = executeSqlUpdate( transaction, builder.toString() );
+
+			if ( numOfRows == 1 ) {
+				if ( isActiveTracking ) {
+					transaction.addChangedTable( tableId );
+				}
+				transaction.commit();
+				result = new Result( new Debug().setAffectedRows( numOfRows ) );
+			} else {
+				transaction.rollback();
+				result = new Result( "Attempt to update " + numOfRows + " rows was blocked." ).setInfo( new Debug().setGeneratedQuery( builder.toString() ) );
+			}
+		} catch ( QueryExecutionException | TransactionException e ) {
+			log.error( "Caught exception while updating a row", e );
+			result = new Result( e ).setInfo( new Debug().setGeneratedQuery( builder.toString() ) );
+			try {
+				transaction.rollback();
+			} catch ( TransactionException ex ) {
+				log.error( "Could not rollback", ex );
+			}
+		}
+		return result;
+	}
+
+
+	/**
+	 * Get the columns of a table
+	 */
+	Result getColumns( final Request req, final Response res ) {
+		UIRequest request = this.gson.fromJson( req.body(), UIRequest.class );
+		Transaction transaction = getTransaction();
+		Result result;
+
+		String[] t = request.tableId.split( "\\." );
+		ArrayList<DbColumn> cols = new ArrayList<>();
+
+		try {
+			CatalogTable catalogTable = transaction.getCatalog().getTable( databaseName, t[0], t[1] );
+			CatalogCombinedTable combinedTable = transaction.getCatalog().getCombinedTable( catalogTable.id );
+			ArrayList<String> primaryColumns;
+			if ( catalogTable.primaryKey != null ) {
+				CatalogPrimaryKey primaryKey = transaction.getCatalog().getPrimaryKey( catalogTable.primaryKey );
+				primaryColumns = new ArrayList<>( primaryKey.columnNames );
+			} else {
+				primaryColumns = new ArrayList<>();
+			}
+			for ( CatalogColumn catalogColumn : combinedTable.getColumns() ) {
+				String defaultValue = catalogColumn.defaultValue == null ? null : catalogColumn.defaultValue.value;
+				cols.add(
+						new DbColumn(
+								catalogColumn.name,
+								catalogColumn.type.name(),
+								catalogColumn.nullable,
+								catalogColumn.length,
+								primaryColumns.contains( catalogColumn.name ),
+								defaultValue ) );
+			}
+			result = new Result( cols.toArray( new DbColumn[0] ), null );
+			transaction.commit();
+		} catch ( UnknownTableException | GenericCatalogException | UnknownKeyException | TransactionException e ) {
+			log.error( "Caught exception while getting a column", e );
+			result = new Result( e );
+			try {
+				transaction.rollback();
+			} catch ( TransactionException ex ) {
+				log.error( "Caught exception while rollback", e );
+			}
+		}
+
+		return result;
+	}
+
+
+	Result updateColumn( final Request req, final Response res ) {
+		ColumnRequest request = this.gson.fromJson( req.body(), ColumnRequest.class );
+		Transaction transaction = getTransaction();
+
+		DbColumn oldColumn = request.oldColumn;
+		DbColumn newColumn = request.newColumn;
+		Result result;
+		ArrayList<String> queries = new ArrayList<>();
+		StringBuilder sBuilder = new StringBuilder();
+
+		String[] t = request.tableId.split( "\\." );
+		String tableId = String.format( "\"%s\".\"%s\"", t[0], t[1] );
+
+		// rename column if needed
+		if ( !oldColumn.name.equals( newColumn.name ) ) {
+			String query = String.format( "ALTER TABLE %s RENAME COLUMN \"%s\" TO \"%s\"", tableId, oldColumn.name, newColumn.name );
+			queries.add( query );
+		}
+
+		// change type + length
+		// TODO: cast if needed
+		if ( !oldColumn.dataType.equals( newColumn.dataType ) || !Objects.equals( oldColumn.maxLength, newColumn.maxLength ) ) {
+			if ( newColumn.maxLength != null ) {
+				String query = String.format( "ALTER TABLE %s MODIFY COLUMN \"%s\" SET TYPE %s(%s)", tableId, newColumn.name, newColumn.dataType, newColumn.maxLength );
+				queries.add( query );
+			} else {
+				// TODO: drop maxlength if requested
+				String query = String.format( "ALTER TABLE %s MODIFY COLUMN \"%s\" SET TYPE %s", tableId, newColumn.name, newColumn.dataType );
+				queries.add( query );
+			}
+		}
+
+		// set/drop nullable
+		if ( oldColumn.nullable != newColumn.nullable ) {
+			String nullable = "SET";
+			if ( newColumn.nullable ) {
+				nullable = "DROP";
+			}
+			String query = "ALTER TABLE " + tableId + " MODIFY COLUMN \"" + newColumn.name + "\" " + nullable + " NOT NULL";
+			queries.add( query );
+		}
+
+		// change default value
+		if ( oldColumn.defaultValue == null || newColumn.defaultValue == null || !oldColumn.defaultValue.equals( newColumn.defaultValue ) ) {
+			String query;
+			if ( newColumn.defaultValue == null ) {
+				query = String.format( "ALTER TABLE %s MODIFY COLUMN \"%s\" DROP DEFAULT", tableId, newColumn.name );
+			} else {
+				query = String.format( "ALTER TABLE %s MODIFY COLUMN \"%s\" SET DEFAULT ", tableId, newColumn.name );
+				switch ( newColumn.dataType ) {
+					case "BIGINT":
+					case "INTEGER":
+					case "DECIMAL":
+					case "DOUBLE":
+					case "FLOAT":
+					case "SMALLINT":
+					case "TINYINT":
+						request.newColumn.defaultValue = request.newColumn.defaultValue.replace( ",", "." );
+						BigDecimal b = new BigDecimal( request.newColumn.defaultValue );
+						query = query + b.toString();
+						break;
+					case "VARCHAR":
+						query = query + String.format( "'%s'", request.newColumn.defaultValue );
+						break;
+					default:
+						query = query + request.newColumn.defaultValue;
+				}
+			}
+			queries.add( query );
+		}
+
+		result = new Result( new Debug().setAffectedRows( 1 ).setGeneratedQuery( queries.toString() ) );
+		try {
+			for ( String query : queries ) {
+				executeSqlUpdate( transaction, query );
+				sBuilder.append( query );
+			}
+			transaction.commit();
+		} catch ( QueryExecutionException | TransactionException e ) {
+			log.error( "Caught exception while updating a column", e );
+			result = new Result( e ).setInfo( new Debug().setAffectedRows( 0 ).setGeneratedQuery( sBuilder.toString() ) );
+			try {
+				transaction.rollback();
+			} catch ( TransactionException e2 ) {
+				log.error( "Caught exception during rollback", e2 );
+				result = new Result( e2 ).setInfo( new Debug().setAffectedRows( 0 ).setGeneratedQuery( sBuilder.toString() ) );
+			}
+		}
+
+		return result;
+	}
+
+
+	/**
+	 * Add a column to an existing table
+	 */
+	Result addColumn( final Request req, final Response res ) {
+		ColumnRequest request = this.gson.fromJson( req.body(), ColumnRequest.class );
+		Transaction transaction = getTransaction();
+
+		String[] t = request.tableId.split( "\\." );
+		String tableId = String.format( "\"%s\".\"%s\"", t[0], t[1] );
+
+		String query = String.format( "ALTER TABLE %s ADD COLUMN \"%s\" %s", tableId, request.newColumn.name, request.newColumn.dataType );
+		if ( request.newColumn.maxLength != null ) {
+			query = query + String.format( "(%d)", request.newColumn.maxLength );
+		}
+		if ( !request.newColumn.nullable ) {
+			query = query + " NOT NULL";
+		}
+		if ( request.newColumn.defaultValue != null ) {
+			switch ( request.newColumn.dataType ) {
+				case "BIGINT":
+				case "INTEGER":
+				case "SMALLINT":
+				case "TINYINT":
+				case "FLOAT":
+				case "DOUBLE":
+				case "DECIMAL":
+					request.newColumn.defaultValue = request.newColumn.defaultValue.replace( ",", "." );
+					BigDecimal b = new BigDecimal( request.newColumn.defaultValue );
+					query = query + " DEFAULT " + b.toString();
+					break;
+				case "VARCHAR":
+					query = query + String.format( " DEFAULT '%s'", request.newColumn.defaultValue );
+					break;
+				default:
+					query = query + " DEFAULT " + request.newColumn.defaultValue;
+			}
+		}
+		Result result;
+		try {
+			int affectedRows = executeSqlUpdate( transaction, query );
+			transaction.commit();
+			result = new Result( new Debug().setAffectedRows( affectedRows ).setGeneratedQuery( query ) );
+		} catch ( TransactionException | QueryExecutionException e ) {
+			log.error( "Caught exception while adding a column", e );
+			result = new Result( e );
+			try {
+				transaction.rollback();
+			} catch ( TransactionException ex ) {
+				log.error( "Could not rollback", ex );
+			}
+		}
+		return result;
+	}
+
+
+	/**
+	 * Delete a column of a table
+	 */
+	Result dropColumn( final Request req, final Response res ) {
+		ColumnRequest request = this.gson.fromJson( req.body(), ColumnRequest.class );
+		Transaction transaction = getTransaction();
+
+		String[] t = request.tableId.split( "\\." );
+		String tableId = String.format( "\"%s\".\"%s\"", t[0], t[1] );
+
+		Result result;
+		String query = String.format( "ALTER TABLE %s DROP COLUMN \"%s\"", tableId, request.oldColumn.name );
+		try {
+			int affectedRows = executeSqlUpdate( transaction, query );
+			transaction.commit();
+			result = new Result( new Debug().setAffectedRows( affectedRows ) );
+		} catch ( QueryExecutionException | TransactionException e ) {
+			log.error( "Caught exception while dropping a column", e );
+			result = new Result( e );
+			try {
+				transaction.rollback();
+			} catch ( TransactionException ex ) {
+				log.error( "Could not rollback", ex );
+			}
+		}
+		return result;
+	}
+
+
+	/**
+	 * Get artificially generated index/foreign key/constraint names for placeholders in the UI
+	 */
+	Result getGeneratedNames( final Request req, final Response res ) {
+		String[] data = new String[3];
+		data[0] = NameGenerator.generateConstraintName();
+		data[1] = NameGenerator.generateForeignKeyName();
+		data[2] = NameGenerator.generateIndexName();
+		return new Result( new DbColumn[0], new String[][]{ data } );
+	}
+
+
+	/**
+	 * Get constraints of a table
+	 */
+	Result getConstraints( final Request req, final Response res ) {
+		UIRequest request = this.gson.fromJson( req.body(), UIRequest.class );
+		Transaction transaction = getTransaction();
+		Result result;
+
+		String[] t = request.tableId.split( "\\." );
+		ArrayList<TableConstraint> resultList = new ArrayList<>();
+		Map<String, ArrayList<String>> temp = new HashMap<>();
+
+		try {
+			CatalogTable catalogTable = transaction.getCatalog().getTable( databaseName, t[0], t[1] );
+
+			// get primary key
+			if ( catalogTable.primaryKey != null ) {
+				CatalogPrimaryKey primaryKey = transaction.getCatalog().getPrimaryKey( catalogTable.primaryKey );
+				// TODO: This does not really make much sense... A table can only have one primary key at the same time.
+				for ( String columnName : primaryKey.columnNames ) {
+					if ( !temp.containsKey( "" ) ) {
+						temp.put( "", new ArrayList<>() );
+					}
+					temp.get( "" ).add( columnName );
+				}
+				for ( Map.Entry<String, ArrayList<String>> entry : temp.entrySet() ) {
+					resultList.add( new TableConstraint( entry.getKey(), "PRIMARY KEY", entry.getValue() ) );
+				}
+			}
+
+			// get unique constraints.
+			temp.clear();
+			List<CatalogConstraint> constraints = transaction.getCatalog().getConstraints( catalogTable.id );
+			for ( CatalogConstraint catalogConstraint : constraints ) {
+				if ( catalogConstraint.type == ConstraintType.UNIQUE ) {
+					temp.put( catalogConstraint.name, new ArrayList<>( catalogConstraint.key.columnNames ) );
+				}
+			}
+			for ( Map.Entry<String, ArrayList<String>> entry : temp.entrySet() ) {
+				resultList.add( new TableConstraint( entry.getKey(), "UNIQUE", entry.getValue() ) );
+			}
+
+			// get foreign keys
+			temp.clear();
+			List<CatalogForeignKey> foreignKeys = transaction.getCatalog().getForeignKeys( catalogTable.id );
+			for ( CatalogForeignKey catalogForeignKey : foreignKeys ) {
+				temp.put( catalogForeignKey.name, new ArrayList<>( catalogForeignKey.columnNames ) );
+			}
+			for ( Map.Entry<String, ArrayList<String>> entry : temp.entrySet() ) {
+				resultList.add( new TableConstraint( entry.getKey(), "FOREIGN KEY", entry.getValue() ) );
+			}
+
+			DbColumn[] header = { new DbColumn( "Constraint name" ), new DbColumn( "Constraint type" ), new DbColumn( "Columns" ) };
+			ArrayList<String[]> data = new ArrayList<>();
+			resultList.forEach( c -> data.add( c.asRow() ) );
+
+			result = new Result( header, data.toArray( new String[0][2] ) );
+			transaction.commit();
+		} catch ( UnknownTableException | GenericCatalogException | UnknownKeyException | TransactionException e ) {
+			log.error( "Caught exception while fetching constraints", e );
+			result = new Result( e );
+			try {
+				transaction.rollback();
+			} catch ( TransactionException ex ) {
+				log.error( "Caught exception while rollback", e );
+			}
+		}
+
+		return result;
+	}
+
+
+	Result dropConstraint( final Request req, final Response res ) {
+		ConstraintRequest request = this.gson.fromJson( req.body(), ConstraintRequest.class );
+		Transaction transaction = getTransaction();
+
+		String[] t = request.table.split( "\\." );
+		String tableId = String.format( "\"%s\".\"%s\"", t[0], t[1] );
+
+		String query;
+		if ( request.constraint.type.equals( "PRIMARY KEY" ) ) {
+			query = String.format( "ALTER TABLE %s DROP PRIMARY KEY", tableId );
+		} else if ( request.constraint.type.equals( "FOREIGN KEY" ) ) {
+			query = String.format( "ALTER TABLE %s DROP FOREIGN KEY \"%s\"", tableId, request.constraint.name );
+		} else {
+			query = String.format( "ALTER TABLE %s DROP CONSTRAINT \"%s\"", tableId, request.constraint.name );
+		}
+		Result result;
+		try {
+			int rows = executeSqlUpdate( transaction, query );
+			transaction.commit();
+			result = new Result( new Debug().setAffectedRows( rows ) );
+		} catch ( QueryExecutionException | TransactionException e ) {
+			log.error( "Caught exception while dropping a constraint", e );
+			result = new Result( e );
+			try {
+				transaction.rollback();
+			} catch ( TransactionException ex ) {
+				log.error( "Could not rollback", ex );
+			}
+		}
+		return result;
+	}
+
+
+	/**
+	 * Add a primary key to a table
+	 */
+	Result addPrimaryKey( final Request req, final Response res ) {
+		ConstraintRequest request = this.gson.fromJson( req.body(), ConstraintRequest.class );
+		Transaction transaction = getTransaction();
+
+		String[] t = request.table.split( "\\." );
+		String tableId = String.format( "\"%s\".\"%s\"", t[0], t[1] );
+
+		Result result;
+		if ( request.constraint.columns.length > 0 ) {
+			StringJoiner joiner = new StringJoiner( ",", "(", ")" );
+			for ( String s : request.constraint.columns ) {
+				joiner.add( "\"" + s + "\"" );
+			}
+			String query = "ALTER TABLE " + tableId + " ADD PRIMARY KEY " + joiner.toString();
+			try {
+				int rows = executeSqlUpdate( transaction, query );
+				transaction.commit();
+				result = new Result( new Debug().setAffectedRows( rows ).setGeneratedQuery( query ) );
+			} catch ( QueryExecutionException | TransactionException e ) {
+				log.error( "Caught exception while adding a primary key", e );
+				result = new Result( e );
+				try {
+					transaction.rollback();
+				} catch ( TransactionException ex ) {
+					log.error( "Could not rollback", ex );
+				}
+			}
+		} else {
+			result = new Result( "Cannot add primary key if no columns are provided." );
+		}
+		return result;
+	}
+
+
+	/**
+	 * Add a primary key to a table
+	 */
+	Result addUniqueConstraint( final Request req, final Response res ) {
+		ConstraintRequest request = this.gson.fromJson( req.body(), ConstraintRequest.class );
+		Transaction transaction = getTransaction();
+
+		String[] t = request.table.split( "\\." );
+		String tableId = String.format( "\"%s\".\"%s\"", t[0], t[1] );
+
+		Result result;
+		if ( request.constraint.columns.length > 0 ) {
+			StringJoiner joiner = new StringJoiner( ",", "(", ")" );
+			for ( String s : request.constraint.columns ) {
+				joiner.add( "\"" + s + "\"" );
+			}
+			String query = "ALTER TABLE " + tableId + " ADD CONSTRAINT \"" + request.constraint.name + "\" UNIQUE " + joiner.toString();
+			try {
+				int rows = executeSqlUpdate( transaction, query );
+				transaction.commit();
+				result = new Result( new Debug().setAffectedRows( rows ).setGeneratedQuery( query ) );
+			} catch ( QueryExecutionException | TransactionException e ) {
+				log.error( "Caught exception while adding a unique constraint", e );
+				result = new Result( e );
+				try {
+					transaction.rollback();
+				} catch ( TransactionException ex ) {
+					log.error( "Could not rollback", ex );
+				}
+			}
+		} else {
+			result = new Result( "Cannot add unique constraint if no columns are provided." );
+		}
+		return result;
+	}
+
+
+	/**
+	 * Get indexes of a table
+	 */
+	Result getIndexes( final Request req, final Response res ) {
+		EditTableRequest request = this.gson.fromJson( req.body(), EditTableRequest.class );
+		Transaction transaction = getTransaction();
+		Result result;
+		try {
+			CatalogTable catalogTable = transaction.getCatalog().getTable( databaseName, request.schema, request.table );
+			List<CatalogIndex> catalogIndexes = transaction.getCatalog().getIndexes( catalogTable.id, false );
+
+			DbColumn[] header = { new DbColumn( "name" ), new DbColumn( "columns" ), new DbColumn( "type" ) };
+
+			ArrayList<String[]> data = new ArrayList<>();
+			for ( CatalogIndex catalogIndex : catalogIndexes ) {
+				String[] arr = new String[3];
+				arr[0] = catalogIndex.name;
+				arr[1] = String.join( ", ", catalogIndex.key.columnNames );
+				arr[2] = catalogIndex.type.name();
+				data.add( arr );
+			}
+
+			result = new Result( header, data.toArray( new String[0][2] ) );
+			transaction.commit();
+		} catch ( UnknownTableException | GenericCatalogException | TransactionException e ) {
+			log.error( "Caught exception while fetching indexes", e );
+			result = new Result( e );
+			try {
+				transaction.rollback();
+			} catch ( TransactionException ex ) {
+				log.error( "Caught exception while rollback", e );
+			}
+		}
+		return result;
+	}
+
+
+	/**
+	 * Drop an index of a table
+	 */
+	Result dropIndex( final Request req, final Response res ) {
+		Index index = gson.fromJson( req.body(), Index.class );
+		Transaction transaction = getTransaction();
+
+		String tableId = String.format( "\"%s\".\"%s\"", index.getSchema(), index.getTable() );
+		String query = String.format( "ALTER TABLE %s DROP INDEX \"%s\"", tableId, index.getName() );
+		Result result;
+		try {
+			int a = executeSqlUpdate( transaction, query );
+			transaction.commit();
+			result = new Result( new Debug().setGeneratedQuery( query ).setAffectedRows( a ) );
+		} catch ( QueryExecutionException | TransactionException e ) {
+			log.error( "Caught exception while dropping an index", e );
+			result = new Result( e );
+			try {
+				transaction.rollback();
+			} catch ( TransactionException ex ) {
+				log.error( "Could not rollback", ex );
+			}
+		}
+		return result;
+	}
+
+
+	/**
+	 * Create an index for a table
+	 */
+	Result createIndex( final Request req, final Response res ) {
+		Index index = this.gson.fromJson( req.body(), Index.class );
+		Transaction transaction = getTransaction();
+
+		String tableId = String.format( "\"%s\".\"%s\"", index.getSchema(), index.getTable() );
+		Result result;
+		StringJoiner colJoiner = new StringJoiner( ",", "(", ")" );
+		for ( String col : index.getColumns() ) {
+			colJoiner.add( "\"" + col + "\"" );
+		}
+		String query = String.format( "ALTER TABLE %s ADD INDEX \"%s\" ON %s USING %s", tableId, index.getName(), colJoiner.toString(), index.getMethod() );
+		try {
+			int a = executeSqlUpdate( transaction, query );
+			transaction.commit();
+			result = new Result( new Debug().setAffectedRows( a ) );
+		} catch ( QueryExecutionException | TransactionException e ) {
+			log.error( "Caught exception while creating an index", e );
+			result = new Result( e );
+			try {
+				transaction.rollback();
+			} catch ( TransactionException ex ) {
+				log.error( "Could not rollback", ex );
+			}
+		}
+		return result;
+	}
+
+
+	/**
+	 * Get placements of a table
+	 */
+	Result getPlacements( final Request req, final Response res ) {
+		Index index = gson.fromJson( req.body(), Index.class );
+		String schemaName = index.getSchema();
+		String tableName = index.getTable();
+		Transaction transaction = getTransaction();
+		Result result;
+		try {
+			CatalogTable table = transaction.getCatalog().getTable( databaseName, schemaName, tableName );
+			CatalogCombinedTable combinedTable = transaction.getCatalog().getCombinedTable( table.id );
+			Map<Integer, List<CatalogColumnPlacement>> placementsByStore = combinedTable.getColumnPlacementsByStore();
+			DbColumn[] header = { new DbColumn( "Store" ), new DbColumn( "Adapter" ), new DbColumn( "Columns" ) };
+
+			ArrayList<String[]> data = new ArrayList<>();
+			for ( Entry<Integer, List<CatalogColumnPlacement>> entrySet : placementsByStore.entrySet() ) {
+				Store store = StoreManager.getInstance().getStore( entrySet.getKey() );
+				List<CatalogColumnPlacement> placements = entrySet.getValue();
+				String[] arr = new String[3];
+				arr[0] = store.getUniqueName();
+				arr[1] = store.getAdapterName();
+				arr[2] = "";
+				boolean first = true;
+				for ( CatalogColumnPlacement p : placements ) {
+					String prefix = ", ";
+					String suffix = "";
+					if ( first ) {
+						first = false;
+						prefix = "";
+					}
+					if ( p.placementType == PlacementType.MANUAL ) {
+						prefix += "<b>";
+						suffix += "</b>";
+					}
+					arr[2] += prefix + p.columnName + suffix;
+				}
+
+				data.add( arr );
+			}
+
+			result = new Result( header, data.toArray( new String[0][2] ) );
+			transaction.commit();
+		} catch ( GenericCatalogException | UnknownTableException | TransactionException e ) {
+			log.error( "Caught exception while getting placements", e );
+			result = new Result( e );
+			try {
+				transaction.rollback();
+			} catch ( TransactionException ex ) {
+				log.error( "Could not rollback", ex );
+			}
+		}
+		return result;
+	}
+
+
+	/**
+	 * Add or drop a data placement
+	 * Parameter of type models.Index:
+	 * index name corresponds to storeUniqueName
+	 * index method: either 'ADD' or 'DROP'
+	 */
+	Result addDropPlacement( final Request req, final Response res ) {
+		Index index = gson.fromJson( req.body(), Index.class );
+		if ( !index.getMethod().toUpperCase().equals( "ADD" ) && !index.getMethod().toUpperCase().equals( "DROP" ) ) {
+			return new Result( "Invalid request" );
+		}
+		String query = String.format( "ALTER TABLE %s.%s %s PLACEMENT %s", index.getSchema(), index.getTable(), index.getMethod().toUpperCase(), index.getName() );
+		Transaction transaction = getTransaction();
+		int affectedRows = 0;
+		try {
+			affectedRows = executeSqlUpdate( transaction, query );
+			transaction.commit();
+		} catch ( QueryExecutionException | TransactionException e ) {
+			return new Result( e );
+		}
+		return new Result( new Debug().setAffectedRows( affectedRows ) );
+	}
+
+
+	/**
+	 * Get current stores
+	 */
+	String getStores( final Request req, final Response res ) {
+		//see https://futurestud.io/tutorials/gson-advanced-custom-serialization-part-1
+		JsonSerializer<Store> storeSerializer = ( src, typeOfSrc, context ) -> {
+			List<AdapterSetting> adapterSettings = new ArrayList<>();
+			for ( AdapterSetting s : src.getAvailableSettings() ) {
+				for ( String current : src.getCurrentSettings().keySet() ) {
+					if ( s.name.equals( current ) ) {
+						adapterSettings.add( s );
+					}
+				}
+			}
+
+			JsonObject jsonStore = new JsonObject();
+			jsonStore.addProperty( "storeId", src.getStoreId() );
+			jsonStore.addProperty( "uniqueName", src.getUniqueName() );
+			jsonStore.add( "adapterSettings", context.serialize( adapterSettings ) );
+			jsonStore.add( "currentSettings", context.serialize( src.getCurrentSettings() ) );
+			jsonStore.addProperty( "adapterName", src.getAdapterName() );
+			jsonStore.addProperty( "type", src.getClass().getCanonicalName() );
+			return jsonStore;
+		};
+		Gson storeGson = new GsonBuilder().registerTypeAdapter( Store.class, storeSerializer ).create();
+		ImmutableMap<String, Store> stores = StoreManager.getInstance().getStores();
+		Store[] out = stores.values().toArray( new Store[0] );
+		return storeGson.toJson( out, Store[].class );
+	}
+
+
+	/**
+	 * Update the settings of a stoe
+	 */
+	Store updateStoreSettings( final Request req, final Response res ) {
+		//see https://stackoverflow.com/questions/16872492/gson-and-abstract-superclasses-deserialization-issue
+		JsonDeserializer<Store> storeDeserializer = ( json, typeOfT, context ) -> {
+			JsonObject jsonObject = json.getAsJsonObject();
+			String type = jsonObject.get( "type" ).getAsString();
+			try {
+				return context.deserialize( jsonObject, Class.forName( type ) );
+			} catch ( ClassNotFoundException cnfe ) {
+				throw new JsonParseException( "Unknown element type: " + type, cnfe );
+			}
+		};
+		Gson storeGson = new GsonBuilder().registerTypeAdapter( Store.class, storeDeserializer ).create();
+		Store store = storeGson.fromJson( req.body(), Store.class );
+		StoreManager.getInstance().getStore( store.getStoreId() ).updateSettings( store.getCurrentSettings() );
+		return store;
+	}
+
+
+	/**
+	 * Get available adapters
+	 */
+	String getAdapters( final Request req, final Response res ) {
+		JsonSerializer<AdapterInformation> adapterSerializer = ( src, typeOfSrc, context ) -> {
+			JsonObject jsonStore = new JsonObject();
+			jsonStore.addProperty( "name", src.name );
+			jsonStore.addProperty( "description", src.description );
+			jsonStore.addProperty( "clazz", src.clazz.getCanonicalName() );
+			jsonStore.add( "adapterSettings", context.serialize( src.settings ) );
+			return jsonStore;
+		};
+		Gson adapterGson = new GsonBuilder().registerTypeAdapter( AdapterInformation.class, adapterSerializer ).create();
+
+		List<AdapterInformation> adapters = StoreManager.getInstance().getAvailableAdapters();
+		AdapterInformation[] out = adapters.toArray( new AdapterInformation[0] );
+		return adapterGson.toJson( out, AdapterInformation[].class );
+	}
+
+
+	/**
+	 * Deploy a new store
+	 */
+	boolean addStore( final Request req, final Response res ) {
+		String body = req.body();
+		Adapter a = this.gson.fromJson( body, Adapter.class );
+		Transaction trx = null;
+		try {
+			trx = getTransaction();
+			StoreManager.getInstance().addStore( trx.getCatalog(), a.clazzName, a.uniqueName, a.settings );
+			trx.commit();
+		} catch ( Exception | TransactionException e ) {
+			log.error( "Could not deploy store", e );
+			try {
+				if ( trx != null ) {
+					trx.rollback();
+				}
+			} catch ( TransactionException ex ) {
+				log.error( "Error while rolling back the transaction", e );
+			}
+			return false;
+		}
+		return true;
+	}
+
+
+	/**
+	 * Remove an existing store
+	 */
+	boolean removeStore( final Request req, final Response res ) {
+		String uniqueName = req.body();
+		Transaction trx = null;
+		try {
+			trx = getTransaction();
+			StoreManager.getInstance().removeStore( trx.getCatalog(), uniqueName );
+			trx.commit();
+		} catch ( Exception | TransactionException e ) {
+			log.error( "Could not remove store {}", req.body(), e );
+			try {
+				if ( trx != null ) {
+					trx.rollback();
+				}
+			} catch ( TransactionException ex ) {
+				log.error( "Error while rolling back the transaction", e );
+			}
+			return false;
+		}
+		return true;
+	}
+
+
+	/**
+	 * Get the required information for the uml view:
+	 * Foreign keys
+	 * Tables with its columns
+	 */
+	Uml getUml( final Request req, final Response res ) {
+		EditTableRequest request = this.gson.fromJson( req.body(), EditTableRequest.class );
+		Transaction transaction = getTransaction();
+		ArrayList<ForeignKey> fKeys = new ArrayList<>();
+		ArrayList<DbTable> tables = new ArrayList<>();
+
+		try {
+			List<CatalogTable> catalogTables = transaction.getCatalog().getTables( new Catalog.Pattern( databaseName ), new Catalog.Pattern( request.schema ), null );
+			for ( CatalogTable catalogTable : catalogTables ) {
+				if ( catalogTable.tableType == TableType.TABLE ) {
+					// get foreign keys
+					List<CatalogForeignKey> foreignKeys = transaction.getCatalog().getForeignKeys( catalogTable.id );
+					for ( CatalogForeignKey catalogForeignKey : foreignKeys ) {
+						for ( int i = 0; i < catalogForeignKey.referencedKeyColumnNames.size(); i++ ) {
+							fKeys.add( ForeignKey.builder()
+									.pkTableSchema( catalogForeignKey.referencedKeySchemaName )
+									.pkTableName( catalogForeignKey.referencedKeyTableName )
+									.pkColumnName( catalogForeignKey.referencedKeyColumnNames.get( i ) )
+									.fkTableSchema( catalogForeignKey.schemaName )
+									.fkTableName( catalogForeignKey.tableName )
+									.fkColumnName( catalogForeignKey.columnNames.get( i ) )
+									.fkName( catalogForeignKey.name )
+									.pkName( "" ) // TODO
+									.build() );
+						}
+					}
+
+					// get tables with its columns
+					CatalogCombinedTable combinedTable = transaction.getCatalog().getCombinedTable( catalogTable.id );
+					DbTable table = new DbTable( catalogTable.name, catalogTable.schemaName );
+					for ( CatalogColumn catalogColumn : combinedTable.getColumns() ) {
+						table.addColumn( new DbColumn( catalogColumn.name ) );
+					}
+
+					// get primary key with its columns
+					if ( catalogTable.primaryKey != null ) {
+						CatalogPrimaryKey catalogPrimaryKey = transaction.getCatalog().getPrimaryKey( catalogTable.primaryKey );
+						for ( String columnName : catalogPrimaryKey.columnNames ) {
+							table.addPrimaryKeyField( columnName );
+						}
+					}
+
+					// get unique constraints
+					List<CatalogConstraint> catalogConstraints = transaction.getCatalog().getConstraints( catalogTable.id );
+					for ( CatalogConstraint catalogConstraint : catalogConstraints ) {
+						if ( catalogConstraint.type == ConstraintType.UNIQUE ) {
+							// TODO: unique constraints can be over multiple columns.
+							if ( catalogConstraint.key.columnNames.size() == 1 &&
+									catalogConstraint.key.schemaName.equals( table.getSchema() ) &&
+									catalogConstraint.key.tableName.equals( table.getTableName() ) ) {
+								table.addUniqueColumn( catalogConstraint.key.columnNames.get( 0 ) );
+							}
+							// table.addUnique( new ArrayList<>( catalogConstraint.key.columnNames ));
+						}
+					}
+
+					// get unique indexes
+					List<CatalogIndex> catalogIndexes = transaction.getCatalog().getIndexes( catalogTable.id, true );
+					for ( CatalogIndex catalogIndex : catalogIndexes ) {
+						// TODO: unique indexes can be over multiple columns.
+						if ( catalogIndex.key.columnNames.size() == 1 &&
+								catalogIndex.key.schemaName.equals( table.getSchema() ) &&
+								catalogIndex.key.tableName.equals( table.getTableName() ) ) {
+							table.addUniqueColumn( catalogIndex.key.columnNames.get( 0 ) );
+						}
+						// table.addUnique( new ArrayList<>( catalogIndex.key.columnNames ));
+					}
+
+					tables.add( table );
+				}
+			}
+			transaction.commit();
+		} catch ( GenericCatalogException | UnknownTableException | TransactionException | UnknownKeyException e ) {
+			log.error( "Could not fetch foreign keys of the schema {}", request.schema, e );
+			try {
+				transaction.rollback();
+			} catch ( TransactionException ex ) {
+				log.error( "Caught exception while rollback", e );
+			}
+		}
+
+		return new Uml( tables, fKeys );
+	}
+
+
+	/**
+	 * Add foreign key
+	 */
+	Result addForeignKey( final Request req, final Response res ) {
+		ForeignKey fk = this.gson.fromJson( req.body(), ForeignKey.class );
+		Transaction transaction = getTransaction();
+
+		String[] t = fk.getFkTableName().split( "\\." );
+		String fkTable = String.format( "\"%s\".\"%s\"", t[0], t[1] );
+		t = fk.getPkTableName().split( "\\." );
+		String pkTable = String.format( "\"%s\".\"%s\"", t[0], t[1] );
+
+		Result result;
+		try {
+			String sql = String.format( "ALTER TABLE %s ADD CONSTRAINT \"%s\" FOREIGN KEY (\"%s\") REFERENCES %s(\"%s\") ON UPDATE %s ON DELETE %s",
+					fkTable, fk.getFkName(), fk.getFkColumnName(), pkTable, fk.getPkColumnName(), fk.getUpdate(), fk.getDelete() );
+			executeSqlUpdate( transaction, sql );
+			transaction.commit();
+			result = new Result( new Debug().setAffectedRows( 1 ) );
+		} catch ( QueryExecutionException | TransactionException e ) {
+			log.error( "Caught exception while adding a foreign key", e );
+			result = new Result( e );
+			try {
+				transaction.rollback();
+			} catch ( TransactionException ex ) {
+				log.error( "Could not rollback", ex );
+			}
+		}
+		return result;
+	}
+
+
+	/**
+	 * Execute a logical plan coming from the Web-Ui plan builder
+	 */
+	Result executeRelAlg( final Request req, final Response res ) {
+		UIRelNode topNode = gson.fromJson( req.body(), UIRelNode.class );
+
+		Transaction transaction = getTransaction( true );
+		transaction.resetQueryProcessor();
+
+		transaction.getQueryAnalyzer().observe( this );
+
+		RelNode result;
+		try {
+			result = QueryPlanBuilder.buildFromTree( topNode, transaction );
+		} catch ( Exception e ) {
+			log.error( "Caught exception while building the plan builder tree", e );
+			return new Result( e );
+		}
+
+		// Wrap RelNode into a RelRoot
+		final RelDataType rowType = result.getRowType();
+		final List<Pair<Integer, String>> fields = Pair.zip( ImmutableIntList.identity( rowType.getFieldCount() ), rowType.getFieldNames() );
+		final RelCollation collation =
+				result instanceof Sort
+						? ((Sort) result).collation
+						: RelCollations.EMPTY;
+		RelRoot root = new RelRoot( result, result.getRowType(), SqlKind.SELECT, fields, collation );
+
+		// Prepare
+		PolyphenyDbSignature signature = transaction.getQueryProcessor().prepareQuery( root );
+
+		List<List<Object>> rows;
+		try {
+			@SuppressWarnings("unchecked") final Iterable<Object> iterable = signature.enumerable( transaction.getDataContext() );
+			Iterator<Object> iterator = iterable.iterator();
+			rows = MetaImpl.collect( signature.cursorFactory, LimitIterator.of( iterator, getPageSize() ), new ArrayList<>() );
+		} catch ( Exception e ) {
+			log.error( "Caught exception while iterating the plan builder tree", e );
+			return new Result( e );
+		}
+
+		ArrayList<String[]> data = new ArrayList<>();
+		for ( List<Object> row : rows ) {
+			String[] temp = new String[row.size()];
+			int counter = 0;
+			for ( Object o : row ) {
+				temp[counter] = o.toString();
+				counter++;
+			}
+			data.add( temp );
+		}
+
+		try {
+			transaction.commit();
+		} catch ( TransactionException e ) {
+			log.error( "Caught exception while committing the plan builder tree", e );
+			throw new RuntimeException( e );
+		}
+
+		DbColumn[] header = new DbColumn[signature.columns.size()];
+		int counter = 0;
+		for ( ColumnMetaData col : signature.columns ) {
+			header[counter++] = new DbColumn( col.columnName );
+		}
+		return new Result( header, data.toArray( new String[0][] ) );
+	}
+
+
+	/**
+	 * Create or drop a schema
+	 */
+	Result schemaRequest( final Request req, final Response res ) {
+		Schema schema = this.gson.fromJson( req.body(), Schema.class );
+		Transaction transaction = getTransaction();
+
+		// create schema
+		if ( schema.isCreate() && !schema.isDrop() ) {
+			StringBuilder query = new StringBuilder( "CREATE SCHEMA " );
+			query.append( "\"" ).append( schema.getName() ).append( "\"" );
+			if ( schema.getAuthorization() != null && !schema.getAuthorization().equals( "" ) ) {
+				query.append( " AUTHORIZATION " ).append( schema.getAuthorization() );
+			}
+			try {
+				int rows = executeSqlUpdate( transaction, query.toString() );
+				transaction.commit();
+				return new Result( new Debug().setAffectedRows( rows ) );
+			} catch ( QueryExecutionException | TransactionException e ) {
+				log.error( "Caught exception while creating a schema", e );
+				try {
+					transaction.rollback();
+				} catch ( TransactionException ex ) {
+					log.error( "Could not rollback", ex );
+				}
+				return new Result( e );
+			}
+		}
+		// drop schema
+		else if ( !schema.isCreate() && schema.isDrop() ) {
+			StringBuilder query = new StringBuilder( "DROP SCHEMA " );
+			query.append( "\"" ).append( schema.getName() ).append( "\"" );
+			if ( schema.isCascade() ) {
+				query.append( " CASCADE" );
+			}
+			try {
+				int rows = executeSqlUpdate( transaction, query.toString() );
+				transaction.commit();
+				return new Result( new Debug().setAffectedRows( rows ) );
+			} catch ( TransactionException | QueryExecutionException e ) {
+				log.error( "Caught exception while dropping a schema", e );
+				try {
+					transaction.rollback();
+				} catch ( TransactionException ex ) {
+					log.error( "Could not rollback", ex );
+				}
+				return new Result( e );
+			}
+		} else {
+			return new Result( "Neither the field 'create' nor the field 'drop' was set." );
+		}
+	}
+
+
+	/**
+	 * Get all supported data types of the DBMS.
+	 */
+	public Result getTypeInfo( final Request req, final Response res ) {
+		ArrayList<String[]> data = new ArrayList<>();
+
+		/*
+		for ( SqlTypeName sqlTypeName : SqlTypeName.values() ) {
+			// ignore types that are not relevant
+			if ( sqlTypeName.getJdbcOrdinal() < -500 || sqlTypeName.getJdbcOrdinal() > 500 ) {
+				continue;
+			}
+			String[] row = new String[1];
+			for ( int i = 1; i <= 18; i++ ) {
+				row[0] = sqlTypeName.name();
+			}
+			data.add( row );
+		}
+		 */
+
+		for ( PolySqlType polySqlType : PolySqlType.values() ) {
+			String[] row = new String[1];
+			row[0] = polySqlType.name();
+			data.add( row );
+		}
+
+		DbColumn[] header = { new DbColumn( "TYPE_NAME" ) };
+		return new Result( header, data.toArray( new String[0][1] ) );
+	}
+
+
+	/**
+	 * Get available actions for foreign key constraints
+	 */
+	String[] getForeignKeyActions( Request req, Response res ) {
+		ForeignKeyOption[] options = Catalog.ForeignKeyOption.values();
+		String[] arr = new String[options.length];
+		for ( int i = 0; i < options.length; i++ ) {
+			arr[i] = options[i].name();
+		}
+		return arr;
+	}
+
+
+	/**
+	 * Send updates to the UI if Information objects in the query analyzer change.
+	 */
+	@Override
+	public void observeInfos( final Information info ) {
+		try {
+			WebSocket.broadcast( info.asJson() );
+		} catch ( IOException e ) {
+			log.error( "Caught exception during WebSocket broadcast", e );
+		}
+	}
+
+
+	/**
+	 * Send an updated pageList of the query analyzer to the UI.
+	 */
+	@Override
+	public void observePageList( final String analyzerId, final InformationPage[] pages ) {
+		ArrayList<SidebarElement> nodes = new ArrayList<>();
+		int counter = 0;
+		for ( InformationPage page : pages ) {
+			nodes.add( new SidebarElement( page.getId(), page.getName(), analyzerId + "/", page.getIcon() ) );
+			counter++;
+		}
+		try {
+			WebSocket.sendPageList( this.gson.toJson( nodes.toArray( new SidebarElement[0] ) ) );
+		} catch ( IOException e ) {
+			log.error( "Caught exception during WebSocket broadcast", e );
+		}
+	}
+
+
+	/**
+	 * Get the content of an InformationPage of a query analyzer.
+	 */
+	public String getAnalyzerPage( final Request req, final Response res ) {
+		String[] params = this.gson.fromJson( req.body(), String[].class );
+		return InformationManager.getInstance( params[0] ).getPage( params[1] ).asJson();
+	}
+
+
+	/**
+	 * Close a query analyzer if not needed anymore.
+	 */
+	public String closeAnalyzer( final Request req, final Response res ) {
+		String id = req.body();
+		InformationManager.close( id );
+		return "";
+	}
+
+
+	/**
+	 * Import a dataset from Polypheny-Hub into Polypheny-DB
+	 */
+	HubResult importDataset( final spark.Request req, final spark.Response res ) {
+		HubRequest request = this.gson.fromJson( req.body(), HubRequest.class );
+		String error = null;
+
+		String randomFileName = UUID.randomUUID().toString();
+		final String sysTempDir = System.getProperty( "java.io.tmpdir" );
+		final File tempDir = new File( sysTempDir + File.separator + "hub" + File.separator + randomFileName + File.separator );
+		if ( !tempDir.mkdirs() ) { // create folder
+			log.error( "Unable to create temp folder: {}", tempDir.getAbsolutePath() );
+			return new HubResult( "Unable to create temp folder" );
+		}
+
+		// see: https://www.baeldung.com/java-download-file
+		final File zipFile = new File( tempDir, "import.zip" );
+		Transaction transaction = null;
+		try (
+				BufferedInputStream in = new BufferedInputStream( new URL( request.url ).openStream() );
+				FileOutputStream fos = new FileOutputStream( zipFile )
+		) {
+			byte[] dataBuffer = new byte[1024];
+			int bytesRead;
+			while ( (bytesRead = in.read( dataBuffer, 0, 1024 )) != -1 ) {
+				fos.write( dataBuffer, 0, bytesRead );
+			}
+
+			// extract zip, see https://www.baeldung.com/java-compress-and-uncompress
+			dataBuffer = new byte[1024];
+			String jsonFileName = "";
+			String csvFileName = "";
+			final File extractedFolder = new File( tempDir, "import" );
+			if ( !extractedFolder.mkdirs() ) {
+				log.error( "Unable to create folder for extracting files: {}", tempDir.getAbsolutePath() );
+				return new HubResult( "Unable to create folder for extracting files" );
+			}
+			try ( ZipInputStream zis = new ZipInputStream( new FileInputStream( zipFile ) ) ) {
+				ZipEntry zipEntry = zis.getNextEntry();
+				while ( zipEntry != null ) {
+					if ( zipEntry.getName().endsWith( ".csv" ) ) {
+						csvFileName = zipEntry.getName();
+					} else if ( zipEntry.getName().endsWith( ".json" ) ) {
+						jsonFileName = zipEntry.getName();
+					}
+					File newFile = new File( extractedFolder, zipEntry.getName() );
+					try ( FileOutputStream fosEntry = new FileOutputStream( newFile ) ) {
+						int len;
+						while ( (len = zis.read( dataBuffer )) > 0 ) {
+							fosEntry.write( dataBuffer, 0, len );
+						}
+					}
+					zipEntry = zis.getNextEntry();
+				}
+			}
+
+			// delete .zip after unzipping
+			if ( !zipFile.delete() ) {
+				log.error( "Unable to delete zip file: {}", zipFile.getAbsolutePath() );
+			}
+			// table name
+			String tableName = null;
+			if ( request.tableName != null && request.tableName.trim().length() > 0 ) {
+				tableName = request.tableName.trim();
+			}
+			// create table from .json file
+			String json = new String( Files.readAllBytes( Paths.get( new File( extractedFolder, jsonFileName ).getPath() ) ), StandardCharsets.UTF_8 );
+			JsonTable table = gson.fromJson( json, JsonTable.class );
+			transaction = getTransaction();
+			List<CatalogTable> tablesInSchema = transaction.getCatalog().getTables( new Catalog.Pattern( this.databaseName ), new Catalog.Pattern( request.schema ), null );
+			int tableAlreadyExists = (int) tablesInSchema.stream().filter( t -> t.name.equals( table.tableName ) ).count();
+			if ( tableAlreadyExists > 0 ) {
+				return new HubResult( String.format( "Cannot import the dataset since the schema '%s' already contains a table with the name '%s'", request.schema, table.tableName ) );
+			}
+
+			String createTable = SchemaToJsonMapper.getCreateTableStatementFromJson( json, request.createPks, request.defaultValues, request.schema, tableName, request.store );
+			executeSqlUpdate( transaction, createTable );
+
+			// import data from .csv file
+			StringJoiner columnJoiner = new StringJoiner( ",", "(", ")" );
+			for ( JsonColumn col : table.getColumns() ) {
+				columnJoiner.add( "\"" + col.columnName + "\"" );
+			}
+			String columns = columnJoiner.toString();
+			StringJoiner valueJoiner = new StringJoiner( ",", "VALUES", "" );
+			StringJoiner rowJoiner;
+
+			//see https://www.callicoder.com/java-read-write-csv-file-opencsv/
+
+			final int BATCH_SIZE = RuntimeConfig.HUB_IMPORT_BATCH_SIZE.getInteger();
+			long csvCounter = 0;
+			try (
+					Reader reader = new BufferedReader( new FileReader( new File( extractedFolder, csvFileName ) ) );
+					CSVReader csvReader = new CSVReader( reader );
+			) {
+				long lineCount = Files.lines( new File( extractedFolder, csvFileName ).toPath() ).count();
+				Status status = new Status( "tableImport", lineCount );
+				String[] nextRecord;
+				while ( (nextRecord = csvReader.readNext()) != null ) {
+					rowJoiner = new StringJoiner( ",", "(", ")" );
+					for ( int i = 0; i < table.getColumns().size(); i++ ) {
+						if ( PolySqlType.getPolySqlTypeFromSting( table.getColumns().get( i ).type ).isCharType() ) {
+							rowJoiner.add( "'" + StringEscapeUtils.escapeSql( nextRecord[i] ) + "'" );
+						} else if ( PolySqlType.getPolySqlTypeFromSting( table.getColumns().get( i ).type ) == PolySqlType.DATE ) {
+							rowJoiner.add( "date '" + StringEscapeUtils.escapeSql( nextRecord[i] ) + "'" );
+						} else if ( PolySqlType.getPolySqlTypeFromSting( table.getColumns().get( i ).type ) == PolySqlType.TIME ) {
+							rowJoiner.add( "time '" + StringEscapeUtils.escapeSql( nextRecord[i] ) + "'" );
+						} else if ( PolySqlType.getPolySqlTypeFromSting( table.getColumns().get( i ).type ) == PolySqlType.TIMESTAMP ) {
+							rowJoiner.add( "timestamp '" + StringEscapeUtils.escapeSql( nextRecord[i] ) + "'" );
+						} else {
+							rowJoiner.add( nextRecord[i] );
+						}
+					}
+					valueJoiner.add( rowJoiner.toString() );
+					csvCounter++;
+					if ( csvCounter % BATCH_SIZE == 0 && csvCounter != 0 ) {
+						String insertQuery = String.format( "INSERT INTO \"%s\".\"%s\" %s %s", request.schema, table.tableName, columns, valueJoiner.toString() );
+						executeSqlUpdate( transaction, insertQuery );
+						valueJoiner = new StringJoiner( ",", "VALUES", "" );
+						status.setStatus( csvCounter );
+						WebSocket.broadcast( gson.toJson( status, Status.class ) );
+					}
+				}
+				if ( csvCounter % BATCH_SIZE != 0 ) {
+					String insertQuery = String.format( "INSERT INTO \"%s\".\"%s\" %s %s", request.schema, table.tableName, columns, valueJoiner.toString() );
+					executeSqlUpdate( transaction, insertQuery );
+					status.complete();
+					WebSocket.broadcast( gson.toJson( status, Status.class ) );
+				}
+			}
+
+			transaction.commit();
+
+		} catch ( IOException | TransactionException e ) {
+			log.error( "Could not import dataset", e );
+			error = "Could not import dataset" + e.getMessage();
+			if ( transaction != null ) {
+				try {
+					transaction.rollback();
+				} catch ( TransactionException ex ) {
+					log.error( "Caught exception while rolling back transaction", e );
+				}
+			}
+		} catch ( QueryExecutionException e ) {
+			log.error( "Could not create table from imported json file", e );
+			error = "Could not create table from imported json file" + e.getMessage();
+			if ( transaction != null ) {
+				try {
+					transaction.rollback();
+				} catch ( TransactionException ex ) {
+					log.error( "Caught exception while rolling back transaction", e );
+				}
+			}
+			//} catch ( CsvValidationException | GenericCatalogException e ) {
+		} catch ( GenericCatalogException e ) {
+			log.error( "Could not export csv file", e );
+			error = "Could not export csv file" + e.getMessage();
+			if ( transaction != null ) {
+				try {
+					transaction.rollback();
+				} catch ( TransactionException ex ) {
+					log.error( "Caught exception while rolling back transaction", e );
+				}
+			}
+		} finally {
+			// delete temp folder
+			if ( !deleteDirectory( tempDir ) ) {
+				log.error( "Unable to delete temp folder: {}", tempDir.getAbsolutePath() );
+			}
+		}
+
+		if ( error != null ) {
+			return new HubResult( error );
+		} else {
+			return new HubResult().setMessage( String.format( "Imported dataset into table %s on store %s", request.schema, request.store ) );
+		}
+	}
+
+
+	/**
+	 * Export a table into a .zip consisting of a json file containing information of the table and columns and a csv files with the data
+	 */
+	Result exportTable( final Request req, final Response res ) {
+		HubRequest request = gson.fromJson( req.body(), HubRequest.class );
+		Transaction transaction = getTransaction( false );
+
+		String randomFileName = UUID.randomUUID().toString();
+		final Charset charset = StandardCharsets.UTF_8;
+		final String sysTempDir = System.getProperty( "java.io.tmpdir" );
+		final File tempDir = new File( sysTempDir + File.separator + "hub" + File.separator + randomFileName + File.separator );
+		if ( !tempDir.mkdirs() ) { // create folder
+			log.error( "Unable to create temp folder: {}", tempDir.getAbsolutePath() );
+			return new Result( "Unable to create temp folder" );
+		}
+		File tableFile = new File( tempDir, "table.csv" );
+		File catalogFile = new File( tempDir, "catalog.json" );
+		File zipFile = new File( tempDir, "table.zip" );
+		try (
+				OutputStreamWriter catalogWriter = new OutputStreamWriter( new FileOutputStream( catalogFile ), charset );
+				FileOutputStream tableStream = new FileOutputStream( tableFile );
+				FileOutputStream zipStream = new FileOutputStream( zipFile );
+		) {
+			log.info( String.format( "Exporting %s.%s", request.schema, request.table ) );
+			CatalogTable catalogTable = transaction.getCatalog().getTable( this.databaseName, request.schema, request.table );
+			CatalogCombinedTable catalogCombinedTable = transaction.getCatalog().getCombinedTable( catalogTable.id );
+
+			catalogWriter.write( SchemaToJsonMapper.exportTableDefinitionAsJson( catalogCombinedTable, request.createPks, request.defaultValues ) );
+			catalogWriter.flush();
+
+			String query = String.format( "SELECT * FROM \"%s\".\"%s\"", request.schema, request.table );
+			// TODO use iterator instead of Result
+			Result tableData = executeSqlSelect( transaction, new UIRequest(), query, true );
+			transaction.commit();
+
+			int totalRows = tableData.getData().length;
+			int counter = 0;
+			Status status = new Status( "tableExport", totalRows );
+			for ( String[] row : tableData.getData() ) {
+				int cols = row.length;
+				for ( int i = 0; i < cols; i++ ) {
+					if ( row[i].contains( "\n" ) ) {
+						String line = String.format( "\"%s\"", row[i] );
+						tableStream.write( line.getBytes( charset ) );
+					} else {
+						tableStream.write( row[i].getBytes( charset ) );
+					}
+					if ( i != cols - 1 ) {
+						tableStream.write( ",".getBytes( charset ) );
+					} else {
+						tableStream.write( "\n".getBytes( charset ) );
+					}
+				}
+				counter++;
+				if ( counter % 100 == 0 ) {
+					status.setStatus( counter );
+					WebSocket.broadcast( gson.toJson( status, Status.class ) );
+				}
+			}
+			status.complete();
+			WebSocket.broadcast( gson.toJson( status, Status.class ) );
+			tableStream.flush();
+
+			//from https://www.baeldung.com/java-compress-and-uncompress
+			List<File> srcFiles = Arrays.asList( catalogFile, tableFile );
+			try ( ZipOutputStream zipOut = new ZipOutputStream( zipStream, charset ) ) {
+				for ( File fileToZip : srcFiles ) {
+					try ( FileInputStream fis = new FileInputStream( fileToZip ) ) {
+						ZipEntry zipEntry = new ZipEntry( fileToZip.getName() );
+						zipOut.putNextEntry( zipEntry );
+
+						byte[] bytes = new byte[1024];
+						int length;
+						while ( (length = fis.read( bytes )) >= 0 ) {
+							zipOut.write( bytes, 0, length );
+						}
+					}
+				}
+				zipOut.finish();
+			}
+
+			//send file to php backend using Unirest
+			HttpResponse jsonResponse = Unirest.post( request.hubLink )
+					.field( "action", "uploadDataset" )
+					.field( "userId", String.valueOf( request.userId ) )
+					.field( "secret", request.secret )
+					.field( "name", request.name )
+					.field( "pub", String.valueOf( request.pub ) )
+					.field( "dataset", zipFile )
+					.asString();
+
+			// Get result
+			StringWriter writer = new StringWriter();
+			IOUtils.copy( jsonResponse.getRawBody(), writer );
+			String resultString = writer.toString();
+			log.info( String.format( "Exported %s.%s", request.schema, request.table ) );
+
+			try {
+				return gson.fromJson( resultString, Result.class );
+			} catch ( JsonSyntaxException e ) {
+				return new Result( resultString );
+			}
+		} catch ( TransactionException e ) {
+			log.error( "Error while fetching table", e );
+			return new Result( "Error while fetching table" );
+		} catch ( IOException e ) {
+			log.error( "Failed to write temporary file", e );
+			return new Result( "Failed to write temporary file" );
+		} catch ( Exception e ) {
+			log.error( "Error while exporting table", e );
+			return new Result( "Error while exporting table" );
+		} finally {
+			// delete temp folder
+			if ( !deleteDirectory( tempDir ) ) {
+				log.error( "Unable to delete temp folder: {}", tempDir.getAbsolutePath() );
+			}
+		}
+	}
+
+	// -----------------------------------------------------------------------
+	//                                Helper
+	// -----------------------------------------------------------------------
+
+
+	/**
+	 * Execute a select statement with default limit
+	 */
+	private Result executeSqlSelect( final Transaction transaction, final UIRequest request, final String sqlSelect ) throws QueryExecutionException {
+		return executeSqlSelect( transaction, request, sqlSelect, false );
+	}
+
+
+	private Result executeSqlSelect( final Transaction transaction, final UIRequest request, final String sqlSelect, final boolean noLimit ) throws QueryExecutionException {
+		// Parser Config
+		SqlParser.ConfigBuilder configConfigBuilder = SqlParser.configBuilder();
+		configConfigBuilder.setCaseSensitive( RuntimeConfig.CASE_SENSITIVE.getBoolean() );
+		configConfigBuilder.setUnquotedCasing( Casing.TO_LOWER );
+		configConfigBuilder.setQuotedCasing( Casing.TO_LOWER );
+		SqlParserConfig parserConfig = configConfigBuilder.build();
+
+		PolyphenyDbSignature signature;
+		List<List<Object>> rows;
+		Iterator<Object> iterator = null;
+		try {
+			signature = processQuery( transaction, sqlSelect, parserConfig );
+			final Enumerable enumerable = signature.enumerable( transaction.getDataContext() );
+			//noinspection unchecked
+			iterator = enumerable.iterator();
+			if ( noLimit ) {
+				rows = MetaImpl.collect( signature.cursorFactory, iterator, new ArrayList<>() );
+			} else {
+				rows = MetaImpl.collect( signature.cursorFactory, LimitIterator.of( iterator, getPageSize() ), new ArrayList<>() );
+			}
+
+		} catch ( Throwable t ) {
+			if ( iterator != null ) {
+				try {
+					((AutoCloseable) iterator).close();
+				} catch ( Exception e ) {
+					log.error( "Exception while closing result iterator", e );
+				}
+			}
+			throw new QueryExecutionException( t );
+		}
+
+		try {
+			CatalogTable catalogTable = null;
+			if ( request.tableId != null ) {
+				String[] t = request.tableId.split( "\\." );
+				try {
+					catalogTable = transaction.getCatalog().getTable( this.databaseName, t[0], t[1] );
+				} catch ( UnknownTableException | GenericCatalogException e ) {
+					log.error( "Caught exception", e );
+				}
+			}
+
+			ArrayList<DbColumn> header = new ArrayList<>();
+			for ( ColumnMetaData metaData : signature.columns ) {
+				String columnName = metaData.columnName;
+
+				String filter = "";
+				if ( request.filter != null && request.filter.containsKey( columnName ) ) {
+					filter = request.filter.get( columnName );
+				}
+
+				SortState sort;
+				if ( request.sortState != null && request.sortState.containsKey( columnName ) ) {
+					sort = request.sortState.get( columnName );
+				} else {
+					sort = new SortState();
+				}
+
+				DbColumn dbCol = new DbColumn(
+						metaData.columnName,
+						metaData.type.name,
+						metaData.nullable == ResultSetMetaData.columnNullable,
+						metaData.displaySize,
+						sort,
+						filter );
+
+				// Get column default values
+				if ( catalogTable != null ) {
+					try {
+						if ( transaction.getCatalog().checkIfExistsColumn( catalogTable.id, columnName ) ) {
+							CatalogColumn catalogColumn = transaction.getCatalog().getColumn( catalogTable.id, columnName );
+							if ( catalogColumn.defaultValue != null ) {
+								dbCol.defaultValue = catalogColumn.defaultValue.value;
+							}
+						}
+					} catch ( UnknownColumnException | GenericCatalogException e ) {
+						log.error( "Caught exception", e );
+					}
+				}
+				header.add( dbCol );
+			}
+
+			ArrayList<String[]> data = new ArrayList<>();
+			for ( List<Object> row : rows ) {
+				String[] temp = new String[row.size()];
+				int counter = 0;
+				for ( Object o : row ) {
+					if ( o == null ) {
+						temp[counter] = null;
+					} else {
+						switch ( header.get( counter ).dataType ) {
+							case "TIMESTAMP":
+								temp[counter] = TimestampString.fromMillisSinceEpoch( (long) o ).toString();
+								break;
+							case "DATE":
+								temp[counter] = DateString.fromDaysSinceEpoch( (int) o ).toString();
+								break;
+							case "TIME":
+								temp[counter] = TimeString.fromMillisOfDay( (int) o ).toString();
+								break;
+							default:
+								temp[counter] = o.toString();
+						}
+					}
+					counter++;
+				}
+				data.add( temp );
+			}
+
+			return new Result( header.toArray( new DbColumn[0] ), data.toArray( new String[0][] ) ).setInfo( new Debug().setAffectedRows( data.size() ) );
+		} finally {
+			try {
+				((AutoCloseable) iterator).close();
+			} catch ( Exception e ) {
+				log.error( "Exception while closing result iterator", e );
+			}
+		}
+	}
+
+
+	private PolyphenyDbSignature processQuery( Transaction transaction, String sql, SqlParserConfig parserConfig ) {
+		PolyphenyDbSignature signature;
+		transaction.resetQueryProcessor();
+		SqlProcessor sqlProcessor = transaction.getSqlProcessor( parserConfig );
+
+		SqlNode parsed = sqlProcessor.parse( sql );
+
+		if ( parsed.isA( SqlKind.DDL ) ) {
+			signature = sqlProcessor.prepareDdl( parsed );
+
+		} else {
+			Pair<SqlNode, RelDataType> validated = sqlProcessor.validate( parsed );
+			RelRoot logicalRoot = sqlProcessor.translate( validated.left );
+
+			// Prepare
+			signature = transaction.getQueryProcessor().prepareQuery( logicalRoot );
+		}
+		return signature;
+	}
+
+
+	private int executeSqlUpdate( final Transaction transaction, final String sqlUpdate ) throws QueryExecutionException {
+		// Parser Config
+		SqlParser.ConfigBuilder configConfigBuilder = SqlParser.configBuilder();
+		configConfigBuilder.setCaseSensitive( RuntimeConfig.CASE_SENSITIVE.getBoolean() );
+		configConfigBuilder.setUnquotedCasing( Casing.TO_LOWER );
+		configConfigBuilder.setQuotedCasing( Casing.TO_LOWER );
+		SqlParserConfig parserConfig = configConfigBuilder.build();
+
+		PolyphenyDbSignature signature;
+		try {
+			signature = processQuery( transaction, sqlUpdate, parserConfig );
+		} catch ( Throwable t ) {
+			throw new QueryExecutionException( t );
+		}
+
+		if ( signature.statementType == StatementType.OTHER_DDL ) {
+			return 1;
+		} else if ( signature.statementType == StatementType.IS_DML ) {
+			Object object = signature.enumerable( transaction.getDataContext() ).iterator().next();
+			if ( object != null && object.getClass().isArray() ) {
+				Object[] o = (Object[]) object;
+				return ((Number) o[0]).intValue();
+			} else {
+				return ((Number) object).intValue();
+			}
+		} else {
+			throw new QueryExecutionException( "Unknown statement type: " + signature.statementType );
+		}
+	}
+
+
+	/**
+	 * Get the Number of rows in a table
+	 */
+	private int getTableSize( Transaction transaction, final UIRequest request ) throws QueryExecutionException {
+		String[] t = request.tableId.split( "\\." );
+		String tableId = String.format( "\"%s\".\"%s\"", t[0], t[1] );
+		String query = "SELECT count(*) FROM " + tableId;
+		if ( request.filter != null ) {
+			query += " " + filterTable( request.filter );
+		}
+		Result result = executeSqlSelect( transaction, request, query );
+		// We expect the result to be in the first column of the first row
+		if ( result.getData().length == 0 ) {
+			return 0;
+		} else {
+			return Integer.parseInt( result.getData()[0][0] );
+		}
+	}
+
+
+	/**
+	 * Get the number of rows that should be displayed in one page in the data view
+	 */
+	private int getPageSize() {
+		return RuntimeConfig.UI_PAGE_SIZE.getInteger();
+	}
+
+
+	private String filterTable( final Map<String, String> filter ) {
+		StringJoiner joiner = new StringJoiner( " AND ", " WHERE ", "" );
+		int counter = 0;
+		for ( Map.Entry<String, String> entry : filter.entrySet() ) {
+			if ( !entry.getValue().equals( "" ) ) {
+				joiner.add( "CAST (\"" + entry.getKey() + "\" AS VARCHAR) LIKE '" + entry.getValue() + "%'" );
+				counter++;
+			}
+		}
+		String out = "";
+		if ( counter > 0 ) {
+			out = joiner.toString();
+		}
+		return out;
+	}
+
+
+	/**
+	 * Generates the ORDER BY clause of a query if a sorted column is requested by the UI
+	 */
+	private String sortTable( final Map<String, SortState> sorting ) {
+		StringJoiner joiner = new StringJoiner( ",", " ORDER BY ", "" );
+		int counter = 0;
+		for ( Map.Entry<String, SortState> entry : sorting.entrySet() ) {
+			if ( entry.getValue().sorting ) {
+				joiner.add( "\"" + entry.getKey() + "\" " + entry.getValue().direction );
+				counter++;
+			}
+		}
+		String out = "";
+		if ( counter > 0 ) {
+			out = joiner.toString();
+		}
+		return out;
+	}
+
+
+	private Transaction getTransaction() {
+		return getTransaction( false );
+	}
+
+
+	private Transaction getTransaction( boolean analyze ) {
+		try {
+			return transactionManager.startTransaction( userName, databaseName, analyze );
+		} catch ( GenericCatalogException | UnknownUserException | UnknownDatabaseException | UnknownSchemaException e ) {
+			throw new RuntimeException( "Error while starting transaction", e );
+		}
+	}
+
+
+	/**
+	 * Get the data types of each column of a table
+	 *
+	 * @param schemaName name of the schema
+	 * @param tableName name of the table
+	 * @return HashMap containing the type of each column. The key is the name of the column and the value is the Sql Type (java.sql.Types).
+	 */
+	private Map<String, PolySqlType> getColumnTypes( String schemaName, String tableName ) {
+		Map<String, PolySqlType> dataTypes = new HashMap<>();
+		Transaction transaction = getTransaction();
+		try {
+			CatalogTable table = transaction.getCatalog().getTable( this.databaseName, schemaName, tableName );
+			List<CatalogColumn> catalogColumns = transaction.getCatalog().getColumns( table.id );
+			for ( CatalogColumn catalogColumn : catalogColumns ) {
+				dataTypes.put( catalogColumn.name, catalogColumn.type );
+			}
+		} catch ( UnknownTableException | GenericCatalogException | UnknownCollationException | UnknownTypeException e ) {
+			log.error( "Caught exception", e );
+		}
+		return dataTypes;
+	}
+
+
+	/**
+	 * Helper function to delete a directory
+	 * from https://www.baeldung.com/java-delete-directory
+	 */
+	boolean deleteDirectory( final File directoryToBeDeleted ) {
+		File[] allContents = directoryToBeDeleted.listFiles();
+		if ( allContents != null ) {
+			for ( File file : allContents ) {
+				deleteDirectory( file );
+			}
+		}
+		return directoryToBeDeleted.delete();
+	}
+
+
+	static class QueryExecutionException extends Exception {
+
+		QueryExecutionException( String message ) {
+			super( message );
+		}
+
+
+		QueryExecutionException( String message, Exception e ) {
+			super( message, e );
+		}
+
+
+		QueryExecutionException( Throwable t ) {
+			super( t );
+		}
+
+	}
 
 }