--- conflicted
+++ resolved
@@ -842,11 +842,8 @@
                     temp = System.nanoTime();
                     int numOfRows = executeSqlUpdate( transaction, query );
                     executionTime += System.nanoTime() - temp;
-<<<<<<< HEAD
                     transaction.getMonitoringData().setExecutionTime( executionTime );
-=======
-
->>>>>>> 46335668
+
                     result = new Result( numOfRows ).setGeneratedQuery( query ).setXid( transaction.getXid().toString() );
                     results.add( result );
                     if ( autoCommit ) {
@@ -2213,7 +2210,6 @@
             for ( int i = 0; i < rowsBefore.size(); i++ ) {
                 rows.add( buildPartitionFunctionRow( request, rowsBefore.get( i ) ) );
             }
-
         }
 
         if ( infoJson.has( "dynamicRows" ) ) {
@@ -3476,11 +3472,8 @@
         List<List<Object>> rows;
         Iterator<Object> iterator = null;
         boolean hasMoreRows = false;
-<<<<<<< HEAD
         statement.getTransaction().setMonitoringData( new QueryEvent() );
-=======
-
->>>>>>> 46335668
+
         try {
             signature = processQuery( statement, sqlSelect );
             final Enumerable enumerable = signature.enumerable( statement.getDataContext() );
@@ -3785,10 +3778,8 @@
     private int executeSqlUpdate( final Statement statement, final Transaction transaction, final String sqlUpdate ) throws QueryExecutionException {
         PolyphenyDbSignature<?> signature;
 
-<<<<<<< HEAD
         statement.getTransaction().setMonitoringData( new DmlEvent() );
-=======
->>>>>>> 46335668
+
         try {
             signature = processQuery( statement, sqlUpdate );
         } catch ( Throwable t ) {
@@ -3841,13 +3832,11 @@
                 }
             }
 
-<<<<<<< HEAD
             StatementEvent ev = statement.getTransaction().getMonitoringData();
             ev.setRowCount( rowsChanged );
 
             MonitoringServiceProvider.getInstance().monitorEvent( ev );
-=======
->>>>>>> 46335668
+
             return rowsChanged;
         } else {
             throw new QueryExecutionException( "Unknown statement type: " + signature.statementType );
