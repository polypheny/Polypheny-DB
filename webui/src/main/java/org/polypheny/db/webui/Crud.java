--- conflicted
+++ resolved
@@ -235,13 +235,9 @@
     private final String databaseName;
     private final String userName;
     private final StatisticsManager<?> statisticsManager = StatisticsManager.getInstance();
-<<<<<<< HEAD
     public final DocumentCrud documentCrud;
     private boolean isActiveTracking = false;
-=======
->>>>>>> 45625c37
     private final Catalog catalog = Catalog.getInstance();
-    private boolean isActiveTracking = false;
 
 
     /**
