--- conflicted
+++ resolved
@@ -3622,11 +3622,8 @@
         List<List<Object>> rows;
         Iterator<Object> iterator = null;
         boolean hasMoreRows = false;
-<<<<<<< HEAD
         boolean isAnalyze = statement.getTransaction().isAnalyze();
-=======
         statement.getTransaction().setMonitoringData( new QueryEvent() );
->>>>>>> 3ee4dcf6
 
         try {
             if ( isAnalyze ) {
