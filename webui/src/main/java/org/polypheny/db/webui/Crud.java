/*
 * Copyright 2019-2020 The Polypheny Project
 *
 * Licensed under the Apache License, Version 2.0 (the "License");
 * you may not use this file except in compliance with the License.
 * You may obtain a copy of the License at
 *
 * http://www.apache.org/licenses/LICENSE-2.0
 *
 * Unless required by applicable law or agreed to in writing, software
 * distributed under the License is distributed on an "AS IS" BASIS,
 * WITHOUT WARRANTIES OR CONDITIONS OF ANY KIND, either express or implied.
 * See the License for the specific language governing permissions and
 * limitations under the License.
 */

package org.polypheny.db.webui;


import au.com.bytecode.opencsv.CSVReader;
import com.google.common.collect.ImmutableMap;
import com.google.gson.Gson;
import com.google.gson.GsonBuilder;
import com.google.gson.JsonDeserializer;
import com.google.gson.JsonObject;
import com.google.gson.JsonParseException;
import com.google.gson.JsonSerializer;
import com.google.gson.JsonSyntaxException;
import com.mashape.unirest.http.HttpResponse;
import com.mashape.unirest.http.Unirest;
import java.io.BufferedInputStream;
import java.io.BufferedReader;
import java.io.File;
import java.io.FileInputStream;
import java.io.FileOutputStream;
import java.io.FileReader;
import java.io.IOException;
import java.io.OutputStreamWriter;
import java.io.Reader;
import java.io.StringWriter;
import java.math.BigDecimal;
import java.net.URL;
import java.nio.charset.Charset;
import java.nio.charset.StandardCharsets;
import java.nio.file.Files;
import java.nio.file.Paths;
import java.sql.ResultSetMetaData;
import java.text.DateFormat;
import java.text.SimpleDateFormat;
import java.util.ArrayList;
import java.util.Arrays;
import java.util.Date;
import java.util.HashMap;
import java.util.Iterator;
import java.util.List;
import java.util.Map;
import java.util.Map.Entry;
import java.util.Objects;
import java.util.StringJoiner;
import java.util.UUID;
import java.util.concurrent.ConcurrentHashMap;
import java.util.concurrent.TimeUnit;
import java.util.regex.Matcher;
import java.util.regex.Pattern;
import java.util.zip.ZipEntry;
import java.util.zip.ZipInputStream;
import java.util.zip.ZipOutputStream;
import lombok.extern.slf4j.Slf4j;
import org.apache.calcite.avatica.ColumnMetaData;
import org.apache.calcite.avatica.Meta.StatementType;
import org.apache.calcite.avatica.MetaImpl;
import org.apache.calcite.avatica.util.Casing;
import org.apache.calcite.linq4j.Enumerable;
import org.apache.commons.lang.StringEscapeUtils;
import org.apache.commons.lang.math.NumberUtils;
import org.polypheny.db.SqlProcessor;
import org.polypheny.db.adapter.Store;
import org.polypheny.db.adapter.Store.AdapterSetting;
import org.polypheny.db.adapter.StoreManager;
import org.polypheny.db.adapter.StoreManager.AdapterInformation;
import org.polypheny.db.catalog.Catalog;
import org.polypheny.db.catalog.Catalog.ConstraintType;
import org.polypheny.db.catalog.Catalog.ForeignKeyOption;
import org.polypheny.db.catalog.Catalog.PlacementType;
import org.polypheny.db.catalog.Catalog.TableType;
import org.polypheny.db.catalog.NameGenerator;
import org.polypheny.db.catalog.entity.CatalogColumn;
import org.polypheny.db.catalog.entity.CatalogColumnPlacement;
import org.polypheny.db.catalog.entity.CatalogConstraint;
import org.polypheny.db.catalog.entity.CatalogForeignKey;
import org.polypheny.db.catalog.entity.CatalogIndex;
import org.polypheny.db.catalog.entity.CatalogPrimaryKey;
import org.polypheny.db.catalog.entity.CatalogSchema;
import org.polypheny.db.catalog.entity.CatalogStore;
import org.polypheny.db.catalog.entity.CatalogTable;
import org.polypheny.db.catalog.exceptions.GenericCatalogException;
import org.polypheny.db.catalog.exceptions.UnknownColumnException;
import org.polypheny.db.catalog.exceptions.UnknownDatabaseException;
import org.polypheny.db.catalog.exceptions.UnknownKeyException;
import org.polypheny.db.catalog.exceptions.UnknownSchemaException;
import org.polypheny.db.catalog.exceptions.UnknownTableException;
import org.polypheny.db.catalog.exceptions.UnknownUserException;
import org.polypheny.db.config.Config;
import org.polypheny.db.config.Config.ConfigListener;
import org.polypheny.db.config.RuntimeConfig;
import org.polypheny.db.information.Information;
import org.polypheny.db.information.InformationGroup;
import org.polypheny.db.information.InformationHtml;
import org.polypheny.db.information.InformationManager;
import org.polypheny.db.information.InformationObserver;
import org.polypheny.db.information.InformationPage;
import org.polypheny.db.jdbc.PolyphenyDbSignature;
import org.polypheny.db.rel.RelCollation;
import org.polypheny.db.rel.RelCollations;
import org.polypheny.db.rel.RelNode;
import org.polypheny.db.rel.RelRoot;
import org.polypheny.db.rel.core.Sort;
import org.polypheny.db.rel.type.RelDataType;
import org.polypheny.db.sql.SqlKind;
import org.polypheny.db.sql.SqlNode;
import org.polypheny.db.sql.parser.SqlParser;
import org.polypheny.db.sql.parser.SqlParser.SqlParserConfig;
import org.polypheny.db.statistic.StatisticColumn;
import org.polypheny.db.statistic.StatisticsManager;
import org.polypheny.db.transaction.Transaction;
import org.polypheny.db.transaction.TransactionException;
import org.polypheny.db.transaction.TransactionManager;
import org.polypheny.db.type.PolyType;
import org.polypheny.db.type.PolyTypeFamily;
import org.polypheny.db.type.UnknownTypeException;
import org.polypheny.db.util.DateString;
import org.polypheny.db.util.ImmutableIntList;
import org.polypheny.db.util.LimitIterator;
import org.polypheny.db.util.Pair;
import org.polypheny.db.util.TimeString;
import org.polypheny.db.util.TimestampString;
import org.polypheny.db.webui.SchemaToJsonMapper.JsonColumn;
import org.polypheny.db.webui.SchemaToJsonMapper.JsonTable;
import org.polypheny.db.webui.models.Adapter;
import org.polypheny.db.webui.models.DbColumn;
import org.polypheny.db.webui.models.DbTable;
import org.polypheny.db.webui.models.Debug;
import org.polypheny.db.webui.models.ForeignKey;
import org.polypheny.db.webui.models.HubResult;
import org.polypheny.db.webui.models.Index;
import org.polypheny.db.webui.models.Result;
import org.polypheny.db.webui.models.ResultType;
import org.polypheny.db.webui.models.Schema;
import org.polypheny.db.webui.models.SidebarElement;
import org.polypheny.db.webui.models.SortState;
import org.polypheny.db.webui.models.Status;
import org.polypheny.db.webui.models.TableConstraint;
import org.polypheny.db.webui.models.UIRelNode;
import org.polypheny.db.webui.models.Uml;
import org.polypheny.db.webui.models.requests.ColumnRequest;
import org.polypheny.db.webui.models.requests.ConstraintRequest;
import org.polypheny.db.webui.models.requests.EditTableRequest;
import org.polypheny.db.webui.models.requests.HubRequest;
import org.polypheny.db.webui.models.requests.QueryRequest;
import org.polypheny.db.webui.models.requests.SchemaTreeRequest;
import org.polypheny.db.webui.models.requests.UIRequest;
import spark.Request;
import spark.Response;
import spark.utils.IOUtils;


@Slf4j
public class Crud implements InformationObserver {

    private final Gson gson = new Gson();
    private final TransactionManager transactionManager;
    private final String databaseName;
    private final String userName;
    private final StatisticsManager store = StatisticsManager.getInstance();
    private boolean isActiveTracking = false;


    /**
     * Constructor
     *
     * @param transactionManager The Polypheny-DB transaction manager
     */
    Crud( final TransactionManager transactionManager, final String userName, final String databaseName ) {
        this.transactionManager = transactionManager;
        this.databaseName = databaseName;
        this.userName = userName;
        registerStatisticObserver();
    }


    /**
     * Ensures that changes in the ConfigManger toggle the statistics correctly
     */
    private void registerStatisticObserver() {
        this.isActiveTracking = RuntimeConfig.ACTIVE_TRACKING.getBoolean() && RuntimeConfig.DYNAMIC_QUERYING.getBoolean();
        ConfigListener observer = new ConfigListener() {
            @Override
            public void onConfigChange( Config c ) {
                setConfig( c );
            }


            @Override
            public void restart( Config c ) {
                setConfig( c );
            }


            private void setConfig( Config c ) {
                isActiveTracking = c.getBoolean() && RuntimeConfig.DYNAMIC_QUERYING.getBoolean();
            }
        };
        RuntimeConfig.ACTIVE_TRACKING.addObserver( observer );
        RuntimeConfig.DYNAMIC_QUERYING.addObserver( observer );
    }


    /**
     * Returns the content of a table with a maximum of PAGESIZE elements.
     */
    Result getTable( final Request req, final Response res ) {
        UIRequest request = this.gson.fromJson( req.body(), UIRequest.class );
        Transaction transaction = getTransaction();
        Result result;

        StringBuilder query = new StringBuilder();
        String where = "";
        if ( request.filter != null ) {
            where = filterTable( request.filter );
        }
        String orderBy = "";
        if ( request.sortState != null ) {
            orderBy = sortTable( request.sortState );
        }
        String[] t = request.tableId.split( "\\." );
        String tableId = String.format( "\"%s\".\"%s\"", t[0], t[1] );
        query.append( "SELECT * FROM " )
                .append( tableId )
                .append( where )
                .append( orderBy )
                .append( " LIMIT " )
                .append( getPageSize() )
                .append( " OFFSET " )
                .append( (Math.max( 0, request.currentPage - 1 )) * getPageSize() );

        try {
            result = executeSqlSelect( transaction, request, query.toString() );
        } catch ( QueryExecutionException e ) {
            //result = new Result( e.getMessage() );
            log.error( "Caught exception while fetching a table", e );
            result = new Result( "Could not fetch table " + request.tableId );
            try {
                transaction.rollback();
                return result;
            } catch ( TransactionException ex ) {
                log.error( "Could not rollback", ex );
            }
        }

        // determine if it is a view or a table
        try {
            CatalogTable catalogTable = transaction.getCatalog().getTable( this.databaseName, t[0], t[1] );
            if ( catalogTable.tableType == TableType.TABLE ) {
                result.setType( ResultType.TABLE );
            } else if ( catalogTable.tableType == TableType.VIEW ) {
                result.setType( ResultType.VIEW );
            } else {
                throw new RuntimeException( "Unknown table type: " + catalogTable.tableType );
            }
        } catch ( GenericCatalogException | UnknownTableException e ) {
            log.error( "Caught exception", e );
            result.setError( "Could not retrieve type of Result (table/view)." );
        }

        result.setCurrentPage( request.currentPage ).setTable( request.tableId );
        int tableSize = 0;
        try {
            tableSize = getTableSize( transaction, request );
        } catch ( QueryExecutionException e ) {
            log.error( "Caught exception while determining page size", e );
        }
        result.setHighestPage( (int) Math.ceil( (double) tableSize / getPageSize() ) );
        try {
            transaction.commit();
        } catch ( TransactionException e ) {
            log.error( "Caught exception while committing transaction", e );
        }
        return result;
    }


    ArrayList<SidebarElement> getSchemaTree( final Request req, final Response res ) {
        SchemaTreeRequest request = this.gson.fromJson( req.body(), SchemaTreeRequest.class );
        ArrayList<SidebarElement> result = new ArrayList<>();

        if ( request.depth < 1 ) {
            log.error( "Trying to fetch a schemaTree with depth < 1" );
            return new ArrayList<>();
        }

        Transaction transaction = getTransaction();
        try {
            Catalog catalog = transaction.getCatalog();
            List<CatalogSchema> schemas = catalog.getSchemas( new Catalog.Pattern( databaseName ), null );
            for ( CatalogSchema schema : schemas ) {
                SidebarElement schemaTree = new SidebarElement( schema.name, schema.name, "", "cui-layers" );

                if ( request.depth > 1 ) {
                    ArrayList<SidebarElement> tables = new ArrayList<>();
                    ArrayList<SidebarElement> views = new ArrayList<>();
                    List<CatalogTable> childTables = catalog.getTables( schema.id, null );
                    for ( CatalogTable childTable : childTables ) {
                        SidebarElement table = new SidebarElement( childTable.schemaName + "." + childTable.name, childTable.name, request.routerLinkRoot, "fa fa-table" );

                        if ( request.depth > 2 ) {
                            List<CatalogColumn> childColumns = catalog.getColumns( childTable.id );
                            for ( CatalogColumn childColumn : childColumns ) {
                                table.addChild( new SidebarElement( childColumn.schemaName + "." + childColumn.tableName + "." + childColumn.name, childColumn.name, request.routerLinkRoot ).setCssClass( "sidebarColumn" ) );
                            }
                        }
                        if ( childTable.tableType == TableType.TABLE ) {
                            tables.add( table );
                        } else if ( request.views && childTable.tableType == TableType.VIEW ) {
                            views.add( table );
                        }
                    }
                    schemaTree.addChild( new SidebarElement( schema.name + ".tables", "tables", request.routerLinkRoot, "fa fa-table" ).addChildren( tables ).setRouterLink( "" ) );
                    if ( request.views ) {
                        schemaTree.addChild( new SidebarElement( schema.name + ".views", "views", request.routerLinkRoot, "icon-eye" ).addChildren( views ).setRouterLink( "" ) );
                    }
                }
                result.add( schemaTree );
            }
            transaction.commit();
        } catch ( GenericCatalogException | TransactionException | UnknownSchemaException e ) {
            log.error( "Caught exception", e );
            try {
                transaction.rollback();
            } catch ( TransactionException ex ) {
                log.error( "Caught exception while rollback", e );
            }
        }

        return result;
    }


    /**
     * Get all tables of a schema
     */
    Result getTables( final Request req, final Response res ) {
        EditTableRequest request = this.gson.fromJson( req.body(), EditTableRequest.class );
        Transaction transaction = getTransaction();

        Result result;
        try {
            List<CatalogTable> tables = transaction.getCatalog().getTables( new Catalog.Pattern( databaseName ), new Catalog.Pattern( request.schema ), null );
            ArrayList<String> tableNames = new ArrayList<>();
            for ( CatalogTable catalogTable : tables ) {
                tableNames.add( catalogTable.name );
            }
            result = new Result( new Debug().setAffectedRows( tableNames.size() ) ).setTables( tableNames );
            transaction.commit();
        } catch ( GenericCatalogException | TransactionException e ) {
            log.error( "Caught exception while fetching tables", e );
            result = new Result( e );
            try {
                transaction.rollback();
            } catch ( TransactionException ex ) {
                log.error( "Caught exception while rollback", e );
            }
        }
        return result;
    }


    /**
     * Drop or truncate a table
     */
    Result dropTruncateTable( final Request req, final Response res ) {
        EditTableRequest request = this.gson.fromJson( req.body(), EditTableRequest.class );
        Transaction transaction = getTransaction();
        Result result;
        StringBuilder query = new StringBuilder();
        if ( request.action.toLowerCase().equals( "drop" ) ) {
            query.append( "DROP TABLE " );
        } else if ( request.action.toLowerCase().equals( "truncate" ) ) {
            query.append( "TRUNCATE TABLE " );
        }
        String tableId = String.format( "\"%s\".\"%s\"", request.schema, request.table );
        query.append( tableId );
        try {
            int a = executeSqlUpdate( transaction, query.toString() );
            result = new Result( new Debug().setAffectedRows( a ).setGeneratedQuery( query.toString() ) );
            transaction.commit();
        } catch ( QueryExecutionException | TransactionException e ) {
            log.error( "Caught exception while dropping or truncating a table", e );
            result = new Result( e ).setInfo( new Debug().setGeneratedQuery( query.toString() ) );
            try {
                transaction.rollback();
            } catch ( TransactionException ex ) {
                log.error( "Could not rollback", ex );
            }
        }
        return result;
    }


    /**
     * Create a new table
     */
    Result createTable( final Request req, final Response res ) {
        EditTableRequest request = this.gson.fromJson( req.body(), EditTableRequest.class );
        Transaction transaction = getTransaction();
        StringBuilder query = new StringBuilder();
        StringJoiner colJoiner = new StringJoiner( "," );
        String tableId = String.format( "\"%s\".\"%s\"", request.schema, request.table );
        query.append( "CREATE TABLE " ).append( tableId ).append( "(" );
        StringBuilder colBuilder;
        Result result;
        StringJoiner primaryKeys = new StringJoiner( ",", "PRIMARY KEY (", ")" );
        int primaryCounter = 0;
        for ( DbColumn col : request.columns ) {
            colBuilder = new StringBuilder();
            colBuilder.append( "\"" ).append( col.name ).append( "\" " ).append( col.dataType );
            if ( col.maxLength != null ) {
                colBuilder.append( String.format( "(%d)", col.maxLength ) );
            }
            if ( !col.nullable ) {
                colBuilder.append( " NOT NULL" );
            }
            if ( col.defaultValue != null ) {
                switch ( col.dataType ) {
                    //TODO FIX DATA TYPES
                    case "int8":
                    case "int4":
                        int a = Integer.parseInt( col.defaultValue );
                        colBuilder.append( " DEFAULT " ).append( a );
                        break;
                    case "varchar":
                        colBuilder.append( String.format( " DEFAULT '%s'", col.defaultValue ) );
                        break;
                    default:
                        // varchar, timestamp, boolean
                        colBuilder.append( " DEFAULT " ).append( col.defaultValue );
                }
            }
            if ( col.primary ) {
                primaryKeys.add( col.name );
                primaryCounter++;
            }
            colJoiner.add( colBuilder.toString() );
        }
        if ( primaryCounter > 0 ) {
            colJoiner.add( primaryKeys.toString() );
        }
        query.append( colJoiner.toString() );
        query.append( ")" );
        if ( request.store != null && !request.store.equals( "" ) ) {
            query.append( String.format( " ON STORE \"%s\"", request.store ) );
        }

        try {
            int a = executeSqlUpdate( transaction, query.toString() );
            result = new Result( new Debug().setGeneratedQuery( query.toString() ).setAffectedRows( a ) );
            transaction.commit();
        } catch ( QueryExecutionException | TransactionException e ) {
            log.error( "Caught exception while creating a table", e );
            result = new Result( e ).setInfo( new Debug().setGeneratedQuery( query.toString() ) );
            try {
                transaction.rollback();
            } catch ( TransactionException ex ) {
                log.error( "Could not rollback CREATE TABLE statement: {}", ex.getMessage(), ex );
            }
        }
        return result;
    }


    /**
     * Insert data into a table
     */
    Result insertRow( final Request req, final Response res ) {
        Transaction transaction = getTransaction();
        int rowsAffected;
        Result result;
        UIRequest request = this.gson.fromJson( req.body(), UIRequest.class );
        StringJoiner cols = new StringJoiner( ",", "(", ")" );
        StringBuilder query = new StringBuilder();
        String[] t = request.tableId.split( "\\." );
        String tableId = String.format( "\"%s\".\"%s\"", t[0], t[1] );
        query.append( "INSERT INTO " ).append( tableId );
        StringJoiner values = new StringJoiner( ",", "(", ")" );

        Map<String, PolyType> dataTypes = getColumnTypes( t[0], t[1] );
        for ( Map.Entry<String, String> entry : request.data.entrySet() ) {
            cols.add( "\"" + entry.getKey() + "\"" );
            String value = entry.getValue();
            if ( value == null ) {
                value = "NULL";
            } else if ( dataTypes.get( entry.getKey() ).getFamily() == PolyTypeFamily.CHARACTER ) {
                value = "'" + StringEscapeUtils.escapeSql( value ) + "'";
            } else if ( dataTypes.get( entry.getKey() ) == PolyType.DATE ) {
                value = "DATE '" + value + "'";
            } else if ( dataTypes.get( entry.getKey() ) == PolyType.TIME ) {
                value = "TIME '" + value + "'";
            } else if ( dataTypes.get( entry.getKey() ) == PolyType.TIMESTAMP ) {
                value = "TIMESTAMP '" + value + "'";
            }
            values.add( value );
        }

        if ( isActiveTracking ) {
            transaction.addChangedTable( tableId );
        }

        query.append( cols.toString() );
        query.append( " VALUES " ).append( values.toString() );

        try {
            rowsAffected = executeSqlUpdate( transaction, query.toString() );
            result = new Result( new Debug().setAffectedRows( rowsAffected ).setGeneratedQuery( query.toString() ) );
            transaction.commit();
        } catch ( QueryExecutionException | TransactionException | RuntimeException e ) {
            log.error( "Caught exception while inserting a row", e );
            result = new Result( e ).setInfo( new Debug().setGeneratedQuery( query.toString() ) );
            try {
                transaction.rollback();
            } catch ( TransactionException ex ) {
                log.error( "Could not rollback", ex );
            }
        }
        return result;
    }


    /**
     * Run any query coming from the SQL console
     */
    ArrayList<Result> anyQuery( final Request req, final Response res ) {
        QueryRequest request = this.gson.fromJson( req.body(), QueryRequest.class );
        Transaction transaction = getTransaction( request.analyze );

        ArrayList<Result> results = new ArrayList<>();
        boolean autoCommit = true;

        // This is not a nice solution. In case of a sql script with auto commit only the first statement is analyzed
        // and in case of auto commit of, the information is overwritten
        InformationManager queryAnalyzer = null;
        if ( request.analyze ) {
            queryAnalyzer = transaction.getQueryAnalyzer().observe( this );
        }

        // TODO: make it possible to use pagination

        // No autoCommit if the query has commits.
        // Ignore case: from: https://alvinalexander.com/blog/post/java/java-how-case-insensitive-search-string-matches-method
        Pattern p = Pattern.compile( ".*(COMMIT|ROLLBACK).*", Pattern.MULTILINE | Pattern.CASE_INSENSITIVE | Pattern.DOTALL );
        Matcher m = p.matcher( request.query );
        if ( m.matches() ) {
            autoCommit = false;
        }

        long executionTime = 0;
        long temp = 0;
        // remove all comments
        String allQueries = request.query;
        //remove comments
        allQueries = allQueries.replaceAll( "(?s)(\\/\\*.*?\\*\\/)", "" );
        allQueries = allQueries.replaceAll( "(?m)(--.*?$)", "" );
        //remove whitespace at the end
        allQueries = allQueries.replaceAll( "(\\s*)$", "" );
        String[] queries = allQueries.split( ";", 0 );
        boolean noLimit = false;
        for ( String query : queries ) {
            Result result;
            if ( Pattern.matches( "(?si:[\\s]*COMMIT.*)", query ) ) {
                try {
                    temp = System.nanoTime();
                    transaction.commit();
                    executionTime += System.nanoTime() - temp;
                    transaction = getTransaction( request.analyze );
                    results.add( new Result( new Debug().setGeneratedQuery( query ) ) );
                } catch ( TransactionException e ) {
                    log.error( "Caught exception while committing a query from the console", e );
                    executionTime += System.nanoTime() - temp;
                    log.error( e.toString() );
                }
            } else if ( Pattern.matches( "(?si:[\\s]*ROLLBACK.*)", query ) ) {
                try {
                    temp = System.nanoTime();
                    transaction.rollback();
                    executionTime += System.nanoTime() - temp;
                    transaction = getTransaction( request.analyze );
                    results.add( new Result( new Debug().setGeneratedQuery( query ) ) );
                } catch ( TransactionException e ) {
                    log.error( "Caught exception while rolling back a query from the console", e );
                    executionTime += System.nanoTime() - temp;
                }
            } else if ( Pattern.matches( "(?si:^[\\s]*SELECT.*)", query ) ) {
                // Add limit if not specified
                Pattern p2 = Pattern.compile( ".*?(?si:limit)[\\s\\S]*", Pattern.MULTILINE | Pattern.CASE_INSENSITIVE | Pattern.DOTALL );
                if ( !p2.matcher( query ).find() ) {
                    query = query + " LIMIT " + getPageSize();
                }
                //If the user specifies a limit
                else {
                    noLimit = true;
                }
                // decrease limit if it is too large
                /*else {
                    Pattern pattern = Pattern.compile( "(.*?LIMIT[\\s+])(\\d+)", Pattern.MULTILINE | Pattern.CASE_INSENSITIVE | Pattern.DOTALL );
                    Matcher limitMatcher = pattern.matcher( query );
                    if ( limitMatcher.find() ) {
                        int limit = Integer.parseInt( limitMatcher.group( 2 ) );
                        if ( limit > getPageSize() ) {
                            // see https://stackoverflow.com/questions/38296673/replace-group-1-of-java-regex-with-out-replacing-the-entire-regex?rq=1
                            query = limitMatcher.replaceFirst( "$1 " + getPageSize() );
                        }
                    }
                }*/
                try {
                    temp = System.nanoTime();
                    result = executeSqlSelect( transaction, request, query, noLimit ).setInfo( new Debug().setGeneratedQuery( query ) );
                    executionTime += System.nanoTime() - temp;
                    results.add( result );
                    if ( autoCommit ) {
                        transaction.commit();
                        transaction = getTransaction( request.analyze );
                    }
                } catch ( QueryExecutionException | TransactionException | RuntimeException e ) {
                    log.error( "Caught exception while executing a query from the console", e );
                    executionTime += System.nanoTime() - temp;
                    result = new Result( e ).setInfo( new Debug().setGeneratedQuery( query ) );
                    results.add( result );
                    try {
                        transaction.rollback();
                    } catch ( TransactionException ex ) {
                        log.error( "Caught exception while rollback", e );
                    }
                }
            } else {
                try {
                    temp = System.nanoTime();
                    int numOfRows = executeSqlUpdate( transaction, query );
                    executionTime += System.nanoTime() - temp;
                    result = new Result( new Debug().setAffectedRows( numOfRows ).setGeneratedQuery( query ) );
                    results.add( result );
                    if ( autoCommit ) {
                        transaction.commit();
                        transaction = getTransaction( request.analyze );
                    }
                } catch ( QueryExecutionException | TransactionException | RuntimeException e ) {
                    log.error( "Caught exception while executing a query from the console", e );
                    executionTime += System.nanoTime() - temp;
                    result = new Result( e ).setInfo( new Debug().setGeneratedQuery( query ) );
                    results.add( result );
                    try {
                        transaction.rollback();
                    } catch ( TransactionException ex ) {
                        log.error( "Caught exception while rollback", e );
                    }
                }
            }

        }

        try {
            transaction.commit();
        } catch ( TransactionException e ) {
            log.error( "Caught exception", e );
            results.add( new Result( e ) );
            try {
                transaction.rollback();
            } catch ( TransactionException ex ) {
                log.error( "Caught exception while rollback", e );
            }
        }

        if ( queryAnalyzer != null ) {
            InformationPage p1 = new InformationPage( "p1", "Query analysis", "Analysis of the query." );
            InformationGroup g1 = new InformationGroup( p1, "Execution time" );
            InformationHtml html;
            if ( executionTime < 1e4 ) {
                html = new InformationHtml( g1, String.format( "Execution time: %d nanoseconds", executionTime ) );
            } else {
                long millis = TimeUnit.MILLISECONDS.convert( executionTime, TimeUnit.NANOSECONDS );
                // format time: see: https://stackoverflow.com/questions/625433/how-to-convert-milliseconds-to-x-mins-x-seconds-in-java#answer-625444
                DateFormat df = new SimpleDateFormat( "m 'min' s 'sec' S 'ms'" );
                String durationText = df.format( new Date( millis ) );
                html = new InformationHtml( g1, String.format( "Execution time: %s", durationText ) );
            }
            queryAnalyzer.addPage( p1 );
            queryAnalyzer.addGroup( g1 );
            queryAnalyzer.registerInformation( html );
        }

        return results;
    }


    /**
     * Return all available statistics to the client
     */
    ConcurrentHashMap<String, HashMap<String, HashMap<String, StatisticColumn>>> getStatistics( final Request req, final Response res ) {
        if ( RuntimeConfig.DYNAMIC_QUERYING.getBoolean() ) {
            return store.getStatisticSchemaMap();
        } else {
            return new ConcurrentHashMap<>();
        }

    }


    /**
     * Delete a row from a table. The row is determined by the value of every column in that row (conjunction).
     * The transaction is being rolled back, if more that one row would be deleted.
     * TODO: This is not a nice solution
     */
    Result deleteRow( final Request req, final Response res ) {
        UIRequest request = this.gson.fromJson( req.body(), UIRequest.class );
        Transaction transaction = getTransaction();
        Result result;
        StringBuilder builder = new StringBuilder();
        String[] t = request.tableId.split( "\\." );
        String tableId = String.format( "\"%s\".\"%s\"", t[0], t[1] );
        builder.append( "DELETE FROM " ).append( tableId ).append( " WHERE " );
        StringJoiner joiner = new StringJoiner( " AND ", "", "" );
        Map<String, PolyType> dataTypes = getColumnTypes( t[0], t[1] );
        String column = "";
        for ( Entry<String, String> entry : request.data.entrySet() ) {
            String condition;
            if ( entry.getValue() == null ) {
                condition = String.format( "\"%s\" IS NULL", entry.getKey() );
            } else if ( dataTypes.get( entry.getKey() ).getFamily() != PolyTypeFamily.CHARACTER ) {
                condition = String.format( "\"%s\" = %s", entry.getKey(), entry.getValue() );
            } else {
                condition = String.format( "\"%s\" = '%s'", entry.getKey(), StringEscapeUtils.escapeSql( entry.getValue() ) );
            }
            column = entry.getKey();
            joiner.add( condition );
        }
        builder.append( joiner.toString() );

        try {
            int numOfRows = executeSqlUpdate( transaction, builder.toString() );
            // only commit if one row is deleted
            if ( numOfRows == 1 ) {
                if ( isActiveTracking ) {
                    transaction.addChangedTable( tableId );
                }

                transaction.commit();
                result = new Result( new Debug().setAffectedRows( numOfRows ) );
            } else {
                transaction.rollback();
                result = new Result( "Attempt to delete " + numOfRows + " rows was blocked." );
                result.setInfo( new Debug().setGeneratedQuery( builder.toString() ) );
            }
        } catch ( QueryExecutionException | TransactionException e ) {
            log.error( "Caught exception while deleting a row", e );
            result = new Result( e ).setInfo( new Debug().setGeneratedQuery( builder.toString() ) );
            try {
                transaction.rollback();
            } catch ( TransactionException ex ) {
                log.error( "Could not rollback", ex );
            }
        }
        return result;
    }


    Result updateRow( final Request req, final Response res ) {
        UIRequest request = this.gson.fromJson( req.body(), UIRequest.class );
        Transaction transaction = getTransaction();
        Result result;
        StringBuilder builder = new StringBuilder();
        String[] t = request.tableId.split( "\\." );
        String tableId = String.format( "\"%s\".\"%s\"", t[0], t[1] );
        builder.append( "UPDATE " ).append( tableId ).append( " SET " );
        StringJoiner setStatements = new StringJoiner( ",", "", "" );
        String column = "";
        for ( Entry<String, String> entry : request.data.entrySet() ) {
            if ( entry.getValue() == null ) {
                setStatements.add( String.format( "\"%s\" = NULL", entry.getKey() ) );
            } else if ( NumberUtils.isNumber( entry.getValue() ) ) {
                setStatements.add( String.format( "\"%s\" = %s", entry.getKey(), entry.getValue() ) );
            } else {
                setStatements.add( String.format( "\"%s\" = '%s'", entry.getKey(), StringEscapeUtils.escapeSql( entry.getValue() ) ) );
            }
            column = entry.getKey();
        }
        builder.append( setStatements.toString() );

        StringJoiner where = new StringJoiner( " AND ", "", "" );
        for ( Entry<String, String> entry : request.filter.entrySet() ) {
            where.add( String.format( "\"%s\" = '%s'", entry.getKey(), entry.getValue() ) );
        }
        builder.append( " WHERE " ).append( where.toString() );

        try {
            int numOfRows = executeSqlUpdate( transaction, builder.toString() );

            if ( numOfRows == 1 ) {
                if ( isActiveTracking ) {
                    transaction.addChangedTable( tableId );
                }
                transaction.commit();
                result = new Result( new Debug().setAffectedRows( numOfRows ) );
            } else {
                transaction.rollback();
                result = new Result( "Attempt to update " + numOfRows + " rows was blocked." );
                result.setInfo( new Debug().setGeneratedQuery( builder.toString() ) );
            }
        } catch ( QueryExecutionException | TransactionException e ) {
            log.error( "Caught exception while updating a row", e );
            result = new Result( e ).setInfo( new Debug().setGeneratedQuery( builder.toString() ) );
            try {
                transaction.rollback();
            } catch ( TransactionException ex ) {
                log.error( "Could not rollback", ex );
            }
        }
        return result;
    }


    /**
     * Get the columns of a table
     */
    Result getColumns( final Request req, final Response res ) {
        UIRequest request = this.gson.fromJson( req.body(), UIRequest.class );
        Transaction transaction = getTransaction();
        Result result;

        String[] t = request.tableId.split( "\\." );
        ArrayList<DbColumn> cols = new ArrayList<>();

        try {
            CatalogTable catalogTable = transaction.getCatalog().getTable( databaseName, t[0], t[1] );
            ArrayList<String> primaryColumns;
            if ( catalogTable.primaryKey != null ) {
                CatalogPrimaryKey primaryKey = transaction.getCatalog().getPrimaryKey( catalogTable.primaryKey );
                primaryColumns = new ArrayList<>( primaryKey.columnNames );
            } else {
                primaryColumns = new ArrayList<>();
            }
            for ( CatalogColumn catalogColumn : transaction.getCatalog().getColumns( catalogTable.id ) ) {
                String defaultValue = catalogColumn.defaultValue == null ? null : catalogColumn.defaultValue.value;
                cols.add(
                        new DbColumn(
                                catalogColumn.name,
                                catalogColumn.type.name(),
                                catalogColumn.nullable,
                                catalogColumn.length,
                                primaryColumns.contains( catalogColumn.name ),
                                defaultValue ) );
            }
            result = new Result( cols.toArray( new DbColumn[0] ), null );
            transaction.commit();
        } catch ( UnknownTableException | GenericCatalogException | UnknownKeyException | TransactionException e ) {
            log.error( "Caught exception while getting a column", e );
            result = new Result( e );
            try {
                transaction.rollback();
            } catch ( TransactionException ex ) {
                log.error( "Caught exception while rollback", e );
            }
        }

        return result;
    }


    Result updateColumn( final Request req, final Response res ) {
        ColumnRequest request = this.gson.fromJson( req.body(), ColumnRequest.class );
        Transaction transaction = getTransaction();

        DbColumn oldColumn = request.oldColumn;
        DbColumn newColumn = request.newColumn;
        Result result;
        ArrayList<String> queries = new ArrayList<>();
        StringBuilder sBuilder = new StringBuilder();

        String[] t = request.tableId.split( "\\." );
        String tableId = String.format( "\"%s\".\"%s\"", t[0], t[1] );

        // rename column if needed
        if ( !oldColumn.name.equals( newColumn.name ) ) {
            String query = String.format( "ALTER TABLE %s RENAME COLUMN \"%s\" TO \"%s\"", tableId, oldColumn.name, newColumn.name );
            queries.add( query );
        }

        // change type + length
        // TODO: cast if needed
        if ( !oldColumn.dataType.equals( newColumn.dataType ) || !Objects.equals( oldColumn.maxLength, newColumn.maxLength ) ) {
            if ( newColumn.maxLength != null ) {
                String query = String.format( "ALTER TABLE %s MODIFY COLUMN \"%s\" SET TYPE %s(%s)", tableId, newColumn.name, newColumn.dataType, newColumn.maxLength );
                queries.add( query );
            } else {
                // TODO: drop maxlength if requested
                String query = String.format( "ALTER TABLE %s MODIFY COLUMN \"%s\" SET TYPE %s", tableId, newColumn.name, newColumn.dataType );
                queries.add( query );
            }
        }

        // set/drop nullable
        if ( oldColumn.nullable != newColumn.nullable ) {
            String nullable = "SET";
            if ( newColumn.nullable ) {
                nullable = "DROP";
            }
            String query = "ALTER TABLE " + tableId + " MODIFY COLUMN \"" + newColumn.name + "\" " + nullable + " NOT NULL";
            queries.add( query );
        }

        // change default value
        if ( oldColumn.defaultValue == null || newColumn.defaultValue == null || !oldColumn.defaultValue.equals( newColumn.defaultValue ) ) {
            String query;
            if ( newColumn.defaultValue == null ) {
                query = String.format( "ALTER TABLE %s MODIFY COLUMN \"%s\" DROP DEFAULT", tableId, newColumn.name );
            } else {
                query = String.format( "ALTER TABLE %s MODIFY COLUMN \"%s\" SET DEFAULT ", tableId, newColumn.name );
                switch ( newColumn.dataType ) {
                    case "BIGINT":
                    case "INTEGER":
                    case "DECIMAL":
                    case "DOUBLE":
                    case "FLOAT":
                    case "SMALLINT":
                    case "TINYINT":
                        request.newColumn.defaultValue = request.newColumn.defaultValue.replace( ",", "." );
                        BigDecimal b = new BigDecimal( request.newColumn.defaultValue );
                        query = query + b.toString();
                        break;
                    case "VARCHAR":
                        query = query + String.format( "'%s'", request.newColumn.defaultValue );
                        break;
                    default:
                        query = query + request.newColumn.defaultValue;
                }
            }
            queries.add( query );
        }

        result = new Result( new Debug().setAffectedRows( 1 ).setGeneratedQuery( queries.toString() ) );
        try {
            for ( String query : queries ) {
                executeSqlUpdate( transaction, query );
                sBuilder.append( query );
            }
            transaction.commit();
        } catch ( QueryExecutionException | TransactionException e ) {
            log.error( "Caught exception while updating a column", e );
            result = new Result( e ).setInfo( new Debug().setAffectedRows( 0 ).setGeneratedQuery( sBuilder.toString() ) );
            try {
                transaction.rollback();
            } catch ( TransactionException e2 ) {
                log.error( "Caught exception during rollback", e2 );
                result = new Result( e2 ).setInfo( new Debug().setAffectedRows( 0 ).setGeneratedQuery( sBuilder.toString() ) );
            }
        }

        return result;
    }


    /**
     * Add a column to an existing table
     */
    Result addColumn( final Request req, final Response res ) {
        ColumnRequest request = this.gson.fromJson( req.body(), ColumnRequest.class );
        Transaction transaction = getTransaction();

        String[] t = request.tableId.split( "\\." );
        String tableId = String.format( "\"%s\".\"%s\"", t[0], t[1] );

        String query = String.format( "ALTER TABLE %s ADD COLUMN \"%s\" %s", tableId, request.newColumn.name, request.newColumn.dataType );
        if ( request.newColumn.maxLength != null ) {
            query = query + String.format( "(%d)", request.newColumn.maxLength );
        }
        if ( !request.newColumn.nullable ) {
            query = query + " NOT NULL";
        }
        if ( request.newColumn.defaultValue != null ) {
            switch ( request.newColumn.dataType ) {
                case "BIGINT":
                case "INTEGER":
                case "SMALLINT":
                case "TINYINT":
                case "FLOAT":
                case "DOUBLE":
                case "DECIMAL":
                    request.newColumn.defaultValue = request.newColumn.defaultValue.replace( ",", "." );
                    BigDecimal b = new BigDecimal( request.newColumn.defaultValue );
                    query = query + " DEFAULT " + b.toString();
                    break;
                case "VARCHAR":
                    query = query + String.format( " DEFAULT '%s'", request.newColumn.defaultValue );
                    break;
                default:
                    query = query + " DEFAULT " + request.newColumn.defaultValue;
            }
        }
        Result result;
        try {
            int affectedRows = executeSqlUpdate( transaction, query );
            transaction.commit();
            result = new Result( new Debug().setAffectedRows( affectedRows ).setGeneratedQuery( query ) );
        } catch ( TransactionException | QueryExecutionException e ) {
            log.error( "Caught exception while adding a column", e );
            result = new Result( e );
            try {
                transaction.rollback();
            } catch ( TransactionException ex ) {
                log.error( "Could not rollback", ex );
            }
        }
        return result;
    }


    /**
     * Delete a column of a table
     */
    Result dropColumn( final Request req, final Response res ) {
        ColumnRequest request = this.gson.fromJson( req.body(), ColumnRequest.class );
        Transaction transaction = getTransaction();

        String[] t = request.tableId.split( "\\." );
        String tableId = String.format( "\"%s\".\"%s\"", t[0], t[1] );

        Result result;
        String query = String.format( "ALTER TABLE %s DROP COLUMN \"%s\"", tableId, request.oldColumn.name );
        try {
            int affectedRows = executeSqlUpdate( transaction, query );
            transaction.commit();
            result = new Result( new Debug().setAffectedRows( affectedRows ) );
        } catch ( QueryExecutionException | TransactionException e ) {
            log.error( "Caught exception while dropping a column", e );
            result = new Result( e );
            try {
                transaction.rollback();
            } catch ( TransactionException ex ) {
                log.error( "Could not rollback", ex );
            }
        }
        return result;
    }


    /**
     * Get artificially generated index/foreign key/constraint names for placeholders in the UI
     */
    Result getGeneratedNames( final Request req, final Response res ) {
        String[] data = new String[3];
        data[0] = NameGenerator.generateConstraintName();
        data[1] = NameGenerator.generateForeignKeyName();
        data[2] = NameGenerator.generateIndexName();
        return new Result( new DbColumn[0], new String[][]{ data } );
    }


    /**
     * Get constraints of a table
     */
    Result getConstraints( final Request req, final Response res ) {
        UIRequest request = this.gson.fromJson( req.body(), UIRequest.class );
        Transaction transaction = getTransaction();
        Result result;

        String[] t = request.tableId.split( "\\." );
        ArrayList<TableConstraint> resultList = new ArrayList<>();
        Map<String, ArrayList<String>> temp = new HashMap<>();

        try {
            CatalogTable catalogTable = transaction.getCatalog().getTable( databaseName, t[0], t[1] );

            // get primary key
            if ( catalogTable.primaryKey != null ) {
                CatalogPrimaryKey primaryKey = transaction.getCatalog().getPrimaryKey( catalogTable.primaryKey );
                // TODO: This does not really make much sense... A table can only have one primary key at the same time.
                for ( String columnName : primaryKey.columnNames ) {
                    if ( !temp.containsKey( "" ) ) {
                        temp.put( "", new ArrayList<>() );
                    }
                    temp.get( "" ).add( columnName );
                }
                for ( Map.Entry<String, ArrayList<String>> entry : temp.entrySet() ) {
                    resultList.add( new TableConstraint( entry.getKey(), "PRIMARY KEY", entry.getValue() ) );
                }
            }

            // get unique constraints.
            temp.clear();
            List<CatalogConstraint> constraints = transaction.getCatalog().getConstraints( catalogTable.id );
            for ( CatalogConstraint catalogConstraint : constraints ) {
                if ( catalogConstraint.type == ConstraintType.UNIQUE ) {
                    temp.put( catalogConstraint.name, new ArrayList<>( catalogConstraint.key.columnNames ) );
                }
            }
            for ( Map.Entry<String, ArrayList<String>> entry : temp.entrySet() ) {
                resultList.add( new TableConstraint( entry.getKey(), "UNIQUE", entry.getValue() ) );
            }

            // get foreign keys
            temp.clear();
            List<CatalogForeignKey> foreignKeys = transaction.getCatalog().getForeignKeys( catalogTable.id );
            for ( CatalogForeignKey catalogForeignKey : foreignKeys ) {
                temp.put( catalogForeignKey.name, new ArrayList<>( catalogForeignKey.columnNames ) );
            }
            for ( Map.Entry<String, ArrayList<String>> entry : temp.entrySet() ) {
                resultList.add( new TableConstraint( entry.getKey(), "FOREIGN KEY", entry.getValue() ) );
            }

            DbColumn[] header = { new DbColumn( "Constraint name" ), new DbColumn( "Constraint type" ), new DbColumn( "Columns" ) };
            ArrayList<String[]> data = new ArrayList<>();
            resultList.forEach( c -> data.add( c.asRow() ) );

            result = new Result( header, data.toArray( new String[0][2] ) );
            transaction.commit();
        } catch ( UnknownTableException | GenericCatalogException | UnknownKeyException | TransactionException e ) {
            log.error( "Caught exception while fetching constraints", e );
            result = new Result( e );
            try {
                transaction.rollback();
            } catch ( TransactionException ex ) {
                log.error( "Caught exception while rollback", e );
            }
        }

        return result;
    }


    Result dropConstraint( final Request req, final Response res ) {
        ConstraintRequest request = this.gson.fromJson( req.body(), ConstraintRequest.class );
        Transaction transaction = getTransaction();

        String[] t = request.table.split( "\\." );
        String tableId = String.format( "\"%s\".\"%s\"", t[0], t[1] );

        String query;
        if ( request.constraint.type.equals( "PRIMARY KEY" ) ) {
            query = String.format( "ALTER TABLE %s DROP PRIMARY KEY", tableId );
        } else if ( request.constraint.type.equals( "FOREIGN KEY" ) ) {
            query = String.format( "ALTER TABLE %s DROP FOREIGN KEY \"%s\"", tableId, request.constraint.name );
        } else {
            query = String.format( "ALTER TABLE %s DROP CONSTRAINT \"%s\"", tableId, request.constraint.name );
        }
        Result result;
        try {
            int rows = executeSqlUpdate( transaction, query );
            transaction.commit();
            result = new Result( new Debug().setAffectedRows( rows ) );
        } catch ( QueryExecutionException | TransactionException e ) {
            log.error( "Caught exception while dropping a constraint", e );
            result = new Result( e );
            try {
                transaction.rollback();
            } catch ( TransactionException ex ) {
                log.error( "Could not rollback", ex );
            }
        }
        return result;
    }


    /**
     * Add a primary key to a table
     */
    Result addPrimaryKey( final Request req, final Response res ) {
        ConstraintRequest request = this.gson.fromJson( req.body(), ConstraintRequest.class );
        Transaction transaction = getTransaction();

        String[] t = request.table.split( "\\." );
        String tableId = String.format( "\"%s\".\"%s\"", t[0], t[1] );

        Result result;
        if ( request.constraint.columns.length > 0 ) {
            StringJoiner joiner = new StringJoiner( ",", "(", ")" );
            for ( String s : request.constraint.columns ) {
                joiner.add( "\"" + s + "\"" );
            }
            String query = "ALTER TABLE " + tableId + " ADD PRIMARY KEY " + joiner.toString();
            try {
                int rows = executeSqlUpdate( transaction, query );
                transaction.commit();
                result = new Result( new Debug().setAffectedRows( rows ).setGeneratedQuery( query ) );
            } catch ( QueryExecutionException | TransactionException e ) {
                log.error( "Caught exception while adding a primary key", e );
                result = new Result( e );
                try {
                    transaction.rollback();
                } catch ( TransactionException ex ) {
                    log.error( "Could not rollback", ex );
                }
            }
        } else {
            result = new Result( "Cannot add primary key if no columns are provided." );
        }
        return result;
    }


    /**
     * Add a primary key to a table
     */
    Result addUniqueConstraint( final Request req, final Response res ) {
        ConstraintRequest request = this.gson.fromJson( req.body(), ConstraintRequest.class );
        Transaction transaction = getTransaction();

        String[] t = request.table.split( "\\." );
        String tableId = String.format( "\"%s\".\"%s\"", t[0], t[1] );

        Result result;
        if ( request.constraint.columns.length > 0 ) {
            StringJoiner joiner = new StringJoiner( ",", "(", ")" );
            for ( String s : request.constraint.columns ) {
                joiner.add( "\"" + s + "\"" );
            }
            String query = "ALTER TABLE " + tableId + " ADD CONSTRAINT \"" + request.constraint.name + "\" UNIQUE " + joiner.toString();
            try {
                int rows = executeSqlUpdate( transaction, query );
                transaction.commit();
                result = new Result( new Debug().setAffectedRows( rows ).setGeneratedQuery( query ) );
            } catch ( QueryExecutionException | TransactionException e ) {
                log.error( "Caught exception while adding a unique constraint", e );
                result = new Result( e );
                try {
                    transaction.rollback();
                } catch ( TransactionException ex ) {
                    log.error( "Could not rollback", ex );
                }
            }
        } else {
            result = new Result( "Cannot add unique constraint if no columns are provided." );
        }
        return result;
    }


    /**
     * Get indexes of a table
     */
    Result getIndexes( final Request req, final Response res ) {
        EditTableRequest request = this.gson.fromJson( req.body(), EditTableRequest.class );
        Transaction transaction = getTransaction();
        Result result;
        try {
            CatalogTable catalogTable = transaction.getCatalog().getTable( databaseName, request.schema, request.table );
            List<CatalogIndex> catalogIndexes = transaction.getCatalog().getIndexes( catalogTable.id, false );

            DbColumn[] header = { new DbColumn( "name" ), new DbColumn( "columns" ), new DbColumn( "type" ) };

            ArrayList<String[]> data = new ArrayList<>();
            for ( CatalogIndex catalogIndex : catalogIndexes ) {
                String[] arr = new String[3];
                arr[0] = catalogIndex.name;
                arr[1] = String.join( ", ", catalogIndex.key.columnNames );
                arr[2] = catalogIndex.type.name();
                data.add( arr );
            }

            result = new Result( header, data.toArray( new String[0][2] ) );
            transaction.commit();
        } catch ( UnknownTableException | GenericCatalogException | TransactionException e ) {
            log.error( "Caught exception while fetching indexes", e );
            result = new Result( e );
            try {
                transaction.rollback();
            } catch ( TransactionException ex ) {
                log.error( "Caught exception while rollback", e );
            }
        }
        return result;
    }


    /**
     * Drop an index of a table
     */
    Result dropIndex( final Request req, final Response res ) {
        Index index = gson.fromJson( req.body(), Index.class );
        Transaction transaction = getTransaction();

        String tableId = String.format( "\"%s\".\"%s\"", index.getSchema(), index.getTable() );
        String query = String.format( "ALTER TABLE %s DROP INDEX \"%s\"", tableId, index.getName() );
        Result result;
        try {
            int a = executeSqlUpdate( transaction, query );
            transaction.commit();
            result = new Result( new Debug().setGeneratedQuery( query ).setAffectedRows( a ) );
        } catch ( QueryExecutionException | TransactionException e ) {
            log.error( "Caught exception while dropping an index", e );
            result = new Result( e );
            try {
                transaction.rollback();
            } catch ( TransactionException ex ) {
                log.error( "Could not rollback", ex );
            }
        }
        return result;
    }


    /**
     * Create an index for a table
     */
    Result createIndex( final Request req, final Response res ) {
        Index index = this.gson.fromJson( req.body(), Index.class );
        Transaction transaction = getTransaction();

        String tableId = String.format( "\"%s\".\"%s\"", index.getSchema(), index.getTable() );
        Result result;
        StringJoiner colJoiner = new StringJoiner( ",", "(", ")" );
        for ( String col : index.getColumns() ) {
            colJoiner.add( "\"" + col + "\"" );
        }
        String query = String.format( "ALTER TABLE %s ADD INDEX \"%s\" ON %s USING %s", tableId, index.getName(), colJoiner.toString(), index.getMethod() );
        try {
            int a = executeSqlUpdate( transaction, query );
            transaction.commit();
            result = new Result( new Debug().setAffectedRows( a ) );
        } catch ( QueryExecutionException | TransactionException e ) {
            log.error( "Caught exception while creating an index", e );
            result = new Result( e );
            try {
                transaction.rollback();
            } catch ( TransactionException ex ) {
                log.error( "Could not rollback", ex );
            }
        }
        return result;
    }


    /**
     * Get placements of a table
     */
    Result getPlacements( final Request req, final Response res ) {
        Index index = gson.fromJson( req.body(), Index.class );
        String schemaName = index.getSchema();
        String tableName = index.getTable();
        Transaction transaction = getTransaction();
        Result result;
        try {
            CatalogTable table = transaction.getCatalog().getTable( databaseName, schemaName, tableName );
<<<<<<< HEAD
            // Map<Integer, List<CatalogColumnPlacement>> placementsByStore = table.placementsByStore;
            DbColumn[] header = { new DbColumn( "Store" ), new DbColumn( "Adapter" ), new DbColumn( "Columns" ) };

            ArrayList<String[]> data = new ArrayList<>();
            for ( CatalogStore catalogStore : transaction.getCatalog().getStores() ) {
                Store store = StoreManager.getInstance().getStore( catalogStore.id );
                List<CatalogColumnPlacement> placements = transaction.getCatalog().getColumnPlacementsOnStore( catalogStore.id, table.id );
                if ( placements.size() == 0 ) {
                    continue;
                }
                String[] arr = new String[3];
=======
            CatalogCombinedTable combinedTable = transaction.getCatalog().getCombinedTable( table.id );
            Map<Integer, List<CatalogColumnPlacement>> placementsByStore = combinedTable.getColumnPlacementsByStore();
            DbColumn[] header = {
                    new DbColumn( "Store" ),
                    new DbColumn( "Adapter" ),
                    new DbColumn( "DataReadOnly" ),
                    new DbColumn( "SchemaReadOnly" ),
                    new DbColumn( "Columns" )
            };

            ArrayList<String[]> data = new ArrayList<>();
            for ( Entry<Integer, List<CatalogColumnPlacement>> entrySet : placementsByStore.entrySet() ) {
                Store store = StoreManager.getInstance().getStore( entrySet.getKey() );
                List<CatalogColumnPlacement> placements = entrySet.getValue();
                String[] arr = new String[5];
>>>>>>> e9bc3d59
                arr[0] = store.getUniqueName();
                arr[1] = store.getAdapterName();
                arr[2] = String.valueOf( store.isDataReadOnly() );
                arr[3] = String.valueOf( store.isSchemaReadOnly() );
                arr[4] = "";
                boolean first = true;
                for ( CatalogColumnPlacement p : placements ) {
                    String prefix = ", ";
                    String suffix = "";
                    if ( first ) {
                        first = false;
                        prefix = "";
                    }
                    if ( p.placementType == PlacementType.MANUAL ) {
                        prefix += "<b>";
                        suffix += "</b>";
                    }
                    arr[4] += prefix + p.columnName + suffix;
                }

                data.add( arr );
            }

            result = new Result( header, data.toArray( new String[0][4] ) );
            transaction.commit();
        } catch ( GenericCatalogException | UnknownTableException | TransactionException e ) {
            log.error( "Caught exception while getting placements", e );
            result = new Result( e );
            try {
                transaction.rollback();
            } catch ( TransactionException ex ) {
                log.error( "Could not rollback", ex );
            }
        }
        return result;
    }


    /**
     * Add or drop a data placement.
     * Parameter of type models.Index: index name corresponds to storeUniqueName
     * Index method: either 'ADD' or 'DROP'
     */
    Result addDropPlacement( final Request req, final Response res ) {
        Index index = gson.fromJson( req.body(), Index.class );
        if ( !index.getMethod().toUpperCase().equals( "ADD" ) && !index.getMethod().toUpperCase().equals( "DROP" ) ) {
            return new Result( "Invalid request" );
        }
        String query = String.format( "ALTER TABLE %s.%s %s PLACEMENT %s", index.getSchema(), index.getTable(), index.getMethod().toUpperCase(), index.getName() );
        Transaction transaction = getTransaction();
        int affectedRows = 0;
        try {
            affectedRows = executeSqlUpdate( transaction, query );
            transaction.commit();
        } catch ( QueryExecutionException | TransactionException e ) {
            return new Result( e );
        }
        return new Result( new Debug().setAffectedRows( affectedRows ) );
    }


    /**
     * Get current stores
     */
    String getStores( final Request req, final Response res ) {
        //see https://futurestud.io/tutorials/gson-advanced-custom-serialization-part-1
        JsonSerializer<Store> storeSerializer = ( src, typeOfSrc, context ) -> {
            List<AdapterSetting> adapterSettings = new ArrayList<>();
            for ( AdapterSetting s : src.getAvailableSettings() ) {
                for ( String current : src.getCurrentSettings().keySet() ) {
                    if ( s.name.equals( current ) ) {
                        adapterSettings.add( s );
                    }
                }
            }

            JsonObject jsonStore = new JsonObject();
            jsonStore.addProperty( "storeId", src.getStoreId() );
            jsonStore.addProperty( "uniqueName", src.getUniqueName() );
            jsonStore.add( "adapterSettings", context.serialize( adapterSettings ) );
            jsonStore.add( "currentSettings", context.serialize( src.getCurrentSettings() ) );
            jsonStore.addProperty( "adapterName", src.getAdapterName() );
            jsonStore.addProperty( "type", src.getClass().getCanonicalName() );
            jsonStore.add( "dataReadOnly", context.serialize( src.isDataReadOnly() ) );
            jsonStore.add( "schemaReadOnly", context.serialize( src.isSchemaReadOnly() ) );
            return jsonStore;
        };
        Gson storeGson = new GsonBuilder().registerTypeAdapter( Store.class, storeSerializer ).create();
        ImmutableMap<String, Store> stores = StoreManager.getInstance().getStores();
        Store[] out = stores.values().toArray( new Store[0] );
        return storeGson.toJson( out, Store[].class );
    }


    /**
     * Update the settings of a stoe
     */
    Store updateStoreSettings( final Request req, final Response res ) {
        //see https://stackoverflow.com/questions/16872492/gson-and-abstract-superclasses-deserialization-issue
        JsonDeserializer<Store> storeDeserializer = ( json, typeOfT, context ) -> {
            JsonObject jsonObject = json.getAsJsonObject();
            String type = jsonObject.get( "type" ).getAsString();
            try {
                return context.deserialize( jsonObject, Class.forName( type ) );
            } catch ( ClassNotFoundException cnfe ) {
                throw new JsonParseException( "Unknown element type: " + type, cnfe );
            }
        };
        Gson storeGson = new GsonBuilder().registerTypeAdapter( Store.class, storeDeserializer ).create();
        Store store = storeGson.fromJson( req.body(), Store.class );
        StoreManager.getInstance().getStore( store.getStoreId() ).updateSettings( store.getCurrentSettings() );
        return store;
    }


    /**
     * Get available adapters
     */
    String getAdapters( final Request req, final Response res ) {
        JsonSerializer<AdapterInformation> adapterSerializer = ( src, typeOfSrc, context ) -> {
            JsonObject jsonStore = new JsonObject();
            jsonStore.addProperty( "name", src.name );
            jsonStore.addProperty( "description", src.description );
            jsonStore.addProperty( "clazz", src.clazz.getCanonicalName() );
            jsonStore.add( "adapterSettings", context.serialize( src.settings ) );
            return jsonStore;
        };
        Gson adapterGson = new GsonBuilder().registerTypeAdapter( AdapterInformation.class, adapterSerializer ).create();

        List<AdapterInformation> adapters = StoreManager.getInstance().getAvailableAdapters();
        AdapterInformation[] out = adapters.toArray( new AdapterInformation[0] );
        return adapterGson.toJson( out, AdapterInformation[].class );
    }


    /**
     * Deploy a new store
     */
    boolean addStore( final Request req, final Response res ) {
        String body = req.body();
        Adapter a = this.gson.fromJson( body, Adapter.class );
        Transaction trx = null;
        try {
            trx = getTransaction();
            StoreManager.getInstance().addStore( trx.getCatalog(), a.clazzName, a.uniqueName, a.settings );
            trx.commit();
        } catch ( Exception | TransactionException e ) {
            log.error( "Could not deploy store", e );
            try {
                if ( trx != null ) {
                    trx.rollback();
                }
            } catch ( TransactionException ex ) {
                log.error( "Error while rolling back the transaction", e );
            }
            return false;
        }
        return true;
    }


    /**
     * Remove an existing store
     */
    Result removeStore( final Request req, final Response res ) {
        String uniqueName = req.body();
        Transaction trx = null;
        try {
            trx = getTransaction();
            StoreManager.getInstance().removeStore( trx.getCatalog(), uniqueName );
            trx.commit();
        } catch ( Exception | TransactionException e ) {
            log.error( "Could not remove store {}", req.body(), e );
            try {
                if ( trx != null ) {
                    trx.rollback();
                }
            } catch ( TransactionException ex ) {
                log.error( "Error while rolling back the transaction", e );
            }
            return new Result( e );
        }
        return new Result( new Debug().setAffectedRows( 1 ) );
    }


    /**
     * Get the required information for the uml view: Foreign keys, Tables with its columns
     */
    Uml getUml( final Request req, final Response res ) {
        EditTableRequest request = this.gson.fromJson( req.body(), EditTableRequest.class );
        Transaction transaction = getTransaction();
        ArrayList<ForeignKey> fKeys = new ArrayList<>();
        ArrayList<DbTable> tables = new ArrayList<>();

        try {
            List<CatalogTable> catalogTables = transaction.getCatalog().getTables( new Catalog.Pattern( databaseName ), new Catalog.Pattern( request.schema ), null );
            for ( CatalogTable catalogTable : catalogTables ) {
                if ( catalogTable.tableType == TableType.TABLE ) {
                    // get foreign keys
                    List<CatalogForeignKey> foreignKeys = transaction.getCatalog().getForeignKeys( catalogTable.id );
                    for ( CatalogForeignKey catalogForeignKey : foreignKeys ) {
                        for ( int i = 0; i < catalogForeignKey.referencedKeyColumnNames.size(); i++ ) {
                            fKeys.add( ForeignKey.builder()
                                    .pkTableSchema( catalogForeignKey.referencedKeySchemaName )
                                    .pkTableName( catalogForeignKey.referencedKeyTableName )
                                    .pkColumnName( catalogForeignKey.referencedKeyColumnNames.get( i ) )
                                    .fkTableSchema( catalogForeignKey.schemaName )
                                    .fkTableName( catalogForeignKey.tableName )
                                    .fkColumnName( catalogForeignKey.columnNames.get( i ) )
                                    .fkName( catalogForeignKey.name )
                                    .pkName( "" ) // TODO
                                    .build() );
                        }
                    }

                    // get tables with its columns
                    DbTable table = new DbTable( catalogTable.name, catalogTable.schemaName );
                    for ( String columnName : catalogTable.columnNames ) {
                        table.addColumn( new DbColumn( columnName ) );
                    }

                    // get primary key with its columns
                    if ( catalogTable.primaryKey != null ) {
                        CatalogPrimaryKey catalogPrimaryKey = transaction.getCatalog().getPrimaryKey( catalogTable.primaryKey );
                        for ( String columnName : catalogPrimaryKey.columnNames ) {
                            table.addPrimaryKeyField( columnName );
                        }
                    }

                    // get unique constraints
                    List<CatalogConstraint> catalogConstraints = transaction.getCatalog().getConstraints( catalogTable.id );
                    for ( CatalogConstraint catalogConstraint : catalogConstraints ) {
                        if ( catalogConstraint.type == ConstraintType.UNIQUE ) {
                            // TODO: unique constraints can be over multiple columns.
                            if ( catalogConstraint.key.columnNames.size() == 1 &&
                                    catalogConstraint.key.schemaName.equals( table.getSchema() ) &&
                                    catalogConstraint.key.tableName.equals( table.getTableName() ) ) {
                                table.addUniqueColumn( catalogConstraint.key.columnNames.get( 0 ) );
                            }
                            // table.addUnique( new ArrayList<>( catalogConstraint.key.columnNames ));
                        }
                    }

                    // get unique indexes
                    List<CatalogIndex> catalogIndexes = transaction.getCatalog().getIndexes( catalogTable.id, true );
                    for ( CatalogIndex catalogIndex : catalogIndexes ) {
                        // TODO: unique indexes can be over multiple columns.
                        if ( catalogIndex.key.columnNames.size() == 1 &&
                                catalogIndex.key.schemaName.equals( table.getSchema() ) &&
                                catalogIndex.key.tableName.equals( table.getTableName() ) ) {
                            table.addUniqueColumn( catalogIndex.key.columnNames.get( 0 ) );
                        }
                        // table.addUnique( new ArrayList<>( catalogIndex.key.columnNames ));
                    }

                    tables.add( table );
                }
            }
            transaction.commit();
        } catch ( GenericCatalogException | TransactionException | UnknownKeyException e ) {
            log.error( "Could not fetch foreign keys of the schema {}", request.schema, e );
            try {
                transaction.rollback();
            } catch ( TransactionException ex ) {
                log.error( "Caught exception while rollback", e );
            }
        }

        return new Uml( tables, fKeys );
    }


    /**
     * Add foreign key
     */
    Result addForeignKey( final Request req, final Response res ) {
        ForeignKey fk = this.gson.fromJson( req.body(), ForeignKey.class );
        Transaction transaction = getTransaction();

        String[] t = fk.getFkTableName().split( "\\." );
        String fkTable = String.format( "\"%s\".\"%s\"", t[0], t[1] );
        t = fk.getPkTableName().split( "\\." );
        String pkTable = String.format( "\"%s\".\"%s\"", t[0], t[1] );

        Result result;
        try {
            String sql = String.format( "ALTER TABLE %s ADD CONSTRAINT \"%s\" FOREIGN KEY (\"%s\") REFERENCES %s(\"%s\") ON UPDATE %s ON DELETE %s",
                    fkTable, fk.getFkName(), fk.getFkColumnName(), pkTable, fk.getPkColumnName(), fk.getUpdate(), fk.getDelete() );
            executeSqlUpdate( transaction, sql );
            transaction.commit();
            result = new Result( new Debug().setAffectedRows( 1 ) );
        } catch ( QueryExecutionException | TransactionException e ) {
            log.error( "Caught exception while adding a foreign key", e );
            result = new Result( e );
            try {
                transaction.rollback();
            } catch ( TransactionException ex ) {
                log.error( "Could not rollback", ex );
            }
        }
        return result;
    }


    /**
     * Execute a logical plan coming from the Web-Ui plan builder
     */
    Result executeRelAlg( final Request req, final Response res ) {
        UIRelNode topNode = gson.fromJson( req.body(), UIRelNode.class );

        Transaction transaction = getTransaction( true );
        transaction.resetQueryProcessor();

        transaction.getQueryAnalyzer().observe( this );

        RelNode result;
        try {
            result = QueryPlanBuilder.buildFromTree( topNode, transaction );
        } catch ( Exception e ) {
            log.error( "Caught exception while building the plan builder tree", e );
            return new Result( e );
        }

        // Wrap RelNode into a RelRoot
        final RelDataType rowType = result.getRowType();
        final List<Pair<Integer, String>> fields = Pair.zip( ImmutableIntList.identity( rowType.getFieldCount() ), rowType.getFieldNames() );
        final RelCollation collation =
                result instanceof Sort
                        ? ((Sort) result).collation
                        : RelCollations.EMPTY;
        RelRoot root = new RelRoot( result, result.getRowType(), SqlKind.SELECT, fields, collation );

        // Prepare
        PolyphenyDbSignature signature = transaction.getQueryProcessor().prepareQuery( root );

        List<List<Object>> rows;
        try {
            @SuppressWarnings("unchecked") final Iterable<Object> iterable = signature.enumerable( transaction.getDataContext() );
            Iterator<Object> iterator = iterable.iterator();
            rows = MetaImpl.collect( signature.cursorFactory, LimitIterator.of( iterator, getPageSize() ), new ArrayList<>() );
        } catch ( Exception e ) {
            log.error( "Caught exception while iterating the plan builder tree", e );
            return new Result( e );
        }

        ArrayList<String[]> data = new ArrayList<>();
        for ( List<Object> row : rows ) {
            String[] temp = new String[row.size()];
            int counter = 0;
            for ( Object o : row ) {
                temp[counter] = o.toString();
                counter++;
            }
            data.add( temp );
        }

        try {
            transaction.commit();
        } catch ( TransactionException e ) {
            log.error( "Caught exception while committing the plan builder tree", e );
            throw new RuntimeException( e );
        }

        DbColumn[] header = new DbColumn[signature.columns.size()];
        int counter = 0;
        for ( ColumnMetaData col : signature.columns ) {
            header[counter++] = new DbColumn( col.columnName );
        }
        return new Result( header, data.toArray( new String[0][] ) );
    }


    /**
     * Create or drop a schema
     */
    Result schemaRequest( final Request req, final Response res ) {
        Schema schema = this.gson.fromJson( req.body(), Schema.class );
        Transaction transaction = getTransaction();

        // create schema
        if ( schema.isCreate() && !schema.isDrop() ) {
            StringBuilder query = new StringBuilder( "CREATE SCHEMA " );
            query.append( "\"" ).append( schema.getName() ).append( "\"" );
            if ( schema.getAuthorization() != null && !schema.getAuthorization().equals( "" ) ) {
                query.append( " AUTHORIZATION " ).append( schema.getAuthorization() );
            }
            try {
                int rows = executeSqlUpdate( transaction, query.toString() );
                transaction.commit();
                return new Result( new Debug().setAffectedRows( rows ) );
            } catch ( QueryExecutionException | TransactionException e ) {
                log.error( "Caught exception while creating a schema", e );
                try {
                    transaction.rollback();
                } catch ( TransactionException ex ) {
                    log.error( "Could not rollback", ex );
                }
                return new Result( e );
            }
        }
        // drop schema
        else if ( !schema.isCreate() && schema.isDrop() ) {
            StringBuilder query = new StringBuilder( "DROP SCHEMA " );
            query.append( "\"" ).append( schema.getName() ).append( "\"" );
            if ( schema.isCascade() ) {
                query.append( " CASCADE" );
            }
            try {
                int rows = executeSqlUpdate( transaction, query.toString() );
                transaction.commit();
                return new Result( new Debug().setAffectedRows( rows ) );
            } catch ( TransactionException | QueryExecutionException e ) {
                log.error( "Caught exception while dropping a schema", e );
                try {
                    transaction.rollback();
                } catch ( TransactionException ex ) {
                    log.error( "Could not rollback", ex );
                }
                return new Result( e );
            }
        } else {
            return new Result( "Neither the field 'create' nor the field 'drop' was set." );
        }
    }


    /**
     * Get all supported data types of the DBMS.
     */
    public Result getTypeInfo( final Request req, final Response res ) {
        ArrayList<String[]> data = new ArrayList<>();

        /*
        for ( PolyType polyType : PolyType.values() ) {
            // ignore types that are not relevant
            if ( polyType.getJdbcOrdinal() < -500 || polyType.getJdbcOrdinal() > 500 ) {
                continue;
            }
            String[] row = new String[1];
            for ( int i = 1; i <= 18; i++ ) {
                row[0] = polyType.name();
            }
            data.add( row );
        }
         */

        for ( PolyType polyType : PolyType.availableTypes() ) {
            String[] row = new String[1];
            row[0] = polyType.name();
            data.add( row );
        }

        DbColumn[] header = { new DbColumn( "TYPE_NAME" ) };
        return new Result( header, data.toArray( new String[0][1] ) );
    }


    /**
     * Get available actions for foreign key constraints
     */
    String[] getForeignKeyActions( Request req, Response res ) {
        ForeignKeyOption[] options = Catalog.ForeignKeyOption.values();
        String[] arr = new String[options.length];
        for ( int i = 0; i < options.length; i++ ) {
            arr[i] = options[i].name();
        }
        return arr;
    }


    /**
     * Send updates to the UI if Information objects in the query analyzer change.
     */
    @Override
    public void observeInfos( final Information info ) {
        try {
            WebSocket.broadcast( info.asJson() );
        } catch ( IOException e ) {
            log.error( "Caught exception during WebSocket broadcast", e );
        }
    }


    /**
     * Send an updated pageList of the query analyzer to the UI.
     */
    @Override
    public void observePageList( final String analyzerId, final InformationPage[] pages ) {
        ArrayList<SidebarElement> nodes = new ArrayList<>();
        int counter = 0;
        for ( InformationPage page : pages ) {
            nodes.add( new SidebarElement( page.getId(), page.getName(), analyzerId + "/", page.getIcon() ) );
            counter++;
        }
        try {
            WebSocket.sendPageList( this.gson.toJson( nodes.toArray( new SidebarElement[0] ) ) );
        } catch ( IOException e ) {
            log.error( "Caught exception during WebSocket broadcast", e );
        }
    }


    /**
     * Get the content of an InformationPage of a query analyzer.
     */
    public String getAnalyzerPage( final Request req, final Response res ) {
        String[] params = this.gson.fromJson( req.body(), String[].class );
        return InformationManager.getInstance( params[0] ).getPage( params[1] ).asJson();
    }


    /**
     * Close a query analyzer if not needed anymore.
     */
    public String closeAnalyzer( final Request req, final Response res ) {
        String id = req.body();
        InformationManager.close( id );
        return "";
    }


    /**
     * Import a dataset from Polypheny-Hub into Polypheny-DB
     */
    HubResult importDataset( final spark.Request req, final spark.Response res ) {
        HubRequest request = this.gson.fromJson( req.body(), HubRequest.class );
        String error = null;

        String randomFileName = UUID.randomUUID().toString();
        final String sysTempDir = System.getProperty( "java.io.tmpdir" );
        final File tempDir = new File( sysTempDir + File.separator + "hub" + File.separator + randomFileName + File.separator );
        if ( !tempDir.mkdirs() ) { // create folder
            log.error( "Unable to create temp folder: {}", tempDir.getAbsolutePath() );
            return new HubResult( "Unable to create temp folder" );
        }

        // see: https://www.baeldung.com/java-download-file
        final File zipFile = new File( tempDir, "import.zip" );
        Transaction transaction = null;
        try (
                BufferedInputStream in = new BufferedInputStream( new URL( request.url ).openStream() );
                FileOutputStream fos = new FileOutputStream( zipFile )
        ) {
            byte[] dataBuffer = new byte[1024];
            int bytesRead;
            while ( (bytesRead = in.read( dataBuffer, 0, 1024 )) != -1 ) {
                fos.write( dataBuffer, 0, bytesRead );
            }

            // extract zip, see https://www.baeldung.com/java-compress-and-uncompress
            dataBuffer = new byte[1024];
            String jsonFileName = "";
            String csvFileName = "";
            final File extractedFolder = new File( tempDir, "import" );
            if ( !extractedFolder.mkdirs() ) {
                log.error( "Unable to create folder for extracting files: {}", tempDir.getAbsolutePath() );
                return new HubResult( "Unable to create folder for extracting files" );
            }
            try ( ZipInputStream zis = new ZipInputStream( new FileInputStream( zipFile ) ) ) {
                ZipEntry zipEntry = zis.getNextEntry();
                while ( zipEntry != null ) {
                    if ( zipEntry.getName().endsWith( ".csv" ) ) {
                        csvFileName = zipEntry.getName();
                    } else if ( zipEntry.getName().endsWith( ".json" ) ) {
                        jsonFileName = zipEntry.getName();
                    }
                    File newFile = new File( extractedFolder, zipEntry.getName() );
                    try ( FileOutputStream fosEntry = new FileOutputStream( newFile ) ) {
                        int len;
                        while ( (len = zis.read( dataBuffer )) > 0 ) {
                            fosEntry.write( dataBuffer, 0, len );
                        }
                    }
                    zipEntry = zis.getNextEntry();
                }
            }

            // delete .zip after unzipping
            if ( !zipFile.delete() ) {
                log.error( "Unable to delete zip file: {}", zipFile.getAbsolutePath() );
            }
            // table name
            String tableName = null;
            if ( request.tableName != null && request.tableName.trim().length() > 0 ) {
                tableName = request.tableName.trim();
            }
            // create table from .json file
            String json = new String( Files.readAllBytes( Paths.get( new File( extractedFolder, jsonFileName ).getPath() ) ), StandardCharsets.UTF_8 );
            JsonTable table = gson.fromJson( json, JsonTable.class );
            transaction = getTransaction();
            List<CatalogTable> tablesInSchema = transaction.getCatalog().getTables( new Catalog.Pattern( this.databaseName ), new Catalog.Pattern( request.schema ), null );
            int tableAlreadyExists = (int) tablesInSchema.stream().filter( t -> t.name.equals( table.tableName ) ).count();
            if ( tableAlreadyExists > 0 ) {
                return new HubResult( String.format( "Cannot import the dataset since the schema '%s' already contains a table with the name '%s'", request.schema, table.tableName ) );
            }

            String createTable = SchemaToJsonMapper.getCreateTableStatementFromJson( json, request.createPks, request.defaultValues, request.schema, tableName, request.store );
            executeSqlUpdate( transaction, createTable );

            // import data from .csv file
            StringJoiner columnJoiner = new StringJoiner( ",", "(", ")" );
            for ( JsonColumn col : table.getColumns() ) {
                columnJoiner.add( "\"" + col.columnName + "\"" );
            }
            String columns = columnJoiner.toString();
            StringJoiner valueJoiner = new StringJoiner( ",", "VALUES", "" );
            StringJoiner rowJoiner;

            //see https://www.callicoder.com/java-read-write-csv-file-opencsv/

            final int BATCH_SIZE = RuntimeConfig.HUB_IMPORT_BATCH_SIZE.getInteger();
            long csvCounter = 0;
            try (
                    Reader reader = new BufferedReader( new FileReader( new File( extractedFolder, csvFileName ) ) );
                    CSVReader csvReader = new CSVReader( reader );
            ) {
                long lineCount = Files.lines( new File( extractedFolder, csvFileName ).toPath() ).count();
                Status status = new Status( "tableImport", lineCount );
                String[] nextRecord;
                while ( (nextRecord = csvReader.readNext()) != null ) {
                    rowJoiner = new StringJoiner( ",", "(", ")" );
                    for ( int i = 0; i < table.getColumns().size(); i++ ) {
                        if ( PolyType.get( table.getColumns().get( i ).type ).getFamily() == PolyTypeFamily.CHARACTER ) {
                            rowJoiner.add( "'" + StringEscapeUtils.escapeSql( nextRecord[i] ) + "'" );
                        } else if ( PolyType.get( table.getColumns().get( i ).type ) == PolyType.DATE ) {
                            rowJoiner.add( "date '" + StringEscapeUtils.escapeSql( nextRecord[i] ) + "'" );
                        } else if ( PolyType.get( table.getColumns().get( i ).type ) == PolyType.TIME ) {
                            rowJoiner.add( "time '" + StringEscapeUtils.escapeSql( nextRecord[i] ) + "'" );
                        } else if ( PolyType.get( table.getColumns().get( i ).type ) == PolyType.TIMESTAMP ) {
                            rowJoiner.add( "timestamp '" + StringEscapeUtils.escapeSql( nextRecord[i] ) + "'" );
                        } else {
                            rowJoiner.add( nextRecord[i] );
                        }
                    }
                    valueJoiner.add( rowJoiner.toString() );
                    csvCounter++;
                    if ( csvCounter % BATCH_SIZE == 0 && csvCounter != 0 ) {
                        String insertQuery = String.format( "INSERT INTO \"%s\".\"%s\" %s %s", request.schema, table.tableName, columns, valueJoiner.toString() );
                        executeSqlUpdate( transaction, insertQuery );
                        valueJoiner = new StringJoiner( ",", "VALUES", "" );
                        status.setStatus( csvCounter );
                        WebSocket.broadcast( gson.toJson( status, Status.class ) );
                    }
                }
                if ( csvCounter % BATCH_SIZE != 0 ) {
                    String insertQuery = String.format( "INSERT INTO \"%s\".\"%s\" %s %s", request.schema, table.tableName, columns, valueJoiner.toString() );
                    executeSqlUpdate( transaction, insertQuery );
                    status.complete();
                    WebSocket.broadcast( gson.toJson( status, Status.class ) );
                }
            }

            transaction.commit();

        } catch ( IOException | TransactionException e ) {
            log.error( "Could not import dataset", e );
            error = "Could not import dataset" + e.getMessage();
            if ( transaction != null ) {
                try {
                    transaction.rollback();
                } catch ( TransactionException ex ) {
                    log.error( "Caught exception while rolling back transaction", e );
                }
            }
        } catch ( QueryExecutionException e ) {
            log.error( "Could not create table from imported json file", e );
            error = "Could not create table from imported json file" + e.getMessage();
            if ( transaction != null ) {
                try {
                    transaction.rollback();
                } catch ( TransactionException ex ) {
                    log.error( "Caught exception while rolling back transaction", e );
                }
            }
            //} catch ( CsvValidationException | GenericCatalogException e ) {
        } catch ( GenericCatalogException e ) {
            log.error( "Could not export csv file", e );
            error = "Could not export csv file" + e.getMessage();
            if ( transaction != null ) {
                try {
                    transaction.rollback();
                } catch ( TransactionException ex ) {
                    log.error( "Caught exception while rolling back transaction", e );
                }
            }
        } finally {
            // delete temp folder
            if ( !deleteDirectory( tempDir ) ) {
                log.error( "Unable to delete temp folder: {}", tempDir.getAbsolutePath() );
            }
        }

        if ( error != null ) {
            return new HubResult( error );
        } else {
            return new HubResult().setMessage( String.format( "Imported dataset into table %s on store %s", request.schema, request.store ) );
        }
    }


    /**
     * Export a table into a .zip consisting of a json file containing information of the table and columns and a csv files with the data
     */
    Result exportTable( final Request req, final Response res ) {
        HubRequest request = gson.fromJson( req.body(), HubRequest.class );
        Transaction transaction = getTransaction( false );

        String randomFileName = UUID.randomUUID().toString();
        final Charset charset = StandardCharsets.UTF_8;
        final String sysTempDir = System.getProperty( "java.io.tmpdir" );
        final File tempDir = new File( sysTempDir + File.separator + "hub" + File.separator + randomFileName + File.separator );
        if ( !tempDir.mkdirs() ) { // create folder
            log.error( "Unable to create temp folder: {}", tempDir.getAbsolutePath() );
            return new Result( "Unable to create temp folder" );
        }
        File tableFile = new File( tempDir, "table.csv" );
        File catalogFile = new File( tempDir, "catalog.json" );
        File zipFile = new File( tempDir, "table.zip" );
        try (
                OutputStreamWriter catalogWriter = new OutputStreamWriter( new FileOutputStream( catalogFile ), charset );
                FileOutputStream tableStream = new FileOutputStream( tableFile );
                FileOutputStream zipStream = new FileOutputStream( zipFile );
        ) {
            log.info( String.format( "Exporting %s.%s", request.schema, request.table ) );
            CatalogTable catalogTable = transaction.getCatalog().getTable( this.databaseName, request.schema, request.table );

            catalogWriter.write( SchemaToJsonMapper.exportTableDefinitionAsJson( catalogTable, request.createPks, request.defaultValues ) );
            catalogWriter.flush();

            String query = String.format( "SELECT * FROM \"%s\".\"%s\"", request.schema, request.table );
            // TODO use iterator instead of Result
            Result tableData = executeSqlSelect( transaction, new UIRequest(), query, true );
            transaction.commit();

            int totalRows = tableData.getData().length;
            int counter = 0;
            Status status = new Status( "tableExport", totalRows );
            for ( String[] row : tableData.getData() ) {
                int cols = row.length;
                for ( int i = 0; i < cols; i++ ) {
                    if ( row[i].contains( "\n" ) ) {
                        String line = String.format( "\"%s\"", row[i] );
                        tableStream.write( line.getBytes( charset ) );
                    } else {
                        tableStream.write( row[i].getBytes( charset ) );
                    }
                    if ( i != cols - 1 ) {
                        tableStream.write( ",".getBytes( charset ) );
                    } else {
                        tableStream.write( "\n".getBytes( charset ) );
                    }
                }
                counter++;
                if ( counter % 100 == 0 ) {
                    status.setStatus( counter );
                    WebSocket.broadcast( gson.toJson( status, Status.class ) );
                }
            }
            status.complete();
            WebSocket.broadcast( gson.toJson( status, Status.class ) );
            tableStream.flush();

            //from https://www.baeldung.com/java-compress-and-uncompress
            List<File> srcFiles = Arrays.asList( catalogFile, tableFile );
            try ( ZipOutputStream zipOut = new ZipOutputStream( zipStream, charset ) ) {
                for ( File fileToZip : srcFiles ) {
                    try ( FileInputStream fis = new FileInputStream( fileToZip ) ) {
                        ZipEntry zipEntry = new ZipEntry( fileToZip.getName() );
                        zipOut.putNextEntry( zipEntry );

                        byte[] bytes = new byte[1024];
                        int length;
                        while ( (length = fis.read( bytes )) >= 0 ) {
                            zipOut.write( bytes, 0, length );
                        }
                    }
                }
                zipOut.finish();
            }

            //send file to php backend using Unirest
            HttpResponse jsonResponse = Unirest.post( request.hubLink )
                    .field( "action", "uploadDataset" )
                    .field( "userId", String.valueOf( request.userId ) )
                    .field( "secret", request.secret )
                    .field( "name", request.name )
                    .field( "pub", String.valueOf( request.pub ) )
                    .field( "dataset", zipFile )
                    .asString();

            // Get result
            StringWriter writer = new StringWriter();
            IOUtils.copy( jsonResponse.getRawBody(), writer );
            String resultString = writer.toString();
            log.info( String.format( "Exported %s.%s", request.schema, request.table ) );

            try {
                return gson.fromJson( resultString, Result.class );
            } catch ( JsonSyntaxException e ) {
                return new Result( resultString );
            }
        } catch ( TransactionException e ) {
            log.error( "Error while fetching table", e );
            return new Result( "Error while fetching table" );
        } catch ( IOException e ) {
            log.error( "Failed to write temporary file", e );
            return new Result( "Failed to write temporary file" );
        } catch ( Exception e ) {
            log.error( "Error while exporting table", e );
            return new Result( "Error while exporting table" );
        } finally {
            // delete temp folder
            if ( !deleteDirectory( tempDir ) ) {
                log.error( "Unable to delete temp folder: {}", tempDir.getAbsolutePath() );
            }
        }
    }

    // -----------------------------------------------------------------------
    //                                Helper
    // -----------------------------------------------------------------------


    /**
     * Execute a select statement with default limit
     */
    private Result executeSqlSelect( final Transaction transaction, final UIRequest request, final String sqlSelect ) throws QueryExecutionException {
        return executeSqlSelect( transaction, request, sqlSelect, false );
    }


    private Result executeSqlSelect( final Transaction transaction, final UIRequest request, final String sqlSelect, final boolean noLimit ) throws QueryExecutionException {
        // Parser Config
        SqlParser.ConfigBuilder configConfigBuilder = SqlParser.configBuilder();
        configConfigBuilder.setCaseSensitive( RuntimeConfig.CASE_SENSITIVE.getBoolean() );
        configConfigBuilder.setUnquotedCasing( Casing.TO_LOWER );
        configConfigBuilder.setQuotedCasing( Casing.TO_LOWER );
        SqlParserConfig parserConfig = configConfigBuilder.build();

        PolyphenyDbSignature signature;
        List<List<Object>> rows;
        Iterator<Object> iterator = null;
        try {
            signature = processQuery( transaction, sqlSelect, parserConfig );
            final Enumerable enumerable = signature.enumerable( transaction.getDataContext() );
            //noinspection unchecked
            iterator = enumerable.iterator();
            if ( noLimit ) {
                rows = MetaImpl.collect( signature.cursorFactory, iterator, new ArrayList<>() );
            } else {
                rows = MetaImpl.collect( signature.cursorFactory, LimitIterator.of( iterator, getPageSize() ), new ArrayList<>() );
            }

        } catch ( Throwable t ) {
            if ( iterator != null ) {
                try {
                    ((AutoCloseable) iterator).close();
                } catch ( Exception e ) {
                    log.error( "Exception while closing result iterator", e );
                }
            }
            throw new QueryExecutionException( t );
        }

        try {
            CatalogTable catalogTable = null;
            if ( request.tableId != null ) {
                String[] t = request.tableId.split( "\\." );
                try {
                    catalogTable = transaction.getCatalog().getTable( this.databaseName, t[0], t[1] );
                } catch ( UnknownTableException | GenericCatalogException e ) {
                    log.error( "Caught exception", e );
                }
            }

            ArrayList<DbColumn> header = new ArrayList<>();
            for ( ColumnMetaData metaData : signature.columns ) {
                String columnName = metaData.columnName;

                String filter = "";
                if ( request.filter != null && request.filter.containsKey( columnName ) ) {
                    filter = request.filter.get( columnName );
                }

                SortState sort;
                if ( request.sortState != null && request.sortState.containsKey( columnName ) ) {
                    sort = request.sortState.get( columnName );
                } else {
                    sort = new SortState();
                }

                DbColumn dbCol = new DbColumn(
                        metaData.columnName,
                        metaData.type.name,
                        metaData.nullable == ResultSetMetaData.columnNullable,
                        metaData.displaySize,
                        sort,
                        filter );

                // Get column default values
                if ( catalogTable != null ) {
                    try {
                        if ( transaction.getCatalog().checkIfExistsColumn( catalogTable.id, columnName ) ) {
                            CatalogColumn catalogColumn = transaction.getCatalog().getColumn( catalogTable.id, columnName );
                            if ( catalogColumn.defaultValue != null ) {
                                dbCol.defaultValue = catalogColumn.defaultValue.value;
                            }
                        }
                    } catch ( UnknownColumnException | GenericCatalogException | UnknownTableException e ) {
                        log.error( "Caught exception", e );
                    }
                }
                header.add( dbCol );
            }

            ArrayList<String[]> data = new ArrayList<>();
            for ( List<Object> row : rows ) {
                String[] temp = new String[row.size()];
                int counter = 0;
                for ( Object o : row ) {
                    if ( o == null ) {
                        temp[counter] = null;
                    } else {
                        switch ( header.get( counter ).dataType ) {
                            case "TIMESTAMP":
                                temp[counter] = TimestampString.fromMillisSinceEpoch( (long) o ).toString();
                                break;
                            case "DATE":
                                temp[counter] = DateString.fromDaysSinceEpoch( (int) o ).toString();
                                break;
                            case "TIME":
                                temp[counter] = TimeString.fromMillisOfDay( (int) o ).toString();
                                break;
                            default:
                                temp[counter] = o.toString();
                        }
                    }
                    counter++;
                }
                data.add( temp );
            }

            return new Result( header.toArray( new DbColumn[0] ), data.toArray( new String[0][] ) ).setInfo( new Debug().setAffectedRows( data.size() ) );
        } finally {
            try {
                ((AutoCloseable) iterator).close();
            } catch ( Exception e ) {
                log.error( "Exception while closing result iterator", e );
            }
        }
    }


    private PolyphenyDbSignature processQuery( Transaction transaction, String sql, SqlParserConfig parserConfig ) {
        PolyphenyDbSignature signature;
        transaction.resetQueryProcessor();
        SqlProcessor sqlProcessor = transaction.getSqlProcessor( parserConfig );

        SqlNode parsed = sqlProcessor.parse( sql );

        if ( parsed.isA( SqlKind.DDL ) ) {
            signature = sqlProcessor.prepareDdl( parsed );

        } else {
            Pair<SqlNode, RelDataType> validated = sqlProcessor.validate( parsed );
            RelRoot logicalRoot = sqlProcessor.translate( validated.left );

            // Prepare
            signature = transaction.getQueryProcessor().prepareQuery( logicalRoot );
        }
        return signature;
    }


    private int executeSqlUpdate( final Transaction transaction, final String sqlUpdate ) throws QueryExecutionException {
        // Parser Config
        SqlParser.ConfigBuilder configConfigBuilder = SqlParser.configBuilder();
        configConfigBuilder.setCaseSensitive( RuntimeConfig.CASE_SENSITIVE.getBoolean() );
        configConfigBuilder.setUnquotedCasing( Casing.TO_LOWER );
        configConfigBuilder.setQuotedCasing( Casing.TO_LOWER );
        SqlParserConfig parserConfig = configConfigBuilder.build();

        PolyphenyDbSignature signature;
        try {
            signature = processQuery( transaction, sqlUpdate, parserConfig );
        } catch ( Throwable t ) {
            throw new QueryExecutionException( t );
        }

        if ( signature.statementType == StatementType.OTHER_DDL ) {
            return 1;
        } else if ( signature.statementType == StatementType.IS_DML ) {
            Object object = signature.enumerable( transaction.getDataContext() ).iterator().next();
            if ( object != null && object.getClass().isArray() ) {
                Object[] o = (Object[]) object;
                return ((Number) o[0]).intValue();
            } else {
                return ((Number) object).intValue();
            }
        } else {
            throw new QueryExecutionException( "Unknown statement type: " + signature.statementType );
        }
    }


    /**
     * Get the Number of rows in a table
     */
    private int getTableSize( Transaction transaction, final UIRequest request ) throws QueryExecutionException {
        String[] t = request.tableId.split( "\\." );
        String tableId = String.format( "\"%s\".\"%s\"", t[0], t[1] );
        String query = "SELECT count(*) FROM " + tableId;
        if ( request.filter != null ) {
            query += " " + filterTable( request.filter );
        }
        Result result = executeSqlSelect( transaction, request, query );
        // We expect the result to be in the first column of the first row
        if ( result.getData().length == 0 ) {
            return 0;
        } else {
            return Integer.parseInt( result.getData()[0][0] );
        }
    }


    /**
     * Get the number of rows that should be displayed in one page in the data view
     */
    private int getPageSize() {
        return RuntimeConfig.UI_PAGE_SIZE.getInteger();
    }


    private String filterTable( final Map<String, String> filter ) {
        StringJoiner joiner = new StringJoiner( " AND ", " WHERE ", "" );
        int counter = 0;
        for ( Map.Entry<String, String> entry : filter.entrySet() ) {
            if ( !entry.getValue().equals( "" ) ) {
                joiner.add( "CAST (\"" + entry.getKey() + "\" AS VARCHAR) LIKE '" + entry.getValue() + "%'" );
                counter++;
            }
        }
        String out = "";
        if ( counter > 0 ) {
            out = joiner.toString();
        }
        return out;
    }


    /**
     * Generates the ORDER BY clause of a query if a sorted column is requested by the UI
     */
    private String sortTable( final Map<String, SortState> sorting ) {
        StringJoiner joiner = new StringJoiner( ",", " ORDER BY ", "" );
        int counter = 0;
        for ( Map.Entry<String, SortState> entry : sorting.entrySet() ) {
            if ( entry.getValue().sorting ) {
                joiner.add( "\"" + entry.getKey() + "\" " + entry.getValue().direction );
                counter++;
            }
        }
        String out = "";
        if ( counter > 0 ) {
            out = joiner.toString();
        }
        return out;
    }


    private Transaction getTransaction() {
        return getTransaction( false );
    }


    private Transaction getTransaction( boolean analyze ) {
        try {
            return transactionManager.startTransaction( userName, databaseName, analyze );
        } catch ( GenericCatalogException | UnknownUserException | UnknownDatabaseException | UnknownSchemaException e ) {
            throw new RuntimeException( "Error while starting transaction", e );
        }
    }


    /**
     * Get the data types of each column of a table
     *
     * @param schemaName name of the schema
     * @param tableName  name of the table
     * @return HashMap containing the type of each column. The key is the name of the column and the value is the Sql Type (java.sql.Types).
     */
    private Map<String, PolyType> getColumnTypes( String schemaName, String tableName ) {
        Map<String, PolyType> dataTypes = new HashMap<>();
        Transaction transaction = getTransaction();
        try {
            CatalogTable table = transaction.getCatalog().getTable( this.databaseName, schemaName, tableName );
            List<CatalogColumn> catalogColumns = transaction.getCatalog().getColumns( table.id );
            for ( CatalogColumn catalogColumn : catalogColumns ) {
                dataTypes.put( catalogColumn.name, catalogColumn.type );
            }
        } catch ( UnknownTableException | GenericCatalogException e ) {
            log.error( "Caught exception", e );
        }
        return dataTypes;
    }


    /**
     * Helper function to delete a directory.
     * Taken from https://www.baeldung.com/java-delete-directory
     */
    boolean deleteDirectory( final File directoryToBeDeleted ) {
        File[] allContents = directoryToBeDeleted.listFiles();
        if ( allContents != null ) {
            for ( File file : allContents ) {
                deleteDirectory( file );
            }
        }
        return directoryToBeDeleted.delete();
    }


    static class QueryExecutionException extends Exception {

        QueryExecutionException( String message ) {
            super( message );
        }


        QueryExecutionException( String message, Exception e ) {
            super( message, e );
        }


        QueryExecutionException( Throwable t ) {
            super( t );
        }

    }

}<|MERGE_RESOLUTION|>--- conflicted
+++ resolved
@@ -127,7 +127,6 @@
 import org.polypheny.db.transaction.TransactionManager;
 import org.polypheny.db.type.PolyType;
 import org.polypheny.db.type.PolyTypeFamily;
-import org.polypheny.db.type.UnknownTypeException;
 import org.polypheny.db.util.DateString;
 import org.polypheny.db.util.ImmutableIntList;
 import org.polypheny.db.util.LimitIterator;
@@ -1346,9 +1345,13 @@
         Result result;
         try {
             CatalogTable table = transaction.getCatalog().getTable( databaseName, schemaName, tableName );
-<<<<<<< HEAD
             // Map<Integer, List<CatalogColumnPlacement>> placementsByStore = table.placementsByStore;
-            DbColumn[] header = { new DbColumn( "Store" ), new DbColumn( "Adapter" ), new DbColumn( "Columns" ) };
+            DbColumn[] header = {
+                    new DbColumn( "Store" ),
+                    new DbColumn( "Adapter" ),
+                    new DbColumn( "DataReadOnly" ),
+                    new DbColumn( "SchemaReadOnly" ),
+                    new DbColumn( "Columns" ) };
 
             ArrayList<String[]> data = new ArrayList<>();
             for ( CatalogStore catalogStore : transaction.getCatalog().getStores() ) {
@@ -1358,23 +1361,6 @@
                     continue;
                 }
                 String[] arr = new String[3];
-=======
-            CatalogCombinedTable combinedTable = transaction.getCatalog().getCombinedTable( table.id );
-            Map<Integer, List<CatalogColumnPlacement>> placementsByStore = combinedTable.getColumnPlacementsByStore();
-            DbColumn[] header = {
-                    new DbColumn( "Store" ),
-                    new DbColumn( "Adapter" ),
-                    new DbColumn( "DataReadOnly" ),
-                    new DbColumn( "SchemaReadOnly" ),
-                    new DbColumn( "Columns" )
-            };
-
-            ArrayList<String[]> data = new ArrayList<>();
-            for ( Entry<Integer, List<CatalogColumnPlacement>> entrySet : placementsByStore.entrySet() ) {
-                Store store = StoreManager.getInstance().getStore( entrySet.getKey() );
-                List<CatalogColumnPlacement> placements = entrySet.getValue();
-                String[] arr = new String[5];
->>>>>>> e9bc3d59
                 arr[0] = store.getUniqueName();
                 arr[1] = store.getAdapterName();
                 arr[2] = String.valueOf( store.isDataReadOnly() );
@@ -2464,7 +2450,7 @@
      * Get the data types of each column of a table
      *
      * @param schemaName name of the schema
-     * @param tableName  name of the table
+     * @param tableName name of the table
      * @return HashMap containing the type of each column. The key is the name of the column and the value is the Sql Type (java.sql.Types).
      */
     private Map<String, PolyType> getColumnTypes( String schemaName, String tableName ) {
