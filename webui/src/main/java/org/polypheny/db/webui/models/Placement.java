/*
 * Copyright 2019-2021 The Polypheny Project
 *
 * Licensed under the Apache License, Version 2.0 (the "License");
 * you may not use this file except in compliance with the License.
 * You may obtain a copy of the License at
 *
 * http://www.apache.org/licenses/LICENSE-2.0
 *
 * Unless required by applicable law or agreed to in writing, software
 * distributed under the License is distributed on an "AS IS" BASIS,
 * WITHOUT WARRANTIES OR CONDITIONS OF ANY KIND, either express or implied.
 * See the License for the specific language governing permissions and
 * limitations under the License.
 */

package org.polypheny.db.webui.models;


import java.util.ArrayList;
import java.util.List;
import java.util.stream.Collectors;
import org.polypheny.db.catalog.Catalog.PartitionType;
import org.polypheny.db.catalog.Catalog.PlacementType;
import org.polypheny.db.catalog.entity.CatalogColumnPlacement;


/**
 * A model for the UI, modelling the placements of a table
 */
public class Placement {

    Throwable exception;
    public List<Store> stores = new ArrayList<>();
    boolean isPartitioned;
    List<String> partitionNames;


    public Placement( final boolean isPartitioned, final List<String> partitionNames ) {
        this.isPartitioned = isPartitioned;
        this.partitionNames = partitionNames;
    }


    public Placement( final Throwable exception ) {
        this.exception = exception;
    }

<<<<<<< HEAD

    public Placement addStore( final Store s ) {
=======
    public Placement addAdapter( final Store s ) {
>>>>>>> 4f68b18c
        if ( s.columnPlacements.size() > 0 ) {
            this.stores.add( s );
        }
        return this;
    }


    public static class Store {

        public final String uniqueName;
        private final String adapterName;
        private final List<ColumnPlacement> columnPlacements;
        private final List<Long> partitionKeys;
        private final long numPartitions;
        private final PartitionType partitionType;


        public Store(
<<<<<<< HEAD
                final org.polypheny.db.adapter.Store store,
                final List<CatalogColumnPlacement> columnPlacements,
                final List<Long> partitionKeys,
                final long numPartitions,
                final PartitionType partitionType ) {
            this.uniqueName = store.getUniqueName();
            this.adapterName = store.getAdapterName();
            this.dataReadOnly = store.isDataReadOnly();
            this.schemaReadOnly = store.isSchemaReadOnly();
=======
                String uniqueName,
                String adapterName,
                List<CatalogColumnPlacement> columnPlacements ) {
            this.uniqueName = uniqueName;
            this.adapterName = adapterName;
>>>>>>> 4f68b18c
            this.columnPlacements = columnPlacements.stream().map( ColumnPlacement::new ).collect( Collectors.toList() );
            this.partitionKeys = partitionKeys;
            this.numPartitions = numPartitions;
            this.partitionType = partitionType;
        }

    }


    private static class ColumnPlacement {

        private final long tableId;
        private final String tableName;
        private final long columnId;
        private final String columnName;
        private final int storeId;
        private final String storeUniqueName;
        private final PlacementType placementType;
        private final String physicalSchemaName;
        private final String physicalTableName;
        private final String physicalColumnName;


        public ColumnPlacement( CatalogColumnPlacement catalogColumnPlacement ) {
            this.tableId = catalogColumnPlacement.tableId;
            this.tableName = catalogColumnPlacement.getLogicalTableName();
            this.columnId = catalogColumnPlacement.columnId;
            this.columnName = catalogColumnPlacement.getLogicalColumnName();
            this.storeId = catalogColumnPlacement.adapterId;
            this.storeUniqueName = catalogColumnPlacement.adapterUniqueName;
            this.placementType = catalogColumnPlacement.placementType;
            this.physicalSchemaName = catalogColumnPlacement.physicalSchemaName;
            this.physicalTableName = catalogColumnPlacement.physicalTableName;
            this.physicalColumnName = catalogColumnPlacement.physicalColumnName;
        }

    }

}<|MERGE_RESOLUTION|>--- conflicted
+++ resolved
@@ -46,12 +46,7 @@
         this.exception = exception;
     }
 
-<<<<<<< HEAD
-
-    public Placement addStore( final Store s ) {
-=======
     public Placement addAdapter( final Store s ) {
->>>>>>> 4f68b18c
         if ( s.columnPlacements.size() > 0 ) {
             this.stores.add( s );
         }
@@ -70,23 +65,14 @@
 
 
         public Store(
-<<<<<<< HEAD
-                final org.polypheny.db.adapter.Store store,
-                final List<CatalogColumnPlacement> columnPlacements,
+                String uniqueName,
+                String adapterName,
+                List<CatalogColumnPlacement> columnPlacements,
                 final List<Long> partitionKeys,
                 final long numPartitions,
                 final PartitionType partitionType ) {
-            this.uniqueName = store.getUniqueName();
-            this.adapterName = store.getAdapterName();
-            this.dataReadOnly = store.isDataReadOnly();
-            this.schemaReadOnly = store.isSchemaReadOnly();
-=======
-                String uniqueName,
-                String adapterName,
-                List<CatalogColumnPlacement> columnPlacements ) {
             this.uniqueName = uniqueName;
             this.adapterName = adapterName;
->>>>>>> 4f68b18c
             this.columnPlacements = columnPlacements.stream().map( ColumnPlacement::new ).collect( Collectors.toList() );
             this.partitionKeys = partitionKeys;
             this.numPartitions = numPartitions;
