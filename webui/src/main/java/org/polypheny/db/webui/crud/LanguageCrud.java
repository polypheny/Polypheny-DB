/*
 * Copyright 2019-2024 The Polypheny Project
 *
 * Licensed under the Apache License, Version 2.0 (the "License");
 * you may not use this file except in compliance with the License.
 * You may obtain a copy of the License at
 *
 * http://www.apache.org/licenses/LICENSE-2.0
 *
 * Unless required by applicable law or agreed to in writing, software
 * distributed under the License is distributed on an "AS IS" BASIS,
 * WITHOUT WARRANTIES OR CONDITIONS OF ANY KIND, either express or implied.
 * See the License for the specific language governing permissions and
 * limitations under the License.
 */

package org.polypheny.db.webui.crud;

import com.j256.simplemagic.ContentInfo;
import com.j256.simplemagic.ContentInfoUtil;
import io.javalin.http.Context;
import java.io.File;
import java.io.FileOutputStream;
import java.io.IOException;
import java.sql.ResultSetMetaData;
import java.util.ArrayList;
import java.util.Arrays;
import java.util.HashMap;
import java.util.List;
import java.util.Map;
import java.util.Optional;
import java.util.UUID;
import java.util.stream.Collectors;
import lombok.Getter;
import lombok.extern.slf4j.Slf4j;
import org.eclipse.jetty.websocket.api.Session;
import org.jetbrains.annotations.NotNull;
import org.jetbrains.annotations.Nullable;
import org.polypheny.db.ResultIterator;
import org.polypheny.db.adapter.Adapter;
import org.polypheny.db.adapter.AdapterManager;
import org.polypheny.db.algebra.constant.Kind;
import org.polypheny.db.algebra.type.AlgDataTypeField;
import org.polypheny.db.catalog.Catalog;
import org.polypheny.db.catalog.entity.allocation.AllocationEntity;
import org.polypheny.db.catalog.entity.allocation.AllocationPlacement;
import org.polypheny.db.catalog.entity.logical.LogicalCollection;
import org.polypheny.db.catalog.entity.logical.LogicalColumn;
import org.polypheny.db.catalog.entity.logical.LogicalGraph;
import org.polypheny.db.catalog.entity.logical.LogicalNamespace;
import org.polypheny.db.catalog.entity.logical.LogicalTable;
import org.polypheny.db.catalog.exceptions.GenericRuntimeException;
<<<<<<< HEAD
=======
import org.polypheny.db.catalog.logistic.DataModel;
>>>>>>> 250079c0
import org.polypheny.db.catalog.logistic.EntityType;
import org.polypheny.db.information.InformationManager;
import org.polypheny.db.information.InformationObserver;
import org.polypheny.db.languages.LanguageManager;
import org.polypheny.db.languages.QueryLanguage;
import org.polypheny.db.processing.ImplementationContext;
import org.polypheny.db.processing.ImplementationContext.ExecutedContext;
import org.polypheny.db.processing.QueryContext;
<<<<<<< HEAD
=======
import org.polypheny.db.transaction.PolyXid;
>>>>>>> 250079c0
import org.polypheny.db.transaction.Statement;
import org.polypheny.db.transaction.Transaction;
import org.polypheny.db.transaction.TransactionException;
import org.polypheny.db.transaction.TransactionManager;
import org.polypheny.db.type.PolyType;
import org.polypheny.db.type.entity.PolyValue;
import org.polypheny.db.type.entity.graph.PolyGraph;
import org.polypheny.db.type.entity.relational.PolyMap;
<<<<<<< HEAD
import org.polypheny.db.util.PolyMode;
import org.polypheny.db.util.PolyphenyHomeDirManager;
=======
import org.polypheny.db.util.Pair;
import org.polypheny.db.util.PolyphenyHomeDirManager;
import org.polypheny.db.util.RunMode;
>>>>>>> 250079c0
import org.polypheny.db.webui.Crud;
import org.polypheny.db.webui.TemporalFileManager;
import org.polypheny.db.webui.models.IndexModel;
import org.polypheny.db.webui.models.PlacementModel;
import org.polypheny.db.webui.models.PlacementModel.DocumentStore;
import org.polypheny.db.webui.models.SortState;
import org.polypheny.db.webui.models.catalog.FieldDefinition;
import org.polypheny.db.webui.models.catalog.UiColumnDefinition;
import org.polypheny.db.webui.models.catalog.UiColumnDefinition.UiColumnDefinitionBuilder;
import org.polypheny.db.webui.models.requests.QueryRequest;
import org.polypheny.db.webui.models.requests.UIRequest;
import org.polypheny.db.webui.models.results.DocResult;
import org.polypheny.db.webui.models.results.GraphResult;
import org.polypheny.db.webui.models.results.GraphResult.GraphResultBuilder;
<<<<<<< HEAD
=======
import org.polypheny.db.webui.models.results.QueryType;
>>>>>>> 250079c0
import org.polypheny.db.webui.models.results.RelationalResult;
import org.polypheny.db.webui.models.results.Result;
import org.polypheny.db.webui.models.results.Result.ResultBuilder;

@Getter
@Slf4j
public class LanguageCrud {


    public static Crud crud;

    protected final static Map<QueryLanguage, TriFunction<ExecutedContext, UIRequest, Statement, ResultBuilder<?, ?, ?, ?>>> REGISTER = new HashMap<>();


    public LanguageCrud( Crud crud ) {
        LanguageCrud.crud = crud;
    }


    public static void addToResult( QueryLanguage queryLanguage, TriFunction<ExecutedContext, UIRequest, Statement, ResultBuilder<?, ?, ?, ?>> toResult ) {
        REGISTER.put( queryLanguage, toResult );
    }


    public static TriFunction<ExecutedContext, UIRequest, Statement, ResultBuilder<?, ?, ?, ?>> getToResult( QueryLanguage queryLanguage ) {
        return REGISTER.get( queryLanguage );
    }


    public static void deleteToResult( QueryLanguage language ) {
        REGISTER.remove( language );
    }


    public static void anyQuery( Context ctx ) {
        QueryRequest request = ctx.bodyAsClass( QueryRequest.class );
        QueryLanguage language = QueryLanguage.from( request.language );

        QueryContext context = QueryContext.builder()
                .query( request.query )
                .language( language )
                .isAnalysed( request.analyze )
                .usesCache( request.cache )
                .origin( "Polypheny-UI" )
                .namespaceId( getNamespaceIdOrDefault( request.namespace ) )
                .batch( request.noLimit ? -1 : crud.getPageSize() )
                .transactionManager( crud.getTransactionManager() ).build();
        ctx.json( anyQueryResult( context, request ) );
    }


    public static long getNamespaceIdOrDefault( String namespace ) {
        return namespace == null ? Catalog.defaultNamespaceId : Catalog.snapshot().getNamespace( namespace ).orElseThrow().id;
    }


    public static List<? extends Result<?, ?>> anyQueryResult( QueryContext context, UIRequest request ) {
<<<<<<< HEAD
        Transaction transaction = context.getTransactionManager().startTransaction( context.getUserId(), Catalog.defaultNamespaceId, context.isAnalysed(), context.getOrigin() );
        transaction.setUseCache( context.isUsesCache() );
        attachAnalyzerIfSpecified( context, crud, transaction );

        List<ExecutedContext> executedContexts = LanguageManager.getINSTANCE().anyQuery( context.addTransaction( transaction ), transaction.createStatement() );
=======
        context = context.getLanguage().limitRemover().apply( context );
        Transaction transaction = !context.getTransactions().isEmpty() ? context.getTransactions().get( 0 ) : context.getTransactionManager().startTransaction( context.getUserId(), Catalog.defaultNamespaceId, context.isAnalysed(), context.getOrigin() );
        transaction.setUseCache( context.isUsesCache() );
        attachAnalyzerIfSpecified( context, crud, transaction );

        List<ExecutedContext> executedContexts = LanguageManager.getINSTANCE().anyQuery( context.addTransaction( transaction ) );
>>>>>>> 250079c0

        List<Result<?, ?>> results = new ArrayList<>();
        TriFunction<ExecutedContext, UIRequest, Statement, ResultBuilder<?, ?, ?, ?>> builder = REGISTER.get( context.getLanguage() );

        for ( ExecutedContext executedContext : executedContexts ) {
            if ( executedContext.getException().isPresent() ) {
                log.warn( "Caught exception", executedContext.getException().get() );
                return List.of( buildErrorResult( transaction, executedContext, executedContext.getException().get() ).build() );
            }

            results.add( builder.apply( executedContext, request, executedContext.getStatement() ).build() );
        }

<<<<<<< HEAD
        commitAndFinish( executedContexts, transaction.getQueryAnalyzer(), results, executedContexts.stream().map( ExecutedContext::getExecutionTime ).reduce( Long::sum ).orElseThrow() );
=======
        commitAndFinish( executedContexts, transaction.getQueryAnalyzer(), results, executedContexts.stream().map( ExecutedContext::getExecutionTime ).reduce( Long::sum ).orElse( -1L ) );
>>>>>>> 250079c0

        return results;
    }


    public static void commitAndFinish( List<ExecutedContext> executedContexts, InformationManager queryAnalyzer, List<Result<?, ?>> results, long executionTime ) {
        executionTime = System.nanoTime() - executionTime;
        String commitStatus = "Error on starting committing";
<<<<<<< HEAD
        for ( Transaction transaction : executedContexts.stream().flatMap( c -> c.getQuery().getTransactions().stream() ).collect( Collectors.toList() ) ) {
=======
        for ( Transaction transaction : executedContexts.stream().flatMap( c -> c.getQuery().getTransactions().stream() ).toList() ) {
>>>>>>> 250079c0
            // this has a lot of unnecessary no-op commits atm
            try {
                transaction.commit();
                commitStatus = "Committed";
            } catch ( TransactionException e ) {
                log.error( "Caught exception", e );
                results.add( RelationalResult.builder().error( e.getMessage() ).build() );
                try {
                    transaction.rollback();
                    commitStatus = "Rolled back";
                } catch ( TransactionException ex ) {
                    log.error( "Caught exception while rollback", e );
                    commitStatus = "Error while rolling back";
                }
            }
        }

        if ( queryAnalyzer != null ) {
            Crud.attachQueryAnalyzer( queryAnalyzer, executionTime, commitStatus, results.size() );
        }
    }


<<<<<<< HEAD
    @Nullable
    public static InformationManager attachAnalyzerIfSpecified( QueryContext context, InformationObserver observer, Transaction transaction ) {
        // This is not a nice solution. In case of a sql script with auto commit only the first statement is analyzed
        // and in case of auto commit of, the information is overwritten
        InformationManager queryAnalyzer = null;
        if ( context.isAnalysed() ) {
            queryAnalyzer = transaction.getQueryAnalyzer().observe( observer );
=======
    public static void attachAnalyzerIfSpecified( QueryContext context, InformationObserver observer, Transaction transaction ) {
        // This is not a nice solution. In case of a sql script with auto commit only the first statement is analyzed
        // and in case of auto commit of, the information is overwritten
        if ( context.isAnalysed() ) {
            transaction.getQueryAnalyzer().observe( observer );
>>>>>>> 250079c0
        }
    }


<<<<<<< HEAD
    public static PolyGraph getGraph( String namespace, TransactionManager manager, Session session ) {
=======
    public static Pair<@Nullable PolyXid, @NotNull PolyGraph> getGraph( String namespace, TransactionManager manager, Session session ) {
>>>>>>> 250079c0
        QueryLanguage language = QueryLanguage.from( "cypher" );
        Transaction transaction = Crud.getTransaction( false, false, manager, Catalog.defaultUserId, Catalog.defaultNamespaceId, "getGraph" );
        ImplementationContext context = LanguageManager.getINSTANCE().anyPrepareQuery(
                QueryContext.builder()
                        .query( "MATCH (*) RETURN *" )
                        .language( language )
                        .origin( transaction.getOrigin() )
                        .namespaceId( getNamespaceIdOrDefault( namespace ) )
                        .transactionManager( manager )
                        .informationTarget( i -> i.setSession( session ) )
<<<<<<< HEAD
                        .build(), transaction.createStatement() ).get( 0 );

        if ( context.getException().isPresent() ) {
            return new PolyGraph( PolyMap.of( new HashMap<>() ), PolyMap.of( new HashMap<>() ) );
        }

        ResultIterator iterator = context.execute( transaction.createStatement() ).getIterator();
=======
                        .build(), transaction ).get( 0 );

        if ( context.getException().isPresent() ) {
            return Pair.of( null, new PolyGraph( PolyMap.of( new HashMap<>() ), PolyMap.of( new HashMap<>() ) ) );
        }

        ResultIterator iterator = context.execute( context.getStatement() ).getIterator();
>>>>>>> 250079c0
        List<List<PolyValue>> res = iterator.getNextBatch();

        try {
            iterator.close();
            transaction.commit();
        } catch ( Exception | TransactionException e ) {
            throw new GenericRuntimeException( "Error while committing graph retrieval query." );
        }

<<<<<<< HEAD
        return res.get( 0 ).get( 0 ).asGraph();
    }
=======
        if ( res.size() == 1 && res.get( 0 ).size() == 1 && res.get( 0 ).get( 0 ).isGraph() ) {
>>>>>>> 250079c0

            return Pair.of( transaction.getXid(), res.get( 0 ).get( 0 ).asGraph() );
        }

<<<<<<< HEAD
    public static ResultBuilder<?, ?, ?, ?> buildErrorResult( Transaction transaction, ExecutedContext context, Throwable t ) {
        //String msg = t.getMessage() == null ? "" : t.getMessage();
        ResultBuilder<?, ?, ?, ?> result;
        switch ( context.getQuery().getLanguage().getDataModel() ) {
            case RELATIONAL:
                result = RelationalResult.builder().error( t == null ? null : t.getMessage() ).exception( t ).query( context.getQuery().getQuery() ).xid( transaction.getXid().toString() );
                break;
            case DOCUMENT:
                result = DocResult.builder().error( t == null ? null : t.getMessage() ).exception( t ).query( context.getQuery().getQuery() ).xid( transaction.getXid().toString() );
                break;
            case GRAPH:
                result = GraphResult.builder().error( t == null ? null : t.getMessage() ).exception( t ).query( context.getQuery().getQuery() ).xid( transaction.getXid().toString() );
                break;
            default:
                throw new GenericRuntimeException( "Unknown data model." );
        }
=======
        throw new GenericRuntimeException( "Error while retrieving graph." );
    }


    public static ResultBuilder<?, ?, ?, ?> buildErrorResult( Transaction transaction, ExecutedContext context, Throwable t ) {
        ResultBuilder<?, ?, ?, ?> result = switch ( context.getQuery().getLanguage().dataModel() ) {
            case RELATIONAL -> RelationalResult.builder().error( t == null ? null : t.getMessage() ).exception( t ).query( context.getQuery().getQuery() ).xid( transaction.getXid().toString() );
            case DOCUMENT -> DocResult.builder().error( t == null ? null : t.getMessage() ).exception( t ).query( context.getQuery().getQuery() ).xid( transaction.getXid().toString() );
            case GRAPH -> GraphResult.builder().error( t == null ? null : t.getMessage() ).exception( t ).query( context.getQuery().getQuery() ).xid( transaction.getXid().toString() );
        };
>>>>>>> 250079c0

        if ( transaction.isActive() ) {
            try {
                transaction.rollback();
            } catch ( TransactionException e ) {
                throw new GenericRuntimeException( "Error while rolling back the failed transaction." );
            }
        }

        return result;
    }


    @NotNull
    public static ResultBuilder<?, ?, ?, ?> getRelResult( ExecutedContext context, UIRequest request, Statement statement ) {
<<<<<<< HEAD
=======
        if ( context.getException().isPresent() ) {
            return buildErrorResult( statement.getTransaction(), context, context.getException().get() );
        }

>>>>>>> 250079c0
        Catalog catalog = Catalog.getInstance();
        ResultIterator iterator = context.getIterator();
        List<List<PolyValue>> rows = new ArrayList<>();
        try {
            for ( int i = 0; i < request.currentPage; i++ ) {
                rows = iterator.getNextBatch();
            }

            iterator.close();
        } catch ( Exception e ) {
            return buildErrorResult( statement.getTransaction(), context, e );
        }

        boolean hasMoreRows = context.getIterator().hasMoreRows();

        LogicalTable table = null;
        if ( request.entityId != null ) {
            table = Catalog.snapshot().rel().getTable( request.entityId ).orElseThrow();
        }

        List<UiColumnDefinition> header = new ArrayList<>();
<<<<<<< HEAD
        for ( AlgDataTypeField field : context.getIterator().getImplementation().rowType.getFields() ) {
=======
        for ( AlgDataTypeField field : context.getIterator().getImplementation().tupleType.getFields() ) {
>>>>>>> 250079c0
            String columnName = field.getName();

            String filter = getFilter( field, request.filter );

            SortState sort = getSortState( field, request.sortState );

            UiColumnDefinitionBuilder<?, ?> dbCol = UiColumnDefinition.builder()
                    .name( field.getName() )
                    .dataType( field.getType().getFullTypeString() )
                    .nullable( field.getType().isNullable() == (ResultSetMetaData.columnNullable == 1) )
                    .precision( field.getType().getPrecision() )
                    .sort( sort )
                    .filter( filter );

            // Get column default values
            if ( table != null ) {
                Optional<LogicalColumn> optional = catalog.getSnapshot().rel().getColumn( table.id, columnName );
                if ( optional.isPresent() ) {
                    if ( optional.get().defaultValue != null ) {
                        dbCol.defaultValue( optional.get().defaultValue.value.toJson() );
                    }
                }
            }
            header.add( dbCol.build() );
        }

        List<String[]> data = computeResultData( rows, header, statement.getTransaction() );

        return RelationalResult
                .builder()
                .header( header.toArray( new UiColumnDefinition[0] ) )
                .data( data.toArray( new String[0][] ) )
                .dataModel( context.getIterator().getImplementation().getDataModel() )
                .namespace( request.namespace )
                .language( context.getQuery().getLanguage() )
                .affectedTuples( data.size() )
<<<<<<< HEAD
=======
                .queryType( QueryType.from( context.getImplementation().getKind() ) )
>>>>>>> 250079c0
                .hasMore( hasMoreRows )
                .xid( statement.getTransaction().getXid().toString() )
                .query( context.getQuery().getQuery() );
    }


    public static List<String[]> computeResultData( final List<List<PolyValue>> rows, final List<UiColumnDefinition> header, final Transaction transaction ) {
        List<String[]> data = new ArrayList<>();
        for ( List<PolyValue> row : rows ) {
            String[] temp = new String[row.size()];
            int counter = 0;
            for ( PolyValue o : row ) {
                if ( o == null || o.isNull() ) {
                    temp[counter] = null;
                } else {
                    String columnName = String.valueOf( header.get( counter ).name.hashCode() );
                    File mmFolder = PolyphenyHomeDirManager.getInstance().registerNewFolder( "/tmp" );
                    mmFolder.mkdirs();
                    ContentInfoUtil util = new ContentInfoUtil();
                    if ( List.of( PolyType.FILE.getName(), PolyType.VIDEO.getName(), PolyType.AUDIO.getName(), PolyType.IMAGE.getName() ).contains( header.get( counter ).dataType ) ) {
                        ContentInfo info = util.findMatch( o.asBlob().value );
                        String extension = "";
                        if ( info != null && info.getFileExtensions() != null && info.getFileExtensions().length > 0 ) {
                            extension = "." + info.getFileExtensions()[0];
                        }
                        File f = new File( mmFolder, columnName + "_" + UUID.randomUUID() + extension );
                        try ( FileOutputStream fos = new FileOutputStream( f ) ) {
                            fos.write( o.asBlob().value );
                        } catch ( IOException e ) {
                            throw new GenericRuntimeException( "Could not place file in mm folder", e );
                        }
                        temp[counter] = f.getName();
                        TemporalFileManager.addFile( transaction.getXid().toString(), f );
                    } else {
                        temp[counter] = o.toJson();
                    }
                }
                counter++;
            }
            data.add( temp );
        }
        return data;
    }


    public static ResultBuilder<?, ?, ?, ?> getGraphResult( ExecutedContext context, UIRequest request, Statement statement ) {
        ResultIterator iterator = context.getIterator();
        List<PolyValue[]> data;
        try {
            data = iterator.getArrayRows();

            iterator.close();

            GraphResultBuilder<?, ?> builder = GraphResult.builder()
                    .data( data.stream().map( r -> Arrays.stream( r ).map( LanguageCrud::toJson ).toArray( String[]::new ) ).toArray( String[][]::new ) )
<<<<<<< HEAD
                    .header( context.getIterator().getImplementation().rowType.getFields().stream().map( FieldDefinition::of ).toArray( FieldDefinition[]::new ) )
                    .query( context.getQuery().getQuery() )
                    .language( context.getQuery().getLanguage() )
=======
                    .header( context.getIterator().getImplementation().tupleType.getFields().stream().map( FieldDefinition::of ).toArray( FieldDefinition[]::new ) )
                    .query( context.getQuery().getQuery() )
                    .language( context.getQuery().getLanguage() )
                    .queryType( QueryType.from( context.getImplementation().getKind() ) )
>>>>>>> 250079c0
                    .dataModel( context.getIterator().getImplementation().getDataModel() )
                    .affectedTuples( data.size() )
                    .xid( statement.getTransaction().getXid().toString() )
                    .namespace( request.namespace );

            if ( Kind.DML.contains( context.getIterator().getImplementation().getKind() ) ) {
                builder.affectedTuples( data.get( 0 )[0].asNumber().longValue() );
            }
            return builder;

        } catch ( Exception e ) {
            return buildErrorResult( statement.getTransaction(), context, e );
        }
    }


    public static ResultBuilder<?, ?, ?, ?> getDocResult( ExecutedContext context, UIRequest request, Statement statement ) {
        ResultIterator iterator = context.getIterator();
        List<List<PolyValue>> data = new ArrayList<>();

        try {
            for ( int i = 0; i < request.currentPage; i++ ) {
                data = iterator.getNextBatch();
            }

            iterator.close();

            boolean hasMoreRows = context.getIterator().hasMoreRows();

            return DocResult.builder()
<<<<<<< HEAD
                    .header( context.getIterator().getImplementation().rowType.getFields().stream().map( FieldDefinition::of ).toArray( FieldDefinition[]::new ) )
                    .data( data.stream().map( d -> d.get( 0 ).toJson() ).toArray( String[]::new ) )
                    .query( context.getQuery().getQuery() )
                    .language( context.getQuery().getLanguage() )
=======
                    .header( new FieldDefinition[]{ FieldDefinition.builder().name( "Document" ).dataType( DataModel.DOCUMENT.name() ).build() } )
                    .data( data.stream().map( d -> d.get( 0 ).toJson() ).toArray( String[]::new ) )
                    .query( context.getQuery().getQuery() )
                    .language( context.getQuery().getLanguage() )
                    .queryType( QueryType.from( context.getImplementation().getKind() ) )
>>>>>>> 250079c0
                    .hasMore( hasMoreRows )
                    .affectedTuples( data.size() )
                    .xid( statement.getTransaction().getXid().toString() )
                    .dataModel( context.getIterator().getImplementation().getDataModel() )
                    .namespace( request.namespace );
        } catch ( Exception e ) {
            return buildErrorResult( statement.getTransaction(), context, e );
        }
    }


    private static String toJson( @Nullable PolyValue src ) {
        return src == null
                ? null
<<<<<<< HEAD
                : Catalog.mode == PolyMode.TEST ? src.toTypedJson() : src.toJson();
=======
                : Catalog.mode == RunMode.TEST ? src.toTypedJson() : src.toJson();
>>>>>>> 250079c0
    }


    private static String getFilter( AlgDataTypeField field, Map<String, String> filter ) {
        if ( filter != null && filter.containsKey( field.getName() ) ) {
            return filter.get( field.getName() );
        }
        return "";
    }


    private static SortState getSortState( AlgDataTypeField field, Map<String, SortState> sortState ) {
        if ( sortState != null && sortState.containsKey( field.getName() ) ) {
            return sortState.get( field.getName() );
        }
        return new SortState();
    }


    /**
     * This query returns a list of all available document databases (Polypheny schema),
     * as a query result
     */
    public void getDocumentDatabases( final Context ctx ) {
        Map<String, String> names = Catalog.getInstance().getSnapshot()
                .getNamespaces( null )
                .stream()
                .collect( Collectors.toMap( LogicalNamespace::getName, s -> s.dataModel.name() ) );

        String[][] data = names.entrySet().stream().map( n -> new String[]{ n.getKey(), n.getValue() } ).toArray( String[][]::new );
        ctx.json( RelationalResult
                .builder()
                .header( new UiColumnDefinition[]{ UiColumnDefinition.builder().name( "Database/Schema" ).build(), UiColumnDefinition.builder().name( "Type" ).build() } )
                .data( data )
                .build() );
    }


    public void getGraphPlacements( final Context ctx ) {
        IndexModel index = ctx.bodyAsClass( IndexModel.class );
        ctx.json( getPlacements( index ) );
    }


    private PlacementModel getPlacements( final IndexModel index ) {
        Catalog catalog = Catalog.getInstance();
        LogicalGraph graph = Catalog.snapshot().graph().getGraph( index.namespaceId ).orElseThrow();
        EntityType type = EntityType.ENTITY;
        PlacementModel p = new PlacementModel( false, List.of(), EntityType.ENTITY );
        if ( type == EntityType.VIEW ) {
            return p;
        } else {
            List<AllocationPlacement> placements = catalog.getSnapshot().alloc().getPlacementsFromLogical( graph.id );
            for ( AllocationPlacement placement : placements ) {
<<<<<<< HEAD
                Adapter<?> adapter = AdapterManager.getInstance().getAdapter( placement.adapterId );
=======
                Adapter<?> adapter = AdapterManager.getInstance().getAdapter( placement.adapterId ).orElseThrow();
>>>>>>> 250079c0
                p.addAdapter( new PlacementModel.GraphStore(
                        adapter.getUniqueName(),
                        adapter.getUniqueName(),
                        catalog.getSnapshot().alloc().getFromLogical( placement.adapterId ),
                        false ) );
            }
            return p;
        }

    }


    public void getFixedFields( Context context ) {
        Catalog catalog = Catalog.getInstance();
        UIRequest request = context.bodyAsClass( UIRequest.class );
        RelationalResult result;
        List<UiColumnDefinition> cols = new ArrayList<>();

        result = RelationalResult.builder().header( cols.toArray( new UiColumnDefinition[0] ) ).data( null ).build();
        context.json( result );

    }


    public void getCollectionPlacements( Context context ) {
        IndexModel index = context.bodyAsClass( IndexModel.class );
        Catalog catalog = Catalog.getInstance();
        LogicalCollection collection = catalog.getSnapshot().doc().getCollection( index.entityId ).orElseThrow();

        PlacementModel p = new PlacementModel( false, List.of(), EntityType.ENTITY );

        List<AllocationEntity> allocs = catalog.getSnapshot().alloc().getFromLogical( collection.id );

        for ( AllocationEntity allocation : allocs ) {
<<<<<<< HEAD
            Adapter<?> adapter = AdapterManager.getInstance().getAdapter( allocation.adapterId );
=======
            Adapter<?> adapter = AdapterManager.getInstance().getAdapter( allocation.adapterId ).orElseThrow();
>>>>>>> 250079c0
            p.addAdapter( new DocumentStore(
                    adapter.getUniqueName(),
                    adapter.getUniqueName(),
                    catalog.getSnapshot().alloc().getEntitiesOnAdapter( allocation.adapterId )
                            .orElse( List.of() ),
                    false ) );
        }

        context.json( p );
    }


    @FunctionalInterface
    public interface TriFunction<First, Second, Third, Result> {

        Result apply( First first, Second second, Third third );

    }

}
<|MERGE_RESOLUTION|>--- conflicted
+++ resolved
@@ -50,10 +50,7 @@
 import org.polypheny.db.catalog.entity.logical.LogicalNamespace;
 import org.polypheny.db.catalog.entity.logical.LogicalTable;
 import org.polypheny.db.catalog.exceptions.GenericRuntimeException;
-<<<<<<< HEAD
-=======
 import org.polypheny.db.catalog.logistic.DataModel;
->>>>>>> 250079c0
 import org.polypheny.db.catalog.logistic.EntityType;
 import org.polypheny.db.information.InformationManager;
 import org.polypheny.db.information.InformationObserver;
@@ -62,10 +59,7 @@
 import org.polypheny.db.processing.ImplementationContext;
 import org.polypheny.db.processing.ImplementationContext.ExecutedContext;
 import org.polypheny.db.processing.QueryContext;
-<<<<<<< HEAD
-=======
 import org.polypheny.db.transaction.PolyXid;
->>>>>>> 250079c0
 import org.polypheny.db.transaction.Statement;
 import org.polypheny.db.transaction.Transaction;
 import org.polypheny.db.transaction.TransactionException;
@@ -74,14 +68,9 @@
 import org.polypheny.db.type.entity.PolyValue;
 import org.polypheny.db.type.entity.graph.PolyGraph;
 import org.polypheny.db.type.entity.relational.PolyMap;
-<<<<<<< HEAD
-import org.polypheny.db.util.PolyMode;
-import org.polypheny.db.util.PolyphenyHomeDirManager;
-=======
 import org.polypheny.db.util.Pair;
 import org.polypheny.db.util.PolyphenyHomeDirManager;
 import org.polypheny.db.util.RunMode;
->>>>>>> 250079c0
 import org.polypheny.db.webui.Crud;
 import org.polypheny.db.webui.TemporalFileManager;
 import org.polypheny.db.webui.models.IndexModel;
@@ -96,10 +85,7 @@
 import org.polypheny.db.webui.models.results.DocResult;
 import org.polypheny.db.webui.models.results.GraphResult;
 import org.polypheny.db.webui.models.results.GraphResult.GraphResultBuilder;
-<<<<<<< HEAD
-=======
 import org.polypheny.db.webui.models.results.QueryType;
->>>>>>> 250079c0
 import org.polypheny.db.webui.models.results.RelationalResult;
 import org.polypheny.db.webui.models.results.Result;
 import org.polypheny.db.webui.models.results.Result.ResultBuilder;
@@ -157,20 +143,12 @@
 
 
     public static List<? extends Result<?, ?>> anyQueryResult( QueryContext context, UIRequest request ) {
-<<<<<<< HEAD
-        Transaction transaction = context.getTransactionManager().startTransaction( context.getUserId(), Catalog.defaultNamespaceId, context.isAnalysed(), context.getOrigin() );
-        transaction.setUseCache( context.isUsesCache() );
-        attachAnalyzerIfSpecified( context, crud, transaction );
-
-        List<ExecutedContext> executedContexts = LanguageManager.getINSTANCE().anyQuery( context.addTransaction( transaction ), transaction.createStatement() );
-=======
         context = context.getLanguage().limitRemover().apply( context );
         Transaction transaction = !context.getTransactions().isEmpty() ? context.getTransactions().get( 0 ) : context.getTransactionManager().startTransaction( context.getUserId(), Catalog.defaultNamespaceId, context.isAnalysed(), context.getOrigin() );
         transaction.setUseCache( context.isUsesCache() );
         attachAnalyzerIfSpecified( context, crud, transaction );
 
         List<ExecutedContext> executedContexts = LanguageManager.getINSTANCE().anyQuery( context.addTransaction( transaction ) );
->>>>>>> 250079c0
 
         List<Result<?, ?>> results = new ArrayList<>();
         TriFunction<ExecutedContext, UIRequest, Statement, ResultBuilder<?, ?, ?, ?>> builder = REGISTER.get( context.getLanguage() );
@@ -184,11 +162,7 @@
             results.add( builder.apply( executedContext, request, executedContext.getStatement() ).build() );
         }
 
-<<<<<<< HEAD
-        commitAndFinish( executedContexts, transaction.getQueryAnalyzer(), results, executedContexts.stream().map( ExecutedContext::getExecutionTime ).reduce( Long::sum ).orElseThrow() );
-=======
         commitAndFinish( executedContexts, transaction.getQueryAnalyzer(), results, executedContexts.stream().map( ExecutedContext::getExecutionTime ).reduce( Long::sum ).orElse( -1L ) );
->>>>>>> 250079c0
 
         return results;
     }
@@ -197,11 +171,7 @@
     public static void commitAndFinish( List<ExecutedContext> executedContexts, InformationManager queryAnalyzer, List<Result<?, ?>> results, long executionTime ) {
         executionTime = System.nanoTime() - executionTime;
         String commitStatus = "Error on starting committing";
-<<<<<<< HEAD
-        for ( Transaction transaction : executedContexts.stream().flatMap( c -> c.getQuery().getTransactions().stream() ).collect( Collectors.toList() ) ) {
-=======
         for ( Transaction transaction : executedContexts.stream().flatMap( c -> c.getQuery().getTransactions().stream() ).toList() ) {
->>>>>>> 250079c0
             // this has a lot of unnecessary no-op commits atm
             try {
                 transaction.commit();
@@ -225,30 +195,16 @@
     }
 
 
-<<<<<<< HEAD
-    @Nullable
-    public static InformationManager attachAnalyzerIfSpecified( QueryContext context, InformationObserver observer, Transaction transaction ) {
-        // This is not a nice solution. In case of a sql script with auto commit only the first statement is analyzed
-        // and in case of auto commit of, the information is overwritten
-        InformationManager queryAnalyzer = null;
-        if ( context.isAnalysed() ) {
-            queryAnalyzer = transaction.getQueryAnalyzer().observe( observer );
-=======
     public static void attachAnalyzerIfSpecified( QueryContext context, InformationObserver observer, Transaction transaction ) {
         // This is not a nice solution. In case of a sql script with auto commit only the first statement is analyzed
         // and in case of auto commit of, the information is overwritten
         if ( context.isAnalysed() ) {
             transaction.getQueryAnalyzer().observe( observer );
->>>>>>> 250079c0
-        }
-    }
-
-
-<<<<<<< HEAD
-    public static PolyGraph getGraph( String namespace, TransactionManager manager, Session session ) {
-=======
+        }
+    }
+
+
     public static Pair<@Nullable PolyXid, @NotNull PolyGraph> getGraph( String namespace, TransactionManager manager, Session session ) {
->>>>>>> 250079c0
         QueryLanguage language = QueryLanguage.from( "cypher" );
         Transaction transaction = Crud.getTransaction( false, false, manager, Catalog.defaultUserId, Catalog.defaultNamespaceId, "getGraph" );
         ImplementationContext context = LanguageManager.getINSTANCE().anyPrepareQuery(
@@ -259,15 +215,6 @@
                         .namespaceId( getNamespaceIdOrDefault( namespace ) )
                         .transactionManager( manager )
                         .informationTarget( i -> i.setSession( session ) )
-<<<<<<< HEAD
-                        .build(), transaction.createStatement() ).get( 0 );
-
-        if ( context.getException().isPresent() ) {
-            return new PolyGraph( PolyMap.of( new HashMap<>() ), PolyMap.of( new HashMap<>() ) );
-        }
-
-        ResultIterator iterator = context.execute( transaction.createStatement() ).getIterator();
-=======
                         .build(), transaction ).get( 0 );
 
         if ( context.getException().isPresent() ) {
@@ -275,7 +222,6 @@
         }
 
         ResultIterator iterator = context.execute( context.getStatement() ).getIterator();
->>>>>>> 250079c0
         List<List<PolyValue>> res = iterator.getNextBatch();
 
         try {
@@ -285,34 +231,11 @@
             throw new GenericRuntimeException( "Error while committing graph retrieval query." );
         }
 
-<<<<<<< HEAD
-        return res.get( 0 ).get( 0 ).asGraph();
-    }
-=======
         if ( res.size() == 1 && res.get( 0 ).size() == 1 && res.get( 0 ).get( 0 ).isGraph() ) {
->>>>>>> 250079c0
 
             return Pair.of( transaction.getXid(), res.get( 0 ).get( 0 ).asGraph() );
         }
 
-<<<<<<< HEAD
-    public static ResultBuilder<?, ?, ?, ?> buildErrorResult( Transaction transaction, ExecutedContext context, Throwable t ) {
-        //String msg = t.getMessage() == null ? "" : t.getMessage();
-        ResultBuilder<?, ?, ?, ?> result;
-        switch ( context.getQuery().getLanguage().getDataModel() ) {
-            case RELATIONAL:
-                result = RelationalResult.builder().error( t == null ? null : t.getMessage() ).exception( t ).query( context.getQuery().getQuery() ).xid( transaction.getXid().toString() );
-                break;
-            case DOCUMENT:
-                result = DocResult.builder().error( t == null ? null : t.getMessage() ).exception( t ).query( context.getQuery().getQuery() ).xid( transaction.getXid().toString() );
-                break;
-            case GRAPH:
-                result = GraphResult.builder().error( t == null ? null : t.getMessage() ).exception( t ).query( context.getQuery().getQuery() ).xid( transaction.getXid().toString() );
-                break;
-            default:
-                throw new GenericRuntimeException( "Unknown data model." );
-        }
-=======
         throw new GenericRuntimeException( "Error while retrieving graph." );
     }
 
@@ -323,7 +246,6 @@
             case DOCUMENT -> DocResult.builder().error( t == null ? null : t.getMessage() ).exception( t ).query( context.getQuery().getQuery() ).xid( transaction.getXid().toString() );
             case GRAPH -> GraphResult.builder().error( t == null ? null : t.getMessage() ).exception( t ).query( context.getQuery().getQuery() ).xid( transaction.getXid().toString() );
         };
->>>>>>> 250079c0
 
         if ( transaction.isActive() ) {
             try {
@@ -339,13 +261,10 @@
 
     @NotNull
     public static ResultBuilder<?, ?, ?, ?> getRelResult( ExecutedContext context, UIRequest request, Statement statement ) {
-<<<<<<< HEAD
-=======
         if ( context.getException().isPresent() ) {
             return buildErrorResult( statement.getTransaction(), context, context.getException().get() );
         }
 
->>>>>>> 250079c0
         Catalog catalog = Catalog.getInstance();
         ResultIterator iterator = context.getIterator();
         List<List<PolyValue>> rows = new ArrayList<>();
@@ -367,11 +286,7 @@
         }
 
         List<UiColumnDefinition> header = new ArrayList<>();
-<<<<<<< HEAD
-        for ( AlgDataTypeField field : context.getIterator().getImplementation().rowType.getFields() ) {
-=======
         for ( AlgDataTypeField field : context.getIterator().getImplementation().tupleType.getFields() ) {
->>>>>>> 250079c0
             String columnName = field.getName();
 
             String filter = getFilter( field, request.filter );
@@ -408,10 +323,7 @@
                 .namespace( request.namespace )
                 .language( context.getQuery().getLanguage() )
                 .affectedTuples( data.size() )
-<<<<<<< HEAD
-=======
                 .queryType( QueryType.from( context.getImplementation().getKind() ) )
->>>>>>> 250079c0
                 .hasMore( hasMoreRows )
                 .xid( statement.getTransaction().getXid().toString() )
                 .query( context.getQuery().getQuery() );
@@ -467,16 +379,10 @@
 
             GraphResultBuilder<?, ?> builder = GraphResult.builder()
                     .data( data.stream().map( r -> Arrays.stream( r ).map( LanguageCrud::toJson ).toArray( String[]::new ) ).toArray( String[][]::new ) )
-<<<<<<< HEAD
-                    .header( context.getIterator().getImplementation().rowType.getFields().stream().map( FieldDefinition::of ).toArray( FieldDefinition[]::new ) )
-                    .query( context.getQuery().getQuery() )
-                    .language( context.getQuery().getLanguage() )
-=======
                     .header( context.getIterator().getImplementation().tupleType.getFields().stream().map( FieldDefinition::of ).toArray( FieldDefinition[]::new ) )
                     .query( context.getQuery().getQuery() )
                     .language( context.getQuery().getLanguage() )
                     .queryType( QueryType.from( context.getImplementation().getKind() ) )
->>>>>>> 250079c0
                     .dataModel( context.getIterator().getImplementation().getDataModel() )
                     .affectedTuples( data.size() )
                     .xid( statement.getTransaction().getXid().toString() )
@@ -507,18 +413,11 @@
             boolean hasMoreRows = context.getIterator().hasMoreRows();
 
             return DocResult.builder()
-<<<<<<< HEAD
-                    .header( context.getIterator().getImplementation().rowType.getFields().stream().map( FieldDefinition::of ).toArray( FieldDefinition[]::new ) )
-                    .data( data.stream().map( d -> d.get( 0 ).toJson() ).toArray( String[]::new ) )
-                    .query( context.getQuery().getQuery() )
-                    .language( context.getQuery().getLanguage() )
-=======
                     .header( new FieldDefinition[]{ FieldDefinition.builder().name( "Document" ).dataType( DataModel.DOCUMENT.name() ).build() } )
                     .data( data.stream().map( d -> d.get( 0 ).toJson() ).toArray( String[]::new ) )
                     .query( context.getQuery().getQuery() )
                     .language( context.getQuery().getLanguage() )
                     .queryType( QueryType.from( context.getImplementation().getKind() ) )
->>>>>>> 250079c0
                     .hasMore( hasMoreRows )
                     .affectedTuples( data.size() )
                     .xid( statement.getTransaction().getXid().toString() )
@@ -533,11 +432,7 @@
     private static String toJson( @Nullable PolyValue src ) {
         return src == null
                 ? null
-<<<<<<< HEAD
-                : Catalog.mode == PolyMode.TEST ? src.toTypedJson() : src.toJson();
-=======
                 : Catalog.mode == RunMode.TEST ? src.toTypedJson() : src.toJson();
->>>>>>> 250079c0
     }
 
 
@@ -592,11 +487,7 @@
         } else {
             List<AllocationPlacement> placements = catalog.getSnapshot().alloc().getPlacementsFromLogical( graph.id );
             for ( AllocationPlacement placement : placements ) {
-<<<<<<< HEAD
-                Adapter<?> adapter = AdapterManager.getInstance().getAdapter( placement.adapterId );
-=======
                 Adapter<?> adapter = AdapterManager.getInstance().getAdapter( placement.adapterId ).orElseThrow();
->>>>>>> 250079c0
                 p.addAdapter( new PlacementModel.GraphStore(
                         adapter.getUniqueName(),
                         adapter.getUniqueName(),
@@ -631,11 +522,7 @@
         List<AllocationEntity> allocs = catalog.getSnapshot().alloc().getFromLogical( collection.id );
 
         for ( AllocationEntity allocation : allocs ) {
-<<<<<<< HEAD
-            Adapter<?> adapter = AdapterManager.getInstance().getAdapter( allocation.adapterId );
-=======
             Adapter<?> adapter = AdapterManager.getInstance().getAdapter( allocation.adapterId ).orElseThrow();
->>>>>>> 250079c0
             p.addAdapter( new DocumentStore(
                     adapter.getUniqueName(),
                     adapter.getUniqueName(),
