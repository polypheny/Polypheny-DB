/*
 * Copyright 2019-2022 The Polypheny Project
 *
 * Licensed under the Apache License, Version 2.0 (the "License");
 * you may not use this file except in compliance with the License.
 * You may obtain a copy of the License at
 *
 * http://www.apache.org/licenses/LICENSE-2.0
 *
 * Unless required by applicable law or agreed to in writing, software
 * distributed under the License is distributed on an "AS IS" BASIS,
 * WITHOUT WARRANTIES OR CONDITIONS OF ANY KIND, either express or implied.
 * See the License for the specific language governing permissions and
 * limitations under the License.
 */

package org.polypheny.db.webui.crud;

import io.javalin.http.Context;
import java.sql.ResultSetMetaData;
import java.util.ArrayList;
import java.util.Collections;
import java.util.Iterator;
import java.util.List;
import java.util.Map;
import java.util.StringJoiner;
import java.util.stream.Collectors;
import lombok.Getter;
import lombok.extern.slf4j.Slf4j;
import org.eclipse.jetty.websocket.api.Session;
import org.jetbrains.annotations.NotNull;
import org.polypheny.db.PolyResult;
import org.polypheny.db.adapter.java.JavaTypeFactory;
import org.polypheny.db.algebra.AlgRoot;
import org.polypheny.db.algebra.type.AlgDataTypeField;
import org.polypheny.db.catalog.Catalog;
import org.polypheny.db.catalog.Catalog.QueryLanguage;
import org.polypheny.db.catalog.Catalog.SchemaType;
import org.polypheny.db.catalog.entity.CatalogColumn;
import org.polypheny.db.catalog.entity.CatalogSchema;
import org.polypheny.db.catalog.entity.CatalogTable;
import org.polypheny.db.catalog.exceptions.UnknownColumnException;
import org.polypheny.db.catalog.exceptions.UnknownDatabaseException;
import org.polypheny.db.catalog.exceptions.UnknownSchemaException;
import org.polypheny.db.catalog.exceptions.UnknownTableException;
import org.polypheny.db.config.RuntimeConfig;
import org.polypheny.db.cql.Cql2RelConverter;
import org.polypheny.db.cql.CqlQuery;
import org.polypheny.db.cql.parser.CqlParser;
import org.polypheny.db.information.InformationManager;
import org.polypheny.db.information.InformationObserver;
import org.polypheny.db.languages.QueryParameters;
import org.polypheny.db.languages.mql.Mql.Family;
import org.polypheny.db.languages.mql.MqlCollectionStatement;
import org.polypheny.db.languages.mql.MqlNode;
import org.polypheny.db.languages.mql.MqlQueryParameters;
import org.polypheny.db.languages.mql.MqlUseDatabase;
import org.polypheny.db.nodes.Node;
import org.polypheny.db.processing.MqlProcessor;
import org.polypheny.db.processing.Processor;
import org.polypheny.db.rex.RexBuilder;
import org.polypheny.db.tools.AlgBuilder;
import org.polypheny.db.transaction.Statement;
import org.polypheny.db.transaction.Transaction;
import org.polypheny.db.transaction.TransactionException;
import org.polypheny.db.transaction.TransactionManager;
import org.polypheny.db.webui.Crud;
import org.polypheny.db.webui.Crud.QueryExecutionException;
import org.polypheny.db.webui.models.DbColumn;
import org.polypheny.db.webui.models.Result;
import org.polypheny.db.webui.models.SortState;
import org.polypheny.db.webui.models.requests.EditCollectionRequest;
import org.polypheny.db.webui.models.requests.QueryRequest;

@Slf4j
public class LanguageCrud {

    @Getter
    private static Crud crud;


    public LanguageCrud( Crud crud ) {
        LanguageCrud.crud = crud;
    }


    public static List<Result> anyQuery(
            QueryLanguage language,
            Session session,
            QueryRequest request,
            TransactionManager transactionManager,
            String userName,
            String databaseName,
            InformationObserver observer ) {
        List<Result> results;

        switch ( language ) {
            case CQL:
                results = processCqlRequest( session, request, transactionManager, userName, databaseName, observer );
                break;
            case MONGO_QL:
                results = anyMongoQuery( session, request, transactionManager, userName, databaseName, observer );
                break;
            case SQL:
                results = LanguageCrud.crud.anySqlQuery( request, session );
                break;
            case PIG:
                results = anyPigQuery( session, request, transactionManager, userName, databaseName, observer );
                break;
            default:
                return Collections.singletonList( new Result( "The used language seems not to be supported!" ) );
        }

        return results;
    }


    public static List<Result> anyPigQuery(
            Session session,
            QueryRequest request,
            TransactionManager transactionManager,
            String userName,
            String databaseName,
            InformationObserver observer ) {
        String query = request.query;
        Transaction transaction = Crud.getTransaction( request.analyze, request.cache, transactionManager, userName, databaseName );
        try {
            if ( query.trim().equals( "" ) ) {
                throw new RuntimeException( "PIG query is an empty string!" );
            }

            if ( log.isDebugEnabled() ) {
                log.debug( "Starting to process PIG resource request. Session ID: {}.", session );
            }

            if ( request.analyze ) {
                transaction.getQueryAnalyzer().setSession( session );
            }

            // This is not a nice solution. In case of a sql script with auto commit only the first statement is analyzed
            // and in case of auto commit of, the information is overwritten
            InformationManager queryAnalyzer = null;
            if ( request.analyze ) {
                queryAnalyzer = transaction.getQueryAnalyzer().observe( observer );
            }

            Statement statement = transaction.createStatement();

            long executionTime = System.nanoTime();
            Processor processor = transaction.getProcessor( QueryLanguage.PIG );
            if ( transaction.isAnalyze() ) {
                statement.getOverviewDuration().start( "Parsing" );
            }
            Node parsed = processor.parse( query );
            if ( transaction.isAnalyze() ) {
                statement.getOverviewDuration().stop( "Parsing" );
            }

            if ( transaction.isAnalyze() ) {
                statement.getOverviewDuration().start( "Translation" );
            }
            AlgRoot algRoot = processor.translate( statement, parsed, new QueryParameters( query, SchemaType.RELATIONAL ) );
            if ( transaction.isAnalyze() ) {
                statement.getOverviewDuration().stop( "Translation" );
            }

            PolyResult polyResult = statement.getQueryProcessor().prepareQuery( algRoot, true );

            Result result = getResult( QueryLanguage.PIG, statement, request, query, polyResult, request.noLimit );

            String commitStatus;
            try {
                transaction.commit();
                commitStatus = "Committed";
            } catch ( TransactionException e ) {
                log.error( "Error while committing", e );
                try {
                    transaction.rollback();
                    commitStatus = "Rolled back";
                } catch ( TransactionException ex ) {
                    log.error( "Caught exception while rollback", e );
                    commitStatus = "Error while rolling back";
                }
            }

            executionTime = System.nanoTime() - executionTime;
            if ( queryAnalyzer != null ) {
                Crud.attachQueryAnalyzer( queryAnalyzer, executionTime, commitStatus, 1 );
            }

            return Collections.singletonList( result );
        } catch ( Throwable t ) {
            return Collections.singletonList( new Result( t ).setGeneratedQuery( query ).setXid( transaction.getXid().toString() ) );
        }
    }


    public static List<Result> processCqlRequest(
            Session session,
            QueryRequest request,
            TransactionManager transactionManager,
            String userName,
            String databaseName,
            InformationObserver observer ) {
        String query = request.query;
        Transaction transaction = Crud.getTransaction( request.analyze, request.cache, transactionManager, userName, databaseName );
        try {
            if ( query.trim().equals( "" ) ) {
                throw new RuntimeException( "CQL query is an empty string!" );
            }

            if ( log.isDebugEnabled() ) {
                log.debug( "Starting to process CQL resource request. Session ID: {}.", session );
            }

            if ( request.analyze ) {
                transaction.getQueryAnalyzer().setSession( session );
            }

            // This is not a nice solution. In case of a sql script with auto commit only the first statement is analyzed
            // and in case of auto commit of, the information is overwritten
            InformationManager queryAnalyzer = null;
            if ( request.analyze ) {
                queryAnalyzer = transaction.getQueryAnalyzer().observe( observer );
            }

            Statement statement = transaction.createStatement();
            AlgBuilder algBuilder = AlgBuilder.create( statement );
            JavaTypeFactory typeFactory = transaction.getTypeFactory();
            RexBuilder rexBuilder = new RexBuilder( typeFactory );

            long executionTime = System.nanoTime();

            if ( transaction.isAnalyze() ) {
                statement.getOverviewDuration().start( "Parsing" );
            }
            CqlParser cqlParser = new CqlParser( query, "APP" );
            CqlQuery cqlQuery = cqlParser.parse();
            if ( transaction.isAnalyze() ) {
                statement.getOverviewDuration().start( "Parsing" );
            }

            if ( transaction.isAnalyze() ) {
                statement.getOverviewDuration().start( "Translation" );
            }
            Cql2RelConverter cql2AlgConverter = new Cql2RelConverter( cqlQuery );
            AlgRoot algRoot = cql2AlgConverter.convert2Rel( algBuilder, rexBuilder );
            if ( transaction.isAnalyze() ) {
                statement.getOverviewDuration().start( "Translation" );
            }

            PolyResult polyResult = statement.getQueryProcessor().prepareQuery( algRoot, true );

            if ( transaction.isAnalyze() ) {
                statement.getOverviewDuration().start( "Execution" );
            }
            Result result = getResult( QueryLanguage.CQL, statement, request, query, polyResult, request.noLimit );
            if ( transaction.isAnalyze() ) {
                statement.getOverviewDuration().stop( "Execution" );
            }

            String commitStatus;
            try {
                transaction.commit();
                commitStatus = "Committed";
            } catch ( TransactionException e ) {
                log.error( "Error while committing", e );
                try {
                    transaction.rollback();
                    commitStatus = "Rolled back";
                } catch ( TransactionException ex ) {
                    log.error( "Caught exception while rollback", e );
                    commitStatus = "Error while rolling back";
                }
            }

            executionTime = System.nanoTime() - executionTime;
            if ( queryAnalyzer != null ) {
                Crud.attachQueryAnalyzer( queryAnalyzer, executionTime, commitStatus, 1 );
            }

            return Collections.singletonList( result );
        } catch ( Throwable t ) {
            return Collections.singletonList( new Result( t ).setGeneratedQuery( query ).setXid( transaction.getXid().toString() ) );
        }
    }


    public static List<Result> anyMongoQuery(
            Session session,
            QueryRequest request,
            TransactionManager transactionManager,
            String userName,
            String databaseName,
            InformationObserver observer ) {

        Transaction transaction = Crud.getTransaction( request.analyze, request.cache, transactionManager, userName, databaseName );
        PolyResult polyResult;
        MqlProcessor mqlProcessor = (MqlProcessor) transaction.getProcessor( QueryLanguage.MONGO_QL );
        String mql = request.query;

        if ( request.analyze ) {
            transaction.getQueryAnalyzer().setSession( session );
        }

        // This is not a nice solution. In case of a sql script with auto commit only the first statement is analyzed
        // and in case of auto commit of, the information is overwritten
        InformationManager queryAnalyzer = null;
        if ( request.analyze ) {
            queryAnalyzer = transaction.getQueryAnalyzer().observe( observer );
        }

        List<Result> results = new ArrayList<>();

        String[] mqls = mql.trim().split( "\\n(?=(use|db.|show))" );

        String database = request.database;
        long executionTime = System.nanoTime();
        boolean noLimit = false;

        for ( String query : mqls ) {
            Statement statement = transaction.createStatement();
            QueryParameters parameters = new MqlQueryParameters( query, database, SchemaType.DOCUMENT );

            if ( transaction.isAnalyze() ) {
                statement.getOverviewDuration().start( "Parsing" );
            }
            MqlNode parsed = (MqlNode) mqlProcessor.parse( query );
            if ( transaction.isAnalyze() ) {
                statement.getOverviewDuration().stop( "Parsing" );
            }

            if ( parsed instanceof MqlUseDatabase ) {
                database = ((MqlUseDatabase) parsed).getDatabase();
                //continue;
            }

            if ( parsed instanceof MqlCollectionStatement && ((MqlCollectionStatement) parsed).getLimit() != null ) {
                noLimit = true;
            }

            if ( parsed.getFamily() == Family.DML && mqlProcessor.needsDdlGeneration( parsed, parameters ) ) {
                mqlProcessor.autoGenerateDDL(
                        Crud.getTransaction( request.analyze, request.cache, transactionManager, userName, databaseName ).createStatement(),
                        parsed,
                        parameters );
            }

            if ( parsed.getFamily() == Family.DDL ) {
                mqlProcessor.prepareDdl( statement, parsed, parameters );
                Result result = new Result( 1 ).setGeneratedQuery( query ).setXid( transaction.getXid().toString() );
                results.add( result );
            } else {
                if ( transaction.isAnalyze() ) {
                    statement.getOverviewDuration().start( "Translation" );
                }
                AlgRoot logicalRoot = mqlProcessor.translate( statement, parsed, parameters );
                if ( transaction.isAnalyze() ) {
                    statement.getOverviewDuration().stop( "Translation" );
                }

                // Prepare
                polyResult = statement.getQueryProcessor().prepareQuery( logicalRoot, true );

                if ( transaction.isAnalyze() ) {
                    statement.getOverviewDuration().start( "Execution" );
                }
                results.add( getResult( QueryLanguage.MONGO_QL, statement, request, query, polyResult, noLimit ) );
                if ( transaction.isAnalyze() ) {
                    statement.getOverviewDuration().stop( "Execution" );
                }

<<<<<<< HEAD
                //Add statistic information about mongo queries to monitoring.
                PolyResult.addMonitoringInformation(statement, logicalRoot.kind.name(), statement.getDataContext().getParameterValues().size());
=======
                // Add statistic information about mongo queries to monitoring.
                PolyResult.addMonitoringInformation( statement, logicalRoot.kind.name(), statement.getDataContext().getParameterValues().size() );
>>>>>>> 4a0b50b9
            }
        }

        executionTime = System.nanoTime() - executionTime;
        String commitStatus;
        try {
            transaction.commit();
            commitStatus = "Committed";
        } catch ( TransactionException e ) {
            log.error( "Caught exception", e );
            results.add( new Result( e ) );
            try {
                transaction.rollback();
                commitStatus = "Rolled back";
            } catch ( TransactionException ex ) {
                log.error( "Caught exception while rollback", e );
                commitStatus = "Error while rolling back";
            }
        }

        if ( queryAnalyzer != null ) {
            Crud.attachQueryAnalyzer( queryAnalyzer, executionTime, commitStatus, results.size() );
        }

        return results;
    }


    @NotNull
    public static Result getResult( QueryLanguage language, Statement statement, QueryRequest request, String query, PolyResult result, final boolean noLimit ) {
        Catalog catalog = Catalog.getInstance();

        List<List<Object>> rows = result.getRows( statement, noLimit ? -1 : RuntimeConfig.UI_PAGE_SIZE.getInteger());
        boolean hasMoreRows = result.hasMoreRows();

        CatalogTable catalogTable = null;
        if ( request.tableId != null ) {
            String[] t = request.tableId.split( "\\." );
            try {
                catalogTable = Catalog.getInstance().getTable( statement.getPrepareContext().getDefaultSchemaName(), t[0], t[1] );
            } catch ( UnknownTableException | UnknownDatabaseException | UnknownSchemaException e ) {
                log.error( "Caught exception", e );
            }
        }

        ArrayList<DbColumn> header = new ArrayList<>();
        for ( AlgDataTypeField metaData : result.rowType.getFieldList() ) {
            String columnName = metaData.getName();

            String filter = "";
            if ( request.filter != null && request.filter.containsKey( columnName ) ) {
                filter = request.filter.get( columnName );
            }

            SortState sort;
            if ( request.sortState != null && request.sortState.containsKey( columnName ) ) {
                sort = request.sortState.get( columnName );
            } else {
                sort = new SortState();
            }

            DbColumn dbCol = new DbColumn(
                    metaData.getName(),
                    metaData.getType().getFullTypeString(),
                    metaData.getType().isNullable() == (ResultSetMetaData.columnNullable == 1),
                    metaData.getType().getPrecision(),
                    sort,
                    filter );

            // Get column default values
            if ( catalogTable != null ) {
                try {
                    if ( catalog.checkIfExistsColumn( catalogTable.id, columnName ) ) {
                        CatalogColumn catalogColumn = catalog.getColumn( catalogTable.id, columnName );
                        if ( catalogColumn.defaultValue != null ) {
                            dbCol.defaultValue = catalogColumn.defaultValue.value;
                        }
                    }
                } catch ( UnknownColumnException e ) {
                    log.error( "Caught exception", e );
                }
            }
            header.add( dbCol );
        }

        ArrayList<String[]> data = Crud.computeResultData( rows, header, statement.getTransaction() );

        return new Result( header.toArray( new DbColumn[0] ), data.toArray( new String[0][] ) )
                .setSchemaType( result.getSchemaType() )
                .setLanguage( language )
                .setAffectedRows( data.size() )
                .setHasMoreRows( hasMoreRows )
                .setGeneratedQuery( query );
    }


    /**
     * Creates a new document collection
     */
    public void createCollection( final Context ctx ) {
        EditCollectionRequest request = ctx.bodyAsClass( EditCollectionRequest.class );
        Transaction transaction = crud.getTransaction();
        StringBuilder query = new StringBuilder();
        StringJoiner colBuilder = new StringJoiner( "," );
        String tableId = String.format( "\"%s\".\"%s\"", request.database, request.collection );
        query.append( "CREATE TABLE " ).append( tableId ).append( "(" );
        Result result;
        colBuilder.add( "\"_id\" VARCHAR(24) NOT NULL" );
        //colBuilder.add( "\"_data\" JSON" );
        StringJoiner primaryKeys = new StringJoiner( ",", "PRIMARY KEY (", ")" );
        primaryKeys.add( "\"_id\"" );
        colBuilder.add( primaryKeys.toString() );
        query.append( colBuilder );
        query.append( ")" );
        if ( request.store != null && !request.store.equals( "" ) ) {
            query.append( String.format( " ON STORE \"%s\"", request.store ) );
        }

        try {
            int a = crud.executeSqlUpdate( transaction, query.toString() );
            result = new Result( a ).setGeneratedQuery( query.toString() );
            transaction.commit();
        } catch ( QueryExecutionException | TransactionException e ) {
            log.error( "Caught exception while creating a table", e );
            result = new Result( e ).setGeneratedQuery( query.toString() );
            try {
                transaction.rollback();
            } catch ( TransactionException ex ) {
                log.error( "Could not rollback CREATE TABLE statement: {}", ex.getMessage(), ex );
            }
        }
        ctx.json( result );
    }


    /**
     * This query returns a list of all available document databases (Polypheny schema),
     * as a query result
     */
    public void getDocumentDatabases( final Context ctx ) {
        Map<String, String> names = Catalog.getInstance()
                .getSchemas( Catalog.defaultDatabaseId, null )
                .stream()
                .collect( Collectors.toMap( CatalogSchema::getName, s -> s.schemaType.name() ) );

        String[][] data = names.entrySet().stream().map( n -> new String[]{ n.getKey(), n.getValue() } ).toArray( String[][]::new );
        ctx.json( new Result( new DbColumn[]{ new DbColumn( "Database/Schema" ), new DbColumn( "Type" ) }, data ) );
    }

}<|MERGE_RESOLUTION|>--- conflicted
+++ resolved
@@ -1,5 +1,5 @@
 /*
- * Copyright 2019-2022 The Polypheny Project
+ * Copyright 2019-2021 The Polypheny Project
  *
  * Licensed under the Apache License, Version 2.0 (the "License");
  * you may not use this file except in compliance with the License.
@@ -16,11 +16,11 @@
 
 package org.polypheny.db.webui.crud;
 
+
 import io.javalin.http.Context;
 import java.sql.ResultSetMetaData;
 import java.util.ArrayList;
 import java.util.Collections;
-import java.util.Iterator;
 import java.util.List;
 import java.util.Map;
 import java.util.StringJoiner;
@@ -370,13 +370,8 @@
                     statement.getOverviewDuration().stop( "Execution" );
                 }
 
-<<<<<<< HEAD
-                //Add statistic information about mongo queries to monitoring.
-                PolyResult.addMonitoringInformation(statement, logicalRoot.kind.name(), statement.getDataContext().getParameterValues().size());
-=======
                 // Add statistic information about mongo queries to monitoring.
                 PolyResult.addMonitoringInformation( statement, logicalRoot.kind.name(), statement.getDataContext().getParameterValues().size() );
->>>>>>> 4a0b50b9
             }
         }
 
@@ -409,7 +404,7 @@
     public static Result getResult( QueryLanguage language, Statement statement, QueryRequest request, String query, PolyResult result, final boolean noLimit ) {
         Catalog catalog = Catalog.getInstance();
 
-        List<List<Object>> rows = result.getRows( statement, noLimit ? -1 : RuntimeConfig.UI_PAGE_SIZE.getInteger());
+        List<List<Object>> rows = result.getRows( statement, noLimit ? -1 : RuntimeConfig.UI_PAGE_SIZE.getInteger() );
         boolean hasMoreRows = result.hasMoreRows();
 
         CatalogTable catalogTable = null;
