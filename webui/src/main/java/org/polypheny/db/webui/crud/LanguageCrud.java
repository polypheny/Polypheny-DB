--- conflicted
+++ resolved
@@ -254,9 +254,6 @@
 
 
     private static GraphResult getGraphResult( Statement statement, QueryRequest request, String query, PolyImplementation<PolyValue> implementation, Transaction transaction, boolean noLimit ) {
-<<<<<<< HEAD
-        List<PolyValue[]> data = implementation.getArrayRows( statement, noLimit );
-=======
         ResultIterator<PolyValue> iterator = implementation.execute( statement, noLimit ? -1 : RuntimeConfig.UI_PAGE_SIZE.getInteger() );
         List<PolyValue[]> data = iterator.getArrayRows();
         try {
@@ -264,7 +261,6 @@
         } catch ( Exception e ) {
             throw new GenericRuntimeException( e );
         }
->>>>>>> 134a3a62
 
         return GraphResult.builder()
                 .data( data.stream().map( r -> Arrays.stream( r ).map( LanguageCrud::toJson ).toArray( String[]::new ) ).toArray( String[][]::new ) )
