--- conflicted
+++ resolved
@@ -47,24 +47,6 @@
     @Ignore
     @Test
     public void exportTest() {
-<<<<<<< HEAD
-        CatalogCombinedTable catalogCombinedTable = new CatalogCombinedTable(
-                new CatalogTable( 4, "stores", 1, "public", 1, "APP", 1, "hans", TableType.TABLE, "", 23L ),
-                Arrays.asList(
-                        new CatalogColumn( 5, "sid", 4, "stores", 1, "public", 1, "APP", 1, PolyType.INTEGER, null, null, null, null, null, false, null, null ),
-                        new CatalogColumn( 6, "name", 4, "stores", 1, "public", 1, "APP", 2, PolyType.VARCHAR, null, 50, null, null, null, false, null, null ),
-                        new CatalogColumn( 7, "location", 4, "stores", 1, "public", 1, "APP", 3, PolyType.VARCHAR, null, 30, null, null, null, true, null, new CatalogDefaultValue( 7, PolyType.VARCHAR, "Basel", null ) )
-                ),
-                new CatalogSchema( 1, "public", 1, "APP", 1, "hans", SchemaType.RELATIONAL ),
-                new CatalogDatabase( 1, "APP", 1, "hans", 1L, "public" ),
-                new CatalogUser( 1, "hans", "secrete" ),
-                new HashMap<>(),
-                new HashMap<>(),
-                Arrays.asList(
-                        new CatalogKey( 23L, 4, "stores", 1, "public", 1, "APP", Arrays.asList( 5L, 6L ), Arrays.asList( "sid", "name" ) ),
-                        new CatalogKey( 24L, 4, "stores", 1, "public", 1, "APP", Arrays.asList( 6L ), Arrays.asList( "name" ) )
-                )
-=======
         CatalogTable catalogTable = new CatalogTable( 4, "stores", ImmutableList.of(), ImmutableList.of(), 1, "public", 1, "APP", 1, "hans", TableType.TABLE, "", 23L, ImmutableMap.of() );
         Catalog catalog = Catalog.getInstance();
         Arrays.asList(
@@ -82,7 +64,6 @@
         Arrays.asList(
                 new CatalogKey( 23L, 4, "stores", 1, "public", 1, "APP", Arrays.asList( 5L, 6L ), Arrays.asList( "sid", "name" ) ),
                 new CatalogKey( 24L, 4, "stores", 1, "public", 1, "APP", Arrays.asList( 6L ), Arrays.asList( "name" ) )
->>>>>>> a82360ec
         );
         String json = SchemaToJsonMapper.exportTableDefinitionAsJson( catalogTable, true, true );
         Assert.assertEquals( json, mockJson );
