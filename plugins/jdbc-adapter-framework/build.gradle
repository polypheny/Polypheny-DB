--- conflicted
+++ resolved
@@ -6,18 +6,11 @@
     compileOnly project(":plugins:sql-language")
     api group: 'org.apache.commons', name: 'commons-dbcp2', version: commons_dbcp2_version
 
-    implementation group: "net.postgis", name: "postgis-jdbc", version: postgis_version
-
     // --- Test Compile ---
     testImplementation project(path: ":core", configuration: "tests")
     testImplementation project(path: ":core")
     testImplementation project(path: ":plugins:sql-language", configuration: "tests")
     testImplementation project(path: ":plugins:sql-language")
-<<<<<<< HEAD
-
-    testImplementation group: 'org.junit.jupiter', name: 'junit-jupiter', version: junit_jupiter_version
-=======
->>>>>>> 18d3cce9
 }
 
 
