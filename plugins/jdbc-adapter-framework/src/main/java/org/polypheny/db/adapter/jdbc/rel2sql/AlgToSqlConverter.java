--- conflicted
+++ resolved
@@ -40,25 +40,16 @@
 import java.util.ArrayDeque;
 import java.util.ArrayList;
 import java.util.Deque;
-<<<<<<< HEAD
-=======
 import java.util.HashMap;
->>>>>>> 250079c0
 import java.util.List;
 import java.util.Locale;
 import java.util.Map;
 import java.util.SortedSet;
-<<<<<<< HEAD
-import java.util.stream.Collectors;
-import org.apache.calcite.linq4j.tree.Expressions;
-import org.polypheny.db.adapter.jdbc.JdbcTable;
-=======
 import java.util.function.Function;
 import lombok.Getter;
 import org.apache.calcite.linq4j.tree.Expressions;
 import org.polypheny.db.adapter.jdbc.JdbcTable;
 import org.polypheny.db.adapter.jdbc.rel2sql.SqlImplementor.Result;
->>>>>>> 250079c0
 import org.polypheny.db.algebra.AlgFieldCollation;
 import org.polypheny.db.algebra.AlgNode;
 import org.polypheny.db.algebra.AlgProducingVisitor;
@@ -106,19 +97,11 @@
 import org.polypheny.db.sql.language.SqlSelect;
 import org.polypheny.db.sql.language.SqlSetOperator;
 import org.polypheny.db.sql.language.SqlUpdate;
-<<<<<<< HEAD
-=======
 import org.polypheny.db.sql.language.fun.SqlMinMaxAggFunction;
->>>>>>> 250079c0
 import org.polypheny.db.sql.language.fun.SqlRowOperator;
 import org.polypheny.db.sql.language.fun.SqlSingleValueAggFunction;
 import org.polypheny.db.sql.language.validate.SqlValidatorUtil;
 import org.polypheny.db.util.Pair;
-<<<<<<< HEAD
-import org.polypheny.db.util.ReflectUtil;
-import org.polypheny.db.util.ReflectiveVisitor;
-=======
->>>>>>> 250079c0
 
 
 /**
@@ -268,23 +251,16 @@
         for ( int group : e.getGroupSet() ) {
             final SqlNode field = builder.context.field( group );
             addSelect( selectList, field, e.getTupleType() );
-<<<<<<< HEAD
-            groupByList.add( field );
-=======
             groupBys.add( field );
->>>>>>> 250079c0
         }
         for ( AggregateCall aggCall : e.getAggCallList() ) {
             SqlNode aggCallSqlNode = builder.context.toSql( aggCall );
             if ( aggCall.getAggregation() instanceof SqlSingleValueAggFunction ) {
                 aggCallSqlNode = dialect.rewriteSingleValueExpr( aggCallSqlNode );
             }
-<<<<<<< HEAD
-=======
             if ( aggCall.getAggregation() instanceof SqlMinMaxAggFunction ) {
                 aggCallSqlNode = dialect.rewriteMinMax( aggCallSqlNode );
             }
->>>>>>> 250079c0
             addSelect( selectList, aggCallSqlNode, e.getTupleType() );
         }
         builder.setSelect( new SqlNodeList( selectList, POS ) );
@@ -296,17 +272,8 @@
     }
 
 
-<<<<<<< HEAD
-    /**
-     * @see #dispatch
-     */
-    public Result visit( RelScan<?> e ) {
-        return result(
-                new SqlIdentifier( List.of( e.getEntity().unwrap( LogicalTable.class ).orElseThrow().getNamespaceName(), e.getEntity().name ), ParserPos.ZERO ),
-=======
     public Result visit( RelScan<?> e ) {
         return result( new SqlIdentifier( List.of( e.getEntity().unwrap( LogicalTable.class ).orElseThrow().getNamespaceName(), e.getEntity().name ), ParserPos.ZERO ),
->>>>>>> 250079c0
                 ImmutableList.of( Clause.FROM ),
                 e,
                 null );
@@ -458,12 +425,6 @@
     }
 
 
-<<<<<<< HEAD
-    /**
-     * @see #dispatch
-     */
-=======
->>>>>>> 250079c0
     public Result visit( RelModify<?> modify ) {
         final Map<String, AlgDataType> pairs = ImmutableMap.of();
         final Context context = aliasContext( pairs, false );
@@ -535,21 +496,10 @@
      * Converts a list of names expressions to a list of single-part {@link SqlIdentifier}s.
      */
     private SqlNodeList physicalIdentifierList( JdbcTable entity, List<String> columnNames ) {
-<<<<<<< HEAD
-        return new SqlNodeList( entity.columns.stream().filter( c -> columnNames.contains( c.logicalName ) ).map( c -> new SqlIdentifier( c.name, ParserPos.ZERO ) ).collect( Collectors.toList() ), POS );
-    }
-
-
-    /**
-     * @see #dispatch
-     */
-    @SuppressWarnings("unused")
-=======
         return new SqlNodeList( entity.columns.stream().filter( c -> columnNames.contains( c.logicalName ) ).map( c -> new SqlIdentifier( c.name, ParserPos.ZERO ) ).toList(), POS );
     }
 
 
->>>>>>> 250079c0
     public Result visit( Match e ) {
         final AlgNode input = e.getInput();
         final Result x = visitChild( 0, input );
@@ -695,25 +645,4 @@
     }
 
 
-<<<<<<< HEAD
-    public static class PlainAlgToSqlConverter extends AlgToSqlConverter {
-
-        /**
-         * Creates a AlgToSqlConverter.
-         */
-        public PlainAlgToSqlConverter( SqlDialect dialect ) {
-            super( dialect );
-        }
-
-
-        @Override
-        public SqlIdentifier getPhysicalTableName( JdbcTable placement ) {
-            return new SqlIdentifier( placement.name, POS );
-        }
-
-
-    }
-
-=======
->>>>>>> 250079c0
 }
