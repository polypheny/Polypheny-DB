--- conflicted
+++ resolved
@@ -496,15 +496,11 @@
      * Converts a list of names expressions to a list of single-part {@link SqlIdentifier}s.
      */
     private SqlNodeList physicalIdentifierList( JdbcTable entity, List<String> columnNames ) {
-<<<<<<< HEAD
-        return new SqlNodeList( entity.columns.stream().filter( c -> columnNames.contains( c.logicalName ) ).map( c -> new SqlIdentifier( c.name, ParserPos.ZERO ) ).toList(), POS );
-=======
         List<SqlIdentifier> columns = entity.columns.stream().filter( c -> columnNames.contains( c.logicalName ) ).map( c -> new SqlIdentifier( c.name, ParserPos.ZERO ) ).toList();
         if ( columns.isEmpty() ) {
             columns = entity.columns.stream().map( c -> new SqlIdentifier( c.name, ParserPos.ZERO ) ).toList();
         }
         return new SqlNodeList( columns, POS );
->>>>>>> 18d3cce9
     }
 
 
@@ -648,11 +644,7 @@
     /**
      * Stack frame.
      */
-<<<<<<< HEAD
-    private record Frame(int ordinalInParent, AlgNode r) {
-=======
     private record Frame( int ordinalInParent, AlgNode r ) {
->>>>>>> 18d3cce9
 
     }
 
