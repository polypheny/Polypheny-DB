--- conflicted
+++ resolved
@@ -39,15 +39,9 @@
 import org.polypheny.db.algebra.AlgNode;
 import org.polypheny.db.algebra.core.relational.RelScan;
 import org.polypheny.db.algebra.metadata.AlgMetadataQuery;
-<<<<<<< HEAD
-import org.polypheny.db.plan.AlgOptCluster;
-import org.polypheny.db.plan.AlgOptCost;
-import org.polypheny.db.plan.AlgOptPlanner;
-=======
 import org.polypheny.db.plan.AlgCluster;
 import org.polypheny.db.plan.AlgOptCost;
 import org.polypheny.db.plan.AlgPlanner;
->>>>>>> 18d3cce9
 import org.polypheny.db.plan.AlgTraitSet;
 import org.polypheny.db.schema.trait.ModelTrait;
 
@@ -61,21 +55,12 @@
 
 
     @Override
-<<<<<<< HEAD
-    public AlgOptCost computeSelfCost( AlgOptPlanner planner, AlgMetadataQuery mq ) {
-        return super.computeSelfCost( planner, mq ).multiplyBy( JdbcConvention.COST_MULTIPLIER );
-    }
-
-
-    public JdbcScan( AlgOptCluster cluster, JdbcTable jdbcTable, JdbcConvention jdbcConvention ) {
-=======
     public AlgOptCost computeSelfCost( AlgPlanner planner, AlgMetadataQuery mq ) {
         return super.computeSelfCost( planner, mq ).multiplyBy( 0.9 );
     }
 
 
     public JdbcScan( AlgCluster cluster, JdbcTable jdbcTable, JdbcConvention jdbcConvention ) {
->>>>>>> 18d3cce9
         super( cluster, cluster.traitSetOf( jdbcConvention ).replace( ModelTrait.RELATIONAL ), jdbcTable );
         this.jdbcTable = jdbcTable;
     }
