--- conflicted
+++ resolved
@@ -51,11 +51,6 @@
 import java.util.Map;
 import java.util.TimeZone;
 import javax.sql.DataSource;
-<<<<<<< HEAD
-import org.apache.calcite.avatica.ColumnMetaData;
-import org.apache.calcite.avatica.util.DateTimeUtils;
-=======
->>>>>>> 18d3cce9
 import org.apache.calcite.linq4j.function.Function0;
 import org.apache.calcite.linq4j.function.Function1;
 import org.polypheny.db.adapter.jdbc.connection.ConnectionFactory;
@@ -70,10 +65,7 @@
 import org.polypheny.db.sql.language.SqlDialect;
 import org.polypheny.db.sql.language.SqlDialectFactory;
 import org.polypheny.db.sql.language.SqlDialectRegistry;
-<<<<<<< HEAD
-=======
 import org.polypheny.db.sql.language.util.SqlTypeRepresentation;
->>>>>>> 18d3cce9
 import org.polypheny.db.type.entity.PolyBoolean;
 import org.polypheny.db.type.entity.PolyString;
 import org.polypheny.db.type.entity.PolyValue;
@@ -81,18 +73,11 @@
 import org.polypheny.db.type.entity.numerical.PolyDouble;
 import org.polypheny.db.type.entity.numerical.PolyFloat;
 import org.polypheny.db.type.entity.numerical.PolyInteger;
-<<<<<<< HEAD
-import org.polypheny.db.type.entity.spatial.PolyGeometry;
-=======
->>>>>>> 18d3cce9
 import org.polypheny.db.type.entity.temporal.PolyDate;
 import org.polypheny.db.type.entity.temporal.PolyTime;
 import org.polypheny.db.type.entity.temporal.PolyTimestamp;
 import org.polypheny.db.util.Pair;
-<<<<<<< HEAD
-=======
 import org.polypheny.db.util.temporal.DateTimeUtils;
->>>>>>> 18d3cce9
 
 
 /**
@@ -181,11 +166,7 @@
         }
 
 
-<<<<<<< HEAD
-        public static Function1<ResultSet, Function0<PolyValue[]>> factory( final List<Pair<ColumnMetaData.Rep, Integer>> list ) {
-=======
         public static Function1<ResultSet, Function0<PolyValue[]>> factory( final List<Pair<SqlTypeRepresentation, Integer>> list ) {
->>>>>>> 18d3cce9
             return resultSet -> {
                 try {
                     return new ObjectArrayRowBuilder(
@@ -255,14 +236,6 @@
                             return PolyFloat.ofNullable( (Number) o );
                         case Types.DECIMAL:
                             return PolyBigDecimal.ofNullable( (BigDecimal) o );
-<<<<<<< HEAD
-                        case Types.JAVA_OBJECT:
-                            if (o instanceof net.postgis.jdbc.PGgeometry pGgeometry) {
-                                return PolyGeometry.ofNullable( (pGgeometry).getValue() );
-                            }
-                            // fallback
-=======
->>>>>>> 18d3cce9
                     }
                 default:
                     throw new GenericRuntimeException( "not implemented " + reps[i] + " " + types[i] );
