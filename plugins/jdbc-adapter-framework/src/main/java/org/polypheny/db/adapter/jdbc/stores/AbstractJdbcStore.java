/*
 * Copyright 2019-2024 The Polypheny Project
 *
 * Licensed under the Apache License, Version 2.0 (the "License");
 * you may not use this file except in compliance with the License.
 * You may obtain a copy of the License at
 *
 * http://www.apache.org/licenses/LICENSE-2.0
 *
 * Unless required by applicable law or agreed to in writing, software
 * distributed under the License is distributed on an "AS IS" BASIS,
 * WITHOUT WARRANTIES OR CONDITIONS OF ANY KIND, either express or implied.
 * See the License for the specific language governing permissions and
 * limitations under the License.
 */

package org.polypheny.db.adapter.jdbc.stores;


import java.sql.SQLException;
import java.util.ArrayList;
import java.util.Comparator;
import java.util.List;
import java.util.Map;
import java.util.Objects;
import java.util.stream.Collectors;
<<<<<<< HEAD
import lombok.SneakyThrows;
=======
>>>>>>> 18d3cce9
import lombok.experimental.Delegate;
import lombok.extern.slf4j.Slf4j;
import org.pf4j.ExtensionPoint;
import org.polypheny.db.adapter.DataStore;
import org.polypheny.db.adapter.DeployMode;
import org.polypheny.db.adapter.RelationalModifyDelegate;
import org.polypheny.db.adapter.jdbc.JdbcSchema;
import org.polypheny.db.adapter.jdbc.JdbcTable;
import org.polypheny.db.adapter.jdbc.JdbcUtils;
import org.polypheny.db.adapter.jdbc.connection.ConnectionFactory;
import org.polypheny.db.adapter.jdbc.connection.ConnectionHandlerException;
import org.polypheny.db.catalog.catalogs.RelAdapterCatalog;
<<<<<<< HEAD
=======
import org.polypheny.db.catalog.entity.allocation.AllocationCollection;
import org.polypheny.db.catalog.entity.allocation.AllocationGraph;
>>>>>>> 18d3cce9
import org.polypheny.db.catalog.entity.allocation.AllocationTable;
import org.polypheny.db.catalog.entity.allocation.AllocationTableWrapper;
import org.polypheny.db.catalog.entity.logical.LogicalColumn;
import org.polypheny.db.catalog.entity.logical.LogicalTableWrapper;
import org.polypheny.db.catalog.entity.physical.PhysicalColumn;
import org.polypheny.db.catalog.entity.physical.PhysicalEntity;
import org.polypheny.db.catalog.entity.physical.PhysicalTable;
import org.polypheny.db.catalog.exceptions.GenericRuntimeException;
import org.polypheny.db.config.RuntimeConfig;
import org.polypheny.db.docker.DockerContainer;
import org.polypheny.db.languages.ParserPos;
import org.polypheny.db.prepare.Context;
import org.polypheny.db.runtime.PolyphenyDbException;
import org.polypheny.db.schema.Namespace;
import org.polypheny.db.sql.language.SqlDialect;
import org.polypheny.db.sql.language.SqlLiteral;
import org.polypheny.db.transaction.PolyXid;
import org.polypheny.db.type.PolyType;


@Slf4j
public abstract class AbstractJdbcStore extends DataStore<RelAdapterCatalog> implements ExtensionPoint {

    @Delegate(excludes = Exclude.class)
    private final RelationalModifyDelegate delegate;

    protected SqlDialect dialect;
    protected JdbcSchema currentJdbcSchema;

    protected ConnectionFactory connectionFactory;

    protected int dockerInstanceId;


    public AbstractJdbcStore(
<<<<<<< HEAD
            long storeId,
            String uniqueName,
            Map<String, String> settings,
            SqlDialect dialect,
            boolean persistent ) {
        super( storeId, uniqueName, settings, persistent, new RelAdapterCatalog( storeId ) );
=======
            final long storeId,
            final String uniqueName,
            final Map<String, String> settings,
            final DeployMode mode,
            final SqlDialect dialect,
            final boolean persistent ) {
        super( storeId, uniqueName, settings, mode, persistent, new RelAdapterCatalog( storeId ) );
>>>>>>> 18d3cce9
        this.dialect = dialect;

        if ( deployMode == DeployMode.DOCKER ) {
            dockerInstanceId = Integer.parseInt( settings.get( "instanceId" ) );
            connectionFactory = deployDocker( dockerInstanceId );
        } else if ( deployMode == DeployMode.EMBEDDED ) {
            connectionFactory = deployEmbedded();
        } else if ( deployMode == DeployMode.REMOTE ) {
            connectionFactory = deployRemote();
        } else {
            throw new GenericRuntimeException( "Unknown deploy mode: " + deployMode.name() );
        }

        // Register the JDBC Pool Size as information in the information manager and enable it
        registerJdbcInformation();

        // Create udfs
        createUdfs();

        this.delegate = new RelationalModifyDelegate( this, adapterCatalog );
    }


    protected ConnectionFactory deployDocker( int dockerInstanceId ) {
        throw new UnsupportedOperationException();
    }


    protected ConnectionFactory deployEmbedded() {
        throw new UnsupportedOperationException();
    }


    protected ConnectionFactory deployRemote() {
        throw new UnsupportedOperationException();
    }


    protected void registerJdbcInformation() {
        JdbcUtils.addInformationPoolSize( informationPage, informationGroups, informationElements, connectionFactory, getUniqueName() );
        addInformationPhysicalNames();
        enableInformationPage();
    }


    @Override
    public void updateNamespace( String name, long id ) {
        if ( adapterCatalog.getNamespace( id ) == null ) {
<<<<<<< HEAD
            currentJdbcSchema = JdbcSchema.create( id, getDefaultPhysicalNamespaceName(), connectionFactory, dialect, this );
=======
            currentJdbcSchema = JdbcSchema.create( id, getDefaultPhysicalSchemaName(), connectionFactory, dialect, this );
>>>>>>> 18d3cce9
            adapterCatalog.addNamespace( id, currentJdbcSchema );
        }
        putNamespace( currentJdbcSchema );
    }


    public void createUdfs() {

    }


    @Override
    public Namespace getCurrentNamespace() {
        return currentJdbcSchema;
    }
<<<<<<< HEAD


    protected abstract String getTypeString( PolyType polyType );


    @Override
    public List<PhysicalEntity> createTable( Context context, LogicalTableWrapper logical, AllocationTableWrapper allocationWrapper ) {
        AllocationTable allocation = allocationWrapper.table;
        String namespaceName = getDefaultPhysicalNamespaceName();
        String tableName = getPhysicalTableName( allocation.id );

        updateNamespace( logical.table.getNamespaceName(), logical.table.namespaceId );

        PhysicalTable table = adapterCatalog.createTable(
                namespaceName,
                tableName,
                allocationWrapper.columns.stream().collect( Collectors.toMap( c -> c.columnId, c -> getPhysicalColumnName( c.columnId ) ) ),
                logical.table,
                logical.columns.stream().collect( Collectors.toMap( c -> c.id, c -> c ) ),
                logical.pkIds, allocationWrapper );

        executeCreateTable( context, table, logical.pkIds );

        JdbcTable physical = this.currentJdbcSchema.createJdbcTable( table );
        adapterCatalog.replacePhysical( physical );
        return List.of( physical );
    }


    private void executeCreateTable( Context context, PhysicalTable table, List<Long> pkIds ) {
        if ( log.isDebugEnabled() ) {
            log.debug( "[{}] createTable: Qualified names: {}, physicalTableName: {}", getUniqueName(), table.namespaceName, table.name );
        }
        StringBuilder query = buildCreateTableQuery( table, pkIds );
        if ( RuntimeConfig.DEBUG.getBoolean() ) {
            log.info( "{} on store {}", query.toString(), this.getUniqueName() );
        }
=======


    protected abstract String getTypeString( PolyType polyType );


    @Override
    public List<PhysicalEntity> createTable( Context context, LogicalTableWrapper logical, AllocationTableWrapper allocationWrapper ) {
        AllocationTable allocation = allocationWrapper.table;
        String namespaceName = getDefaultPhysicalSchemaName();
        String tableName = getPhysicalTableName( allocation.id );

        updateNamespace( logical.table.getNamespaceName(), logical.table.namespaceId );

        PhysicalTable table = adapterCatalog.createTable(
                namespaceName,
                tableName,
                allocationWrapper.columns.stream().collect( Collectors.toMap( c -> c.columnId, c -> getPhysicalColumnName( c.columnId ) ) ),
                logical.table,
                logical.columns.stream().collect( Collectors.toMap( c -> c.id, c -> c ) ),
                logical.pkIds, allocationWrapper );

        executeCreateTable( context, table, logical.pkIds );

        JdbcTable physical = this.currentJdbcSchema.createJdbcTable( table );
        adapterCatalog.replacePhysical( physical );
        return List.of( physical );
    }


    public void executeCreateTable( Context context, PhysicalTable table, List<Long> pkIds ) {
        if ( log.isDebugEnabled() ) {
            log.debug( "[{}] createTable: Qualified names: {}, physicalTableName: {}", getUniqueName(), table.namespaceName, table.name );
        }
        StringBuilder query = buildCreateTableQuery( table, pkIds );
        if ( RuntimeConfig.DEBUG.getBoolean() ) {
            log.info( "{} on store {}", query.toString(), this.getUniqueName() );
        }
>>>>>>> 18d3cce9
        executeUpdate( query, context );
    }


    protected StringBuilder buildCreateTableQuery( PhysicalTable table, List<Long> pkIds ) {
        StringBuilder builder = new StringBuilder();
        builder.append( "CREATE TABLE " )
                .append( dialect.quoteIdentifier( table.namespaceName ) )
                .append( "." )
                .append( dialect.quoteIdentifier( table.name ) )
                .append( " ( " );
        boolean first = true;
        List<String> pkNames = new ArrayList<>();
        for ( PhysicalColumn column : table.columns ) {
            if ( !first ) {
                builder.append( ", " );
            }
            first = false;
            String name = dialect.quoteIdentifier( column.name );
            if ( pkIds.contains( column.id ) ) {
                pkNames.add( name );
            }

            builder.append( name ).append( " " );
            createColumnDefinition( column, builder );
            builder.append( " NULL" );
        }

        attachPrimaryKey( pkNames, builder );
        builder.append( " )" );
        return builder;
    }


    public void attachPrimaryKey( List<String> pkNames, StringBuilder builder ) {
        // empty on purpose
    }


    @Override
    public void addColumn( Context context, long allocId, LogicalColumn logicalColumn ) {
        String physicalColumnName = getPhysicalColumnName( logicalColumn.id );
        PhysicalTable table = adapterCatalog.fromAllocation( allocId );
        int max = adapterCatalog.getColumns( allocId ).stream().max( Comparator.comparingInt( a -> a.position ) ).orElseThrow().position;
        PhysicalColumn column = adapterCatalog.addColumn( physicalColumnName, allocId, max + 1, logicalColumn );

        StringBuilder query = buildAddColumnQuery( table, column );
        executeUpdate( query, context );
        // Insert default value
        if ( column.defaultValue != null ) {
            query = buildInsertDefaultValueQuery( table, column );
            executeUpdate( query, context );
        }

        updateNativePhysical( allocId );

    }


    protected StringBuilder buildAddColumnQuery( PhysicalTable table, PhysicalColumn column ) {
        StringBuilder builder = new StringBuilder();
        builder.append( "ALTER TABLE " )
                .append( dialect.quoteIdentifier( table.namespaceName ) )
                .append( "." )
                .append( dialect.quoteIdentifier( table.name ) );
        builder.append( " ADD " ).append( dialect.quoteIdentifier( column.name ) ).append( " " );
        createColumnDefinition( column, builder );
        builder.append( " NULL" );
        return builder;
    }


    protected void createColumnDefinition( PhysicalColumn column, StringBuilder builder ) {
        boolean supportsThisArray = column.collectionsType == PolyType.ARRAY && column.dimension != null && this.dialect.supportsArrays() && (this.dialect.supportsNestedArrays() || column.dimension == 1);
        if ( supportsThisArray ) {
            // Returns e.g. TEXT if arrays are not supported
            builder.append( getTypeString( column.type ) ).append( " " ).append( getTypeString( PolyType.ARRAY ).repeat( column.dimension ) );
        } else if ( column.collectionsType == PolyType.MAP ) {
            builder.append( getTypeString( PolyType.ARRAY ) );
        } else {
            PolyType type = column.dimension != null ? PolyType.TEXT : column.type; // nested array was not supported
            PolyType collectionsType = column.collectionsType == PolyType.ARRAY ? null : column.collectionsType; // nested array was not suppored

            builder.append( " " ).append( getTypeString( type ) );
<<<<<<< HEAD
            if ( column.length != null && doesTypeUseLength( type ) ) {
                builder.append( "(" ).append( column.length );
                if ( column.scale != null ) {
                    builder.append( "," ).append( column.scale );
=======
            if ( doesTypeUseLength( type ) ) {
                if ( column.length == null && dialect.handleMissingLength( type ).isPresent() ) {
                    builder.append( dialect.handleMissingLength( type ).get() );
                } else if ( column.length != null ) {
                    builder.append( "(" ).append( column.length );
                    if ( column.scale != null ) {
                        builder.append( "," ).append( column.scale );
                    }
                    builder.append( ")" );
>>>>>>> 18d3cce9
                }

            }
            if ( collectionsType != null ) {
                builder.append( " " ).append( getTypeString( column.collectionsType ) );
            }
        }
    }


    protected StringBuilder buildInsertDefaultValueQuery( PhysicalTable table, PhysicalColumn column ) {
        StringBuilder builder = new StringBuilder();
        builder.append( "UPDATE " )
                .append( dialect.quoteIdentifier( table.namespaceName ) )
                .append( "." )
                .append( dialect.quoteIdentifier( table.name ) );
        builder.append( " SET " ).append( dialect.quoteIdentifier( column.name ) ).append( " = " );

        if ( column.collectionsType == PolyType.ARRAY ) {
            throw new GenericRuntimeException( "Default values are not supported for array types" );
        }

        SqlLiteral literal = switch ( Objects.requireNonNull( column.defaultValue ).type ) {
            case BOOLEAN -> SqlLiteral.createBoolean( Boolean.parseBoolean( column.defaultValue.value.toJson() ), ParserPos.ZERO );
            case INTEGER, DECIMAL, BIGINT -> SqlLiteral.createExactNumeric( column.defaultValue.value.toJson(), ParserPos.ZERO );
            case REAL, DOUBLE -> SqlLiteral.createApproxNumeric( column.defaultValue.value.toJson(), ParserPos.ZERO );
            case VARCHAR -> SqlLiteral.createCharString( column.defaultValue.value.toJson(), ParserPos.ZERO );
            default -> throw new PolyphenyDbException( "Not yet supported default value type: " + column.defaultValue.type );
        };
        builder.append( literal.toSqlString( dialect ) );
        return builder;
    }


    // Make sure to update overridden methods as well
    @Override
    public void updateColumnType( Context context, long allocId, LogicalColumn newCol ) {
        PhysicalColumn column = adapterCatalog.updateColumnType( allocId, newCol );

        if ( !this.dialect.supportsNestedArrays() && column.collectionsType != null ) {
            return;
        }
        PhysicalTable physicalTable = adapterCatalog.fromAllocation( allocId );

        StringBuilder builder = new StringBuilder();
        builder.append( "ALTER TABLE " )
                .append( dialect.quoteIdentifier( physicalTable.namespaceName ) )
                .append( "." )
                .append( dialect.quoteIdentifier( physicalTable.name ) );
        builder.append( " ALTER COLUMN " ).append( dialect.quoteIdentifier( column.name ) );
        builder.append( " " ).append( getTypeString( column.type ) );
        if ( column.length != null && doesTypeUseLength( column.type ) ) {
            builder.append( "(" );
            builder.append( column.length );
            if ( column.scale != null ) {
                builder.append( "," ).append( column.scale );
            }
            builder.append( ")" );
        }
        executeUpdate( builder, context );

        updateNativePhysical( allocId );

    }


    public boolean doesTypeUseLength( PolyType type ) {
        return type != PolyType.TEXT;
    }


    @Override
    public void dropTable( Context context, long allocId ) {
<<<<<<< HEAD
        // We get the physical schema / table name by checking existing column placements of the same logical table placed on this store.
        // This works because there is only one physical table for each logical table on JDBC stores. The reason for choosing this
        // approach rather than using the default physical schema / table names is that this approach allows dropping linked tables.
=======
>>>>>>> 18d3cce9
        PhysicalTable table = adapterCatalog.fromAllocation( allocId );
        StringBuilder builder = new StringBuilder();

        builder.append( "DROP TABLE " )
                .append( dialect.quoteIdentifier( table.namespaceName ) )
                .append( "." )
                .append( dialect.quoteIdentifier( table.name ) );

        if ( RuntimeConfig.DEBUG.getBoolean() ) {
            log.info( "{} from store {}", builder, this.getUniqueName() );
        }
        executeUpdate( builder, context );
        adapterCatalog.removeAllocAndPhysical( allocId );
<<<<<<< HEAD
    }


    @Override
    public void renameLogicalColumn( long id, String newColumnName ) {
        adapterCatalog.renameLogicalColumn( id, newColumnName );
        adapterCatalog.fields.values().stream().filter( c -> c.id == id ).forEach( c -> updateNativePhysical( c.allocId ) );
=======
>>>>>>> 18d3cce9
    }


    @Override
<<<<<<< HEAD
    public void dropColumn( Context context, long allocId, long columnId ) {
        PhysicalTable table = adapterCatalog.fromAllocation( allocId );
        PhysicalColumn column = adapterCatalog.getColumn( columnId, allocId );
        StringBuilder builder = new StringBuilder();
        builder.append( "ALTER TABLE " )
                .append( dialect.quoteIdentifier( table.namespaceName ) )
                .append( "." )
                .append( dialect.quoteIdentifier( table.name ) );
        builder.append( " DROP " ).append( dialect.quoteIdentifier( column.name ) );
        executeUpdate( builder, context );
        adapterCatalog.dropColumn( allocId, columnId );

        updateNativePhysical( allocId );
    }


    protected void updateNativePhysical( long allocId ) {
        PhysicalTable table = adapterCatalog.fromAllocation( allocId );
        adapterCatalog.replacePhysical( this.currentJdbcSchema.createJdbcTable( table ) );
=======
    public void renameLogicalColumn( long id, String newColumnName ) {
        adapterCatalog.renameLogicalColumn( id, newColumnName );
        adapterCatalog.fields.values().stream().filter( c -> c.id == id ).forEach( c -> updateNativePhysical( c.allocId ) );
>>>>>>> 18d3cce9
    }


    @Override
<<<<<<< HEAD
    public void truncate( Context context, long allocId ) {
        // We get the physical schema / table name by checking existing column placements of the same logical table placed on this store.
        // This works because there is only one physical table for each logical table on JDBC stores. The reason for choosing this
        // approach rather than using the default physical schema / table names is that this approach allows truncating linked tables.
=======
    public void dropColumn( Context context, long allocId, long columnId ) {
        PhysicalTable table = adapterCatalog.fromAllocation( allocId );
        PhysicalColumn column = adapterCatalog.getColumn( columnId, allocId );
        StringBuilder builder = new StringBuilder();
        builder.append( "ALTER TABLE " )
                .append( dialect.quoteIdentifier( table.namespaceName ) )
                .append( "." )
                .append( dialect.quoteIdentifier( table.name ) );
        builder.append( " DROP " ).append( dialect.quoteIdentifier( column.name ) );
        executeUpdate( builder, context );
        adapterCatalog.dropColumn( allocId, columnId );

        updateNativePhysical( allocId );
    }


    protected void updateNativePhysical( long allocId ) {
        PhysicalTable table = adapterCatalog.fromAllocation( allocId );
        adapterCatalog.replacePhysical( this.currentJdbcSchema.createJdbcTable( table ) );
    }


    @Override
    public void truncate( Context context, long allocId ) {
>>>>>>> 18d3cce9
        PhysicalTable physical = adapterCatalog.fromAllocation( allocId );

        StringBuilder builder = new StringBuilder();
        builder.append( "TRUNCATE TABLE " )
                .append( dialect.quoteIdentifier( physical.namespaceName ) )
                .append( "." )
                .append( dialect.quoteIdentifier( physical.name ) );
        executeUpdate( builder, context );
    }


    protected void executeUpdate( StringBuilder builder, Context context ) {
        try {
            context.getStatement().getTransaction().registerInvolvedAdapter( this );
            connectionFactory.getOrCreateConnectionHandler( context.getStatement().getTransaction().getXid() ).executeUpdate( builder.toString() );
<<<<<<< HEAD
        } catch ( SQLException | ConnectionHandlerException e ) {
=======
        } catch ( Exception e ) {
>>>>>>> 18d3cce9
            throw new GenericRuntimeException( e );
        }
    }


    @Override
    public void restoreTable( AllocationTable alloc, List<PhysicalEntity> entities, Context context ) {
        for ( PhysicalEntity entity : entities ) {
            PhysicalTable table = entity.unwrap( PhysicalTable.class ).orElseThrow();
            if ( !isPersistent() ) {
                executeCreateTable( context, table, table.uniqueFieldIds );
            }

            updateNamespace( table.namespaceName, table.namespaceId );
            adapterCatalog.addPhysical( alloc, currentJdbcSchema.createJdbcTable( table.unwrap( PhysicalTable.class ).orElseThrow() ) );
        }
    }


    @Override
    public void restoreGraph( AllocationGraph alloc, List<PhysicalEntity> entities, Context context ) {
        // already created substitution with the restore tables
        // restore link between alloc and physical
        adapterCatalog.addPhysical( alloc, entities.toArray( new PhysicalEntity[]{} ) );
    }


    @Override
    public void restoreCollection( AllocationCollection alloc, List<PhysicalEntity> entities, Context context ) {
        // already created substitution with the restore tables
        // restore link between alloc and physical
        adapterCatalog.addPhysical( alloc, entities.toArray( new PhysicalEntity[]{} ) );
    }


    @Override
    public boolean prepare( PolyXid xid ) {
        if ( connectionFactory.hasConnectionHandler( xid ) ) {
            try {
                return connectionFactory.getConnectionHandler( xid ).prepare();
            } catch ( ConnectionHandlerException e ) {
                throw new GenericRuntimeException( e );
            }
        } else {
            log.warn( "There is no connection to prepare (Uniquename: {}, XID: {})! Returning true.", getUniqueName(), xid );
            return true;
        }
    }


    @Override
    public void commit( PolyXid xid ) {
        if ( connectionFactory.hasConnectionHandler( xid ) ) {
            try {
                connectionFactory.getConnectionHandler( xid ).commit();
            } catch ( ConnectionHandlerException e ) {
                throw new GenericRuntimeException( e );
            }
        } else {
            log.warn( "There is no connection to commit (Uniquename: {}, XID: {})!", getUniqueName(), xid );
        }
    }


    @Override
    public void rollback( PolyXid xid ) {
        if ( connectionFactory.hasConnectionHandler( xid ) ) {
            try {
                connectionFactory.getConnectionHandler( xid ).rollback();
            } catch ( ConnectionHandlerException e ) {
                throw new GenericRuntimeException( e );
            }
        } else {
            log.warn( "There is no connection to rollback (Uniquename: {}, XID: {})!", getUniqueName(), xid );
        }
    }


    @Override
    public void shutdown() {
        try {
            if ( deployMode == DeployMode.DOCKER ) {
                // This call is supposed to destroy all containers belonging to this adapterId
                DockerContainer.getContainerByUUID( deploymentId ).ifPresent( DockerContainer::destroy );
            }
            removeInformationPage();
            connectionFactory.close();
        } catch ( SQLException e ) {
            log.warn( "Exception while shutting down {}", getUniqueName(), e );
        }
    }


    public String getPhysicalTableName( long tableId ) {
        return "tab" + tableId;
    }


    public String getPhysicalColumnName( long columnId ) {
        return "col" + columnId;
    }


    protected String getPhysicalIndexName( long physicalId, long indexId ) {
        return "idx" + physicalId + "_" + indexId;
    }


<<<<<<< HEAD
    public abstract String getDefaultPhysicalNamespaceName();
=======
    public abstract String getDefaultPhysicalSchemaName();
>>>>>>> 18d3cce9


    @SuppressWarnings("unused")
    public interface Exclude {

        void dropColumn( Context context, long allocId, long columnId );

        void dropTable( Context context, long allocId );

        void updateColumnType( Context context, long allocId, LogicalColumn newCol );

        void addColumn( Context context, long allocId, LogicalColumn logicalColumn );

        void refreshTable( long allocId );

        void createTable( Context context, LogicalTableWrapper logical, AllocationTableWrapper allocationWrapper );

        void restoreTable( AllocationTable alloc, List<PhysicalEntity> entities );

<<<<<<< HEAD
=======
        void restoreGraph( AllocationGraph alloc, List<PhysicalEntity> entities, Context context );

        void restoreCollection( AllocationCollection alloc, List<PhysicalEntity> entities, Context context );

>>>>>>> 18d3cce9
        void renameLogicalColumn( long id, String newName );

    }

}<|MERGE_RESOLUTION|>--- conflicted
+++ resolved
@@ -24,10 +24,6 @@
 import java.util.Map;
 import java.util.Objects;
 import java.util.stream.Collectors;
-<<<<<<< HEAD
-import lombok.SneakyThrows;
-=======
->>>>>>> 18d3cce9
 import lombok.experimental.Delegate;
 import lombok.extern.slf4j.Slf4j;
 import org.pf4j.ExtensionPoint;
@@ -40,11 +36,8 @@
 import org.polypheny.db.adapter.jdbc.connection.ConnectionFactory;
 import org.polypheny.db.adapter.jdbc.connection.ConnectionHandlerException;
 import org.polypheny.db.catalog.catalogs.RelAdapterCatalog;
-<<<<<<< HEAD
-=======
 import org.polypheny.db.catalog.entity.allocation.AllocationCollection;
 import org.polypheny.db.catalog.entity.allocation.AllocationGraph;
->>>>>>> 18d3cce9
 import org.polypheny.db.catalog.entity.allocation.AllocationTable;
 import org.polypheny.db.catalog.entity.allocation.AllocationTableWrapper;
 import org.polypheny.db.catalog.entity.logical.LogicalColumn;
@@ -80,14 +73,6 @@
 
 
     public AbstractJdbcStore(
-<<<<<<< HEAD
-            long storeId,
-            String uniqueName,
-            Map<String, String> settings,
-            SqlDialect dialect,
-            boolean persistent ) {
-        super( storeId, uniqueName, settings, persistent, new RelAdapterCatalog( storeId ) );
-=======
             final long storeId,
             final String uniqueName,
             final Map<String, String> settings,
@@ -95,7 +80,6 @@
             final SqlDialect dialect,
             final boolean persistent ) {
         super( storeId, uniqueName, settings, mode, persistent, new RelAdapterCatalog( storeId ) );
->>>>>>> 18d3cce9
         this.dialect = dialect;
 
         if ( deployMode == DeployMode.DOCKER ) {
@@ -144,11 +128,7 @@
     @Override
     public void updateNamespace( String name, long id ) {
         if ( adapterCatalog.getNamespace( id ) == null ) {
-<<<<<<< HEAD
-            currentJdbcSchema = JdbcSchema.create( id, getDefaultPhysicalNamespaceName(), connectionFactory, dialect, this );
-=======
             currentJdbcSchema = JdbcSchema.create( id, getDefaultPhysicalSchemaName(), connectionFactory, dialect, this );
->>>>>>> 18d3cce9
             adapterCatalog.addNamespace( id, currentJdbcSchema );
         }
         putNamespace( currentJdbcSchema );
@@ -164,7 +144,6 @@
     public Namespace getCurrentNamespace() {
         return currentJdbcSchema;
     }
-<<<<<<< HEAD
 
 
     protected abstract String getTypeString( PolyType polyType );
@@ -173,7 +152,7 @@
     @Override
     public List<PhysicalEntity> createTable( Context context, LogicalTableWrapper logical, AllocationTableWrapper allocationWrapper ) {
         AllocationTable allocation = allocationWrapper.table;
-        String namespaceName = getDefaultPhysicalNamespaceName();
+        String namespaceName = getDefaultPhysicalSchemaName();
         String tableName = getPhysicalTableName( allocation.id );
 
         updateNamespace( logical.table.getNamespaceName(), logical.table.namespaceId );
@@ -194,7 +173,7 @@
     }
 
 
-    private void executeCreateTable( Context context, PhysicalTable table, List<Long> pkIds ) {
+    public void executeCreateTable( Context context, PhysicalTable table, List<Long> pkIds ) {
         if ( log.isDebugEnabled() ) {
             log.debug( "[{}] createTable: Qualified names: {}, physicalTableName: {}", getUniqueName(), table.namespaceName, table.name );
         }
@@ -202,45 +181,6 @@
         if ( RuntimeConfig.DEBUG.getBoolean() ) {
             log.info( "{} on store {}", query.toString(), this.getUniqueName() );
         }
-=======
-
-
-    protected abstract String getTypeString( PolyType polyType );
-
-
-    @Override
-    public List<PhysicalEntity> createTable( Context context, LogicalTableWrapper logical, AllocationTableWrapper allocationWrapper ) {
-        AllocationTable allocation = allocationWrapper.table;
-        String namespaceName = getDefaultPhysicalSchemaName();
-        String tableName = getPhysicalTableName( allocation.id );
-
-        updateNamespace( logical.table.getNamespaceName(), logical.table.namespaceId );
-
-        PhysicalTable table = adapterCatalog.createTable(
-                namespaceName,
-                tableName,
-                allocationWrapper.columns.stream().collect( Collectors.toMap( c -> c.columnId, c -> getPhysicalColumnName( c.columnId ) ) ),
-                logical.table,
-                logical.columns.stream().collect( Collectors.toMap( c -> c.id, c -> c ) ),
-                logical.pkIds, allocationWrapper );
-
-        executeCreateTable( context, table, logical.pkIds );
-
-        JdbcTable physical = this.currentJdbcSchema.createJdbcTable( table );
-        adapterCatalog.replacePhysical( physical );
-        return List.of( physical );
-    }
-
-
-    public void executeCreateTable( Context context, PhysicalTable table, List<Long> pkIds ) {
-        if ( log.isDebugEnabled() ) {
-            log.debug( "[{}] createTable: Qualified names: {}, physicalTableName: {}", getUniqueName(), table.namespaceName, table.name );
-        }
-        StringBuilder query = buildCreateTableQuery( table, pkIds );
-        if ( RuntimeConfig.DEBUG.getBoolean() ) {
-            log.info( "{} on store {}", query.toString(), this.getUniqueName() );
-        }
->>>>>>> 18d3cce9
         executeUpdate( query, context );
     }
 
@@ -325,12 +265,6 @@
             PolyType collectionsType = column.collectionsType == PolyType.ARRAY ? null : column.collectionsType; // nested array was not suppored
 
             builder.append( " " ).append( getTypeString( type ) );
-<<<<<<< HEAD
-            if ( column.length != null && doesTypeUseLength( type ) ) {
-                builder.append( "(" ).append( column.length );
-                if ( column.scale != null ) {
-                    builder.append( "," ).append( column.scale );
-=======
             if ( doesTypeUseLength( type ) ) {
                 if ( column.length == null && dialect.handleMissingLength( type ).isPresent() ) {
                     builder.append( dialect.handleMissingLength( type ).get() );
@@ -340,7 +274,6 @@
                         builder.append( "," ).append( column.scale );
                     }
                     builder.append( ")" );
->>>>>>> 18d3cce9
                 }
 
             }
@@ -414,12 +347,6 @@
 
     @Override
     public void dropTable( Context context, long allocId ) {
-<<<<<<< HEAD
-        // We get the physical schema / table name by checking existing column placements of the same logical table placed on this store.
-        // This works because there is only one physical table for each logical table on JDBC stores. The reason for choosing this
-        // approach rather than using the default physical schema / table names is that this approach allows dropping linked tables.
-=======
->>>>>>> 18d3cce9
         PhysicalTable table = adapterCatalog.fromAllocation( allocId );
         StringBuilder builder = new StringBuilder();
 
@@ -433,7 +360,6 @@
         }
         executeUpdate( builder, context );
         adapterCatalog.removeAllocAndPhysical( allocId );
-<<<<<<< HEAD
     }
 
 
@@ -441,13 +367,10 @@
     public void renameLogicalColumn( long id, String newColumnName ) {
         adapterCatalog.renameLogicalColumn( id, newColumnName );
         adapterCatalog.fields.values().stream().filter( c -> c.id == id ).forEach( c -> updateNativePhysical( c.allocId ) );
-=======
->>>>>>> 18d3cce9
-    }
-
-
-    @Override
-<<<<<<< HEAD
+    }
+
+
+    @Override
     public void dropColumn( Context context, long allocId, long columnId ) {
         PhysicalTable table = adapterCatalog.fromAllocation( allocId );
         PhysicalColumn column = adapterCatalog.getColumn( columnId, allocId );
@@ -467,46 +390,11 @@
     protected void updateNativePhysical( long allocId ) {
         PhysicalTable table = adapterCatalog.fromAllocation( allocId );
         adapterCatalog.replacePhysical( this.currentJdbcSchema.createJdbcTable( table ) );
-=======
-    public void renameLogicalColumn( long id, String newColumnName ) {
-        adapterCatalog.renameLogicalColumn( id, newColumnName );
-        adapterCatalog.fields.values().stream().filter( c -> c.id == id ).forEach( c -> updateNativePhysical( c.allocId ) );
->>>>>>> 18d3cce9
-    }
-
-
-    @Override
-<<<<<<< HEAD
+    }
+
+
+    @Override
     public void truncate( Context context, long allocId ) {
-        // We get the physical schema / table name by checking existing column placements of the same logical table placed on this store.
-        // This works because there is only one physical table for each logical table on JDBC stores. The reason for choosing this
-        // approach rather than using the default physical schema / table names is that this approach allows truncating linked tables.
-=======
-    public void dropColumn( Context context, long allocId, long columnId ) {
-        PhysicalTable table = adapterCatalog.fromAllocation( allocId );
-        PhysicalColumn column = adapterCatalog.getColumn( columnId, allocId );
-        StringBuilder builder = new StringBuilder();
-        builder.append( "ALTER TABLE " )
-                .append( dialect.quoteIdentifier( table.namespaceName ) )
-                .append( "." )
-                .append( dialect.quoteIdentifier( table.name ) );
-        builder.append( " DROP " ).append( dialect.quoteIdentifier( column.name ) );
-        executeUpdate( builder, context );
-        adapterCatalog.dropColumn( allocId, columnId );
-
-        updateNativePhysical( allocId );
-    }
-
-
-    protected void updateNativePhysical( long allocId ) {
-        PhysicalTable table = adapterCatalog.fromAllocation( allocId );
-        adapterCatalog.replacePhysical( this.currentJdbcSchema.createJdbcTable( table ) );
-    }
-
-
-    @Override
-    public void truncate( Context context, long allocId ) {
->>>>>>> 18d3cce9
         PhysicalTable physical = adapterCatalog.fromAllocation( allocId );
 
         StringBuilder builder = new StringBuilder();
@@ -522,11 +410,7 @@
         try {
             context.getStatement().getTransaction().registerInvolvedAdapter( this );
             connectionFactory.getOrCreateConnectionHandler( context.getStatement().getTransaction().getXid() ).executeUpdate( builder.toString() );
-<<<<<<< HEAD
-        } catch ( SQLException | ConnectionHandlerException e ) {
-=======
         } catch ( Exception e ) {
->>>>>>> 18d3cce9
             throw new GenericRuntimeException( e );
         }
     }
@@ -635,11 +519,7 @@
     }
 
 
-<<<<<<< HEAD
-    public abstract String getDefaultPhysicalNamespaceName();
-=======
     public abstract String getDefaultPhysicalSchemaName();
->>>>>>> 18d3cce9
 
 
     @SuppressWarnings("unused")
@@ -659,13 +539,10 @@
 
         void restoreTable( AllocationTable alloc, List<PhysicalEntity> entities );
 
-<<<<<<< HEAD
-=======
         void restoreGraph( AllocationGraph alloc, List<PhysicalEntity> entities, Context context );
 
         void restoreCollection( AllocationCollection alloc, List<PhysicalEntity> entities, Context context );
 
->>>>>>> 18d3cce9
         void renameLogicalColumn( long id, String newName );
 
     }
