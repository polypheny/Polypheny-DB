--- conflicted
+++ resolved
@@ -52,11 +52,6 @@
 import java.util.Map;
 import java.util.Objects;
 import java.util.Set;
-<<<<<<< HEAD
-import java.util.function.IntFunction;
-import javax.annotation.Nonnull;
-=======
->>>>>>> 250079c0
 import org.apache.calcite.linq4j.Ord;
 import org.apache.calcite.linq4j.tree.Expressions;
 import org.polypheny.db.adapter.jdbc.JdbcScan;
@@ -119,10 +114,7 @@
 import org.polypheny.db.type.IntervalPolyType;
 import org.polypheny.db.type.PolyType;
 import org.polypheny.db.type.PolyTypeFamily;
-<<<<<<< HEAD
-=======
 import org.polypheny.db.type.entity.PolyInterval;
->>>>>>> 250079c0
 import org.polypheny.db.type.entity.PolyValue;
 import org.polypheny.db.util.Util;
 import org.polypheny.db.util.ValidatorUtil;
@@ -252,15 +244,8 @@
                 operands = node.unwrap( RexCall.class ).orElseThrow().getOperands();
                 op = (SqlOperator) node.unwrap( RexCall.class ).orElseThrow().getOperator();
                 if ( operands.size() == 2
-<<<<<<< HEAD
-                        && operands.get( 0 ) instanceof RexIndexRef
-                        && operands.get( 1 ) instanceof RexIndexRef ) {
-                    final RexIndexRef op0 = (RexIndexRef) operands.get( 0 );
-                    final RexIndexRef op1 = (RexIndexRef) operands.get( 1 );
-=======
                         && operands.get( 0 ) instanceof RexIndexRef op0
                         && operands.get( 1 ) instanceof RexIndexRef op1 ) {
->>>>>>> 250079c0
 
                     if ( op0.getIndex() < leftFieldCount && op1.getIndex() >= leftFieldCount ) {
                         // Arguments were of form 'op0 = op1'
@@ -282,14 +267,8 @@
             case IS_NULL:
             case IS_NOT_NULL:
                 operands = ((RexCall) node).getOperands();
-<<<<<<< HEAD
-                if ( operands.size() == 1 && operands.get( 0 ) instanceof RexIndexRef ) {
-                    op = (SqlOperator) ((RexCall) node).getOperator();
-                    final RexIndexRef op0 = (RexIndexRef) operands.get( 0 );
-=======
                 if ( operands.size() == 1 && operands.get( 0 ) instanceof RexIndexRef op0 ) {
                     op = (SqlOperator) ((RexCall) node).getOperator();
->>>>>>> 250079c0
                     if ( op0.getIndex() < leftFieldCount ) {
                         return (SqlNode) op.createCall( POS, leftContext.field( op0.getIndex() ) );
                     } else {
@@ -544,14 +523,8 @@
                         case BOOLEAN:
                             return SqlLiteral.createBoolean( literal.value.asBoolean().value, POS );
                         case INTERVAL_YEAR_MONTH:
-<<<<<<< HEAD
-                        case INTERVAL_DAY_TIME:
-                            final boolean negative = literal.value.asInterval().value.signum() < 0;
-                            return SqlLiteral.createInterval( negative ? -1 : 1, literal.intervalString( literal.value.asInterval().value.abs() ), SqlIntervalQualifier.from( literal.getType().getIntervalQualifier() ), POS );
-=======
                         case INTERVAL_TIME:
                             return SqlLiteral.createInterval( literal.value.asInterval(), SqlIntervalQualifier.from( literal.getType().getIntervalQualifier() ), POS );
->>>>>>> 250079c0
                         case DATE:
                             return SqlDateLiteral.createDate( literal.value.asDate(), POS );
                         case TIME:
@@ -562,16 +535,9 @@
                             return SqlBinaryStringLiteral.createBinaryString( literal.value.asBinary(), POS );
                         case ARRAY:
                             if ( dialect.supportsNestedArrays() ) {
-<<<<<<< HEAD
-                                List<PolyValue> array = literal.getValue().asList();//toSql( program, e ) ).collect( Collectors.toList() );
-                                return SqlLiteral.createArray( array, literal.getType(), POS );
-                            } else {
-                                // atm arrays in adapter which do not support arrays are compared in their serialized form, this should be changed todo dl
-=======
                                 List<PolyValue> array = literal.getValue().asList();
                                 return SqlLiteral.createArray( array, literal.getType(), POS );
                             } else {
->>>>>>> 250079c0
                                 return SqlLiteral.createCharString( literal.value.toTypedJson(), POS );
                             }
                         case GRAPH:
@@ -709,11 +675,7 @@
                     if ( op instanceof LangFunctionOperator ) {
                         return toSql( program, call.operands.get( 0 ) );
                     }
-<<<<<<< HEAD
-                    return (SqlNode) op.createCall( new SqlNodeList( nodeList, POS ) );
-=======
                     return (SqlNode) op.createCall( new SqlNodeList( nodes, POS ) );
->>>>>>> 250079c0
             }
         }
 
@@ -823,17 +785,8 @@
         }
 
 
-<<<<<<< HEAD
-        private List<SqlNode> toSql( RexProgram program, List<RexNode> operandList ) {
-            final List<SqlNode> list = new ArrayList<>();
-            for ( RexNode rex : operandList ) {
-                list.add( toSql( program, rex ) );
-            }
-            return list;
-=======
         private List<SqlNode> toSql( RexProgram program, List<RexNode> operands ) {
             return new ArrayList<>( operands.stream().map( o -> toSql( program, o ) ).toList() );
->>>>>>> 250079c0
         }
 
 
