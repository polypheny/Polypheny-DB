--- conflicted
+++ resolved
@@ -37,12 +37,6 @@
 import java.util.Arrays;
 import java.util.Collections;
 import java.util.List;
-<<<<<<< HEAD
-import java.util.stream.Collectors;
-import org.apache.calcite.avatica.ColumnMetaData;
-import org.apache.calcite.avatica.ColumnMetaData.Rep;
-=======
->>>>>>> 18d3cce9
 import org.apache.calcite.linq4j.Enumerable;
 import org.apache.calcite.linq4j.Enumerator;
 import org.apache.calcite.linq4j.Queryable;
@@ -61,11 +55,7 @@
 import org.polypheny.db.catalog.snapshot.Snapshot;
 import org.polypheny.db.languages.OperatorRegistry;
 import org.polypheny.db.languages.ParserPos;
-<<<<<<< HEAD
-import org.polypheny.db.plan.AlgOptCluster;
-=======
 import org.polypheny.db.plan.AlgCluster;
->>>>>>> 18d3cce9
 import org.polypheny.db.plan.AlgTraitSet;
 import org.polypheny.db.plan.Convention;
 import org.polypheny.db.rex.RexNode;
@@ -82,10 +72,7 @@
 import org.polypheny.db.sql.language.SqlSelect;
 import org.polypheny.db.sql.language.pretty.SqlPrettyWriter;
 import org.polypheny.db.sql.language.util.SqlString;
-<<<<<<< HEAD
-=======
 import org.polypheny.db.sql.language.util.SqlTypeRepresentation;
->>>>>>> 18d3cce9
 import org.polypheny.db.type.entity.PolyValue;
 import org.polypheny.db.util.Pair;
 import org.polypheny.db.util.Util;
@@ -125,16 +112,6 @@
     }
 
 
-<<<<<<< HEAD
-    private List<Pair<ColumnMetaData.Rep, Integer>> fieldClasses( final JavaTypeFactory typeFactory ) {
-        final AlgDataType rowType = getRowType();
-        return rowType.getFields().stream().map( f -> {
-            final AlgDataType type = f.getType();
-            final Class<?> clazz = (Class<?>) typeFactory.getJavaClass( type );
-            final Rep rep = Util.first( Rep.of( clazz ), Rep.OBJECT );
-            return Pair.of( rep, type.getPolyType().getJdbcOrdinal() );
-        } ).collect( Collectors.toList() );
-=======
     private List<Pair<SqlTypeRepresentation, Integer>> fieldClasses( final JavaTypeFactory typeFactory ) {
         final AlgDataType rowType = getTupleType();
         return rowType.getFields().stream().map( f -> {
@@ -143,7 +120,6 @@
             final SqlTypeRepresentation rep = Util.first( SqlTypeRepresentation.of( clazz ), SqlTypeRepresentation.OBJECT );
             return Pair.of( rep, type.getPolyType().getJdbcOrdinal() );
         } ).toList();
->>>>>>> 18d3cce9
     }
 
 
@@ -192,11 +168,7 @@
 
 
     @Override
-<<<<<<< HEAD
-    public AlgNode toAlg( AlgOptCluster cluster, AlgTraitSet traitSet ) {
-=======
     public AlgNode toAlg( AlgCluster cluster, AlgTraitSet traitSet ) {
->>>>>>> 18d3cce9
         jdbcSchema.getConvention().register( cluster.getPlanner() );
         return new JdbcScan( cluster, this, jdbcSchema.getConvention() );
     }
@@ -221,11 +193,7 @@
 
     @Override
     public Modify<?> toModificationTable(
-<<<<<<< HEAD
-            AlgOptCluster cluster,
-=======
             AlgCluster cluster,
->>>>>>> 18d3cce9
             AlgTraitSet algTraits,
             Entity table,
             AlgNode input,
