/*
 * Copyright 2019-2024 The Polypheny Project
 *
 * Licensed under the Apache License, Version 2.0 (the "License");
 * you may not use this file except in compliance with the License.
 * You may obtain a copy of the License at
 *
 * http://www.apache.org/licenses/LICENSE-2.0
 *
 * Unless required by applicable law or agreed to in writing, software
 * distributed under the License is distributed on an "AS IS" BASIS,
 * WITHOUT WARRANTIES OR CONDITIONS OF ANY KIND, either express or implied.
 * See the License for the specific language governing permissions and
 * limitations under the License.
 *
 * This file incorporates code covered by the following terms:
 *
 * Licensed to the Apache Software Foundation (ASF) under one or more
 * contributor license agreements.  See the NOTICE file distributed with
 * this work for additional information regarding copyright ownership.
 * The ASF licenses this file to you under the Apache License, Version 2.0
 * (the "License"); you may not use this file except in compliance with
 * the License.  You may obtain a copy of the License at
 *
 * http://www.apache.org/licenses/LICENSE-2.0
 *
 * Unless required by applicable law or agreed to in writing, software
 * distributed under the License is distributed on an "AS IS" BASIS,
 * WITHOUT WARRANTIES OR CONDITIONS OF ANY KIND, either express or implied.
 * See the License for the specific language governing permissions and
 * limitations under the License.
 */

package org.polypheny.db.adapter.jdbc;


import java.lang.reflect.Method;
import java.lang.reflect.Modifier;
import java.sql.Date;
import java.sql.ResultSet;
import java.sql.SQLException;
import java.sql.Time;
import java.sql.Timestamp;
<<<<<<< HEAD
import java.util.ArrayList;
=======
>>>>>>> 18d3cce9
import java.util.Calendar;
import java.util.List;
import java.util.Objects;
import java.util.TimeZone;
<<<<<<< HEAD
=======
import lombok.NonNull;
>>>>>>> 18d3cce9
import lombok.extern.slf4j.Slf4j;
import org.apache.calcite.linq4j.function.Function1;
import org.apache.calcite.linq4j.tree.BlockBuilder;
import org.apache.calcite.linq4j.tree.ConstantExpression;
import org.apache.calcite.linq4j.tree.Expression;
import org.apache.calcite.linq4j.tree.Expressions;
import org.apache.calcite.linq4j.tree.ParameterExpression;
import org.apache.calcite.linq4j.tree.Primitive;
import org.apache.calcite.linq4j.tree.Types;
import org.apache.calcite.linq4j.tree.UnaryExpression;
<<<<<<< HEAD
import org.jetbrains.annotations.NotNull;
=======
>>>>>>> 18d3cce9
import org.polypheny.db.adapter.DataContext;
import org.polypheny.db.adapter.jdbc.connection.ConnectionHandler;
import org.polypheny.db.algebra.AbstractAlgNode;
import org.polypheny.db.algebra.AlgNode;
import org.polypheny.db.algebra.convert.ConverterImpl;
import org.polypheny.db.algebra.enumerable.EnumerableAlg;
import org.polypheny.db.algebra.enumerable.EnumerableAlgImplementor;
<<<<<<< HEAD
import org.polypheny.db.algebra.enumerable.JavaRowFormat;
=======
import org.polypheny.db.algebra.enumerable.JavaTupleFormat;
>>>>>>> 18d3cce9
import org.polypheny.db.algebra.enumerable.PhysType;
import org.polypheny.db.algebra.enumerable.PhysTypeImpl;
import org.polypheny.db.algebra.metadata.AlgMetadataQuery;
import org.polypheny.db.algebra.type.AlgDataType;
import org.polypheny.db.catalog.exceptions.GenericRuntimeException;
import org.polypheny.db.config.RuntimeConfig;
import org.polypheny.db.functions.Functions;
import org.polypheny.db.functions.TemporalFunctions;
<<<<<<< HEAD
import org.polypheny.db.plan.AlgOptCluster;
import org.polypheny.db.plan.AlgOptCost;
import org.polypheny.db.plan.AlgOptPlanner;
=======
import org.polypheny.db.plan.AlgCluster;
import org.polypheny.db.plan.AlgOptCost;
import org.polypheny.db.plan.AlgPlanner;
>>>>>>> 18d3cce9
import org.polypheny.db.plan.AlgTraitSet;
import org.polypheny.db.plan.ConventionTraitDef;
import org.polypheny.db.prepare.JavaTypeFactoryImpl;
import org.polypheny.db.runtime.Hook;
import org.polypheny.db.schema.Schemas;
import org.polypheny.db.sql.language.SqlDialect;
import org.polypheny.db.sql.language.SqlDialect.CalendarPolicy;
import org.polypheny.db.sql.language.util.SqlString;
import org.polypheny.db.type.ArrayType;
import org.polypheny.db.type.PolyType;
import org.polypheny.db.type.entity.PolyBinary;
import org.polypheny.db.type.entity.PolyBoolean;
import org.polypheny.db.type.entity.PolyDefaults;
import org.polypheny.db.type.entity.PolyList;
<<<<<<< HEAD
import org.polypheny.db.type.entity.PolyLong;
import org.polypheny.db.type.entity.PolyString;
import org.polypheny.db.type.entity.PolyValue;
import org.polypheny.db.type.entity.category.PolyBlob;
import org.polypheny.db.type.entity.spatial.PolyGeometry;
=======
import org.polypheny.db.type.entity.PolyString;
import org.polypheny.db.type.entity.PolyValue;
>>>>>>> 18d3cce9
import org.polypheny.db.type.entity.numerical.PolyBigDecimal;
import org.polypheny.db.type.entity.numerical.PolyDouble;
import org.polypheny.db.type.entity.numerical.PolyFloat;
import org.polypheny.db.type.entity.numerical.PolyInteger;
<<<<<<< HEAD
=======
import org.polypheny.db.type.entity.numerical.PolyLong;
>>>>>>> 18d3cce9
import org.polypheny.db.type.entity.temporal.PolyDate;
import org.polypheny.db.type.entity.temporal.PolyTime;
import org.polypheny.db.type.entity.temporal.PolyTimestamp;
import org.polypheny.db.util.BuiltInMethod;


/**
 * Relational expression representing a relScan of a table in a JDBC data source.
 */
@Slf4j
public class JdbcToEnumerableConverter extends ConverterImpl implements EnumerableAlg {

    @SuppressWarnings("unused")
    public static final Calendar utc = Calendar.getInstance( TimeZone.getTimeZone( "UTC" ) );

    public static final Calendar local = Calendar.getInstance( TemporalFunctions.LOCAL_TZ );

    private static final Expression UTC_EXPRESSION = Expressions.field( null, JdbcToEnumerableConverter.class, "utc" );

    private static final Expression LOCAL_EXPRESSION = Expressions.field( null, JdbcToEnumerableConverter.class, "local" );
    public static final Method JDBC_SCHEMA_GET_CONNECTION_HANDLER_METHOD = Types.lookupMethod(
            JdbcSchema.class,
            "getConnectionHandler",
            DataContext.class );
    public static final Method RESULT_SET_ENUMERABLE_SET_TIMEOUT_METHOD = Types.lookupMethod(
            ResultSetEnumerable.class,
            "setTimeout",
            DataContext.class );
    public static final Method RESULT_SET_ENUMERABLE_OF_METHOD = Types.lookupMethod(
            ResultSetEnumerable.class,
            "of",
            ConnectionHandler.class,
            String.class,
            Function1.class );
    public static final Method RESULT_SET_ENUMERABLE_OF_PREPARED_METHOD = Types.lookupMethod(
            ResultSetEnumerable.class,
            "of",
            ConnectionHandler.class,
            String.class,
            Function1.class,
            ResultSetEnumerable.PreparedStatementEnricher.class );
    public static final Method CREATE_ENRICHER_METHOD = Types.lookupMethod(
            ResultSetEnumerable.class,
            "createEnricher",
            Integer[].class,
            DataContext.class );


    protected JdbcToEnumerableConverter( AlgCluster cluster, AlgTraitSet traits, AlgNode input ) {
        super( cluster, ConventionTraitDef.INSTANCE, traits, input );
    }


    @Override
    public AlgNode copy( AlgTraitSet traitSet, List<AlgNode> inputs ) {
        return new JdbcToEnumerableConverter( getCluster(), traitSet, AbstractAlgNode.sole( inputs ) );
    }


    @Override
<<<<<<< HEAD
    public AlgOptCost computeSelfCost( AlgOptPlanner planner, AlgMetadataQuery mq ) {
=======
    public AlgOptCost computeSelfCost( AlgPlanner planner, AlgMetadataQuery mq ) {
>>>>>>> 18d3cce9
        return super.computeSelfCost( planner, mq ).multiplyBy( .1 );
    }


    @Override
    public Result implement( EnumerableAlgImplementor implementor, Prefer pref ) {
        // Generate:
        //   ResultSetEnumerable.of(schema.getDataSource(), "select ...")
        final BlockBuilder builder0 = new BlockBuilder( false );
        final JdbcAlg child = (JdbcAlg) getInput();
        final PhysType physType =
                PhysTypeImpl.of(
                        implementor.getTypeFactory(),
                        getTupleType(),
<<<<<<< HEAD
                        pref.prefer( JavaRowFormat.CUSTOM ) );
=======
                        pref.prefer( JavaTupleFormat.CUSTOM ) );
>>>>>>> 18d3cce9
        final JdbcConvention jdbcConvention = (JdbcConvention) child.getConvention();
        SqlString sqlString = generateSql( jdbcConvention.dialect, jdbcConvention.getJdbcSchema() );
        String sql = sqlString.getSql();
        if ( RuntimeConfig.DEBUG.getBoolean() ) {
            System.out.println( "[" + sql + "]" );
        }
        Hook.QUERY_PLAN.run( sql );
        final Expression sql_ = builder0.append( "sql", Expressions.constant( sql ) );
        final int fieldCount = getTupleType().getFieldCount();
        BlockBuilder builder = new BlockBuilder();
        final ParameterExpression resultSet_ = Expressions.parameter( Modifier.FINAL, ResultSet.class, builder.newName( "resultSet" ) );
        final CalendarPolicy calendarPolicy = jdbcConvention.dialect.getCalendarPolicy();
        final Expression calendar_;

        if ( Objects.requireNonNull( calendarPolicy ) == CalendarPolicy.LOCAL ) {
            calendar_ =
                    builder0.append(
                            "calendar",
                            Expressions.call( Calendar.class, "getInstance", getTimeZoneExpression( implementor ) ) );
        } else {
            calendar_ = null;
        }

        final Expression values_ = builder.append(
                "values",
                Expressions.newArrayBounds( PolyValue.class, 1, Expressions.constant( fieldCount ) ) );
        for ( int i = 0; i < fieldCount; i++ ) {
            generateGet(
                    implementor,
                    physType,
                    builder,
                    resultSet_,
                    i,
                    Expressions.arrayIndex( values_, Expressions.constant( i ) ),
                    calendar_,
                    calendarPolicy,
                    jdbcConvention.dialect );
        }
        builder.add( Expressions.return_( null, values_ ) );
        //}
        final ParameterExpression e_ = Expressions.parameter( SQLException.class, builder.newName( "e" ) );
        final Expression rowBuilderFactory_ =
                builder0.append(
                        "rowBuilderFactory",
                        Expressions.lambda(
                                Expressions.block(
                                        Expressions.return_(
                                                null,
                                                Expressions.lambda(
                                                        Expressions.block(
                                                                Expressions.tryCatch(
                                                                        builder.toBlock(),
                                                                        Expressions.catch_( e_, Expressions.throw_( Expressions.new_( GenericRuntimeException.class, e_ ) ) ) ) ) ) ) ),
                                resultSet_ ) );

        final Expression enumerable;

        if ( sqlString.getDynamicParameters() != null && !sqlString.getDynamicParameters().isEmpty() ) {
            final Expression preparedStatementConsumer_ =
                    builder0.append(
                            "preparedStatementConsumer",
                            Expressions.call(
                                    CREATE_ENRICHER_METHOD,
                                    Expressions.newArrayInit( Integer.class, 1, toIndexesTableExpression( sqlString ) ),
                                    DataContext.ROOT ) );

            enumerable = builder0.append(
                    "enumerable" + System.nanoTime(),
                    Expressions.call(
                            RESULT_SET_ENUMERABLE_OF_PREPARED_METHOD,
                            Expressions.call(
                                    Schemas.unwrap( jdbcConvention.expression, JdbcSchema.class ),
                                    JDBC_SCHEMA_GET_CONNECTION_HANDLER_METHOD,
                                    DataContext.ROOT ),
                            sql_,
                            rowBuilderFactory_,
                            preparedStatementConsumer_ ) );
        } else {
            enumerable = builder0.append(
                    "enumerable" + System.nanoTime(),
                    Expressions.call(
                            RESULT_SET_ENUMERABLE_OF_METHOD,
                            Expressions.call(
                                    Schemas.unwrap( jdbcConvention.expression, JdbcSchema.class ),
                                    JDBC_SCHEMA_GET_CONNECTION_HANDLER_METHOD,
                                    DataContext.ROOT ),
                            sql_,
                            rowBuilderFactory_ ) );
        }
        builder0.add(
                Expressions.statement(
                        Expressions.call(
                                enumerable,
                                RESULT_SET_ENUMERABLE_SET_TIMEOUT_METHOD,
                                DataContext.ROOT ) ) );
        builder0.add( Expressions.return_( null, enumerable ) );
        return implementor.result( physType, builder0.toBlock() );
    }


    private List<ConstantExpression> toIndexesTableExpression( SqlString sqlString ) {
        return sqlString.getDynamicParameters().stream()
                .map( Expressions::constant )
                .toList();
    }


    private UnaryExpression getTimeZoneExpression( EnumerableAlgImplementor implementor ) {
        return Expressions.convert_(
                Expressions.call(
                        implementor.getRootExpression(),
                        "get",
                        Expressions.constant( "timeZone" ) ),
                TimeZone.class );
    }


    private void generateGet(
            EnumerableAlgImplementor implementor,
            PhysType physType,
            BlockBuilder builder,
            ParameterExpression resultSet_,
            int i,
            Expression target,
            Expression calendar_,
            CalendarPolicy calendarPolicy,
            SqlDialect dialect ) {
        final Primitive primitive = Primitive.ofBoxOr( PolyValue.ofPrimitive( physType.fieldClass( i ), rowType.getFields().get( i ).getType().getPolyType() ) );
<<<<<<< HEAD
        final AlgDataType fieldType = physType.getRowType().getFields().get( i ).getType();
        final List<Expression> dateTimeArgs = new ArrayList<>();
        dateTimeArgs.add( Expressions.constant( i + 1 ) );
=======
        final AlgDataType fieldType = physType.getTupleType().getFields().get( i ).getType();

>>>>>>> 18d3cce9
        PolyType polyType = fieldType.getPolyType();
        switch ( calendarPolicy ) {
            case LOCAL, SHIFT:
                break;
            case NULL:
                // We don't specify a calendar at all, so we don't add an argument and instead use the version of
                // the getXXX that doesn't take a Calendar
                break;
            case DIRECT:
                polyType = PolyType.ANY;
                break;
<<<<<<< HEAD
            case SHIFT:
                offset = switch ( polyType ) {
                    case TIMESTAMP, DATE -> true;
                    default -> offset;
                };
                break;
=======
>>>>>>> 18d3cce9
        }
        final Expression source = switch ( polyType ) {
            // TODO js(knn): Make sure this is more than just a hotfix.
            //  add nullability stuff as well
            case ARRAY -> getPreprocessArrayExpression( resultSet_, i, dialect, fieldType );
            case DATE -> Expressions.call( resultSet_, "getDate", Expressions.constant( i + 1 ), UTC_EXPRESSION );
            case TIME -> Expressions.call( resultSet_, "getTime", Expressions.constant( i + 1 ), LOCAL_EXPRESSION );
            case TIMESTAMP -> Expressions.call( resultSet_, "getTimestamp", Expressions.constant( i + 1 ), UTC_EXPRESSION );
<<<<<<< HEAD
            /*case DATE, TIME, TIMESTAMP -> Expressions.call(
                    getMethod( polyType, fieldType.isNullable(), offset ),
                    Expressions.<Expression>list()
                            .append( Expressions.call( resultSet_, getMethod2( polyType ), dateTimeArgs ) )
                            .appendIf( offset, getTimeZoneExpression( implementor ) ) );*/
=======
>>>>>>> 18d3cce9
            case FILE, AUDIO, IMAGE, VIDEO -> Expressions.call( resultSet_, BuiltInMethod.RESULTSET_GETBYTES.method, Expressions.constant( i + 1 ) );
            default -> Expressions.call( resultSet_, jdbcGetMethod( primitive ), Expressions.constant( i + 1 ) );
        };
        final Expression poly = getOfPolyExpression( fieldType, source, resultSet_, i, dialect );

        //source is null if an expression was already added to the builder.
        if ( poly != null ) {
            builder.add( Expressions.statement( Expressions.assign( target, poly ) ) );
        }

        // [POLYPHENYDB-596] If primitive type columns contain null value, returns null object
        if ( primitive != null ) {
            builder.add(
                    Expressions.ifThen(
                            Expressions.call( resultSet_, "wasNull" ),
                            Expressions.statement( Expressions.assign( target, PolyDefaults.NULLS.get( PolyValue.classFrom( polyType ) ).asExpression() ) ) ) );
        }


    }


<<<<<<< HEAD
    @NotNull
=======
    @NonNull
>>>>>>> 18d3cce9
    private static Expression getPreprocessArrayExpression( ParameterExpression resultSet_, int i, SqlDialect dialect, AlgDataType fieldType ) {
        if ( (dialect.supportsArrays() && (fieldType.unwrap( ArrayType.class ).orElseThrow().getDimension() == 1 || dialect.supportsNestedArrays())) ) {
            ParameterExpression argument = Expressions.parameter( Object.class );

            AlgDataType componentType = fieldType.getComponentType();
            int depth = 1;
            while ( componentType.getComponentType() != null ) {
                componentType = componentType.getComponentType();
                depth++;
            }

            return Expressions.call(
                    BuiltInMethod.JDBC_DEEP_ARRAY_TO_POLY_LIST.method,
                    Expressions.call( resultSet_, "getArray", Expressions.constant( i + 1 ) ),
                    Expressions.lambda( getOfPolyExpression( componentType, argument, resultSet_, i, dialect ), argument ),
                    Expressions.constant( depth )
            );
        }
        return Expressions.call(
                BuiltInMethod.PARSE_ARRAY_FROM_TEXT.method,
                Expressions.call( resultSet_, "getString", Expressions.constant( i + 1 ) )
        );

    }


    private static Expression getOfPolyExpression( AlgDataType fieldType, Expression source, ParameterExpression resultSet_, int i, SqlDialect dialect ) {
        final Expression poly;
<<<<<<< HEAD
        switch ( fieldType.getPolyType() ) {
            case BIGINT:
                poly = Expressions.call( PolyLong.class, fieldType.isNullable() ? "ofNullable" : "of", Expressions.convert_( source, Number.class ) );
                break;
            case VARCHAR:
            case CHAR:
                poly = Expressions.call( PolyString.class, fieldType.isNullable() ? "ofNullable" : "of", Expressions.convert_( source, String.class ) );
=======
        String methodName = fieldType.isNullable() ? "ofNullable" : "of";
        switch ( fieldType.getPolyType() ) {
            case BIGINT:
                poly = Expressions.call( PolyLong.class, methodName, Expressions.convert_( source, Number.class ) );
                break;
            case VARCHAR:
            case CHAR:
                poly = Expressions.call( PolyString.class, methodName, Expressions.convert_( source, String.class ) );
>>>>>>> 18d3cce9
                break;
            case SMALLINT:
            case TINYINT:
            case INTEGER:
<<<<<<< HEAD
                poly = Expressions.call( PolyInteger.class, fieldType.isNullable() ? "ofNullable" : "of", Expressions.convert_( source, Number.class ) );
                break;
            case BOOLEAN:
                poly = Expressions.call( PolyBoolean.class, fieldType.isNullable() ? "ofNullable" : "of", Expressions.convert_( source, Boolean.class ) );
                break;
            case FLOAT:
            case REAL:
                poly = Expressions.call( PolyFloat.class, fieldType.isNullable() ? "ofNullable" : "of", Expressions.convert_( source, Number.class ) );
                break;
            case DOUBLE:
                poly = Expressions.call( PolyDouble.class, fieldType.isNullable() ? "ofNullable" : "of", Expressions.convert_( source, Number.class ) );
                break;
            case TIME:
                poly = Expressions.call( PolyTime.class, fieldType.isNullable() ? "ofNullable" : "of", Expressions.convert_( source, Time.class ) );
                break;
            case TIMESTAMP:
                poly = Expressions.call( PolyTimestamp.class, fieldType.isNullable() ? "ofNullable" : "of", Expressions.convert_( source, Timestamp.class ) );
                break;
            case DATE:
                poly = Expressions.call( PolyDate.class, fieldType.isNullable() ? "ofNullable" : "of", Expressions.convert_( source, Date.class ) );
                break;
            case DECIMAL:
                poly = Expressions.call( PolyBigDecimal.class, fieldType.isNullable() ? "ofNullable" : "of", Expressions.convert_( source, Number.class ), Expressions.constant( fieldType.getPrecision() ), Expressions.constant( fieldType.getScale() ) );
                break;
            case ARRAY:
                poly = Expressions.call( PolyList.class, fieldType.isNullable() ? "ofNullable" : "of", source ); // todo might change
                break;
            case VARBINARY:
                if ( dialect.supportsComplexBinary() ) {
                    poly = Expressions.call( PolyBinary.class, fieldType.isNullable() ? "ofNullable" : "of", Expressions.convert_( source, byte[].class ) );
                } else {
                    poly = Expressions.call( PolyBinary.class, "fromTypedJson", Expressions.convert_( source, String.class ), Expressions.constant( PolyBinary.class ) );
                }
                break;
            case TEXT:
                poly = dialect.getExpression( fieldType, source );
=======
                poly = Expressions.call( PolyInteger.class, methodName, Expressions.convert_( source, Number.class ) );
                break;
            case BOOLEAN:
                poly = Expressions.call( PolyBoolean.class, methodName, Expressions.convert_( source, Boolean.class ) );
                break;
            case FLOAT:
            case REAL:
                poly = Expressions.call( PolyFloat.class, methodName, Expressions.convert_( source, Number.class ) );
                break;
            case DOUBLE:
                poly = Expressions.call( PolyDouble.class, methodName, Expressions.convert_( source, Number.class ) );
                break;
            case TIME:
                poly = Expressions.call( PolyTime.class, methodName, Expressions.convert_( source, Time.class ) );
                break;
            case TIMESTAMP:
                UnaryExpression timestamp = Expressions.convert_( source, Timestamp.class );
                poly = Expressions.call( PolyTimestamp.class, methodName, timestamp );
                break;
            case DATE:
                Expression date = Expressions.convert_( source, Date.class );
                poly = Expressions.call( PolyDate.class, methodName, date );
                break;
            case DECIMAL:
                poly = Expressions.call( PolyBigDecimal.class, methodName, Expressions.convert_( source, Number.class ), Expressions.constant( fieldType.getPrecision() ), Expressions.constant( fieldType.getScale() ) );
                break;
            case ARRAY:
                poly = Expressions.call( PolyList.class, methodName, source );
                break;
            case VARBINARY:
                if ( dialect.supportsComplexBinary() ) {
                    poly = Expressions.call( PolyBinary.class, methodName, Expressions.convert_( source, byte[].class ) );
                } else {
                    poly = dialect.handleRetrieval( fieldType, source, resultSet_, i + 1 );
                }
                break;
            case TEXT:
                poly = dialect.handleRetrieval( fieldType, source, resultSet_, i + 1 );
>>>>>>> 18d3cce9
                break;
            case FILE:
            case AUDIO:
            case IMAGE:
            case VIDEO:
<<<<<<< HEAD
                poly = Expressions.call( PolyBlob.class, fieldType.isNullable() ? "ofNullable" : "of", Expressions.convert_( source, byte[].class ) );
                break;
            case GEOMETRY:
                if ( dialect.supportsPostGIS() ) {
                    // convert postgis geometry (net.postgres.PGgeometry) that is a wrapper of org.postgresql.util.PGobject (has getValue() method to return string) into a string
                    poly = Expressions.call( PolyGeometry.class, fieldType.isNullable() ? "ofNullable" : "of", Expressions.convert_( Expressions.call( Expressions.convert_( source, net.postgis.jdbc.PGgeometry.class), "getValue" ), String.class ) );
                } else if ( dialect.supportsGeoJson() ) {
                    poly = Expressions.call( PolyGeometry.class, fieldType.isNullable() ? "fromNullableGeoJson": "fromGeoJson", Expressions.convert_( source, String.class ) );
                } else {
                    poly = Expressions.call( PolyGeometry.class, fieldType.isNullable() ? "ofNullable" : "of", Expressions.convert_( source, String.class ) );
                }
=======
                poly = dialect.handleRetrieval( fieldType, source, resultSet_, i + 1 );
>>>>>>> 18d3cce9
                break;
            default:
                log.warn( "potentially unhandled polyValue" );
                poly = source;
        }
        return poly;
    }


    private Method getMethod( PolyType polyType, boolean nullable, boolean offset ) {
        return switch ( polyType ) {
            case ARRAY -> BuiltInMethod.JDBC_DEEP_ARRAY_TO_LIST.method;
<<<<<<< HEAD
            /*case DATE -> (nullable
                    ? BuiltInMethod.DATE_TO_LONG_OPTIONAL
                    : BuiltInMethod.DATE_TO_LONG).method;
            case TIME -> (nullable
                    ? BuiltInMethod.TIME_TO_LONG_OPTIONAL
                    : BuiltInMethod.TIME_TO_LONG).method;
            case TIMESTAMP -> (nullable
                    ? (offset
                    ? BuiltInMethod.TIMESTAMP_TO_LONG_OPTIONAL_OFFSET
                    : BuiltInMethod.DATE_TO_LONG_OPTIONAL)
                    : (offset
                            ? BuiltInMethod.TIMESTAMP_TO_LONG_OFFSET
                            : BuiltInMethod.DATE_TO_LONG)).method;*/
=======
>>>>>>> 18d3cce9
            default -> throw new AssertionError( polyType + ":" + nullable );
        };
    }


    private Method getMethod2( PolyType polyType ) {
        return switch ( polyType ) {
            case DATE -> BuiltInMethod.RESULT_SET_GET_DATE2.method;
            case TIME -> BuiltInMethod.RESULT_SET_GET_TIME2.method;
            case TIMESTAMP -> BuiltInMethod.RESULT_SET_GET_TIMESTAMP2.method;
            default -> throw new AssertionError( polyType );
        };
    }


    /**
     * E,g, {@code jdbcGetMethod(int)} returns "getInt".
     */
    private String jdbcGetMethod( Primitive primitive ) {
        return primitive == null
                ? "getObject"
                : "get" + Functions.initcap( primitive.primitiveName );
    }


    private SqlString generateSql( SqlDialect dialect, JdbcSchema jdbcSchema ) {
        final JdbcImplementor jdbcImplementor = new JdbcImplementor( dialect, new JavaTypeFactoryImpl(), jdbcSchema );
        final JdbcImplementor.Result result = jdbcImplementor.visitChild( 0, getInput() );
        return result.asStatement().toSqlString( dialect );
    }

}<|MERGE_RESOLUTION|>--- conflicted
+++ resolved
@@ -41,18 +41,11 @@
 import java.sql.SQLException;
 import java.sql.Time;
 import java.sql.Timestamp;
-<<<<<<< HEAD
-import java.util.ArrayList;
-=======
->>>>>>> 18d3cce9
 import java.util.Calendar;
 import java.util.List;
 import java.util.Objects;
 import java.util.TimeZone;
-<<<<<<< HEAD
-=======
 import lombok.NonNull;
->>>>>>> 18d3cce9
 import lombok.extern.slf4j.Slf4j;
 import org.apache.calcite.linq4j.function.Function1;
 import org.apache.calcite.linq4j.tree.BlockBuilder;
@@ -63,10 +56,6 @@
 import org.apache.calcite.linq4j.tree.Primitive;
 import org.apache.calcite.linq4j.tree.Types;
 import org.apache.calcite.linq4j.tree.UnaryExpression;
-<<<<<<< HEAD
-import org.jetbrains.annotations.NotNull;
-=======
->>>>>>> 18d3cce9
 import org.polypheny.db.adapter.DataContext;
 import org.polypheny.db.adapter.jdbc.connection.ConnectionHandler;
 import org.polypheny.db.algebra.AbstractAlgNode;
@@ -74,11 +63,7 @@
 import org.polypheny.db.algebra.convert.ConverterImpl;
 import org.polypheny.db.algebra.enumerable.EnumerableAlg;
 import org.polypheny.db.algebra.enumerable.EnumerableAlgImplementor;
-<<<<<<< HEAD
-import org.polypheny.db.algebra.enumerable.JavaRowFormat;
-=======
 import org.polypheny.db.algebra.enumerable.JavaTupleFormat;
->>>>>>> 18d3cce9
 import org.polypheny.db.algebra.enumerable.PhysType;
 import org.polypheny.db.algebra.enumerable.PhysTypeImpl;
 import org.polypheny.db.algebra.metadata.AlgMetadataQuery;
@@ -87,15 +72,9 @@
 import org.polypheny.db.config.RuntimeConfig;
 import org.polypheny.db.functions.Functions;
 import org.polypheny.db.functions.TemporalFunctions;
-<<<<<<< HEAD
-import org.polypheny.db.plan.AlgOptCluster;
-import org.polypheny.db.plan.AlgOptCost;
-import org.polypheny.db.plan.AlgOptPlanner;
-=======
 import org.polypheny.db.plan.AlgCluster;
 import org.polypheny.db.plan.AlgOptCost;
 import org.polypheny.db.plan.AlgPlanner;
->>>>>>> 18d3cce9
 import org.polypheny.db.plan.AlgTraitSet;
 import org.polypheny.db.plan.ConventionTraitDef;
 import org.polypheny.db.prepare.JavaTypeFactoryImpl;
@@ -110,24 +89,13 @@
 import org.polypheny.db.type.entity.PolyBoolean;
 import org.polypheny.db.type.entity.PolyDefaults;
 import org.polypheny.db.type.entity.PolyList;
-<<<<<<< HEAD
-import org.polypheny.db.type.entity.PolyLong;
 import org.polypheny.db.type.entity.PolyString;
 import org.polypheny.db.type.entity.PolyValue;
-import org.polypheny.db.type.entity.category.PolyBlob;
-import org.polypheny.db.type.entity.spatial.PolyGeometry;
-=======
-import org.polypheny.db.type.entity.PolyString;
-import org.polypheny.db.type.entity.PolyValue;
->>>>>>> 18d3cce9
 import org.polypheny.db.type.entity.numerical.PolyBigDecimal;
 import org.polypheny.db.type.entity.numerical.PolyDouble;
 import org.polypheny.db.type.entity.numerical.PolyFloat;
 import org.polypheny.db.type.entity.numerical.PolyInteger;
-<<<<<<< HEAD
-=======
 import org.polypheny.db.type.entity.numerical.PolyLong;
->>>>>>> 18d3cce9
 import org.polypheny.db.type.entity.temporal.PolyDate;
 import org.polypheny.db.type.entity.temporal.PolyTime;
 import org.polypheny.db.type.entity.temporal.PolyTimestamp;
@@ -188,11 +156,7 @@
 
 
     @Override
-<<<<<<< HEAD
-    public AlgOptCost computeSelfCost( AlgOptPlanner planner, AlgMetadataQuery mq ) {
-=======
     public AlgOptCost computeSelfCost( AlgPlanner planner, AlgMetadataQuery mq ) {
->>>>>>> 18d3cce9
         return super.computeSelfCost( planner, mq ).multiplyBy( .1 );
     }
 
@@ -207,11 +171,7 @@
                 PhysTypeImpl.of(
                         implementor.getTypeFactory(),
                         getTupleType(),
-<<<<<<< HEAD
-                        pref.prefer( JavaRowFormat.CUSTOM ) );
-=======
                         pref.prefer( JavaTupleFormat.CUSTOM ) );
->>>>>>> 18d3cce9
         final JdbcConvention jdbcConvention = (JdbcConvention) child.getConvention();
         SqlString sqlString = generateSql( jdbcConvention.dialect, jdbcConvention.getJdbcSchema() );
         String sql = sqlString.getSql();
@@ -340,14 +300,8 @@
             CalendarPolicy calendarPolicy,
             SqlDialect dialect ) {
         final Primitive primitive = Primitive.ofBoxOr( PolyValue.ofPrimitive( physType.fieldClass( i ), rowType.getFields().get( i ).getType().getPolyType() ) );
-<<<<<<< HEAD
-        final AlgDataType fieldType = physType.getRowType().getFields().get( i ).getType();
-        final List<Expression> dateTimeArgs = new ArrayList<>();
-        dateTimeArgs.add( Expressions.constant( i + 1 ) );
-=======
         final AlgDataType fieldType = physType.getTupleType().getFields().get( i ).getType();
 
->>>>>>> 18d3cce9
         PolyType polyType = fieldType.getPolyType();
         switch ( calendarPolicy ) {
             case LOCAL, SHIFT:
@@ -359,15 +313,6 @@
             case DIRECT:
                 polyType = PolyType.ANY;
                 break;
-<<<<<<< HEAD
-            case SHIFT:
-                offset = switch ( polyType ) {
-                    case TIMESTAMP, DATE -> true;
-                    default -> offset;
-                };
-                break;
-=======
->>>>>>> 18d3cce9
         }
         final Expression source = switch ( polyType ) {
             // TODO js(knn): Make sure this is more than just a hotfix.
@@ -376,14 +321,6 @@
             case DATE -> Expressions.call( resultSet_, "getDate", Expressions.constant( i + 1 ), UTC_EXPRESSION );
             case TIME -> Expressions.call( resultSet_, "getTime", Expressions.constant( i + 1 ), LOCAL_EXPRESSION );
             case TIMESTAMP -> Expressions.call( resultSet_, "getTimestamp", Expressions.constant( i + 1 ), UTC_EXPRESSION );
-<<<<<<< HEAD
-            /*case DATE, TIME, TIMESTAMP -> Expressions.call(
-                    getMethod( polyType, fieldType.isNullable(), offset ),
-                    Expressions.<Expression>list()
-                            .append( Expressions.call( resultSet_, getMethod2( polyType ), dateTimeArgs ) )
-                            .appendIf( offset, getTimeZoneExpression( implementor ) ) );*/
-=======
->>>>>>> 18d3cce9
             case FILE, AUDIO, IMAGE, VIDEO -> Expressions.call( resultSet_, BuiltInMethod.RESULTSET_GETBYTES.method, Expressions.constant( i + 1 ) );
             default -> Expressions.call( resultSet_, jdbcGetMethod( primitive ), Expressions.constant( i + 1 ) );
         };
@@ -406,11 +343,7 @@
     }
 
 
-<<<<<<< HEAD
-    @NotNull
-=======
     @NonNull
->>>>>>> 18d3cce9
     private static Expression getPreprocessArrayExpression( ParameterExpression resultSet_, int i, SqlDialect dialect, AlgDataType fieldType ) {
         if ( (dialect.supportsArrays() && (fieldType.unwrap( ArrayType.class ).orElseThrow().getDimension() == 1 || dialect.supportsNestedArrays())) ) {
             ParameterExpression argument = Expressions.parameter( Object.class );
@@ -439,15 +372,6 @@
 
     private static Expression getOfPolyExpression( AlgDataType fieldType, Expression source, ParameterExpression resultSet_, int i, SqlDialect dialect ) {
         final Expression poly;
-<<<<<<< HEAD
-        switch ( fieldType.getPolyType() ) {
-            case BIGINT:
-                poly = Expressions.call( PolyLong.class, fieldType.isNullable() ? "ofNullable" : "of", Expressions.convert_( source, Number.class ) );
-                break;
-            case VARCHAR:
-            case CHAR:
-                poly = Expressions.call( PolyString.class, fieldType.isNullable() ? "ofNullable" : "of", Expressions.convert_( source, String.class ) );
-=======
         String methodName = fieldType.isNullable() ? "ofNullable" : "of";
         switch ( fieldType.getPolyType() ) {
             case BIGINT:
@@ -456,49 +380,10 @@
             case VARCHAR:
             case CHAR:
                 poly = Expressions.call( PolyString.class, methodName, Expressions.convert_( source, String.class ) );
->>>>>>> 18d3cce9
                 break;
             case SMALLINT:
             case TINYINT:
             case INTEGER:
-<<<<<<< HEAD
-                poly = Expressions.call( PolyInteger.class, fieldType.isNullable() ? "ofNullable" : "of", Expressions.convert_( source, Number.class ) );
-                break;
-            case BOOLEAN:
-                poly = Expressions.call( PolyBoolean.class, fieldType.isNullable() ? "ofNullable" : "of", Expressions.convert_( source, Boolean.class ) );
-                break;
-            case FLOAT:
-            case REAL:
-                poly = Expressions.call( PolyFloat.class, fieldType.isNullable() ? "ofNullable" : "of", Expressions.convert_( source, Number.class ) );
-                break;
-            case DOUBLE:
-                poly = Expressions.call( PolyDouble.class, fieldType.isNullable() ? "ofNullable" : "of", Expressions.convert_( source, Number.class ) );
-                break;
-            case TIME:
-                poly = Expressions.call( PolyTime.class, fieldType.isNullable() ? "ofNullable" : "of", Expressions.convert_( source, Time.class ) );
-                break;
-            case TIMESTAMP:
-                poly = Expressions.call( PolyTimestamp.class, fieldType.isNullable() ? "ofNullable" : "of", Expressions.convert_( source, Timestamp.class ) );
-                break;
-            case DATE:
-                poly = Expressions.call( PolyDate.class, fieldType.isNullable() ? "ofNullable" : "of", Expressions.convert_( source, Date.class ) );
-                break;
-            case DECIMAL:
-                poly = Expressions.call( PolyBigDecimal.class, fieldType.isNullable() ? "ofNullable" : "of", Expressions.convert_( source, Number.class ), Expressions.constant( fieldType.getPrecision() ), Expressions.constant( fieldType.getScale() ) );
-                break;
-            case ARRAY:
-                poly = Expressions.call( PolyList.class, fieldType.isNullable() ? "ofNullable" : "of", source ); // todo might change
-                break;
-            case VARBINARY:
-                if ( dialect.supportsComplexBinary() ) {
-                    poly = Expressions.call( PolyBinary.class, fieldType.isNullable() ? "ofNullable" : "of", Expressions.convert_( source, byte[].class ) );
-                } else {
-                    poly = Expressions.call( PolyBinary.class, "fromTypedJson", Expressions.convert_( source, String.class ), Expressions.constant( PolyBinary.class ) );
-                }
-                break;
-            case TEXT:
-                poly = dialect.getExpression( fieldType, source );
-=======
                 poly = Expressions.call( PolyInteger.class, methodName, Expressions.convert_( source, Number.class ) );
                 break;
             case BOOLEAN:
@@ -537,27 +422,12 @@
                 break;
             case TEXT:
                 poly = dialect.handleRetrieval( fieldType, source, resultSet_, i + 1 );
->>>>>>> 18d3cce9
                 break;
             case FILE:
             case AUDIO:
             case IMAGE:
             case VIDEO:
-<<<<<<< HEAD
-                poly = Expressions.call( PolyBlob.class, fieldType.isNullable() ? "ofNullable" : "of", Expressions.convert_( source, byte[].class ) );
-                break;
-            case GEOMETRY:
-                if ( dialect.supportsPostGIS() ) {
-                    // convert postgis geometry (net.postgres.PGgeometry) that is a wrapper of org.postgresql.util.PGobject (has getValue() method to return string) into a string
-                    poly = Expressions.call( PolyGeometry.class, fieldType.isNullable() ? "ofNullable" : "of", Expressions.convert_( Expressions.call( Expressions.convert_( source, net.postgis.jdbc.PGgeometry.class), "getValue" ), String.class ) );
-                } else if ( dialect.supportsGeoJson() ) {
-                    poly = Expressions.call( PolyGeometry.class, fieldType.isNullable() ? "fromNullableGeoJson": "fromGeoJson", Expressions.convert_( source, String.class ) );
-                } else {
-                    poly = Expressions.call( PolyGeometry.class, fieldType.isNullable() ? "ofNullable" : "of", Expressions.convert_( source, String.class ) );
-                }
-=======
                 poly = dialect.handleRetrieval( fieldType, source, resultSet_, i + 1 );
->>>>>>> 18d3cce9
                 break;
             default:
                 log.warn( "potentially unhandled polyValue" );
@@ -570,22 +440,6 @@
     private Method getMethod( PolyType polyType, boolean nullable, boolean offset ) {
         return switch ( polyType ) {
             case ARRAY -> BuiltInMethod.JDBC_DEEP_ARRAY_TO_LIST.method;
-<<<<<<< HEAD
-            /*case DATE -> (nullable
-                    ? BuiltInMethod.DATE_TO_LONG_OPTIONAL
-                    : BuiltInMethod.DATE_TO_LONG).method;
-            case TIME -> (nullable
-                    ? BuiltInMethod.TIME_TO_LONG_OPTIONAL
-                    : BuiltInMethod.TIME_TO_LONG).method;
-            case TIMESTAMP -> (nullable
-                    ? (offset
-                    ? BuiltInMethod.TIMESTAMP_TO_LONG_OPTIONAL_OFFSET
-                    : BuiltInMethod.DATE_TO_LONG_OPTIONAL)
-                    : (offset
-                            ? BuiltInMethod.TIMESTAMP_TO_LONG_OFFSET
-                            : BuiltInMethod.DATE_TO_LONG)).method;*/
-=======
->>>>>>> 18d3cce9
             default -> throw new AssertionError( polyType + ":" + nullable );
         };
     }
