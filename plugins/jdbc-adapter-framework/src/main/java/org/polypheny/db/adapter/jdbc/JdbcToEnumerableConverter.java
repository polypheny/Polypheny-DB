/*
 * Copyright 2019-2024 The Polypheny Project
 *
 * Licensed under the Apache License, Version 2.0 (the "License");
 * you may not use this file except in compliance with the License.
 * You may obtain a copy of the License at
 *
 * http://www.apache.org/licenses/LICENSE-2.0
 *
 * Unless required by applicable law or agreed to in writing, software
 * distributed under the License is distributed on an "AS IS" BASIS,
 * WITHOUT WARRANTIES OR CONDITIONS OF ANY KIND, either express or implied.
 * See the License for the specific language governing permissions and
 * limitations under the License.
 *
 * This file incorporates code covered by the following terms:
 *
 * Licensed to the Apache Software Foundation (ASF) under one or more
 * contributor license agreements.  See the NOTICE file distributed with
 * this work for additional information regarding copyright ownership.
 * The ASF licenses this file to you under the Apache License, Version 2.0
 * (the "License"); you may not use this file except in compliance with
 * the License.  You may obtain a copy of the License at
 *
 * http://www.apache.org/licenses/LICENSE-2.0
 *
 * Unless required by applicable law or agreed to in writing, software
 * distributed under the License is distributed on an "AS IS" BASIS,
 * WITHOUT WARRANTIES OR CONDITIONS OF ANY KIND, either express or implied.
 * See the License for the specific language governing permissions and
 * limitations under the License.
 */

package org.polypheny.db.adapter.jdbc;


import java.lang.reflect.Method;
import java.lang.reflect.Modifier;
<<<<<<< HEAD
import java.sql.ResultSet;
import java.sql.SQLException;
import java.util.ArrayList;
=======
import java.sql.Date;
import java.sql.ResultSet;
import java.sql.SQLException;
import java.sql.Time;
import java.sql.Timestamp;
>>>>>>> 250079c0
import java.util.Calendar;
import java.util.List;
import java.util.Objects;
import java.util.TimeZone;
<<<<<<< HEAD
import java.util.stream.Collectors;
=======
import lombok.NonNull;
>>>>>>> 250079c0
import lombok.extern.slf4j.Slf4j;
import org.apache.calcite.linq4j.function.Function1;
import org.apache.calcite.linq4j.tree.BlockBuilder;
import org.apache.calcite.linq4j.tree.ConstantExpression;
import org.apache.calcite.linq4j.tree.Expression;
import org.apache.calcite.linq4j.tree.Expressions;
import org.apache.calcite.linq4j.tree.ParameterExpression;
import org.apache.calcite.linq4j.tree.Primitive;
import org.apache.calcite.linq4j.tree.Types;
import org.apache.calcite.linq4j.tree.UnaryExpression;
<<<<<<< HEAD
import org.jetbrains.annotations.NotNull;
=======
>>>>>>> 250079c0
import org.polypheny.db.adapter.DataContext;
import org.polypheny.db.adapter.jdbc.connection.ConnectionHandler;
import org.polypheny.db.algebra.AbstractAlgNode;
import org.polypheny.db.algebra.AlgNode;
import org.polypheny.db.algebra.convert.ConverterImpl;
import org.polypheny.db.algebra.enumerable.EnumerableAlg;
import org.polypheny.db.algebra.enumerable.EnumerableAlgImplementor;
<<<<<<< HEAD
import org.polypheny.db.algebra.enumerable.JavaRowFormat;
=======
import org.polypheny.db.algebra.enumerable.JavaTupleFormat;
>>>>>>> 250079c0
import org.polypheny.db.algebra.enumerable.PhysType;
import org.polypheny.db.algebra.enumerable.PhysTypeImpl;
import org.polypheny.db.algebra.metadata.AlgMetadataQuery;
import org.polypheny.db.algebra.type.AlgDataType;
import org.polypheny.db.catalog.exceptions.GenericRuntimeException;
import org.polypheny.db.config.RuntimeConfig;
import org.polypheny.db.functions.Functions;
<<<<<<< HEAD
import org.polypheny.db.plan.AlgOptCluster;
import org.polypheny.db.plan.AlgOptCost;
import org.polypheny.db.plan.AlgOptPlanner;
=======
import org.polypheny.db.functions.TemporalFunctions;
import org.polypheny.db.plan.AlgCluster;
import org.polypheny.db.plan.AlgOptCost;
import org.polypheny.db.plan.AlgPlanner;
>>>>>>> 250079c0
import org.polypheny.db.plan.AlgTraitSet;
import org.polypheny.db.plan.ConventionTraitDef;
import org.polypheny.db.prepare.JavaTypeFactoryImpl;
import org.polypheny.db.runtime.Hook;
import org.polypheny.db.schema.Schemas;
import org.polypheny.db.sql.language.SqlDialect;
import org.polypheny.db.sql.language.SqlDialect.CalendarPolicy;
import org.polypheny.db.sql.language.util.SqlString;
import org.polypheny.db.type.ArrayType;
import org.polypheny.db.type.PolyType;
<<<<<<< HEAD
import org.polypheny.db.type.entity.PolyBigDecimal;
import org.polypheny.db.type.entity.PolyBinary;
import org.polypheny.db.type.entity.PolyBoolean;
import org.polypheny.db.type.entity.PolyDate;
import org.polypheny.db.type.entity.PolyDefaults;
import org.polypheny.db.type.entity.PolyDouble;
import org.polypheny.db.type.entity.PolyFloat;
import org.polypheny.db.type.entity.PolyInteger;
import org.polypheny.db.type.entity.PolyList;
import org.polypheny.db.type.entity.PolyLong;
import org.polypheny.db.type.entity.PolyString;
import org.polypheny.db.type.entity.PolyTime;
import org.polypheny.db.type.entity.PolyTimestamp;
import org.polypheny.db.type.entity.PolyValue;
import org.polypheny.db.type.entity.category.PolyBlob;
=======
import org.polypheny.db.type.entity.PolyBinary;
import org.polypheny.db.type.entity.PolyBoolean;
import org.polypheny.db.type.entity.PolyDefaults;
import org.polypheny.db.type.entity.PolyList;
import org.polypheny.db.type.entity.PolyString;
import org.polypheny.db.type.entity.PolyValue;
import org.polypheny.db.type.entity.category.PolyBlob;
import org.polypheny.db.type.entity.numerical.PolyBigDecimal;
import org.polypheny.db.type.entity.numerical.PolyDouble;
import org.polypheny.db.type.entity.numerical.PolyFloat;
import org.polypheny.db.type.entity.numerical.PolyInteger;
import org.polypheny.db.type.entity.numerical.PolyLong;
import org.polypheny.db.type.entity.temporal.PolyDate;
import org.polypheny.db.type.entity.temporal.PolyTime;
import org.polypheny.db.type.entity.temporal.PolyTimestamp;
>>>>>>> 250079c0
import org.polypheny.db.util.BuiltInMethod;


/**
 * Relational expression representing a relScan of a table in a JDBC data source.
 */
@Slf4j
public class JdbcToEnumerableConverter extends ConverterImpl implements EnumerableAlg {

    @SuppressWarnings("unused")
    public static final Calendar utc = Calendar.getInstance( TimeZone.getTimeZone( "UTC" ) );

    public static final Calendar local = Calendar.getInstance( TemporalFunctions.LOCAL_TZ );

    private static final Expression UTC_EXPRESSION = Expressions.field( null, JdbcToEnumerableConverter.class, "utc" );

    private static final Expression LOCAL_EXPRESSION = Expressions.field( null, JdbcToEnumerableConverter.class, "local" );
    public static final Method JDBC_SCHEMA_GET_CONNECTION_HANDLER_METHOD = Types.lookupMethod(
            JdbcSchema.class,
            "getConnectionHandler",
            DataContext.class );
    public static final Method RESULT_SET_ENUMERABLE_SET_TIMEOUT_METHOD = Types.lookupMethod(
            ResultSetEnumerable.class,
            "setTimeout",
            DataContext.class );
    public static final Method RESULT_SET_ENUMERABLE_OF_METHOD = Types.lookupMethod(
            ResultSetEnumerable.class,
            "of",
            ConnectionHandler.class,
            String.class,
            Function1.class );
    public static final Method RESULT_SET_ENUMERABLE_OF_PREPARED_METHOD = Types.lookupMethod(
            ResultSetEnumerable.class,
            "of",
            ConnectionHandler.class,
            String.class,
            Function1.class,
            ResultSetEnumerable.PreparedStatementEnricher.class );
    public static final Method CREATE_ENRICHER_METHOD = Types.lookupMethod(
            ResultSetEnumerable.class,
            "createEnricher",
            Integer[].class,
            DataContext.class );


    protected JdbcToEnumerableConverter( AlgCluster cluster, AlgTraitSet traits, AlgNode input ) {
        super( cluster, ConventionTraitDef.INSTANCE, traits, input );
    }


    @Override
    public AlgNode copy( AlgTraitSet traitSet, List<AlgNode> inputs ) {
        return new JdbcToEnumerableConverter( getCluster(), traitSet, AbstractAlgNode.sole( inputs ) );
    }


    @Override
<<<<<<< HEAD
    public AlgOptCost computeSelfCost( AlgOptPlanner planner, AlgMetadataQuery mq ) {
=======
    public AlgOptCost computeSelfCost( AlgPlanner planner, AlgMetadataQuery mq ) {
>>>>>>> 250079c0
        return super.computeSelfCost( planner, mq ).multiplyBy( .1 );
    }


    @Override
    public Result implement( EnumerableAlgImplementor implementor, Prefer pref ) {
        // Generate:
        //   ResultSetEnumerable.of(schema.getDataSource(), "select ...")
        final BlockBuilder builder0 = new BlockBuilder( false );
        final JdbcAlg child = (JdbcAlg) getInput();
        final PhysType physType =
                PhysTypeImpl.of(
                        implementor.getTypeFactory(),
                        getTupleType(),
<<<<<<< HEAD
                        pref.prefer( JavaRowFormat.CUSTOM ) );
=======
                        pref.prefer( JavaTupleFormat.CUSTOM ) );
>>>>>>> 250079c0
        final JdbcConvention jdbcConvention = (JdbcConvention) child.getConvention();
        SqlString sqlString = generateSql( jdbcConvention.dialect, jdbcConvention.getJdbcSchema() );
        String sql = sqlString.getSql();
        if ( RuntimeConfig.DEBUG.getBoolean() ) {
            System.out.println( "[" + sql + "]" );
        }
        Hook.QUERY_PLAN.run( sql );
        final Expression sql_ = builder0.append( "sql", Expressions.constant( sql ) );
        final int fieldCount = getTupleType().getFieldCount();
        BlockBuilder builder = new BlockBuilder();
        final ParameterExpression resultSet_ = Expressions.parameter( Modifier.FINAL, ResultSet.class, builder.newName( "resultSet" ) );
        final CalendarPolicy calendarPolicy = jdbcConvention.dialect.getCalendarPolicy();
        final Expression calendar_;

        if ( Objects.requireNonNull( calendarPolicy ) == CalendarPolicy.LOCAL ) {
            calendar_ =
                    builder0.append(
                            "calendar",
                            Expressions.call( Calendar.class, "getInstance", getTimeZoneExpression( implementor ) ) );
        } else {
            calendar_ = null;
        }

        final Expression values_ = builder.append(
                "values",
                Expressions.newArrayBounds( PolyValue.class, 1, Expressions.constant( fieldCount ) ) );
        for ( int i = 0; i < fieldCount; i++ ) {
            generateGet(
                    implementor,
                    physType,
                    builder,
                    resultSet_,
                    i,
                    Expressions.arrayIndex( values_, Expressions.constant( i ) ),
                    calendar_,
                    calendarPolicy,
                    jdbcConvention.dialect );
        }
        builder.add( Expressions.return_( null, values_ ) );
        //}
        final ParameterExpression e_ = Expressions.parameter( SQLException.class, builder.newName( "e" ) );
        final Expression rowBuilderFactory_ =
                builder0.append(
                        "rowBuilderFactory",
                        Expressions.lambda(
                                Expressions.block(
                                        Expressions.return_(
                                                null,
                                                Expressions.lambda(
                                                        Expressions.block(
                                                                Expressions.tryCatch(
                                                                        builder.toBlock(),
                                                                        Expressions.catch_( e_, Expressions.throw_( Expressions.new_( GenericRuntimeException.class, e_ ) ) ) ) ) ) ) ),
                                resultSet_ ) );

        final Expression enumerable;

        if ( sqlString.getDynamicParameters() != null && !sqlString.getDynamicParameters().isEmpty() ) {
            final Expression preparedStatementConsumer_ =
                    builder0.append(
                            "preparedStatementConsumer",
                            Expressions.call(
                                    CREATE_ENRICHER_METHOD,
                                    Expressions.newArrayInit( Integer.class, 1, toIndexesTableExpression( sqlString ) ),
                                    DataContext.ROOT ) );

            enumerable = builder0.append(
                    "enumerable" + System.nanoTime(),
                    Expressions.call(
                            RESULT_SET_ENUMERABLE_OF_PREPARED_METHOD,
                            Expressions.call(
                                    Schemas.unwrap( jdbcConvention.expression, JdbcSchema.class ),
                                    JDBC_SCHEMA_GET_CONNECTION_HANDLER_METHOD,
                                    DataContext.ROOT ),
                            sql_,
                            rowBuilderFactory_,
                            preparedStatementConsumer_ ) );
        } else {
            enumerable = builder0.append(
                    "enumerable" + System.nanoTime(),
                    Expressions.call(
                            RESULT_SET_ENUMERABLE_OF_METHOD,
                            Expressions.call(
                                    Schemas.unwrap( jdbcConvention.expression, JdbcSchema.class ),
                                    JDBC_SCHEMA_GET_CONNECTION_HANDLER_METHOD,
                                    DataContext.ROOT ),
                            sql_,
                            rowBuilderFactory_ ) );
        }
        builder0.add(
                Expressions.statement(
                        Expressions.call(
                                enumerable,
                                RESULT_SET_ENUMERABLE_SET_TIMEOUT_METHOD,
                                DataContext.ROOT ) ) );
        builder0.add( Expressions.return_( null, enumerable ) );
        return implementor.result( physType, builder0.toBlock() );
    }


    private List<ConstantExpression> toIndexesTableExpression( SqlString sqlString ) {
        return sqlString.getDynamicParameters().stream()
                .map( Expressions::constant )
                .toList();
    }


    private UnaryExpression getTimeZoneExpression( EnumerableAlgImplementor implementor ) {
        return Expressions.convert_(
                Expressions.call(
                        implementor.getRootExpression(),
                        "get",
                        Expressions.constant( "timeZone" ) ),
                TimeZone.class );
    }


    private void generateGet(
            EnumerableAlgImplementor implementor,
            PhysType physType,
            BlockBuilder builder,
            ParameterExpression resultSet_,
            int i,
            Expression target,
            Expression calendar_,
            CalendarPolicy calendarPolicy,
            SqlDialect dialect ) {
        final Primitive primitive = Primitive.ofBoxOr( PolyValue.ofPrimitive( physType.fieldClass( i ), rowType.getFields().get( i ).getType().getPolyType() ) );
<<<<<<< HEAD
        final AlgDataType fieldType = physType.getRowType().getFields().get( i ).getType();
        final List<Expression> dateTimeArgs = new ArrayList<>();
        dateTimeArgs.add( Expressions.constant( i + 1 ) );
=======
        final AlgDataType fieldType = physType.getTupleType().getFields().get( i ).getType();

>>>>>>> 250079c0
        PolyType polyType = fieldType.getPolyType();
        switch ( calendarPolicy ) {
            case LOCAL, SHIFT:
                break;
            case NULL:
                // We don't specify a calendar at all, so we don't add an argument and instead use the version of
                // the getXXX that doesn't take a Calendar
                break;
            case DIRECT:
                polyType = PolyType.ANY;
                break;
        }
        final Expression source = switch ( polyType ) {
            // TODO js(knn): Make sure this is more than just a hotfix.
            //  add nullability stuff as well
<<<<<<< HEAD
            case ARRAY:
                source = getPreprocessArrayExpression( resultSet_, i, dialect, fieldType );
                break;

            case DATE:
            case TIME:
            case TIMESTAMP:
                source = Expressions.call(
                        getMethod( polyType, fieldType.isNullable(), offset ),
                        Expressions.<Expression>list()
                                .append( Expressions.call( resultSet_, getMethod2( polyType ), dateTimeArgs ) )
                                .appendIf( offset, getTimeZoneExpression( implementor ) ) );
                break;
            case FILE:
            case AUDIO:
            case IMAGE:
            case VIDEO:
                source = Expressions.call( resultSet_, BuiltInMethod.RESULTSET_GETBYTES.method, Expressions.constant( i + 1 ) );
                break;
            default:
                source = Expressions.call( resultSet_, jdbcGetMethod( primitive ), Expressions.constant( i + 1 ) );

        }
        final Expression poly = getOfPolyExpression( fieldType, source, resultSet_, i, dialect );

=======
            case ARRAY -> getPreprocessArrayExpression( resultSet_, i, dialect, fieldType );
            case DATE -> Expressions.call( resultSet_, "getDate", Expressions.constant( i + 1 ), UTC_EXPRESSION );
            case TIME -> Expressions.call( resultSet_, "getTime", Expressions.constant( i + 1 ), LOCAL_EXPRESSION );
            case TIMESTAMP -> Expressions.call( resultSet_, "getTimestamp", Expressions.constant( i + 1 ), UTC_EXPRESSION );
            case FILE, AUDIO, IMAGE, VIDEO -> Expressions.call( resultSet_, BuiltInMethod.RESULTSET_GETBYTES.method, Expressions.constant( i + 1 ) );
            default -> Expressions.call( resultSet_, jdbcGetMethod( primitive ), Expressions.constant( i + 1 ) );
        };
        final Expression poly = getOfPolyExpression( fieldType, source, resultSet_, i, dialect );

>>>>>>> 250079c0
        //source is null if an expression was already added to the builder.
        if ( poly != null ) {
            builder.add( Expressions.statement( Expressions.assign( target, poly ) ) );
        }

        // [POLYPHENYDB-596] If primitive type columns contain null value, returns null object
        if ( primitive != null ) {
            builder.add(
                    Expressions.ifThen(
                            Expressions.call( resultSet_, "wasNull" ),
                            Expressions.statement( Expressions.assign( target, PolyDefaults.NULLS.get( PolyValue.classFrom( polyType ) ).asExpression() ) ) ) );
<<<<<<< HEAD
        }


    }


    @NotNull
    private static Expression getPreprocessArrayExpression( ParameterExpression resultSet_, int i, SqlDialect dialect, AlgDataType fieldType ) {
        if ( dialect.supportsNestedArrays() ) {
            ParameterExpression argument = Expressions.parameter( Object.class );

            AlgDataType componentType = fieldType.getComponentType();
            int depth = 1;
            while ( componentType.getComponentType() != null ) {
                componentType = componentType.getComponentType();
                depth++;
            }

            return Expressions.call(
                    BuiltInMethod.JDBC_DEEP_ARRAY_TO_POLY_LIST.method,
                    Expressions.call( resultSet_, "getArray", Expressions.constant( i + 1 ) ),
                    Expressions.lambda( getOfPolyExpression( componentType, argument, resultSet_, i, dialect ), argument ),
                    Expressions.constant( depth )
            );
        }
        return Expressions.call(
                BuiltInMethod.PARSE_ARRAY_FROM_TEXT.method,
                Expressions.constant( fieldType.getComponentType().getPolyType() ),
                Expressions.constant( ((ArrayType) fieldType).getDimension() ),
                Expressions.call( resultSet_, "getString", Expressions.constant( i + 1 ) )
        );

    }


    private static Expression getOfPolyExpression( AlgDataType fieldType, Expression source, ParameterExpression resultSet_, int i, SqlDialect dialect ) {
        final Expression poly;
        switch ( fieldType.getPolyType() ) {
            case BIGINT:
                poly = Expressions.call( PolyLong.class, fieldType.isNullable() ? "ofNullable" : "of", Expressions.convert_( source, Number.class ) );
                break;
            case VARCHAR:
            case CHAR:
                poly = Expressions.call( PolyString.class, fieldType.isNullable() ? "ofNullable" : "of", Expressions.convert_( source, String.class ) );
                break;
            case SMALLINT:
            case TINYINT:
            case INTEGER:
                poly = Expressions.call( PolyInteger.class, fieldType.isNullable() ? "ofNullable" : "of", Expressions.convert_( source, Number.class ) );
                break;
            case BOOLEAN:
                poly = Expressions.call( PolyBoolean.class, fieldType.isNullable() ? "ofNullable" : "of", Expressions.convert_( source, Boolean.class ) );
                break;
            case FLOAT:
            case REAL:
                poly = Expressions.call( PolyFloat.class, fieldType.isNullable() ? "ofNullable" : "of", Expressions.convert_( source, Number.class ) );
                break;
            case DOUBLE:
                poly = Expressions.call( PolyDouble.class, fieldType.isNullable() ? "ofNullable" : "of", Expressions.convert_( source, Number.class ) );
                break;
            case TIME:
                poly = Expressions.call( PolyTime.class, fieldType.isNullable() ? "ofNullable" : "of", Expressions.convert_( source, Long.class ) );
                break;
            case TIMESTAMP:
                poly = Expressions.call( PolyTimestamp.class, fieldType.isNullable() ? "ofNullable" : "of", Expressions.convert_( source, Long.class ) );
                break;
            case DATE:
                poly = Expressions.call( PolyDate.class, fieldType.isNullable() ? "ofNullable" : "of", Expressions.convert_( source, Long.class ) );
                break;
            case DECIMAL:
                poly = Expressions.call( PolyBigDecimal.class, fieldType.isNullable() ? "ofNullable" : "of", Expressions.convert_( source, Number.class ), Expressions.constant( fieldType.getPrecision() ), Expressions.constant( fieldType.getScale() ) );
                break;
            case ARRAY:
                poly = Expressions.call( PolyList.class, fieldType.isNullable() ? "ofNullable" : "of", source ); // todo might change
                break;
            case VARBINARY:
                if ( dialect.supportsComplexBinary() ) {
                    poly = Expressions.call( PolyBinary.class, fieldType.isNullable() ? "ofNullable" : "of", Expressions.convert_( source, byte[].class ) );
                } else {
                    poly = Expressions.call( PolyBinary.class, "fromTypedJson", Expressions.convert_( source, String.class ), Expressions.constant( PolyBinary.class ) );
                }
                break;
            case FILE:
            case AUDIO:
            case IMAGE:
            case VIDEO:
                poly = Expressions.call( PolyBlob.class, fieldType.isNullable() ? "ofNullable" : "of", Expressions.convert_( source, byte[].class ) );
                break;
            default:
                log.warn( "potentially unhandled polyValue" );
                poly = source;
        }
        return poly;
    }


    private Method getMethod( PolyType polyType, boolean nullable, boolean offset ) {
        switch ( polyType ) {
            case ARRAY:
                return BuiltInMethod.JDBC_DEEP_ARRAY_TO_LIST.method;
            case DATE:
                return (nullable
                        ? BuiltInMethod.DATE_TO_LONG_OPTIONAL
                        : BuiltInMethod.DATE_TO_LONG).method;
            case TIME:
                return (nullable
                        ? BuiltInMethod.TIME_TO_LONG_OPTIONAL
                        : BuiltInMethod.TIME_TO_LONG).method;
            case TIMESTAMP:
                return (nullable
                        ? (offset
                        ? BuiltInMethod.TIMESTAMP_TO_LONG_OPTIONAL_OFFSET
                        : BuiltInMethod.DATE_TO_LONG_OPTIONAL)
                        : (offset
                                ? BuiltInMethod.TIMESTAMP_TO_LONG_OFFSET
                                : BuiltInMethod.DATE_TO_LONG)).method;
            default:
                throw new AssertionError( polyType + ":" + nullable );
=======
        }


    }


    @NonNull
    private static Expression getPreprocessArrayExpression( ParameterExpression resultSet_, int i, SqlDialect dialect, AlgDataType fieldType ) {
        if ( (dialect.supportsArrays() && (fieldType.unwrap( ArrayType.class ).orElseThrow().getDimension() == 1 || dialect.supportsNestedArrays())) ) {
            ParameterExpression argument = Expressions.parameter( Object.class );

            AlgDataType componentType = fieldType.getComponentType();
            int depth = 1;
            while ( componentType.getComponentType() != null ) {
                componentType = componentType.getComponentType();
                depth++;
            }

            return Expressions.call(
                    BuiltInMethod.JDBC_DEEP_ARRAY_TO_POLY_LIST.method,
                    Expressions.call( resultSet_, "getArray", Expressions.constant( i + 1 ) ),
                    Expressions.lambda( getOfPolyExpression( componentType, argument, resultSet_, i, dialect ), argument ),
                    Expressions.constant( depth )
            );
>>>>>>> 250079c0
        }
        return Expressions.call(
                BuiltInMethod.PARSE_ARRAY_FROM_TEXT.method,
                Expressions.call( resultSet_, "getString", Expressions.constant( i + 1 ) )
        );

    }


    private static Expression getOfPolyExpression( AlgDataType fieldType, Expression source, ParameterExpression resultSet_, int i, SqlDialect dialect ) {
        final Expression poly;
        String methodName = fieldType.isNullable() ? "ofNullable" : "of";
        switch ( fieldType.getPolyType() ) {
            case BIGINT:
                poly = Expressions.call( PolyLong.class, methodName, Expressions.convert_( source, Number.class ) );
                break;
            case VARCHAR:
            case CHAR:
                poly = Expressions.call( PolyString.class, methodName, Expressions.convert_( source, String.class ) );
                break;
            case SMALLINT:
            case TINYINT:
            case INTEGER:
                poly = Expressions.call( PolyInteger.class, methodName, Expressions.convert_( source, Number.class ) );
                break;
            case BOOLEAN:
                poly = Expressions.call( PolyBoolean.class, methodName, Expressions.convert_( source, Boolean.class ) );
                break;
            case FLOAT:
            case REAL:
                poly = Expressions.call( PolyFloat.class, methodName, Expressions.convert_( source, Number.class ) );
                break;
            case DOUBLE:
                poly = Expressions.call( PolyDouble.class, methodName, Expressions.convert_( source, Number.class ) );
                break;
            case TIME:
                poly = Expressions.call( PolyTime.class, methodName, Expressions.convert_( source, Time.class ) );
                break;
            case TIMESTAMP:
                UnaryExpression timestamp = Expressions.convert_( source, Timestamp.class );
                poly = Expressions.call( PolyTimestamp.class, methodName, timestamp );
                break;
            case DATE:
                Expression date = Expressions.convert_( source, Date.class );
                poly = Expressions.call( PolyDate.class, methodName, date );
                break;
            case DECIMAL:
                poly = Expressions.call( PolyBigDecimal.class, methodName, Expressions.convert_( source, Number.class ), Expressions.constant( fieldType.getPrecision() ), Expressions.constant( fieldType.getScale() ) );
                break;
            case ARRAY:
                poly = Expressions.call( PolyList.class, methodName, source );
                break;
            case VARBINARY:
                if ( dialect.supportsComplexBinary() ) {
                    poly = Expressions.call( PolyBinary.class, methodName, Expressions.convert_( source, byte[].class ) );
                } else {
                    poly = Expressions.call( PolyBinary.class, "fromTypedJson", Expressions.convert_( source, String.class ), Expressions.constant( PolyBinary.class ) );
                }
                break;
            case TEXT:
                poly = dialect.getExpression( fieldType, source );
                break;
            case FILE:
            case AUDIO:
            case IMAGE:
            case VIDEO:
                poly = Expressions.call( PolyBlob.class, methodName, Expressions.convert_( source, byte[].class ) );
                break;
            default:
                log.warn( "potentially unhandled polyValue" );
                poly = source;
        }
        return poly;
    }


    private Method getMethod( PolyType polyType, boolean nullable, boolean offset ) {
        return switch ( polyType ) {
            case ARRAY -> BuiltInMethod.JDBC_DEEP_ARRAY_TO_LIST.method;
            default -> throw new AssertionError( polyType + ":" + nullable );
        };
    }


    private Method getMethod2( PolyType polyType ) {
        return switch ( polyType ) {
            case DATE -> BuiltInMethod.RESULT_SET_GET_DATE2.method;
            case TIME -> BuiltInMethod.RESULT_SET_GET_TIME2.method;
            case TIMESTAMP -> BuiltInMethod.RESULT_SET_GET_TIMESTAMP2.method;
            default -> throw new AssertionError( polyType );
        };
    }


    /**
     * E,g, {@code jdbcGetMethod(int)} returns "getInt".
     */
    private String jdbcGetMethod( Primitive primitive ) {
        return primitive == null
                ? "getObject"
                : "get" + Functions.initcap( primitive.primitiveName );
    }


    private SqlString generateSql( SqlDialect dialect, JdbcSchema jdbcSchema ) {
        final JdbcImplementor jdbcImplementor = new JdbcImplementor( dialect, new JavaTypeFactoryImpl(), jdbcSchema );
        final JdbcImplementor.Result result = jdbcImplementor.visitChild( 0, getInput() );
        return result.asStatement().toSqlString( dialect );
    }

}<|MERGE_RESOLUTION|>--- conflicted
+++ resolved
@@ -36,26 +36,16 @@
 
 import java.lang.reflect.Method;
 import java.lang.reflect.Modifier;
-<<<<<<< HEAD
-import java.sql.ResultSet;
-import java.sql.SQLException;
-import java.util.ArrayList;
-=======
 import java.sql.Date;
 import java.sql.ResultSet;
 import java.sql.SQLException;
 import java.sql.Time;
 import java.sql.Timestamp;
->>>>>>> 250079c0
 import java.util.Calendar;
 import java.util.List;
 import java.util.Objects;
 import java.util.TimeZone;
-<<<<<<< HEAD
-import java.util.stream.Collectors;
-=======
 import lombok.NonNull;
->>>>>>> 250079c0
 import lombok.extern.slf4j.Slf4j;
 import org.apache.calcite.linq4j.function.Function1;
 import org.apache.calcite.linq4j.tree.BlockBuilder;
@@ -66,10 +56,6 @@
 import org.apache.calcite.linq4j.tree.Primitive;
 import org.apache.calcite.linq4j.tree.Types;
 import org.apache.calcite.linq4j.tree.UnaryExpression;
-<<<<<<< HEAD
-import org.jetbrains.annotations.NotNull;
-=======
->>>>>>> 250079c0
 import org.polypheny.db.adapter.DataContext;
 import org.polypheny.db.adapter.jdbc.connection.ConnectionHandler;
 import org.polypheny.db.algebra.AbstractAlgNode;
@@ -77,11 +63,7 @@
 import org.polypheny.db.algebra.convert.ConverterImpl;
 import org.polypheny.db.algebra.enumerable.EnumerableAlg;
 import org.polypheny.db.algebra.enumerable.EnumerableAlgImplementor;
-<<<<<<< HEAD
-import org.polypheny.db.algebra.enumerable.JavaRowFormat;
-=======
 import org.polypheny.db.algebra.enumerable.JavaTupleFormat;
->>>>>>> 250079c0
 import org.polypheny.db.algebra.enumerable.PhysType;
 import org.polypheny.db.algebra.enumerable.PhysTypeImpl;
 import org.polypheny.db.algebra.metadata.AlgMetadataQuery;
@@ -89,16 +71,10 @@
 import org.polypheny.db.catalog.exceptions.GenericRuntimeException;
 import org.polypheny.db.config.RuntimeConfig;
 import org.polypheny.db.functions.Functions;
-<<<<<<< HEAD
-import org.polypheny.db.plan.AlgOptCluster;
-import org.polypheny.db.plan.AlgOptCost;
-import org.polypheny.db.plan.AlgOptPlanner;
-=======
 import org.polypheny.db.functions.TemporalFunctions;
 import org.polypheny.db.plan.AlgCluster;
 import org.polypheny.db.plan.AlgOptCost;
 import org.polypheny.db.plan.AlgPlanner;
->>>>>>> 250079c0
 import org.polypheny.db.plan.AlgTraitSet;
 import org.polypheny.db.plan.ConventionTraitDef;
 import org.polypheny.db.prepare.JavaTypeFactoryImpl;
@@ -109,23 +85,6 @@
 import org.polypheny.db.sql.language.util.SqlString;
 import org.polypheny.db.type.ArrayType;
 import org.polypheny.db.type.PolyType;
-<<<<<<< HEAD
-import org.polypheny.db.type.entity.PolyBigDecimal;
-import org.polypheny.db.type.entity.PolyBinary;
-import org.polypheny.db.type.entity.PolyBoolean;
-import org.polypheny.db.type.entity.PolyDate;
-import org.polypheny.db.type.entity.PolyDefaults;
-import org.polypheny.db.type.entity.PolyDouble;
-import org.polypheny.db.type.entity.PolyFloat;
-import org.polypheny.db.type.entity.PolyInteger;
-import org.polypheny.db.type.entity.PolyList;
-import org.polypheny.db.type.entity.PolyLong;
-import org.polypheny.db.type.entity.PolyString;
-import org.polypheny.db.type.entity.PolyTime;
-import org.polypheny.db.type.entity.PolyTimestamp;
-import org.polypheny.db.type.entity.PolyValue;
-import org.polypheny.db.type.entity.category.PolyBlob;
-=======
 import org.polypheny.db.type.entity.PolyBinary;
 import org.polypheny.db.type.entity.PolyBoolean;
 import org.polypheny.db.type.entity.PolyDefaults;
@@ -141,7 +100,6 @@
 import org.polypheny.db.type.entity.temporal.PolyDate;
 import org.polypheny.db.type.entity.temporal.PolyTime;
 import org.polypheny.db.type.entity.temporal.PolyTimestamp;
->>>>>>> 250079c0
 import org.polypheny.db.util.BuiltInMethod;
 
 
@@ -199,11 +157,7 @@
 
 
     @Override
-<<<<<<< HEAD
-    public AlgOptCost computeSelfCost( AlgOptPlanner planner, AlgMetadataQuery mq ) {
-=======
     public AlgOptCost computeSelfCost( AlgPlanner planner, AlgMetadataQuery mq ) {
->>>>>>> 250079c0
         return super.computeSelfCost( planner, mq ).multiplyBy( .1 );
     }
 
@@ -218,11 +172,7 @@
                 PhysTypeImpl.of(
                         implementor.getTypeFactory(),
                         getTupleType(),
-<<<<<<< HEAD
-                        pref.prefer( JavaRowFormat.CUSTOM ) );
-=======
                         pref.prefer( JavaTupleFormat.CUSTOM ) );
->>>>>>> 250079c0
         final JdbcConvention jdbcConvention = (JdbcConvention) child.getConvention();
         SqlString sqlString = generateSql( jdbcConvention.dialect, jdbcConvention.getJdbcSchema() );
         String sql = sqlString.getSql();
@@ -351,14 +301,8 @@
             CalendarPolicy calendarPolicy,
             SqlDialect dialect ) {
         final Primitive primitive = Primitive.ofBoxOr( PolyValue.ofPrimitive( physType.fieldClass( i ), rowType.getFields().get( i ).getType().getPolyType() ) );
-<<<<<<< HEAD
-        final AlgDataType fieldType = physType.getRowType().getFields().get( i ).getType();
-        final List<Expression> dateTimeArgs = new ArrayList<>();
-        dateTimeArgs.add( Expressions.constant( i + 1 ) );
-=======
         final AlgDataType fieldType = physType.getTupleType().getFields().get( i ).getType();
 
->>>>>>> 250079c0
         PolyType polyType = fieldType.getPolyType();
         switch ( calendarPolicy ) {
             case LOCAL, SHIFT:
@@ -374,33 +318,6 @@
         final Expression source = switch ( polyType ) {
             // TODO js(knn): Make sure this is more than just a hotfix.
             //  add nullability stuff as well
-<<<<<<< HEAD
-            case ARRAY:
-                source = getPreprocessArrayExpression( resultSet_, i, dialect, fieldType );
-                break;
-
-            case DATE:
-            case TIME:
-            case TIMESTAMP:
-                source = Expressions.call(
-                        getMethod( polyType, fieldType.isNullable(), offset ),
-                        Expressions.<Expression>list()
-                                .append( Expressions.call( resultSet_, getMethod2( polyType ), dateTimeArgs ) )
-                                .appendIf( offset, getTimeZoneExpression( implementor ) ) );
-                break;
-            case FILE:
-            case AUDIO:
-            case IMAGE:
-            case VIDEO:
-                source = Expressions.call( resultSet_, BuiltInMethod.RESULTSET_GETBYTES.method, Expressions.constant( i + 1 ) );
-                break;
-            default:
-                source = Expressions.call( resultSet_, jdbcGetMethod( primitive ), Expressions.constant( i + 1 ) );
-
-        }
-        final Expression poly = getOfPolyExpression( fieldType, source, resultSet_, i, dialect );
-
-=======
             case ARRAY -> getPreprocessArrayExpression( resultSet_, i, dialect, fieldType );
             case DATE -> Expressions.call( resultSet_, "getDate", Expressions.constant( i + 1 ), UTC_EXPRESSION );
             case TIME -> Expressions.call( resultSet_, "getTime", Expressions.constant( i + 1 ), LOCAL_EXPRESSION );
@@ -410,7 +327,6 @@
         };
         final Expression poly = getOfPolyExpression( fieldType, source, resultSet_, i, dialect );
 
->>>>>>> 250079c0
         //source is null if an expression was already added to the builder.
         if ( poly != null ) {
             builder.add( Expressions.statement( Expressions.assign( target, poly ) ) );
@@ -422,16 +338,15 @@
                     Expressions.ifThen(
                             Expressions.call( resultSet_, "wasNull" ),
                             Expressions.statement( Expressions.assign( target, PolyDefaults.NULLS.get( PolyValue.classFrom( polyType ) ).asExpression() ) ) ) );
-<<<<<<< HEAD
-        }
-
-
-    }
-
-
-    @NotNull
+        }
+
+
+    }
+
+
+    @NonNull
     private static Expression getPreprocessArrayExpression( ParameterExpression resultSet_, int i, SqlDialect dialect, AlgDataType fieldType ) {
-        if ( dialect.supportsNestedArrays() ) {
+        if ( (dialect.supportsArrays() && (fieldType.unwrap( ArrayType.class ).orElseThrow().getDimension() == 1 || dialect.supportsNestedArrays())) ) {
             ParameterExpression argument = Expressions.parameter( Object.class );
 
             AlgDataType componentType = fieldType.getComponentType();
@@ -447,126 +362,6 @@
                     Expressions.lambda( getOfPolyExpression( componentType, argument, resultSet_, i, dialect ), argument ),
                     Expressions.constant( depth )
             );
-        }
-        return Expressions.call(
-                BuiltInMethod.PARSE_ARRAY_FROM_TEXT.method,
-                Expressions.constant( fieldType.getComponentType().getPolyType() ),
-                Expressions.constant( ((ArrayType) fieldType).getDimension() ),
-                Expressions.call( resultSet_, "getString", Expressions.constant( i + 1 ) )
-        );
-
-    }
-
-
-    private static Expression getOfPolyExpression( AlgDataType fieldType, Expression source, ParameterExpression resultSet_, int i, SqlDialect dialect ) {
-        final Expression poly;
-        switch ( fieldType.getPolyType() ) {
-            case BIGINT:
-                poly = Expressions.call( PolyLong.class, fieldType.isNullable() ? "ofNullable" : "of", Expressions.convert_( source, Number.class ) );
-                break;
-            case VARCHAR:
-            case CHAR:
-                poly = Expressions.call( PolyString.class, fieldType.isNullable() ? "ofNullable" : "of", Expressions.convert_( source, String.class ) );
-                break;
-            case SMALLINT:
-            case TINYINT:
-            case INTEGER:
-                poly = Expressions.call( PolyInteger.class, fieldType.isNullable() ? "ofNullable" : "of", Expressions.convert_( source, Number.class ) );
-                break;
-            case BOOLEAN:
-                poly = Expressions.call( PolyBoolean.class, fieldType.isNullable() ? "ofNullable" : "of", Expressions.convert_( source, Boolean.class ) );
-                break;
-            case FLOAT:
-            case REAL:
-                poly = Expressions.call( PolyFloat.class, fieldType.isNullable() ? "ofNullable" : "of", Expressions.convert_( source, Number.class ) );
-                break;
-            case DOUBLE:
-                poly = Expressions.call( PolyDouble.class, fieldType.isNullable() ? "ofNullable" : "of", Expressions.convert_( source, Number.class ) );
-                break;
-            case TIME:
-                poly = Expressions.call( PolyTime.class, fieldType.isNullable() ? "ofNullable" : "of", Expressions.convert_( source, Long.class ) );
-                break;
-            case TIMESTAMP:
-                poly = Expressions.call( PolyTimestamp.class, fieldType.isNullable() ? "ofNullable" : "of", Expressions.convert_( source, Long.class ) );
-                break;
-            case DATE:
-                poly = Expressions.call( PolyDate.class, fieldType.isNullable() ? "ofNullable" : "of", Expressions.convert_( source, Long.class ) );
-                break;
-            case DECIMAL:
-                poly = Expressions.call( PolyBigDecimal.class, fieldType.isNullable() ? "ofNullable" : "of", Expressions.convert_( source, Number.class ), Expressions.constant( fieldType.getPrecision() ), Expressions.constant( fieldType.getScale() ) );
-                break;
-            case ARRAY:
-                poly = Expressions.call( PolyList.class, fieldType.isNullable() ? "ofNullable" : "of", source ); // todo might change
-                break;
-            case VARBINARY:
-                if ( dialect.supportsComplexBinary() ) {
-                    poly = Expressions.call( PolyBinary.class, fieldType.isNullable() ? "ofNullable" : "of", Expressions.convert_( source, byte[].class ) );
-                } else {
-                    poly = Expressions.call( PolyBinary.class, "fromTypedJson", Expressions.convert_( source, String.class ), Expressions.constant( PolyBinary.class ) );
-                }
-                break;
-            case FILE:
-            case AUDIO:
-            case IMAGE:
-            case VIDEO:
-                poly = Expressions.call( PolyBlob.class, fieldType.isNullable() ? "ofNullable" : "of", Expressions.convert_( source, byte[].class ) );
-                break;
-            default:
-                log.warn( "potentially unhandled polyValue" );
-                poly = source;
-        }
-        return poly;
-    }
-
-
-    private Method getMethod( PolyType polyType, boolean nullable, boolean offset ) {
-        switch ( polyType ) {
-            case ARRAY:
-                return BuiltInMethod.JDBC_DEEP_ARRAY_TO_LIST.method;
-            case DATE:
-                return (nullable
-                        ? BuiltInMethod.DATE_TO_LONG_OPTIONAL
-                        : BuiltInMethod.DATE_TO_LONG).method;
-            case TIME:
-                return (nullable
-                        ? BuiltInMethod.TIME_TO_LONG_OPTIONAL
-                        : BuiltInMethod.TIME_TO_LONG).method;
-            case TIMESTAMP:
-                return (nullable
-                        ? (offset
-                        ? BuiltInMethod.TIMESTAMP_TO_LONG_OPTIONAL_OFFSET
-                        : BuiltInMethod.DATE_TO_LONG_OPTIONAL)
-                        : (offset
-                                ? BuiltInMethod.TIMESTAMP_TO_LONG_OFFSET
-                                : BuiltInMethod.DATE_TO_LONG)).method;
-            default:
-                throw new AssertionError( polyType + ":" + nullable );
-=======
-        }
-
-
-    }
-
-
-    @NonNull
-    private static Expression getPreprocessArrayExpression( ParameterExpression resultSet_, int i, SqlDialect dialect, AlgDataType fieldType ) {
-        if ( (dialect.supportsArrays() && (fieldType.unwrap( ArrayType.class ).orElseThrow().getDimension() == 1 || dialect.supportsNestedArrays())) ) {
-            ParameterExpression argument = Expressions.parameter( Object.class );
-
-            AlgDataType componentType = fieldType.getComponentType();
-            int depth = 1;
-            while ( componentType.getComponentType() != null ) {
-                componentType = componentType.getComponentType();
-                depth++;
-            }
-
-            return Expressions.call(
-                    BuiltInMethod.JDBC_DEEP_ARRAY_TO_POLY_LIST.method,
-                    Expressions.call( resultSet_, "getArray", Expressions.constant( i + 1 ) ),
-                    Expressions.lambda( getOfPolyExpression( componentType, argument, resultSet_, i, dialect ), argument ),
-                    Expressions.constant( depth )
-            );
->>>>>>> 250079c0
         }
         return Expressions.call(
                 BuiltInMethod.PARSE_ARRAY_FROM_TEXT.method,
