/*
 * Copyright 2019-2024 The Polypheny Project
 *
 * Licensed under the Apache License, Version 2.0 (the "License");
 * you may not use this file except in compliance with the License.
 * You may obtain a copy of the License at
 *
 * http://www.apache.org/licenses/LICENSE-2.0
 *
 * Unless required by applicable law or agreed to in writing, software
 * distributed under the License is distributed on an "AS IS" BASIS,
 * WITHOUT WARRANTIES OR CONDITIONS OF ANY KIND, either express or implied.
 * See the License for the specific language governing permissions and
 * limitations under the License.
 */

package org.polypheny.db.adapter.jdbc.sources;


import java.sql.Connection;
import java.sql.DatabaseMetaData;
import java.sql.ResultSet;
import java.sql.SQLException;
import java.util.ArrayList;
import java.util.HashMap;
import java.util.List;
import java.util.Map;
import lombok.SneakyThrows;
import lombok.experimental.Delegate;
import lombok.extern.slf4j.Slf4j;
import org.apache.commons.dbcp2.BasicDataSource;
import org.pf4j.ExtensionPoint;
import org.polypheny.db.adapter.DataSource;
import org.polypheny.db.adapter.RelationalScanDelegate;
import org.polypheny.db.adapter.jdbc.JdbcSchema;
import org.polypheny.db.adapter.jdbc.JdbcUtils;
import org.polypheny.db.adapter.jdbc.connection.ConnectionFactory;
import org.polypheny.db.adapter.jdbc.connection.ConnectionHandler;
import org.polypheny.db.adapter.jdbc.connection.ConnectionHandlerException;
import org.polypheny.db.adapter.jdbc.connection.TransactionalConnectionFactory;
import org.polypheny.db.catalog.catalogs.RelAdapterCatalog;
import org.polypheny.db.catalog.entity.allocation.AllocationTableWrapper;
import org.polypheny.db.catalog.entity.logical.LogicalTableWrapper;
import org.polypheny.db.catalog.entity.physical.PhysicalTable;
import org.polypheny.db.catalog.exceptions.GenericRuntimeException;
import org.polypheny.db.plugins.PolyPluginManager;
import org.polypheny.db.prepare.Context;
import org.polypheny.db.schema.Namespace;
import org.polypheny.db.sql.language.SqlDialect;
import org.polypheny.db.transaction.PUID;
import org.polypheny.db.transaction.PolyXid;
import org.polypheny.db.type.PolyType;


@Slf4j
public abstract class AbstractJdbcSource extends DataSource<RelAdapterCatalog> implements ExtensionPoint {

    @Delegate(excludes = Exclude.class)
    private final RelationalScanDelegate delegate;

    protected SqlDialect dialect;
    protected JdbcSchema currentJdbcSchema;

    protected ConnectionFactory connectionFactory;


    public AbstractJdbcSource(
<<<<<<< HEAD
            long storeId,
            String uniqueName,
            Map<String, String> settings,
            String diverClass,
            SqlDialect dialect,
            boolean readOnly ) {
=======
            final long storeId,
            final String uniqueName,
            final Map<String, String> settings,
            final String diverClass,
            final SqlDialect dialect,
            final boolean readOnly ) {
>>>>>>> 250079c0
        super( storeId, uniqueName, settings, readOnly, new RelAdapterCatalog( storeId ) );
        this.connectionFactory = createConnectionFactory( settings, dialect, diverClass );
        this.dialect = dialect;
        // Register the JDBC Pool Size as information in the information manager and enable it
        registerInformationPage();

<<<<<<< HEAD
        this.delegate = new RelationalScanDelegate( this, storeCatalog );
=======
        this.delegate = new RelationalScanDelegate( this, adapterCatalog );
>>>>>>> 250079c0
    }


    protected void registerInformationPage() {
        JdbcUtils.addInformationPoolSize( informationPage, informationGroups, informationElements, connectionFactory, getUniqueName() );
        addInformationPhysicalNames();
        enableInformationPage();
    }


    protected ConnectionFactory createConnectionFactory( final Map<String, String> settings, SqlDialect dialect, String driverClass ) {
        BasicDataSource dataSource = new BasicDataSource();
        dataSource.setDriverClassName( driverClass );

        final String connectionUrl = getConnectionUrl( settings.get( "host" ), Integer.parseInt( settings.get( "port" ) ), settings.get( "database" ) );
        dataSource.setUrl( connectionUrl );
        if ( log.isDebugEnabled() ) {
            log.debug( "JDBC Connection URL: {}", connectionUrl );
        }
        dataSource.setUsername( settings.get( "username" ) );
        dataSource.setPassword( settings.get( "password" ) );
        dataSource.setDefaultAutoCommit( false );
        dataSource.setDriverClassLoader( PolyPluginManager.getMainClassLoader() );
        switch ( settings.get( "transactionIsolation" ) ) {
            case "SERIALIZABLE":
                dataSource.setDefaultTransactionIsolation( Connection.TRANSACTION_SERIALIZABLE );
                break;
            case "READ_UNCOMMITTED":
                dataSource.setDefaultTransactionIsolation( Connection.TRANSACTION_READ_UNCOMMITTED );
                break;
            case "READ_COMMITTED":
                dataSource.setDefaultTransactionIsolation( Connection.TRANSACTION_READ_COMMITTED );
                break;
            case "REPEATABLE_READ":
                dataSource.setDefaultTransactionIsolation( Connection.TRANSACTION_REPEATABLE_READ );
                break;
        }
        return new TransactionalConnectionFactory( dataSource, Integer.parseInt( settings.get( "maxConnections" ) ), dialect );
    }


    @Override
    public void updateNamespace( String name, long id ) {
<<<<<<< HEAD
        currentJdbcSchema = JdbcSchema.create( id, storeCatalog, name, connectionFactory, dialect, this );
=======
        currentJdbcSchema = JdbcSchema.create( id, name, connectionFactory, dialect, this );
>>>>>>> 250079c0
        putNamespace( currentJdbcSchema );
    }


    @Override
    public Namespace getCurrentNamespace() {
        return currentJdbcSchema;
    }


    protected abstract String getConnectionUrl( final String dbHostname, final int dbPort, final String dbName );


<<<<<<< HEAD
    /*@Override
    public void createNewSchema( Snapshot snapshot, String name, long id ) {
        currentJdbcSchema = JdbcSchema.create( id, snapshot, name, connectionFactory, dialect, this );
    }*/


    @Override
    public void truncate( Context context, long allocId ) {
        // We get the physical schema / table name by checking existing column placements of the same logical table placed on this store.
        // This works because there is only one physical table for each logical table on JDBC stores. The reason for choosing this
        // approach rather than using the default physical schema / table names is that this approach allows truncating linked tables.
        // String physicalTableName = context.getSnapshot().alloc().getPartitionPlacementsByTableOnAdapter( getAdapterId(), catalogTable.id ).get( 0 ).physicalTableName;
        // String physicalSchemaName = context.getSnapshot().alloc().getPartitionPlacementsByTableOnAdapter( getAdapterId(), catalogTable.id ).get( 0 ).physicalSchemaName;
        PhysicalTable table = storeCatalog.getTable( allocId );
=======
    @Override
    public void truncate( Context context, long allocId ) {
        PhysicalTable table = adapterCatalog.getTable( allocId );
>>>>>>> 250079c0
        StringBuilder builder = new StringBuilder();
        builder.append( "TRUNCATE TABLE " )
                .append( dialect.quoteIdentifier( table.namespaceName ) )
                .append( "." )
                .append( dialect.quoteIdentifier( table.name ) );
        executeUpdate( builder, context );
    }


    protected void executeUpdate( StringBuilder builder, Context context ) {
        try {
            context.getStatement().getTransaction().registerInvolvedAdapter( this );
            connectionFactory.getOrCreateConnectionHandler( context.getStatement().getTransaction().getXid() ).executeUpdate( builder.toString() );
        } catch ( SQLException | ConnectionHandlerException e ) {
            throw new GenericRuntimeException( e );
        }
    }


    @SneakyThrows
    @Override
    public boolean prepare( PolyXid xid ) {
        if ( connectionFactory.hasConnectionHandler( xid ) ) {
            return connectionFactory.getConnectionHandler( xid ).prepare();
        } else {
            log.warn( "There is no connection to prepare (Unique name: {}, XID: {})! Returning true.", getUniqueName(), xid );
            return true;
        }
    }


    @SneakyThrows
    @Override
    public void commit( PolyXid xid ) {
        if ( connectionFactory.hasConnectionHandler( xid ) ) {
            connectionFactory.getConnectionHandler( xid ).commit();
        } else {
            log.warn( "There is no connection to commit (Unique name: {}, XID: {})!", getUniqueName(), xid );
        }
    }


    @SneakyThrows
    @Override
    public void rollback( PolyXid xid ) {
        if ( connectionFactory.hasConnectionHandler( xid ) ) {
            connectionFactory.getConnectionHandler( xid ).rollback();
        } else {
            log.warn( "There is no connection to rollback (Unique name: {}, XID: {})!", getUniqueName(), xid );
        }
    }


    protected abstract boolean requiresSchema();


    @Override
    public Map<String, List<ExportedColumn>> getExportedColumns() {
        Map<String, List<ExportedColumn>> map = new HashMap<>();
        PolyXid xid = PolyXid.generateLocalTransactionIdentifier( PUID.EMPTY_PUID, PUID.EMPTY_PUID );
        try {
            ConnectionHandler connectionHandler = connectionFactory.getOrCreateConnectionHandler( xid );
            java.sql.Statement statement = connectionHandler.getStatement();
            Connection connection = statement.getConnection();
            DatabaseMetaData dbmd = connection.getMetaData();

            String[] tables = settings.get( "tables" ).split( "," );
            for ( String str : tables ) {
                String[] names = str.split( "\\." );
                if ( names.length == 0 || names.length > 2 || (requiresSchema() && names.length == 1) ) {
                    throw new GenericRuntimeException( "Invalid table name: " + str );
                }
                String tableName;
                String schemaPattern;
                if ( requiresSchema() ) {
                    schemaPattern = names[0];
                    tableName = names[1];
                } else {
                    schemaPattern = null;
                    tableName = names[0];
                }
                List<String> primaryKeyColumns = new ArrayList<>();
                try ( ResultSet row = dbmd.getPrimaryKeys( settings.get( "database" ), schemaPattern, tableName ) ) {
                    while ( row.next() ) {
                        primaryKeyColumns.add( row.getString( "COLUMN_NAME" ) );
                    }
                }
                try ( ResultSet row = dbmd.getColumns( settings.get( "database" ), schemaPattern, tableName, "%" ) ) {
                    List<ExportedColumn> list = new ArrayList<>();
                    while ( row.next() ) {
                        PolyType type = PolyType.getNameForJdbcType( row.getInt( "DATA_TYPE" ) );
                        Integer length = null;
                        Integer scale = null;
                        Integer dimension = null;
                        Integer cardinality = null;
                        switch ( type ) {
                            case BOOLEAN:
                            case TINYINT:
                            case SMALLINT:
                            case INTEGER:
                            case BIGINT:
                            case FLOAT:
                            case REAL:
                            case DOUBLE:
                            case DATE:
                                break;
                            case DECIMAL:
                                length = row.getInt( "COLUMN_SIZE" );
                                scale = row.getInt( "DECIMAL_DIGITS" );
                                break;
                            case TIME:
                                length = row.getInt( "DECIMAL_DIGITS" );
                                if ( length > 3 ) {
                                    throw new GenericRuntimeException( "Unsupported precision for data type time: " + length );
                                }
                                break;
                            case TIMESTAMP:
                                length = row.getInt( "DECIMAL_DIGITS" );
                                if ( length > 3 ) {
                                    throw new GenericRuntimeException( "Unsupported precision for data type timestamp: " + length );
                                }
                                break;
                            case CHAR:
                            case VARCHAR:
                                type = PolyType.VARCHAR;
                                length = row.getInt( "COLUMN_SIZE" );
                                break;
                            case BINARY:
                            case VARBINARY:
                                type = PolyType.VARBINARY;
                                length = row.getInt( "COLUMN_SIZE" );
                                break;
                            default:
                                throw new GenericRuntimeException( "Unsupported data type: " + type.getName() );
                        }
                        list.add( new ExportedColumn(
                                row.getString( "COLUMN_NAME" ).toLowerCase(),
                                type,
                                null,
                                length,
                                scale,
                                dimension,
                                cardinality,
                                row.getString( "IS_NULLABLE" ).equalsIgnoreCase( "YES" ),
                                requiresSchema() ? row.getString( "TABLE_SCHEM" ) : row.getString( "TABLE_CAT" ),
                                row.getString( "TABLE_NAME" ),
                                row.getString( "COLUMN_NAME" ),
                                row.getInt( "ORDINAL_POSITION" ),
                                primaryKeyColumns.contains( row.getString( "COLUMN_NAME" ) )
                        ) );
                    }
                    map.put( tableName, list );
                }
            }
        } catch ( SQLException | ConnectionHandlerException e ) {
            throw new GenericRuntimeException( "Exception while collecting schema information!" + e );
        }
        return map;
    }


<<<<<<< HEAD
    @SuppressWarnings("unused")
    public interface Exclude {

=======
    protected void updateNativePhysical( long allocId ) {
        PhysicalTable table = adapterCatalog.fromAllocation( allocId );
        adapterCatalog.replacePhysical( this.currentJdbcSchema.createJdbcTable( table ) );
    }


    @Override
    public void renameLogicalColumn( long id, String newColumnName ) {
        adapterCatalog.renameLogicalColumn( id, newColumnName );
        adapterCatalog.fields.values().stream().filter( c -> c.id == id ).forEach( c -> updateNativePhysical( c.allocId ) );
    }


    @SuppressWarnings("unused")
    public interface Exclude {

        void renameLogicalColumn( long id, String newColumnName );

>>>>>>> 250079c0
        void updateTable( long allocId );


        void createTable( Context context, LogicalTableWrapper logical, AllocationTableWrapper allocationWrapper );

    }

}<|MERGE_RESOLUTION|>--- conflicted
+++ resolved
@@ -65,32 +65,19 @@
 
 
     public AbstractJdbcSource(
-<<<<<<< HEAD
-            long storeId,
-            String uniqueName,
-            Map<String, String> settings,
-            String diverClass,
-            SqlDialect dialect,
-            boolean readOnly ) {
-=======
             final long storeId,
             final String uniqueName,
             final Map<String, String> settings,
             final String diverClass,
             final SqlDialect dialect,
             final boolean readOnly ) {
->>>>>>> 250079c0
         super( storeId, uniqueName, settings, readOnly, new RelAdapterCatalog( storeId ) );
         this.connectionFactory = createConnectionFactory( settings, dialect, diverClass );
         this.dialect = dialect;
         // Register the JDBC Pool Size as information in the information manager and enable it
         registerInformationPage();
 
-<<<<<<< HEAD
-        this.delegate = new RelationalScanDelegate( this, storeCatalog );
-=======
         this.delegate = new RelationalScanDelegate( this, adapterCatalog );
->>>>>>> 250079c0
     }
 
 
@@ -134,11 +121,7 @@
 
     @Override
     public void updateNamespace( String name, long id ) {
-<<<<<<< HEAD
-        currentJdbcSchema = JdbcSchema.create( id, storeCatalog, name, connectionFactory, dialect, this );
-=======
         currentJdbcSchema = JdbcSchema.create( id, name, connectionFactory, dialect, this );
->>>>>>> 250079c0
         putNamespace( currentJdbcSchema );
     }
 
@@ -152,26 +135,9 @@
     protected abstract String getConnectionUrl( final String dbHostname, final int dbPort, final String dbName );
 
 
-<<<<<<< HEAD
-    /*@Override
-    public void createNewSchema( Snapshot snapshot, String name, long id ) {
-        currentJdbcSchema = JdbcSchema.create( id, snapshot, name, connectionFactory, dialect, this );
-    }*/
-
-
-    @Override
-    public void truncate( Context context, long allocId ) {
-        // We get the physical schema / table name by checking existing column placements of the same logical table placed on this store.
-        // This works because there is only one physical table for each logical table on JDBC stores. The reason for choosing this
-        // approach rather than using the default physical schema / table names is that this approach allows truncating linked tables.
-        // String physicalTableName = context.getSnapshot().alloc().getPartitionPlacementsByTableOnAdapter( getAdapterId(), catalogTable.id ).get( 0 ).physicalTableName;
-        // String physicalSchemaName = context.getSnapshot().alloc().getPartitionPlacementsByTableOnAdapter( getAdapterId(), catalogTable.id ).get( 0 ).physicalSchemaName;
-        PhysicalTable table = storeCatalog.getTable( allocId );
-=======
     @Override
     public void truncate( Context context, long allocId ) {
         PhysicalTable table = adapterCatalog.getTable( allocId );
->>>>>>> 250079c0
         StringBuilder builder = new StringBuilder();
         builder.append( "TRUNCATE TABLE " )
                 .append( dialect.quoteIdentifier( table.namespaceName ) )
@@ -333,11 +299,6 @@
     }
 
 
-<<<<<<< HEAD
-    @SuppressWarnings("unused")
-    public interface Exclude {
-
-=======
     protected void updateNativePhysical( long allocId ) {
         PhysicalTable table = adapterCatalog.fromAllocation( allocId );
         adapterCatalog.replacePhysical( this.currentJdbcSchema.createJdbcTable( table ) );
@@ -356,7 +317,6 @@
 
         void renameLogicalColumn( long id, String newColumnName );
 
->>>>>>> 250079c0
         void updateTable( long allocId );
 
 
