--- conflicted
+++ resolved
@@ -25,19 +25,12 @@
 import java.util.HashMap;
 import java.util.List;
 import java.util.Map;
-<<<<<<< HEAD
-import lombok.SneakyThrows;
-=======
->>>>>>> 18d3cce9
 import lombok.experimental.Delegate;
 import lombok.extern.slf4j.Slf4j;
 import org.apache.commons.dbcp2.BasicDataSource;
 import org.pf4j.ExtensionPoint;
 import org.polypheny.db.adapter.DataSource;
-<<<<<<< HEAD
-=======
 import org.polypheny.db.adapter.DeployMode;
->>>>>>> 18d3cce9
 import org.polypheny.db.adapter.RelationalScanDelegate;
 import org.polypheny.db.adapter.jdbc.JdbcSchema;
 import org.polypheny.db.adapter.jdbc.JdbcUtils;
@@ -72,15 +65,6 @@
 
 
     public AbstractJdbcSource(
-<<<<<<< HEAD
-            long storeId,
-            String uniqueName,
-            Map<String, String> settings,
-            String diverClass,
-            SqlDialect dialect,
-            boolean readOnly ) {
-        super( storeId, uniqueName, settings, readOnly, new RelAdapterCatalog( storeId ) );
-=======
             final long storeId,
             final String uniqueName,
             final Map<String, String> settings,
@@ -89,7 +73,6 @@
             final SqlDialect dialect,
             final boolean readOnly ) {
         super( storeId, uniqueName, settings, mode, readOnly, new RelAdapterCatalog( storeId ) );
->>>>>>> 18d3cce9
         this.connectionFactory = createConnectionFactory( settings, dialect, diverClass );
         this.dialect = dialect;
         // Register the JDBC Pool Size as information in the information manager and enable it
@@ -153,24 +136,8 @@
     protected abstract String getConnectionUrl( final String dbHostname, final int dbPort, final String dbName );
 
 
-<<<<<<< HEAD
-    /*@Override
-    public void createNewSchema( Snapshot snapshot, String name, long id ) {
-        currentJdbcSchema = JdbcSchema.create( id, snapshot, name, connectionFactory, dialect, this );
-    }*/
-
-
     @Override
     public void truncate( Context context, long allocId ) {
-        // We get the physical schema / table name by checking existing column placements of the same logical table placed on this store.
-        // This works because there is only one physical table for each logical table on JDBC stores. The reason for choosing this
-        // approach rather than using the default physical schema / table names is that this approach allows truncating linked tables.
-        // String physicalTableName = context.getSnapshot().alloc().getPartitionPlacementsByTableOnAdapter( getAdapterId(), catalogTable.id ).get( 0 ).physicalTableName;
-        // String physicalSchemaName = context.getSnapshot().alloc().getPartitionPlacementsByTableOnAdapter( getAdapterId(), catalogTable.id ).get( 0 ).physicalSchemaName;
-=======
-    @Override
-    public void truncate( Context context, long allocId ) {
->>>>>>> 18d3cce9
         PhysicalTable table = adapterCatalog.getTable( allocId );
         StringBuilder builder = new StringBuilder();
         builder.append( "TRUNCATE TABLE " )
@@ -342,11 +309,6 @@
     }
 
 
-<<<<<<< HEAD
-    @SuppressWarnings("unused")
-    public interface Exclude {
-
-=======
     protected void updateNativePhysical( long allocId ) {
         PhysicalTable table = adapterCatalog.fromAllocation( allocId );
         adapterCatalog.replacePhysical( this.currentJdbcSchema.createJdbcTable( table ) );
@@ -365,7 +327,6 @@
 
         void renameLogicalColumn( long id, String newColumnName );
 
->>>>>>> 18d3cce9
         void updateTable( long allocId );
 
 
