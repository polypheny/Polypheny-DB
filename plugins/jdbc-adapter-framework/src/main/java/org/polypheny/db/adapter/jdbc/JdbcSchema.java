--- conflicted
+++ resolved
@@ -33,17 +33,6 @@
 
 package org.polypheny.db.adapter.jdbc;
 
-<<<<<<< HEAD
-import com.google.common.collect.ImmutableMap;
-import com.google.common.collect.ImmutableMultimap;
-import com.google.common.collect.ImmutableSet;
-import com.google.common.collect.Multimap;
-import java.util.Collection;
-import java.util.HashMap;
-import java.util.Map;
-import java.util.Set;
-=======
->>>>>>> 18d3cce9
 import lombok.Getter;
 import lombok.NonNull;
 import lombok.extern.slf4j.Slf4j;
@@ -53,28 +42,11 @@
 import org.polypheny.db.adapter.jdbc.connection.ConnectionFactory;
 import org.polypheny.db.adapter.jdbc.connection.ConnectionHandler;
 import org.polypheny.db.adapter.jdbc.connection.ConnectionHandlerException;
-<<<<<<< HEAD
-import org.polypheny.db.algebra.type.AlgDataType;
-import org.polypheny.db.algebra.type.AlgDataTypeFactory;
-import org.polypheny.db.algebra.type.AlgProtoDataType;
-import org.polypheny.db.catalog.entity.Entity;
-import org.polypheny.db.catalog.entity.physical.PhysicalTable;
-import org.polypheny.db.catalog.exceptions.GenericRuntimeException;
-import org.polypheny.db.catalog.snapshot.Snapshot;
-import org.polypheny.db.schema.Function;
-import org.polypheny.db.schema.Namespace;
-import org.polypheny.db.schema.Namespace.Schema;
-import org.polypheny.db.schema.SchemaVersion;
-import org.polypheny.db.schema.types.Expressible;
-import org.polypheny.db.sql.language.SqlDialect;
-import org.polypheny.db.type.PolyType;
-=======
 import org.polypheny.db.catalog.entity.physical.PhysicalTable;
 import org.polypheny.db.catalog.exceptions.GenericRuntimeException;
 import org.polypheny.db.schema.Namespace;
 import org.polypheny.db.schema.types.Expressible;
 import org.polypheny.db.sql.language.SqlDialect;
->>>>>>> 18d3cce9
 
 
 /**
@@ -84,11 +56,7 @@
  * against those tables, pushing down as much as possible of the query logic to SQL.
  */
 @Slf4j
-<<<<<<< HEAD
-public class JdbcSchema implements Namespace, Schema, Expressible {
-=======
 public class JdbcSchema extends Namespace implements Expressible {
->>>>>>> 18d3cce9
 
     final ConnectionFactory connectionFactory;
     public final SqlDialect dialect;
@@ -96,34 +64,9 @@
     @Getter
     private final JdbcConvention convention;
 
-<<<<<<< HEAD
-    private final Map<String, JdbcTable> tableMap;
-
     public final Adapter<?> adapter;
     @Getter
     private final long id;
-
-
-    private JdbcSchema(
-            long id,
-            @NonNull ConnectionFactory connectionFactory,
-            @NonNull SqlDialect dialect,
-            JdbcConvention convention,
-            Map<String, JdbcTable> tableMap,
-            Adapter<?> adapter ) {
-        this.id = id;
-        this.connectionFactory = connectionFactory;
-        this.dialect = dialect;
-        this.convention = convention;
-        this.tableMap = tableMap;
-        this.adapter = adapter;
-
-    }
-=======
-    public final Adapter<?> adapter;
-    @Getter
-    private final long id;
->>>>>>> 18d3cce9
 
 
     /**
@@ -139,32 +82,16 @@
             @NonNull SqlDialect dialect,
             JdbcConvention convention,
             Adapter<?> adapter ) {
-<<<<<<< HEAD
-=======
         super( id, adapter.getAdapterId() );
->>>>>>> 18d3cce9
         this.id = id;
         this.connectionFactory = connectionFactory;
         this.dialect = dialect;
         convention.setJdbcSchema( this );
         this.convention = convention;
-<<<<<<< HEAD
-        this.tableMap = new HashMap<>();
-=======
->>>>>>> 18d3cce9
         this.adapter = adapter;
     }
 
 
-<<<<<<< HEAD
-    @Override
-    public Long getAdapterId() {
-        return adapter.getAdapterId();
-    }
-
-
-=======
->>>>>>> 18d3cce9
     public JdbcTable createJdbcTable(
             PhysicalTable table ) {
         return new JdbcTable(
@@ -183,27 +110,6 @@
         final Expression expression = adapter.getNamespaceAsExpression( id );
         final JdbcConvention convention = JdbcConvention.of( dialect, expression, name + adapter.adapterId ); // fixes multiple placement errors
         return new JdbcSchema( id, connectionFactory, dialect, convention, adapter );
-<<<<<<< HEAD
-    }
-
-
-    @Override
-    public boolean isMutable() {
-        return true;
-    }
-
-
-    @Override
-    public Namespace snapshot( SchemaVersion version ) {
-        return new JdbcSchema(
-                id,
-                connectionFactory,
-                dialect,
-                convention,
-                tableMap,
-                adapter );
-=======
->>>>>>> 18d3cce9
     }
 
 
@@ -219,122 +125,8 @@
 
 
     @Override
-<<<<<<< HEAD
-    public Expression getExpression( Snapshot snapshot, long id ) {
-        return asExpression();//Schemas.subSchemaExpression( Catalog.getInstance().getAdapterCatalog( getAdapterId() ), id, getAdapterId(), JdbcSchema.class );
-    }
-
-
-    protected Multimap<String, Function> getFunctions() {
-        // TODO: populate map from JDBC metadata
-        return ImmutableMultimap.of();
-    }
-
-
-    @Override
-    public final Collection<Function> getFunctions( String name ) {
-        return getFunctions().get( name ); // never null
-    }
-
-
-    @Override
-    public final Set<String> getFunctionNames() {
-        return getFunctions().keySet();
-    }
-
-
-    @Override
-    public Entity getEntity( String name ) {
-        return getTableMap().get( name );
-    }
-
-
-    public synchronized ImmutableMap<String, JdbcTable> getTableMap() {
-        return ImmutableMap.copyOf( tableMap );
-    }
-
-
-    /**
-     * Given "INTEGER", returns BasicSqlType(INTEGER).
-     * Given "VARCHAR(10)", returns BasicSqlType(VARCHAR, 10).
-     * Given "NUMERIC(10, 2)", returns BasicSqlType(NUMERIC, 10, 2).
-     */
-    private AlgDataType parseTypeString( AlgDataTypeFactory typeFactory, String typeString ) {
-        int precision = -1;
-        int scale = -1;
-        int open = typeString.indexOf( "(" );
-        if ( open >= 0 ) {
-            int close = typeString.indexOf( ")", open );
-            if ( close >= 0 ) {
-                String rest = typeString.substring( open + 1, close );
-                typeString = typeString.substring( 0, open );
-                int comma = rest.indexOf( "," );
-                if ( comma >= 0 ) {
-                    precision = Integer.parseInt( rest.substring( 0, comma ) );
-                    scale = Integer.parseInt( rest.substring( comma ) );
-                } else {
-                    precision = Integer.parseInt( rest );
-                }
-            }
-        }
-        try {
-            final PolyType typeName = PolyType.valueOf( typeString );
-            return typeName.allowsPrecScale( true, true )
-                    ? typeFactory.createPolyType( typeName, precision, scale )
-                    : typeName.allowsPrecScale( true, false )
-                            ? typeFactory.createPolyType( typeName, precision )
-                            : typeFactory.createPolyType( typeName );
-        } catch ( IllegalArgumentException e ) {
-            return typeFactory.createTypeWithNullability( typeFactory.createPolyType( PolyType.ANY ), true );
-        }
-    }
-
-
-    @Override
-    public Set<String> getEntityNames() {
-        // This method is called during a cache refresh. We can take it as a signal that we need to re-build our own cache.
-        return getTableMap().keySet();
-    }
-
-
-    protected Map<String, AlgProtoDataType> getTypes() {
-        // TODO: populate map from JDBC metadata
-        return ImmutableMap.of();
-    }
-
-
-    @Override
-    public AlgProtoDataType getType( String name ) {
-        return getTypes().get( name );
-    }
-
-
-    @Override
-    public Set<String> getTypeNames() {
-        return getTypes().keySet();
-    }
-
-
-    @Override
-    public Namespace getSubNamespace( String name ) {
-        // JDBC does not support sub-schemas.
-        return null;
-    }
-
-
-    @Override
-    public Set<String> getSubNamespaceNames() {
-        return ImmutableSet.of();
-=======
     public Expression asExpression() {
         return this.adapter.getNamespaceAsExpression( id );
->>>>>>> 18d3cce9
-    }
-
-
-    @Override
-    public Expression asExpression() {
-        return this.adapter.getNamespaceAsExpression( id ); //todo change
     }
 
 }
