/*
 * Copyright 2019-2024 The Polypheny Project
 *
 * Licensed under the Apache License, Version 2.0 (the "License");
 * you may not use this file except in compliance with the License.
 * You may obtain a copy of the License at
 *
 * http://www.apache.org/licenses/LICENSE-2.0
 *
 * Unless required by applicable law or agreed to in writing, software
 * distributed under the License is distributed on an "AS IS" BASIS,
 * WITHOUT WARRANTIES OR CONDITIONS OF ANY KIND, either express or implied.
 * See the License for the specific language governing permissions and
 * limitations under the License.
 *
 * This file incorporates code covered by the following terms:
 *
 * Licensed to the Apache Software Foundation (ASF) under one or more
 * contributor license agreements.  See the NOTICE file distributed with
 * this work for additional information regarding copyright ownership.
 * The ASF licenses this file to you under the Apache License, Version 2.0
 * (the "License"); you may not use this file except in compliance with
 * the License.  You may obtain a copy of the License at
 *
 * http://www.apache.org/licenses/LICENSE-2.0
 *
 * Unless required by applicable law or agreed to in writing, software
 * distributed under the License is distributed on an "AS IS" BASIS,
 * WITHOUT WARRANTIES OR CONDITIONS OF ANY KIND, either express or implied.
 * See the License for the specific language governing permissions and
 * limitations under the License.
 */

package org.polypheny.db.adapter.jdbc;

import com.google.common.collect.ImmutableMap;
import com.google.common.collect.ImmutableMultimap;
import com.google.common.collect.Multimap;
<<<<<<< HEAD
import java.util.Collection;
import java.util.HashMap;
import java.util.Map;
import java.util.Set;
import javax.sql.DataSource;
=======
import java.util.HashMap;
import java.util.Map;
>>>>>>> 250079c0
import lombok.Getter;
import lombok.NonNull;
import lombok.extern.slf4j.Slf4j;
import org.apache.calcite.linq4j.tree.Expression;
import org.polypheny.db.adapter.Adapter;
import org.polypheny.db.adapter.DataContext;
import org.polypheny.db.adapter.jdbc.connection.ConnectionFactory;
import org.polypheny.db.adapter.jdbc.connection.ConnectionHandler;
import org.polypheny.db.adapter.jdbc.connection.ConnectionHandlerException;
import org.polypheny.db.algebra.type.AlgDataType;
import org.polypheny.db.algebra.type.AlgDataTypeFactory;
import org.polypheny.db.algebra.type.AlgProtoDataType;
<<<<<<< HEAD
import org.polypheny.db.catalog.catalogs.AdapterCatalog;
import org.polypheny.db.catalog.catalogs.RelAdapterCatalog;
import org.polypheny.db.catalog.entity.Entity;
import org.polypheny.db.catalog.entity.physical.PhysicalTable;
import org.polypheny.db.catalog.exceptions.GenericRuntimeException;
import org.polypheny.db.catalog.snapshot.Snapshot;
import org.polypheny.db.schema.Function;
import org.polypheny.db.schema.Namespace;
import org.polypheny.db.schema.Namespace.Schema;
import org.polypheny.db.schema.SchemaVersion;
import org.polypheny.db.schema.TableType;
=======
import org.polypheny.db.catalog.entity.physical.PhysicalTable;
import org.polypheny.db.catalog.exceptions.GenericRuntimeException;
import org.polypheny.db.schema.Function;
import org.polypheny.db.schema.Namespace;
>>>>>>> 250079c0
import org.polypheny.db.schema.types.Expressible;
import org.polypheny.db.sql.language.SqlDialect;
import org.polypheny.db.type.PolyType;


/**
 * Implementation of {@link Namespace} that is backed by a JDBC data source.
 *
 * The tables in the JDBC data source appear to be tables in this schema; queries against this schema are executed
 * against those tables, pushing down as much as possible of the query logic to SQL.
 */
@Slf4j
<<<<<<< HEAD
public class JdbcSchema implements Namespace, Schema, Expressible {
=======
public class JdbcSchema extends Namespace implements Expressible {
>>>>>>> 250079c0

    final ConnectionFactory connectionFactory;
    public final SqlDialect dialect;

    @Getter
    private final JdbcConvention convention;

    private final Map<String, JdbcTable> tableMap;

    public final Adapter<?> adapter;
    @Getter
    private final long id;


    private JdbcSchema(
            long id,
            @NonNull ConnectionFactory connectionFactory,
            @NonNull SqlDialect dialect,
            JdbcConvention convention,
            Map<String, JdbcTable> tableMap,
            Adapter<?> adapter ) {
<<<<<<< HEAD
=======
        super( id, adapter.getAdapterId() );
>>>>>>> 250079c0
        this.id = id;
        this.connectionFactory = connectionFactory;
        this.dialect = dialect;
        this.convention = convention;
        this.tableMap = tableMap;
        this.adapter = adapter;

    }


    /**
     * Creates a JDBC schema.
     *
     * @param connectionFactory Connection Factory
     * @param dialect SQL dialect
     * @param convention Calling convention
     */
    public JdbcSchema(
            long id,
            @NonNull ConnectionFactory connectionFactory,
            @NonNull SqlDialect dialect,
            JdbcConvention convention,
            Adapter<?> adapter ) {
<<<<<<< HEAD
=======
        super( id, adapter.getAdapterId() );
>>>>>>> 250079c0
        this.id = id;
        this.connectionFactory = connectionFactory;
        this.dialect = dialect;
        convention.setJdbcSchema( this );
        this.convention = convention;
        this.tableMap = new HashMap<>();
        this.adapter = adapter;
    }


<<<<<<< HEAD
    @Override
    public Long getAdapterId() {
        return adapter.getAdapterId();
    }


    public JdbcTable createJdbcTable(
            AdapterCatalog adapterCatalog,
            PhysicalTable table ) {
        return new JdbcTable(
                this,
                table,
                TableType.TABLE );
=======
    public JdbcTable createJdbcTable(
            PhysicalTable table ) {
        return new JdbcTable(
                this,
                table
        );
>>>>>>> 250079c0
    }


    public static JdbcSchema create(
            long id,
<<<<<<< HEAD
            RelAdapterCatalog storeCatalog,
=======
>>>>>>> 250079c0
            String name,
            ConnectionFactory connectionFactory,
            SqlDialect dialect,
            Adapter<?> adapter ) {
        final Expression expression = adapter.getNamespaceAsExpression( id );
        final JdbcConvention convention = JdbcConvention.of( dialect, expression, name + adapter.adapterId ); // fixes multiple placement errors
        return new JdbcSchema( id, connectionFactory, dialect, convention, adapter );
<<<<<<< HEAD
    }


    /**
     * Returns a suitable SQL dialect for the given data source.
     */
    public static SqlDialect createDialect( SqlDialectFactory dialectFactory, DataSource dataSource ) {
        return JdbcUtils.DialectPool.INSTANCE.get( dialectFactory, dataSource );
    }


    @Override
    public boolean isMutable() {
        return true;
    }


    @Override
    public Namespace snapshot( SchemaVersion version ) {
        return new JdbcSchema(
                id,
                connectionFactory,
                dialect,
                convention,
                tableMap,
                adapter );
=======
>>>>>>> 250079c0
    }


    // Used by generated code (see class JdbcToEnumerableConverter).
    public ConnectionHandler getConnectionHandler( DataContext dataContext ) {
        try {
            dataContext.getStatement().getTransaction().registerInvolvedAdapter( adapter );
            return connectionFactory.getOrCreateConnectionHandler( dataContext.getStatement().getTransaction().getXid() );
        } catch ( ConnectionHandlerException e ) {
            throw new GenericRuntimeException( e );
        }
    }


<<<<<<< HEAD
    @Override
    public Expression getExpression( Snapshot snapshot, long id ) {
        return asExpression();//Schemas.subSchemaExpression( Catalog.getInstance().getStoreSnapshot( getAdapterId() ), id, getAdapterId(), JdbcSchema.class );
    }


=======
>>>>>>> 250079c0
    protected Multimap<String, Function> getFunctions() {
        // TODO: populate map from JDBC metadata
        return ImmutableMultimap.of();
    }


<<<<<<< HEAD
    @Override
    public final Collection<Function> getFunctions( String name ) {
        return getFunctions().get( name ); // never null
    }


    @Override
    public final Set<String> getFunctionNames() {
        return getFunctions().keySet();
    }


    @Override
    public Entity getEntity( String name ) {
        return getTableMap().get( name );
    }


=======
>>>>>>> 250079c0
    public synchronized ImmutableMap<String, JdbcTable> getTableMap() {
        return ImmutableMap.copyOf( tableMap );
    }


    /**
     * Given "INTEGER", returns BasicSqlType(INTEGER).
     * Given "VARCHAR(10)", returns BasicSqlType(VARCHAR, 10).
     * Given "NUMERIC(10, 2)", returns BasicSqlType(NUMERIC, 10, 2).
     */
    private AlgDataType parseTypeString( AlgDataTypeFactory typeFactory, String typeString ) {
        int precision = -1;
        int scale = -1;
        int open = typeString.indexOf( "(" );
        if ( open >= 0 ) {
            int close = typeString.indexOf( ")", open );
            if ( close >= 0 ) {
                String rest = typeString.substring( open + 1, close );
                typeString = typeString.substring( 0, open );
                int comma = rest.indexOf( "," );
                if ( comma >= 0 ) {
                    precision = Integer.parseInt( rest.substring( 0, comma ) );
                    scale = Integer.parseInt( rest.substring( comma ) );
                } else {
                    precision = Integer.parseInt( rest );
                }
            }
        }
        try {
            final PolyType typeName = PolyType.valueOf( typeString );
            return typeName.allowsPrecScale( true, true )
                    ? typeFactory.createPolyType( typeName, precision, scale )
                    : typeName.allowsPrecScale( true, false )
                            ? typeFactory.createPolyType( typeName, precision )
                            : typeFactory.createPolyType( typeName );
        } catch ( IllegalArgumentException e ) {
            return typeFactory.createTypeWithNullability( typeFactory.createPolyType( PolyType.ANY ), true );
        }
    }


<<<<<<< HEAD
    @Override
    public Set<String> getEntityNames() {
        // This method is called during a cache refresh. We can take it as a signal that we need to re-build our own cache.
        return getTableMap().keySet();
    }


=======
>>>>>>> 250079c0
    protected Map<String, AlgProtoDataType> getTypes() {
        // TODO: populate map from JDBC metadata
        return ImmutableMap.of();
    }


    @Override
<<<<<<< HEAD
    public AlgProtoDataType getType( String name ) {
        return getTypes().get( name );
    }


    @Override
    public Set<String> getTypeNames() {
        return getTypes().keySet();
    }


    @Override
    public Namespace getSubNamespace( String name ) {
        // JDBC does not support sub-schemas.
        return null;
    }


    @Override
    public Set<String> getSubNamespaceNames() {
        return ImmutableSet.of();
=======
    public Expression asExpression() {
        return this.adapter.getNamespaceAsExpression( id ); //todo change
>>>>>>> 250079c0
    }


    @Override
    public Expression asExpression() {
        return this.adapter.getNamespaceAsExpression( id ); //todo change
    }

}
<|MERGE_RESOLUTION|>--- conflicted
+++ resolved
@@ -36,16 +36,8 @@
 import com.google.common.collect.ImmutableMap;
 import com.google.common.collect.ImmutableMultimap;
 import com.google.common.collect.Multimap;
-<<<<<<< HEAD
-import java.util.Collection;
 import java.util.HashMap;
 import java.util.Map;
-import java.util.Set;
-import javax.sql.DataSource;
-=======
-import java.util.HashMap;
-import java.util.Map;
->>>>>>> 250079c0
 import lombok.Getter;
 import lombok.NonNull;
 import lombok.extern.slf4j.Slf4j;
@@ -58,24 +50,10 @@
 import org.polypheny.db.algebra.type.AlgDataType;
 import org.polypheny.db.algebra.type.AlgDataTypeFactory;
 import org.polypheny.db.algebra.type.AlgProtoDataType;
-<<<<<<< HEAD
-import org.polypheny.db.catalog.catalogs.AdapterCatalog;
-import org.polypheny.db.catalog.catalogs.RelAdapterCatalog;
-import org.polypheny.db.catalog.entity.Entity;
-import org.polypheny.db.catalog.entity.physical.PhysicalTable;
-import org.polypheny.db.catalog.exceptions.GenericRuntimeException;
-import org.polypheny.db.catalog.snapshot.Snapshot;
-import org.polypheny.db.schema.Function;
-import org.polypheny.db.schema.Namespace;
-import org.polypheny.db.schema.Namespace.Schema;
-import org.polypheny.db.schema.SchemaVersion;
-import org.polypheny.db.schema.TableType;
-=======
 import org.polypheny.db.catalog.entity.physical.PhysicalTable;
 import org.polypheny.db.catalog.exceptions.GenericRuntimeException;
 import org.polypheny.db.schema.Function;
 import org.polypheny.db.schema.Namespace;
->>>>>>> 250079c0
 import org.polypheny.db.schema.types.Expressible;
 import org.polypheny.db.sql.language.SqlDialect;
 import org.polypheny.db.type.PolyType;
@@ -88,11 +66,7 @@
  * against those tables, pushing down as much as possible of the query logic to SQL.
  */
 @Slf4j
-<<<<<<< HEAD
-public class JdbcSchema implements Namespace, Schema, Expressible {
-=======
 public class JdbcSchema extends Namespace implements Expressible {
->>>>>>> 250079c0
 
     final ConnectionFactory connectionFactory;
     public final SqlDialect dialect;
@@ -114,10 +88,7 @@
             JdbcConvention convention,
             Map<String, JdbcTable> tableMap,
             Adapter<?> adapter ) {
-<<<<<<< HEAD
-=======
         super( id, adapter.getAdapterId() );
->>>>>>> 250079c0
         this.id = id;
         this.connectionFactory = connectionFactory;
         this.dialect = dialect;
@@ -141,10 +112,7 @@
             @NonNull SqlDialect dialect,
             JdbcConvention convention,
             Adapter<?> adapter ) {
-<<<<<<< HEAD
-=======
         super( id, adapter.getAdapterId() );
->>>>>>> 250079c0
         this.id = id;
         this.connectionFactory = connectionFactory;
         this.dialect = dialect;
@@ -155,37 +123,17 @@
     }
 
 
-<<<<<<< HEAD
-    @Override
-    public Long getAdapterId() {
-        return adapter.getAdapterId();
-    }
-
-
-    public JdbcTable createJdbcTable(
-            AdapterCatalog adapterCatalog,
-            PhysicalTable table ) {
-        return new JdbcTable(
-                this,
-                table,
-                TableType.TABLE );
-=======
     public JdbcTable createJdbcTable(
             PhysicalTable table ) {
         return new JdbcTable(
                 this,
                 table
         );
->>>>>>> 250079c0
     }
 
 
     public static JdbcSchema create(
             long id,
-<<<<<<< HEAD
-            RelAdapterCatalog storeCatalog,
-=======
->>>>>>> 250079c0
             String name,
             ConnectionFactory connectionFactory,
             SqlDialect dialect,
@@ -193,35 +141,6 @@
         final Expression expression = adapter.getNamespaceAsExpression( id );
         final JdbcConvention convention = JdbcConvention.of( dialect, expression, name + adapter.adapterId ); // fixes multiple placement errors
         return new JdbcSchema( id, connectionFactory, dialect, convention, adapter );
-<<<<<<< HEAD
-    }
-
-
-    /**
-     * Returns a suitable SQL dialect for the given data source.
-     */
-    public static SqlDialect createDialect( SqlDialectFactory dialectFactory, DataSource dataSource ) {
-        return JdbcUtils.DialectPool.INSTANCE.get( dialectFactory, dataSource );
-    }
-
-
-    @Override
-    public boolean isMutable() {
-        return true;
-    }
-
-
-    @Override
-    public Namespace snapshot( SchemaVersion version ) {
-        return new JdbcSchema(
-                id,
-                connectionFactory,
-                dialect,
-                convention,
-                tableMap,
-                adapter );
-=======
->>>>>>> 250079c0
     }
 
 
@@ -236,42 +155,12 @@
     }
 
 
-<<<<<<< HEAD
-    @Override
-    public Expression getExpression( Snapshot snapshot, long id ) {
-        return asExpression();//Schemas.subSchemaExpression( Catalog.getInstance().getStoreSnapshot( getAdapterId() ), id, getAdapterId(), JdbcSchema.class );
-    }
-
-
-=======
->>>>>>> 250079c0
     protected Multimap<String, Function> getFunctions() {
         // TODO: populate map from JDBC metadata
         return ImmutableMultimap.of();
     }
 
 
-<<<<<<< HEAD
-    @Override
-    public final Collection<Function> getFunctions( String name ) {
-        return getFunctions().get( name ); // never null
-    }
-
-
-    @Override
-    public final Set<String> getFunctionNames() {
-        return getFunctions().keySet();
-    }
-
-
-    @Override
-    public Entity getEntity( String name ) {
-        return getTableMap().get( name );
-    }
-
-
-=======
->>>>>>> 250079c0
     public synchronized ImmutableMap<String, JdbcTable> getTableMap() {
         return ImmutableMap.copyOf( tableMap );
     }
@@ -313,16 +202,6 @@
     }
 
 
-<<<<<<< HEAD
-    @Override
-    public Set<String> getEntityNames() {
-        // This method is called during a cache refresh. We can take it as a signal that we need to re-build our own cache.
-        return getTableMap().keySet();
-    }
-
-
-=======
->>>>>>> 250079c0
     protected Map<String, AlgProtoDataType> getTypes() {
         // TODO: populate map from JDBC metadata
         return ImmutableMap.of();
@@ -330,38 +209,8 @@
 
 
     @Override
-<<<<<<< HEAD
-    public AlgProtoDataType getType( String name ) {
-        return getTypes().get( name );
-    }
-
-
-    @Override
-    public Set<String> getTypeNames() {
-        return getTypes().keySet();
-    }
-
-
-    @Override
-    public Namespace getSubNamespace( String name ) {
-        // JDBC does not support sub-schemas.
-        return null;
-    }
-
-
-    @Override
-    public Set<String> getSubNamespaceNames() {
-        return ImmutableSet.of();
-=======
     public Expression asExpression() {
         return this.adapter.getNamespaceAsExpression( id ); //todo change
->>>>>>> 250079c0
-    }
-
-
-    @Override
-    public Expression asExpression() {
-        return this.adapter.getNamespaceAsExpression( id ); //todo change
     }
 
 }
