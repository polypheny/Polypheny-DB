--- conflicted
+++ resolved
@@ -139,11 +139,7 @@
                 } ) );
             } ).start( port );*/
 
-<<<<<<< HEAD
-            this.server = Javalin.create( config -> {
-=======
             server = Javalin.create( config -> {
->>>>>>> 250079c0
                 config.jsonMapper( new JavalinJackson( new ObjectMapper() {
                     {
                         setSerializationInclusion( JsonInclude.Include.NON_NULL );
@@ -173,11 +169,7 @@
 
 
         public void addRoute( QueryLanguage language ) {
-<<<<<<< HEAD
-            for ( String route : language.getOtherNames() ) {
-=======
             for ( String route : language.otherNames() ) {
->>>>>>> 250079c0
                 log.info( "Added HTTP Route: /{}", route );
                 server.post( route, ctx -> anyQuery( language, ctx ) );
             }
