group "org.polypheny"


dependencies {
    compileOnly project(":core")
    compileOnly project(":webui")

<<<<<<< HEAD
    implementation(group: "io.javalin", name: "javalin", version: javalin_version) { // Apache 2.0
        exclude(group: "org.slf4j")
        exclude(module: "jetty-server")
    }

=======
    implementation group: "io.javalin", name: "javalin", version: javalin_version // Apache 2.0
>>>>>>> 18d3cce9

    // --- Test Compile ---
    testImplementation project(path: ":core", configuration: "tests")
}


sourceSets {
    main {
        java {
            srcDirs = ["src/main/java"]
        }
        output.resourcesDir = file(project.buildDir.absolutePath + "/classes")
    }
}

compileJava {
    dependsOn(":webui:processResources")
}


delombok {
    dependsOn(":webui:processResources")
}


/**
 * JARs
 */
jar {
    manifest {
        attributes "Manifest-Version": "1.0"
        attributes "Copyright": "The Polypheny Project (polypheny.org)"
        attributes "Version": "$project.version"
    }
}
java {
    withJavadocJar()
    withSourcesJar()
}

licensee {
    allow('Apache-2.0')
<<<<<<< HEAD
=======
    allow('MIT')
>>>>>>> 18d3cce9

    allowDependency('javax.servlet', 'javax.servlet-api', '3.1.0') {
        because 'Servlet-api.jar and javax.servlet-*.jar are under the CDDL license, the original source code for this can be found at http://www.eclipse.org/jetty/downloads.php'
    }
}<|MERGE_RESOLUTION|>--- conflicted
+++ resolved
@@ -5,15 +5,7 @@
     compileOnly project(":core")
     compileOnly project(":webui")
 
-<<<<<<< HEAD
-    implementation(group: "io.javalin", name: "javalin", version: javalin_version) { // Apache 2.0
-        exclude(group: "org.slf4j")
-        exclude(module: "jetty-server")
-    }
-
-=======
     implementation group: "io.javalin", name: "javalin", version: javalin_version // Apache 2.0
->>>>>>> 18d3cce9
 
     // --- Test Compile ---
     testImplementation project(path: ":core", configuration: "tests")
@@ -56,10 +48,7 @@
 
 licensee {
     allow('Apache-2.0')
-<<<<<<< HEAD
-=======
     allow('MIT')
->>>>>>> 18d3cce9
 
     allowDependency('javax.servlet', 'javax.servlet-api', '3.1.0') {
         because 'Servlet-api.jar and javax.servlet-*.jar are under the CDDL license, the original source code for this can be found at http://www.eclipse.org/jetty/downloads.php'
