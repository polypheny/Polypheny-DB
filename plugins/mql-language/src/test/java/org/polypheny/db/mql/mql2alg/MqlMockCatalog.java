--- conflicted
+++ resolved
@@ -16,11 +16,6 @@
 
 package org.polypheny.db.mql.mql2alg;
 
-<<<<<<< HEAD
-import java.util.Optional;
-import org.polypheny.db.catalog.MockCatalog;
-import org.polypheny.db.catalog.catalogs.AdapterCatalog;
-=======
 import java.beans.PropertyChangeListener;
 import java.util.List;
 import java.util.Map;
@@ -36,16 +31,10 @@
 import org.polypheny.db.catalog.catalogs.AdapterCatalog;
 import org.polypheny.db.iface.QueryInterfaceManager.QueryInterfaceTemplate;
 import org.polypheny.db.transaction.Transaction;
->>>>>>> 250079c0
 
 
 public class MqlMockCatalog extends MockCatalog {
 
-<<<<<<< HEAD
-    /*@Override
-    public LogicalNamespace getNamespace( long id ) {
-        return new LogicalNamespace( 1, "private", 0, 0, "tester", NamespaceType.DOCUMENT, true );
-=======
     @Override
     public void change() {
 
@@ -79,21 +68,10 @@
     @Override
     public void dropInterfaceTemplate( String name ) {
 
->>>>>>> 250079c0
     }
 
 
     @Override
-<<<<<<< HEAD
-    public CatalogUser getUser( long id ) {
-        return new CatalogUser( 0, "name", "name" );
-    }*/
-
-
-    @Override
-    public <S extends AdapterCatalog> Optional<S> getStoreSnapshot( long id ) {
-        return Optional.empty();
-=======
     public @NotNull Map<String, QueryInterfaceTemplate> getInterfaceTemplates() {
         return null;
     }
@@ -120,16 +98,11 @@
     @Override
     public void restore( Transaction transaction ) {
 
->>>>>>> 250079c0
     }
 
 
     @Override
-<<<<<<< HEAD
-    public void addStoreSnapshot( AdapterCatalog snapshot ) {
-=======
     public void attachCommitConstraint( Supplier<Boolean> constraintChecker, String description ) {
->>>>>>> 250079c0
 
     }
 
