--- conflicted
+++ resolved
@@ -18,26 +18,15 @@
 
 import org.polypheny.db.algebra.AlgRoot;
 import org.polypheny.db.algebra.type.AlgDataTypeFactory;
-<<<<<<< HEAD
-=======
 import org.polypheny.db.catalog.Catalog;
->>>>>>> 250079c0
 import org.polypheny.db.catalog.snapshot.Snapshot;
 import org.polypheny.db.languages.QueryLanguage;
 import org.polypheny.db.languages.mql2alg.MqlToAlgConverter;
 import org.polypheny.db.mql.mql.MqlTest;
-<<<<<<< HEAD
-import org.polypheny.db.plan.AlgOptCluster;
-import org.polypheny.db.plan.Contexts;
-import org.polypheny.db.processing.QueryContext.ParsedQueryContext;
-import org.polypheny.db.rex.RexBuilder;
-import org.polypheny.db.test.MockAlgOptPlanner;
-=======
 import org.polypheny.db.plan.AlgCluster;
 import org.polypheny.db.plan.volcano.VolcanoPlanner;
 import org.polypheny.db.processing.QueryContext.ParsedQueryContext;
 import org.polypheny.db.rex.RexBuilder;
->>>>>>> 250079c0
 
 
 public abstract class Mql2AlgTest extends MqlTest {
@@ -51,13 +40,8 @@
 
     static {
         factory = AlgDataTypeFactory.DEFAULT;
-<<<<<<< HEAD
-        cluster = AlgOptCluster.create( new MockAlgOptPlanner( Contexts.empty() ), new RexBuilder( factory ), null, null );
-        snapshot = new MockCatalogReaderDocument( factory, false ).getSnapshot();
-=======
         cluster = AlgCluster.create( new VolcanoPlanner(), new RexBuilder( factory ), null, null );
         snapshot = Catalog.snapshot();
->>>>>>> 250079c0
         MQL_TO_ALG_CONVERTER = new MqlToAlgConverter( snapshot, cluster );
     }
 
