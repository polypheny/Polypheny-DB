--- conflicted
+++ resolved
@@ -37,12 +37,9 @@
 
     protected final ParserPos pos;
 
-<<<<<<< HEAD
-=======
     @Nullable
     public final String namespace;
 
->>>>>>> 18d3cce9
     @Setter
     List<String> stores = new ArrayList<>();
 
@@ -90,15 +87,12 @@
 
 
     @Override
-<<<<<<< HEAD
-=======
     public @Nullable String getNamespaceName() {
         return namespace;
     }
 
 
     @Override
->>>>>>> 18d3cce9
     public @Nullable String getEntity() {
         return null;
     }
@@ -144,19 +138,6 @@
 
     @Override
     public Kind getKind() {
-<<<<<<< HEAD
-        switch ( getFamily() ) {
-            case DCL:
-                return Kind.OTHER;
-            case DDL:
-                return Kind.OTHER_DDL;
-            case DML:
-                return Kind.INSERT;
-            case DQL:
-                return Kind.SELECT;
-        }
-        return Kind.OTHER;
-=======
         return switch ( getFamily() ) {
             case DCL -> Kind.OTHER;
             case DDL -> Kind.OTHER_DDL;
@@ -164,7 +145,6 @@
             case DQL -> Kind.SELECT;
             default -> Kind.OTHER;
         };
->>>>>>> 18d3cce9
     }
 
 
