/*
 * Copyright 2019-2024 The Polypheny Project
 *
 * Licensed under the Apache License, Version 2.0 (the "License");
 * you may not use this file except in compliance with the License.
 * You may obtain a copy of the License at
 *
 * http://www.apache.org/licenses/LICENSE-2.0
 *
 * Unless required by applicable law or agreed to in writing, software
 * distributed under the License is distributed on an "AS IS" BASIS,
 * WITHOUT WARRANTIES OR CONDITIONS OF ANY KIND, either express or implied.
 * See the License for the specific language governing permissions and
 * limitations under the License.
 */

package org.polypheny.db.languages.mql;

import java.util.List;
import java.util.stream.Collectors;
import org.jetbrains.annotations.Nullable;
import org.polypheny.db.adapter.Adapter;
import org.polypheny.db.adapter.AdapterManager;
import org.polypheny.db.adapter.DataStore;
import org.polypheny.db.catalog.entity.logical.LogicalCollection;
import org.polypheny.db.catalog.exceptions.GenericRuntimeException;
import org.polypheny.db.ddl.DdlManager;
import org.polypheny.db.languages.ParserPos;
import org.polypheny.db.languages.mql.Mql.Type;
import org.polypheny.db.nodes.ExecutableStatement;
import org.polypheny.db.prepare.Context;
import org.polypheny.db.processing.QueryContext.ParsedQueryContext;
import org.polypheny.db.transaction.Statement;

public class MqlDeletePlacement extends MqlCollectionStatement implements ExecutableStatement {

    public MqlDeletePlacement( ParserPos pos, String collection, String namespace, List<String> stores ) {
        super( collection, namespace, pos );
        this.stores = stores;
    }


    @Override
    public void execute( Context context, Statement statement, ParsedQueryContext parsedQueryContext ) {
        AdapterManager adapterManager = AdapterManager.getInstance();

        long namespaceId = parsedQueryContext.getNamespaceId();

        LogicalCollection collection = context.getSnapshot().doc().getCollection( namespaceId, getCollection() ).orElseThrow();

        List<DataStore<?>> dataStores = stores
                .stream()
<<<<<<< HEAD
                .map( store -> (DataStore<?>) adapterManager.getAdapter( store ) )
                .collect( Collectors.toList() );

        if ( statement.getTransaction().getSnapshot().alloc().getFromLogical( collection.id ).stream().noneMatch( p -> dataStores.stream().map( Adapter::getAdapterId ).collect( Collectors.toList() ).contains( p.adapterId ) ) ) {
=======
                .map( store -> adapterManager.getStore( store ).orElseThrow() )
                .collect( Collectors.toList() );

        if ( statement.getTransaction().getSnapshot().alloc().getFromLogical( collection.id ).stream().noneMatch( p -> dataStores.stream().map( Adapter::getAdapterId ).toList().contains( p.adapterId ) ) ) {
>>>>>>> 250079c0
            throw new GenericRuntimeException( "Error while adding a new collection placement, placement already present." );
        }

        DdlManager.getInstance().dropCollectionPlacement( namespaceId, collection, dataStores, statement );
    }


    @Override
    public Type getMqlKind() {
        return Type.DELETE_PLACEMENT;
    }


    @Override
    public @Nullable String getEntity() {
        return getCollection();
    }

}<|MERGE_RESOLUTION|>--- conflicted
+++ resolved
@@ -50,17 +50,10 @@
 
         List<DataStore<?>> dataStores = stores
                 .stream()
-<<<<<<< HEAD
-                .map( store -> (DataStore<?>) adapterManager.getAdapter( store ) )
-                .collect( Collectors.toList() );
-
-        if ( statement.getTransaction().getSnapshot().alloc().getFromLogical( collection.id ).stream().noneMatch( p -> dataStores.stream().map( Adapter::getAdapterId ).collect( Collectors.toList() ).contains( p.adapterId ) ) ) {
-=======
                 .map( store -> adapterManager.getStore( store ).orElseThrow() )
                 .collect( Collectors.toList() );
 
         if ( statement.getTransaction().getSnapshot().alloc().getFromLogical( collection.id ).stream().noneMatch( p -> dataStores.stream().map( Adapter::getAdapterId ).toList().contains( p.adapterId ) ) ) {
->>>>>>> 250079c0
             throw new GenericRuntimeException( "Error while adding a new collection placement, placement already present." );
         }
 
