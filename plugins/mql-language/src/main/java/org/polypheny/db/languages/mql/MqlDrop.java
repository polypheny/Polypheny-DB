/*
 * Copyright 2019-2024 The Polypheny Project
 *
 * Licensed under the Apache License, Version 2.0 (the "License");
 * you may not use this file except in compliance with the License.
 * You may obtain a copy of the License at
 *
 * http://www.apache.org/licenses/LICENSE-2.0
 *
 * Unless required by applicable law or agreed to in writing, software
 * distributed under the License is distributed on an "AS IS" BASIS,
 * WITHOUT WARRANTIES OR CONDITIONS OF ANY KIND, either express or implied.
 * See the License for the specific language governing permissions and
 * limitations under the License.
 */

package org.polypheny.db.languages.mql;

import java.util.HashMap;
import java.util.List;
import java.util.Map;
import java.util.Optional;
import java.util.concurrent.locks.Lock;
import org.jetbrains.annotations.Nullable;
import org.polypheny.db.catalog.entity.logical.LogicalCollection;
import org.polypheny.db.catalog.entity.logical.LogicalNamespace;
import org.polypheny.db.catalog.logistic.Pattern;
import org.polypheny.db.ddl.DdlManager;
import org.polypheny.db.languages.ParserPos;
import org.polypheny.db.languages.mql.Mql.Type;
import org.polypheny.db.nodes.ExecutableStatement;
import org.polypheny.db.prepare.Context;
import org.polypheny.db.processing.QueryContext.ParsedQueryContext;
import org.polypheny.db.transaction.Statement;
import org.polypheny.db.transaction.locking.Lockable;
import org.polypheny.db.transaction.locking.Lockable.LockType;
import org.polypheny.db.transaction.locking.LockableUtils;


public class MqlDrop extends MqlCollectionStatement implements ExecutableStatement {

    public MqlDrop( ParserPos pos, String collection, String namespace ) {
        super( collection, namespace, pos );
    }


    @Override
    public Type getMqlKind() {
        return Type.DROP;
    }


    @Override
    public void execute( Context context, Statement statement, ParsedQueryContext parsedQueryContext ) {
        DdlManager ddlManager = DdlManager.getInstance();
        long namespaceId = parsedQueryContext.getNamespaceId();

        Optional<LogicalNamespace> optionalNamespace = context.getSnapshot().getNamespace( namespaceId );
        if ( optionalNamespace.isEmpty() ) {
            // dropping a document database( namespace ), which does not exist, which is a no-op
            return;
        }

        LogicalNamespace namespace = optionalNamespace.get();
        List<LogicalCollection> collections = context.getSnapshot().doc().getCollections( namespace.id, new Pattern( collection ) );
        if ( collections.size() != 1 ) {
            // dropping a collection, which does not exist, which is a no-op
            return;
        }
        ddlManager.dropCollection( collections.get( 0 ), statement );
    }


    @Override
    public @Nullable String getEntity() {
        return getCollection();
    }

<<<<<<< HEAD
=======

>>>>>>> 93fbff67
    @Override
    public Map<Lockable, LockType> deriveLockables( Context context, ParsedQueryContext parsedQueryContext ) {
        long namespaceId = parsedQueryContext.getNamespaceId();
        Optional<LogicalNamespace> optionalNamespace = context.getSnapshot().getNamespace( namespaceId );
        if ( optionalNamespace.isEmpty() ) {
            return Map.of();
        }
        LogicalNamespace namespace = optionalNamespace.get();
        List<LogicalCollection> collections = context.getSnapshot().doc().getCollections( namespace.id, new Pattern( collection ) );
        if ( collections.size() != 1 ) {
            return Map.of();
        }
<<<<<<< HEAD
        return LockableUtils.getMapOfLockableFromObject( collections.get(0), LockType.EXCLUSIVE );
=======
        return LockableUtils.getMapOfLockableFromObject( collections.get( 0 ), LockType.EXCLUSIVE );
>>>>>>> 93fbff67
    }

}<|MERGE_RESOLUTION|>--- conflicted
+++ resolved
@@ -16,11 +16,9 @@
 
 package org.polypheny.db.languages.mql;
 
-import java.util.HashMap;
 import java.util.List;
 import java.util.Map;
 import java.util.Optional;
-import java.util.concurrent.locks.Lock;
 import org.jetbrains.annotations.Nullable;
 import org.polypheny.db.catalog.entity.logical.LogicalCollection;
 import org.polypheny.db.catalog.entity.logical.LogicalNamespace;
@@ -76,10 +74,7 @@
         return getCollection();
     }
 
-<<<<<<< HEAD
-=======
 
->>>>>>> 93fbff67
     @Override
     public Map<Lockable, LockType> deriveLockables( Context context, ParsedQueryContext parsedQueryContext ) {
         long namespaceId = parsedQueryContext.getNamespaceId();
@@ -92,11 +87,7 @@
         if ( collections.size() != 1 ) {
             return Map.of();
         }
-<<<<<<< HEAD
-        return LockableUtils.getMapOfLockableFromObject( collections.get(0), LockType.EXCLUSIVE );
-=======
         return LockableUtils.getMapOfLockableFromObject( collections.get( 0 ), LockType.EXCLUSIVE );
->>>>>>> 93fbff67
     }
 
 }