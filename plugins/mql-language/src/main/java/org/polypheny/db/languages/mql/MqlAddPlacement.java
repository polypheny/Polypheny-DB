/*
 * Copyright 2019-2024 The Polypheny Project
 *
 * Licensed under the Apache License, Version 2.0 (the "License");
 * you may not use this file except in compliance with the License.
 * You may obtain a copy of the License at
 *
 * http://www.apache.org/licenses/LICENSE-2.0
 *
 * Unless required by applicable law or agreed to in writing, software
 * distributed under the License is distributed on an "AS IS" BASIS,
 * WITHOUT WARRANTIES OR CONDITIONS OF ANY KIND, either express or implied.
 * See the License for the specific language governing permissions and
 * limitations under the License.
 */

package org.polypheny.db.languages.mql;

import java.util.List;
import java.util.stream.Collectors;
import org.jetbrains.annotations.Nullable;
import org.polypheny.db.adapter.Adapter;
import org.polypheny.db.adapter.AdapterManager;
import org.polypheny.db.adapter.DataStore;
import org.polypheny.db.catalog.entity.logical.LogicalCollection;
import org.polypheny.db.catalog.exceptions.GenericRuntimeException;
import org.polypheny.db.catalog.logistic.Pattern;
import org.polypheny.db.ddl.DdlManager;
import org.polypheny.db.languages.ParserPos;
import org.polypheny.db.languages.mql.Mql.Type;
import org.polypheny.db.nodes.ExecutableStatement;
import org.polypheny.db.prepare.Context;
import org.polypheny.db.processing.QueryContext.ParsedQueryContext;
import org.polypheny.db.transaction.Statement;

public class MqlAddPlacement extends MqlCollectionStatement implements ExecutableStatement {

    public MqlAddPlacement( ParserPos pos, String collection, String namespace, List<String> stores ) {
        super( collection, namespace, pos );
        this.stores = stores;
    }


    @Override
    public void execute( Context context, Statement statement, ParsedQueryContext parsedQueryContext ) {
        AdapterManager adapterManager = AdapterManager.getInstance();

        long namespaceId = parsedQueryContext.getNamespaceId();

        List<LogicalCollection> collections = context.getSnapshot().doc().getCollections( namespaceId, new Pattern( getCollection() ) );

        if ( collections.size() != 1 ) {
            throw new GenericRuntimeException( "Error while adding new collection placement, collection not found." );
        }

        List<DataStore<?>> dataStores = stores
                .stream()
<<<<<<< HEAD
                .map( store -> (DataStore<?>) adapterManager.getAdapter( store ) )
                .collect( Collectors.toList() );

        if ( statement.getTransaction().getSnapshot().alloc().getFromLogical( collections.get( 0 ).id ).stream().anyMatch( p -> dataStores.stream().map( Adapter::getAdapterId ).collect( Collectors.toList() ).contains( p ) ) ) {
=======
                .map( store -> adapterManager.getStore( store ).orElseThrow() )
                .collect( Collectors.toList() );

        if ( statement.getTransaction().getSnapshot().alloc().getFromLogical( collections.get( 0 ).id ).stream().anyMatch( p -> dataStores.stream().map( Adapter::getAdapterId ).toList().contains( p ) ) ) {
>>>>>>> 250079c0
            throw new GenericRuntimeException( "Error while adding a new collection placement, placement already present." );
        }

        DdlManager.getInstance().createCollectionPlacement( namespaceId, getCollection(), dataStores, statement );
    }


    @Override
    public Type getMqlKind() {
        return Type.ADD_PLACEMENT;
    }


    @Override
    public @Nullable String getEntity() {
        return getCollection();
    }

}<|MERGE_RESOLUTION|>--- conflicted
+++ resolved
@@ -55,17 +55,10 @@
 
         List<DataStore<?>> dataStores = stores
                 .stream()
-<<<<<<< HEAD
-                .map( store -> (DataStore<?>) adapterManager.getAdapter( store ) )
-                .collect( Collectors.toList() );
-
-        if ( statement.getTransaction().getSnapshot().alloc().getFromLogical( collections.get( 0 ).id ).stream().anyMatch( p -> dataStores.stream().map( Adapter::getAdapterId ).collect( Collectors.toList() ).contains( p ) ) ) {
-=======
                 .map( store -> adapterManager.getStore( store ).orElseThrow() )
                 .collect( Collectors.toList() );
 
         if ( statement.getTransaction().getSnapshot().alloc().getFromLogical( collections.get( 0 ).id ).stream().anyMatch( p -> dataStores.stream().map( Adapter::getAdapterId ).toList().contains( p ) ) ) {
->>>>>>> 250079c0
             throw new GenericRuntimeException( "Error while adding a new collection placement, placement already present." );
         }
 
