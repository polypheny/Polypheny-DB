/*
 * Copyright 2019-2024 The Polypheny Project
 *
 * Licensed under the Apache License, Version 2.0 (the "License");
 * you may not use this file except in compliance with the License.
 * You may obtain a copy of the License at
 *
 * http://www.apache.org/licenses/LICENSE-2.0
 *
 * Unless required by applicable law or agreed to in writing, software
 * distributed under the License is distributed on an "AS IS" BASIS,
 * WITHOUT WARRANTIES OR CONDITIONS OF ANY KIND, either express or implied.
 * See the License for the specific language governing permissions and
 * limitations under the License.
 */

package org.polypheny.db.languages;

import com.google.common.annotations.VisibleForTesting;
import java.util.ArrayList;
import java.util.List;
import java.util.Optional;
import lombok.Getter;
import lombok.extern.slf4j.Slf4j;
import org.polypheny.db.algebra.constant.Kind;
import org.polypheny.db.algebra.operators.OperatorName;
import org.polypheny.db.catalog.Catalog;
import org.polypheny.db.catalog.entity.logical.LogicalEntity;
import org.polypheny.db.catalog.exceptions.GenericRuntimeException;
import org.polypheny.db.catalog.logistic.DataModel;
import org.polypheny.db.catalog.snapshot.Snapshot;
import org.polypheny.db.languages.mql.MqlCreateCollection;
import org.polypheny.db.languages.mql.MqlCreateView;
import org.polypheny.db.mql.parser.MqlParserImpl;
import org.polypheny.db.nodes.DeserializeFunctionOperator;
import org.polypheny.db.nodes.LangFunctionOperator;
import org.polypheny.db.nodes.Node;
import org.polypheny.db.nodes.Operator;
import org.polypheny.db.plugins.PluginContext;
import org.polypheny.db.plugins.PolyPlugin;
import org.polypheny.db.plugins.PolyPluginManager;
import org.polypheny.db.processing.QueryContext;
import org.polypheny.db.processing.QueryContext.ParsedQueryContext;
import org.polypheny.db.type.PolyType;
import org.polypheny.db.util.Pair;
import org.polypheny.db.webui.crud.LanguageCrud;

@Slf4j
public class MongoLanguagePlugin extends PolyPlugin {

    @Getter
    @VisibleForTesting
    private static boolean isInit = false;

    // document model operators


    /**
     * Constructor to be used by plugin manager for plugin instantiation.
     * Your plugins have to provide constructor with this exact signature to be successfully loaded by manager.
     */
    public MongoLanguagePlugin( PluginContext context ) {
        super( context );
    }


    @Override
    public void start() {
        startup();
    }


    @Override
    public void stop() {
        super.stop();
    }


    public static void startup() {
        QueryLanguage language = new QueryLanguage(
                DataModel.DOCUMENT,
                "mongo",
                List.of( "mongo", "mql" ),
                MqlParserImpl.FACTORY,
                MqlProcessor::new,
                null,
                MongoLanguagePlugin::anyQuerySplitter,
                c -> c );
        LanguageManager.getINSTANCE().addQueryLanguage( language );

        PolyPluginManager.AFTER_INIT.add( () -> LanguageCrud.addToResult( language, LanguageCrud::getDocResult ) );
        if ( !isInit() ) {
            registerOperators();
        }
    }


    private static List<ParsedQueryContext> anyQuerySplitter( QueryContext context ) {
        List<ParsedQueryContext> queries = new ArrayList<>( LanguageManager.toQueryNodes( context ) );
        Snapshot snapshot = Catalog.snapshot();
        List<Pair<Long, String>> toCreate = new ArrayList<>();
        List<Pair<Long, String>> created = new ArrayList<>();
        for ( ParsedQueryContext query : queries ) {
            Node queryNode = query.getQueryNode().orElseThrow();
            if ( queryNode.getEntity() == null ) {
                continue;
            }
            Optional<LogicalEntity> collection = snapshot.getLogicalEntity( query.getNamespaceId(), queryNode.getEntity() );
            if ( collection.isEmpty() && !created.contains( Pair.of( context.getNamespaceId(), queryNode.getEntity() ) ) ) {
                if ( queryNode instanceof MqlCreateCollection || queryNode instanceof MqlCreateView ) {
                    // entity was created during this query
                    created.add( Pair.of( context.getNamespaceId(), queryNode.getEntity() ) );
                } else if ( !queryNode.isA( Kind.DDL ) ) {
                    // we have to create this query manually
                    toCreate.add( 0, Pair.of( context.getNamespaceId(), queryNode.getEntity() ) );
                }
            }
        }

        List<List<ParsedQueryContext>> toCreateQueries = toCreate.stream().map( p ->
                QueryContext.builder()
                        .query( "db.createCollection(" + p.right + ")" )
                        .namespaceId( p.left )
                        .language( context.getLanguage() )
                        .namespaceId( context.getNamespaceId() )
                        .transactionManager( context.getTransactionManager() )
                        .origin( context.getOrigin() )
                        .isAutoGenerated( true )
                        .informationTarget( context.getInformationTarget() )
                        .build() ).map( LanguageManager::toQueryNodes ).toList();

        for ( List<ParsedQueryContext> toCreateQuery : toCreateQueries ) {
            for ( int i = toCreateQueries.size() - 1; i >= 0; i-- ) {
                queries.add( 0, toCreateQuery.get( i ) );
            }
        }

        return queries;
    }


    public String preprocessing( String query, QueryContext context ) {
        return query;
    }


    public static void registerOperators() {
        if ( isInit ) {
            throw new GenericRuntimeException( "Mql operators were already registered." );
        }
        register( OperatorName.MQL_EQUALS, new LangFunctionOperator( "MQL_EQUALS", Kind.EQUALS, PolyType.BOOLEAN ) );

        register( OperatorName.MQL_SIZE_MATCH, new LangFunctionOperator( "MQL_SIZE_MATCH", Kind.MQL_SIZE_MATCH, PolyType.BOOLEAN ) );

        register( OperatorName.MQL_JSON_MATCH, new LangFunctionOperator( "MQL_JSON_MATCH", Kind.EQUALS, PolyType.BOOLEAN ) );

        register( OperatorName.MQL_REGEX_MATCH, new LangFunctionOperator( "MQL_REGEX_MATCH", Kind.MQL_REGEX_MATCH, PolyType.BOOLEAN ) );

        register( OperatorName.MQL_TYPE_MATCH, new LangFunctionOperator( "MQL_TYPE_MATCH", Kind.MQL_TYPE_MATCH, PolyType.BOOLEAN ) );

        register( OperatorName.MQL_QUERY_VALUE, new LangFunctionOperator( "MQL_QUERY_VALUE", Kind.MQL_QUERY_VALUE, PolyType.DOCUMENT ) );

        register( OperatorName.MQL_SLICE, new LangFunctionOperator( "MQL_SLICE", Kind.MQL_SLICE, PolyType.DOCUMENT ) );

        register( OperatorName.MQL_ITEM, new LangFunctionOperator( "MQL_ITEM", Kind.MQL_ITEM, PolyType.DOCUMENT ) );

        register( OperatorName.MQL_ADD_FIELDS, new LangFunctionOperator( "MQL_ADD_FIELDS", Kind.MQL_ADD_FIELDS, PolyType.DOCUMENT ) );

        register( OperatorName.MQL_UPDATE_MIN, new LangFunctionOperator( "MQL_UPDATE_MIN", Kind.MIN, PolyType.DOCUMENT ) );

        register( OperatorName.MQL_UPDATE_MAX, new LangFunctionOperator( "MQL_UPDATE_MAX", Kind.MAX, PolyType.DOCUMENT ) );

        register( OperatorName.MQL_UPDATE_ADD_TO_SET, new LangFunctionOperator( "MQL_UPDATE_ADD_TO_SET", Kind.MQL_ADD_FIELDS, PolyType.DOCUMENT ) );

        register( OperatorName.MQL_UPDATE_RENAME, new LangFunctionOperator( "MQL_UPDATE_RENAME", Kind.MQL_UPDATE_RENAME, PolyType.DOCUMENT ) );

        register( OperatorName.MQL_UPDATE_REPLACE, new LangFunctionOperator( "MQL_UPDATE_REPLACE", Kind.MQL_UPDATE_REPLACE, PolyType.DOCUMENT ) );

        register( OperatorName.MQL_REMOVE, new LangFunctionOperator( "MQL_UPDATE_REMOVE", Kind.MQL_UPDATE_REMOVE, PolyType.DOCUMENT ) );

        register( OperatorName.MQL_UPDATE, new LangFunctionOperator( "MQL_UPDATE", Kind.MQL_UPDATE, PolyType.DOCUMENT ) );

        register( OperatorName.MQL_ELEM_MATCH, new LangFunctionOperator( "MQL_ELEM_MATCH", Kind.MQL_ELEM_MATCH, PolyType.BOOLEAN ) );

        register( OperatorName.MQL_UNWIND, new LangFunctionOperator( "UNWIND", Kind.UNWIND, PolyType.DOCUMENT ) );

        register( OperatorName.MQL_EXISTS, new LangFunctionOperator( "MQL_EXISTS", Kind.MQL_EXISTS, PolyType.BOOLEAN ) );

        register( OperatorName.MQL_LT, new LangFunctionOperator( "MQL_LT", Kind.LESS_THAN, PolyType.BOOLEAN ) );

        register( OperatorName.MQL_GT, new LangFunctionOperator( "MQL_GT", Kind.GREATER_THAN, PolyType.BOOLEAN ) );

        register( OperatorName.MQL_LTE, new LangFunctionOperator( "MQL_LTE", Kind.LESS_THAN_OR_EQUAL, PolyType.BOOLEAN ) );

        register( OperatorName.MQL_GTE, new LangFunctionOperator( "MQL_GTE", Kind.GREATER_THAN_OR_EQUAL, PolyType.BOOLEAN ) );

        register( OperatorName.MQL_NOT_UNSET, new LangFunctionOperator( "MQL_NOT_UNSET", Kind.OTHER, PolyType.DOCUMENT ) );

        register( OperatorName.MQL_MERGE, new LangFunctionOperator( OperatorName.MQL_MERGE.name(), Kind.OTHER, PolyType.DOCUMENT ) );

<<<<<<< HEAD
        register( OperatorName.MQL_MERGE_ADD, new LangFunctionOperator( OperatorName.MQL_MERGE_ADD.name(), Kind.OTHER ) );

        register( OperatorName.MQL_REPLACE_ROOT, new LangFunctionOperator( OperatorName.MQL_REPLACE_ROOT.name(), Kind.OTHER ) );
=======
        register( OperatorName.MQL_REPLACE_ROOT, new LangFunctionOperator( OperatorName.MQL_REPLACE_ROOT.name(), Kind.OTHER, PolyType.DOCUMENT ) );
>>>>>>> 556a47e4

        register( OperatorName.MQL_PROJECT_INCLUDES, new LangFunctionOperator( OperatorName.MQL_PROJECT_INCLUDES.name(), Kind.OTHER, PolyType.DOCUMENT ) );

        register( OperatorName.DESERIALIZE, new DeserializeFunctionOperator( "DESERIALIZE_DOC" ) );

        register( OperatorName.EXTRACT_NAME, new LangFunctionOperator( "EXTRACT_NAME", Kind.EXTRACT, PolyType.DOCUMENT ) );

        register( OperatorName.REMOVE_NAMES, new LangFunctionOperator( "REMOVE_NAMES", Kind.EXTRACT, PolyType.DOCUMENT ) );

        register( OperatorName.PLUS, new LangFunctionOperator( OperatorName.PLUS.name(), Kind.PLUS, PolyType.DOCUMENT ) );

        register( OperatorName.MINUS, new LangFunctionOperator( OperatorName.MINUS.name(), Kind.MINUS, PolyType.DOCUMENT ) );

        // Geospatial Functions

        register( OperatorName.MQL_GEO_INTERSECTS, new LangFunctionOperator( "MQL_GEO_INTERSECTS", Kind.MQL_GEO_INTERSECTS ) );

        register( OperatorName.MQL_GEO_WITHIN, new LangFunctionOperator( "MQL_GEO_WITHIN", Kind.MQL_GEO_WITHIN ) );

        register( OperatorName.MQL_GEO_DISTANCE, new LangFunctionOperator( "MQL_GEO_DISTANCE", Kind.MQL_GEO_DISTANCE ) );

        register( OperatorName.MQL_NEAR, new LangFunctionOperator( "MQL_NEAR", Kind.MQL_NEAR ) );

        register( OperatorName.MQL_NEAR_SPHERE, new LangFunctionOperator( "MQL_NEAR_SPHERE", Kind.MQL_NEAR_SPHERE ) );

        register( OperatorName.MQL_GEO_NEAR, new LangFunctionOperator( "MQL_GEO_NEAR", Kind.MQL_GEO_NEAR ) );

        isInit = true;
    }


    private static void register( OperatorName name, Operator operator ) {
        OperatorRegistry.register( QueryLanguage.from( "mongo" ), name, operator );
    }


}<|MERGE_RESOLUTION|>--- conflicted
+++ resolved
@@ -198,13 +198,7 @@
 
         register( OperatorName.MQL_MERGE, new LangFunctionOperator( OperatorName.MQL_MERGE.name(), Kind.OTHER, PolyType.DOCUMENT ) );
 
-<<<<<<< HEAD
-        register( OperatorName.MQL_MERGE_ADD, new LangFunctionOperator( OperatorName.MQL_MERGE_ADD.name(), Kind.OTHER ) );
-
-        register( OperatorName.MQL_REPLACE_ROOT, new LangFunctionOperator( OperatorName.MQL_REPLACE_ROOT.name(), Kind.OTHER ) );
-=======
         register( OperatorName.MQL_REPLACE_ROOT, new LangFunctionOperator( OperatorName.MQL_REPLACE_ROOT.name(), Kind.OTHER, PolyType.DOCUMENT ) );
->>>>>>> 556a47e4
 
         register( OperatorName.MQL_PROJECT_INCLUDES, new LangFunctionOperator( OperatorName.MQL_PROJECT_INCLUDES.name(), Kind.OTHER, PolyType.DOCUMENT ) );
 
@@ -220,17 +214,19 @@
 
         // Geospatial Functions
 
-        register( OperatorName.MQL_GEO_INTERSECTS, new LangFunctionOperator( "MQL_GEO_INTERSECTS", Kind.MQL_GEO_INTERSECTS ) );
-
-        register( OperatorName.MQL_GEO_WITHIN, new LangFunctionOperator( "MQL_GEO_WITHIN", Kind.MQL_GEO_WITHIN ) );
-
-        register( OperatorName.MQL_GEO_DISTANCE, new LangFunctionOperator( "MQL_GEO_DISTANCE", Kind.MQL_GEO_DISTANCE ) );
-
-        register( OperatorName.MQL_NEAR, new LangFunctionOperator( "MQL_NEAR", Kind.MQL_NEAR ) );
-
-        register( OperatorName.MQL_NEAR_SPHERE, new LangFunctionOperator( "MQL_NEAR_SPHERE", Kind.MQL_NEAR_SPHERE ) );
-
-        register( OperatorName.MQL_GEO_NEAR, new LangFunctionOperator( "MQL_GEO_NEAR", Kind.MQL_GEO_NEAR ) );
+        // TODO: Are the return types correct?
+
+        register( OperatorName.MQL_GEO_INTERSECTS, new LangFunctionOperator( "MQL_GEO_INTERSECTS", Kind.MQL_GEO_INTERSECTS, PolyType.BOOLEAN ) );
+
+        register( OperatorName.MQL_GEO_WITHIN, new LangFunctionOperator( "MQL_GEO_WITHIN", Kind.MQL_GEO_WITHIN, PolyType.BOOLEAN ) );
+
+        register( OperatorName.MQL_GEO_DISTANCE, new LangFunctionOperator( "MQL_GEO_DISTANCE", Kind.MQL_GEO_DISTANCE, PolyType.BOOLEAN ) );
+
+        register( OperatorName.MQL_NEAR, new LangFunctionOperator( "MQL_NEAR", Kind.MQL_NEAR, PolyType.OTHER ) );
+
+        register( OperatorName.MQL_NEAR_SPHERE, new LangFunctionOperator( "MQL_NEAR_SPHERE", Kind.MQL_NEAR_SPHERE, PolyType.OTHER ) );
+
+        register( OperatorName.MQL_GEO_NEAR, new LangFunctionOperator( "MQL_GEO_NEAR", Kind.MQL_GEO_NEAR, PolyType.OTHER ) );
 
         isInit = true;
     }
