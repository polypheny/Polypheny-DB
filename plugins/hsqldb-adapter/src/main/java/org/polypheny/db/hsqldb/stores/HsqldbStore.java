/*
 * Copyright 2019-2024 The Polypheny Project
 *
 * Licensed under the Apache License, Version 2.0 (the "License");
 * you may not use this file except in compliance with the License.
 * You may obtain a copy of the License at
 *
 * http://www.apache.org/licenses/LICENSE-2.0
 *
 * Unless required by applicable law or agreed to in writing, software
 * distributed under the License is distributed on an "AS IS" BASIS,
 * WITHOUT WARRANTIES OR CONDITIONS OF ANY KIND, either express or implied.
 * See the License for the specific language governing permissions and
 * limitations under the License.
 */

package org.polypheny.db.hsqldb.stores;


import com.google.common.collect.ImmutableList;
import java.io.File;
import java.sql.Connection;
import java.sql.SQLException;
import java.util.List;
import java.util.Map;
import lombok.extern.slf4j.Slf4j;
import org.apache.commons.dbcp2.BasicDataSource;
import org.polypheny.db.adapter.DeployMode;
import org.polypheny.db.adapter.annotations.AdapterProperties;
import org.polypheny.db.adapter.annotations.AdapterSettingInteger;
import org.polypheny.db.adapter.annotations.AdapterSettingList;
import org.polypheny.db.adapter.jdbc.connection.ConnectionFactory;
import org.polypheny.db.adapter.jdbc.connection.ConnectionHandlerException;
import org.polypheny.db.adapter.jdbc.connection.TransactionalConnectionFactory;
import org.polypheny.db.adapter.jdbc.stores.AbstractJdbcStore;
import org.polypheny.db.catalog.entity.allocation.AllocationTable;
import org.polypheny.db.catalog.entity.logical.LogicalIndex;
import org.polypheny.db.catalog.entity.logical.LogicalTable;
<<<<<<< HEAD
import org.polypheny.db.catalog.entity.physical.PhysicalEntity;
=======
>>>>>>> 18d3cce9
import org.polypheny.db.catalog.entity.physical.PhysicalTable;
import org.polypheny.db.catalog.exceptions.GenericRuntimeException;
import org.polypheny.db.config.RuntimeConfig;
import org.polypheny.db.plugins.PolyPluginManager;
import org.polypheny.db.prepare.Context;
import org.polypheny.db.transaction.PUID;
import org.polypheny.db.transaction.PUID.Type;
import org.polypheny.db.transaction.PolyXid;
import org.polypheny.db.type.PolyType;
import org.polypheny.db.type.PolyTypeFamily;
import org.polypheny.db.util.PolyphenyHomeDirManager;


@Slf4j
@AdapterProperties(
        name = "HSQLDB",
        description = "Java-based relational database system. It supports an in-memory and a persistent file based mode. Deploying a HSQLDB instance requires no additional dependencies to be installed or servers to be set up.",
        usedModes = DeployMode.EMBEDDED,
        defaultMode = DeployMode.EMBEDDED)
@AdapterSettingList(name = "tableType", options = { "Memory", "Cached" }, position = 1, defaultValue = "Memory")
@AdapterSettingInteger(name = "maxConnections", defaultValue = 25)
@AdapterSettingList(name = "trxControlMode", options = { "locks", "mvlocks", "mvcc" }, defaultValue = "mvcc")
@AdapterSettingList(name = "trxIsolationLevel", options = { "read_committed", "serializable" }, defaultValue = "read_committed")
@AdapterSettingList(name = "type", options = { "Memory", "File" }, defaultValue = "Memory")
public class HsqldbStore extends AbstractJdbcStore {


<<<<<<< HEAD
    public HsqldbStore( final long storeId, final String uniqueName, final Map<String, String> settings ) {
        super( storeId, uniqueName, settings, HsqldbSqlDialect.DEFAULT, settings.get( "type" ).equals( "File" ) );
=======
    public HsqldbStore( final long storeId, final String uniqueName, final Map<String, String> settings, final DeployMode mode ) {
        super( storeId, uniqueName, settings, mode, HsqldbSqlDialect.DEFAULT, settings.get( "type" ).equals( "File" ) );
>>>>>>> 18d3cce9
    }


    @Override
    protected ConnectionFactory deployEmbedded() {
        if ( RuntimeConfig.TWO_PC_MODE.getBoolean() ) {
            // TODO MV: implement
            throw new GenericRuntimeException( "2PC Mode is not implemented" );
        } else {
            BasicDataSource dataSource = new BasicDataSource();
            dataSource.setDriverClassName( "org.hsqldb.jdbcDriver" );
            String trxSettings = ";hsqldb.tx=" + settings.get( "trxControlMode" ) + ";hsqldb.tx_level=" + settings.get( "trxIsolationLevel" );
            if ( settings.get( "tableType" ).equals( "Memory" ) ) {
                trxSettings += ";hsqldb.default_table_type=memory";
            } else {
                trxSettings += ";hsqldb.default_table_type=cached";
            }
            if ( settings.get( "type" ).equals( "Memory" ) ) {
                dataSource.setUrl( "jdbc:hsqldb:mem:" + getUniqueName() + trxSettings );
            } else {
                File path = PolyphenyHomeDirManager.getInstance().registerNewFolder( "data/hsqldb/" + getAdapterId() );
                dataSource.setUrl( "jdbc:hsqldb:file:" + path + trxSettings );
            }
            dataSource.setUsername( "sa" );
            dataSource.setPassword( "" );
            dataSource.setMaxTotal( -1 ); // No limit for number of connections (limited by connection handler; see settings maxConnections)
            dataSource.setDefaultAutoCommit( false );
            dataSource.setDefaultTransactionIsolation( Connection.TRANSACTION_READ_COMMITTED );
            dataSource.setDriverClassLoader( PolyPluginManager.getMainClassLoader() );
            return new TransactionalConnectionFactory( dataSource, Integer.parseInt( settings.get( "maxConnections" ) ), dialect );
        }
    }


    @Override
    public String addIndex( Context context, LogicalIndex index, AllocationTable allocation ) {
        PhysicalTable physical = adapterCatalog.fromAllocation( allocation.id );

        String physicalIndexName = getPhysicalIndexName( physical.id, index.id );

        StringBuilder builder = new StringBuilder();
        builder.append( "CREATE " );
        if ( index.unique ) {
            builder.append( "UNIQUE INDEX " );
        } else {
            builder.append( "INDEX " );
        }

        builder.append( dialect.quoteIdentifier( physicalIndexName ) );
        builder.append( " ON " )
                .append( dialect.quoteIdentifier( physical.namespaceName ) )
                .append( "." )
                .append( dialect.quoteIdentifier( physical.name ) );

        builder.append( "(" );
        boolean first = true;
<<<<<<< HEAD
        for ( long columnId : index.key.columnIds ) {
=======
        for ( long columnId : index.key.fieldIds ) {
>>>>>>> 18d3cce9
            if ( !first ) {
                builder.append( ", " );
            }
            first = false;
            builder.append( dialect.quoteIdentifier( getPhysicalColumnName( columnId ) ) ).append( " " );
        }
        builder.append( ")" );
        executeUpdate( builder, context );
        return physicalIndexName;
    }


    @Override
    public void dropIndex( Context context, LogicalIndex index, long allocId ) {

        PhysicalTable physical = adapterCatalog.fromAllocation( allocId );

        String physicalIndexName = getPhysicalIndexName( physical.id, index.id );

        StringBuilder builder = new StringBuilder();
        builder.append( "DROP INDEX " );
        builder.append( dialect.quoteIdentifier( physicalIndexName ) );
        executeUpdate( builder, context );

    }


    @Override
    public List<IndexMethodModel> getAvailableIndexMethods() {
        return ImmutableList.of(
                new IndexMethodModel( "default", "Default" )
        );
    }


    @Override
    public IndexMethodModel getDefaultIndexMethod() {
        return getAvailableIndexMethods().get( 0 );
    }


    @Override
    public List<FunctionalIndexInfo> getFunctionalIndexes( LogicalTable catalogTable ) {
        return ImmutableList.of();
    }


    @Override
    public void shutdown() {
        try {
            // TODO MV: Find better solution then generating random XID
            connectionFactory.getOrCreateConnectionHandler( PolyXid.generateLocalTransactionIdentifier( PUID.randomPUID( Type.NODE ), PUID.randomPUID( Type.TRANSACTION ) ) ).execute( "SHUTDOWN" );
        } catch ( SQLException | ConnectionHandlerException e ) {
            log.warn( "Exception while shutting down {}", getUniqueName(), e );
        }
        super.shutdown();
    }


    @Override
    protected void reloadSettings( List<String> updatedSettings ) {
        // There is no modifiable setting for this store
    }


    @Override
    protected String getTypeString( PolyType type ) {
        if ( type.getFamily() == PolyTypeFamily.MULTIMEDIA ) {
            return "BLOB(" + RuntimeConfig.UI_UPLOAD_SIZE_MB.getInteger() + "M)";
        }
        return switch ( type ) {
            case BOOLEAN -> "BOOLEAN";
            case VARBINARY -> "VARBINARY";
            case TINYINT -> "TINYINT";
            case SMALLINT -> "SMALLINT";
            case INTEGER -> "INT";
            case BIGINT -> "BIGINT";
            case REAL -> "REAL";
            case DOUBLE -> "FLOAT";
            case DECIMAL -> "DECIMAL";
            case VARCHAR -> "VARCHAR";
            case DATE -> "DATE";
            case TIME -> "TIME";
            case TIMESTAMP -> "TIMESTAMP";
<<<<<<< HEAD
            case TEXT -> "VARCHAR(200000)"; // clob can sadly not be used as pk which puts arbitrary limit on the value
            case JSON, NODE, EDGE, DOCUMENT, ARRAY, GEOMETRY -> "LONGVARCHAR";
=======
            case ARRAY -> "LONGVARCHAR";
            case TEXT -> "VARCHAR(200000)"; // clob can sadly not be used as pk which puts arbitrary limit on the value
            case JSON, NODE, EDGE, DOCUMENT -> "LONGVARCHAR";
>>>>>>> 18d3cce9
            default -> throw new GenericRuntimeException( "Unknown type: " + type.name() );
        };
    }


    @Override
<<<<<<< HEAD
    public String getDefaultPhysicalNamespaceName() {
=======
    public String getDefaultPhysicalSchemaName() {
>>>>>>> 18d3cce9
        return "PUBLIC";
    }


<<<<<<< HEAD
    @Override
    public void restoreTable( AllocationTable alloc, List<PhysicalEntity> entities ) {
        PhysicalEntity table = entities.get( 0 );
        updateNamespace( table.namespaceName, table.namespaceId );
        adapterCatalog.addPhysical( alloc, currentJdbcSchema.createJdbcTable( table.unwrap( PhysicalTable.class ).orElseThrow() ) );
    }

=======
>>>>>>> 18d3cce9
}<|MERGE_RESOLUTION|>--- conflicted
+++ resolved
@@ -36,10 +36,6 @@
 import org.polypheny.db.catalog.entity.allocation.AllocationTable;
 import org.polypheny.db.catalog.entity.logical.LogicalIndex;
 import org.polypheny.db.catalog.entity.logical.LogicalTable;
-<<<<<<< HEAD
-import org.polypheny.db.catalog.entity.physical.PhysicalEntity;
-=======
->>>>>>> 18d3cce9
 import org.polypheny.db.catalog.entity.physical.PhysicalTable;
 import org.polypheny.db.catalog.exceptions.GenericRuntimeException;
 import org.polypheny.db.config.RuntimeConfig;
@@ -67,13 +63,8 @@
 public class HsqldbStore extends AbstractJdbcStore {
 
 
-<<<<<<< HEAD
-    public HsqldbStore( final long storeId, final String uniqueName, final Map<String, String> settings ) {
-        super( storeId, uniqueName, settings, HsqldbSqlDialect.DEFAULT, settings.get( "type" ).equals( "File" ) );
-=======
     public HsqldbStore( final long storeId, final String uniqueName, final Map<String, String> settings, final DeployMode mode ) {
         super( storeId, uniqueName, settings, mode, HsqldbSqlDialect.DEFAULT, settings.get( "type" ).equals( "File" ) );
->>>>>>> 18d3cce9
     }
 
 
@@ -130,11 +121,7 @@
 
         builder.append( "(" );
         boolean first = true;
-<<<<<<< HEAD
-        for ( long columnId : index.key.columnIds ) {
-=======
         for ( long columnId : index.key.fieldIds ) {
->>>>>>> 18d3cce9
             if ( !first ) {
                 builder.append( ", " );
             }
@@ -219,37 +206,18 @@
             case DATE -> "DATE";
             case TIME -> "TIME";
             case TIMESTAMP -> "TIMESTAMP";
-<<<<<<< HEAD
-            case TEXT -> "VARCHAR(200000)"; // clob can sadly not be used as pk which puts arbitrary limit on the value
-            case JSON, NODE, EDGE, DOCUMENT, ARRAY, GEOMETRY -> "LONGVARCHAR";
-=======
             case ARRAY -> "LONGVARCHAR";
             case TEXT -> "VARCHAR(200000)"; // clob can sadly not be used as pk which puts arbitrary limit on the value
             case JSON, NODE, EDGE, DOCUMENT -> "LONGVARCHAR";
->>>>>>> 18d3cce9
             default -> throw new GenericRuntimeException( "Unknown type: " + type.name() );
         };
     }
 
 
     @Override
-<<<<<<< HEAD
-    public String getDefaultPhysicalNamespaceName() {
-=======
     public String getDefaultPhysicalSchemaName() {
->>>>>>> 18d3cce9
         return "PUBLIC";
     }
 
 
-<<<<<<< HEAD
-    @Override
-    public void restoreTable( AllocationTable alloc, List<PhysicalEntity> entities ) {
-        PhysicalEntity table = entities.get( 0 );
-        updateNamespace( table.namespaceName, table.namespaceId );
-        adapterCatalog.addPhysical( alloc, currentJdbcSchema.createJdbcTable( table.unwrap( PhysicalTable.class ).orElseThrow() ) );
-    }
-
-=======
->>>>>>> 18d3cce9
 }