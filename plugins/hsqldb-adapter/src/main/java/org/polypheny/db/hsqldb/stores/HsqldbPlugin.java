/*
 * Copyright 2019-2024 The Polypheny Project
 *
 * Licensed under the Apache License, Version 2.0 (the "License");
 * you may not use this file except in compliance with the License.
 * You may obtain a copy of the License at
 *
 * http://www.apache.org/licenses/LICENSE-2.0
 *
 * Unless required by applicable law or agreed to in writing, software
 * distributed under the License is distributed on an "AS IS" BASIS,
 * WITHOUT WARRANTIES OR CONDITIONS OF ANY KIND, either express or implied.
 * See the License for the specific language governing permissions and
 * limitations under the License.
 */

package org.polypheny.db.hsqldb.stores;

import org.polypheny.db.adapter.AdapterManager;
import org.polypheny.db.plugins.PluginContext;
import org.polypheny.db.plugins.PolyPlugin;
<<<<<<< HEAD

=======
import org.polypheny.db.sql.language.SqlDialectRegistry;

@SuppressWarnings("unused")
>>>>>>> 250079c0
public class HsqldbPlugin extends PolyPlugin {


    public static final String ADAPTER_NAME = "HSQLDB";
    private long id;


    /**
     * Constructor to be used by plugin manager for plugin instantiation.
     * Your plugins have to provide constructor with this exact signature to be successfully loaded by manager.
     */
    public HsqldbPlugin( PluginContext context ) {
        super( context );
    }


    @Override
    public void afterCatalogInit() {
<<<<<<< HEAD
=======
        SqlDialectRegistry.registerDialect( "HSQLDB", HsqldbSqlDialect.DEFAULT );
>>>>>>> 250079c0
        this.id = AdapterManager.addAdapterTemplate( HsqldbStore.class, ADAPTER_NAME, HsqldbStore::new );
    }


    @Override
    public void stop() {
<<<<<<< HEAD
=======
        SqlDialectRegistry.unregisterDialect( "HSQLDB" );
>>>>>>> 250079c0
        AdapterManager.removeAdapterTemplate( this.id );
    }

}<|MERGE_RESOLUTION|>--- conflicted
+++ resolved
@@ -19,13 +19,9 @@
 import org.polypheny.db.adapter.AdapterManager;
 import org.polypheny.db.plugins.PluginContext;
 import org.polypheny.db.plugins.PolyPlugin;
-<<<<<<< HEAD
-
-=======
 import org.polypheny.db.sql.language.SqlDialectRegistry;
 
 @SuppressWarnings("unused")
->>>>>>> 250079c0
 public class HsqldbPlugin extends PolyPlugin {
 
 
@@ -44,20 +40,14 @@
 
     @Override
     public void afterCatalogInit() {
-<<<<<<< HEAD
-=======
         SqlDialectRegistry.registerDialect( "HSQLDB", HsqldbSqlDialect.DEFAULT );
->>>>>>> 250079c0
         this.id = AdapterManager.addAdapterTemplate( HsqldbStore.class, ADAPTER_NAME, HsqldbStore::new );
     }
 
 
     @Override
     public void stop() {
-<<<<<<< HEAD
-=======
         SqlDialectRegistry.unregisterDialect( "HSQLDB" );
->>>>>>> 250079c0
         AdapterManager.removeAdapterTemplate( this.id );
     }
 
