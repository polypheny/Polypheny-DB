--- conflicted
+++ resolved
@@ -34,11 +34,7 @@
 import org.polypheny.db.algebra.type.AlgDataTypeField;
 import org.polypheny.db.plan.AlgCluster;
 import org.polypheny.db.plan.AlgOptCost;
-<<<<<<< HEAD
-import org.polypheny.db.plan.AlgOptPlanner;
-=======
 import org.polypheny.db.plan.AlgPlanner;
->>>>>>> 250079c0
 import org.polypheny.db.plan.AlgTraitSet;
 
 
@@ -53,11 +49,7 @@
     final int[] fields;
 
 
-<<<<<<< HEAD
-    protected GoogleSheetTableScanProject( AlgOptCluster cluster, GoogleSheetTable table, GoogleSheetTable googleSheetTable, int[] fields ) {
-=======
     protected GoogleSheetTableScanProject( AlgCluster cluster, GoogleSheetTable table, GoogleSheetTable googleSheetTable, int[] fields ) {
->>>>>>> 250079c0
         super( cluster, cluster.traitSetOf( EnumerableConvention.INSTANCE ), table );
         this.googleSheetTable = googleSheetTable;
         this.fields = fields;
@@ -81,11 +73,7 @@
 
     @Override
     public AlgDataType deriveRowType() {
-<<<<<<< HEAD
-        final List<AlgDataTypeField> fieldList = entity.getRowType().getFields();
-=======
         final List<AlgDataTypeField> fieldList = entity.getTupleType().getFields();
->>>>>>> 250079c0
         final AlgDataTypeFactory.Builder builder = getCluster().getTypeFactory().builder();
         for ( int field : fields ) {
             builder.add( fieldList.get( field ) );
@@ -95,13 +83,8 @@
 
 
     @Override
-<<<<<<< HEAD
-    public AlgOptCost computeSelfCost( AlgOptPlanner planner, AlgMetadataQuery mq ) {
-        return super.computeSelfCost( planner, mq ).multiplyBy( ((double) fields.length + 2D) / ((double) entity.getRowType().getFieldCount() + 2D) );
-=======
     public AlgOptCost computeSelfCost( AlgPlanner planner, AlgMetadataQuery mq ) {
         return super.computeSelfCost( planner, mq ).multiplyBy( ((double) fields.length + 2D) / ((double) entity.getTupleType().getFieldCount() + 2D) );
->>>>>>> 250079c0
     }
 
 
