--- conflicted
+++ resolved
@@ -30,11 +30,7 @@
 import org.polypheny.db.algebra.type.AlgDataTypeFactory;
 import org.polypheny.db.algebra.type.AlgProtoDataType;
 import org.polypheny.db.catalog.entity.physical.PhysicalTable;
-<<<<<<< HEAD
-import org.polypheny.db.plan.AlgOptCluster;
-=======
 import org.polypheny.db.plan.AlgCluster;
->>>>>>> 250079c0
 import org.polypheny.db.plan.AlgTraitSet;
 import org.polypheny.db.schema.types.TranslatableEntity;
 import org.polypheny.db.type.entity.PolyValue;
@@ -70,10 +66,7 @@
                 table.columns,
                 table.namespaceId,
                 table.namespaceName,
-<<<<<<< HEAD
-=======
                 table.uniqueFieldIds,
->>>>>>> 250079c0
                 table.adapterId );
         this.sheetsUrl = sheetsUrl;
         this.querySize = querySize;
@@ -91,11 +84,7 @@
 
 
     @Override
-<<<<<<< HEAD
-    public AlgDataType getRowType( AlgDataTypeFactory typeFactory ) {
-=======
     public AlgDataType getTupleType( AlgDataTypeFactory typeFactory ) {
->>>>>>> 250079c0
         return typeFactory.createStructType( this.protoRowType.apply( typeFactory ).getFields() );
     }
 
@@ -116,11 +105,7 @@
 
 
     @Override
-<<<<<<< HEAD
-    public AlgNode toAlg( AlgOptCluster cluster, AlgTraitSet traitSet ) {
-=======
     public AlgNode toAlg( AlgCluster cluster, AlgTraitSet traitSet ) {
->>>>>>> 250079c0
         // Request all fields.
         return new GoogleSheetTableScanProject( cluster, this, this, fields );
     }
