/*
 * Copyright 2019-2024 The Polypheny Project
 *
 * Licensed under the Apache License, Version 2.0 (the "License");
 * you may not use this file except in compliance with the License.
 * You may obtain a copy of the License at
 *
 * http://www.apache.org/licenses/LICENSE-2.0
 *
 * Unless required by applicable law or agreed to in writing, software
 * distributed under the License is distributed on an "AS IS" BASIS,
 * WITHOUT WARRANTIES OR CONDITIONS OF ANY KIND, either express or implied.
 * See the License for the specific language governing permissions and
 * limitations under the License.
 */

package org.polypheny.db.adapter.googlesheet;

import org.polypheny.db.adapter.AdapterManager;
import org.polypheny.db.plugins.PluginContext;
import org.polypheny.db.plugins.PolyPlugin;


<<<<<<< HEAD
=======
@SuppressWarnings("unused")
>>>>>>> 18d3cce9
public class GoogleSheetPlugin extends PolyPlugin {


    public static final String ADAPTER_NAME = "GoogleSheets";


    /**
     * Constructor to be used by plugin manager for plugin instantiation.
     * Your plugins have to provide constructor with this exact signature to be successfully loaded by manager.
     */
    public GoogleSheetPlugin( PluginContext context ) {
        super( context );
    }


    @Override
    public void afterCatalogInit() {
        AdapterManager.addAdapterTemplate( GoogleSheetSource.class, ADAPTER_NAME, GoogleSheetSource::new );
    }

}<|MERGE_RESOLUTION|>--- conflicted
+++ resolved
@@ -21,10 +21,7 @@
 import org.polypheny.db.plugins.PolyPlugin;
 
 
-<<<<<<< HEAD
-=======
 @SuppressWarnings("unused")
->>>>>>> 18d3cce9
 public class GoogleSheetPlugin extends PolyPlugin {
 
 
