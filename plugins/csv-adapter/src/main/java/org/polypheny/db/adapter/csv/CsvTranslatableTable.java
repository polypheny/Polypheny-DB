--- conflicted
+++ resolved
@@ -41,11 +41,7 @@
 import org.polypheny.db.adapter.DataContext;
 import org.polypheny.db.algebra.AlgNode;
 import org.polypheny.db.catalog.entity.physical.PhysicalTable;
-<<<<<<< HEAD
-import org.polypheny.db.plan.AlgOptCluster;
-=======
 import org.polypheny.db.plan.AlgCluster;
->>>>>>> 250079c0
 import org.polypheny.db.plan.AlgTraitSet;
 import org.polypheny.db.schema.types.TranslatableEntity;
 import org.polypheny.db.type.entity.PolyValue;
@@ -84,11 +80,7 @@
 
 
     @Override
-<<<<<<< HEAD
-    public AlgNode toAlg( AlgOptCluster cluster, AlgTraitSet traitSet ) {
-=======
     public AlgNode toAlg( AlgCluster cluster, AlgTraitSet traitSet ) {
->>>>>>> 250079c0
         // Request all fields.
         return new CsvScan( cluster, this, this, fields );
     }
