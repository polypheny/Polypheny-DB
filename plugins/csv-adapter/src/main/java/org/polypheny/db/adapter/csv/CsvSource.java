/*
 * Copyright 2019-2024 The Polypheny Project
 *
 * Licensed under the Apache License, Version 2.0 (the "License");
 * you may not use this file except in compliance with the License.
 * You may obtain a copy of the License at
 *
 * http://www.apache.org/licenses/LICENSE-2.0
 *
 * Unless required by applicable law or agreed to in writing, software
 * distributed under the License is distributed on an "AS IS" BASIS,
 * WITHOUT WARRANTIES OR CONDITIONS OF ANY KIND, either express or implied.
 * See the License for the specific language governing permissions and
 * limitations under the License.
 */

package org.polypheny.db.adapter.csv;

import java.io.BufferedReader;
import java.io.File;
import java.io.FileReader;
import java.io.IOException;
import java.net.MalformedURLException;
import java.net.URL;
import java.sql.Connection;
import java.util.ArrayList;
import java.util.Arrays;
import java.util.HashMap;
import java.util.HashSet;
import java.util.LinkedHashMap;
import java.util.List;
import java.util.Map;
import java.util.Optional;
import java.util.Set;
import java.util.stream.Collectors;
import lombok.Getter;
import lombok.experimental.Delegate;
import org.pf4j.Extension;
import org.polypheny.db.adapter.ConnectionMethod;
import org.polypheny.db.adapter.DataSource;
import org.polypheny.db.adapter.DeployMode;
import org.polypheny.db.adapter.RelationalDataSource;
import org.polypheny.db.adapter.RelationalScanDelegate;
import org.polypheny.db.adapter.annotations.AdapterProperties;
import org.polypheny.db.adapter.annotations.AdapterSettingDirectory;
import org.polypheny.db.adapter.annotations.AdapterSettingInteger;
import org.polypheny.db.adapter.annotations.AdapterSettingList;
import org.polypheny.db.adapter.annotations.AdapterSettingString;
import org.polypheny.db.adapter.csv.CsvTable.Flavor;
import org.polypheny.db.catalog.Catalog;
import org.polypheny.db.catalog.catalogs.RelAdapterCatalog;
import org.polypheny.db.catalog.entity.allocation.AllocationEntity;
import org.polypheny.db.catalog.entity.allocation.AllocationTable;
import org.polypheny.db.catalog.entity.allocation.AllocationTableWrapper;
import org.polypheny.db.catalog.entity.logical.LogicalTableWrapper;
import org.polypheny.db.catalog.entity.physical.PhysicalEntity;
import org.polypheny.db.catalog.entity.physical.PhysicalTable;
import org.polypheny.db.catalog.exceptions.GenericRuntimeException;
import org.polypheny.db.catalog.logistic.DataModel;
import org.polypheny.db.information.InformationGroup;
import org.polypheny.db.information.InformationTable;
import org.polypheny.db.prepare.Context;
import org.polypheny.db.schemaDiscovery.AbstractNode;
import org.polypheny.db.schemaDiscovery.AttributeNode;
import org.polypheny.db.schemaDiscovery.MetadataProvider;
import org.polypheny.db.schemaDiscovery.Node;
import org.polypheny.db.transaction.PolyXid;
import org.polypheny.db.type.PolyType;
import org.polypheny.db.util.Source;
import org.polypheny.db.util.Sources;
import org.slf4j.Logger;
import org.slf4j.LoggerFactory;

@Extension
@AdapterProperties(
        name = "CSV",
        description = "An adapter for querying CSV files. The location of the directory containing the CSV files can be specified. Currently, this adapter only supports read operations.",
        usedModes = DeployMode.EMBEDDED,
        defaultMode = DeployMode.EMBEDDED)
@AdapterSettingList(name = "method", options = { "upload", "link" }, defaultValue = "upload", description = "If the supplied file(s) should be uploaded or a link to the local filesystem is used (sufficient permissions are required).", position = 1)
@AdapterSettingDirectory(subOf = "method_upload", name = "directory", defaultValue = "classpath://hr", description = "You can upload one or multiple .csv or .csv.gz files.", position = 2)
@AdapterSettingString(subOf = "method_link", defaultValue = "classpath://hr", name = "directoryName", description = "You can select a path to a folder or specific .csv or .csv.gz files.", position = 2)
@AdapterSettingInteger(name = "maxStringLength", defaultValue = 255, position = 3,
        description = "Which length (number of characters including whitespace) should be used for the varchar columns. Make sure this is equal or larger than the longest string in any of the columns.")
<<<<<<< HEAD
public class CsvSource extends DataSource<RelAdapterCatalog> implements MetadataProvider {
=======
public class CsvSource extends DataSource<RelAdapterCatalog> implements RelationalDataSource {
>>>>>>> 93fbff67

    private static final Logger log = LoggerFactory.getLogger( CsvSource.class );
    @Delegate(excludes = Excludes.class)
    private final RelationalScanDelegate delegate;
    private final ConnectionMethod connectionMethod;

    private URL csvDir;
    @Getter
    private CsvSchema currentNamespace;
    private final int maxStringLength;
    private Map<String, List<ExportedColumn>> exportedColumnCache;

    private AbstractNode metadataRoot;
    private Map<String, List<Map<String, Object>>> previewByTable = new LinkedHashMap<>();


    public CsvSource( final long storeId, final String uniqueName, final Map<String, String> settings, final DeployMode mode ) {
        super( storeId, uniqueName, settings, mode, true, new RelAdapterCatalog( storeId ), Set.of( DataModel.RELATIONAL ) );

        this.connectionMethod = settings.containsKey( "method" ) ? ConnectionMethod.from( settings.get( "method" ).toUpperCase() ) : ConnectionMethod.UPLOAD;

        setCsvDir( settings );

        // Validate maxStringLength setting
        {
            maxStringLength = Integer.parseInt( settings.get( "maxStringLength" ) );
        }
        if ( maxStringLength < 1 ) {
            throw new GenericRuntimeException( "Invalid value for maxStringLength: " + maxStringLength );
        }

        addInformationExportedColumns();
        enableInformationPage();

        this.delegate = new RelationalScanDelegate( this, adapterCatalog );
    }


    @Override
    public void updateNamespace( String name, long id ) {
        currentNamespace = new CsvSchema( id, adapterId, csvDir, Flavor.FILTERABLE );
    }


    @Override
    public List<PhysicalEntity> createTable( Context context, LogicalTableWrapper logical, AllocationTableWrapper allocation ) {
        PhysicalTable table = adapterCatalog.createTable(
                logical.table.getNamespaceName(),
                logical.table.name,
                logical.columns.stream().collect( Collectors.toMap( c -> c.id, c -> c.name ) ),
                logical.table,
                logical.columns.stream().collect( Collectors.toMap( t -> t.id, t -> t ) ),
                logical.pkIds, allocation );

        CsvTable physical = currentNamespace.createCsvTable( table.id, table, this );

        adapterCatalog.replacePhysical( physical );

        return List.of( physical );
    }


    @Override
    public void restoreTable( AllocationTable alloc, List<PhysicalEntity> entities, Context context ) {
        PhysicalEntity table = entities.get( 0 );
        updateNamespace( table.namespaceName, table.namespaceId );
        adapterCatalog.addPhysical( alloc, currentNamespace.createCsvTable( table.id, table.unwrapOrThrow( PhysicalTable.class ), this ) );
    }


    private void setCsvDir( Map<String, String> settings ) {
        String dir = settings.get( "directory" );
        if ( connectionMethod == ConnectionMethod.LINK ) {
            dir = settings.get( "directoryName" );
        }

        if ( dir.startsWith( "classpath://" ) ) {
            csvDir = this.getClass().getClassLoader().getResource( dir.replace( "classpath://", "" ) + "/" );
        } else {
            try {
                csvDir = new File( dir ).toURI().toURL();
            } catch ( MalformedURLException e ) {
                throw new GenericRuntimeException( e );
            }
        }
    }


    @Override
    public void truncate( Context context, long allocId ) {
        throw new GenericRuntimeException( "CSV adapter does not support truncate" );
    }


    @Override
    public Map<String, List<ExportedColumn>> getExportedColumns() {
        if ( connectionMethod == ConnectionMethod.UPLOAD && exportedColumnCache != null ) {
            // if we upload, file will not be changed, and we can cache the columns information, if "link" is used this is not advised
            return exportedColumnCache;
        }
        Map<String, List<ExportedColumn>> exportedColumnCache = new HashMap<>();
        Set<String> fileNames;
        if ( csvDir.getProtocol().equals( "jar" ) ) {

            List<AllocationEntity> placements = Catalog.snapshot().alloc().getEntitiesOnAdapter( getAdapterId() ).orElse( List.of() );
            fileNames = new HashSet<>();
            for ( AllocationEntity ccp : placements ) {
                fileNames.add( ccp.getNamespaceName() );
            }
        } else if ( Sources.of( csvDir ).file().isFile() ) {
            // single files
            fileNames = Set.of( csvDir.getPath() );
        } else {
            // multiple files
            File[] files = Sources.of( csvDir )
                    .file()
                    .listFiles( ( d, name ) -> name.endsWith( ".csv" ) || name.endsWith( ".csv.gz" ) );
            if ( files == null ) {
                throw new GenericRuntimeException( "No .csv files where found." );
            }
            fileNames = Arrays.stream( files )
                    .sequential()
                    .map( File::getName )
                    .collect( Collectors.toSet() );
        }
        for ( String fileName : fileNames ) {
            String physicalTableName = computePhysicalEntityName( fileName );

            List<ExportedColumn> list = new ArrayList<>();
            int position = 1;
            try {
                Source source = Sources.of( new URL( csvDir, fileName ) );
                BufferedReader reader = new BufferedReader( source.reader() );
                String firstLine = reader.readLine();
                for ( String col : firstLine.split( "," ) ) {
                    String[] colSplit = col.split( ":" );
                    String name = colSplit[0]
                            .toLowerCase()
                            .trim()
                            .replaceAll( "[^a-z0-9_]+", "" );
                    String typeStr = "string";
                    if ( colSplit.length > 1 ) {
                        typeStr = colSplit[1].toLowerCase().trim();
                    }

                    PolyType type;
                    Integer length = null;
                    switch ( typeStr.toLowerCase() ) {
                        case "int":
                            type = PolyType.INTEGER;
                            break;
                        case "string":
                            type = PolyType.VARCHAR;
                            length = maxStringLength;
                            break;
                        case "boolean":
                            type = PolyType.BOOLEAN;
                            break;
                        case "long":
                            type = PolyType.BIGINT;
                            break;
                        case "float":
                            type = PolyType.REAL;
                            break;
                        case "double":
                            type = PolyType.DOUBLE;
                            break;
                        case "date":
                            type = PolyType.DATE;
                            break;
                        case "time":
                            type = PolyType.TIME;
                            length = 0;
                            break;
                        case "timestamp":
                            type = PolyType.TIMESTAMP;
                            length = 0;
                            break;
                        default:
                            throw new GenericRuntimeException( "Unknown type: " + typeStr.toLowerCase() );
                    }
                    list.add( new ExportedColumn(
                            name,
                            type,
                            null,
                            length,
                            null,
                            null,
                            null,
                            false,
                            fileName,
                            physicalTableName,
                            name,
                            position,
                            position == 1 ) );
                    position++;
                }
            } catch ( IOException e ) {
                throw new GenericRuntimeException( e );
            }

            exportedColumnCache.put( physicalTableName, list );
        }
        this.exportedColumnCache = exportedColumnCache;
        return exportedColumnCache;
    }


    private static String computePhysicalEntityName( String fileName ) {
        // Compute physical table name
        String physicalTableName = fileName.toLowerCase();
        // remove gz
        if ( physicalTableName.endsWith( ".gz" ) ) {
            physicalTableName = physicalTableName.substring( 0, physicalTableName.length() - ".gz".length() );
        }
        // use only filename
        if ( physicalTableName.contains( "/" ) ) {
            String[] splits = physicalTableName.split( "/" );
            physicalTableName = splits[splits.length - 2];
        }

        if ( physicalTableName.contains( "\\" ) ) {
            String[] splits = physicalTableName.split( "\\\\" );
            physicalTableName = splits[splits.length - 2];
        }

        return physicalTableName
                .substring( 0, physicalTableName.length() - ".csv".length() )
                .trim()
                .replaceAll( "[^a-z0-9_]+", "" );
    }


    @Override
    public boolean prepare( PolyXid xid ) {
        log.debug( "CSV Store does not support prepare()." );
        return true;
    }


    @Override
    public void commit( PolyXid xid ) {
        log.debug( "CSV Store does not support commit()." );
    }


    @Override
    public void rollback( PolyXid xid ) {
        log.debug( "CSV Store does not support rollback()." );
    }


    @Override
    public void shutdown() {
        removeInformationPage();
    }


    @Override
    protected void reloadSettings( List<String> updatedSettings ) {
        if ( updatedSettings.contains( "directory" ) ) {
            setCsvDir( settings );
        }
    }


    private void addInformationExportedColumns() {
        for ( Map.Entry<String, List<ExportedColumn>> entry : getExportedColumns().entrySet() ) {
            InformationGroup group = new InformationGroup( informationPage, entry.getValue().get( 0 ).physicalSchemaName() );
            informationGroups.add( group );

            InformationTable table = new InformationTable(
                    group,
                    Arrays.asList( "Position", "Column Name", "Type", "Nullable", "Filename", "Primary" ) );
            for ( ExportedColumn exportedColumn : entry.getValue() ) {
                table.addRow(
                        exportedColumn.physicalPosition(),
                        exportedColumn.name(),
                        exportedColumn.getDisplayType(),
                        exportedColumn.nullable() ? "✔" : "",
                        exportedColumn.physicalSchemaName(),
                        exportedColumn.primary() ? "✔" : ""
                );
            }
            informationElements.add( table );
        }
    }


    protected void updateNativePhysical( long allocId ) {
        PhysicalTable table = adapterCatalog.fromAllocation( allocId );
        adapterCatalog.replacePhysical( this.currentNamespace.createCsvTable( table.id, table, this ) );
    }


    @Override
    public void renameLogicalColumn( long id, String newColumnName ) {
        adapterCatalog.renameLogicalColumn( id, newColumnName );
        adapterCatalog.fields.values().stream().filter( c -> c.id == id ).forEach( c -> updateNativePhysical( c.allocId ) );
    }


    @Override
<<<<<<< HEAD
    public AbstractNode fetchMetadataTree() {
        File csvFile = new File( "C:/Users/roman/Desktop/Dateieins.csv" );
        String tableName = csvFile.getName();
        AbstractNode rootNode = new Node( "csv", tableName );

        try ( BufferedReader reader = new BufferedReader( new FileReader( csvFile ) ) ) {
            String headerLine = reader.readLine();
            if ( headerLine == null ) {
                throw new RuntimeException( "No header line found" );
            }

            String[] rawColumns = headerLine.split( "," );
            for ( String colRaw : rawColumns ) {
                String[] split = colRaw.split( ":" );
                String name = split[0].trim().replaceAll( "[^a-zA-Z0-9_]", "" );
                String type = split.length > 1 ? split[1].trim() : "string";

                AbstractNode columnNode = new AttributeNode( "column", name );
                columnNode.addProperty( "type", mapCsvType( type ) );
                columnNode.addProperty( "nullable", true );

                rootNode.addChild( columnNode );
            }
            String fqName = csvFile.getName();
            List<Map<String, Object>> preview = fetchPreview( null, fqName, 10 );
            this.previewByTable.put( fqName, preview );
        } catch ( IOException e ) {
            throw new RuntimeException( "Failed to parse metadata of CSV source: " + e );
        }
        this.metadataRoot = rootNode;
        return this.metadataRoot;

    }


    private String mapCsvType( String rawType ) {
        switch ( rawType ) {
            case "int":
            case "integer":
                return "INTEGER";
            case "bool":
            case "boolean":
                return "BOOLEAN";
            case "long":
                return "BIGINT";
            case "float":
                return "REAL";
            case "double":
                return "DOUBLE";
            case "date":
                return "DATE";
            case "time":
                return "TIME";
            case "timestamp":
                return "TIMESTAMP";
            case "string":
            default:
                return "VARCHAR";
        }
    }


    @Override
    public List<Map<String, Object>> fetchPreview( Connection conn, String fqName, int limit ) {
        File csvFile = new File( "C:/Users/roman/Desktop/Dateieins.csv" );
        List<Map<String, Object>> rows = new ArrayList<>();

        try ( BufferedReader reader = new BufferedReader( new FileReader( csvFile ) ) ) {
            String headerLine = reader.readLine();
            if ( headerLine == null ) {
                return List.of();
            }

            String[] headerParts = headerLine.split( "," );
            List<String> colNames = new ArrayList<>();

            for ( String raw : headerParts ) {
                String[] split = raw.split( ":" );
                String colName = split[0].trim();
                colNames.add( colName );
            }

            String line;
            int count = 0;
            while ( (line = reader.readLine()) != null && count < limit ) {
                String[] values = line.split( ",", -1 );
                Map<String, Object> row = new LinkedHashMap<>();

                for ( int i = 0; i < colNames.size(); i++ ) {
                    String value = i < values.length ? values[i].trim() : null;
                    row.put( colNames.get( i ), value );
                }

                rows.add( row );
                count++;
            }

        } catch ( IOException e ) {
            throw new RuntimeException( "Failed to read CSV preview: " + fqName, e );
        }

        return rows;
    }


    @Override
    public void markSelectedAttributes(List<String> selectedPaths) {
        if (this.metadataRoot == null) {
            log.warn("⚠️ Kein Metadatenbaum vorhanden – kann Attribute nicht markieren.");
            return;
        }

        for (String path : selectedPaths) {
            int lastDot = path.lastIndexOf('.');
            if (lastDot == -1 || lastDot == path.length() - 1) {
                log.warn("⚠️ Kein gültiger Attribut-Pfad: " + path);
                continue;
            }

            String columnName = path.substring(lastDot + 1);
            String normalizedColumnName = columnName.replaceAll("[^a-zA-Z0-9_]", "");

            Optional<AbstractNode> attrOpt = metadataRoot.getChildren().stream()
                    .filter(child -> child instanceof AttributeNode
                            && child.getName().equals(normalizedColumnName))
                    .findFirst();

            if (attrOpt.isPresent()) {
                ((AttributeNode) attrOpt.get()).setSelected(true);
                log.info("✅ Attribut gesetzt: " + path);
            } else {
                log.warn("❌ Attribut nicht gefunden: " + normalizedColumnName + " im Pfad: " + path);
            }
        }
    }



    @Override
    public void printTree( AbstractNode node, int depth ) {
        if ( node == null ) {
            node = this.metadataRoot;
        }
        System.out.println( "  ".repeat( depth ) + node.getType() + ": " + node.getName() );
        for ( Map.Entry<String, Object> entry : node.getProperties().entrySet() ) {
            System.out.println( "  ".repeat( depth + 1 ) + "- " + entry.getKey() + ": " + entry.getValue() );
        }
        for ( AbstractNode child : node.getChildren() ) {
            printTree( child, depth + 1 );
        }

    }


    @Override
    public void setRoot( AbstractNode root ) {
        this.metadataRoot = root;
    }


    @Override
    public Object getPreview() {
        return this.previewByTable;
    }


    @Override
    public AbstractNode getRoot() {
        return this.metadataRoot;
=======
    public RelationalDataSource asRelationalDataSource() {
        return this;
>>>>>>> 93fbff67
    }


    @SuppressWarnings("unused")
    private interface Excludes {

        void renameLogicalColumn( long id, String newColumnName );

        void refreshTable( long allocId );

        void createTable( Context context, LogicalTableWrapper logical, AllocationTableWrapper allocation );

        void restoreTable( AllocationTable alloc, List<PhysicalEntity> entities );

    }

}<|MERGE_RESOLUTION|>--- conflicted
+++ resolved
@@ -82,11 +82,7 @@
 @AdapterSettingString(subOf = "method_link", defaultValue = "classpath://hr", name = "directoryName", description = "You can select a path to a folder or specific .csv or .csv.gz files.", position = 2)
 @AdapterSettingInteger(name = "maxStringLength", defaultValue = 255, position = 3,
         description = "Which length (number of characters including whitespace) should be used for the varchar columns. Make sure this is equal or larger than the longest string in any of the columns.")
-<<<<<<< HEAD
-public class CsvSource extends DataSource<RelAdapterCatalog> implements MetadataProvider {
-=======
-public class CsvSource extends DataSource<RelAdapterCatalog> implements RelationalDataSource {
->>>>>>> 93fbff67
+public class CsvSource extends DataSource<RelAdapterCatalog> implements RelationalDataSource, MetadataProvider {
 
     private static final Logger log = LoggerFactory.getLogger( CsvSource.class );
     @Delegate(excludes = Excludes.class)
@@ -390,7 +386,6 @@
 
 
     @Override
-<<<<<<< HEAD
     public AbstractNode fetchMetadataTree() {
         File csvFile = new File( "C:/Users/roman/Desktop/Dateieins.csv" );
         String tableName = csvFile.getName();
@@ -560,10 +555,12 @@
     @Override
     public AbstractNode getRoot() {
         return this.metadataRoot;
-=======
+    }
+
+
+    @Override
     public RelationalDataSource asRelationalDataSource() {
         return this;
->>>>>>> 93fbff67
     }
 
 
