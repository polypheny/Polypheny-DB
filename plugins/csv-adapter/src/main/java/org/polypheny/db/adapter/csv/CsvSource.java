--- conflicted
+++ resolved
@@ -90,13 +90,8 @@
     private Map<String, List<ExportedColumn>> exportedColumnCache;
 
 
-<<<<<<< HEAD
-    public CsvSource( final long storeId, final String uniqueName, final Map<String, String> settings ) {
-        super( storeId, uniqueName, settings, true, new RelAdapterCatalog( storeId ), List.of( DataModel.RELATIONAL ) );
-=======
     public CsvSource( final long storeId, final String uniqueName, final Map<String, String> settings, final DeployMode mode ) {
-        super( storeId, uniqueName, settings, mode, true, new RelAdapterCatalog( storeId ) );
->>>>>>> 4d6fb4a3
+        super( storeId, uniqueName, settings, mode, true, new RelAdapterCatalog( storeId ), List.of( DataModel.RELATIONAL ) );
 
         this.connectionMethod = settings.containsKey( "method" ) ? ConnectionMethod.from( settings.get( "method" ).toUpperCase() ) : ConnectionMethod.UPLOAD;
 
