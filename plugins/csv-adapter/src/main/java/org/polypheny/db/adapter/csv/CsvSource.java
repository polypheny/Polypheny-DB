/*
 * Copyright 2019-2024 The Polypheny Project
 *
 * Licensed under the Apache License, Version 2.0 (the "License");
 * you may not use this file except in compliance with the License.
 * You may obtain a copy of the License at
 *
 * http://www.apache.org/licenses/LICENSE-2.0
 *
 * Unless required by applicable law or agreed to in writing, software
 * distributed under the License is distributed on an "AS IS" BASIS,
 * WITHOUT WARRANTIES OR CONDITIONS OF ANY KIND, either express or implied.
 * See the License for the specific language governing permissions and
 * limitations under the License.
 */

package org.polypheny.db.adapter.csv;

import java.io.BufferedReader;
import java.io.File;
import java.io.IOException;
import java.net.MalformedURLException;
import java.net.URL;
import java.util.ArrayList;
import java.util.Arrays;
import java.util.HashMap;
import java.util.HashSet;
import java.util.List;
import java.util.Map;
import java.util.Set;
import java.util.stream.Collectors;
import lombok.Getter;
import lombok.experimental.Delegate;
import org.pf4j.Extension;
import org.polypheny.db.adapter.ConnectionMethod;
import org.polypheny.db.adapter.DataSource;
import org.polypheny.db.adapter.DeployMode;
import org.polypheny.db.adapter.RelationalScanDelegate;
import org.polypheny.db.adapter.annotations.AdapterProperties;
import org.polypheny.db.adapter.annotations.AdapterSettingDirectory;
import org.polypheny.db.adapter.annotations.AdapterSettingInteger;
import org.polypheny.db.adapter.annotations.AdapterSettingList;
import org.polypheny.db.adapter.annotations.AdapterSettingString;
import org.polypheny.db.adapter.csv.CsvTable.Flavor;
import org.polypheny.db.catalog.Catalog;
import org.polypheny.db.catalog.catalogs.RelAdapterCatalog;
import org.polypheny.db.catalog.entity.allocation.AllocationEntity;
import org.polypheny.db.catalog.entity.allocation.AllocationTable;
import org.polypheny.db.catalog.entity.allocation.AllocationTableWrapper;
import org.polypheny.db.catalog.entity.logical.LogicalTableWrapper;
import org.polypheny.db.catalog.entity.physical.PhysicalEntity;
import org.polypheny.db.catalog.entity.physical.PhysicalTable;
import org.polypheny.db.catalog.exceptions.GenericRuntimeException;
import org.polypheny.db.information.InformationGroup;
import org.polypheny.db.information.InformationTable;
import org.polypheny.db.prepare.Context;
import org.polypheny.db.transaction.PolyXid;
import org.polypheny.db.type.PolyType;
import org.polypheny.db.util.Source;
import org.polypheny.db.util.Sources;
import org.slf4j.Logger;
import org.slf4j.LoggerFactory;

@Extension
@AdapterProperties(
        name = "CSV",
        description = "An adapter for querying CSV files. The location of the directory containing the CSV files can be specified. Currently, this adapter only supports read operations.",
        usedModes = DeployMode.EMBEDDED,
        defaultMode = DeployMode.EMBEDDED)
@AdapterSettingList(name = "method", options = { "upload", "link" }, defaultValue = "upload", description = "If the supplied file(s) should be uploaded or a link to the local filesystem is used (sufficient permissions are required).", position = 1)
@AdapterSettingDirectory(subOf = "method_upload", name = "directory", defaultValue = "classpath://hr", description = "You can upload one or multiple .csv or .csv.gz files.", position = 2)
@AdapterSettingString(subOf = "method_link", defaultValue = "classpath://hr", name = "directoryName", description = "You can select a path to a folder or specific .csv or .csv.gz files.", position = 2)
@AdapterSettingInteger(name = "maxStringLength", defaultValue = 255, position = 3,
        description = "Which length (number of characters including whitespace) should be used for the varchar columns. Make sure this is equal or larger than the longest string in any of the columns.")
public class CsvSource extends DataSource<RelAdapterCatalog> {

    private static final Logger log = LoggerFactory.getLogger( CsvSource.class );
    @Delegate(excludes = Excludes.class)
    private final RelationalScanDelegate delegate;
    private final ConnectionMethod connectionMethod;

    private URL csvDir;
    @Getter
    private CsvSchema currentNamespace;
    private final int maxStringLength;
    private Map<String, List<ExportedColumn>> exportedColumnCache;


<<<<<<< HEAD
    public CsvSource( final long storeId, final String uniqueName, final Map<String, String> settings ) {
        super( storeId, uniqueName, settings, true, new RelAdapterCatalog( storeId ) );
=======
    public CsvSource( final long storeId, final String uniqueName, final Map<String, String> settings, final DeployMode mode ) {
        super( storeId, uniqueName, settings, mode, true, new RelAdapterCatalog( storeId ) );
>>>>>>> 18d3cce9

        this.connectionMethod = settings.containsKey( "method" ) ? ConnectionMethod.from( settings.get( "method" ).toUpperCase() ) : ConnectionMethod.UPLOAD;

        setCsvDir( settings );

        // Validate maxStringLength setting
        {
            maxStringLength = Integer.parseInt( settings.get( "maxStringLength" ) );
        }
        if ( maxStringLength < 1 ) {
            throw new GenericRuntimeException( "Invalid value for maxStringLength: " + maxStringLength );
        }

        addInformationExportedColumns();
        enableInformationPage();

        this.delegate = new RelationalScanDelegate( this, adapterCatalog );
    }


    @Override
    public void updateNamespace( String name, long id ) {
<<<<<<< HEAD
        currentNamespace = new CsvSchema( id, csvDir, Flavor.SCANNABLE );
=======
        currentNamespace = new CsvSchema( id, adapterId, csvDir, Flavor.FILTERABLE );
>>>>>>> 18d3cce9
    }


    @Override
    public List<PhysicalEntity> createTable( Context context, LogicalTableWrapper logical, AllocationTableWrapper allocation ) {
        PhysicalTable table = adapterCatalog.createTable(
                logical.table.getNamespaceName(),
                logical.table.name,
                logical.columns.stream().collect( Collectors.toMap( c -> c.id, c -> c.name ) ),
                logical.table,
                logical.columns.stream().collect( Collectors.toMap( t -> t.id, t -> t ) ),
                logical.pkIds, allocation );

        CsvTable physical = currentNamespace.createCsvTable( table.id, table, this );

        adapterCatalog.replacePhysical( physical );

        return List.of( physical );
    }


    @Override
<<<<<<< HEAD
    public void restoreTable( AllocationTable alloc, List<PhysicalEntity> entities ) {
=======
    public void restoreTable( AllocationTable alloc, List<PhysicalEntity> entities, Context context ) {
>>>>>>> 18d3cce9
        PhysicalEntity table = entities.get( 0 );
        updateNamespace( table.namespaceName, table.namespaceId );
        adapterCatalog.addPhysical( alloc, currentNamespace.createCsvTable( table.id, table.unwrap( PhysicalTable.class ).orElseThrow(), this ) );
    }


    private void setCsvDir( Map<String, String> settings ) {
        String dir = settings.get( "directory" );
        if ( connectionMethod == ConnectionMethod.LINK ) {
            dir = settings.get( "directoryName" );
        }

        if ( dir.startsWith( "classpath://" ) ) {
            csvDir = this.getClass().getClassLoader().getResource( dir.replace( "classpath://", "" ) + "/" );
        } else {
            try {
                csvDir = new File( dir ).toURI().toURL();
            } catch ( MalformedURLException e ) {
                throw new GenericRuntimeException( e );
            }
        }
    }


    @Override
    public void truncate( Context context, long allocId ) {
        throw new GenericRuntimeException( "CSV adapter does not support truncate" );
    }


    @Override
    public Map<String, List<ExportedColumn>> getExportedColumns() {
        if ( connectionMethod == ConnectionMethod.UPLOAD && exportedColumnCache != null ) {
            // if we upload, file will not be changed, and we can cache the columns information, if "link" is used this is not advised
            return exportedColumnCache;
        }
        Map<String, List<ExportedColumn>> exportedColumnCache = new HashMap<>();
        Set<String> fileNames;
        if ( csvDir.getProtocol().equals( "jar" ) ) {

            List<AllocationEntity> placements = Catalog.snapshot().alloc().getEntitiesOnAdapter( getAdapterId() ).orElse( List.of() );
            fileNames = new HashSet<>();
            for ( AllocationEntity ccp : placements ) {
                fileNames.add( ccp.getNamespaceName() );
            }
        } else if ( Sources.of( csvDir ).file().isFile() ) {
            // single files
            fileNames = Set.of( csvDir.getPath() );
        } else {
            // multiple files
            File[] files = Sources.of( csvDir )
                    .file()
                    .listFiles( ( d, name ) -> name.endsWith( ".csv" ) || name.endsWith( ".csv.gz" ) );
            if ( files == null ) {
                throw new GenericRuntimeException( "No .csv files where found." );
            }
            fileNames = Arrays.stream( files )
                    .sequential()
                    .map( File::getName )
                    .collect( Collectors.toSet() );
        }
        for ( String fileName : fileNames ) {
            String physicalTableName = computePhysicalEntityName( fileName );

            List<ExportedColumn> list = new ArrayList<>();
            int position = 1;
            try {
                Source source = Sources.of( new URL( csvDir, fileName ) );
                BufferedReader reader = new BufferedReader( source.reader() );
                String firstLine = reader.readLine();
                for ( String col : firstLine.split( "," ) ) {
                    String[] colSplit = col.split( ":" );
                    String name = colSplit[0]
                            .toLowerCase()
                            .trim()
                            .replaceAll( "[^a-z0-9_]+", "" );
                    String typeStr = "string";
                    if ( colSplit.length > 1 ) {
                        typeStr = colSplit[1].toLowerCase().trim();
                    }

                    PolyType type;
                    Integer length = null;
                    switch ( typeStr.toLowerCase() ) {
                        case "int":
                            type = PolyType.INTEGER;
                            break;
                        case "string":
                            type = PolyType.VARCHAR;
                            length = maxStringLength;
                            break;
                        case "boolean":
                            type = PolyType.BOOLEAN;
                            break;
                        case "long":
                            type = PolyType.BIGINT;
                            break;
                        case "float":
                            type = PolyType.REAL;
                            break;
                        case "double":
                            type = PolyType.DOUBLE;
                            break;
                        case "date":
                            type = PolyType.DATE;
                            break;
                        case "time":
                            type = PolyType.TIME;
                            length = 0;
                            break;
                        case "timestamp":
                            type = PolyType.TIMESTAMP;
                            length = 0;
                            break;
                        default:
                            throw new GenericRuntimeException( "Unknown type: " + typeStr.toLowerCase() );
                    }
                    list.add( new ExportedColumn(
                            name,
                            type,
                            null,
                            length,
                            null,
                            null,
                            null,
                            false,
                            fileName,
                            physicalTableName,
                            name,
                            position,
                            position == 1 ) );
                    position++;
                }
            } catch ( IOException e ) {
                throw new GenericRuntimeException( e );
            }

            exportedColumnCache.put( physicalTableName, list );
        }
        this.exportedColumnCache = exportedColumnCache;
        return exportedColumnCache;
    }


    private static String computePhysicalEntityName( String fileName ) {
        // Compute physical table name
        String physicalTableName = fileName.toLowerCase();
        // remove gz
        if ( physicalTableName.endsWith( ".gz" ) ) {
            physicalTableName = physicalTableName.substring( 0, physicalTableName.length() - ".gz".length() );
        }
        // use only filename
        if ( physicalTableName.contains( "/" ) ) {
            String[] splits = physicalTableName.split( "/" );
            physicalTableName = splits[splits.length - 2];
        }

        if ( physicalTableName.contains( "\\" ) ) {
            String[] splits = physicalTableName.split( "\\\\" );
            physicalTableName = splits[splits.length - 2];
        }

        return physicalTableName
                .substring( 0, physicalTableName.length() - ".csv".length() )
                .trim()
                .replaceAll( "[^a-z0-9_]+", "" );
    }


    @Override
    public boolean prepare( PolyXid xid ) {
        log.debug( "CSV Store does not support prepare()." );
        return true;
    }


    @Override
    public void commit( PolyXid xid ) {
        log.debug( "CSV Store does not support commit()." );
    }


    @Override
    public void rollback( PolyXid xid ) {
        log.debug( "CSV Store does not support rollback()." );
    }


    @Override
    public void shutdown() {
        removeInformationPage();
    }


    @Override
    protected void reloadSettings( List<String> updatedSettings ) {
        if ( updatedSettings.contains( "directory" ) ) {
            setCsvDir( settings );
        }
    }


    private void addInformationExportedColumns() {
        for ( Map.Entry<String, List<ExportedColumn>> entry : getExportedColumns().entrySet() ) {
            InformationGroup group = new InformationGroup( informationPage, entry.getValue().get( 0 ).physicalSchemaName );
            informationGroups.add( group );

            InformationTable table = new InformationTable(
                    group,
                    Arrays.asList( "Position", "Column Name", "Type", "Nullable", "Filename", "Primary" ) );
            for ( ExportedColumn exportedColumn : entry.getValue() ) {
                table.addRow(
                        exportedColumn.physicalPosition,
                        exportedColumn.name,
                        exportedColumn.getDisplayType(),
                        exportedColumn.nullable ? "✔" : "",
                        exportedColumn.physicalSchemaName,
                        exportedColumn.primary ? "✔" : ""
                );
            }
            informationElements.add( table );
        }
    }


<<<<<<< HEAD
    @SuppressWarnings("unused")
    private interface Excludes {

=======
    protected void updateNativePhysical( long allocId ) {
        PhysicalTable table = adapterCatalog.fromAllocation( allocId );
        adapterCatalog.replacePhysical( this.currentNamespace.createCsvTable( table.id, table, this ) );
    }


    @Override
    public void renameLogicalColumn( long id, String newColumnName ) {
        adapterCatalog.renameLogicalColumn( id, newColumnName );
        adapterCatalog.fields.values().stream().filter( c -> c.id == id ).forEach( c -> updateNativePhysical( c.allocId ) );
    }


    @SuppressWarnings("unused")
    private interface Excludes {

        void renameLogicalColumn( long id, String newColumnName );

>>>>>>> 18d3cce9
        void refreshTable( long allocId );

        void createTable( Context context, LogicalTableWrapper logical, AllocationTableWrapper allocation );

        void restoreTable( AllocationTable alloc, List<PhysicalEntity> entities );

    }

}<|MERGE_RESOLUTION|>--- conflicted
+++ resolved
@@ -86,13 +86,8 @@
     private Map<String, List<ExportedColumn>> exportedColumnCache;
 
 
-<<<<<<< HEAD
-    public CsvSource( final long storeId, final String uniqueName, final Map<String, String> settings ) {
-        super( storeId, uniqueName, settings, true, new RelAdapterCatalog( storeId ) );
-=======
     public CsvSource( final long storeId, final String uniqueName, final Map<String, String> settings, final DeployMode mode ) {
         super( storeId, uniqueName, settings, mode, true, new RelAdapterCatalog( storeId ) );
->>>>>>> 18d3cce9
 
         this.connectionMethod = settings.containsKey( "method" ) ? ConnectionMethod.from( settings.get( "method" ).toUpperCase() ) : ConnectionMethod.UPLOAD;
 
@@ -115,11 +110,7 @@
 
     @Override
     public void updateNamespace( String name, long id ) {
-<<<<<<< HEAD
-        currentNamespace = new CsvSchema( id, csvDir, Flavor.SCANNABLE );
-=======
         currentNamespace = new CsvSchema( id, adapterId, csvDir, Flavor.FILTERABLE );
->>>>>>> 18d3cce9
     }
 
 
@@ -142,11 +133,7 @@
 
 
     @Override
-<<<<<<< HEAD
-    public void restoreTable( AllocationTable alloc, List<PhysicalEntity> entities ) {
-=======
     public void restoreTable( AllocationTable alloc, List<PhysicalEntity> entities, Context context ) {
->>>>>>> 18d3cce9
         PhysicalEntity table = entities.get( 0 );
         updateNamespace( table.namespaceName, table.namespaceId );
         adapterCatalog.addPhysical( alloc, currentNamespace.createCsvTable( table.id, table.unwrap( PhysicalTable.class ).orElseThrow(), this ) );
@@ -372,11 +359,6 @@
     }
 
 
-<<<<<<< HEAD
-    @SuppressWarnings("unused")
-    private interface Excludes {
-
-=======
     protected void updateNativePhysical( long allocId ) {
         PhysicalTable table = adapterCatalog.fromAllocation( allocId );
         adapterCatalog.replacePhysical( this.currentNamespace.createCsvTable( table.id, table, this ) );
@@ -395,7 +377,6 @@
 
         void renameLogicalColumn( long id, String newColumnName );
 
->>>>>>> 18d3cce9
         void refreshTable( long allocId );
 
         void createTable( Context context, LogicalTableWrapper logical, AllocationTableWrapper allocation );
