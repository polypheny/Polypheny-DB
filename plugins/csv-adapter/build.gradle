--- conflicted
+++ resolved
@@ -15,12 +15,6 @@
     testImplementation project(path: ":core", configuration: "tests")
     testImplementation project(path: ":core")
     testImplementation project(path: ":plugins:sql-language")
-<<<<<<< HEAD
-
-    testImplementation group: 'org.junit.jupiter', name: 'junit-jupiter', version: junit_jupiter_version
-    testImplementation group: "org.hamcrest", name: "hamcrest-core", version: hamcrest_core_version  // BSD 3-clause
-=======
->>>>>>> 18d3cce9
 }
 
 
