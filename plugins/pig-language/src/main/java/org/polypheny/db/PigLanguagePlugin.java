/*
 * Copyright 2019-2024 The Polypheny Project
 *
 * Licensed under the Apache License, Version 2.0 (the "License");
 * you may not use this file except in compliance with the License.
 * You may obtain a copy of the License at
 *
 * http://www.apache.org/licenses/LICENSE-2.0
 *
 * Unless required by applicable law or agreed to in writing, software
 * distributed under the License is distributed on an "AS IS" BASIS,
 * WITHOUT WARRANTIES OR CONDITIONS OF ANY KIND, either express or implied.
 * See the License for the specific language governing permissions and
 * limitations under the License.
 */

package org.polypheny.db;

import java.util.List;
import lombok.extern.slf4j.Slf4j;
import org.polypheny.db.catalog.logistic.DataModel;
import org.polypheny.db.languages.LanguageManager;
import org.polypheny.db.languages.QueryLanguage;
import org.polypheny.db.piglet.PigProcessor;
import org.polypheny.db.plugins.PluginContext;
import org.polypheny.db.plugins.PolyPlugin;
import org.polypheny.db.plugins.PolyPluginManager;
import org.polypheny.db.webui.crud.LanguageCrud;

@SuppressWarnings("unused")
@Slf4j
public class PigLanguagePlugin extends PolyPlugin {
<<<<<<< HEAD

=======
>>>>>>> 250079c0

    public static final String NAME = "pig";


    /**
     * Constructor to be used by plugin manager for plugin instantiation.
     * Your plugins have to provide constructor with this exact signature to be successfully loaded by manager.
     */
    public PigLanguagePlugin( PluginContext context ) {
        super( context );
    }


    @Override
    public void start() {
<<<<<<< HEAD
        QueryLanguage language = new QueryLanguage( DataModel.RELATIONAL, NAME, List.of( NAME, "piglet" ), null, PigProcessor::new, null, LanguageManager::toQueryNodes );
        LanguageManager.getINSTANCE().addQueryLanguage( language );
        PolyPluginManager.AFTER_INIT.add( () -> LanguageCrud.addToResult( language, LanguageCrud::getRelResult ) );

=======
        QueryLanguage language = new QueryLanguage(
                DataModel.RELATIONAL,
                NAME,
                List.of( NAME, "piglet" ),
                null,
                PigProcessor::new,
                null,
                LanguageManager::toQueryNodes,
                c -> c );
        LanguageManager.getINSTANCE().addQueryLanguage( language );
        PolyPluginManager.AFTER_INIT.add( () -> LanguageCrud.addToResult( language, LanguageCrud::getRelResult ) );
>>>>>>> 250079c0
    }


    @Override
    public void stop() {
        QueryLanguage language = QueryLanguage.from( NAME );
        LanguageCrud.deleteToResult( language );
        LanguageManager.removeQueryLanguage( NAME );
    }

<<<<<<< HEAD

=======
>>>>>>> 250079c0
}<|MERGE_RESOLUTION|>--- conflicted
+++ resolved
@@ -30,10 +30,6 @@
 @SuppressWarnings("unused")
 @Slf4j
 public class PigLanguagePlugin extends PolyPlugin {
-<<<<<<< HEAD
-
-=======
->>>>>>> 250079c0
 
     public static final String NAME = "pig";
 
@@ -49,12 +45,6 @@
 
     @Override
     public void start() {
-<<<<<<< HEAD
-        QueryLanguage language = new QueryLanguage( DataModel.RELATIONAL, NAME, List.of( NAME, "piglet" ), null, PigProcessor::new, null, LanguageManager::toQueryNodes );
-        LanguageManager.getINSTANCE().addQueryLanguage( language );
-        PolyPluginManager.AFTER_INIT.add( () -> LanguageCrud.addToResult( language, LanguageCrud::getRelResult ) );
-
-=======
         QueryLanguage language = new QueryLanguage(
                 DataModel.RELATIONAL,
                 NAME,
@@ -66,7 +56,6 @@
                 c -> c );
         LanguageManager.getINSTANCE().addQueryLanguage( language );
         PolyPluginManager.AFTER_INIT.add( () -> LanguageCrud.addToResult( language, LanguageCrud::getRelResult ) );
->>>>>>> 250079c0
     }
 
 
@@ -77,8 +66,4 @@
         LanguageManager.removeQueryLanguage( NAME );
     }
 
-<<<<<<< HEAD
-
-=======
->>>>>>> 250079c0
 }