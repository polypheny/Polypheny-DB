/*
 * Copyright 2019-2024 The Polypheny Project
 *
 * Licensed under the Apache License, Version 2.0 (the "License");
 * you may not use this file except in compliance with the License.
 * You may obtain a copy of the License at
 *
 * http://www.apache.org/licenses/LICENSE-2.0
 *
 * Unless required by applicable law or agreed to in writing, software
 * distributed under the License is distributed on an "AS IS" BASIS,
 * WITHOUT WARRANTIES OR CONDITIONS OF ANY KIND, either express or implied.
 * See the License for the specific language governing permissions and
 * limitations under the License.
 *
 * This file incorporates code covered by the following terms:
 *
 * Licensed to the Apache Software Foundation (ASF) under one or more
 * contributor license agreements.  See the NOTICE file distributed with
 * this work for additional information regarding copyright ownership.
 * The ASF licenses this file to you under the Apache License, Version 2.0
 * (the "License"); you may not use this file except in compliance with
 * the License.  You may obtain a copy of the License at
 *
 * http://www.apache.org/licenses/LICENSE-2.0
 *
 * Unless required by applicable law or agreed to in writing, software
 * distributed under the License is distributed on an "AS IS" BASIS,
 * WITHOUT WARRANTIES OR CONDITIONS OF ANY KIND, either express or implied.
 * See the License for the specific language governing permissions and
 * limitations under the License.
 */

package org.polypheny.db.tools;


import com.google.common.collect.ImmutableList;
import java.util.ArrayList;
import java.util.List;
import org.apache.calcite.linq4j.Ord;
import org.polypheny.db.algebra.AlgNode;
import org.polypheny.db.algebra.core.JoinAlgType;
import org.polypheny.db.algebra.core.relational.RelScan;
import org.polypheny.db.algebra.operators.OperatorName;
import org.polypheny.db.algebra.type.AlgDataType;
import org.polypheny.db.catalog.snapshot.Snapshot;
import org.polypheny.db.languages.OperatorRegistry;
<<<<<<< HEAD
import org.polypheny.db.plan.AlgOptCluster;
=======
import org.polypheny.db.plan.AlgCluster;
>>>>>>> 250079c0
import org.polypheny.db.plan.Context;
import org.polypheny.db.plan.Contexts;
import org.polypheny.db.rex.RexBuilder;
import org.polypheny.db.rex.RexNode;
import org.polypheny.db.transaction.Statement;
import org.polypheny.db.util.Util;


/**
 * Extension to {@link AlgBuilder} for Pig relational operators.
 */
public class PigAlgBuilder extends AlgBuilder {

    private String lastAlias;


<<<<<<< HEAD
    private PigAlgBuilder( Context context, AlgOptCluster cluster, Snapshot snapshot ) {
        super( context, cluster, snapshot );
    }


    /**
     * Creates a PigRelBuilder.
     */
    public static PigAlgBuilder create( FrameworkConfig config ) {
        final AlgBuilder algBuilder = AlgBuilder.create( config );
        return new PigAlgBuilder( config.getContext(), algBuilder.cluster, algBuilder.snapshot );
    }


    public static PigAlgBuilder create( Statement statement, AlgOptCluster cluster ) {
=======
    private PigAlgBuilder( Context context, AlgCluster cluster, Snapshot snapshot ) {
        super( context, cluster, snapshot );
    }


    public static PigAlgBuilder create( Statement statement, AlgCluster cluster ) {
>>>>>>> 250079c0
        return new PigAlgBuilder( Contexts.EMPTY_CONTEXT, cluster, statement.getTransaction().getSnapshot() );
    }


    public static PigAlgBuilder create( Statement statement ) {
        final RexBuilder rexBuilder = new RexBuilder( statement.getTransaction().getTypeFactory() );
<<<<<<< HEAD
        final AlgOptCluster cluster = AlgOptCluster.create( statement.getQueryProcessor().getPlanner(), rexBuilder, null, statement.getTransaction().getSnapshot() );
=======
        final AlgCluster cluster = AlgCluster.create( statement.getQueryProcessor().getPlanner(), rexBuilder, null, statement.getTransaction().getSnapshot() );
>>>>>>> 250079c0
        return create( statement, cluster );
    }


    @Override
    public PigAlgBuilder relScan( String... tableNames ) {
        lastAlias = null;
        return (PigAlgBuilder) super.relScan( tableNames );
    }


    @Override
<<<<<<< HEAD
    public PigAlgBuilder scan( List<String> tableNames ) {
=======
    public PigAlgBuilder relScan( List<String> tableNames ) {
>>>>>>> 250079c0
        lastAlias = null;
        return (PigAlgBuilder) super.relScan( tableNames );
    }


    /**
     * Loads a data set.
     *
     * Equivalent to Pig Latin:
     * <pre>{@code LOAD 'path' USING loadFunction AS rowType}</pre>
     *
     * {@code loadFunction} and {@code rowType} are optional.
     *
     * @param path File path
     * @param loadFunction Load function
     * @param rowType Row type (what Pig calls 'schema')
     * @return This builder
     */
    public PigAlgBuilder load( String path, RexNode loadFunction, AlgDataType rowType ) {
        relScan( path.replace( ".csv", "" ) ); // TODO: use a UDT
        return this;
    }


    /**
     * Removes duplicate tuples in a relation.
     *
     * Equivalent Pig Latin:
     * <blockquote>
     * <pre>alias = DISTINCT alias [PARTITION BY partitioner] [PARALLEL n];</pre>
     * </blockquote>
     *
     * @param partitioner Partitioner; null means no partitioner
     * @param parallel Degree of parallelism; negative means unspecified
     * @return This builder
     */
    public PigAlgBuilder distinct( Partitioner partitioner, int parallel ) {
        // TODO: Use partitioner and parallel
        distinct();
        return this;
    }


    /**
     * Groups the data in one or more relations.
     *
     * Pig Latin syntax:
     * <blockquote>
     * alias = GROUP alias { ALL | BY expression }
     * [, alias ALL | BY expression ...]
     * [USING 'collected' | 'merge'] [PARTITION BY partitioner] [PARALLEL n];
     * </blockquote>
     *
     * @param groupKeys One of more group keys; use {@link #groupKey()} for ALL
     * @param option Whether to use an optimized method combining the data (COLLECTED for one input or MERGE for two or more inputs)
     * @param partitioner Partitioner; null means no partitioner
     * @param parallel Degree of parallelism; negative means unspecified
     * @return This builder
     */
    public PigAlgBuilder group( GroupOption option, Partitioner partitioner, int parallel, GroupKey... groupKeys ) {
        return group( option, partitioner, parallel, ImmutableList.copyOf( groupKeys ) );
    }


    public PigAlgBuilder group( GroupOption option, Partitioner partitioner, int parallel, Iterable<? extends GroupKey> groupKeys ) {
        @SuppressWarnings("unchecked") final List<GroupKeyImpl> groupKeyList = ImmutableList.copyOf( (Iterable) groupKeys );
        if ( groupKeyList.isEmpty() ) {
            throw new IllegalArgumentException( "must have at least one group" );
        }
        final int groupCount = groupKeyList.get( 0 ).nodes.size();
        for ( GroupKeyImpl groupKey : groupKeyList ) {
            if ( groupKey.nodes.size() != groupCount ) {
                throw new IllegalArgumentException( "group key size mismatch" );
            }
        }
        final int n = groupKeyList.size();
        for ( Ord<GroupKeyImpl> groupKey : Ord.reverse( groupKeyList ) ) {
            AlgNode r = null;
            if ( groupKey.i < n - 1 ) {
                r = build();
            }
            // Create a ROW to pass to COLLECT. Interestingly, this is not allowed by standard SQL; see [POLYPHENYDB-877] Allow ROW as argument to COLLECT.
            final RexNode row =
                    cluster.getRexBuilder().makeCall(
                            peek( 1, 0 ).getTupleType(),
                            OperatorRegistry.get( OperatorName.ROW ),
                            fields() );
            aggregate( groupKey.e, aggregateCall( OperatorRegistry.getAgg( OperatorName.COLLECT ), row ).as( getAlias() ) );
            if ( groupKey.i < n - 1 ) {
                push( r );
                List<RexNode> predicates = new ArrayList<>();
                for ( int key : Util.range( groupCount ) ) {
                    predicates.add( equals( field( 2, 0, key ), field( 2, 1, key ) ) );
                }
                join( JoinAlgType.INNER, and( predicates ) );
            }
        }
        return this;
    }


    String getAlias() {
        if ( lastAlias != null ) {
            return lastAlias;
        } else {
            AlgNode top = peek();
            if ( top instanceof RelScan ) {
                return top.getEntity().name;
            } else {
                return null;
            }
        }
    }


    /**
     * As super-class method, but also retains alias for naming of aggregates.
     */
    @Override
    public AlgBuilder as( final String alias ) {
        lastAlias = alias;
        return super.as( alias );
    }


    /**
     * Partitioner for group and join
     */
    interface Partitioner {

    }


    /**
     * Option for performing group efficiently if data set is already sorted
     */
    public enum GroupOption {
        MERGE,
        COLLECTED
    }

}
<|MERGE_RESOLUTION|>--- conflicted
+++ resolved
@@ -45,11 +45,7 @@
 import org.polypheny.db.algebra.type.AlgDataType;
 import org.polypheny.db.catalog.snapshot.Snapshot;
 import org.polypheny.db.languages.OperatorRegistry;
-<<<<<<< HEAD
-import org.polypheny.db.plan.AlgOptCluster;
-=======
 import org.polypheny.db.plan.AlgCluster;
->>>>>>> 250079c0
 import org.polypheny.db.plan.Context;
 import org.polypheny.db.plan.Contexts;
 import org.polypheny.db.rex.RexBuilder;
@@ -66,41 +62,19 @@
     private String lastAlias;
 
 
-<<<<<<< HEAD
-    private PigAlgBuilder( Context context, AlgOptCluster cluster, Snapshot snapshot ) {
-        super( context, cluster, snapshot );
-    }
-
-
-    /**
-     * Creates a PigRelBuilder.
-     */
-    public static PigAlgBuilder create( FrameworkConfig config ) {
-        final AlgBuilder algBuilder = AlgBuilder.create( config );
-        return new PigAlgBuilder( config.getContext(), algBuilder.cluster, algBuilder.snapshot );
-    }
-
-
-    public static PigAlgBuilder create( Statement statement, AlgOptCluster cluster ) {
-=======
     private PigAlgBuilder( Context context, AlgCluster cluster, Snapshot snapshot ) {
         super( context, cluster, snapshot );
     }
 
 
     public static PigAlgBuilder create( Statement statement, AlgCluster cluster ) {
->>>>>>> 250079c0
         return new PigAlgBuilder( Contexts.EMPTY_CONTEXT, cluster, statement.getTransaction().getSnapshot() );
     }
 
 
     public static PigAlgBuilder create( Statement statement ) {
         final RexBuilder rexBuilder = new RexBuilder( statement.getTransaction().getTypeFactory() );
-<<<<<<< HEAD
-        final AlgOptCluster cluster = AlgOptCluster.create( statement.getQueryProcessor().getPlanner(), rexBuilder, null, statement.getTransaction().getSnapshot() );
-=======
         final AlgCluster cluster = AlgCluster.create( statement.getQueryProcessor().getPlanner(), rexBuilder, null, statement.getTransaction().getSnapshot() );
->>>>>>> 250079c0
         return create( statement, cluster );
     }
 
@@ -113,11 +87,7 @@
 
 
     @Override
-<<<<<<< HEAD
-    public PigAlgBuilder scan( List<String> tableNames ) {
-=======
     public PigAlgBuilder relScan( List<String> tableNames ) {
->>>>>>> 250079c0
         lastAlias = null;
         return (PigAlgBuilder) super.relScan( tableNames );
     }
