--- conflicted
+++ resolved
@@ -88,13 +88,8 @@
     private DockerContainer container;
 
 
-<<<<<<< HEAD
-    public PostgresqlStore( long storeId, String uniqueName, final Map<String, String> settings ) {
-        super( storeId, uniqueName, settings, PostgresqlSqlDialect.DEFAULT, true );
-=======
     public PostgresqlStore( final long storeId, final String uniqueName, final Map<String, String> settings, final DeployMode mode ) {
         super( storeId, uniqueName, settings, mode, PostgresqlSqlDialect.DEFAULT, true );
->>>>>>> 18d3cce9
     }
 
 
@@ -116,11 +111,8 @@
             DockerInstance instance = DockerManager.getInstance().getInstanceById( instanceId )
                     .orElseThrow( () -> new GenericRuntimeException( "No docker instance with id " + instanceId ) );
             try {
-                // TODO: change to polypheny/postgres after merge of PR in Polypheny-Docker repository
-                container = instance.newBuilder( "postgis/postgis:16-3.4-alpine", getUniqueName() )
+                container = instance.newBuilder( "polypheny/postgres:latest", getUniqueName() )
                         .withEnvironmentVariable( "POSTGRES_PASSWORD", settings.get( "password" ) )
-                        .withEnvironmentVariable( "POSTGRES_USER", username )
-                        .withEnvironmentVariable( "POSTGRES_DBNAME", database )
                         .createAndStart();
             } catch ( IOException e ) {
                 throw new GenericRuntimeException( e );
@@ -238,7 +230,6 @@
     public String addIndex( Context context, LogicalIndex index, AllocationTable allocation ) {
         PhysicalTable physical = adapterCatalog.fromAllocation( allocation.id );
         String physicalIndexName = getPhysicalIndexName( physical.id, index.id );
-<<<<<<< HEAD
 
         StringBuilder builder = new StringBuilder();
         builder.append( "CREATE " );
@@ -271,52 +262,11 @@
             case "brin":
                 builder.append( "brin" );
                 break;
-            case "gist":
-                builder.append( "gist" );
-                break;
-        }
-        builder.append( "(" );
-        boolean first = true;
-        for ( long columnId : index.key.columnIds ) {
-=======
-
-        StringBuilder builder = new StringBuilder();
-        builder.append( "CREATE " );
-        if ( index.unique ) {
-            builder.append( "UNIQUE INDEX " );
-        } else {
-            builder.append( "INDEX " );
-        }
-
-        builder.append( dialect.quoteIdentifier( physicalIndexName ) );
-        builder.append( " ON " )
-                .append( dialect.quoteIdentifier( physical.namespaceName ) )
-                .append( "." )
-                .append( dialect.quoteIdentifier( physical.name ) );
-
-        builder.append( " USING " );
-        switch ( index.method ) {
-            case "btree":
-            case "btree_unique":
-                builder.append( "btree" );
-                break;
-            case "hash":
-            case "hash_unique":
-                builder.append( "hash" );
-                break;
-            case "gin":
-            case "gin_unique":
-                builder.append( "gin" );
-                break;
-            case "brin":
-                builder.append( "brin" );
-                break;
         }
 
         builder.append( "(" );
         boolean first = true;
         for ( long columnId : index.key.fieldIds ) {
->>>>>>> 18d3cce9
             if ( !first ) {
                 builder.append( ", " );
             }
@@ -340,7 +290,6 @@
         builder.append( dialect.quoteIdentifier( index.physicalName + "_" + table.id ) );
         executeUpdate( builder, context );
     }
-
 
 
     @Override
@@ -349,12 +298,7 @@
                 new IndexMethodModel( "btree", "B-TREE" ),
                 new IndexMethodModel( "hash", "HASH" ),
                 new IndexMethodModel( "gin", "GIN (Generalized Inverted Index)" ),
-<<<<<<< HEAD
-                new IndexMethodModel( "brin", "BRIN (Block Range index)" ),
-                new IndexMethodModel( "gist", "GiST (Generalized Search Tree)" )
-=======
                 new IndexMethodModel( "brin", "BRIN (Block Range index)" )
->>>>>>> 18d3cce9
         );
     }
 
@@ -392,10 +336,6 @@
             case DOUBLE -> "FLOAT";
             case DECIMAL -> "DECIMAL";
             case VARCHAR -> "VARCHAR";
-<<<<<<< HEAD
-            case GEOMETRY -> "GEOMETRY";
-=======
->>>>>>> 18d3cce9
             case JSON, TEXT -> "TEXT";
             case DATE -> "DATE";
             case TIME -> "TIME";
@@ -416,11 +356,7 @@
 
 
     @Override
-<<<<<<< HEAD
-    public String getDefaultPhysicalNamespaceName() {
-=======
     public String getDefaultPhysicalSchemaName() {
->>>>>>> 18d3cce9
         return "public";
     }
 
@@ -482,11 +418,7 @@
 
 
     @Override
-<<<<<<< HEAD
-    public void restoreTable( AllocationTable alloc, List<PhysicalEntity> entities ) {
-=======
     public void restoreTable( AllocationTable alloc, List<PhysicalEntity> entities, Context context ) {
->>>>>>> 18d3cce9
         PhysicalEntity table = entities.get( 0 );
         updateNamespace( table.namespaceName, table.namespaceId );
         adapterCatalog.addPhysical( alloc, currentJdbcSchema.createJdbcTable( table.unwrap( PhysicalTable.class ).orElseThrow() ) );
