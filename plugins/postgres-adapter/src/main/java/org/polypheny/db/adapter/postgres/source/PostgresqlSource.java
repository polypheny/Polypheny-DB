/*
 * Copyright 2019-2024 The Polypheny Project
 *
 * Licensed under the Apache License, Version 2.0 (the "License");
 * you may not use this file except in compliance with the License.
 * You may obtain a copy of the License at
 *
 * http://www.apache.org/licenses/LICENSE-2.0
 *
 * Unless required by applicable law or agreed to in writing, software
 * distributed under the License is distributed on an "AS IS" BASIS,
 * WITHOUT WARRANTIES OR CONDITIONS OF ANY KIND, either express or implied.
 * See the License for the specific language governing permissions and
 * limitations under the License.
 */

package org.polypheny.db.adapter.postgres.source;


import java.sql.SQLException;
import java.util.List;
import java.util.Map;
import java.util.stream.Collectors;
import lombok.extern.slf4j.Slf4j;
import org.polypheny.db.adapter.DeployMode;
import org.polypheny.db.adapter.annotations.AdapterProperties;
import org.polypheny.db.adapter.annotations.AdapterSettingInteger;
import org.polypheny.db.adapter.annotations.AdapterSettingList;
import org.polypheny.db.adapter.annotations.AdapterSettingString;
import org.polypheny.db.adapter.jdbc.sources.AbstractJdbcSource;
<<<<<<< HEAD
=======
import org.polypheny.db.adapter.postgres.PostgresqlSqlDialect;
>>>>>>> 250079c0
import org.polypheny.db.catalog.entity.allocation.AllocationTableWrapper;
import org.polypheny.db.catalog.entity.logical.LogicalTableWrapper;
import org.polypheny.db.catalog.entity.physical.PhysicalEntity;
import org.polypheny.db.catalog.entity.physical.PhysicalTable;
import org.polypheny.db.prepare.Context;
<<<<<<< HEAD
import org.polypheny.db.sql.language.dialect.PostgresqlSqlDialect;
=======
>>>>>>> 250079c0


@Slf4j
@AdapterProperties(
        name = "PostgreSQL",
        description = "Relational database system optimized for transactional workload that provides an advanced set of features. PostgreSQL is fully ACID compliant and ensures that all requirements are met.",
        usedModes = DeployMode.REMOTE,
        defaultMode = DeployMode.REMOTE)
@AdapterSettingString(name = "host", defaultValue = "localhost", position = 1,
        description = "Hostname or IP address of the remote PostgreSQL instance.")
@AdapterSettingInteger(name = "port", defaultValue = 5432, position = 2,
        description = "JDBC port number on the remote PostgreSQL instance.")
@AdapterSettingString(name = "database", defaultValue = "polypheny", position = 3,
        description = "Name of the database to connect to.")
@AdapterSettingString(name = "username", defaultValue = "polypheny", position = 4,
        description = "Username to be used for authenticating at the remote instance.")
@AdapterSettingString(name = "password", defaultValue = "polypheny", position = 5,
        description = "Password to be used for authenticating at the remote instance.")
@AdapterSettingInteger(name = "maxConnections", defaultValue = 25,
        description = "Maximum number of concurrent JDBC connections.")
@AdapterSettingList(name = "transactionIsolation", options = { "SERIALIZABLE", "READ_UNCOMMITTED", "READ_COMMITTED", "REPEATABLE_READ" }, defaultValue = "SERIALIZABLE",
        description = "Which level of transaction isolation should be used.")
@AdapterSettingString(name = "tables", defaultValue = "foo,bar",
        description = "List of tables which should be imported. The names must to be separated by a comma.")
public class PostgresqlSource extends AbstractJdbcSource {

<<<<<<< HEAD
    public PostgresqlSource( long storeId, String uniqueName, final Map<String, String> settings ) {
=======
    public PostgresqlSource( final long storeId, final String uniqueName, final Map<String, String> settings ) {
>>>>>>> 250079c0
        super(
                storeId,
                uniqueName,
                settings,
                "org.postgresql.Driver",
                PostgresqlSqlDialect.DEFAULT,
                false );
    }


    @Override
    public void shutdown() {
        try {
            removeInformationPage();
            connectionFactory.close();
        } catch ( SQLException e ) {
            log.warn( "Exception while shutting down {}", getUniqueName(), e );
        }
    }


    @Override
    protected void reloadSettings( List<String> updatedSettings ) {
        // TODO: Implement disconnect and reconnect to PostgreSQL instance.
    }


    @Override
    protected String getConnectionUrl( final String dbHostname, final int dbPort, final String dbName ) {
        return String.format( "jdbc:postgresql://%s:%d/%s", dbHostname, dbPort, dbName );
    }


    @Override
    protected boolean requiresSchema() {
        return true;
    }


    @Override
    public List<PhysicalEntity> createTable( Context context, LogicalTableWrapper logical, AllocationTableWrapper allocation ) {
<<<<<<< HEAD
        PhysicalTable table = storeCatalog.createTable(
=======
        PhysicalTable table = adapterCatalog.createTable(
>>>>>>> 250079c0
                logical.table.getNamespaceName(),
                logical.table.name,
                logical.columns.stream().collect( Collectors.toMap( c -> c.id, c -> c.name ) ),
                logical.table,
                logical.columns.stream().collect( Collectors.toMap( t -> t.id, t -> t ) ),
<<<<<<< HEAD
                allocation );

        storeCatalog.replacePhysical( currentJdbcSchema.createJdbcTable( storeCatalog, table ) );
=======
                logical.pkIds, allocation );

        adapterCatalog.replacePhysical( currentJdbcSchema.createJdbcTable( table ) );
>>>>>>> 250079c0
        return List.of( table );
    }


}<|MERGE_RESOLUTION|>--- conflicted
+++ resolved
@@ -28,19 +28,12 @@
 import org.polypheny.db.adapter.annotations.AdapterSettingList;
 import org.polypheny.db.adapter.annotations.AdapterSettingString;
 import org.polypheny.db.adapter.jdbc.sources.AbstractJdbcSource;
-<<<<<<< HEAD
-=======
 import org.polypheny.db.adapter.postgres.PostgresqlSqlDialect;
->>>>>>> 250079c0
 import org.polypheny.db.catalog.entity.allocation.AllocationTableWrapper;
 import org.polypheny.db.catalog.entity.logical.LogicalTableWrapper;
 import org.polypheny.db.catalog.entity.physical.PhysicalEntity;
 import org.polypheny.db.catalog.entity.physical.PhysicalTable;
 import org.polypheny.db.prepare.Context;
-<<<<<<< HEAD
-import org.polypheny.db.sql.language.dialect.PostgresqlSqlDialect;
-=======
->>>>>>> 250079c0
 
 
 @Slf4j
@@ -67,11 +60,7 @@
         description = "List of tables which should be imported. The names must to be separated by a comma.")
 public class PostgresqlSource extends AbstractJdbcSource {
 
-<<<<<<< HEAD
-    public PostgresqlSource( long storeId, String uniqueName, final Map<String, String> settings ) {
-=======
     public PostgresqlSource( final long storeId, final String uniqueName, final Map<String, String> settings ) {
->>>>>>> 250079c0
         super(
                 storeId,
                 uniqueName,
@@ -113,25 +102,15 @@
 
     @Override
     public List<PhysicalEntity> createTable( Context context, LogicalTableWrapper logical, AllocationTableWrapper allocation ) {
-<<<<<<< HEAD
-        PhysicalTable table = storeCatalog.createTable(
-=======
         PhysicalTable table = adapterCatalog.createTable(
->>>>>>> 250079c0
                 logical.table.getNamespaceName(),
                 logical.table.name,
                 logical.columns.stream().collect( Collectors.toMap( c -> c.id, c -> c.name ) ),
                 logical.table,
                 logical.columns.stream().collect( Collectors.toMap( t -> t.id, t -> t ) ),
-<<<<<<< HEAD
-                allocation );
-
-        storeCatalog.replacePhysical( currentJdbcSchema.createJdbcTable( storeCatalog, table ) );
-=======
                 logical.pkIds, allocation );
 
         adapterCatalog.replacePhysical( currentJdbcSchema.createJdbcTable( table ) );
->>>>>>> 250079c0
         return List.of( table );
     }
 
