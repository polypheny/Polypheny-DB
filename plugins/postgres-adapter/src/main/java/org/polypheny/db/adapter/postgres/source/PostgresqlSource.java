/*
 * Copyright 2019-2024 The Polypheny Project
 *
 * Licensed under the Apache License, Version 2.0 (the "License");
 * you may not use this file except in compliance with the License.
 * You may obtain a copy of the License at
 *
 * http://www.apache.org/licenses/LICENSE-2.0
 *
 * Unless required by applicable law or agreed to in writing, software
 * distributed under the License is distributed on an "AS IS" BASIS,
 * WITHOUT WARRANTIES OR CONDITIONS OF ANY KIND, either express or implied.
 * See the License for the specific language governing permissions and
 * limitations under the License.
 */

package org.polypheny.db.adapter.postgres.source;


import java.sql.SQLException;
import java.util.List;
import java.util.Map;
import java.util.stream.Collectors;
import lombok.extern.slf4j.Slf4j;
import org.polypheny.db.adapter.DeployMode;
import org.polypheny.db.adapter.annotations.AdapterProperties;
import org.polypheny.db.adapter.annotations.AdapterSettingInteger;
import org.polypheny.db.adapter.annotations.AdapterSettingList;
import org.polypheny.db.adapter.annotations.AdapterSettingString;
import org.polypheny.db.adapter.jdbc.sources.AbstractJdbcSource;
import org.polypheny.db.adapter.postgres.PostgresqlSqlDialect;
import org.polypheny.db.catalog.entity.allocation.AllocationTableWrapper;
import org.polypheny.db.catalog.entity.logical.LogicalTableWrapper;
import org.polypheny.db.catalog.entity.physical.PhysicalEntity;
import org.polypheny.db.catalog.entity.physical.PhysicalTable;
import org.polypheny.db.prepare.Context;


@Slf4j
@AdapterProperties(
        name = "PostgreSQL",
        description = "Relational database system optimized for transactional workload that provides an advanced set of features. PostgreSQL is fully ACID compliant and ensures that all requirements are met.",
        usedModes = DeployMode.REMOTE,
        defaultMode = DeployMode.REMOTE)
@AdapterSettingString(name = "host", defaultValue = "localhost", position = 1,
        description = "Hostname or IP address of the remote PostgreSQL instance.")
@AdapterSettingInteger(name = "port", defaultValue = 5432, position = 2,
        description = "JDBC port number on the remote PostgreSQL instance.")
@AdapterSettingString(name = "database", defaultValue = "polypheny", position = 3,
        description = "Name of the database to connect to.")
@AdapterSettingString(name = "username", defaultValue = "polypheny", position = 4,
        description = "Username to be used for authenticating at the remote instance.")
@AdapterSettingString(name = "password", defaultValue = "polypheny", position = 5,
        description = "Password to be used for authenticating at the remote instance.")
@AdapterSettingInteger(name = "maxConnections", defaultValue = 25,
        description = "Maximum number of concurrent JDBC connections.")
@AdapterSettingList(name = "transactionIsolation", options = { "SERIALIZABLE", "READ_UNCOMMITTED", "READ_COMMITTED", "REPEATABLE_READ" }, defaultValue = "SERIALIZABLE",
        description = "Which level of transaction isolation should be used.")
@AdapterSettingString(name = "tables", defaultValue = "foo,bar",
        description = "List of tables which should be imported. The names must to be separated by a comma.")
public class PostgresqlSource extends AbstractJdbcSource {

<<<<<<< HEAD
    public PostgresqlSource( long storeId, String uniqueName, final Map<String, String> settings ) {
=======
    public PostgresqlSource( final long storeId, final String uniqueName, final Map<String, String> settings, final DeployMode mode ) {
>>>>>>> 18d3cce9
        super(
                storeId,
                uniqueName,
                settings,
                mode,
                "org.postgresql.Driver",
                PostgresqlSqlDialect.DEFAULT,
                false );
    }


    @Override
    public void shutdown() {
        try {
            removeInformationPage();
            connectionFactory.close();
        } catch ( SQLException e ) {
            log.warn( "Exception while shutting down {}", getUniqueName(), e );
        }
    }


    @Override
    protected void reloadSettings( List<String> updatedSettings ) {
        // TODO: Implement disconnect and reconnect to PostgreSQL instance.
    }


    @Override
    protected String getConnectionUrl( final String dbHostname, final int dbPort, final String dbName ) {
        return String.format( "jdbc:postgresql://%s:%d/%s", dbHostname, dbPort, dbName );
    }


    @Override
    protected boolean requiresSchema() {
        return true;
    }


    @Override
    public List<PhysicalEntity> createTable( Context context, LogicalTableWrapper logical, AllocationTableWrapper allocation ) {
        PhysicalTable table = adapterCatalog.createTable(
                logical.table.getNamespaceName(),
                logical.table.name,
                logical.columns.stream().collect( Collectors.toMap( c -> c.id, c -> c.name ) ),
                logical.table,
                logical.columns.stream().collect( Collectors.toMap( t -> t.id, t -> t ) ),
                logical.pkIds, allocation );

        adapterCatalog.replacePhysical( currentJdbcSchema.createJdbcTable( table ) );
        return List.of( table );
    }


}<|MERGE_RESOLUTION|>--- conflicted
+++ resolved
@@ -60,11 +60,7 @@
         description = "List of tables which should be imported. The names must to be separated by a comma.")
 public class PostgresqlSource extends AbstractJdbcSource {
 
-<<<<<<< HEAD
-    public PostgresqlSource( long storeId, String uniqueName, final Map<String, String> settings ) {
-=======
     public PostgresqlSource( final long storeId, final String uniqueName, final Map<String, String> settings, final DeployMode mode ) {
->>>>>>> 18d3cce9
         super(
                 storeId,
                 uniqueName,
