--- conflicted
+++ resolved
@@ -7,10 +7,6 @@
     // Apache 2.0
     implementation(group: "org.web3j", name: "core", version: web3j_version) {
         exclude(group: "org.slf4j")
-<<<<<<< HEAD
-        exclude(group: "com.fasterxml.jackson.core")
-=======
->>>>>>> 18d3cce9
     }
 
 
