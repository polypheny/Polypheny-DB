--- conflicted
+++ resolved
@@ -58,10 +58,7 @@
                 table.columns,
                 table.namespaceId,
                 table.namespaceName,
-<<<<<<< HEAD
-=======
                 table.uniqueFieldIds,
->>>>>>> 250079c0
                 table.adapterId );
         this.clientUrl = clientUrl;
         this.protoRowType = protoRowType;
@@ -73,11 +70,7 @@
 
 
     @Override
-<<<<<<< HEAD
-    public AlgDataType getRowType( AlgDataTypeFactory typeFactory ) {
-=======
     public AlgDataType getTupleType( AlgDataTypeFactory typeFactory ) {
->>>>>>> 250079c0
         return typeFactory.createStructType( this.protoRowType.apply( typeFactory ).getFields() );
     }
 
