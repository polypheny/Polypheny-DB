/*
 * Copyright 2019-2024 The Polypheny Project
 *
 * Licensed under the Apache License, Version 2.0 (the "License");
 * you may not use this file except in compliance with the License.
 * You may obtain a copy of the License at
 *
 * http://www.apache.org/licenses/LICENSE-2.0
 *
 * Unless required by applicable law or agreed to in writing, software
 * distributed under the License is distributed on an "AS IS" BASIS,
 * WITHOUT WARRANTIES OR CONDITIONS OF ANY KIND, either express or implied.
 * See the License for the specific language governing permissions and
 * limitations under the License.
 */

package org.polypheny.db.adapter.ethereum;


import java.util.HashMap;
import java.util.Map;
import org.apache.calcite.linq4j.tree.Primitive;
import org.polypheny.db.adapter.java.JavaTypeFactory;
import org.polypheny.db.algebra.type.AlgDataType;
import org.polypheny.db.catalog.exceptions.GenericRuntimeException;
import org.polypheny.db.type.PolyType;


/**
 * Type of Blockchain field.
 */
public enum EthereumFieldType {
    STRING( String.class, "string" ),
    BOOLEAN( Primitive.BOOLEAN ),
    BYTE( Primitive.BYTE ),
    CHAR( Primitive.CHAR ),
    SHORT( Primitive.SHORT ),
    INT( Primitive.INT ),
    LONG( Primitive.LONG ),
    FLOAT( Primitive.FLOAT ),
    DOUBLE( Primitive.DOUBLE ),
    DATE( java.sql.Date.class, "date" ),
    TIME( java.sql.Time.class, "time" ),
    TIMESTAMP( java.sql.Timestamp.class, "timestamp" );

    private static final Map<String, EthereumFieldType> MAP = new HashMap<>();


    static {
        for ( EthereumFieldType value : values() ) {
            MAP.put( value.simpleName, value );
        }
    }


    private final Class clazz;
    private final String simpleName;


    EthereumFieldType( Primitive primitive ) {
        this( primitive.boxClass, primitive.primitiveClass.getSimpleName() );
    }


    EthereumFieldType( Class clazz, String simpleName ) {
        this.clazz = clazz;
        this.simpleName = simpleName;
    }


    public static EthereumFieldType getBlockchainFieldType( PolyType type ) {
<<<<<<< HEAD
        switch ( type ) {
            case BOOLEAN:
                return EthereumFieldType.BOOLEAN;
            case VARBINARY:
                return EthereumFieldType.BYTE;
            case INTEGER:
                return EthereumFieldType.INT;
            case BIGINT:
                return EthereumFieldType.LONG;
            case REAL:
                return EthereumFieldType.FLOAT;
            case DOUBLE:
                return EthereumFieldType.DOUBLE;
            case VARCHAR:
                return EthereumFieldType.STRING;
            case DATE:
                return EthereumFieldType.DATE;
            case TIME:
                return EthereumFieldType.TIME;
            case TIMESTAMP:
                return EthereumFieldType.TIMESTAMP;
            default:
                throw new GenericRuntimeException( "Unsupported datatype: " + type.name() );
        }
=======
        return switch ( type ) {
            case BOOLEAN -> EthereumFieldType.BOOLEAN;
            case VARBINARY -> EthereumFieldType.BYTE;
            case INTEGER -> EthereumFieldType.INT;
            case BIGINT -> EthereumFieldType.LONG;
            case REAL -> EthereumFieldType.FLOAT;
            case DOUBLE -> EthereumFieldType.DOUBLE;
            case VARCHAR -> EthereumFieldType.STRING;
            case DATE -> EthereumFieldType.DATE;
            case TIME -> EthereumFieldType.TIME;
            case TIMESTAMP -> EthereumFieldType.TIMESTAMP;
            default -> throw new GenericRuntimeException( "Unsupported datatype: " + type.name() );
        };
>>>>>>> 18d3cce9
    }


    public static EthereumFieldType of( String typeString ) {
        return MAP.get( typeString );
    }


    public AlgDataType toType( JavaTypeFactory typeFactory ) {
        AlgDataType javaType = typeFactory.createJavaType( clazz );
        AlgDataType sqlType = typeFactory.createPolyType( javaType.getPolyType() );
        return typeFactory.createTypeWithNullability( sqlType, true );
    }
}<|MERGE_RESOLUTION|>--- conflicted
+++ resolved
@@ -69,32 +69,6 @@
 
 
     public static EthereumFieldType getBlockchainFieldType( PolyType type ) {
-<<<<<<< HEAD
-        switch ( type ) {
-            case BOOLEAN:
-                return EthereumFieldType.BOOLEAN;
-            case VARBINARY:
-                return EthereumFieldType.BYTE;
-            case INTEGER:
-                return EthereumFieldType.INT;
-            case BIGINT:
-                return EthereumFieldType.LONG;
-            case REAL:
-                return EthereumFieldType.FLOAT;
-            case DOUBLE:
-                return EthereumFieldType.DOUBLE;
-            case VARCHAR:
-                return EthereumFieldType.STRING;
-            case DATE:
-                return EthereumFieldType.DATE;
-            case TIME:
-                return EthereumFieldType.TIME;
-            case TIMESTAMP:
-                return EthereumFieldType.TIMESTAMP;
-            default:
-                throw new GenericRuntimeException( "Unsupported datatype: " + type.name() );
-        }
-=======
         return switch ( type ) {
             case BOOLEAN -> EthereumFieldType.BOOLEAN;
             case VARBINARY -> EthereumFieldType.BYTE;
@@ -108,7 +82,6 @@
             case TIMESTAMP -> EthereumFieldType.TIMESTAMP;
             default -> throw new GenericRuntimeException( "Unsupported datatype: " + type.name() );
         };
->>>>>>> 18d3cce9
     }
 
 
