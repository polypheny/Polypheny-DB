--- conflicted
+++ resolved
@@ -30,13 +30,8 @@
 import org.polypheny.db.adapter.cottontail.CottontailEntity;
 import org.polypheny.db.adapter.cottontail.CottontailWrapper;
 import org.polypheny.db.adapter.cottontail.util.CottontailTypeUtil;
-<<<<<<< HEAD
-import org.polypheny.db.type.entity.PolyLong;
-import org.polypheny.db.type.entity.PolyValue;
-=======
 import org.polypheny.db.type.entity.PolyValue;
 import org.polypheny.db.type.entity.numerical.PolyLong;
->>>>>>> 250079c0
 import org.vitrivr.cottontail.grpc.CottontailGrpc.DeleteMessage;
 import org.vitrivr.cottontail.grpc.CottontailGrpc.Metadata;
 import org.vitrivr.cottontail.grpc.CottontailGrpc.Where;
@@ -67,11 +62,6 @@
 
     @SuppressWarnings("unused")
     public static CottontailDeleteEnumerable delete(
-<<<<<<< HEAD
-            String entity,
-            String schema,
-=======
->>>>>>> 250079c0
             Function1<Map<Long, PolyValue>, Where> whereBuilder,
             DataContext dataContext,
             CottontailEntity entity
@@ -93,19 +83,11 @@
         } else {
             deleteMessages = new ArrayList<>();
             for ( Map<Long, PolyValue> parameterValues : dataContext.getParameterValues() ) {
-<<<<<<< HEAD
-                deleteMessages.add( buildSingleDelete( entity, schema, txId, whereBuilder, parameterValues ) );
-            }
-        }
-
-        return new CottontailDeleteEnumerable( deleteMessages, dataContext, wrapper );
-=======
                 deleteMessages.add( buildSingleDelete( entity.getPhysicalTableName(), entity.getPhysicalSchemaName(), txId, whereBuilder, parameterValues ) );
             }
         }
 
         return new CottontailDeleteEnumerable( deleteMessages, dataContext, entity.getCottontailNamespace().getWrapper() );
->>>>>>> 250079c0
     }
 
 
@@ -152,11 +134,7 @@
 
                 this.currentResult = new PolyValue[]{ PolyLong.of( wrapper.delete( deleteMessage ) ) };
 
-<<<<<<< HEAD
-                return !this.currentResult.equals( PolyLong.of( -1L ) );
-=======
                 return !this.currentResult[0].equals( PolyLong.of( -1L ) );
->>>>>>> 250079c0
             }
             return false;
         }
