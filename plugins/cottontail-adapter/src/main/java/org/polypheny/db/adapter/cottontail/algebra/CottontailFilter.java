/*
 * Copyright 2019-2024 The Polypheny Project
 *
 * Licensed under the Apache License, Version 2.0 (the "License");
 * you may not use this file except in compliance with the License.
 * You may obtain a copy of the License at
 *
 * http://www.apache.org/licenses/LICENSE-2.0
 *
 * Unless required by applicable law or agreed to in writing, software
 * distributed under the License is distributed on an "AS IS" BASIS,
 * WITHOUT WARRANTIES OR CONDITIONS OF ANY KIND, either express or implied.
 * See the License for the specific language governing permissions and
 * limitations under the License.
 */

package org.polypheny.db.adapter.cottontail.algebra;

import java.lang.reflect.Method;
import java.lang.reflect.Modifier;
import java.util.ArrayList;
import java.util.List;
import java.util.Map;
import org.apache.calcite.linq4j.tree.BlockBuilder;
import org.apache.calcite.linq4j.tree.Expression;
import org.apache.calcite.linq4j.tree.Expressions;
import org.apache.calcite.linq4j.tree.ParameterExpression;
import org.apache.calcite.linq4j.tree.Types;
import org.polypheny.db.adapter.cottontail.algebra.CottontailFilter.CompoundPredicate.Op;
import org.polypheny.db.adapter.cottontail.util.CottontailTypeUtil;
import org.polypheny.db.adapter.cottontail.util.Linq4JFixer;
import org.polypheny.db.algebra.AlgNode;
import org.polypheny.db.algebra.constant.Kind;
import org.polypheny.db.algebra.core.Filter;
import org.polypheny.db.algebra.metadata.AlgMetadataQuery;
import org.polypheny.db.algebra.type.AlgDataType;
import org.polypheny.db.algebra.type.AlgDataTypeField;
import org.polypheny.db.catalog.exceptions.GenericRuntimeException;
<<<<<<< HEAD
import org.polypheny.db.plan.AlgOptCluster;
=======
import org.polypheny.db.plan.AlgCluster;
import org.polypheny.db.plan.AlgOptCost;
import org.polypheny.db.plan.AlgPlanner;
>>>>>>> 250079c0
import org.polypheny.db.plan.AlgTraitSet;
import org.polypheny.db.rex.RexCall;
import org.polypheny.db.rex.RexDynamicParam;
import org.polypheny.db.rex.RexIndexRef;
import org.polypheny.db.rex.RexLiteral;
import org.polypheny.db.rex.RexNode;
import org.polypheny.db.schema.trait.ModelTrait;
import org.polypheny.db.type.PolyType;
import org.vitrivr.cottontail.grpc.CottontailGrpc;
import org.vitrivr.cottontail.grpc.CottontailGrpc.AtomicBooleanOperand;
import org.vitrivr.cottontail.grpc.CottontailGrpc.AtomicBooleanPredicate;
import org.vitrivr.cottontail.grpc.CottontailGrpc.ColumnName;
import org.vitrivr.cottontail.grpc.CottontailGrpc.ComparisonOperator;
import org.vitrivr.cottontail.grpc.CottontailGrpc.CompoundBooleanPredicate;
import org.vitrivr.cottontail.grpc.CottontailGrpc.ConnectionOperator;
import org.vitrivr.cottontail.grpc.CottontailGrpc.Literal;
import org.vitrivr.cottontail.grpc.CottontailGrpc.Where;


public class CottontailFilter extends Filter implements CottontailAlg {

    public static final Method CREATE_ATOMIC_PREDICATE_METHOD = Types.lookupMethod(
            Linq4JFixer.class,
//            CottontailFilter.Translator.class,
            "generateAtomicPredicate",
            String.class, Boolean.class, Object.class, Object.class );
//            String.class, Boolean.class, AtomicLiteralBooleanPredicate.Operator.class, Data.class );

    public static final Method CREATE_COMPOUND_PREDICATE_METHOD = Types.lookupMethod(
            Linq4JFixer.class,
//            CottontailFilter.Translator.class,
            "generateCompoundPredicate",
            Object.class, Object.class, Object.class );

    public static final Method CREATE_WHERE_METHOD = Types.lookupMethod(
            Linq4JFixer.class,
//            CottontailFilter.Translator.class,
            "generateWhere",
            Object.class );


    public CottontailFilter( AlgCluster cluster, AlgTraitSet traits, AlgNode child, RexNode condition ) {
        super( cluster, traits.replace( ModelTrait.RELATIONAL ), child, condition );
    }


    @Override
    public void implement( CottontailImplementContext context ) {
        context.visitChild( 0, getInput() );
        final BooleanPredicate predicate = convertToCnf( this.condition );
        final Translator translator = new Translator( context, input.getTupleType() );
        context.filterBuilder = translator.generateWhereBuilder( predicate, context.blockBuilder );
    }


    @Override
    public AlgOptCost computeSelfCost( AlgPlanner planner, AlgMetadataQuery mq ) {
        return super.computeSelfCost( planner, mq ).multiplyBy( 0.1 );
    }


    @Override
    public Filter copy( AlgTraitSet traitSet, AlgNode input, RexNode condition ) {
        return new CottontailFilter( getCluster(), traitSet, input, condition );
    }


    public static BooleanPredicate convertToCnf( RexNode condition ) {
        BooleanPredicate predicateInner = convertRexToBooleanPredicate( condition );
        BooleanPredicate predicate = new CompoundPredicate( Op.ROOT, predicateInner, null );
        //noinspection StatementWithEmptyBody
        while ( predicate.simplify() ) {
            // intentionally empty
        }

        return predicate;
    }


    public static class Translator {

        private final AlgDataType rowType;
        private final List<String> fieldNames;
        private final List<PolyType> columnTypes;


        public Translator( CottontailImplementContext context, AlgDataType rowType ) {
            this.rowType = rowType;
            this.fieldNames = rowType.getFields().stream()
<<<<<<< HEAD
                    .map( AlgDataTypeField::getPhysicalName )
                    .collect( Collectors.toList() );
=======
                    .map( field -> field.getPhysicalName() == null ? context.getPhysicalName( field.getName() ) : field.getPhysicalName() )
                    .toList();
>>>>>>> 250079c0
            this.columnTypes = rowType.getFields().stream()
                    .map( AlgDataTypeField::getType )
                    .map( AlgDataType::getPolyType )
                    .toList();
        }


        private Expression generateWhereBuilder(
                BooleanPredicate predicate,
                BlockBuilder builder ) {
            ParameterExpression dynamicParameterMap_ = Expressions.parameter( Modifier.FINAL, Map.class, builder.newName( "dynamicParameters" ) );

            if ( !(predicate instanceof CompoundPredicate) || (((CompoundPredicate) predicate).op != Op.ROOT) ) {
                throw new AssertionError( "Predicate must be ROOT." );
            }

            Expression filterExpression = convertBooleanPredicate( ((CompoundPredicate) predicate).left, null, dynamicParameterMap_, false );

            return Expressions.lambda(
                    Expressions.block( Expressions.return_( null, Expressions.call( CREATE_WHERE_METHOD, filterExpression ) ) ),
                    dynamicParameterMap_ );
        }


        private Expression convertBooleanPredicate(
                BooleanPredicate predicate,
                BlockBuilder builder,
                ParameterExpression dynamicParameterMap_,
                boolean negated
        ) {
            if ( predicate instanceof AtomicPredicate atomicPredicate ) {
                return translateMatch2( atomicPredicate.node, dynamicParameterMap_, negated );
//            RexNode leftOp = ((RexCall) atomicPredicate.node).getOperands().get( 0 );
//            RexNode rightOp = ((RexCall) atomicPredicate.node).getOperands().get( 1 );
//            return Expressions.call( CREATE_ATOMIC_PREDICATE_METHOD,  );
            } else {
                CompoundPredicate compoundPredicate = (CompoundPredicate) predicate;

                switch ( compoundPredicate.op ) {
                    case AND:
                        return Expressions.call(
                                CREATE_COMPOUND_PREDICATE_METHOD,
                                Expressions.constant( ConnectionOperator.AND ),
                                convertBooleanPredicate( compoundPredicate.left, builder, dynamicParameterMap_, negated ),
                                convertBooleanPredicate( compoundPredicate.right, builder, dynamicParameterMap_, negated ) );
                    case OR:
                        return Expressions.call(
                                CREATE_COMPOUND_PREDICATE_METHOD,
                                Expressions.constant( ConnectionOperator.OR ),
                                convertBooleanPredicate( compoundPredicate.left, builder, dynamicParameterMap_, negated ),
                                convertBooleanPredicate( compoundPredicate.right, builder, dynamicParameterMap_, negated ) );
                    case NOT:
                        return convertBooleanPredicate( compoundPredicate.left, builder, dynamicParameterMap_, true );
                    case ROOT:
                        break;
                }
            }

            throw new AssertionError( "Unable to translate" );
        }


        private Expression translateMatch2( RexNode node, ParameterExpression dynamicParameterMap_, boolean negated ) {
            return switch ( node.getKind() ) {
                case EQUALS -> translateBinary( ComparisonOperator.EQUAL, ComparisonOperator.EQUAL, (RexCall) node, dynamicParameterMap_, negated );
                case LESS_THAN -> translateBinary( ComparisonOperator.LESS, ComparisonOperator.GEQUAL, (RexCall) node, dynamicParameterMap_, negated );
                case LESS_THAN_OR_EQUAL -> translateBinary( ComparisonOperator.LEQUAL, ComparisonOperator.GREATER, (RexCall) node, dynamicParameterMap_, negated );
                case GREATER_THAN -> translateBinary( ComparisonOperator.GREATER, ComparisonOperator.LEQUAL, (RexCall) node, dynamicParameterMap_, negated );
                case GREATER_THAN_OR_EQUAL -> translateBinary( ComparisonOperator.GEQUAL, ComparisonOperator.LESS, (RexCall) node, dynamicParameterMap_, negated );
                default -> throw new AssertionError( "cannot translate: " + node );
            };
        }


        private Expression translateBinary(
                ComparisonOperator leftOp,
                ComparisonOperator rightOp,
                RexCall call,
                ParameterExpression dynamicParameterMap_,
                boolean negated ) {
            final RexNode left = call.operands.get( 0 );
            final RexNode right = call.operands.get( 1 );
            Expression expression = translateBinary2( leftOp, left, right, dynamicParameterMap_, negated );
            if ( expression != null ) {
                return expression;
            }

            expression = translateBinary2( rightOp, right, left, dynamicParameterMap_, negated );
            if ( expression != null ) {
                return expression;
            }

            throw new AssertionError( "cannot translate op " + leftOp + "call " + call );
        }


        private Expression translateBinary2(
                ComparisonOperator op,
                RexNode left,
                RexNode right,
                ParameterExpression dynamicParameterMap_,
                boolean negated ) {
            Expression rightSideData;

            if ( left.getKind() != Kind.INPUT_REF ) {
                return null;
            }

            final RexIndexRef left1 = (RexIndexRef) left;
            switch ( right.getKind() ) {
                case LITERAL:
                    rightSideData = CottontailTypeUtil.rexLiteralToDataExpression( (RexLiteral) right, columnTypes.get( left1.getIndex() ) );
                    break;
                case DYNAMIC_PARAM:
                    rightSideData = CottontailTypeUtil.rexDynamicParamToDataExpression( (RexDynamicParam) right, dynamicParameterMap_, columnTypes.get( left1.getIndex() ) );
                    break;
                case ARRAY_VALUE_CONSTRUCTOR:
                    // TODO js(ct): IMPLEMENT!
                    rightSideData = CottontailTypeUtil.rexArrayConstructorToExpression( (RexCall) right, columnTypes.get( left1.getIndex() ) );
                    break;
                default:
                    return null;
            }

            return switch ( left.getKind() ) {
                case INPUT_REF -> {
                    String name = fieldNames.get( left1.getIndex() );
                    yield Expressions.call(
                            CREATE_ATOMIC_PREDICATE_METHOD,
                            Expressions.constant( name ),
                            Expressions.constant( negated ),
                            Expressions.constant( op ),
                            rightSideData
                    );
//                    final RexInputRef left1 = (RexInputRef) left;
                }
                default -> null;
            };
        }


        public static CompoundBooleanPredicate generateCompoundPredicate(
                Object operator_,
//                CompoundBooleanPredicate.Operator operator,
                Object left,
                Object right
        ) {
            ConnectionOperator operator = (ConnectionOperator) operator_;
            CompoundBooleanPredicate.Builder builder = CompoundBooleanPredicate.newBuilder();
            builder = builder.setOp( operator );

            if ( left instanceof AtomicBooleanPredicate ) {
                builder.setAleft( (AtomicBooleanPredicate) left );
            } else {
                builder.setCleft( (CompoundBooleanPredicate) left );
            }

            if ( right instanceof AtomicBooleanPredicate ) {
                builder.setAleft( (AtomicBooleanPredicate) right );
            } else {
                builder.setCleft( (CompoundBooleanPredicate) right );
            }

            return builder.build();
        }


        public static AtomicBooleanPredicate generateAtomicPredicate(
                String attribute,
                boolean not,
                Object operator_,
                Object data_
        ) {
            final ComparisonOperator operator = (ComparisonOperator) operator_;
            final Literal data = (Literal) data_;
            return AtomicBooleanPredicate.newBuilder()
                    .setNot( not )
                    .setLeft( ColumnName.newBuilder().setName( attribute ) )
                    .setOp( operator )
                    .setRight( AtomicBooleanOperand.newBuilder().setExpressions( CottontailGrpc.Expressions.newBuilder().addExpression( CottontailGrpc.Expression.newBuilder().setLiteral( data ) ) ).build() )
                    .build();
        }


        public static Where generateWhere( Object filterExpression ) {
            if ( filterExpression instanceof AtomicBooleanPredicate ) {
                return Where.newBuilder().setAtomic( (AtomicBooleanPredicate) filterExpression ).build();
            }

            if ( filterExpression instanceof CompoundBooleanPredicate ) {
                return Where.newBuilder().setCompound( (CompoundBooleanPredicate) filterExpression ).build();
            }

            throw new GenericRuntimeException( "Not a proper filter expression!" );
        }

    }


    private static BooleanPredicate convertRexToBooleanPredicate( RexNode condition ) {
        switch ( condition.getKind() ) {
            // Compound predicates
            case AND: {
                List<BooleanPredicate> operands = new ArrayList<>();
                BooleanPredicate returnValue = null;
                // Do we care about the "only one operand" case? Can it happen?
                for ( RexNode node : ((RexCall) condition).getOperands() ) {
                    BooleanPredicate temp = convertRexToBooleanPredicate( node );
                    if ( returnValue == null ) {
                        returnValue = temp;
                    } else {
                        returnValue = new CompoundPredicate(
                                Op.AND,
                                returnValue,
                                temp );
                    }
                }

                return returnValue;
            }
            // How to handle more than 2 arguments?
            case OR: {
                List<BooleanPredicate> operands = new ArrayList<>();
                BooleanPredicate returnValue = null;
                // Do we care about the "only one operand" case? Can it happen?
                for ( RexNode node : ((RexCall) condition).getOperands() ) {
                    BooleanPredicate temp = convertRexToBooleanPredicate( node );
                    if ( returnValue == null ) {
                        returnValue = temp;
                    } else {
                        returnValue = new CompoundPredicate(
                                Op.OR,
                                returnValue,
                                temp );
                    }
                }

                return returnValue;
            }
            case NOT: {
                return new CompoundPredicate(
                        Op.NOT,
                        convertRexToBooleanPredicate( ((RexCall) condition).getOperands().get( 0 ) ),
                        null );
            }

            // Atomic predicates
            case EQUALS:
            case GREATER_THAN:
            case GREATER_THAN_OR_EQUAL:
            case LESS_THAN:
            case LESS_THAN_OR_EQUAL:
            case IS_NULL:
            case IS_NOT_NULL:
                return new AtomicPredicate( condition, false );
            case LIKE:
            case IN:
            default:
                // FIXME js(ct): Deal with this case
                return null;
        }
    }


    interface BooleanPredicate {

        boolean isLeaf();

        /**
         * Simplify the underlying node.
         *
         * @return returns <code>true</code> if the node changed.
         */
        boolean simplify();

        void finalise();

    }


    static class AtomicPredicate implements BooleanPredicate {

        final RexNode node;
        final boolean negated;


        AtomicPredicate( RexNode node, boolean negated ) {
            this.node = node;
            this.negated = negated;
        }


        @Override
        public boolean isLeaf() {
            return true;
        }


        @Override
        public boolean simplify() {
            return false;
        }


        @Override
        public void finalise() {

        }

    }


    static class CompoundPredicate implements BooleanPredicate {

        public Op op;
        public BooleanPredicate left;
        public BooleanPredicate right;


        CompoundPredicate( Op op, BooleanPredicate left, BooleanPredicate right ) {
            this.op = op;
            this.left = left;
            this.right = right;
        }


        @Override
        public boolean isLeaf() {
            return false;
        }


        @Override
        public boolean simplify() {
            boolean changed = false;

            // TODO js(ct): Should we go down the tree first and then do this node? Or first this node?
            if ( this.left != null ) {
                // We only have a left node
                changed = changed || this.left.simplify();
            }
            if ( this.right != null ) {
                changed = changed || this.right.simplify();
            }

            if ( this.left instanceof CompoundPredicate tempLeft ) {

                // We only do one change because left might turn into an AtomicPredicate!
                if ( tempLeft.isDoubleNegation() ) {
                    // We pull up the predicate that has a double negation.
                    this.left = removeDoubleNegation( tempLeft );
                    changed = true;
                } else if ( tempLeft.canPushDownNot() ) {
//                    CompoundPredicate inner = (CompoundPredicate) tempLeft.left;
                    this.left = pushDownNot( tempLeft );
                    changed = true;

                } else if ( tempLeft.canPushDownDisjunction() ) {
                    this.left = pushDownDisjunction( tempLeft );
                    changed = true;
                }
            }

            if ( this.right != null && this.right instanceof CompoundPredicate tempRight ) {
                // We only do one change because left might turn into an AtomicPredicate!
                if ( tempRight.isDoubleNegation() ) {
                    // We pull up the predicate that has a double negation.
                    this.right = removeDoubleNegation( tempRight );
                    changed = true;
                } else if ( tempRight.canPushDownNot() ) {
//                    CompoundPredicate inner = (CompoundPredicate) tempLeft.left;
                    this.right = pushDownNot( tempRight );
                    changed = true;

                } else if ( tempRight.canPushDownDisjunction() ) {
                    this.right = pushDownDisjunction( tempRight );
                    changed = true;
                }
            }

            return changed;
        }


        @Override
        public void finalise() {
            if ( this.left != null ) {
                this.left.finalise();
            }
            if ( this.right != null ) {
                this.right.finalise();
            }
            if ( this.op == Op.NOT ) {
            }
        }


        public boolean isDoubleNegation() {
            return this.op == Op.NOT && this.left instanceof CompoundPredicate && ((CompoundPredicate) this.left).op == Op.NOT;
        }


        private static BooleanPredicate removeDoubleNegation( CompoundPredicate predicate ) {
            return ((CompoundPredicate) predicate.left).left;
        }


        public boolean canPushDownNot() {
            return this.op == Op.NOT && this.left instanceof CompoundPredicate && ((CompoundPredicate) this.left).op != Op.NOT;
        }


        private static BooleanPredicate pushDownNot( CompoundPredicate predicate ) {
            CompoundPredicate inner = (CompoundPredicate) predicate.left;
            return new CompoundPredicate(
                    inner.op.inverse(),
                    new CompoundPredicate( Op.NOT, inner.left, null ),
                    new CompoundPredicate( Op.NOT, inner.right, null ) );
        }


        public boolean canPushDownDisjunction() {
            return this.op == Op.OR && (
                    (this.left instanceof CompoundPredicate && ((CompoundPredicate) this.left).op == Op.AND)
                            || (this.right instanceof CompoundPredicate && ((CompoundPredicate) this.right).op == Op.AND));
        }


        private static BooleanPredicate pushDownDisjunction( CompoundPredicate predicate ) {
            CompoundPredicate orPredicate;
            BooleanPredicate otherPredicate;
            if ( predicate.left instanceof CompoundPredicate && ((CompoundPredicate) predicate.left).op == Op.AND ) {
                orPredicate = (CompoundPredicate) predicate.left;
                otherPredicate = predicate.right;
            } else {
                orPredicate = (CompoundPredicate) predicate.right;
                otherPredicate = predicate.left;
            }

            return new CompoundPredicate(
                    Op.AND,
                    new CompoundPredicate( Op.OR, orPredicate.left, otherPredicate ),
                    new CompoundPredicate( Op.OR, orPredicate.right, otherPredicate ) );
        }


        public enum Op {
            AND,
            OR,
            NOT,
            ROOT;


            public Op inverse() {
<<<<<<< HEAD
                switch ( this ) {
                    case AND:
                        return OR;
                    case OR:
                        return AND;
                    case NOT:
                    case ROOT:
                        return this;
                }
                throw new GenericRuntimeException( "Unreachable code!" );
=======
                return switch ( this ) {
                    case AND -> OR;
                    case OR -> AND;
                    case NOT, ROOT -> this;
                };
>>>>>>> 250079c0
            }
        }

    }

}<|MERGE_RESOLUTION|>--- conflicted
+++ resolved
@@ -36,13 +36,9 @@
 import org.polypheny.db.algebra.type.AlgDataType;
 import org.polypheny.db.algebra.type.AlgDataTypeField;
 import org.polypheny.db.catalog.exceptions.GenericRuntimeException;
-<<<<<<< HEAD
-import org.polypheny.db.plan.AlgOptCluster;
-=======
 import org.polypheny.db.plan.AlgCluster;
 import org.polypheny.db.plan.AlgOptCost;
 import org.polypheny.db.plan.AlgPlanner;
->>>>>>> 250079c0
 import org.polypheny.db.plan.AlgTraitSet;
 import org.polypheny.db.rex.RexCall;
 import org.polypheny.db.rex.RexDynamicParam;
@@ -132,13 +128,8 @@
         public Translator( CottontailImplementContext context, AlgDataType rowType ) {
             this.rowType = rowType;
             this.fieldNames = rowType.getFields().stream()
-<<<<<<< HEAD
-                    .map( AlgDataTypeField::getPhysicalName )
-                    .collect( Collectors.toList() );
-=======
                     .map( field -> field.getPhysicalName() == null ? context.getPhysicalName( field.getName() ) : field.getPhysicalName() )
                     .toList();
->>>>>>> 250079c0
             this.columnTypes = rowType.getFields().stream()
                     .map( AlgDataTypeField::getType )
                     .map( AlgDataType::getPolyType )
@@ -593,24 +584,11 @@
 
 
             public Op inverse() {
-<<<<<<< HEAD
-                switch ( this ) {
-                    case AND:
-                        return OR;
-                    case OR:
-                        return AND;
-                    case NOT:
-                    case ROOT:
-                        return this;
-                }
-                throw new GenericRuntimeException( "Unreachable code!" );
-=======
                 return switch ( this ) {
                     case AND -> OR;
                     case OR -> AND;
                     case NOT, ROOT -> this;
                 };
->>>>>>> 250079c0
             }
         }
 
