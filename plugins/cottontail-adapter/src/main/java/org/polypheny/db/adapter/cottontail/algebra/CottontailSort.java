/*
 * Copyright 2019-2024 The Polypheny Project
 *
 * Licensed under the Apache License, Version 2.0 (the "License");
 * you may not use this file except in compliance with the License.
 * You may obtain a copy of the License at
 *
 * http://www.apache.org/licenses/LICENSE-2.0
 *
 * Unless required by applicable law or agreed to in writing, software
 * distributed under the License is distributed on an "AS IS" BASIS,
 * WITHOUT WARRANTIES OR CONDITIONS OF ANY KIND, either express or implied.
 * See the License for the specific language governing permissions and
 * limitations under the License.
 */

package org.polypheny.db.adapter.cottontail.algebra;

import com.google.common.collect.ImmutableList;
import java.lang.reflect.Modifier;
import java.util.LinkedHashMap;
import java.util.List;
import java.util.Map;
import org.apache.calcite.linq4j.tree.BlockBuilder;
import org.apache.calcite.linq4j.tree.Expression;
import org.apache.calcite.linq4j.tree.Expressions;
import org.apache.calcite.linq4j.tree.NewExpression;
import org.apache.calcite.linq4j.tree.ParameterExpression;
import org.polypheny.db.algebra.AlgCollation;
import org.polypheny.db.algebra.AlgFieldCollation;
import org.polypheny.db.algebra.AlgNode;
import org.polypheny.db.algebra.core.Sort;
import org.polypheny.db.algebra.metadata.AlgMetadataQuery;
import org.polypheny.db.algebra.type.AlgDataTypeField;
import org.polypheny.db.catalog.exceptions.GenericRuntimeException;
<<<<<<< HEAD
import org.polypheny.db.plan.AlgOptCluster;
=======
import org.polypheny.db.plan.AlgCluster;
>>>>>>> 18d3cce9
import org.polypheny.db.plan.AlgOptCost;
import org.polypheny.db.plan.AlgPlanner;
import org.polypheny.db.plan.AlgTraitSet;
import org.polypheny.db.rex.RexDynamicParam;
import org.polypheny.db.rex.RexLiteral;
import org.polypheny.db.rex.RexNode;
import org.polypheny.db.type.entity.PolyValue;
import org.polypheny.db.type.entity.numerical.PolyBigDecimal;
import org.polypheny.db.util.BuiltInMethod;
import org.vitrivr.cottontail.grpc.CottontailGrpc;


/**
 * A {@link CottontailAlg} that implements ORDER BY clauses and pushes them down to Cottontail DB.
 */
public class CottontailSort extends Sort implements CottontailAlg {

<<<<<<< HEAD
    public CottontailSort( AlgOptCluster cluster, AlgTraitSet traits, AlgNode child, AlgCollation collation, RexNode offset, RexNode fetch ) {
=======
    public CottontailSort( AlgCluster cluster, AlgTraitSet traits, AlgNode child, AlgCollation collation, RexNode offset, RexNode fetch ) {
>>>>>>> 18d3cce9
        super( cluster, traits, child, collation, null, offset, fetch );
    }


    @Override
    public AlgOptCost computeSelfCost( AlgPlanner planner, AlgMetadataQuery mq ) {
        final double rowCount = mq.getTupleCount( this ) + 0.01;
        return planner.getCostFactory().makeCost( rowCount, 0, 0 );
    }


    @Override
    public void implement( CottontailImplementContext context ) {
        context.visitChild( 0, getInput() );
        if ( this.fetch != null ) {
            context.limitBuilder = numberBuilderBuilder( this.fetch );
        }
        if ( this.offset != null ) {
            context.offsetBuilder = numberBuilderBuilder( this.offset );
        }
        if ( this.collation != null && !this.collation.getFieldCollations().isEmpty() ) {
            context.sortMap = sortMapBuilder( this.collation, context, getTupleType().getFields() );
        }
    }


    @Override
    public Sort copy( AlgTraitSet traitSet, AlgNode newInput, AlgCollation newCollation, ImmutableList<RexNode> fieldExps, RexNode offset, RexNode fetch ) {
        return new CottontailSort( getCluster(), traitSet, newInput, newCollation, offset, fetch );
    }


    /**
     * Constructs a {@link ParameterExpression} that generates a map containing the field to order by.
     *
     * @param node The {@link AlgCollation} node to implement.
     * @param context The {@link CottontailImplementContext} instance.
     * @return {@link ParameterExpression}
     */
    private static ParameterExpression sortMapBuilder( AlgCollation node, CottontailImplementContext context, List<AlgDataTypeField> columns ) {
        final BlockBuilder builder = context.blockBuilder;
        final ParameterExpression orderMap_ = Expressions.variable( Map.class, builder.newName( "orderMap" ) );
        final NewExpression orderMapCreator = Expressions.new_( LinkedHashMap.class );
        builder.add( Expressions.declare( Modifier.FINAL, orderMap_, orderMapCreator ) );
        for ( AlgFieldCollation c : node.getFieldCollations() ) {
            final AlgDataTypeField column = columns.get( c.getFieldIndex() );
            String physicalName = (column.getPhysicalName() == null ? context.getPhysicalName( column.getName() ) : column.getPhysicalName());
            final Expression sortOrder = switch ( c.direction ) {
                case DESCENDING, STRICTLY_DESCENDING -> Expressions.constant( CottontailGrpc.Order.Direction.DESCENDING.toString() );
                default -> Expressions.constant( CottontailGrpc.Order.Direction.ASCENDING.toString() );
            };
            builder.add( Expressions.statement( Expressions.call( orderMap_, BuiltInMethod.MAP_PUT.method, Expressions.constant( physicalName ), sortOrder ) ) );
        }
        return orderMap_;
    }


    /**
     * Constructs a {@link  Expression} that represents a numeric value (LIMIT, SKIP).
     *
     * @param node The {@link RexNode} node to implement.
     * @return {@link Expression}
     */
    private static Expression numberBuilderBuilder( RexNode node ) {
        BlockBuilder inner = new BlockBuilder();
        ParameterExpression dynamicParameterMap_ = Expressions.parameter( Modifier.FINAL, Map.class, inner.newName( "dynamicParameters" ) );

        Expression expr;
        if ( node instanceof RexLiteral ) {
            expr = ((RexLiteral) node).getValue().asExpression();
        } else if ( node instanceof RexDynamicParam ) {
            expr = Expressions.convert_( Expressions.call( dynamicParameterMap_, BuiltInMethod.MAP_GET.method, PolyBigDecimal.of( ((RexDynamicParam) node).getIndex() ).asExpression() ), PolyValue.class );
        } else {
            throw new GenericRuntimeException( "Node statement is neither a Literal nor a Dynamic Parameter." );
        }

        inner.add( Expressions.return_( null, expr ) );

        return Expressions.lambda( inner.toBlock(), dynamicParameterMap_ );
    }

}<|MERGE_RESOLUTION|>--- conflicted
+++ resolved
@@ -33,11 +33,7 @@
 import org.polypheny.db.algebra.metadata.AlgMetadataQuery;
 import org.polypheny.db.algebra.type.AlgDataTypeField;
 import org.polypheny.db.catalog.exceptions.GenericRuntimeException;
-<<<<<<< HEAD
-import org.polypheny.db.plan.AlgOptCluster;
-=======
 import org.polypheny.db.plan.AlgCluster;
->>>>>>> 18d3cce9
 import org.polypheny.db.plan.AlgOptCost;
 import org.polypheny.db.plan.AlgPlanner;
 import org.polypheny.db.plan.AlgTraitSet;
@@ -55,11 +51,7 @@
  */
 public class CottontailSort extends Sort implements CottontailAlg {
 
-<<<<<<< HEAD
-    public CottontailSort( AlgOptCluster cluster, AlgTraitSet traits, AlgNode child, AlgCollation collation, RexNode offset, RexNode fetch ) {
-=======
     public CottontailSort( AlgCluster cluster, AlgTraitSet traits, AlgNode child, AlgCollation collation, RexNode offset, RexNode fetch ) {
->>>>>>> 18d3cce9
         super( cluster, traits, child, collation, null, offset, fetch );
     }
 
