/*
 * Copyright 2019-2024 The Polypheny Project
 *
 * Licensed under the Apache License, Version 2.0 (the "License");
 * you may not use this file except in compliance with the License.
 * You may obtain a copy of the License at
 *
 * http://www.apache.org/licenses/LICENSE-2.0
 *
 * Unless required by applicable law or agreed to in writing, software
 * distributed under the License is distributed on an "AS IS" BASIS,
 * WITHOUT WARRANTIES OR CONDITIONS OF ANY KIND, either express or implied.
 * See the License for the specific language governing permissions and
 * limitations under the License.
 */

package org.polypheny.db.adapter.cottontail.algebra;


import java.lang.reflect.Modifier;
import java.util.ArrayList;
import java.util.LinkedHashMap;
import java.util.List;
import java.util.Map;
import org.apache.calcite.linq4j.tree.BlockBuilder;
import org.apache.calcite.linq4j.tree.Expression;
import org.apache.calcite.linq4j.tree.Expressions;
import org.apache.calcite.linq4j.tree.NewExpression;
import org.apache.calcite.linq4j.tree.ParameterExpression;
import org.polypheny.db.adapter.cottontail.CottontailEntity;
import org.polypheny.db.adapter.cottontail.algebra.CottontailAlg.CottontailImplementContext.QueryType;
import org.polypheny.db.adapter.cottontail.util.CottontailTypeUtil;
import org.polypheny.db.algebra.AbstractAlgNode;
import org.polypheny.db.algebra.AlgNode;
import org.polypheny.db.algebra.core.relational.RelModify;
import org.polypheny.db.algebra.metadata.AlgMetadataQuery;
import org.polypheny.db.algebra.type.AlgDataTypeField;
import org.polypheny.db.catalog.exceptions.GenericRuntimeException;
import org.polypheny.db.plan.AlgOptCost;
<<<<<<< HEAD
import org.polypheny.db.plan.AlgOptPlanner;
=======
import org.polypheny.db.plan.AlgPlanner;
>>>>>>> 18d3cce9
import org.polypheny.db.plan.AlgTraitSet;
import org.polypheny.db.rex.RexCall;
import org.polypheny.db.rex.RexDynamicParam;
import org.polypheny.db.rex.RexLiteral;
import org.polypheny.db.rex.RexNode;
import org.polypheny.db.sql.language.fun.SqlArrayValueConstructor;
import org.polypheny.db.type.PolyType;
import org.polypheny.db.util.BuiltInMethod;


public class CottontailTableModify extends RelModify<CottontailEntity> implements CottontailAlg {

    public final CottontailEntity cottontailTable;


    /**
     * Creates a {@code Modify}.
     * <p>
     * The UPDATE operation has format like this:
     * <blockquote>
     * <pre>UPDATE table SET iden1 = exp1, ident2 = exp2  WHERE condition</pre>
     * </blockquote>
     *
     * @param traitSet Traits of this relational expression
     * @param table Target table to modify
     * @param input Sub-query or filter condition
     * @param operation Modify operation (INSERT, UPDATE, DELETE)
     * @param updateColumnList List of column identifiers to be updated (e.g. ident1, ident2); null if not UPDATE
     * @param sourceExpressionList List of value expressions to be set (e.g. exp1, exp2); null if not UPDATE
     * @param flattened Whether set flattens the input row type
     */
    public CottontailTableModify(
            AlgTraitSet traitSet,
            CottontailEntity table,
            AlgNode input,
            Operation operation,
            List<String> updateColumnList,
            List<? extends RexNode> sourceExpressionList,
            boolean flattened ) {
        super( input.getCluster(), traitSet, table, input, operation, updateColumnList, sourceExpressionList, flattened );
        this.cottontailTable = table;
    }


    @Override
    public AlgNode copy( AlgTraitSet traitSet, List<AlgNode> inputs ) {
        return new CottontailTableModify(
                traitSet,
                entity,
                AbstractAlgNode.sole( inputs ),
                getOperation(),
                getUpdateColumns(),
                getSourceExpressions(),
                isFlattened() );
    }


    @Override
    public void register( AlgPlanner planner ) {
        getConvention().register( planner );
    }


    @Override
    public AlgOptCost computeSelfCost( AlgPlanner planner, AlgMetadataQuery mq ) {
        return super.computeSelfCost( planner, mq ).multiplyBy( 0.1 );
    }


    @Override
    public void implement( CottontailImplementContext context ) {
<<<<<<< HEAD
        context.table = this.cottontailTable;
=======
>>>>>>> 18d3cce9
        context.table = this.entity;
        context.schemaName = this.cottontailTable.getPhysicalSchemaName();
        context.tableName = this.cottontailTable.getPhysicalTableName();
        context.visitChild( 0, getInput() );

        switch ( this.getOperation() ) {
            case INSERT:
                context.queryType = QueryType.INSERT;
                break;
            case UPDATE:
                context.queryType = QueryType.UPDATE;
                context.preparedValuesMapBuilder = buildUpdateTupleBuilder( context );
                break;
            case DELETE:
                context.queryType = QueryType.DELETE;
                break;
            case MERGE:
                throw new GenericRuntimeException( "Merge is not supported." );
        }

    }


    private Expression buildUpdateTupleBuilder( CottontailImplementContext context ) {
        BlockBuilder inner = new BlockBuilder();

        final List<String> physicalColumnNames = new ArrayList<>();
        final List<String> logicalColumnNames = new ArrayList<>();
        final List<PolyType> columnTypes = new ArrayList<>();
<<<<<<< HEAD
        for ( AlgDataTypeField field : context.table.getRowType().getFields() ) {
=======
        for ( AlgDataTypeField field : context.table.getTupleType().getFields() ) {
>>>>>>> 18d3cce9
            physicalColumnNames.add( field.getPhysicalName() );
            logicalColumnNames.add( field.getName() );
            columnTypes.add( field.getType().getPolyType() );
        }

        ParameterExpression dynamicParameterMap_ = Expressions.parameter( Modifier.FINAL, Map.class, inner.newName( "dynamicParameters" ) );

        ParameterExpression valuesMap_ = Expressions.variable( Map.class, inner.newName( "valuesMap" ) );
        NewExpression valuesMapCreator_ = Expressions.new_( LinkedHashMap.class );
        inner.add( Expressions.declare( Modifier.FINAL, valuesMap_, valuesMapCreator_ ) );


        for ( int i = 0; i < getSourceExpressions().size(); i++ ) {
            RexNode rexNode = getSourceExpressions().get( i );
            final String logicalName = getUpdateColumns().get( i );
            final int actualColumnIndex = logicalColumnNames.indexOf( logicalName );
            final String originalName = physicalColumnNames.get( actualColumnIndex );

            Expression source_;
            if ( rexNode instanceof RexLiteral ) {
                source_ = CottontailTypeUtil.rexLiteralToDataExpression( (RexLiteral) rexNode, columnTypes.get( actualColumnIndex ) );
            } else if ( rexNode instanceof RexDynamicParam ) {
                source_ = CottontailTypeUtil.rexDynamicParamToDataExpression( (RexDynamicParam) rexNode, dynamicParameterMap_, columnTypes.get( actualColumnIndex ) );
            } else if ( (rexNode instanceof RexCall) && (((RexCall) rexNode).getOperator() instanceof SqlArrayValueConstructor) ) {
                source_ = CottontailTypeUtil.rexArrayConstructorToExpression( (RexCall) rexNode, columnTypes.get( actualColumnIndex ) );
            } else {
                throw new GenericRuntimeException( "unable to convert expression." );
            }

            inner.add( Expressions.statement(
                    Expressions.call(
                            valuesMap_,
                            BuiltInMethod.MAP_PUT.method,
                            Expressions.constant( originalName ),
                            source_ ) ) );
        }

        inner.add( Expressions.return_( null, valuesMap_ ) );

        return Expressions.lambda( inner.toBlock(), dynamicParameterMap_ );
    }

}<|MERGE_RESOLUTION|>--- conflicted
+++ resolved
@@ -37,11 +37,7 @@
 import org.polypheny.db.algebra.type.AlgDataTypeField;
 import org.polypheny.db.catalog.exceptions.GenericRuntimeException;
 import org.polypheny.db.plan.AlgOptCost;
-<<<<<<< HEAD
-import org.polypheny.db.plan.AlgOptPlanner;
-=======
 import org.polypheny.db.plan.AlgPlanner;
->>>>>>> 18d3cce9
 import org.polypheny.db.plan.AlgTraitSet;
 import org.polypheny.db.rex.RexCall;
 import org.polypheny.db.rex.RexDynamicParam;
@@ -113,10 +109,6 @@
 
     @Override
     public void implement( CottontailImplementContext context ) {
-<<<<<<< HEAD
-        context.table = this.cottontailTable;
-=======
->>>>>>> 18d3cce9
         context.table = this.entity;
         context.schemaName = this.cottontailTable.getPhysicalSchemaName();
         context.tableName = this.cottontailTable.getPhysicalTableName();
@@ -146,11 +138,7 @@
         final List<String> physicalColumnNames = new ArrayList<>();
         final List<String> logicalColumnNames = new ArrayList<>();
         final List<PolyType> columnTypes = new ArrayList<>();
-<<<<<<< HEAD
-        for ( AlgDataTypeField field : context.table.getRowType().getFields() ) {
-=======
         for ( AlgDataTypeField field : context.table.getTupleType().getFields() ) {
->>>>>>> 18d3cce9
             physicalColumnNames.add( field.getPhysicalName() );
             logicalColumnNames.add( field.getName() );
             columnTypes.add( field.getType().getPolyType() );
