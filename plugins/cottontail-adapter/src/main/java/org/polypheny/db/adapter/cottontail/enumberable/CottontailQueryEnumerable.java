/*
 * Copyright 2019-2024 The Polypheny Project
 *
 * Licensed under the Apache License, Version 2.0 (the "License");
 * you may not use this file except in compliance with the License.
 * You may obtain a copy of the License at
 *
 * http://www.apache.org/licenses/LICENSE-2.0
 *
 * Unless required by applicable law or agreed to in writing, software
 * distributed under the License is distributed on an "AS IS" BASIS,
 * WITHOUT WARRANTIES OR CONDITIONS OF ANY KIND, either express or implied.
 * See the License for the specific language governing permissions and
 * limitations under the License.
 */

package org.polypheny.db.adapter.cottontail.enumberable;

import java.util.List;
import lombok.extern.slf4j.Slf4j;
import org.apache.calcite.linq4j.AbstractEnumerable;
import org.apache.calcite.linq4j.Enumerator;
import org.apache.calcite.linq4j.function.Function1;
import org.polypheny.db.adapter.cottontail.algebra.CottontailToEnumerableConverter;
import org.polypheny.db.adapter.cottontail.util.Linq4JFixer;
import org.polypheny.db.algebra.type.AlgDataType;
import org.polypheny.db.algebra.type.AlgDataTypeField;
import org.polypheny.db.catalog.exceptions.GenericRuntimeException;
import org.polypheny.db.sql.language.fun.SqlArrayValueConstructor;
import org.polypheny.db.type.ArrayType;
import org.polypheny.db.type.entity.PolyBoolean;
<<<<<<< HEAD
import org.polypheny.db.type.entity.PolyDouble;
import org.polypheny.db.type.entity.PolyFloat;
import org.polypheny.db.type.entity.PolyInteger;
import org.polypheny.db.type.entity.PolyLong;
import org.polypheny.db.type.entity.PolyNull;
import org.polypheny.db.type.entity.PolyString;
import org.polypheny.db.type.entity.PolyValue;
=======
import org.polypheny.db.type.entity.PolyNull;
import org.polypheny.db.type.entity.PolyString;
import org.polypheny.db.type.entity.PolyValue;
import org.polypheny.db.type.entity.numerical.PolyDouble;
import org.polypheny.db.type.entity.numerical.PolyFloat;
import org.polypheny.db.type.entity.numerical.PolyInteger;
import org.polypheny.db.type.entity.numerical.PolyLong;
>>>>>>> 250079c0
import org.vitrivr.cottontail.client.iterators.Tuple;
import org.vitrivr.cottontail.client.iterators.TupleIterator;

@Slf4j
public class CottontailQueryEnumerable extends AbstractEnumerable<PolyValue[]> {

    /**
     * The {@link TupleIterator} backing this {@link CottontailQueryEnumerable}.
     */
    private final TupleIterator tupleIterator;

    /**
     * The {@link RowTypeParser} backing this {@link CottontailQueryEnumerable}.
     */
    private final Function1<Tuple, PolyValue[]> parser;


    public CottontailQueryEnumerable( TupleIterator iterator, Function1<Tuple, PolyValue[]> rowParser ) {
        this.tupleIterator = iterator;
        this.parser = rowParser;
    }


    @Override
    public Enumerator<PolyValue[]> enumerator() {
        return new CottontailQueryResultEnumerator();
    }


    private class CottontailQueryResultEnumerator implements Enumerator<PolyValue[]> {

        /**
         * The current {@link Tuple} this {@link CottontailQueryEnumerable} is pointing to.
         */
        private Tuple tuple = null;


        @Override
        public PolyValue[] current() {
            return CottontailQueryEnumerable.this.parser.apply( this.tuple );
        }


        @Override
        public boolean moveNext() {
            if ( CottontailQueryEnumerable.this.tupleIterator.hasNext() ) {
                this.tuple = CottontailQueryEnumerable.this.tupleIterator.next();
                return true;
            } else {
                return false;
            }
        }


        @Override
        public void reset() {
            // TODO js(ct): do we need to do something here?
        }


        @Override
        public void close() {
            try {
                CottontailQueryEnumerable.this.tupleIterator.close();
            } catch ( Exception e ) {
                log.warn( "Caught exception", e );
            }
        }

    }


    public static class RowTypeParser implements Function1<Tuple, PolyValue[]> {

        private final AlgDataType rowType;
        private final List<String> physicalColumnNames;


        public RowTypeParser( AlgDataType rowType, List<String> physicalColumnNames ) {
            this.rowType = rowType;
            this.physicalColumnNames = physicalColumnNames;
        }


        @Override
        public PolyValue[] apply( Tuple a0 ) {
            final PolyValue[] returnValue = new PolyValue[this.physicalColumnNames.size()];
            final List<AlgDataTypeField> fieldList = this.rowType.getFields();
            for ( int i = 0; i < fieldList.size(); i++ ) {
                final AlgDataType type = fieldList.get( i ).getType();
                returnValue[i] = this.parseSingleField( a0.get( i ), type );
            }

            return returnValue;
        }


        /**
         * Internal method used to parse a single value returned from accessing a {@link Tuple}.
         *
         * @param data The data to convert.
         * @param type The {@link AlgDataType} expected by Polypheny-DB
         * @return Converted value as {@link Object}
         */
        private PolyValue parseSingleField( Object data, AlgDataType type ) {
            switch ( type.getPolyType() ) {
                case BOOLEAN:
                    return PolyBoolean.of( (Boolean) data );
                case INTEGER:
                    return PolyInteger.of( (Number) data );
                case BIGINT:
                    return PolyLong.of( (Number) data );
                case FLOAT:
                case REAL:
                    return PolyFloat.of( (Number) data );
                case DOUBLE:
                    return PolyDouble.of( (Number) data );
                case CHAR:
                case VARCHAR:
                    return PolyString.of( (String) data );
                case NULL:
<<<<<<< HEAD
                    return PolyNull.NULL; /* Pass through, no conversion needed. */
=======
                    return PolyNull.NULL;
>>>>>>> 250079c0
                case TINYINT:
                    return Linq4JFixer.getTinyIntData( data );
                case SMALLINT:
                    return Linq4JFixer.getSmallIntData( data );
                case JSON:
                    return Linq4JFixer.getStringData( data );
                case DECIMAL:
                    return Linq4JFixer.getDecimalData( data );
                case DATE:
                    return Linq4JFixer.getDateData( data );
                case TIME:
                    return Linq4JFixer.getTimeData( data );
                case TIMESTAMP:
                    return Linq4JFixer.getTimestampData( data );
                case BINARY:
                case VARBINARY:
                    return Linq4JFixer.getBinaryData( data );
                case ARRAY:
                    ArrayType arrayType = (ArrayType) type;
                    if ( arrayType.getDimension() == 1 && CottontailToEnumerableConverter.SUPPORTED_ARRAY_COMPONENT_TYPES.contains( arrayType.getComponentType().getPolyType() ) ) {
                        switch ( arrayType.getComponentType().getPolyType() ) {
                            case INTEGER:
                                return Linq4JFixer.getIntVector( data );
                            case BIGINT:
                                return Linq4JFixer.getLongVector( data );
                            case DOUBLE:
                                return Linq4JFixer.getDoubleVector( data );
                            case BOOLEAN:
                                return Linq4JFixer.getBoolVector( data );
                            case FLOAT:
                            case REAL:
                                return Linq4JFixer.getFloatVector( data );
                            default:
                                throw new GenericRuntimeException( "Impossible to reach statement." );
                        }
                    } else {
                        SqlArrayValueConstructor.reparse( arrayType.getComponentType().getPolyType(), arrayType.getDimension(), (String) data );
                    }
            }
            throw new AssertionError( "Not yet supported type: " + type.getPolyType() );
        }

    }

}<|MERGE_RESOLUTION|>--- conflicted
+++ resolved
@@ -29,15 +29,6 @@
 import org.polypheny.db.sql.language.fun.SqlArrayValueConstructor;
 import org.polypheny.db.type.ArrayType;
 import org.polypheny.db.type.entity.PolyBoolean;
-<<<<<<< HEAD
-import org.polypheny.db.type.entity.PolyDouble;
-import org.polypheny.db.type.entity.PolyFloat;
-import org.polypheny.db.type.entity.PolyInteger;
-import org.polypheny.db.type.entity.PolyLong;
-import org.polypheny.db.type.entity.PolyNull;
-import org.polypheny.db.type.entity.PolyString;
-import org.polypheny.db.type.entity.PolyValue;
-=======
 import org.polypheny.db.type.entity.PolyNull;
 import org.polypheny.db.type.entity.PolyString;
 import org.polypheny.db.type.entity.PolyValue;
@@ -45,7 +36,6 @@
 import org.polypheny.db.type.entity.numerical.PolyFloat;
 import org.polypheny.db.type.entity.numerical.PolyInteger;
 import org.polypheny.db.type.entity.numerical.PolyLong;
->>>>>>> 250079c0
 import org.vitrivr.cottontail.client.iterators.Tuple;
 import org.vitrivr.cottontail.client.iterators.TupleIterator;
 
@@ -167,11 +157,7 @@
                 case VARCHAR:
                     return PolyString.of( (String) data );
                 case NULL:
-<<<<<<< HEAD
-                    return PolyNull.NULL; /* Pass through, no conversion needed. */
-=======
                     return PolyNull.NULL;
->>>>>>> 250079c0
                 case TINYINT:
                     return Linq4JFixer.getTinyIntData( data );
                 case SMALLINT:
