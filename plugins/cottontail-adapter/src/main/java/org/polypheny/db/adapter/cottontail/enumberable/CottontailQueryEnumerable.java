/*
 * Copyright 2019-2024 The Polypheny Project
 *
 * Licensed under the Apache License, Version 2.0 (the "License");
 * you may not use this file except in compliance with the License.
 * You may obtain a copy of the License at
 *
 * http://www.apache.org/licenses/LICENSE-2.0
 *
 * Unless required by applicable law or agreed to in writing, software
 * distributed under the License is distributed on an "AS IS" BASIS,
 * WITHOUT WARRANTIES OR CONDITIONS OF ANY KIND, either express or implied.
 * See the License for the specific language governing permissions and
 * limitations under the License.
 */

package org.polypheny.db.adapter.cottontail.enumberable;

import java.util.List;
import lombok.extern.slf4j.Slf4j;
import org.apache.calcite.linq4j.AbstractEnumerable;
import org.apache.calcite.linq4j.Enumerator;
import org.apache.calcite.linq4j.function.Function1;
import org.polypheny.db.adapter.cottontail.algebra.CottontailToEnumerableConverter;
import org.polypheny.db.adapter.cottontail.util.Linq4JFixer;
import org.polypheny.db.algebra.type.AlgDataType;
import org.polypheny.db.algebra.type.AlgDataTypeField;
import org.polypheny.db.catalog.exceptions.GenericRuntimeException;
import org.polypheny.db.sql.language.fun.SqlArrayValueConstructor;
import org.polypheny.db.type.ArrayType;
import org.polypheny.db.type.entity.PolyBoolean;
<<<<<<< HEAD
import org.polypheny.db.type.entity.PolyLong;
=======
>>>>>>> 18d3cce9
import org.polypheny.db.type.entity.PolyNull;
import org.polypheny.db.type.entity.PolyString;
import org.polypheny.db.type.entity.PolyValue;
import org.polypheny.db.type.entity.numerical.PolyDouble;
import org.polypheny.db.type.entity.numerical.PolyFloat;
import org.polypheny.db.type.entity.numerical.PolyInteger;
<<<<<<< HEAD
=======
import org.polypheny.db.type.entity.numerical.PolyLong;
>>>>>>> 18d3cce9
import org.vitrivr.cottontail.client.iterators.Tuple;
import org.vitrivr.cottontail.client.iterators.TupleIterator;

@Slf4j
public class CottontailQueryEnumerable extends AbstractEnumerable<PolyValue[]> {

    /**
     * The {@link TupleIterator} backing this {@link CottontailQueryEnumerable}.
     */
    private final TupleIterator tupleIterator;

    /**
     * The {@link RowTypeParser} backing this {@link CottontailQueryEnumerable}.
     */
    private final Function1<Tuple, PolyValue[]> parser;


    public CottontailQueryEnumerable( TupleIterator iterator, Function1<Tuple, PolyValue[]> rowParser ) {
        this.tupleIterator = iterator;
        this.parser = rowParser;
    }


    @Override
    public Enumerator<PolyValue[]> enumerator() {
        return new CottontailQueryResultEnumerator();
    }


    private class CottontailQueryResultEnumerator implements Enumerator<PolyValue[]> {

        /**
         * The current {@link Tuple} this {@link CottontailQueryEnumerable} is pointing to.
         */
        private Tuple tuple = null;


        @Override
        public PolyValue[] current() {
            return CottontailQueryEnumerable.this.parser.apply( this.tuple );
        }


        @Override
        public boolean moveNext() {
            if ( CottontailQueryEnumerable.this.tupleIterator.hasNext() ) {
                this.tuple = CottontailQueryEnumerable.this.tupleIterator.next();
                return true;
            } else {
                return false;
            }
        }


        @Override
        public void reset() {
            // TODO js(ct): do we need to do something here?
        }


        @Override
        public void close() {
            try {
                CottontailQueryEnumerable.this.tupleIterator.close();
            } catch ( Exception e ) {
                log.warn( "Caught exception", e );
            }
        }

    }


    public static class RowTypeParser implements Function1<Tuple, PolyValue[]> {

        private final AlgDataType rowType;
        private final List<String> physicalColumnNames;


        public RowTypeParser( AlgDataType rowType, List<String> physicalColumnNames ) {
            this.rowType = rowType;
            this.physicalColumnNames = physicalColumnNames;
        }


        @Override
        public PolyValue[] apply( Tuple a0 ) {
            final PolyValue[] returnValue = new PolyValue[this.physicalColumnNames.size()];
            final List<AlgDataTypeField> fieldList = this.rowType.getFields();
            for ( int i = 0; i < fieldList.size(); i++ ) {
                final AlgDataType type = fieldList.get( i ).getType();
                returnValue[i] = this.parseSingleField( a0.get( i ), type );
            }

            return returnValue;
        }


        /**
         * Internal method used to parse a single value returned from accessing a {@link Tuple}.
         *
         * @param data The data to convert.
         * @param type The {@link AlgDataType} expected by Polypheny-DB
         * @return Converted value as {@link Object}
         */
        private PolyValue parseSingleField( Object data, AlgDataType type ) {
            switch ( type.getPolyType() ) {
                case BOOLEAN:
                    return PolyBoolean.of( (Boolean) data );
                case INTEGER:
                    return PolyInteger.of( (Number) data );
                case BIGINT:
                    return PolyLong.of( (Number) data );
                case FLOAT:
                case REAL:
                    return PolyFloat.of( (Number) data );
                case DOUBLE:
                    return PolyDouble.of( (Number) data );
                case CHAR:
                case VARCHAR:
                    return PolyString.of( (String) data );
                case NULL:
<<<<<<< HEAD
                    return PolyNull.NULL; /* Pass through, no conversion needed. */
=======
                    return PolyNull.NULL;
>>>>>>> 18d3cce9
                case TINYINT:
                    return Linq4JFixer.getTinyIntData( data );
                case SMALLINT:
                    return Linq4JFixer.getSmallIntData( data );
                case JSON:
                    return Linq4JFixer.getStringData( data );
                case DECIMAL:
                    return Linq4JFixer.getDecimalData( data );
                case DATE:
                    return Linq4JFixer.getDateData( data );
                case TIME:
                    return Linq4JFixer.getTimeData( data );
                case TIMESTAMP:
                    return Linq4JFixer.getTimestampData( data );
                case BINARY:
                case VARBINARY:
                    return Linq4JFixer.getBinaryData( data );
                case ARRAY:
                    ArrayType arrayType = (ArrayType) type;
                    if ( arrayType.getDimension() == 1 && CottontailToEnumerableConverter.SUPPORTED_ARRAY_COMPONENT_TYPES.contains( arrayType.getComponentType().getPolyType() ) ) {
                        switch ( arrayType.getComponentType().getPolyType() ) {
                            case INTEGER:
                                return Linq4JFixer.getIntVector( data );
                            case BIGINT:
                                return Linq4JFixer.getLongVector( data );
                            case DOUBLE:
                                return Linq4JFixer.getDoubleVector( data );
                            case BOOLEAN:
                                return Linq4JFixer.getBoolVector( data );
                            case FLOAT:
                            case REAL:
                                return Linq4JFixer.getFloatVector( data );
                            default:
                                throw new GenericRuntimeException( "Impossible to reach statement." );
                        }
                    } else {
                        SqlArrayValueConstructor.reparse( arrayType.getComponentType().getPolyType(), arrayType.getDimension(), (String) data );
                    }
            }
            throw new AssertionError( "Not yet supported type: " + type.getPolyType() );
        }

    }

}<|MERGE_RESOLUTION|>--- conflicted
+++ resolved
@@ -29,20 +29,13 @@
 import org.polypheny.db.sql.language.fun.SqlArrayValueConstructor;
 import org.polypheny.db.type.ArrayType;
 import org.polypheny.db.type.entity.PolyBoolean;
-<<<<<<< HEAD
-import org.polypheny.db.type.entity.PolyLong;
-=======
->>>>>>> 18d3cce9
 import org.polypheny.db.type.entity.PolyNull;
 import org.polypheny.db.type.entity.PolyString;
 import org.polypheny.db.type.entity.PolyValue;
 import org.polypheny.db.type.entity.numerical.PolyDouble;
 import org.polypheny.db.type.entity.numerical.PolyFloat;
 import org.polypheny.db.type.entity.numerical.PolyInteger;
-<<<<<<< HEAD
-=======
 import org.polypheny.db.type.entity.numerical.PolyLong;
->>>>>>> 18d3cce9
 import org.vitrivr.cottontail.client.iterators.Tuple;
 import org.vitrivr.cottontail.client.iterators.TupleIterator;
 
@@ -164,11 +157,7 @@
                 case VARCHAR:
                     return PolyString.of( (String) data );
                 case NULL:
-<<<<<<< HEAD
-                    return PolyNull.NULL; /* Pass through, no conversion needed. */
-=======
                     return PolyNull.NULL;
->>>>>>> 18d3cce9
                 case TINYINT:
                     return Linq4JFixer.getTinyIntData( data );
                 case SMALLINT:
