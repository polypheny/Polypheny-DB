/*
 * Copyright 2019-2024 The Polypheny Project
 *
 * Licensed under the Apache License, Version 2.0 (the "License");
 * you may not use this file except in compliance with the License.
 * You may obtain a copy of the License at
 *
 * http://www.apache.org/licenses/LICENSE-2.0
 *
 * Unless required by applicable law or agreed to in writing, software
 * distributed under the License is distributed on an "AS IS" BASIS,
 * WITHOUT WARRANTIES OR CONDITIONS OF ANY KIND, either express or implied.
 * See the License for the specific language governing permissions and
 * limitations under the License.
 */

package org.polypheny.db.adapter.cottontail.algebra;

import java.lang.reflect.Modifier;
import java.util.ArrayList;
import java.util.LinkedHashMap;
import java.util.List;
import java.util.Map;
import org.apache.calcite.linq4j.tree.BlockBuilder;
import org.apache.calcite.linq4j.tree.Expression;
import org.apache.calcite.linq4j.tree.Expressions;
import org.apache.calcite.linq4j.tree.NewExpression;
import org.apache.calcite.linq4j.tree.ParameterExpression;
import org.polypheny.db.adapter.cottontail.util.CottontailTypeUtil;
import org.polypheny.db.algebra.AlgNode;
import org.polypheny.db.algebra.AlgShuttleImpl;
import org.polypheny.db.algebra.core.Project;
import org.polypheny.db.algebra.metadata.AlgMetadataQuery;
import org.polypheny.db.algebra.type.AlgDataType;
import org.polypheny.db.algebra.type.AlgDataTypeField;
import org.polypheny.db.nodes.ArrayValueConstructor;
import org.polypheny.db.plan.AlgCluster;
import org.polypheny.db.plan.AlgOptCost;
import org.polypheny.db.plan.AlgPlanner;
import org.polypheny.db.plan.AlgTraitSet;
import org.polypheny.db.rex.RexCall;
import org.polypheny.db.rex.RexDynamicParam;
import org.polypheny.db.rex.RexIndexRef;
import org.polypheny.db.rex.RexLiteral;
import org.polypheny.db.rex.RexNode;
import org.polypheny.db.sql.language.fun.SqlDistanceFunction;
import org.polypheny.db.type.PolyType;
import org.polypheny.db.util.BuiltInMethod;
import org.polypheny.db.util.Pair;


/**
 * A {@link CottontailAlg} that implements PROJECTION clauses and pushes them down to Cottontail DB.
 *
 * This implementation interprets distance functions and maps them to Cottontail DB function calls.
 */
public class CottontailProject extends Project implements CottontailAlg {

    private final boolean arrayProject;


    public CottontailProject( AlgCluster cluster, AlgTraitSet traitSet, AlgNode input, List<? extends RexNode> projects, AlgDataType rowType, boolean arrayValueProject ) {
        super( cluster, traitSet, input, projects, rowType );
        this.arrayProject = arrayValueProject;
    }


    @Override
    public Project copy( AlgTraitSet traitSet, AlgNode input, List<RexNode> projects, AlgDataType rowType ) {
        return new CottontailProject( getCluster(), traitSet, input, projects, rowType, this.arrayProject );
    }


    @Override
<<<<<<< HEAD
    public AlgOptCost computeSelfCost( AlgOptPlanner planner, AlgMetadataQuery mq ) {
=======
    public AlgOptCost computeSelfCost( AlgPlanner planner, AlgMetadataQuery mq ) {
>>>>>>> 18d3cce9
        return super.computeSelfCost( planner, mq ).multiplyBy( 0.1 );
    }


    @Override
    public void implement( CottontailImplementContext context ) {
        final BlockBuilder builder = context.blockBuilder;

        if ( !this.arrayProject ) {
            context.visitChild( 0, getInput() );
        }
        if ( context.table == null ) {
            searchUnderlyingEntity( context );
        }

<<<<<<< HEAD
        final List<AlgDataTypeField> fieldList = context.table.getRowType().getFields();
=======
        final List<AlgDataTypeField> fieldList = context.table.getTupleType().getFields();
>>>>>>> 18d3cce9
        final List<String> physicalColumnNames = new ArrayList<>( fieldList.size() );
        final List<PolyType> columnTypes = new ArrayList<>( fieldList.size() );

        for ( AlgDataTypeField field : fieldList ) {
            physicalColumnNames.add( field.getPhysicalName() );
            if ( field.getType().getComponentType() != null ) {
                columnTypes.add( field.getType().getComponentType().getPolyType() );
            } else {
                columnTypes.add( field.getType().getPolyType() );
            }
        }

        if ( this.arrayProject ) {
            context.preparedValuesMapBuilder = makeProjectValueBuilder( getNamedProjects(), physicalColumnNames, columnTypes );
        } else {
            context.blockBuilder = builder;
        }
        context.projectionMap = makeProjectionAndKnnBuilder( context.blockBuilder, getNamedProjects(), physicalColumnNames, context );
<<<<<<< HEAD
=======
    }


    private void searchUnderlyingEntity( CottontailImplementContext context ) {
        accept( new AlgShuttleImpl() {

            @Override
            public AlgNode visit( AlgNode other ) {
                if ( other.unwrap( CottontailScan.class ).isPresent() ) {
                    other.unwrap( CottontailScan.class ).get().implement( context );
                }
                return super.visit( other );
            }

        } );
>>>>>>> 18d3cce9
    }


    /**
     * Constructs a {@link ParameterExpression} that generates a map containing the projected fields and field aliases.
     *
     * @param builder The {@link BlockBuilder} instance.
     * @param namedProjects List of projection to alias mappings.
     * @param physicalColumnNames List of physical column names in the underlying store.
<<<<<<< HEAD
     * @param context
=======
     * @param context The {@link CottontailImplementContext} instance.
>>>>>>> 18d3cce9
     * @return {@link ParameterExpression}
     */
    public static ParameterExpression makeProjectionAndKnnBuilder( BlockBuilder builder, List<Pair<RexNode, String>> namedProjects, List<String> physicalColumnNames, CottontailImplementContext context ) {
        final ParameterExpression projectionMap_ = Expressions.variable( Map.class, builder.newName( "projectionMap" + System.nanoTime() ) );
        final NewExpression projectionMapCreator = Expressions.new_( LinkedHashMap.class );
        builder.add( Expressions.declare( Modifier.FINAL, projectionMap_, projectionMapCreator ) );
        for ( Pair<RexNode, String> pair : namedProjects ) {
            final String name = pair.right.toLowerCase();
            final Expression exp;
            if ( pair.left instanceof RexIndexRef indexRef ) {
                exp = Expressions.constant( physicalColumnNames.get( indexRef.getIndex() ) );
            } else if ( pair.left instanceof RexCall call && call.getOperator() instanceof SqlDistanceFunction ) {
                exp = CottontailTypeUtil.knnCallToFunctionExpression( call, physicalColumnNames, name ); /* Map to function. */
            } else if ( pair.left instanceof RexDynamicParam dynamic ) {
                context.addDynamicParam( pair.right, dynamic.getIndex() );
                // we don't need to add dynamic parameters to the projection map
                continue;
            } else {
                continue;
            }
            builder.add( Expressions.statement( Expressions.call( projectionMap_, BuiltInMethod.MAP_PUT.method, exp, Expressions.constant( name ) ) ) );
        }

        return projectionMap_;
    }


    public static Expression makeProjectValueBuilder( List<Pair<RexNode, String>> namedProjects, List<String> physicalColumnNames, List<PolyType> columnTypes ) {
        BlockBuilder inner = new BlockBuilder();

        ParameterExpression dynamicParameterMap_ = Expressions.parameter( Modifier.FINAL, Map.class, inner.newName( "dynamicParameters" ) );

        ParameterExpression valuesMap_ = Expressions.variable( Map.class, inner.newName( "valuesMap" ) );
        NewExpression valuesMapCreator_ = Expressions.new_( LinkedHashMap.class );
        inner.add( Expressions.declare( Modifier.FINAL, valuesMap_, valuesMapCreator_ ) );

        for ( int i = 0; i < namedProjects.size(); i++ ) {
            Pair<RexNode, String> pair = namedProjects.get( i );
            final String originalName = physicalColumnNames.get( i );

            Expression source_;
            if ( pair.left instanceof RexLiteral literal ) {
                source_ = CottontailTypeUtil.rexLiteralToDataExpression( literal, columnTypes.get( i ) );
            } else if ( pair.left instanceof RexDynamicParam dynamicParam ) {
                source_ = CottontailTypeUtil.rexDynamicParamToDataExpression( dynamicParam, dynamicParameterMap_, columnTypes.get( i ) );
            } else if ( pair.left instanceof RexCall call && call.getOperator() instanceof ArrayValueConstructor ) {
                source_ = CottontailTypeUtil.rexArrayConstructorToExpression( call, columnTypes.get( i ) );
            } else {
                continue;
            }

            inner.add( Expressions.statement(
                    Expressions.call(
                            valuesMap_,
                            BuiltInMethod.MAP_PUT.method,
                            Expressions.constant( originalName ),
                            source_ ) ) );
        }

        inner.add( Expressions.return_( null, valuesMap_ ) );

        return Expressions.lambda( inner.toBlock(), dynamicParameterMap_ );
    }

}<|MERGE_RESOLUTION|>--- conflicted
+++ resolved
@@ -72,11 +72,7 @@
 
 
     @Override
-<<<<<<< HEAD
-    public AlgOptCost computeSelfCost( AlgOptPlanner planner, AlgMetadataQuery mq ) {
-=======
     public AlgOptCost computeSelfCost( AlgPlanner planner, AlgMetadataQuery mq ) {
->>>>>>> 18d3cce9
         return super.computeSelfCost( planner, mq ).multiplyBy( 0.1 );
     }
 
@@ -92,11 +88,7 @@
             searchUnderlyingEntity( context );
         }
 
-<<<<<<< HEAD
-        final List<AlgDataTypeField> fieldList = context.table.getRowType().getFields();
-=======
         final List<AlgDataTypeField> fieldList = context.table.getTupleType().getFields();
->>>>>>> 18d3cce9
         final List<String> physicalColumnNames = new ArrayList<>( fieldList.size() );
         final List<PolyType> columnTypes = new ArrayList<>( fieldList.size() );
 
@@ -115,8 +107,6 @@
             context.blockBuilder = builder;
         }
         context.projectionMap = makeProjectionAndKnnBuilder( context.blockBuilder, getNamedProjects(), physicalColumnNames, context );
-<<<<<<< HEAD
-=======
     }
 
 
@@ -132,7 +122,6 @@
             }
 
         } );
->>>>>>> 18d3cce9
     }
 
 
@@ -142,11 +131,7 @@
      * @param builder The {@link BlockBuilder} instance.
      * @param namedProjects List of projection to alias mappings.
      * @param physicalColumnNames List of physical column names in the underlying store.
-<<<<<<< HEAD
-     * @param context
-=======
      * @param context The {@link CottontailImplementContext} instance.
->>>>>>> 18d3cce9
      * @return {@link ParameterExpression}
      */
     public static ParameterExpression makeProjectionAndKnnBuilder( BlockBuilder builder, List<Pair<RexNode, String>> namedProjects, List<String> physicalColumnNames, CottontailImplementContext context ) {
