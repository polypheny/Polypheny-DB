/*
 * Copyright 2019-2024 The Polypheny Project
 *
 * Licensed under the Apache License, Version 2.0 (the "License");
 * you may not use this file except in compliance with the License.
 * You may obtain a copy of the License at
 *
 * http://www.apache.org/licenses/LICENSE-2.0
 *
 * Unless required by applicable law or agreed to in writing, software
 * distributed under the License is distributed on an "AS IS" BASIS,
 * WITHOUT WARRANTIES OR CONDITIONS OF ANY KIND, either express or implied.
 * See the License for the specific language governing permissions and
 * limitations under the License.
 */

package org.polypheny.db.adapter.cottontail.algebra;

import java.lang.reflect.Modifier;
import java.util.ArrayList;
import java.util.LinkedHashMap;
import java.util.List;
import java.util.Map;
import org.apache.calcite.linq4j.tree.BlockBuilder;
import org.apache.calcite.linq4j.tree.Expression;
import org.apache.calcite.linq4j.tree.Expressions;
import org.apache.calcite.linq4j.tree.NewExpression;
import org.apache.calcite.linq4j.tree.ParameterExpression;
import org.polypheny.db.adapter.cottontail.util.CottontailTypeUtil;
import org.polypheny.db.algebra.AlgNode;
import org.polypheny.db.algebra.AlgShuttleImpl;
import org.polypheny.db.algebra.core.Project;
import org.polypheny.db.algebra.metadata.AlgMetadataQuery;
import org.polypheny.db.algebra.type.AlgDataType;
import org.polypheny.db.algebra.type.AlgDataTypeField;
import org.polypheny.db.nodes.ArrayValueConstructor;
import org.polypheny.db.plan.AlgCluster;
import org.polypheny.db.plan.AlgOptCost;
import org.polypheny.db.plan.AlgPlanner;
import org.polypheny.db.plan.AlgTraitSet;
import org.polypheny.db.rex.RexCall;
import org.polypheny.db.rex.RexDynamicParam;
import org.polypheny.db.rex.RexIndexRef;
import org.polypheny.db.rex.RexLiteral;
import org.polypheny.db.rex.RexNode;
import org.polypheny.db.sql.language.fun.SqlDistanceFunction;
import org.polypheny.db.type.PolyType;
import org.polypheny.db.util.BuiltInMethod;
import org.polypheny.db.util.Pair;


/**
 * A {@link CottontailAlg} that implements PROJECTION clauses and pushes them down to Cottontail DB.
 *
 * This implementation interprets distance functions and maps them to Cottontail DB function calls.
 */
public class CottontailProject extends Project implements CottontailAlg {

    private final boolean arrayProject;


    public CottontailProject( AlgCluster cluster, AlgTraitSet traitSet, AlgNode input, List<? extends RexNode> projects, AlgDataType rowType, boolean arrayValueProject ) {
        super( cluster, traitSet, input, projects, rowType );
        this.arrayProject = arrayValueProject;
    }


    @Override
    public Project copy( AlgTraitSet traitSet, AlgNode input, List<RexNode> projects, AlgDataType rowType ) {
        return new CottontailProject( getCluster(), traitSet, input, projects, rowType, this.arrayProject );
    }


    @Override
    public AlgOptCost computeSelfCost( AlgPlanner planner, AlgMetadataQuery mq ) {
        return super.computeSelfCost( planner, mq ).multiplyBy( 0.1 );
    }


    @Override
    public void implement( CottontailImplementContext context ) {
        final BlockBuilder builder = context.blockBuilder;

        if ( !this.arrayProject ) {
            context.visitChild( 0, getInput() );
        }
        if ( context.table == null ) {
            searchUnderlyingEntity( context );
        }

<<<<<<< HEAD
        final List<AlgDataTypeField> fieldList = context.table.getRowType().getFields();
=======
        final List<AlgDataTypeField> fieldList = context.table.getTupleType().getFields();
>>>>>>> 250079c0
        final List<String> physicalColumnNames = new ArrayList<>( fieldList.size() );
        final List<PolyType> columnTypes = new ArrayList<>( fieldList.size() );

        for ( AlgDataTypeField field : fieldList ) {
            physicalColumnNames.add( field.getPhysicalName() );
            if ( field.getType().getComponentType() != null ) {
                columnTypes.add( field.getType().getComponentType().getPolyType() );
            } else {
                columnTypes.add( field.getType().getPolyType() );
            }
        }

        if ( this.arrayProject ) {
            context.preparedValuesMapBuilder = makeProjectValueBuilder( getNamedProjects(), physicalColumnNames, columnTypes );
        } else {
            context.blockBuilder = builder;
        }
        context.projectionMap = makeProjectionAndKnnBuilder( context.blockBuilder, getNamedProjects(), physicalColumnNames, context );
    }


    private void searchUnderlyingEntity( CottontailImplementContext context ) {
        accept( new AlgShuttleImpl() {

            @Override
            public AlgNode visit( AlgNode other ) {
                if ( other.unwrap( CottontailScan.class ).isPresent() ) {
                    other.unwrap( CottontailScan.class ).get().implement( context );
                }
                return super.visit( other );
            }

        } );
    }


    /**
     * Constructs a {@link ParameterExpression} that generates a map containing the projected fields and field aliases.
     *
     * @param builder The {@link BlockBuilder} instance.
     * @param namedProjects List of projection to alias mappings.
     * @param physicalColumnNames List of physical column names in the underlying store.
     * @param context The {@link CottontailImplementContext} instance.
     * @return {@link ParameterExpression}
     */
    public static ParameterExpression makeProjectionAndKnnBuilder( BlockBuilder builder, List<Pair<RexNode, String>> namedProjects, List<String> physicalColumnNames, CottontailImplementContext context ) {
        final ParameterExpression projectionMap_ = Expressions.variable( Map.class, builder.newName( "projectionMap" + System.nanoTime() ) );
        final NewExpression projectionMapCreator = Expressions.new_( LinkedHashMap.class );
        builder.add( Expressions.declare( Modifier.FINAL, projectionMap_, projectionMapCreator ) );
        for ( Pair<RexNode, String> pair : namedProjects ) {
            final String name = pair.right.toLowerCase();
            final Expression exp;
<<<<<<< HEAD
            if ( pair.left instanceof RexIndexRef ) {
                exp = Expressions.constant( physicalColumnNames.get( ((RexIndexRef) pair.left).getIndex() ) );
            } else if ( pair.left instanceof RexCall && (((RexCall) pair.left).getOperator() instanceof SqlDistanceFunction) ) {
                exp = CottontailTypeUtil.knnCallToFunctionExpression( (RexCall) pair.left, physicalColumnNames, name ); /* Map to function. */
=======
            if ( pair.left instanceof RexIndexRef indexRef ) {
                exp = Expressions.constant( physicalColumnNames.get( indexRef.getIndex() ) );
            } else if ( pair.left instanceof RexCall call && call.getOperator() instanceof SqlDistanceFunction ) {
                exp = CottontailTypeUtil.knnCallToFunctionExpression( call, physicalColumnNames, name ); /* Map to function. */
            } else if ( pair.left instanceof RexDynamicParam dynamic ) {
                context.addDynamicParam( pair.right, dynamic.getIndex() );
                // we don't need to add dynamic parameters to the projection map
                continue;
>>>>>>> 250079c0
            } else {
                continue;
            }
            builder.add( Expressions.statement( Expressions.call( projectionMap_, BuiltInMethod.MAP_PUT.method, exp, Expressions.constant( name ) ) ) );
        }

        return projectionMap_;
    }


    public static Expression makeProjectValueBuilder( List<Pair<RexNode, String>> namedProjects, List<String> physicalColumnNames, List<PolyType> columnTypes ) {
        BlockBuilder inner = new BlockBuilder();

        ParameterExpression dynamicParameterMap_ = Expressions.parameter( Modifier.FINAL, Map.class, inner.newName( "dynamicParameters" ) );

        ParameterExpression valuesMap_ = Expressions.variable( Map.class, inner.newName( "valuesMap" ) );
        NewExpression valuesMapCreator_ = Expressions.new_( LinkedHashMap.class );
        inner.add( Expressions.declare( Modifier.FINAL, valuesMap_, valuesMapCreator_ ) );

        for ( int i = 0; i < namedProjects.size(); i++ ) {
            Pair<RexNode, String> pair = namedProjects.get( i );
            final String originalName = physicalColumnNames.get( i );

            Expression source_;
            if ( pair.left instanceof RexLiteral literal ) {
                source_ = CottontailTypeUtil.rexLiteralToDataExpression( literal, columnTypes.get( i ) );
            } else if ( pair.left instanceof RexDynamicParam dynamicParam ) {
                source_ = CottontailTypeUtil.rexDynamicParamToDataExpression( dynamicParam, dynamicParameterMap_, columnTypes.get( i ) );
            } else if ( pair.left instanceof RexCall call && call.getOperator() instanceof ArrayValueConstructor ) {
                source_ = CottontailTypeUtil.rexArrayConstructorToExpression( call, columnTypes.get( i ) );
            } else {
                continue;
            }

            inner.add( Expressions.statement(
                    Expressions.call(
                            valuesMap_,
                            BuiltInMethod.MAP_PUT.method,
                            Expressions.constant( originalName ),
                            source_ ) ) );
        }

        inner.add( Expressions.return_( null, valuesMap_ ) );

        return Expressions.lambda( inner.toBlock(), dynamicParameterMap_ );
    }

}<|MERGE_RESOLUTION|>--- conflicted
+++ resolved
@@ -88,11 +88,7 @@
             searchUnderlyingEntity( context );
         }
 
-<<<<<<< HEAD
-        final List<AlgDataTypeField> fieldList = context.table.getRowType().getFields();
-=======
         final List<AlgDataTypeField> fieldList = context.table.getTupleType().getFields();
->>>>>>> 250079c0
         final List<String> physicalColumnNames = new ArrayList<>( fieldList.size() );
         final List<PolyType> columnTypes = new ArrayList<>( fieldList.size() );
 
@@ -145,12 +141,6 @@
         for ( Pair<RexNode, String> pair : namedProjects ) {
             final String name = pair.right.toLowerCase();
             final Expression exp;
-<<<<<<< HEAD
-            if ( pair.left instanceof RexIndexRef ) {
-                exp = Expressions.constant( physicalColumnNames.get( ((RexIndexRef) pair.left).getIndex() ) );
-            } else if ( pair.left instanceof RexCall && (((RexCall) pair.left).getOperator() instanceof SqlDistanceFunction) ) {
-                exp = CottontailTypeUtil.knnCallToFunctionExpression( (RexCall) pair.left, physicalColumnNames, name ); /* Map to function. */
-=======
             if ( pair.left instanceof RexIndexRef indexRef ) {
                 exp = Expressions.constant( physicalColumnNames.get( indexRef.getIndex() ) );
             } else if ( pair.left instanceof RexCall call && call.getOperator() instanceof SqlDistanceFunction ) {
@@ -159,7 +149,6 @@
                 context.addDynamicParam( pair.right, dynamic.getIndex() );
                 // we don't need to add dynamic parameters to the projection map
                 continue;
->>>>>>> 250079c0
             } else {
                 continue;
             }
