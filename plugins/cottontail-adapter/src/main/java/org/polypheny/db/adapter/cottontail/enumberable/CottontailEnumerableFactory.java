/*
 * Copyright 2019-2024 The Polypheny Project
 *
 * Licensed under the Apache License, Version 2.0 (the "License");
 * you may not use this file except in compliance with the License.
 * You may obtain a copy of the License at
 *
 * http://www.apache.org/licenses/LICENSE-2.0
 *
 * Unless required by applicable law or agreed to in writing, software
 * distributed under the License is distributed on an "AS IS" BASIS,
 * WITHOUT WARRANTIES OR CONDITIONS OF ANY KIND, either express or implied.
 * See the License for the specific language governing permissions and
 * limitations under the License.
 */

package org.polypheny.db.adapter.cottontail.enumberable;

import java.lang.reflect.Method;
import java.util.ArrayList;
import java.util.HashMap;
import java.util.LinkedList;
import java.util.List;
import java.util.Map;
import java.util.Map.Entry;
import org.apache.calcite.linq4j.AbstractEnumerable;
import org.apache.calcite.linq4j.function.Function1;
import org.apache.calcite.linq4j.tree.Types;
import org.polypheny.db.adapter.DataContext;
import org.polypheny.db.adapter.cottontail.CottontailEntity;
import org.polypheny.db.adapter.cottontail.CottontailWrapper;
import org.polypheny.db.adapter.cottontail.util.CottontailTypeUtil;
import org.polypheny.db.catalog.exceptions.GenericRuntimeException;
import org.polypheny.db.type.entity.PolyValue;
import org.vitrivr.cottontail.client.iterators.Tuple;
import org.vitrivr.cottontail.client.iterators.TupleIterator;
import org.vitrivr.cottontail.client.language.basics.Constants;
import org.vitrivr.cottontail.grpc.CottontailGrpc;
import org.vitrivr.cottontail.grpc.CottontailGrpc.BatchInsertMessage;
import org.vitrivr.cottontail.grpc.CottontailGrpc.BatchInsertMessage.Insert;
import org.vitrivr.cottontail.grpc.CottontailGrpc.BatchedQueryMessage;
import org.vitrivr.cottontail.grpc.CottontailGrpc.ColumnName;
import org.vitrivr.cottontail.grpc.CottontailGrpc.Expression;
import org.vitrivr.cottontail.grpc.CottontailGrpc.InsertMessage;
import org.vitrivr.cottontail.grpc.CottontailGrpc.InsertMessage.InsertElement;
import org.vitrivr.cottontail.grpc.CottontailGrpc.Literal;
import org.vitrivr.cottontail.grpc.CottontailGrpc.Metadata;
import org.vitrivr.cottontail.grpc.CottontailGrpc.Order;
import org.vitrivr.cottontail.grpc.CottontailGrpc.Projection;
import org.vitrivr.cottontail.grpc.CottontailGrpc.Projection.ProjectionElement;
import org.vitrivr.cottontail.grpc.CottontailGrpc.Query;
import org.vitrivr.cottontail.grpc.CottontailGrpc.QueryMessage;
import org.vitrivr.cottontail.grpc.CottontailGrpc.UpdateMessage;
import org.vitrivr.cottontail.grpc.CottontailGrpc.UpdateMessage.UpdateElement;
import org.vitrivr.cottontail.grpc.CottontailGrpc.Where;


public class CottontailEnumerableFactory {

    /**
     * Method signature for building SELECT statements.
     */
    public static final Method CREATE_QUERY_METHOD = Types.lookupMethod(
            CottontailEnumerableFactory.class,
            "query",
            String.class, String.class, Map.class, Map.class, Function1.class, Function1.class, Function1.class, DataContext.class, Function1.class, CottontailEntity.class );

    /**
     * Method signature for building INSERT of values.
     */
    public static final Method CREATE_INSERT_VALUES = Types.lookupMethod(
            CottontailEnumerableFactory.class,
            "insertFromValues",
            String.class, String.class, List.class, DataContext.class, CottontailEntity.class );

    /**
     * Method signature for building INSERT for prepared statements.
     */
    public static final Method CREATE_INSERT_PREPARED = Types.lookupMethod(
            CottontailEnumerableFactory.class,
            "insertFromPreparedStatements",
            String.class, String.class, Function1.class, DataContext.class, CottontailEntity.class );

    /**
     * Method signature for building UPDATE with values.
     */
    public static final Method CREATE_UPDATE_METHOD = Types.lookupMethod(
            CottontailEnumerableFactory.class,
            "updateFromValues",
            String.class, String.class, Function1.class, Function1.class, DataContext.class, CottontailEntity.class );


    @SuppressWarnings("unused")
    public static CottontailQueryEnumerable query(
            String from,
            String schema,
            Map<Object, String> projection,
            Map<String, String> orderBy,
<<<<<<< HEAD
            Function1<Map<Long, PolyValue>, Integer> limitBuilder,
            Function1<Map<Long, PolyValue>, Integer> offsetBuilder,
=======
            Function1<Map<Long, PolyValue>, PolyValue> limitBuilder,
            Function1<Map<Long, PolyValue>, PolyValue> offsetBuilder,
>>>>>>> 250079c0
            Function1<Map<Long, PolyValue>, Where> whereBuilder,
            DataContext dataContext,
            Function1<Tuple, PolyValue[]> rowParser,
            CottontailEntity entity
    ) {
        CottontailWrapper wrapper = entity.getCottontailNamespace().getWrapper();
        /* Begin or continue Cottontail DB transaction. */
        final long txId = wrapper.beginOrContinue( dataContext.getStatement().getTransaction() );

        /* Build SELECT messages and create enumerable. */
        TupleIterator queryResponseIterator;
        if ( dataContext.getParameterValues().size() < 2 ) {
            final Map<Long, PolyValue> parameterValues;
            if ( dataContext.getParameterValues().isEmpty() ) {
                parameterValues = new HashMap<>();
            } else {
                parameterValues = dataContext.getParameterValues().get( 0 );
            }

            Integer limit = null;
            if ( limitBuilder != null ) {
                limit = limitBuilder.apply( parameterValues ).asNumber().intValue();
            }

            Integer offset = null;
            if ( offsetBuilder != null ) {
                offset = offsetBuilder.apply( parameterValues ).asNumber().intValue();
            }

            final Query query = buildSingleQuery( from, schema, projection, orderBy, limit, offset, whereBuilder, parameterValues );
            queryResponseIterator = wrapper.query( QueryMessage.newBuilder().setMetadata( Metadata.newBuilder().setTransactionId( txId ) ).setQuery( query ).build() );
        } else {
            BatchedQueryMessage.Builder batchedQueryMessageBuilder = BatchedQueryMessage.newBuilder().setMetadata( Metadata.newBuilder().setTransactionId( txId ) );
            for ( Map<Long, PolyValue> parameterValues : dataContext.getParameterValues() ) {

                Integer limit = null;
                if ( limitBuilder != null ) {
                    limit = limitBuilder.apply( parameterValues ).asNumber().intValue();
                }

                Integer offset = null;
                if ( offsetBuilder != null ) {
                    offset = offsetBuilder.apply( parameterValues ).asNumber().intValue();
                }

                final Query query = buildSingleQuery( from, schema, projection, orderBy, limit, offset, whereBuilder, parameterValues );
                batchedQueryMessageBuilder.addQuery( query );
            }

            queryResponseIterator = wrapper.batchedQuery( batchedQueryMessageBuilder.build() );
        }

        return new CottontailQueryEnumerable( queryResponseIterator, rowParser );
    }


    /**
     * Used via reflection
     */
    private static Query buildSingleQuery(
            String from,
            String schema,
            Map<Object, String> projection,
            Map<String, String> order,
            Integer limit,
            Integer offset,
            Function1<Map<Long, PolyValue>, Where> whereBuilder,
            Map<Long, PolyValue> parameterValues
    ) {
        Query.Builder queryBuilder = Query.newBuilder();

        queryBuilder.setFrom( CottontailTypeUtil.fromFromTableAndSchema( from, schema ) );

        if ( limit != null ) {
            queryBuilder.setLimit( limit );
        }

        if ( offset != null ) {
            queryBuilder.setSkip( offset );
        }

        // Parse and translate projection clause (if available).
        if ( projection != null && !projection.isEmpty() ) {
            final Projection.Builder projBuilder = queryBuilder.getProjectionBuilder();
            for ( Entry<Object, String> p : projection.entrySet() ) {
                final Object key = p.getKey();
                if ( key instanceof String ) {
                    projBuilder.addElementsBuilder().setColumn( ColumnName.newBuilder().setName( (String) key ) );
                } else if ( key instanceof Function1 ) {
<<<<<<< HEAD
                    /* Not exactly beautiful i know ;-) */
=======
>>>>>>> 250079c0
                    projBuilder.addElements( ((Function1<Map<Long, PolyValue>, ProjectionElement>) key).apply( parameterValues ) );
                }
            }
        }

        // Add WHERE clause to query.
        if ( whereBuilder != null ) {
            queryBuilder.setWhere( whereBuilder.apply( parameterValues ) );
        }

        // Add ORDER BY to query.
        if ( order != null && !order.isEmpty() ) {
            final Order.Builder orderBuilder = queryBuilder.getOrderBuilder();
            for ( Entry<String, String> p : order.entrySet() ) {
                orderBuilder.addComponentsBuilder()
                        .setColumn( ColumnName.newBuilder().setName( p.getKey() ).build() )
                        .setDirection( Order.Direction.valueOf( p.getValue() ) );
            }
        }

        return queryBuilder.build();
    }


    @SuppressWarnings("unused") // Used via reflection
    public static AbstractEnumerable<PolyValue[]> insertFromValues(
            String from,
            String schema,
            List<Map<String, Literal>> values,
            DataContext dataContext,
            CottontailEntity entity
    ) {
        CottontailWrapper wrapper = entity.getCottontailNamespace().getWrapper();
<<<<<<< HEAD
        /* Begin or continue Cottontail DB transaction. */
=======
        // Begin or continue Cottontail DB transaction.
>>>>>>> 250079c0
        final long txId = wrapper.beginOrContinue( dataContext.getStatement().getTransaction() );

        // Build INSERT messages and create enumerable.
        final CottontailGrpc.From from_ = CottontailTypeUtil.fromFromTableAndSchema( from, schema );
        final List<InsertMessage> insertMessages = new ArrayList<>( values.size() );
        for ( Map<String, CottontailGrpc.Literal> value : values ) {
            final InsertMessage.Builder message = InsertMessage.newBuilder().setFrom( from_ ).setMetadata( Metadata.newBuilder().setTransactionId( txId ) );
            for ( Entry<String, Literal> e : value.entrySet() ) {
                message.addElements( InsertElement.newBuilder().setColumn( ColumnName.newBuilder().setName( e.getKey() ) ).setValue( e.getValue() ).build() );
            }
            insertMessages.add( message.build() );
        }

        return new CottontailInsertEnumerable( insertMessages, wrapper );
    }


    @SuppressWarnings("unused") // Used via reflection
    public static AbstractEnumerable<PolyValue[]> insertFromPreparedStatements(
            String from,
            String schema,
            Function1<Map<Long, PolyValue>, Map<String, CottontailGrpc.Literal>> tupleBuilder,
            DataContext dataContext,
            CottontailEntity entity
    ) {
        CottontailWrapper wrapper = entity.getCottontailNamespace().getWrapper();
        /* Begin or continue Cottontail DB transaction. */
        final long txId = wrapper.beginOrContinue( dataContext.getStatement().getTransaction() );

        /* Build INSERT messages and create enumerable. */
        final CottontailGrpc.From from_ = CottontailTypeUtil.fromFromTableAndSchema( from, schema );
        if ( dataContext.getParameterValues().isEmpty() ) {
            final List<InsertMessage> insertMessages = new LinkedList<>();
            final InsertMessage.Builder insert = InsertMessage.newBuilder().setFrom( from_ ).setMetadata( Metadata.newBuilder().setTransactionId( txId ) );
            final Map<String, Literal> values = tupleBuilder.apply( new HashMap<>() );
            for ( Entry<String, Literal> e : values.entrySet() ) {
                insert.addElements( InsertElement.newBuilder().setColumn( ColumnName.newBuilder().setName( e.getKey() ) ).setValue( e.getValue() ) );
            }
            insertMessages.add( insert.build() );
            return new CottontailInsertEnumerable( insertMessages, wrapper );
        } else {
            final List<BatchInsertMessage> insertMessages = new LinkedList<>();
            BatchInsertMessage.Builder builder = BatchInsertMessage.newBuilder().setFrom( from_ ).setMetadata( Metadata.newBuilder().setTransactionId( txId ) );

            /* Add columns to BatchInsertMessage */
            final List<Map<Long, PolyValue>> parameterValues = dataContext.getParameterValues();
            for ( Entry<String, Literal> e : tupleBuilder.apply( parameterValues.get( 0 ) ).entrySet() ) {
                final ColumnName name = ColumnName.newBuilder().setName( e.getKey() ).build();
                builder.addColumns( name );
            }

            /* Start to track message size. */
            final int basicSize = builder.clone().build().getSerializedSize();
            int messageSize = basicSize;

            /* Add values to BatchInsertMessage. */
            for ( Map<Long, PolyValue> row : parameterValues ) {
                final Insert.Builder insertBuilder = Insert.newBuilder();
                for ( Entry<String, Literal> e : tupleBuilder.apply( row ).entrySet() ) {
                    insertBuilder.addValues( e.getValue() );
                }
                final Insert insert = insertBuilder.build();

                /* Check if maximum message size is exceeded. If so, build and add BatchInsertMessage to list. */
                if ( messageSize + insert.getSerializedSize() >= Constants.MAX_PAGE_SIZE_BYTES ) {
                    insertMessages.add( builder.build() );
                    builder = builder.clone().clearInserts();
                    messageSize = basicSize;
                }
                messageSize += insert.getSerializedSize();
                builder.addInserts( insert );
            }

            /* Add file message. */
            if ( builder.getInsertsCount() > 0 ) {
                insertMessages.add( builder.build() );
            }

            return new CottontailBatchInsertEnumerable( insertMessages, wrapper );
        }
    }


    /**
     * Builds and returns an {@link CottontailUpdateEnumerable}.
     */
    @SuppressWarnings("unused") // Used via reflection
    public static CottontailUpdateEnumerable updateFromValues(
            String entity,
            String schema,
            Function1<Map<Long, PolyValue>, Where> whereBuilder,
            Function1<Map<Long, PolyValue>, Map<String, CottontailGrpc.Literal>> tupleBuilder,
            DataContext dataContext,
            CottontailEntity cottontail
    ) {
        CottontailWrapper wrapper = cottontail.getCottontailNamespace().getWrapper();
        /* Begin or continue Cottontail DB transaction. */
        final long txId = wrapper.beginOrContinue( dataContext.getStatement().getTransaction() );

        /* Build UPDATE messages and create enumerable. */
        List<UpdateMessage> updateMessages;
        if ( dataContext.getParameterValues().size() < 2 ) {
            Map<Long, PolyValue> parameterValues;
            if ( dataContext.getParameterValues().isEmpty() ) {
                parameterValues = new HashMap<>();
            } else {
                parameterValues = dataContext.getParameterValues().get( 0 );
            }
            updateMessages = new ArrayList<>( 1 );
            updateMessages.add( buildSingleUpdate( entity, schema, txId, whereBuilder, tupleBuilder, parameterValues ) );
        } else {
            updateMessages = new ArrayList<>();
            for ( Map<Long, PolyValue> parameterValues : dataContext.getParameterValues() ) {
                updateMessages.add( buildSingleUpdate( entity, schema, txId, whereBuilder, tupleBuilder, parameterValues ) );
            }
        }

        return new CottontailUpdateEnumerable( updateMessages, wrapper );
    }


    private static UpdateMessage buildSingleUpdate(
            String entity,
            String schema,
            Long txId,
            Function1<Map<Long, PolyValue>, Where> whereBuilder,
            Function1<Map<Long, PolyValue>, Map<String, CottontailGrpc.Literal>> tupleBuilder,
            Map<Long, PolyValue> parameterValues
    ) {
        final UpdateMessage.Builder builder = UpdateMessage.newBuilder().setMetadata( Metadata.newBuilder().setTransactionId( txId ).build() );
        final CottontailGrpc.From from_ = CottontailTypeUtil.fromFromTableAndSchema( entity, schema );

        if ( whereBuilder != null ) {
            builder.setWhere( whereBuilder.apply( parameterValues ) );
        }

        try {
            for ( Entry<String, Literal> e : tupleBuilder.apply( parameterValues ).entrySet() ) {
                builder.addUpdates( UpdateElement.newBuilder()
                        .setColumn( ColumnName.newBuilder().setName( e.getKey() ) )
                        .setValue( Expression.newBuilder().setLiteral( e.getValue() ) )
                        .build() );
            }
        } catch ( RuntimeException e ) {
            throw new GenericRuntimeException( e );
        }

        builder.setFrom( from_ );

        return builder.build();
    }


    @SuppressWarnings("unused")
    public static PolyValue getDynamicValue( DataContext dataContext, long index ) {
        return dataContext.getParameterValues().get( 0 ).get( index );
    }

}<|MERGE_RESOLUTION|>--- conflicted
+++ resolved
@@ -96,13 +96,8 @@
             String schema,
             Map<Object, String> projection,
             Map<String, String> orderBy,
-<<<<<<< HEAD
-            Function1<Map<Long, PolyValue>, Integer> limitBuilder,
-            Function1<Map<Long, PolyValue>, Integer> offsetBuilder,
-=======
             Function1<Map<Long, PolyValue>, PolyValue> limitBuilder,
             Function1<Map<Long, PolyValue>, PolyValue> offsetBuilder,
->>>>>>> 250079c0
             Function1<Map<Long, PolyValue>, Where> whereBuilder,
             DataContext dataContext,
             Function1<Tuple, PolyValue[]> rowParser,
@@ -192,10 +187,6 @@
                 if ( key instanceof String ) {
                     projBuilder.addElementsBuilder().setColumn( ColumnName.newBuilder().setName( (String) key ) );
                 } else if ( key instanceof Function1 ) {
-<<<<<<< HEAD
-                    /* Not exactly beautiful i know ;-) */
-=======
->>>>>>> 250079c0
                     projBuilder.addElements( ((Function1<Map<Long, PolyValue>, ProjectionElement>) key).apply( parameterValues ) );
                 }
             }
@@ -229,11 +220,7 @@
             CottontailEntity entity
     ) {
         CottontailWrapper wrapper = entity.getCottontailNamespace().getWrapper();
-<<<<<<< HEAD
-        /* Begin or continue Cottontail DB transaction. */
-=======
         // Begin or continue Cottontail DB transaction.
->>>>>>> 250079c0
         final long txId = wrapper.beginOrContinue( dataContext.getStatement().getTransaction() );
 
         // Build INSERT messages and create enumerable.
