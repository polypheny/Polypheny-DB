/*
 * Copyright 2019-2024 The Polypheny Project
 *
 * Licensed under the Apache License, Version 2.0 (the "License");
 * you may not use this file except in compliance with the License.
 * You may obtain a copy of the License at
 *
 * http://www.apache.org/licenses/LICENSE-2.0
 *
 * Unless required by applicable law or agreed to in writing, software
 * distributed under the License is distributed on an "AS IS" BASIS,
 * WITHOUT WARRANTIES OR CONDITIONS OF ANY KIND, either express or implied.
 * See the License for the specific language governing permissions and
 * limitations under the License.
 */

package org.polypheny.db.adapter.cottontail;


import lombok.Getter;
import lombok.Setter;
import org.polypheny.db.adapter.cottontail.algebra.CottontailAlg;
import org.polypheny.db.adapter.cottontail.rules.CottontailRules;
import org.polypheny.db.plan.AlgOptRule;
import org.polypheny.db.plan.AlgPlanner;
import org.polypheny.db.plan.Convention;


@Setter
@Getter
public class CottontailConvention extends Convention.Impl {

    public static final double COST_MULTIPLIER = 0.8d;

    public static CottontailConvention INSTANCE = new CottontailConvention( "COTTONTAIL" );


    private CottontailNamespace cottontailNamespace;


    private CottontailConvention( String name ) {
        super( "COTTONTAIL." + name, CottontailAlg.class );
    }


    public static CottontailConvention of( String name ) {
        return new CottontailConvention( name );
    }


    @Override
<<<<<<< HEAD
    public void register( AlgOptPlanner planner ) {
=======
    public void register( AlgPlanner planner ) {
>>>>>>> 18d3cce9
        for ( AlgOptRule rule : CottontailRules.rules() ) {
            planner.addRuleDuringRuntime( rule );
        }
    }

}<|MERGE_RESOLUTION|>--- conflicted
+++ resolved
@@ -49,11 +49,7 @@
 
 
     @Override
-<<<<<<< HEAD
-    public void register( AlgOptPlanner planner ) {
-=======
     public void register( AlgPlanner planner ) {
->>>>>>> 18d3cce9
         for ( AlgOptRule rule : CottontailRules.rules() ) {
             planner.addRuleDuringRuntime( rule );
         }
