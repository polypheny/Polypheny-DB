--- conflicted
+++ resolved
@@ -26,11 +26,7 @@
 import org.polypheny.db.algebra.metadata.AlgMetadataQuery;
 import org.polypheny.db.plan.AlgCluster;
 import org.polypheny.db.plan.AlgOptCost;
-<<<<<<< HEAD
-import org.polypheny.db.plan.AlgOptPlanner;
-=======
 import org.polypheny.db.plan.AlgPlanner;
->>>>>>> 18d3cce9
 import org.polypheny.db.plan.AlgTraitSet;
 import org.polypheny.db.schema.trait.ModelTrait;
 
@@ -38,11 +34,7 @@
 public class CottontailScan extends RelScan<CottontailEntity> implements CottontailAlg {
 
 
-<<<<<<< HEAD
-    public CottontailScan( AlgOptCluster cluster, CottontailEntity cottontailTable, CottontailConvention cottontailConvention ) {
-=======
     public CottontailScan( AlgCluster cluster, CottontailEntity cottontailTable, CottontailConvention cottontailConvention ) {
->>>>>>> 18d3cce9
         super( cluster, cluster.traitSetOf( cottontailConvention ).replace( ModelTrait.RELATIONAL ), cottontailTable );
     }
 
@@ -56,15 +48,6 @@
 
     @Override
     public String algCompareString() {
-<<<<<<< HEAD
-        return this.getClass().getSimpleName()
-                + "$" + entity.id
-                + "$" + entity.getLayer();
-    }
-
-    @Override
-    public AlgOptCost computeSelfCost( AlgOptPlanner planner, AlgMetadataQuery mq ) {
-=======
         return this.getClass().getSimpleName() + "$"
                 + entity.id + "$"
                 + entity.getLayer() + "&";
@@ -72,7 +55,6 @@
 
     @Override
     public AlgOptCost computeSelfCost( AlgPlanner planner, AlgMetadataQuery mq ) {
->>>>>>> 18d3cce9
         return super.computeSelfCost( planner, mq ).multiplyBy( 0.1 );
     }
 
