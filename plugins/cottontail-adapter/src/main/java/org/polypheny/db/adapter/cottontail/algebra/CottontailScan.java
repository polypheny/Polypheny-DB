/*
 * Copyright 2019-2024 The Polypheny Project
 *
 * Licensed under the Apache License, Version 2.0 (the "License");
 * you may not use this file except in compliance with the License.
 * You may obtain a copy of the License at
 *
 * http://www.apache.org/licenses/LICENSE-2.0
 *
 * Unless required by applicable law or agreed to in writing, software
 * distributed under the License is distributed on an "AS IS" BASIS,
 * WITHOUT WARRANTIES OR CONDITIONS OF ANY KIND, either express or implied.
 * See the License for the specific language governing permissions and
 * limitations under the License.
 */

package org.polypheny.db.adapter.cottontail.algebra;


import java.util.List;
import org.polypheny.db.adapter.cottontail.CottontailConvention;
import org.polypheny.db.adapter.cottontail.CottontailEntity;
import org.polypheny.db.adapter.cottontail.algebra.CottontailAlg.CottontailImplementContext.QueryType;
import org.polypheny.db.algebra.AlgNode;
import org.polypheny.db.algebra.core.relational.RelScan;
import org.polypheny.db.algebra.metadata.AlgMetadataQuery;
import org.polypheny.db.plan.AlgCluster;
import org.polypheny.db.plan.AlgOptCost;
<<<<<<< HEAD
import org.polypheny.db.plan.AlgOptPlanner;
=======
import org.polypheny.db.plan.AlgPlanner;
>>>>>>> 250079c0
import org.polypheny.db.plan.AlgTraitSet;
import org.polypheny.db.schema.trait.ModelTrait;


public class CottontailScan extends RelScan<CottontailEntity> implements CottontailAlg {

<<<<<<< HEAD
    protected final CottontailEntity cottontailTable;


    public CottontailScan( AlgOptCluster cluster, CottontailEntity cottontailTable, AlgTraitSet traitSet, CottontailConvention cottontailConvention ) {
        super( cluster, traitSet.replace( cottontailConvention ), cottontailTable );
        this.cottontailTable = cottontailTable;
=======

    public CottontailScan( AlgCluster cluster, CottontailEntity cottontailTable, CottontailConvention cottontailConvention ) {
        super( cluster, cluster.traitSetOf( cottontailConvention ).replace( ModelTrait.RELATIONAL ), cottontailTable );
>>>>>>> 250079c0
    }


    @Override
    public AlgNode copy( AlgTraitSet traitSet, List<AlgNode> inputs ) {
        assert inputs.isEmpty();
<<<<<<< HEAD
        return new CottontailScan( getCluster(), this.cottontailTable, traitSet, (CottontailConvention) this.getConvention() );
=======
        return new CottontailScan( getCluster(), entity, (CottontailConvention) getConvention() );
>>>>>>> 250079c0
    }


    @Override
    public String algCompareString() {
        return this.getClass().getSimpleName() + "$"
                + entity.id + "$"
                + entity.getLayer() + "&";
    }

    @Override
    public AlgOptCost computeSelfCost( AlgPlanner planner, AlgMetadataQuery mq ) {
        return super.computeSelfCost( planner, mq ).multiplyBy( 0.1 );
    }


    @Override
    public void implement( CottontailImplementContext context ) {
<<<<<<< HEAD
//        context.from = From.newBuilder().setEntity( this.cottontailTable.getLogicalTable() ).build();
        if ( context.queryType == null ) {
            context.table = this.cottontailTable;
            context.schemaName = this.cottontailTable.getPhysicalSchemaName();
            context.tableName = this.cottontailTable.getPhysicalTableName();
=======
        if ( context.queryType == null ) {
            context.table = this.entity;
            context.schemaName = this.entity.getPhysicalSchemaName();
            context.tableName = this.entity.getPhysicalTableName();
>>>>>>> 250079c0
            context.queryType = QueryType.SELECT;
        }
    }

}<|MERGE_RESOLUTION|>--- conflicted
+++ resolved
@@ -26,40 +26,23 @@
 import org.polypheny.db.algebra.metadata.AlgMetadataQuery;
 import org.polypheny.db.plan.AlgCluster;
 import org.polypheny.db.plan.AlgOptCost;
-<<<<<<< HEAD
-import org.polypheny.db.plan.AlgOptPlanner;
-=======
 import org.polypheny.db.plan.AlgPlanner;
->>>>>>> 250079c0
 import org.polypheny.db.plan.AlgTraitSet;
 import org.polypheny.db.schema.trait.ModelTrait;
 
 
 public class CottontailScan extends RelScan<CottontailEntity> implements CottontailAlg {
 
-<<<<<<< HEAD
-    protected final CottontailEntity cottontailTable;
-
-
-    public CottontailScan( AlgOptCluster cluster, CottontailEntity cottontailTable, AlgTraitSet traitSet, CottontailConvention cottontailConvention ) {
-        super( cluster, traitSet.replace( cottontailConvention ), cottontailTable );
-        this.cottontailTable = cottontailTable;
-=======
 
     public CottontailScan( AlgCluster cluster, CottontailEntity cottontailTable, CottontailConvention cottontailConvention ) {
         super( cluster, cluster.traitSetOf( cottontailConvention ).replace( ModelTrait.RELATIONAL ), cottontailTable );
->>>>>>> 250079c0
     }
 
 
     @Override
     public AlgNode copy( AlgTraitSet traitSet, List<AlgNode> inputs ) {
         assert inputs.isEmpty();
-<<<<<<< HEAD
-        return new CottontailScan( getCluster(), this.cottontailTable, traitSet, (CottontailConvention) this.getConvention() );
-=======
         return new CottontailScan( getCluster(), entity, (CottontailConvention) getConvention() );
->>>>>>> 250079c0
     }
 
 
@@ -70,6 +53,7 @@
                 + entity.getLayer() + "&";
     }
 
+
     @Override
     public AlgOptCost computeSelfCost( AlgPlanner planner, AlgMetadataQuery mq ) {
         return super.computeSelfCost( planner, mq ).multiplyBy( 0.1 );
@@ -78,18 +62,10 @@
 
     @Override
     public void implement( CottontailImplementContext context ) {
-<<<<<<< HEAD
-//        context.from = From.newBuilder().setEntity( this.cottontailTable.getLogicalTable() ).build();
-        if ( context.queryType == null ) {
-            context.table = this.cottontailTable;
-            context.schemaName = this.cottontailTable.getPhysicalSchemaName();
-            context.tableName = this.cottontailTable.getPhysicalTableName();
-=======
         if ( context.queryType == null ) {
             context.table = this.entity;
             context.schemaName = this.entity.getPhysicalSchemaName();
             context.tableName = this.entity.getPhysicalTableName();
->>>>>>> 250079c0
             context.queryType = QueryType.SELECT;
         }
     }
