--- conflicted
+++ resolved
@@ -57,21 +57,10 @@
         final List<Pair<String, PolyType>> physicalColumnNames = new ArrayList<>();
         List<Integer> tupleIndexes = new ArrayList<>();
         int i = 0;
-<<<<<<< HEAD
-        for ( AlgDataTypeField field : this.rowType.getFields() ) {
-            try {
-                physicalColumnNames.add( new Pair<>( context.table.getPhysicalColumnName( field.getName() ), field.getType().getPolyType() ) );
-                tupleIndexes.add( i );
-            } catch ( IndexOutOfBoundsException e ) {
-                // ignore; this table seems to be vertically partitioned and this store does not have all columns
-            } finally {
-                i++;
-=======
         List<String> fieldNames = context.table.getTupleType().getFieldNames();
         for ( AlgDataTypeField field : this.rowType.getFields() ) {
             if ( !fieldNames.contains( field.getName() ) ) {
                 continue;
->>>>>>> 250079c0
             }
             int index = fieldNames.indexOf( field.getName() );
             physicalColumnNames.add( new Pair<>(
