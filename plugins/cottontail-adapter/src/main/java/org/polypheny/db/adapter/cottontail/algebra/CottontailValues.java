--- conflicted
+++ resolved
@@ -57,22 +57,14 @@
         final List<Pair<String, PolyType>> physicalColumnNames = new ArrayList<>();
         List<Integer> tupleIndexes = new ArrayList<>();
         int i = 0;
-<<<<<<< HEAD
-        List<String> fieldNames = context.table.getRowType().getFieldNames();
-=======
         List<String> fieldNames = context.table.getTupleType().getFieldNames();
->>>>>>> 18d3cce9
         for ( AlgDataTypeField field : this.rowType.getFields() ) {
             if ( !fieldNames.contains( field.getName() ) ) {
                 continue;
             }
             int index = fieldNames.indexOf( field.getName() );
             physicalColumnNames.add( new Pair<>(
-<<<<<<< HEAD
-                    context.table.getRowType().getFields().get( index ).getPhysicalName(),
-=======
                     context.table.getTupleType().getFields().get( index ).getPhysicalName(),
->>>>>>> 18d3cce9
                     field.getType().getPolyType() ) );
 
             tupleIndexes.add( field.getIndex() );
