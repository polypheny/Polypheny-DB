/*
 * Copyright 2019-2024 The Polypheny Project
 *
 * Licensed under the Apache License, Version 2.0 (the "License");
 * you may not use this file except in compliance with the License.
 * You may obtain a copy of the License at
 *
 * http://www.apache.org/licenses/LICENSE-2.0
 *
 * Unless required by applicable law or agreed to in writing, software
 * distributed under the License is distributed on an "AS IS" BASIS,
 * WITHOUT WARRANTIES OR CONDITIONS OF ANY KIND, either express or implied.
 * See the License for the specific language governing permissions and
 * limitations under the License.
 */

package org.polypheny.db.adapter.cottontail.util;

import java.math.BigDecimal;
import java.util.ArrayList;
import java.util.List;
<<<<<<< HEAD
import org.apache.calcite.avatica.util.ByteString;
=======
>>>>>>> 18d3cce9
import org.polypheny.db.catalog.exceptions.GenericRuntimeException;
import org.polypheny.db.type.entity.PolyBinary;
import org.polypheny.db.type.entity.PolyBoolean;
import org.polypheny.db.type.entity.PolyList;
<<<<<<< HEAD
import org.polypheny.db.type.entity.PolyLong;
=======
>>>>>>> 18d3cce9
import org.polypheny.db.type.entity.PolyString;
import org.polypheny.db.type.entity.PolyValue;
import org.polypheny.db.type.entity.numerical.PolyBigDecimal;
import org.polypheny.db.type.entity.numerical.PolyDouble;
import org.polypheny.db.type.entity.numerical.PolyFloat;
import org.polypheny.db.type.entity.numerical.PolyInteger;
<<<<<<< HEAD
import org.polypheny.db.type.entity.temporal.PolyDate;
import org.polypheny.db.type.entity.temporal.PolyTime;
import org.polypheny.db.type.entity.temporal.PolyTimestamp;
=======
import org.polypheny.db.type.entity.numerical.PolyLong;
import org.polypheny.db.type.entity.temporal.PolyDate;
import org.polypheny.db.type.entity.temporal.PolyTime;
import org.polypheny.db.type.entity.temporal.PolyTimestamp;
import org.polypheny.db.util.ByteString;
>>>>>>> 18d3cce9
import org.vitrivr.cottontail.client.language.basics.Distances;
import org.vitrivr.cottontail.grpc.CottontailGrpc.AtomicBooleanOperand;
import org.vitrivr.cottontail.grpc.CottontailGrpc.AtomicBooleanPredicate;
import org.vitrivr.cottontail.grpc.CottontailGrpc.ColumnName;
import org.vitrivr.cottontail.grpc.CottontailGrpc.ComparisonOperator;
import org.vitrivr.cottontail.grpc.CottontailGrpc.CompoundBooleanPredicate;
import org.vitrivr.cottontail.grpc.CottontailGrpc.ConnectionOperator;
import org.vitrivr.cottontail.grpc.CottontailGrpc.Expression;
import org.vitrivr.cottontail.grpc.CottontailGrpc.Expressions;
import org.vitrivr.cottontail.grpc.CottontailGrpc.Function;
import org.vitrivr.cottontail.grpc.CottontailGrpc.FunctionName;
import org.vitrivr.cottontail.grpc.CottontailGrpc.Literal;
import org.vitrivr.cottontail.grpc.CottontailGrpc.Projection;
import org.vitrivr.cottontail.grpc.CottontailGrpc.Vector;
import org.vitrivr.cottontail.grpc.CottontailGrpc.Where;


/**
 * A collections of conversion methods used for data access (sometimes used reflectively).
 */
public class Linq4JFixer {

    /**
     * Converts the given object and returns it as {@link Byte}.
     *
     * @param data The data, expected to be {@link Byte}.
     * @return {@link Byte}
     */
    public static PolyValue getTinyIntData( Object data ) {
        if ( data == null ) {
            return null;
        }
        return PolyInteger.of( ((Integer) data) );
    }


    /**
     * Converts the given object and returns it as {@link Short}.
     *
     * @param data The data, expected to be {@link Short}.
     * @return {@link Short}
     */
    public static PolyInteger getSmallIntData( Object data ) {
        if ( data == null ) {
            return null;
        }
        return PolyInteger.of( (Integer) data );
    }


    /**
     * Converts the given object and returns it as {@link String}.
     *
     * @param data The data, expected to be {@link String}.
     * @return {@link String}
     */
    public static PolyString getStringData( Object data ) {
        if ( data == null ) {
            return null;
        }
        return PolyString.of( (String) data );
    }


    /**
     * Converts the given object and returns it as {@link BigDecimal} object.
     *
     * @param data The data, expected to be {@link String}.
     * @return {@link BigDecimal}
     */
    public static PolyBigDecimal getDecimalData( Object data ) {
        if ( data == null ) {
            return null;
        }
        return PolyBigDecimal.of( (String) data );
    }


    /**
     * Converts the given object and returns it as {@link ByteString} object.
     *
     * @param data The data, expected to be {@link String}.
     * @return {@link ByteString}
     */
    public static PolyBinary getBinaryData( Object data ) {
        if ( data == null ) {
            return null;
        }
        return PolyBinary.of( ByteString.parseBase64( (String) data ) );
    }


    /**
     * Converts the given object and returns it as {@link Integer} object.
     *
     * @param data The data, expected to be {@link Integer}.
     * @return {@link Integer}
     */
    public static PolyTime getTimeData( Object data ) {
        if ( !(data instanceof Integer) ) {
            return null;
        }
        return PolyTime.of( (Integer) data );
<<<<<<< HEAD
=======
    }


    /**
     * Converts the given object and returns it as {@link Double} object.
     *
     * @param data The data, expected to be {@link Double}.
     * @return {@link PolyDouble}
     */
    @SuppressWarnings("unused")
    public static PolyDouble getDoubleData( Object data ) {
        if ( !(data instanceof Double) ) {
            return null;
        }
        return PolyDouble.of( (Double) data );
>>>>>>> 18d3cce9
    }


    /**
     * Converts the given object and returns it as {@link Double} object.
     *
     * @param data The data, expected to be {@link Double}.
     * @return {@link PolyDouble}
     */
    @SuppressWarnings("unused")
    public static PolyDouble getDoubleData( Object data ) {
        if ( !(data instanceof Double) ) {
            return null;
        }
        return PolyDouble.of( (Double) data );
    }

    /**
     * Converts the given object and returns it as {@link Integer} object.
     *
     * @param data The data, expected to be {@link Integer}.
     * @return {@link Integer}
     */
    public static PolyDate getDateData( Object data ) {
        if ( !(data instanceof Integer) ) {
            return null;
        }
        return PolyDate.ofDays( (Integer) data );
    }


    /**
     * Converts a {@link java.util.Date} object to an {@link Integer}.
     *
     * @param data The data, expected to be {@link java.util.Date}.
     * @return {@link Integer}
     */
    public static PolyTimestamp getTimestampData( Object data ) {
        if ( data == null ) {
            return null;
        }
        return PolyTimestamp.of( (java.util.Date) data );
    }


    @SuppressWarnings("unused")
    public static PolyFloat getRealData( Object data ) {
        if ( data == null ) {
            return null;
        }
        return PolyFloat.of( (Number) data );
    }


    @SuppressWarnings("unused")
    public static PolyLong getBigIntData( Object data ) {
        if ( data == null ) {
            return null;
        }
        return PolyLong.of( (Number) data );
    }


    @SuppressWarnings("unused")
    public static PolyInteger getIntData( Object data ) {
        if ( data == null ) {
            return null;
        }
        return PolyInteger.of( (Integer) data );
    }


    @SuppressWarnings("unused")
    public static PolyBoolean getBoolData( Object data ) {
        if ( data == null ) {
            return null;
        }
        return PolyBoolean.of( (Boolean) data );
    }


<<<<<<< HEAD

=======
>>>>>>> 18d3cce9
    public static PolyList<PolyBoolean> getBoolVector( Object data ) {
        if ( data == null ) {
            return null;
        }
        final List<PolyBoolean> list = new ArrayList<>( ((boolean[]) data).length );
        for ( boolean v : ((boolean[]) data) ) {
            list.add( PolyBoolean.of( v ) );
        }
        return PolyList.copyOf( list );
    }


    public static PolyList<PolyInteger> getTinyIntVector( Object data ) {
        if ( data == null ) {
            return null;
        }
        final List<PolyInteger> list = new ArrayList<>( ((int[]) data).length );
        for ( int v : ((int[]) data) ) {
            list.add( PolyInteger.of( v ) );
        }
        return PolyList.copyOf( list );
    }


    public static PolyList<PolyInteger> getSmallIntVector( Object data ) {
        if ( data == null ) {
            return null;
        }
        final List<PolyInteger> list = new ArrayList<>( ((int[]) data).length );
        for ( int v : ((int[]) data) ) {
            list.add( PolyInteger.of( v ) );
        }
        return PolyList.copyOf( list );
    }


    public static PolyList<PolyInteger> getIntVector( Object data ) {
        if ( data == null ) {
            return null;
        }
        final List<PolyInteger> list = new ArrayList<>( ((int[]) data).length );
        for ( int v : ((int[]) data) ) {
            list.add( PolyInteger.of( v ) );
        }
        return PolyList.copyOf( list );
    }


    public static PolyList<PolyLong> getLongVector( Object data ) {
        if ( data == null ) {
            return null;
        }
        final List<PolyLong> list = new ArrayList<>( ((long[]) data).length );
        for ( long v : ((long[]) data) ) {
            list.add( PolyLong.of( v ) );
        }
        return PolyList.copyOf( list );
    }


    public static PolyList<PolyFloat> getFloatVector( Object data ) {
        if ( data == null ) {
            return null;
        }
        final List<PolyFloat> list = new ArrayList<>( ((float[]) data).length );
        for ( float v : ((float[]) data) ) {
            list.add( PolyFloat.of( v ) );
        }
        return PolyList.copyOf( list );
    }


    public static PolyList<PolyDouble> getDoubleVector( Object data ) {
        if ( data == null ) {
            return null;
        }
        final List<PolyDouble> list = new ArrayList<>( ((double[]) data).length );
        for ( double v : ((double[]) data) ) {
            list.add( PolyDouble.of( v ) );
        }
        return PolyList.copyOf( list );
    }


    public static CompoundBooleanPredicate generateCompoundPredicate(
            Object operator_,
//                CompoundBooleanPredicate.Operator operator,
            Object left,
            Object right
    ) {
        ConnectionOperator operator = (ConnectionOperator) operator_;
        CompoundBooleanPredicate.Builder builder = CompoundBooleanPredicate.newBuilder();
        builder = builder.setOp( operator );

        if ( left instanceof AtomicBooleanPredicate ) {
            builder.setAleft( (AtomicBooleanPredicate) left );
        } else {
            builder.setCleft( (CompoundBooleanPredicate) left );
        }

        if ( right instanceof AtomicBooleanPredicate ) {
            builder.setAright( (AtomicBooleanPredicate) right );
        } else {
            builder.setCright( (CompoundBooleanPredicate) right );
        }

        return builder.build();
    }


    public static AtomicBooleanPredicate generateAtomicPredicate(
            String attribute,
            Boolean not,
            Object operator_,
            Object data_
    ) {
        final ComparisonOperator operator = (ComparisonOperator) operator_;
        final Literal data = (Literal) data_;
        return AtomicBooleanPredicate.newBuilder().setNot( not )
                .setLeft( ColumnName.newBuilder().setName( attribute ).build() )
                .setOp( operator )
                .setRight( AtomicBooleanOperand.newBuilder().setExpressions( Expressions.newBuilder().addExpression( Expression.newBuilder().setLiteral( data ) ) ) )
                .build();
    }


    public static Where generateWhere( Object filterExpression ) {
        if ( filterExpression instanceof AtomicBooleanPredicate ) {
            return Where.newBuilder().setAtomic( (AtomicBooleanPredicate) filterExpression ).build();
        }

        if ( filterExpression instanceof CompoundBooleanPredicate ) {
            return Where.newBuilder().setCompound( (CompoundBooleanPredicate) filterExpression ).build();
        }

        throw new GenericRuntimeException( "Not a proper filter expression!" );
    }


    /**
     * Generates and returns the kNN query function for the give arguments.
     *
     * @param p The column name of the probing argument
     * @param q The query vector.
     * @param distance The name of the distance to execute.
     * @param alias The alias to use for the resulting column.
     * @return The resulting {@link Function} expression.
     */
    public static Projection.ProjectionElement generateKnn( String p, Vector q, PolyValue distance, String alias ) {
        final Projection.ProjectionElement.Builder builder = Projection.ProjectionElement.newBuilder();
        builder.setFunction( Function.newBuilder()
                .setName( getDistance( distance ) )
                .addArguments( Expression.newBuilder().setColumn( ColumnName.newBuilder().setName( p ) ) )
                .addArguments( Expression.newBuilder().setLiteral( Literal.newBuilder().setVectorData( q ) ) ) );
        if ( alias != null ) {
            builder.setAlias( ColumnName.newBuilder().setName( alias ).build() );
        }

        return builder.build();
    }


    /**
     * Maps the given name to a {@link FunctionName} object.
     *
     * @param norm The name of the distance to execute.
     * @return The corresponding {@link FunctionName}
     */
    public static FunctionName getDistance( PolyValue norm ) {
        final String value = switch ( norm.asString().value.toUpperCase() ) {
            case "L1" -> Distances.L1.getFunctionName();
            case "L2" -> Distances.L2.getFunctionName();
            case "L2SQUARED" -> Distances.L2SQUARED.getFunctionName();
            case "CHISQUARED" -> Distances.CHISQUARED.getFunctionName();
            case "COSINE" -> Distances.COSINE.getFunctionName();
            default -> throw new IllegalArgumentException( "Unknown norm: " + norm );
        };
        return FunctionName.newBuilder().setName( value ).build();
    }


    public static List fixBigDecimalArray( List stringEncodedArray ) {
        List<Object> fixedList = new ArrayList<>( stringEncodedArray.size() );
        for ( Object o : stringEncodedArray ) {
            if ( o instanceof String ) {
                fixedList.add( new BigDecimal( (String) o ) );
            } else {
                fixedList.add( fixBigDecimalArray( (List) o ) );
            }
        }
        return fixedList;
    }

}<|MERGE_RESOLUTION|>--- conflicted
+++ resolved
@@ -19,35 +19,21 @@
 import java.math.BigDecimal;
 import java.util.ArrayList;
 import java.util.List;
-<<<<<<< HEAD
-import org.apache.calcite.avatica.util.ByteString;
-=======
->>>>>>> 18d3cce9
 import org.polypheny.db.catalog.exceptions.GenericRuntimeException;
 import org.polypheny.db.type.entity.PolyBinary;
 import org.polypheny.db.type.entity.PolyBoolean;
 import org.polypheny.db.type.entity.PolyList;
-<<<<<<< HEAD
-import org.polypheny.db.type.entity.PolyLong;
-=======
->>>>>>> 18d3cce9
 import org.polypheny.db.type.entity.PolyString;
 import org.polypheny.db.type.entity.PolyValue;
 import org.polypheny.db.type.entity.numerical.PolyBigDecimal;
 import org.polypheny.db.type.entity.numerical.PolyDouble;
 import org.polypheny.db.type.entity.numerical.PolyFloat;
 import org.polypheny.db.type.entity.numerical.PolyInteger;
-<<<<<<< HEAD
-import org.polypheny.db.type.entity.temporal.PolyDate;
-import org.polypheny.db.type.entity.temporal.PolyTime;
-import org.polypheny.db.type.entity.temporal.PolyTimestamp;
-=======
 import org.polypheny.db.type.entity.numerical.PolyLong;
 import org.polypheny.db.type.entity.temporal.PolyDate;
 import org.polypheny.db.type.entity.temporal.PolyTime;
 import org.polypheny.db.type.entity.temporal.PolyTimestamp;
 import org.polypheny.db.util.ByteString;
->>>>>>> 18d3cce9
 import org.vitrivr.cottontail.client.language.basics.Distances;
 import org.vitrivr.cottontail.grpc.CottontailGrpc.AtomicBooleanOperand;
 import org.vitrivr.cottontail.grpc.CottontailGrpc.AtomicBooleanPredicate;
@@ -151,8 +137,6 @@
             return null;
         }
         return PolyTime.of( (Integer) data );
-<<<<<<< HEAD
-=======
     }
 
 
@@ -168,23 +152,8 @@
             return null;
         }
         return PolyDouble.of( (Double) data );
->>>>>>> 18d3cce9
-    }
-
-
-    /**
-     * Converts the given object and returns it as {@link Double} object.
-     *
-     * @param data The data, expected to be {@link Double}.
-     * @return {@link PolyDouble}
-     */
-    @SuppressWarnings("unused")
-    public static PolyDouble getDoubleData( Object data ) {
-        if ( !(data instanceof Double) ) {
-            return null;
-        }
-        return PolyDouble.of( (Double) data );
-    }
+    }
+
 
     /**
      * Converts the given object and returns it as {@link Integer} object.
@@ -250,10 +219,6 @@
     }
 
 
-<<<<<<< HEAD
-
-=======
->>>>>>> 18d3cce9
     public static PolyList<PolyBoolean> getBoolVector( Object data ) {
         if ( data == null ) {
             return null;
