--- conflicted
+++ resolved
@@ -10,21 +10,10 @@
     compileOnly project(":core")
     compileOnly project(":plugins:sql-language")
 
-    implementation(group: "io.grpc", name: "grpc-all", version: cottontaildb_grpc_version) {
-        exclude group: "junit"
-    }
+    implementation group: "io.grpc", name: "grpc-all", version: cottontaildb_grpc_version
     // Cottontail DB
-<<<<<<< HEAD
-    implementation(group: "org.vitrivr", name: "cottontaildb", version: cottontaildb_version) {
-        exclude group: "junit"
-    }
-    implementation(group: "org.vitrivr", name: "cottontaildb-proto", version: cottontaildb_driver_version) {
-        exclude group: "junit"
-    }
-=======
     implementation(group: "org.vitrivr", name: "cottontaildb", version: cottontaildb_version)
     implementation group: "org.vitrivr", name: "cottontaildb-proto", version: cottontaildb_driver_version
->>>>>>> 18d3cce9
 
 
     // --- Test Compile ---
@@ -32,12 +21,6 @@
     testImplementation project(path: ":dbms")
     testImplementation project(path: ":core", configuration: "tests")
     testImplementation project(path: ":core")
-<<<<<<< HEAD
-
-    testImplementation group: 'org.junit.jupiter', name: 'junit-jupiter', version: junit_jupiter_version
-
-=======
->>>>>>> 18d3cce9
 }
 
 compileKotlin {
@@ -96,11 +79,7 @@
         attributes "Copyright": "The Polypheny Project (polypheny.org)"
         attributes "Version": "$project.version"
     }
-<<<<<<< HEAD
-    dependsOn(":plugins:cottontail-adapter:compileTestKotlin")
-=======
     //dependsOn(":plugins:cottontail-adapter:compileTestKotlin")
->>>>>>> 18d3cce9
 }
 java {
     withJavadocJar()
