--- conflicted
+++ resolved
@@ -17,7 +17,6 @@
 package org.polypheny.db.cypher.clause;
 
 import java.util.List;
-import java.util.stream.Collectors;
 import javax.annotation.Nullable;
 import lombok.Getter;
 import org.polypheny.db.cypher.hint.CypherHint;
@@ -63,11 +62,7 @@
 
     @Override
     public List<PolyString> getUnderlyingLabels() {
-<<<<<<< HEAD
-        return patterns.stream().flatMap( p -> p.getUnderlyingLabels().stream() ).collect( Collectors.toList() );
-=======
         return patterns.stream().flatMap( p -> p.getUnderlyingLabels().stream() ).toList();
->>>>>>> 18d3cce9
     }
 
 }