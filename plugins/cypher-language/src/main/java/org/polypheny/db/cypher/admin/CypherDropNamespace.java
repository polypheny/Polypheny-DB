--- conflicted
+++ resolved
@@ -16,7 +16,6 @@
 
 package org.polypheny.db.cypher.admin;
 
-import java.util.HashMap;
 import java.util.List;
 import java.util.Map;
 import java.util.concurrent.TimeUnit;
@@ -94,10 +93,7 @@
         return databaseName;
     }
 
-<<<<<<< HEAD
-=======
 
->>>>>>> 93fbff67
     @Override
     public Map<Lockable, LockType> deriveLockables( Context context, ParsedQueryContext parsedQueryContext ) {
         return LockableUtils.getMapOfNamespaceLockableFromContext( context, parsedQueryContext, LockType.EXCLUSIVE );
