--- conflicted
+++ resolved
@@ -47,11 +47,7 @@
         super( pos );
         this.variable = variable;
         this.labels = PolyList.copyOf( labels.stream().map( StringPos::getImage ).map( PolyString::of ).collect( Collectors.toList() ) );
-<<<<<<< HEAD
-        this.positions = labels.stream().map( StringPos::getPos ).collect( Collectors.toList() );
-=======
         this.positions = labels.stream().map( StringPos::getPos ).toList();
->>>>>>> 18d3cce9
         this.properties = properties;
         this.predicate = predicate;
     }
