/*
 * Copyright 2019-2024 The Polypheny Project
 *
 * Licensed under the Apache License, Version 2.0 (the "License");
 * you may not use this file except in compliance with the License.
 * You may obtain a copy of the License at
 *
 * http://www.apache.org/licenses/LICENSE-2.0
 *
 * Unless required by applicable law or agreed to in writing, software
 * distributed under the License is distributed on an "AS IS" BASIS,
 * WITHOUT WARRANTIES OR CONDITIONS OF ANY KIND, either express or implied.
 * See the License for the specific language governing permissions and
 * limitations under the License.
 */

package org.polypheny.db.cypher.clause;

import java.util.List;
import lombok.Getter;
import org.polypheny.db.catalog.exceptions.GenericRuntimeException;
import org.polypheny.db.cypher.ConstraintType;
import org.polypheny.db.cypher.ConstraintVersion;
import org.polypheny.db.cypher.CypherSimpleEither;
import org.polypheny.db.cypher.ddl.CypherSchemaCommand;
import org.polypheny.db.cypher.expression.CypherProperty;
import org.polypheny.db.cypher.expression.CypherVariable;
import org.polypheny.db.cypher.parser.StringPos;
import org.polypheny.db.languages.ParserPos;
import org.polypheny.db.nodes.ExecutableStatement;
import org.polypheny.db.prepare.Context;
import org.polypheny.db.processing.QueryContext.ParsedQueryContext;
import org.polypheny.db.transaction.Statement;


@Getter
public class CypherCreateConstraint extends CypherSchemaCommand implements ExecutableStatement {

    private final ConstraintType constraintType;
    private final boolean replace;
    private final boolean ifNotExists;
    private final String name;
    private final CypherVariable variable;
    private final StringPos parserPosStringPos;
    private final List<CypherProperty> properties;
    private final CypherSimpleEither<?, ?> options;
    private final boolean containsOn;
    private final ConstraintVersion constraintVersion;


    public CypherCreateConstraint(
            ParserPos pos,
            ConstraintType constraintType,
            boolean replace,
            boolean ifNotExists,
            String name,
            CypherVariable variable,
            StringPos parserPosStringPos,
            List<CypherProperty> properties,
            CypherSimpleEither<?, ?> options,
            boolean containsOn,
            ConstraintVersion constraintVersion ) {
        super( pos );
        this.constraintType = constraintType;
        this.replace = replace;
        this.ifNotExists = ifNotExists;
        this.name = name;
        this.variable = variable;
        this.parserPosStringPos = parserPosStringPos;
        this.properties = properties;
        this.options = options;
        this.containsOn = containsOn;
        this.constraintVersion = constraintVersion;
    }


    @Override
    public void execute( Context context, Statement statement, ParsedQueryContext parsedQueryContext ) {
<<<<<<< HEAD
        if ( constraintType != ConstraintType.UNIQUE ) {
            throw new UnsupportedOperationException( "Only unique constraints are supported at the moment." );
        }

        //DdlManager.getInstance().createConstraint(  );
=======
        throw new GenericRuntimeException( "Constraints are not supported yet for graph data." );
>>>>>>> 250079c0
    }

}<|MERGE_RESOLUTION|>--- conflicted
+++ resolved
@@ -76,15 +76,7 @@
 
     @Override
     public void execute( Context context, Statement statement, ParsedQueryContext parsedQueryContext ) {
-<<<<<<< HEAD
-        if ( constraintType != ConstraintType.UNIQUE ) {
-            throw new UnsupportedOperationException( "Only unique constraints are supported at the moment." );
-        }
-
-        //DdlManager.getInstance().createConstraint(  );
-=======
         throw new GenericRuntimeException( "Constraints are not supported yet for graph data." );
->>>>>>> 250079c0
     }
 
 }