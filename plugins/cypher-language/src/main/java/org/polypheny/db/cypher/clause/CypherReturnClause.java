/*
 * Copyright 2019-2024 The Polypheny Project
 *
 * Licensed under the Apache License, Version 2.0 (the "License");
 * you may not use this file except in compliance with the License.
 * You may obtain a copy of the License at
 *
 * http://www.apache.org/licenses/LICENSE-2.0
 *
 * Unless required by applicable law or agreed to in writing, software
 * distributed under the License is distributed on an "AS IS" BASIS,
 * WITHOUT WARRANTIES OR CONDITIONS OF ANY KIND, either express or implied.
 * See the License for the specific language governing permissions and
 * limitations under the License.
 */

package org.polypheny.db.cypher.clause;

import java.util.ArrayList;
import java.util.List;
import java.util.Objects;
import java.util.stream.Collectors;
import lombok.Getter;
import org.polypheny.db.algebra.AlgCollation;
import org.polypheny.db.algebra.AlgCollations;
import org.polypheny.db.algebra.AlgFieldCollation;
import org.polypheny.db.algebra.AlgFieldCollation.Direction;
import org.polypheny.db.algebra.AlgNode;
import org.polypheny.db.algebra.core.AggregateCall;
import org.polypheny.db.algebra.core.LaxAggregateCall;
import org.polypheny.db.algebra.logical.lpg.LogicalLpgAggregate;
import org.polypheny.db.algebra.logical.lpg.LogicalLpgProject;
import org.polypheny.db.algebra.logical.lpg.LogicalLpgSort;
import org.polypheny.db.algebra.type.AlgDataType;
import org.polypheny.db.algebra.type.AlgDataTypeFactory;
import org.polypheny.db.cypher.cypher2alg.CypherToAlgConverter.CypherContext;
import org.polypheny.db.cypher.cypher2alg.CypherToAlgConverter.RexType;
import org.polypheny.db.cypher.expression.CypherAggregate;
import org.polypheny.db.cypher.expression.CypherExpression;
import org.polypheny.db.cypher.expression.CypherProperty;
import org.polypheny.db.languages.ParserPos;
import org.polypheny.db.plan.AlgTraitSet;
import org.polypheny.db.rex.RexNameRef;
import org.polypheny.db.rex.RexNode;
import org.polypheny.db.type.entity.PolyString;
<<<<<<< HEAD
import org.polypheny.db.util.ImmutableBitSet;
=======
>>>>>>> 250079c0
import org.polypheny.db.util.Pair;


@Getter
public class CypherReturnClause extends CypherClause {

    private final boolean distinct;
    private final List<CypherReturn> returnItems;
    private final List<CypherOrderItem> order;
    private final ParserPos pos1;
    private final CypherExpression skip;
    private final ParserPos pos2;
    private final CypherExpression limit;
    private final ParserPos pos3;


    public CypherReturnClause(
            ParserPos pos,
            boolean distinct,
            List<CypherReturn> returnItems,
            List<CypherOrderItem> order,
            ParserPos pos1,
            CypherExpression skip,
            ParserPos pos2,
            CypherExpression limit,
            ParserPos pos3 ) {
        super( pos );
        this.distinct = distinct;
        this.returnItems = returnItems;
        this.order = order;
        this.pos1 = pos1;
        this.skip = skip;
        this.pos2 = pos2;
        this.limit = limit;
        this.pos3 = pos3;
    }


    @Override
    public CypherKind getCypherKind() {
        return CypherKind.RETURN;
    }


    public AlgNode getGraphProject( CypherContext context ) {
        List<Pair<PolyString, RexNode>> nameAndProject = returnItems.stream()
                .map( i -> i.getRex( context, RexType.PROJECT ) )
                .filter( Objects::nonNull )
                .collect( Collectors.toCollection( ArrayList::new ) );
        nameAndProject.addAll( 0, context.popNodes() );

        AlgNode node = getProject( context, nameAndProject );

        if ( context.containsAggs() ) {
            // we use not yet existing fields in the aggregate
            // we have to insert a project between, this is automatically "removed" after the aggregate
            // we do this every time even when not really necessary, worst-case with two projects is removed later

            return getAggregate( context, node );
        }
        return node;
    }


    private LogicalLpgAggregate getAggregate( CypherContext context, AlgNode node ) {
        List<Pair<String, AggregateCall>> aggIndexes = context.popAggNodes();
        List<AggregateCall> aggCalls = new ArrayList<>();
        for ( Pair<String, AggregateCall> namedAgg : aggIndexes ) {
            if ( namedAgg.left == null ) {
                aggCalls.add( namedAgg.right );
            } else {
                int i = node.getTupleType().getFieldNames().indexOf( namedAgg.left );
                aggCalls.add( namedAgg.right.adjustedCopy( List.of( i ) ) );
            }
        }

        List<RexNameRef> groupIndexes = new ArrayList<>();
        List<LaxAggregateCall> calls = new ArrayList<>();
        AlgDataTypeFactory.Builder builder = context.typeFactory.builder();

        int aggCount = 0;
        for ( CypherReturn returnItem : returnItems ) {
            if ( returnItem instanceof CypherReturnItem item ) {
                if ( item.getExpression() instanceof CypherProperty name ) {
                    AlgDataType type = node.getTupleType().getField( name.getName(), false, false ).getType();
                    builder.add( name.getName(), null, type );

                    int i = node.getTupleType().getFieldNames().indexOf( name.getName() );
                    RexNameRef ref = RexNameRef.create( name.getName(), i, node.getTupleType().getFields().get( i ).getType() );
                    groupIndexes.add( ref );
                } else if ( item.getExpression() instanceof CypherAggregate aggregate ) {

                    Pair<String, AggregateCall> aggIndex = aggIndexes.get( aggCount );
                    LaxAggregateCall call = LaxAggregateCall.from( aggIndex.right, aggIndex.left == null ? null : node );
                    calls.add( call );

<<<<<<< HEAD
        List<Integer> groupIndexes = node
                .getTupleType()
                .getFields()
                .stream()
                .filter( f -> !aggNames.contains( f.getName() ) )
                .map( AlgDataTypeField::getIndex )
                .collect( Collectors.toList() );
=======
                    builder.add( item.getVariable() != null ? item.getVariable().getName() : aggregate.op.name(), null, call.getType( node.getCluster() ) );
                }
            }
        }
>>>>>>> 250079c0

        return new LogicalLpgAggregate(
                node.getCluster(),
                node.getTraitSet(),
                node,
                groupIndexes,// instead of grouping by only one filed add multiple combinations (), (1,2)
                calls,
                builder.build() );
    }


    private AlgNode getProject( CypherContext context, List<Pair<PolyString, RexNode>> nameAndProject ) {
        AlgNode node = context.pop();

        if ( node == null ) {
            node = context.asValues( nameAndProject );
        }
        if ( nameAndProject.isEmpty() ) {
            // use all e.g. count(*)
            return node;
        }

        AlgNode project = new LogicalLpgProject(
                context.cluster,
                context.cluster.traitSet(),
                node,
                Pair.right( nameAndProject ),
                Pair.left( nameAndProject )
        );

        if ( node.getTupleType().equals( project.getTupleType() ) ) {
            return node;
        }
        return project;
    }


    public AlgNode getGraphSort( CypherContext context ) {
        List<Pair<Direction, String>> orders = order.stream()
                .map( o -> Pair.of( o.isAsc() ? Direction.ASCENDING : Direction.DESCENDING, o.getExpression().getName() ) )
                .toList();

        AlgNode node = context.peek();

        List<AlgFieldCollation> collations = new ArrayList<>();

        for ( Pair<Direction, String> item : orders ) {
            int index = node.getTupleType().getFieldNames().indexOf( item.right );
            collations.add( new AlgFieldCollation( index, item.left ) );
        }

        AlgCollation collation = AlgCollations.of( collations );

        Integer skip = null;
        if ( this.skip != null ) {
            skip = this.skip.getComparable().asInteger().value;
        }

        Integer limit = null;
        if ( this.limit != null ) {
            limit = this.limit.getComparable().asInteger().value;
        }

        AlgTraitSet traitSet = node.getTraitSet().replace( collation );

        return new LogicalLpgSort( node.getCluster(), traitSet, collation, context.pop(), skip, limit );
    }


    public List<String> getSortFields() {
        return order.stream().map( o -> o.getExpression().getName() ).toList();
    }

}<|MERGE_RESOLUTION|>--- conflicted
+++ resolved
@@ -43,10 +43,6 @@
 import org.polypheny.db.rex.RexNameRef;
 import org.polypheny.db.rex.RexNode;
 import org.polypheny.db.type.entity.PolyString;
-<<<<<<< HEAD
-import org.polypheny.db.util.ImmutableBitSet;
-=======
->>>>>>> 250079c0
 import org.polypheny.db.util.Pair;
 
 
@@ -143,20 +139,10 @@
                     LaxAggregateCall call = LaxAggregateCall.from( aggIndex.right, aggIndex.left == null ? null : node );
                     calls.add( call );
 
-<<<<<<< HEAD
-        List<Integer> groupIndexes = node
-                .getTupleType()
-                .getFields()
-                .stream()
-                .filter( f -> !aggNames.contains( f.getName() ) )
-                .map( AlgDataTypeField::getIndex )
-                .collect( Collectors.toList() );
-=======
                     builder.add( item.getVariable() != null ? item.getVariable().getName() : aggregate.op.name(), null, call.getType( node.getCluster() ) );
                 }
             }
         }
->>>>>>> 250079c0
 
         return new LogicalLpgAggregate(
                 node.getCluster(),
