/*
 * Copyright 2019-2024 The Polypheny Project
 *
 * Licensed under the Apache License, Version 2.0 (the "License");
 * you may not use this file except in compliance with the License.
 * You may obtain a copy of the License at
 *
 * http://www.apache.org/licenses/LICENSE-2.0
 *
 * Unless required by applicable law or agreed to in writing, software
 * distributed under the License is distributed on an "AS IS" BASIS,
 * WITHOUT WARRANTIES OR CONDITIONS OF ANY KIND, either express or implied.
 * See the License for the specific language governing permissions and
 * limitations under the License.
 */

package org.polypheny.db.cypher.expression;

import com.google.common.collect.Maps;
import com.google.common.collect.Streams;
import java.math.BigDecimal;
import java.util.List;
import java.util.Map;
import java.util.Map.Entry;
import java.util.stream.Collectors;
import lombok.Getter;
import org.polypheny.db.algebra.type.AlgDataType;
import org.polypheny.db.catalog.exceptions.GenericRuntimeException;
import org.polypheny.db.cypher.cypher2alg.CypherToAlgConverter.CypherContext;
import org.polypheny.db.cypher.cypher2alg.CypherToAlgConverter.RexType;
import org.polypheny.db.cypher.parser.StringPos;
import org.polypheny.db.languages.ParserPos;
import org.polypheny.db.rex.RexLiteral;
import org.polypheny.db.rex.RexNode;
import org.polypheny.db.type.PolyType;
import org.polypheny.db.type.PolyTypeUtil;
import org.polypheny.db.type.entity.PolyBoolean;
<<<<<<< HEAD
import org.polypheny.db.type.entity.PolyDouble;
import org.polypheny.db.type.entity.PolyInteger;
=======
>>>>>>> 250079c0
import org.polypheny.db.type.entity.PolyList;
import org.polypheny.db.type.entity.PolyString;
import org.polypheny.db.type.entity.PolyValue;
import org.polypheny.db.type.entity.graph.PolyDictionary;
<<<<<<< HEAD
=======
import org.polypheny.db.type.entity.numerical.PolyDouble;
import org.polypheny.db.type.entity.numerical.PolyInteger;
>>>>>>> 250079c0
import org.polypheny.db.util.Pair;

@Getter
public class CypherLiteral extends CypherExpression {

    private final Literal literalType;
    private Map<String, CypherExpression> mapValue;
    private Object value;
    private List<CypherExpression> listValue;


    public CypherLiteral( ParserPos pos, Literal literalType ) {
        super( pos );
        this.literalType = literalType;
        this.value = null;
    }


    public CypherLiteral( ParserPos pos, Literal literalType, List<CypherExpression> list ) {
        super( pos );
        this.literalType = literalType;
        assert literalType == Literal.LIST;
        this.listValue = list;
    }


    public CypherLiteral( ParserPos pos, Literal literalType, String string ) {
        super( pos );
        this.literalType = literalType;
        assert literalType == Literal.STRING;
        this.value = string;
    }


    public CypherLiteral( ParserPos pos, Literal literalType, List<StringPos> keys, List<CypherExpression> values ) {
        super( pos );
        this.literalType = literalType;
        assert keys.size() == values.size();
        //noinspection UnstableApiUsage
        this.mapValue = Streams.zip( keys.stream(), values.stream(), Maps::immutableEntry ).collect( Collectors.toMap( k -> k.getKey().getImage(), Entry::getValue ) );
    }


    public CypherLiteral( ParserPos pos, Literal literalType, String image, boolean negated ) {
        super( pos );
        this.literalType = literalType;
        if ( literalType == Literal.DECIMAL ) {
            this.value = Integer.parseInt( image ) * (negated ? -1 : 1);
        } else if ( (literalType == Literal.DOUBLE) ) {
            this.value = Double.parseDouble( image ) * (negated ? -1 : 1);
        } else {
            throw new GenericRuntimeException( "Could not use provided format to creat cypher literal." );
        }
    }


    public enum Literal {
        TRUE, FALSE, NULL, LIST, MAP, STRING, DOUBLE, DECIMAL, HEX, OCTAL, STAR
    }


    @Override
    public PolyValue getComparable() {

<<<<<<< HEAD
        switch ( literalType ) {
            case TRUE:
                return PolyBoolean.of( true );
            case FALSE:
                return PolyBoolean.of( false );
            case NULL:
                return null;
            case LIST:
                List<PolyValue> list = listValue.stream().map( CypherExpression::getComparable ).collect( Collectors.toList() );
                return new PolyList<>( list );
            case MAP:
                Map<PolyString, PolyValue> map = mapValue.entrySet().stream().collect( Collectors.toMap( e -> PolyString.of( e.getKey() ), e -> e.getValue().getComparable() ) );
                return new PolyDictionary( map );
            case STRING:
            case HEX:
            case OCTAL:
                return PolyString.of( (String) value );
            case DOUBLE:
                return PolyDouble.of( (Double) value );
            case DECIMAL:
                return PolyInteger.of( (Integer) value );
            case STAR:
                throw new UnsupportedOperationException();
        }
        throw new UnsupportedOperationException();
=======
        return switch ( literalType ) {
            case TRUE -> PolyBoolean.of( true );
            case FALSE -> PolyBoolean.of( false );
            case NULL -> null;
            case LIST -> {
                List<PolyValue> list = listValue.stream().map( CypherExpression::getComparable ).toList();
                yield new PolyList<>( list );
            }
            case MAP -> {
                Map<PolyString, PolyValue> map = mapValue.entrySet().stream().collect( Collectors.toMap( e -> PolyString.of( e.getKey() ), e -> e.getValue().getComparable() ) );
                yield new PolyDictionary( map );
            }
            case STRING, HEX, OCTAL -> PolyString.of( (String) value );
            case DOUBLE -> PolyDouble.of( (Double) value );
            case DECIMAL -> PolyInteger.of( (Integer) value );
            case STAR -> throw new UnsupportedOperationException();
        };
>>>>>>> 250079c0
    }


    @Override
    public Pair<PolyString, RexNode> getRex( CypherContext context, RexType type ) {
        RexNode node;
        switch ( literalType ) {
            case TRUE:
            case FALSE:
                node = context.rexBuilder.makeLiteral( (Boolean) value );
                break;
            case NULL:
                node = context.rexBuilder.makeLiteral( null, context.typeFactory.createPolyType( PolyType.VARCHAR, 255 ), false );
                break;
            case LIST:
                List<RexNode> list = listValue.stream().map( e -> e.getRex( context, type ).right ).toList();
                AlgDataType dataType = context.typeFactory.createPolyType( PolyType.ANY );

                if ( !list.isEmpty() && list.stream().allMatch( e -> PolyTypeUtil.equalSansNullability( context.typeFactory, e.getType(), list.get( 0 ).getType() ) ) ) {
                    dataType = list.get( 0 ).getType();
                }
                dataType = context.typeFactory.createArrayType( dataType, -1 );
<<<<<<< HEAD
                node = context.rexBuilder.makeLiteral( PolyList.copyOf( list.stream().map( e -> ((RexLiteral) e).value ).collect( Collectors.toList() ) ), dataType, false );
=======
                node = context.rexBuilder.makeLiteral( PolyList.copyOf( list.stream().map( e -> ((RexLiteral) e).value ).toList() ), dataType, false );
>>>>>>> 250079c0
                break;
            case MAP:
            case STAR:
            case OCTAL:
            case HEX:
                throw new UnsupportedOperationException();
            case STRING:
                node = context.rexBuilder.makeLiteral( (String) value );
                break;
            case DOUBLE:
                node = context.rexBuilder.makeApproxLiteral( BigDecimal.valueOf( (Double) value ) );
                break;
            case DECIMAL:
                node = context.rexBuilder.makeExactLiteral( BigDecimal.valueOf( (Integer) value ) );
                break;
            default:
                throw new IllegalStateException( "Unexpected value: " + literalType );
        }
        return Pair.of( null, node );
    }


    @Override
    public ExpressionType getType() {
        return ExpressionType.LITERAL;
    }

}<|MERGE_RESOLUTION|>--- conflicted
+++ resolved
@@ -35,20 +35,12 @@
 import org.polypheny.db.type.PolyType;
 import org.polypheny.db.type.PolyTypeUtil;
 import org.polypheny.db.type.entity.PolyBoolean;
-<<<<<<< HEAD
-import org.polypheny.db.type.entity.PolyDouble;
-import org.polypheny.db.type.entity.PolyInteger;
-=======
->>>>>>> 250079c0
 import org.polypheny.db.type.entity.PolyList;
 import org.polypheny.db.type.entity.PolyString;
 import org.polypheny.db.type.entity.PolyValue;
 import org.polypheny.db.type.entity.graph.PolyDictionary;
-<<<<<<< HEAD
-=======
 import org.polypheny.db.type.entity.numerical.PolyDouble;
 import org.polypheny.db.type.entity.numerical.PolyInteger;
->>>>>>> 250079c0
 import org.polypheny.db.util.Pair;
 
 @Getter
@@ -113,33 +105,6 @@
     @Override
     public PolyValue getComparable() {
 
-<<<<<<< HEAD
-        switch ( literalType ) {
-            case TRUE:
-                return PolyBoolean.of( true );
-            case FALSE:
-                return PolyBoolean.of( false );
-            case NULL:
-                return null;
-            case LIST:
-                List<PolyValue> list = listValue.stream().map( CypherExpression::getComparable ).collect( Collectors.toList() );
-                return new PolyList<>( list );
-            case MAP:
-                Map<PolyString, PolyValue> map = mapValue.entrySet().stream().collect( Collectors.toMap( e -> PolyString.of( e.getKey() ), e -> e.getValue().getComparable() ) );
-                return new PolyDictionary( map );
-            case STRING:
-            case HEX:
-            case OCTAL:
-                return PolyString.of( (String) value );
-            case DOUBLE:
-                return PolyDouble.of( (Double) value );
-            case DECIMAL:
-                return PolyInteger.of( (Integer) value );
-            case STAR:
-                throw new UnsupportedOperationException();
-        }
-        throw new UnsupportedOperationException();
-=======
         return switch ( literalType ) {
             case TRUE -> PolyBoolean.of( true );
             case FALSE -> PolyBoolean.of( false );
@@ -157,7 +122,6 @@
             case DECIMAL -> PolyInteger.of( (Integer) value );
             case STAR -> throw new UnsupportedOperationException();
         };
->>>>>>> 250079c0
     }
 
 
@@ -180,11 +144,7 @@
                     dataType = list.get( 0 ).getType();
                 }
                 dataType = context.typeFactory.createArrayType( dataType, -1 );
-<<<<<<< HEAD
-                node = context.rexBuilder.makeLiteral( PolyList.copyOf( list.stream().map( e -> ((RexLiteral) e).value ).collect( Collectors.toList() ) ), dataType, false );
-=======
                 node = context.rexBuilder.makeLiteral( PolyList.copyOf( list.stream().map( e -> ((RexLiteral) e).value ).toList() ), dataType, false );
->>>>>>> 250079c0
                 break;
             case MAP:
             case STAR:
