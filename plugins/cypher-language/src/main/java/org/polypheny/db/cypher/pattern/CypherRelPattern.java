--- conflicted
+++ resolved
@@ -72,11 +72,7 @@
     public Pair<PolyString, PolyEdge> getPolyEdge( PolyString leftId, PolyString rightId ) {
         PolyDictionary properties = this.properties != null ? (PolyDictionary) this.properties.getComparable() : new PolyDictionary();
         EdgeDirection direction = left == right ? EdgeDirection.NONE : right ? EdgeDirection.LEFT_TO_RIGHT : EdgeDirection.RIGHT_TO_LEFT;
-<<<<<<< HEAD
-        List<PolyString> labels = relTypes.stream().map( StringPos::getImage ).map( PolyString::of ).collect( Collectors.toList() );
-=======
         List<PolyString> labels = relTypes.stream().map( StringPos::getImage ).map( PolyString::of ).toList();
->>>>>>> 18d3cce9
 
         String name = null;
         if ( variable != null ) {
