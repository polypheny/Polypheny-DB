--- conflicted
+++ resolved
@@ -87,20 +87,12 @@
 
 
     private Pair<RexNode, AlgDataType> getReturnType( CypherContext context, RexNode node ) {
-<<<<<<< HEAD
-        switch ( op ) {
-            case COLLECT:
-                Pair<PolyString, RexNode> rex = Objects.requireNonNull( this.target ).getRex( context, RexType.PROJECT );
-                return Pair.of( node, context.typeFactory.createArrayType( rex.getValue().getType(), -1 ) );
-            case AVG:
-=======
         return switch ( op ) {
             case COLLECT -> {
                 Pair<PolyString, RexNode> rex = Objects.requireNonNull( this.target ).getRex( context, RexType.PROJECT );
                 yield Pair.of( node, context.typeFactory.createArrayType( rex.getValue().getType(), -1 ) );
             }
             case AVG -> {
->>>>>>> 250079c0
                 RexNode casted = context.rexBuilder.makeCast( context.typeFactory.createTypeWithNullability( context.typeFactory.createPolyType( PolyType.DOUBLE ), true ), node );
                 yield Pair.of( casted, context.typeFactory.createTypeWithNullability( context.typeFactory.createPolyType( PolyType.DOUBLE ), true ) );
             }
