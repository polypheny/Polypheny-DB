/*
 * Copyright 2019-2025 The Polypheny Project
 *
 * Licensed under the Apache License, Version 2.0 (the "License");
 * you may not use this file except in compliance with the License.
 * You may obtain a copy of the License at
 *
 * http://www.apache.org/licenses/LICENSE-2.0
 *
 * Unless required by applicable law or agreed to in writing, software
 * distributed under the License is distributed on an "AS IS" BASIS,
 * WITHOUT WARRANTIES OR CONDITIONS OF ANY KIND, either express or implied.
 * See the License for the specific language governing permissions and
 * limitations under the License.
 */

package org.polypheny.db.cypher;

import com.google.common.annotations.VisibleForTesting;
import lombok.Getter;
import org.polypheny.db.algebra.constant.Kind;
import org.polypheny.db.algebra.operators.OperatorName;
import org.polypheny.db.catalog.exceptions.GenericRuntimeException;
import org.polypheny.db.languages.OperatorRegistry;
import org.polypheny.db.languages.QueryLanguage;
import org.polypheny.db.nodes.LangFunctionOperator;
import org.polypheny.db.nodes.Operator;
import org.polypheny.db.type.PolyType;

public class CypherRegisterer {

    @Getter
    @VisibleForTesting
    private static boolean isInit = false;


    public static void registerOperators() {
        if ( isInit ) {
            throw new GenericRuntimeException( "Cypher operators were already registered." );
        }

        register( OperatorName.CYPHER_LIKE, new LangFunctionOperator( OperatorName.CYPHER_LIKE.name(), Kind.LIKE, PolyType.BOOLEAN ) );

        register( OperatorName.CYPHER_HAS_PROPERTY, new LangFunctionOperator( OperatorName.CYPHER_HAS_PROPERTY.name(), Kind.CYPHER_FUNCTION, PolyType.BOOLEAN ) );

        register( OperatorName.CYPHER_HAS_LABEL, new LangFunctionOperator( OperatorName.CYPHER_HAS_LABEL.name(), Kind.CYPHER_FUNCTION, PolyType.BOOLEAN ) );

        register( OperatorName.CYPHER_PATH_MATCH, new LangFunctionOperator( OperatorName.CYPHER_PATH_MATCH.name(), Kind.CYPHER_FUNCTION, CypherPathMatchUtil::inferReturnType, CypherPathMatchUtil::inferReturnType ) );

        register( OperatorName.CYPHER_NODE_EXTRACT, new LangFunctionOperator( OperatorName.CYPHER_NODE_EXTRACT.name(), Kind.CYPHER_FUNCTION, PolyType.NODE ) );

        register( OperatorName.CYPHER_EXTRACT_FROM_PATH, new LangFunctionOperator( OperatorName.CYPHER_EXTRACT_FROM_PATH.name(), Kind.CYPHER_FUNCTION, CypherFromPathUtil::inferReturnType, CypherFromPathUtil::inferReturnType ) );

        register( OperatorName.CYPHER_NODE_MATCH, new LangFunctionOperator( OperatorName.CYPHER_NODE_MATCH.name(), Kind.CYPHER_FUNCTION, PolyType.NODE ) );

        register( OperatorName.CYPHER_EXTRACT_PROPERTY, new LangFunctionOperator( OperatorName.CYPHER_EXTRACT_PROPERTY.name(), Kind.CYPHER_FUNCTION, PolyType.ANY ) );

        register( OperatorName.CYPHER_EXTRACT_PROPERTIES, new LangFunctionOperator( OperatorName.CYPHER_EXTRACT_PROPERTIES.name(), Kind.CYPHER_FUNCTION, PolyType.ANY ) );

        register( OperatorName.CYPHER_EXTRACT_ID, new LangFunctionOperator( OperatorName.CYPHER_EXTRACT_ID.name(), Kind.CYPHER_FUNCTION, PolyType.VARCHAR ) );

        register( OperatorName.CYPHER_EXTRACT_LABELS, new LangFunctionOperator( OperatorName.CYPHER_EXTRACT_LABELS.name(), Kind.CYPHER_FUNCTION, PolyType.ARRAY, PolyType.VARCHAR ) );

        register( OperatorName.CYPHER_HAS_LABEL, new LangFunctionOperator( OperatorName.CYPHER_HAS_LABEL.name(), Kind.CYPHER_FUNCTION, PolyType.BOOLEAN ) );

        register( OperatorName.CYPHER_TO_LIST, new LangFunctionOperator( OperatorName.CYPHER_TO_LIST.name(), Kind.CYPHER_FUNCTION, PolyType.ARRAY, PolyType.ANY ) );

        register( OperatorName.CYPHER_ADJUST_EDGE, new LangFunctionOperator( OperatorName.CYPHER_ADJUST_EDGE.name(), Kind.CYPHER_FUNCTION, PolyType.EDGE ) );

        register( OperatorName.CYPHER_SET_LABELS, new LangFunctionOperator( OperatorName.CYPHER_SET_LABELS.name(), Kind.CYPHER_FUNCTION, PolyType.ANY ) );

        register( OperatorName.CYPHER_SET_PROPERTY, new LangFunctionOperator( OperatorName.CYPHER_SET_PROPERTY.name(), Kind.CYPHER_FUNCTION, PolyType.ANY ) );

        register( OperatorName.CYPHER_SET_PROPERTIES, new LangFunctionOperator( OperatorName.CYPHER_SET_PROPERTIES.name(), Kind.CYPHER_FUNCTION, PolyType.ANY ) );

        register( OperatorName.CYPHER_REMOVE_PROPERTY, new LangFunctionOperator( OperatorName.CYPHER_REMOVE_PROPERTY.name(), Kind.CYPHER_FUNCTION, PolyType.ANY ) );

        register( OperatorName.CYPHER_REMOVE_LABELS, new LangFunctionOperator( OperatorName.CYPHER_REMOVE_LABELS.name(), Kind.CYPHER_FUNCTION, PolyType.ANY ) );

        register( OperatorName.CYPHER_GEO_DISTANCE, new LangFunctionOperator( "GEO_DISTANCE", Kind.CYPHER_FUNCTION, PolyType.GEOMETRY ) );

        register( OperatorName.CYPHER_GEO_CONTAINS, new LangFunctionOperator( "GEO_CONTAINS", Kind.CYPHER_FUNCTION, PolyType.BOOLEAN ) );

        register( OperatorName.CYPHER_GEO_INTERSECTS, new LangFunctionOperator( "GEO_INTERSECTS", Kind.CYPHER_FUNCTION, PolyType.BOOLEAN ) );

        register( OperatorName.CYPHER_GEO_WITHIN, new LangFunctionOperator( "GEO_WITHIN", Kind.CYPHER_FUNCTION, PolyType.BOOLEAN ) );
<<<<<<< HEAD

        register( OperatorName.CYPHER_POINT, new LangFunctionOperator( "CYPHER_POINT", Kind.CYPHER_FUNCTION, PolyType.DOCUMENT ) );

        register( OperatorName.DISTANCE, new LangFunctionOperator( "DISTANCE", Kind.CYPHER_FUNCTION, PolyType.DOUBLE ) );

        register( OperatorName.DISTANCE_NEO4J, new LangFunctionOperator( "DISTANCE_NEO4J", Kind.CYPHER_FUNCTION, PolyType.DOUBLE ) );

        register( OperatorName.CYPHER_WITHIN_BBOX, new LangFunctionOperator( "CYPHER_WITHIN_BBOX", Kind.CYPHER_FUNCTION, PolyType.BOOLEAN ) );

        register( OperatorName.CYPHER_WITHIN_GEOMETRY, new LangFunctionOperator( "CYPHER_WITHIN_GEOMETRY", Kind.CYPHER_FUNCTION, PolyType.BOOLEAN ) );
=======
>>>>>>> f989ee3a

        isInit = true;
    }


    private static void register( OperatorName name, Operator operator ) {
        OperatorRegistry.register( QueryLanguage.from( "cypher" ), name, operator );
    }


    public static void removeOperators() {
        OperatorRegistry.remove( QueryLanguage.from( "cypher" ) );
    }

}<|MERGE_RESOLUTION|>--- conflicted
+++ resolved
@@ -77,6 +77,8 @@
 
         register( OperatorName.CYPHER_REMOVE_LABELS, new LangFunctionOperator( OperatorName.CYPHER_REMOVE_LABELS.name(), Kind.CYPHER_FUNCTION, PolyType.ANY ) );
 
+        register( OperatorName.CYPHER_REMOVE_LABELS, new LangFunctionOperator( OperatorName.CYPHER_REMOVE_LABELS.name(), Kind.CYPHER_FUNCTION ) );
+
         register( OperatorName.CYPHER_GEO_DISTANCE, new LangFunctionOperator( "GEO_DISTANCE", Kind.CYPHER_FUNCTION, PolyType.GEOMETRY ) );
 
         register( OperatorName.CYPHER_GEO_CONTAINS, new LangFunctionOperator( "GEO_CONTAINS", Kind.CYPHER_FUNCTION, PolyType.BOOLEAN ) );
@@ -84,7 +86,6 @@
         register( OperatorName.CYPHER_GEO_INTERSECTS, new LangFunctionOperator( "GEO_INTERSECTS", Kind.CYPHER_FUNCTION, PolyType.BOOLEAN ) );
 
         register( OperatorName.CYPHER_GEO_WITHIN, new LangFunctionOperator( "GEO_WITHIN", Kind.CYPHER_FUNCTION, PolyType.BOOLEAN ) );
-<<<<<<< HEAD
 
         register( OperatorName.CYPHER_POINT, new LangFunctionOperator( "CYPHER_POINT", Kind.CYPHER_FUNCTION, PolyType.DOCUMENT ) );
 
@@ -95,8 +96,6 @@
         register( OperatorName.CYPHER_WITHIN_BBOX, new LangFunctionOperator( "CYPHER_WITHIN_BBOX", Kind.CYPHER_FUNCTION, PolyType.BOOLEAN ) );
 
         register( OperatorName.CYPHER_WITHIN_GEOMETRY, new LangFunctionOperator( "CYPHER_WITHIN_GEOMETRY", Kind.CYPHER_FUNCTION, PolyType.BOOLEAN ) );
-=======
->>>>>>> f989ee3a
 
         isInit = true;
     }
