/*
 * Copyright 2019-2024 The Polypheny Project
 *
 * Licensed under the Apache License, Version 2.0 (the "License");
 * you may not use this file except in compliance with the License.
 * You may obtain a copy of the License at
 *
 * http://www.apache.org/licenses/LICENSE-2.0
 *
 * Unless required by applicable law or agreed to in writing, software
 * distributed under the License is distributed on an "AS IS" BASIS,
 * WITHOUT WARRANTIES OR CONDITIONS OF ANY KIND, either express or implied.
 * See the License for the specific language governing permissions and
 * limitations under the License.
 */

package org.polypheny.db.cypher.cypher2alg;

import com.google.common.collect.ImmutableList;
import java.util.ArrayList;
import java.util.HashMap;
import java.util.LinkedList;
import java.util.List;
import java.util.Map;
import java.util.Objects;
import java.util.Optional;
import java.util.Queue;
import java.util.Stack;
import java.util.concurrent.atomic.AtomicLong;
import java.util.function.Function;
import java.util.stream.Collectors;
import java.util.stream.Stream;
import javax.annotation.Nullable;
import lombok.extern.slf4j.Slf4j;
import org.jetbrains.annotations.NotNull;
import org.polypheny.db.algebra.AlgNode;
import org.polypheny.db.algebra.AlgRoot;
import org.polypheny.db.algebra.constant.Kind;
import org.polypheny.db.algebra.core.AggregateCall;
import org.polypheny.db.algebra.core.common.Modify;
import org.polypheny.db.algebra.logical.lpg.LogicalLpgFilter;
import org.polypheny.db.algebra.logical.lpg.LogicalLpgMatch;
import org.polypheny.db.algebra.logical.lpg.LogicalLpgModify;
import org.polypheny.db.algebra.logical.lpg.LogicalLpgProject;
import org.polypheny.db.algebra.logical.lpg.LogicalLpgScan;
import org.polypheny.db.algebra.logical.lpg.LogicalLpgValues;
import org.polypheny.db.algebra.operators.OperatorName;
import org.polypheny.db.algebra.type.AlgDataType;
import org.polypheny.db.algebra.type.AlgDataTypeFactory;
import org.polypheny.db.algebra.type.AlgDataTypeField;
import org.polypheny.db.algebra.type.AlgDataTypeFieldImpl;
import org.polypheny.db.algebra.type.AlgRecordType;
import org.polypheny.db.algebra.type.GraphType;
import org.polypheny.db.catalog.entity.logical.LogicalEntity;
import org.polypheny.db.catalog.entity.logical.LogicalGraph;
import org.polypheny.db.catalog.entity.logical.LogicalGraph.SubstitutionGraph;
import org.polypheny.db.catalog.entity.logical.LogicalNamespace;
import org.polypheny.db.catalog.exceptions.GenericRuntimeException;
import org.polypheny.db.catalog.snapshot.Snapshot;
import org.polypheny.db.cypher.CypherNode;
import org.polypheny.db.cypher.CypherNode.CypherFamily;
import org.polypheny.db.cypher.clause.CypherClause;
import org.polypheny.db.cypher.clause.CypherCreate;
import org.polypheny.db.cypher.clause.CypherDelete;
import org.polypheny.db.cypher.clause.CypherMatch;
import org.polypheny.db.cypher.clause.CypherRemove;
import org.polypheny.db.cypher.clause.CypherReturnClause;
import org.polypheny.db.cypher.clause.CypherSetClause;
import org.polypheny.db.cypher.clause.CypherUnwind;
import org.polypheny.db.cypher.clause.CypherWhere;
import org.polypheny.db.cypher.clause.CypherWith;
import org.polypheny.db.cypher.pattern.CypherPattern;
import org.polypheny.db.cypher.query.CypherSingleQuery;
import org.polypheny.db.languages.OperatorRegistry;
import org.polypheny.db.languages.QueryLanguage;
<<<<<<< HEAD
import org.polypheny.db.plan.AlgOptCluster;
=======
import org.polypheny.db.plan.AlgCluster;
>>>>>>> 250079c0
import org.polypheny.db.processing.QueryContext.ParsedQueryContext;
import org.polypheny.db.rex.RexBuilder;
import org.polypheny.db.rex.RexCall;
import org.polypheny.db.rex.RexLiteral;
import org.polypheny.db.rex.RexNode;
import org.polypheny.db.tools.AlgBuilder;
import org.polypheny.db.transaction.Statement;
import org.polypheny.db.type.PolyType;
import org.polypheny.db.type.entity.PolyList;
import org.polypheny.db.type.entity.PolyString;
import org.polypheny.db.type.entity.graph.PolyDictionary;
import org.polypheny.db.type.entity.graph.PolyEdge;
import org.polypheny.db.type.entity.graph.PolyNode;
import org.polypheny.db.util.Pair;

@Slf4j
public class CypherToAlgConverter {

    private final Snapshot snapshot;
    private final AlgBuilder algBuilder;
    private final Statement statement;
    private final RexBuilder rexBuilder;
    private final AlgCluster cluster;


<<<<<<< HEAD
    public CypherToAlgConverter( Statement statement, AlgBuilder builder, RexBuilder rexBuilder, AlgOptCluster cluster ) {
=======
    public CypherToAlgConverter( Statement statement, AlgBuilder builder, RexBuilder rexBuilder, AlgCluster cluster ) {
>>>>>>> 250079c0
        this.snapshot = statement.getTransaction().getSnapshot();
        this.statement = statement;
        this.algBuilder = builder;
        this.rexBuilder = rexBuilder;
        this.cluster = cluster;
    }


<<<<<<< HEAD
    public AlgRoot convert( CypherNode query, ParsedQueryContext parsedContext, AlgOptCluster cluster ) {
=======
    public AlgRoot convert( CypherNode query, ParsedQueryContext parsedContext, AlgCluster cluster ) {
>>>>>>> 250079c0
        long namespaceId = parsedContext.getNamespaceId();

        LogicalEntity entity = getEntity( namespaceId, query );

        if ( query.isFullScan() ) {
<<<<<<< HEAD
            // simple full graph scan
=======
            // simple full graph relScan
>>>>>>> 250079c0
            return AlgRoot.of( buildFullScan( (LogicalGraph) entity ), Kind.SELECT );
        }

        if ( !CypherFamily.QUERY.contains( query.getCypherKind() ) ) {
            throw new GenericRuntimeException( "Used a unsupported query." );
        }

        CypherContext context = new CypherContext( query, entity, cluster, algBuilder, rexBuilder, snapshot );

        convertQuery( query, context );

        return AlgRoot.of( context.build(), context.kind != null ? context.kind : Kind.SELECT );
    }


    @NotNull
    private LogicalEntity getEntity( long namespaceId, CypherNode query ) {
        Optional<LogicalGraph> optionalGraph = this.snapshot.graph().getGraph( namespaceId );
        if ( optionalGraph.isPresent() ) {
            return optionalGraph.get();
        }

        Optional<LogicalNamespace> optionalNamespace = this.snapshot.getNamespace( namespaceId );
        if ( optionalNamespace.isPresent() ) {
            return new SubstitutionGraph( namespaceId, "sub", false, optionalNamespace.get().caseSensitive, query.getUnderlyingLabels() );
        }

        throw new GenericRuntimeException( "Could not find namespace with id " + namespaceId );
    }


    private AlgNode buildFullScan( LogicalGraph graph ) {
        return new LogicalLpgScan(
                cluster,
                cluster.traitSet(),
                graph,
                GraphType.of() );
    }


    private void convertQuery( CypherNode node, CypherContext context ) {
        switch ( node.getCypherKind() ) {
            case SINGLE:
                CypherSingleQuery query = (CypherSingleQuery) node;

                for ( CypherClause clause : query.getClauses() ) {
                    convertClauses( clause, context );
                }

                break;
            case PERIODIC_COMMIT:
            case UNION:
                throw new UnsupportedOperationException();
        }
    }


    private void convertClauses( CypherClause clause, CypherContext context ) {
        switch ( clause.getCypherKind() ) {
            case MATCH:
                convertMatch( (CypherMatch) clause, context );
                break;
            case RETURN:
                convertReturn( (CypherReturnClause) clause, context );
                break;
            case CREATE:
                convertCreate( (CypherCreate) clause, context );
                break;
            case USE:
                break;
            case WITH:
                convertWith( (CypherWith) clause, context );
                break;
            case UNWIND:
                convertUnwind( (CypherUnwind) clause, context );
                break;
            case SET:
                convertSet( (CypherSetClause) clause, context );
                break;
            case DELETE:
                convertDelete( (CypherDelete) clause, context );
                break;
            case REMOVE:
                convertRemove( (CypherRemove) clause, context );
                break;
            default:
                throw new UnsupportedOperationException();
        }

    }


    private void convertRemove( CypherRemove clause, CypherContext context ) {
        clause.getRemove( context );
    }


    private void convertDelete( CypherDelete clause, CypherContext context ) {
        clause.getDelete( context );
    }


    private void convertSet( CypherSetClause clause, CypherContext context ) {
        clause.getSet( context );
    }


    private void convertUnwind( CypherUnwind clause, CypherContext context ) {
        clause.getUnwind( context );
    }


    private void convertWith( CypherWith clause, CypherContext context ) {
        convertReturn( clause.getReturnClause(), context );

        if ( clause.getWhere() != null ) {
            convertWhere( clause.getWhere(), context );
            // the combining could potentially be moved into the convertWhere
            context.combineFilter();
        }
    }


    private void convertReturn( CypherReturnClause clause, CypherContext context ) {
        AlgNode node = clause.getGraphProject( context );

        if ( clause.getOrder() != null && !clause.getOrder().isEmpty() || clause.getLimit() != null || clause.getSkip() != null ) {
            AlgDataType rowType = node.getTupleType();
            List<String> missingNames = clause
                    .getSortFields()
                    .stream().filter( n -> !rowType.getFieldNames().contains( n ) )
                    .toList();

            if ( !missingNames.isEmpty() ) {
                // hidden names are used for sort but are not yet present
                node = addHiddenRows( context, node, missingNames );
            }

            context.add( node );
            node = clause.getGraphSort( context );

            if ( !missingNames.isEmpty() ) {
                // we have to remove the names again
                node = removeHiddenRows( context, node, missingNames );
            }

        }
        context.add( node );
    }


    private AlgNode removeHiddenRows( CypherContext context, AlgNode node, List<String> missingNames ) {
        List<RexNode> nodes = new ArrayList<>();
        List<PolyString> names = new ArrayList<>();
        node.getTupleType().getFields().forEach( f -> {
            if ( !missingNames.contains( f.getName() ) ) {
                nodes.add( context.rexBuilder.makeInputRef( f.getType(), f.getIndex() ) );
                names.add( PolyString.of( f.getName() ) );
            }
        } );
        return new LogicalLpgProject( node.getCluster(), cluster.traitSet(), node, nodes, names );
    }


    private AlgNode addHiddenRows( CypherContext context, AlgNode node, List<String> missingNames ) {

        AlgNode input;
        if ( node instanceof LogicalLpgProject ) {
            input = node.getInput( 0 );
        } else {
            input = node;
        }

        List<Pair<PolyString, RexNode>> additional = new ArrayList<>();
        for ( AlgDataTypeField field : input.getTupleType().getFields() ) {
            for ( String name : missingNames ) {
                String[] split = name.split( "\\." );
                if ( split.length > 1 && split[0].equals( field.getName() ) ) {
                    // missing property
                    additional.add( context.getPropertyExtract( split[1], split[0], context.rexBuilder.makeInputRef( field.getType(), field.getIndex() ) ) );
                } else if ( name.equals( field.getName() ) ) {
                    // missing field ( edge, node, string, etc )
                    additional.add( Pair.of( PolyString.of( name ), context.rexBuilder.makeInputRef( field.getType(), field.getIndex() ) ) );
                }
            }
        }
        List<RexNode> nodes;
        List<PolyString> names;
        if ( node instanceof LogicalLpgProject ) {
            // we can extend the Project
            LogicalLpgProject project = (LogicalLpgProject) node;

            nodes = new ArrayList<>( project.getProjects() );
            names = new ArrayList<>( project.getNames() );

            nodes.addAll( Pair.right( additional ) );
            names.addAll( Pair.left( additional ) );

            node = new LogicalLpgProject( node.getCluster(), node.getTraitSet(), input, nodes, names );
        } else {
            // we can add a project
            nodes = new ArrayList<>();
            names = new ArrayList<>();

            node.getTupleType().getFields().forEach( f -> {
                nodes.add( context.rexBuilder.makeInputRef( f.getType(), f.getIndex() ) );
                names.add( PolyString.of( f.getName() ) );
            } );

            nodes.addAll( Pair.right( additional ) );
            names.addAll( Pair.left( additional ) );

            node = new LogicalLpgProject( node.getCluster(), node.getTraitSet(), input, nodes, names );
        }
        return node;
    }


    private void convertCreate( CypherCreate clause, CypherContext context ) {
        context.kind = Kind.INSERT;

        for ( CypherPattern pattern : clause.getPatterns() ) {
            convertPattern( pattern, context );
        }
        context.combineValues();
    }


    private void convertMatch( CypherMatch clause, CypherContext context ) {
        setKindIfNull( context, Kind.SELECT );
        if ( clause.isOptional() ) {
            throw new UnsupportedOperationException();
        }

        context.active = clause;

        for ( CypherPattern pattern : clause.getPatterns() ) {
            convertPattern( pattern, context );
        }
        context.combineMatch();

        if ( clause.getWhere() == null ) {
            return;
        }

        convertWhere( clause.getWhere(), context );

        context.combineFilter();
    }


    private void convertWhere( CypherWhere where, CypherContext context ) {
        context.add( where.getExpression().getRex( context, RexType.FILTER ) );
    }


    private void convertPattern( CypherPattern pattern, CypherContext context ) {
        if ( context.kind == Kind.INSERT ) {
            // convert "values" pattern (LogicalGraphValues AlgNode)
            pattern.getPatternValues( context );
        } else {
            // convert filter pattern ( RexNode CYPHER_PATTERN_MATCH )
            context.add( pattern.getPatternMatch( context ) );
        }
    }


    private void setKindIfNull( CypherContext context, Kind kind ) {
        if ( context.kind == null ) {
            context.kind = kind;
        }
    }


    public static class CypherContext {

        public final AlgCluster cluster;
        public final AlgBuilder algBuilder;
        public final RexBuilder rexBuilder;

        private final Stack<AlgNode> stack = new Stack<>();
        // named projects, null if no name provided
        private final Queue<Pair<PolyString, RexNode>> rexQueue = new LinkedList<>();
        private final Queue<Pair<String, AggregateCall>> rexAggQueue = new LinkedList<>();
        public final CypherNode original;
        public final LogicalEntity graph;

        public final AlgDataType graphType;
        public final AlgDataType booleanType;
        public final AlgDataType nodeType;
        public final AlgDataType edgeType;
        public final AlgDataType pathType;
        public final AlgDataType numberType;
        public final Snapshot snapshot;
        public final AlgDataTypeFactory typeFactory;
        public CypherNode active;
        public Kind kind;
        private final Map<PolyString, PolyNode> nodes = new HashMap<>();
        private List<Pair<PolyString, EdgeVariableHolder>> edges = new LinkedList<>();


        private CypherContext(
                CypherNode original,
                LogicalEntity graph,
<<<<<<< HEAD
                AlgOptCluster cluster,
=======
                AlgCluster cluster,
>>>>>>> 250079c0
                AlgBuilder algBuilder,
                RexBuilder rexBuilder,
                Snapshot snapshot ) {
            this.original = original;
            this.graph = graph;
            this.cluster = cluster;
            this.algBuilder = algBuilder;
            this.rexBuilder = rexBuilder;
            this.graphType = cluster.getTypeFactory().createPolyType( PolyType.GRAPH );
            this.booleanType = cluster.getTypeFactory().createPolyType( PolyType.BOOLEAN );
            this.nodeType = cluster.getTypeFactory().createPolyType( PolyType.NODE );
            this.edgeType = cluster.getTypeFactory().createPolyType( PolyType.EDGE );
            this.pathType = cluster.getTypeFactory().createPolyType( PolyType.PATH );
            this.numberType = cluster.getTypeFactory().createPolyType( PolyType.INTEGER );
            this.typeFactory = cluster.getTypeFactory();
            this.snapshot = snapshot;
        }


        public void addDefaultScanIfNecessary() {
            if ( !stack.isEmpty() ) {
                return;
            }
            LogicalLpgScan lps = new LogicalLpgScan(
                    cluster,
                    cluster.traitSet(),
                    graph,
                    GraphType.of() );
            stack.add( lps );
        }


        public void combineMatch() {
            addDefaultScanIfNecessary();
            List<Pair<PolyString, RexNode>> matches = getMatches();

            List<RexCall> calls = Pair.right( matches ).stream().map( r -> (RexCall) r ).toList();

            stack.add( new LogicalLpgMatch( cluster, cluster.traitSet(), stack.pop(), calls, Pair.left( matches ) ) );
            clearVariables();
        }


        private void clearVariables() {
            nodes.clear();
            edges.clear();
        }


        private List<Pair<PolyString, RexNode>> getMatches() {
            ArrayList<Pair<PolyString, RexNode>> namedMatch = new ArrayList<>();

            while ( !rexQueue.isEmpty() ) {
                namedMatch.add( rexQueue.remove() );
            }
            return namedMatch;
        }


        public void combineFilter() {
            addDefaultScanIfNecessary();
            assert stack.size() == 1 : "Error while combining Cypher filter";

            addProjectIfNecessary();

            RexNode condition = getCondition();

            stack.add( new LogicalLpgFilter( cluster, cluster.traitSet(), stack.pop(), condition ) );
            clearVariables();
        }


        private void addProjectIfNecessary() {
            if ( stack.size() >= 1 && rexQueue.size() > 0 ) {
                AlgNode node = stack.peek();
                if ( node.getTupleType().getFields().size() == 1
                        && node.getTupleType().getFields().get( 0 ).getType().getPolyType() == PolyType.GRAPH ) {
                    node = stack.pop();

                    List<Pair<PolyString, RexNode>> rex = new ArrayList<>();
                    rexQueue.iterator().forEachRemaining( rex::add );
                    stack.add( new LogicalLpgProject( node.getCluster(), node.getTraitSet(), node, Pair.right( rex ), Pair.left( rex ) ) );
                }
            }
        }


        private RexNode getCondition() {
            List<RexNode> nodes = new ArrayList<>();
            while ( !rexQueue.isEmpty() ) {
                Pair<PolyString, RexNode> popped = rexQueue.remove();
                nodes.add( popped.right );
            }

            return nodes.size() == 1 ? nodes.get( 0 ) : algBuilder.and( nodes );
        }


        public void add( AlgNode node ) {
            this.stack.add( node );
        }


        public void add( PolyString name, RexNode node ) {
            this.rexQueue.add( Pair.of( name, node ) );
        }


        public void add( Pair<PolyString, RexNode> namedNode ) {
            this.rexQueue.add( namedNode );
        }


        @Nullable
        public RexNode getRexNode( String key ) {
            List<Pair<PolyString, RexNode>> nodes = popNodes();
            List<PolyString> names = Pair.left( nodes );
            int i = names.indexOf( PolyString.of( key ) );
            if ( i >= 0 ) {
                Pair<PolyString, RexNode> node = nodes.get( i );
                nodes.remove( i );

                for ( Pair<PolyString, RexNode> pair : nodes ) {
                    add( pair );
                }

                return node.right;
            }
            for ( Pair<PolyString, RexNode> pair : nodes ) {
                add( pair );
            }

            return null;
        }


        public void addAgg( Pair<String, AggregateCall> agg ) {
            this.rexAggQueue.add( agg );
        }


        public AlgNode build() {
            assert stack.size() == 1;
            return stack.pop();
        }


        public AlgNode peek() {
            return stack.peek();
        }


        public AlgNode pop() {
            if ( !stack.isEmpty() ) {
                return stack.pop();
            }
            return null;
        }


        public List<Pair<PolyString, RexNode>> popNodes() {
            List<Pair<PolyString, RexNode>> namedNodes = new ArrayList<>( rexQueue );
            rexQueue.clear();
            return namedNodes;
        }


        public List<Pair<String, AggregateCall>> popAggNodes() {
            List<Pair<String, AggregateCall>> namedNodes = new ArrayList<>( rexAggQueue );
            rexAggQueue.clear();
            return namedNodes;
        }


        public Pair<PolyString, RexNode> getPropertyExtract( String key, String subject, RexNode field ) {
            RexNode extractedProperty = rexBuilder.makeCall(
                    typeFactory.createPolyType( PolyType.ANY ),
                    OperatorRegistry.get( QueryLanguage.from( "cypher" ), OperatorName.CYPHER_EXTRACT_PROPERTY ),
                    List.of( field, rexBuilder.makeLiteral( key ) ) );

            return Pair.of( PolyString.of( subject + "." + key ), extractedProperty );
        }


        public RexNode getBinaryOperation( OperatorName op, RexNode left, RexNode right ) {
            switch ( op ) {
                case STARTS_WITH:
                    return getLikeOperator( left, right, ( i ) -> i + "%" );
                case ENDS_WITH:
                    return getLikeOperator( left, right, ( i ) -> "%" + i );
                case CONTAINS:
                    return getLikeOperator( left, right, ( i ) -> "%" + i + "%" );
                default:
                    return rexBuilder.makeCall(
                            booleanType,
                            OperatorRegistry.get( op ),
                            List.of( left, right ) );
            }
        }


        private RexNode getLikeOperator( RexNode left, RexNode right, Function<String, String> adjustingFunction ) {
            assert right.isA( Kind.LITERAL );
            String adjustedRight = adjustingFunction.apply( ((RexLiteral) right).value.asString().value );
            return rexBuilder.makeCall(
                    booleanType,
                    OperatorRegistry.get( QueryLanguage.from( "cypher" ), OperatorName.CYPHER_LIKE ),
                    List.of( left, rexBuilder.makeLiteral( adjustedRight ) ) );
        }


        public boolean containsAggs() {
            return !rexAggQueue.isEmpty();
        }


        public AlgNode asValues( List<Pair<PolyString, RexNode>> nameAndValues ) {
            if ( nameAndValues.stream().allMatch( v -> v.right.isA( Kind.LITERAL ) ) ) {
                List<AlgDataTypeField> fields = new ArrayList<>();
                int i = 0;
                for ( Pair<PolyString, RexNode> nameAndValue : nameAndValues ) {
                    fields.add( new AlgDataTypeFieldImpl( -1L, nameAndValue.left.value, i, nameAndValue.right.getType() ) );
                    i++;
                }

                return new LogicalLpgValues(
                        cluster,
                        cluster.traitSet(),
                        List.of(),
                        List.of(),
                        ImmutableList.of( ImmutableList.copyOf( nameAndValues.stream().map( e -> (RexLiteral) e.getValue() ).toList() ) ),
                        new AlgRecordType( fields ) );
            } else {
                throw new UnsupportedOperationException();
            }
        }


        public void addNodes( List<Pair<PolyString, PolyNode>> nodes ) {
            for ( Pair<PolyString, PolyNode> node : nodes ) {
                if ( !this.nodes.containsKey( node.left ) ) {
                    this.nodes.put( node.left, node.right );
                } else if ( node.left == null ) {
                    this.nodes.put( node.right.id, node.right );
                }
                // we don't add the variable again
            }
        }


        public void addEdges( List<Pair<PolyString, EdgeVariableHolder>> edges ) {
            this.edges.addAll( edges );
        }


        @Nullable
        public Pair<PolyString, PolyNode> getNodeVariable( PolyString name ) {
            if ( name != null && this.nodes.containsKey( name ) ) {
                return Pair.of( name, this.nodes.get( name ) );
            }
            return null;
        }


        public void combineValues() {
            List<Pair<PolyString, PolyNode>> nodes = popNodeValues();
            List<Pair<PolyString, EdgeVariableHolder>> edges = popEdgeValues();

            if ( stack.isEmpty() ) {
                // simple unfiltered insert
                add( LogicalLpgValues.create(
                        cluster,
                        cluster.traitSet(),
                        nodes,
                        nodeType,
                        edges.stream().map( t -> Pair.of( t.left, t.right.edge ) ).toList(),
                        edgeType ) );

                add( new LogicalLpgModify( cluster, cluster.traitSet(), graph, pop(), Modify.Operation.INSERT, null, null ) );
            } else {
                // filtered DML
                List<Pair<PolyString, RexNode>> newNodes = new LinkedList<>();

                List<Pair<PolyString, RexNode>> newEdges = new LinkedList<>();

                AlgNode node = stack.peek();
                List<String> names = node.getTupleType().getFieldNames();
                List<AlgDataTypeField> fields = node.getTupleType().getFields();

                // nodes can be added as literals
                for ( Pair<PolyString, PolyNode> namedNode : nodes ) {
                    if ( !names.contains( namedNode.left.value ) ) {
                        newNodes.add( Pair.of( namedNode.left, rexBuilder.makeLiteral( namedNode.right, nodeType, false ) ) );
                    }
                }

                // edges need to be adjusted depending on the previous stage
                for ( Pair<PolyString, EdgeVariableHolder> namedEdge : edges ) {
                    RexNode ref = rexBuilder.makeLiteral( namedEdge.right.edge, edgeType, false );
                    int leftIndex = names.indexOf( namedEdge.right.left.value );
                    int rightIndex = names.indexOf( namedEdge.right.right.value );

                    if ( leftIndex != -1 && rightIndex != -1 ) {
                        // both sides are retrieved from the previous stage (inputRef)-[]-(inputRef)
                        RexNode left = rexBuilder.makeInputRef( fields.get( leftIndex ).getType(), leftIndex );
                        RexNode right = rexBuilder.makeInputRef( fields.get( rightIndex ).getType(), rightIndex );
                        newEdges.add( Pair.of( namedEdge.left, rexBuilder.makeCall( edgeType, OperatorRegistry.get( QueryLanguage.from( "cypher" ), OperatorName.CYPHER_ADJUST_EDGE ), List.of( ref, left, right ) ) ) );
                    } else if ( leftIndex == -1 && rightIndex == -1 ) {
                        // both sides are part of this stage (literal)
                        RexNode stubL = rexBuilder.makeLiteral( new PolyNode( new PolyDictionary(), PolyList.of(), namedEdge.right.left ).isVariable( true ), nodeType, false );
                        RexNode stubR = rexBuilder.makeLiteral( new PolyNode( new PolyDictionary(), PolyList.of(), namedEdge.right.right ).isVariable( true ), nodeType, false );
                        newEdges.add( Pair.of( namedEdge.left, rexBuilder.makeCall( edgeType, OperatorRegistry.get( QueryLanguage.from( "cypher" ), OperatorName.CYPHER_ADJUST_EDGE ), List.of( ref, stubL, stubR ) ) ) );
                    } else if ( leftIndex != -1 ) {
                        // left is from previous stage, right is not (inputRef)-[]-()
                        RexNode left = rexBuilder.makeInputRef( fields.get( leftIndex ).getType(), leftIndex );
                        RexNode stub = rexBuilder.makeLiteral( new PolyNode( new PolyDictionary(), PolyList.of(), namedEdge.right.right ).isVariable( true ), nodeType, false );
                        newEdges.add( Pair.of( namedEdge.left, rexBuilder.makeCall( edgeType, OperatorRegistry.get( QueryLanguage.from( "cypher" ), OperatorName.CYPHER_ADJUST_EDGE ), List.of( ref, left, stub ) ) ) );
                    } else {
                        // right is from previous stage, left is not ()-[]-(inputRef)
                        RexNode right = rexBuilder.makeInputRef( fields.get( rightIndex ).getType(), rightIndex );
                        RexNode stub = rexBuilder.makeLiteral( new PolyNode( new PolyDictionary(), PolyList.of(), namedEdge.right.left ).isVariable( true ), nodeType, false );
                        newEdges.add( Pair.of( namedEdge.left, rexBuilder.makeCall( edgeType, OperatorRegistry.get( QueryLanguage.from( "cypher" ), OperatorName.CYPHER_ADJUST_EDGE ), List.of( ref, stub, right ) ) ) );
                    }
                }

                List<Pair<PolyString, RexNode>> nodesAndEdges = Stream.concat( newNodes.stream(), newEdges.stream() ).collect( Collectors.toList() );

<<<<<<< HEAD
                AtomicLong id = new AtomicLong(); // todo dl maybe move into values
=======
                AtomicLong id = new AtomicLong();
>>>>>>> 250079c0
                List<PolyString> adjustedNames = Pair.left( nodesAndEdges ).stream()
                        .map( n -> Objects.requireNonNullElseGet( n.value, () -> "EXPR$" + id.getAndIncrement() ) )
                        .map( Object::toString )
                        .map( PolyString::of )
                        .collect( Collectors.toList() );

                add( new LogicalLpgProject( node.getCluster(), node.getTraitSet(), pop(), Pair.right( nodesAndEdges ), adjustedNames ) );

                add( new LogicalLpgModify( cluster, cluster.traitSet(), graph, pop(), Modify.Operation.INSERT, null, null ) );
            }
            clearVariables();
        }


        private List<Pair<PolyString, EdgeVariableHolder>> popEdgeValues() {
            List<Pair<PolyString, EdgeVariableHolder>> edges = this.edges;
            this.edges = new LinkedList<>();
            return edges;
        }


        private List<Pair<PolyString, PolyNode>> popNodeValues() {
            List<Pair<PolyString, PolyNode>> nodes = this.nodes
                    .entrySet()
                    .stream()
                    .map( n -> Pair.of( n.getKey(), n.getValue() ) )
                    .collect( Collectors.toList() );
            this.nodes.clear();
            return nodes;
        }


        public void combineUpdate() {
            if ( rexQueue.isEmpty() ) {
                throw new GenericRuntimeException( "Empty UPDATE is not possible" );
            }

            List<Pair<PolyString, RexNode>> updates = popNodes();

            add( new LogicalLpgModify( cluster, cluster.traitSet(), graph, pop(), Modify.Operation.UPDATE, Pair.left( updates ), Pair.right( updates ) ) );
            clearVariables();
        }


        public void combineDelete() {
            if ( rexQueue.isEmpty() ) {
                throw new GenericRuntimeException( "Empty DELETE is not possible" );
            }

            List<Pair<PolyString, RexNode>> deletes = popNodes();

            add( new LogicalLpgModify( cluster, cluster.traitSet(), graph, pop(), Modify.Operation.DELETE, Pair.left( deletes ), Pair.right( deletes ) ) );
            clearVariables();
        }


        public RexNode getLabelUpdate( List<String> labels, String variable, boolean replace ) {
            AlgNode node = peek();
            int index = node.getTupleType().getFieldNames().indexOf( variable );
            if ( index < 0 ) {
                throw new GenericRuntimeException( String.format( "Unknown variable with name %s", variable ) );
            }
            AlgDataTypeField field = node.getTupleType().getFields().get( index );

            if ( field.getType().getPolyType() == PolyType.EDGE && labels.size() != 1 ) {
                throw new GenericRuntimeException( "Edges require exactly one label" );
            }

            RexNode ref = getRexNode( variable );
            if ( ref == null ) {
                ref = rexBuilder.makeInputRef( field.getType(), index );
            }

            return rexBuilder.makeCall(
                    field.getType(),
                    OperatorRegistry.get( QueryLanguage.from( "cypher" ), OperatorName.CYPHER_SET_LABELS ),
                    List.of(
                            ref,
                            rexBuilder.makeArray(
                                    typeFactory.createArrayType( typeFactory.createPolyType( PolyType.VARCHAR, 255 ), -1 ),
                                    labels.stream().map( PolyString::of ).collect( Collectors.toList() ) ),
                            rexBuilder.makeLiteral( replace ) ) );
        }


        public void combineSet() {
            if ( rexQueue.isEmpty() ) {
                throw new GenericRuntimeException( "Empty DELETE is not possible" );
            }

            List<Pair<PolyString, RexNode>> updates = popNodes();

            add( new LogicalLpgModify( cluster, cluster.traitSet(), graph, pop(), Modify.Operation.UPDATE, Pair.left( updates ), Pair.right( updates ) ) );
            clearVariables();
        }

    }


    public enum RexType {
        PROJECT,
        FILTER
    }


    public static class EdgeVariableHolder {

        public final PolyEdge edge;
        public final PolyString identifier;
        public final PolyString left;
        public final PolyString right;


        public EdgeVariableHolder( PolyEdge edge, PolyString identifier, PolyString left, PolyString right ) {
            this.edge = edge;
            this.identifier = identifier;
            this.left = left;
            this.right = right;
        }


        public Pair<PolyString, PolyEdge> asNamedEdge() {
            return Pair.of( identifier, edge );
        }

    }

}<|MERGE_RESOLUTION|>--- conflicted
+++ resolved
@@ -73,11 +73,7 @@
 import org.polypheny.db.cypher.query.CypherSingleQuery;
 import org.polypheny.db.languages.OperatorRegistry;
 import org.polypheny.db.languages.QueryLanguage;
-<<<<<<< HEAD
-import org.polypheny.db.plan.AlgOptCluster;
-=======
 import org.polypheny.db.plan.AlgCluster;
->>>>>>> 250079c0
 import org.polypheny.db.processing.QueryContext.ParsedQueryContext;
 import org.polypheny.db.rex.RexBuilder;
 import org.polypheny.db.rex.RexCall;
@@ -103,11 +99,7 @@
     private final AlgCluster cluster;
 
 
-<<<<<<< HEAD
-    public CypherToAlgConverter( Statement statement, AlgBuilder builder, RexBuilder rexBuilder, AlgOptCluster cluster ) {
-=======
     public CypherToAlgConverter( Statement statement, AlgBuilder builder, RexBuilder rexBuilder, AlgCluster cluster ) {
->>>>>>> 250079c0
         this.snapshot = statement.getTransaction().getSnapshot();
         this.statement = statement;
         this.algBuilder = builder;
@@ -116,21 +108,13 @@
     }
 
 
-<<<<<<< HEAD
-    public AlgRoot convert( CypherNode query, ParsedQueryContext parsedContext, AlgOptCluster cluster ) {
-=======
     public AlgRoot convert( CypherNode query, ParsedQueryContext parsedContext, AlgCluster cluster ) {
->>>>>>> 250079c0
         long namespaceId = parsedContext.getNamespaceId();
 
         LogicalEntity entity = getEntity( namespaceId, query );
 
         if ( query.isFullScan() ) {
-<<<<<<< HEAD
-            // simple full graph scan
-=======
             // simple full graph relScan
->>>>>>> 250079c0
             return AlgRoot.of( buildFullScan( (LogicalGraph) entity ), Kind.SELECT );
         }
 
@@ -435,11 +419,7 @@
         private CypherContext(
                 CypherNode original,
                 LogicalEntity graph,
-<<<<<<< HEAD
-                AlgOptCluster cluster,
-=======
                 AlgCluster cluster,
->>>>>>> 250079c0
                 AlgBuilder algBuilder,
                 RexBuilder rexBuilder,
                 Snapshot snapshot ) {
@@ -767,11 +747,7 @@
 
                 List<Pair<PolyString, RexNode>> nodesAndEdges = Stream.concat( newNodes.stream(), newEdges.stream() ).collect( Collectors.toList() );
 
-<<<<<<< HEAD
-                AtomicLong id = new AtomicLong(); // todo dl maybe move into values
-=======
                 AtomicLong id = new AtomicLong();
->>>>>>> 250079c0
                 List<PolyString> adjustedNames = Pair.left( nodesAndEdges ).stream()
                         .map( n -> Objects.requireNonNullElseGet( n.value, () -> "EXPR$" + id.getAndIncrement() ) )
                         .map( Object::toString )
