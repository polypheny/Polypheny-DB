/*
 * Copyright 2019-2024 The Polypheny Project
 *
 * Licensed under the Apache License, Version 2.0 (the "License");
 * you may not use this file except in compliance with the License.
 * You may obtain a copy of the License at
 *
 * http://www.apache.org/licenses/LICENSE-2.0
 *
 * Unless required by applicable law or agreed to in writing, software
 * distributed under the License is distributed on an "AS IS" BASIS,
 * WITHOUT WARRANTIES OR CONDITIONS OF ANY KIND, either express or implied.
 * See the License for the specific language governing permissions and
 * limitations under the License.
 */

package org.polypheny.db.cypher.admin;

import java.util.HashMap;
import java.util.List;
import java.util.Map;
<<<<<<< HEAD
import java.util.concurrent.locks.Lock;
=======
>>>>>>> 93fbff67
import lombok.Getter;
import org.jetbrains.annotations.Nullable;
import org.polypheny.db.catalog.entity.logical.LogicalNamespace;
import org.polypheny.db.catalog.exceptions.GenericRuntimeException;
import org.polypheny.db.catalog.logistic.Pattern;
import org.polypheny.db.cypher.CypherParameter;
import org.polypheny.db.cypher.CypherSimpleEither;
import org.polypheny.db.ddl.DdlManager;
import org.polypheny.db.languages.ParserPos;
import org.polypheny.db.nodes.ExecutableStatement;
import org.polypheny.db.prepare.Context;
import org.polypheny.db.processing.QueryContext.ParsedQueryContext;
import org.polypheny.db.transaction.Statement;
import org.polypheny.db.transaction.locking.Lockable;
import org.polypheny.db.transaction.locking.Lockable.LockType;
import org.polypheny.db.transaction.locking.LockableUtils;


@Getter
public class CypherCreateNamespaceAlias extends CypherAdminCommand implements ExecutableStatement {

    private final boolean replace;
    private final String aliasName;
    private final String targetName; // db name
    private final boolean ifNotExists;


    public CypherCreateNamespaceAlias(
            ParserPos pos,
            boolean replace,
            CypherSimpleEither<String, CypherParameter> aliasName,
            CypherSimpleEither<String, CypherParameter> targetName,
            boolean ifNotExists ) {
        super( pos );
        this.replace = replace;
        this.aliasName = aliasName.getLeft() != null ? aliasName.getLeft() : aliasName.getRight().getName();
        this.targetName = targetName.getLeft() != null ? targetName.getLeft() : targetName.getRight().getName();
        this.ifNotExists = ifNotExists;
    }


    @Override
    public void execute( Context context, Statement statement, ParsedQueryContext parsedQueryContext ) {
        List<LogicalNamespace> graphs = statement.getTransaction().getSnapshot().getNamespaces( new Pattern( targetName ) );
        if ( graphs.size() != 1 ) {
            throw new GenericRuntimeException( "Error while creating a new graph database alias." );
        }
        DdlManager.getInstance().createGraphAlias( graphs.get( 0 ).id, aliasName, ifNotExists );
    }


    @Override
    public boolean isDdl() {
        return true;
    }


    @Override
    public @Nullable String getEntity() {
        return targetName;
    }

<<<<<<< HEAD
=======

>>>>>>> 93fbff67
    @Override
    public Map<Lockable, LockType> deriveLockables( Context context, ParsedQueryContext parsedQueryContext ) {
        return LockableUtils.getMapOfNamespaceLockableFromContext( context, parsedQueryContext, LockType.EXCLUSIVE );
    }

}<|MERGE_RESOLUTION|>--- conflicted
+++ resolved
@@ -16,13 +16,8 @@
 
 package org.polypheny.db.cypher.admin;
 
-import java.util.HashMap;
 import java.util.List;
 import java.util.Map;
-<<<<<<< HEAD
-import java.util.concurrent.locks.Lock;
-=======
->>>>>>> 93fbff67
 import lombok.Getter;
 import org.jetbrains.annotations.Nullable;
 import org.polypheny.db.catalog.entity.logical.LogicalNamespace;
@@ -85,10 +80,7 @@
         return targetName;
     }
 
-<<<<<<< HEAD
-=======
 
->>>>>>> 93fbff67
     @Override
     public Map<Lockable, LockType> deriveLockables( Context context, ParsedQueryContext parsedQueryContext ) {
         return LockableUtils.getMapOfNamespaceLockableFromContext( context, parsedQueryContext, LockType.EXCLUSIVE );
