--- conflicted
+++ resolved
@@ -76,28 +76,6 @@
 
 
     public Pair<PolyString, RexNode> getRex( CypherContext context, RexType type ) {
-<<<<<<< HEAD
-        OperatorName operatorName;
-        switch ( this.type ) {
-            case PATTERN:
-                // EveryPathPattern
-                //return pattern.getPatternMatch( context );
-            case ALL:
-                operatorName = OperatorName.CYPHER_ALL_MATCH;
-                break;
-            case ANY:
-                operatorName = OperatorName.CYPHER_ANY_MATCH;
-                break;
-            case NONE:
-                operatorName = OperatorName.CYPHER_NONE_MATCH;
-                break;
-            case SINGLE:
-                operatorName = OperatorName.CYPHER_SINGLE_MATCH;
-                break;
-            default:
-                throw new UnsupportedOperationException();
-        }
-=======
         OperatorName operatorName = switch ( this.type ) {
             // EveryPathPattern
             //return pattern.getPatternMatch( context );
@@ -107,7 +85,6 @@
             case SINGLE -> OperatorName.CYPHER_SINGLE_MATCH;
             default -> throw new UnsupportedOperationException();
         };
->>>>>>> 18d3cce9
 
         //  ANY ( Variable IN Expression(list) Where? )
         //  MATCH p = (a)-[*1..3]->(b)
