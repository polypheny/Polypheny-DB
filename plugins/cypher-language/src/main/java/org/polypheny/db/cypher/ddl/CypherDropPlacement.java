/*
 * Copyright 2019-2024 The Polypheny Project
 *
 * Licensed under the Apache License, Version 2.0 (the "License");
 * you may not use this file except in compliance with the License.
 * You may obtain a copy of the License at
 *
 * http://www.apache.org/licenses/LICENSE-2.0
 *
 * Unless required by applicable law or agreed to in writing, software
 * distributed under the License is distributed on an "AS IS" BASIS,
 * WITHOUT WARRANTIES OR CONDITIONS OF ANY KIND, either express or implied.
 * See the License for the specific language governing permissions and
 * limitations under the License.
 */

package org.polypheny.db.cypher.ddl;

import java.util.List;
import java.util.stream.Stream;
import org.polypheny.db.adapter.AdapterManager;
import org.polypheny.db.adapter.DataStore;
import org.polypheny.db.catalog.entity.logical.LogicalNamespace;
import org.polypheny.db.catalog.exceptions.GenericRuntimeException;
import org.polypheny.db.catalog.logistic.Pattern;
import org.polypheny.db.cypher.CypherParameter;
import org.polypheny.db.cypher.CypherSimpleEither;
import org.polypheny.db.cypher.admin.CypherAdminCommand;
import org.polypheny.db.ddl.DdlManager;
import org.polypheny.db.languages.ParserPos;
import org.polypheny.db.nodes.ExecutableStatement;
import org.polypheny.db.prepare.Context;
import org.polypheny.db.processing.QueryContext.ParsedQueryContext;
import org.polypheny.db.transaction.Statement;

public class CypherDropPlacement extends CypherAdminCommand implements ExecutableStatement {

    private final String storeName;
    private final String databaseName;


    public CypherDropPlacement(
            ParserPos pos,
            CypherSimpleEither<String, CypherParameter> databaseName,
            CypherSimpleEither<String, CypherParameter> storeName ) {
        super( pos );
        this.databaseName = getNameOrNull( databaseName );
        this.storeName = getNameOrNull( storeName );
    }


    @Override
    public void execute( Context context, Statement statement, ParsedQueryContext parsedQueryContext ) {
        AdapterManager adapterManager = AdapterManager.getInstance();

        List<LogicalNamespace> graphs = statement.getTransaction().getSnapshot().getNamespaces( new Pattern( this.databaseName ) );

        DataStore<?> dataStore = Stream.of( storeName )
<<<<<<< HEAD
                .map( store -> (DataStore<?>) adapterManager.getAdapter( storeName ) )
                .collect( Collectors.toList() ).get( 0 );
=======
                .map( store -> adapterManager.getStore( storeName ).orElseThrow() )
                .toList().get( 0 );
>>>>>>> 250079c0

        if ( graphs.size() != 1 ) {
            throw new GenericRuntimeException( "Error while adding graph placement" );
        }

        DdlManager.getInstance().dropGraphPlacement( graphs.get( 0 ).id, dataStore, statement );
    }

}<|MERGE_RESOLUTION|>--- conflicted
+++ resolved
@@ -56,13 +56,8 @@
         List<LogicalNamespace> graphs = statement.getTransaction().getSnapshot().getNamespaces( new Pattern( this.databaseName ) );
 
         DataStore<?> dataStore = Stream.of( storeName )
-<<<<<<< HEAD
-                .map( store -> (DataStore<?>) adapterManager.getAdapter( storeName ) )
-                .collect( Collectors.toList() ).get( 0 );
-=======
                 .map( store -> adapterManager.getStore( storeName ).orElseThrow() )
                 .toList().get( 0 );
->>>>>>> 250079c0
 
         if ( graphs.size() != 1 ) {
             throw new GenericRuntimeException( "Error while adding graph placement" );
