/*
 * Copyright 2019-2024 The Polypheny Project
 *
 * Licensed under the Apache License, Version 2.0 (the "License");
 * you may not use this file except in compliance with the License.
 * You may obtain a copy of the License at
 *
 * http://www.apache.org/licenses/LICENSE-2.0
 *
 * Unless required by applicable law or agreed to in writing, software
 * distributed under the License is distributed on an "AS IS" BASIS,
 * WITHOUT WARRANTIES OR CONDITIONS OF ANY KIND, either express or implied.
 * See the License for the specific language governing permissions and
 * limitations under the License.
 */

package org.polypheny.db.cypher;

import com.google.common.collect.ImmutableList;
import java.util.ArrayList;
import java.util.Collections;
import java.util.List;
import org.polypheny.db.algebra.operators.OperatorName;
import org.polypheny.db.cypher.CypherResource.ResourceType;
import org.polypheny.db.cypher.admin.CypherAdminAction;
import org.polypheny.db.cypher.admin.CypherAdminCommand;
import org.polypheny.db.cypher.admin.CypherAdminCommand.AccessType;
import org.polypheny.db.cypher.admin.CypherAlterNamespace;
import org.polypheny.db.cypher.admin.CypherAlterNamespaceAlias;
import org.polypheny.db.cypher.admin.CypherCreateNamespace;
import org.polypheny.db.cypher.admin.CypherCreateNamespaceAlias;
import org.polypheny.db.cypher.admin.CypherCreateRole;
import org.polypheny.db.cypher.admin.CypherDenyPrivilege;
import org.polypheny.db.cypher.admin.CypherDropAlias;
import org.polypheny.db.cypher.admin.CypherDropNamespace;
import org.polypheny.db.cypher.admin.CypherGrantPrivilege;
import org.polypheny.db.cypher.admin.CypherRevokePrivilege;
import org.polypheny.db.cypher.admin.CypherShowAllPrivileges;
import org.polypheny.db.cypher.admin.CypherShowCurrentUser;
import org.polypheny.db.cypher.admin.CypherShowNamespace;
import org.polypheny.db.cypher.admin.CypherShowRolePrivileges;
import org.polypheny.db.cypher.admin.CypherShowUserPrivileges;
import org.polypheny.db.cypher.admin.CypherShowUsers;
import org.polypheny.db.cypher.admin.CypherStartNamespace;
import org.polypheny.db.cypher.admin.CypherStopNamespace;
import org.polypheny.db.cypher.admin.CypherWithGraph;
import org.polypheny.db.cypher.clause.CypherCall;
import org.polypheny.db.cypher.clause.CypherCase;
import org.polypheny.db.cypher.clause.CypherClause;
import org.polypheny.db.cypher.clause.CypherCreate;
import org.polypheny.db.cypher.clause.CypherCreateConstraint;
import org.polypheny.db.cypher.clause.CypherDelete;
import org.polypheny.db.cypher.clause.CypherDropConstraint;
import org.polypheny.db.cypher.clause.CypherForeach;
import org.polypheny.db.cypher.clause.CypherLoadCSV;
import org.polypheny.db.cypher.clause.CypherMatch;
import org.polypheny.db.cypher.clause.CypherMerge;
import org.polypheny.db.cypher.clause.CypherOrderItem;
import org.polypheny.db.cypher.clause.CypherQuery;
import org.polypheny.db.cypher.clause.CypherRemove;
import org.polypheny.db.cypher.clause.CypherReturn;
import org.polypheny.db.cypher.clause.CypherReturnClause;
import org.polypheny.db.cypher.clause.CypherReturnItem;
import org.polypheny.db.cypher.clause.CypherReturns;
import org.polypheny.db.cypher.clause.CypherSetClause;
import org.polypheny.db.cypher.clause.CypherSubQuery;
import org.polypheny.db.cypher.clause.CypherTerminateTransaction;
import org.polypheny.db.cypher.clause.CypherUnwind;
import org.polypheny.db.cypher.clause.CypherUseClause;
import org.polypheny.db.cypher.clause.CypherWaitClause;
import org.polypheny.db.cypher.clause.CypherWhere;
import org.polypheny.db.cypher.clause.CypherWith;
import org.polypheny.db.cypher.ddl.CypherAddPlacement;
import org.polypheny.db.cypher.ddl.CypherAlterUser;
import org.polypheny.db.cypher.ddl.CypherCreateIndex;
import org.polypheny.db.cypher.ddl.CypherCreateIndex.IndexType;
import org.polypheny.db.cypher.ddl.CypherCreateUser;
import org.polypheny.db.cypher.ddl.CypherDropIndex;
import org.polypheny.db.cypher.ddl.CypherDropPlacement;
import org.polypheny.db.cypher.ddl.CypherDropRole;
import org.polypheny.db.cypher.ddl.CypherDropUser;
import org.polypheny.db.cypher.ddl.CypherGrantRoles;
import org.polypheny.db.cypher.ddl.CypherRenameRole;
import org.polypheny.db.cypher.ddl.CypherRenameUser;
import org.polypheny.db.cypher.ddl.CypherRevokeRoles;
import org.polypheny.db.cypher.ddl.CypherSchemaCommand;
import org.polypheny.db.cypher.ddl.CypherSetOwnPassword;
import org.polypheny.db.cypher.ddl.CypherShowRoles;
import org.polypheny.db.cypher.expression.CypherAggregate;
import org.polypheny.db.cypher.expression.CypherBinary;
import org.polypheny.db.cypher.expression.CypherComparison;
import org.polypheny.db.cypher.expression.CypherExistSubQuery;
import org.polypheny.db.cypher.expression.CypherExpression;
import org.polypheny.db.cypher.expression.CypherExpression.ExpressionType;
import org.polypheny.db.cypher.expression.CypherFormula;
import org.polypheny.db.cypher.expression.CypherFunctionInvocation;
import org.polypheny.db.cypher.expression.CypherGate;
import org.polypheny.db.cypher.expression.CypherGate.Gate;
import org.polypheny.db.cypher.expression.CypherListComprehension;
import org.polypheny.db.cypher.expression.CypherListLookup;
import org.polypheny.db.cypher.expression.CypherListSlice;
import org.polypheny.db.cypher.expression.CypherLiteral;
import org.polypheny.db.cypher.expression.CypherLiteral.Literal;
import org.polypheny.db.cypher.expression.CypherPasswordExpression;
import org.polypheny.db.cypher.expression.CypherPatternComprehension;
import org.polypheny.db.cypher.expression.CypherProperty;
import org.polypheny.db.cypher.expression.CypherReduceExpression;
import org.polypheny.db.cypher.expression.CypherUnary;
import org.polypheny.db.cypher.expression.CypherUseGraph;
import org.polypheny.db.cypher.expression.CypherVariable;
import org.polypheny.db.cypher.hint.CypherHint;
import org.polypheny.db.cypher.hint.CypherIndexHint;
import org.polypheny.db.cypher.hint.CypherJoinHint;
import org.polypheny.db.cypher.hint.CypherScanHint;
import org.polypheny.db.cypher.mapprojection.CypherMPAll;
import org.polypheny.db.cypher.mapprojection.CypherMPItem;
import org.polypheny.db.cypher.mapprojection.CypherMPLiteral;
import org.polypheny.db.cypher.mapprojection.CypherMPProperty;
import org.polypheny.db.cypher.mapprojection.CypherMPVariable;
import org.polypheny.db.cypher.mapprojection.CypherMapProjection;
import org.polypheny.db.cypher.parser.StringPos;
import org.polypheny.db.cypher.pattern.CypherEveryPathPattern;
import org.polypheny.db.cypher.pattern.CypherNamedPattern;
import org.polypheny.db.cypher.pattern.CypherNodePattern;
import org.polypheny.db.cypher.pattern.CypherPattern;
import org.polypheny.db.cypher.pattern.CypherRelPattern;
import org.polypheny.db.cypher.pattern.CypherShortestPathPattern;
import org.polypheny.db.cypher.query.CypherInTransactionParams;
import org.polypheny.db.cypher.query.CypherPeriodicCommit;
import org.polypheny.db.cypher.query.CypherSingleQuery;
import org.polypheny.db.cypher.query.CypherUnion;
import org.polypheny.db.cypher.remove.CypherRemoveItem;
import org.polypheny.db.cypher.remove.CypherRemoveLabels;
import org.polypheny.db.cypher.remove.CypherRemoveProperty;
import org.polypheny.db.cypher.scope.CypherGraphScope;
import org.polypheny.db.cypher.scope.CypherNamespaceScope;
import org.polypheny.db.cypher.set.CypherSetItem;
import org.polypheny.db.cypher.set.CypherSetLabels;
import org.polypheny.db.cypher.set.CypherSetProperty;
import org.polypheny.db.cypher.set.CypherSetVariable;
import org.polypheny.db.cypher.show.CypherShowConstraint;
import org.polypheny.db.cypher.show.CypherShowFunction;
import org.polypheny.db.cypher.show.CypherShowIndex;
import org.polypheny.db.cypher.show.CypherShowProcedure;
import org.polypheny.db.cypher.show.CypherShowTransactions;
import org.polypheny.db.languages.ParserPos;

public interface CypherFactory {

    static ParserPos inputPosition( int beginOffset, int beginLine, int beginColumn ) {
        return new ParserPos( beginLine, beginColumn );
    }

    static CypherQuery createPeriodicCommit( ParserPos pos, ParserPos commitPos, String batchSize, CypherClause loadCsv, List<CypherClause> queryBody ) {
        return new CypherPeriodicCommit( pos, commitPos, batchSize, loadCsv, queryBody );
    }

    static CypherQuery createUnion( ParserPos pos, CypherQuery left, CypherQuery right, boolean all ) {
        return new CypherUnion( pos, left, right, all );
    }

    static CypherQuery createSingleQuery( List<CypherClause> clauses ) {
        return new CypherSingleQuery( clauses );
    }

    static CypherReturnClause createReturn( ParserPos pos, boolean distinct, List<CypherReturn> returnItems, List<CypherOrderItem> order, ParserPos pos1, CypherExpression skip, ParserPos pos2, CypherExpression limit, ParserPos pos3 ) {
        return new CypherReturnClause( pos, distinct, returnItems, order, pos1, skip, pos2, limit, pos3 );
    }

    static CypherReturn createReturnItem( ParserPos pos, CypherExpression e, CypherVariable v ) {
        return new CypherReturnItem( pos, e, v );
    }

    static CypherReturn createReturnItem( ParserPos pos, CypherExpression e, int beginOffset, int endOffset ) {
        return new CypherReturnItem( pos, e, beginOffset, endOffset );
    }

    static CypherReturns createReturnItems( ParserPos pos, boolean returnAll, List<CypherReturn> returnItems ) {
        return new CypherReturns( pos, returnAll, returnItems );
    }

    static CypherOrderItem createOrderItem( ParserPos pos, boolean asc, CypherExpression expression ) {
        return new CypherOrderItem( pos, asc, expression );
    }

    static CypherWhere createWhere( ParserPos pos, CypherExpression expression ) {
        return new CypherWhere( pos, expression );
    }

    static CypherClause createWith( ParserPos pos, CypherReturnClause returnClause, CypherWhere where ) {
        return new CypherWith( pos, returnClause, where );
    }

    static CypherClause createCreate( ParserPos pos, List<CypherPattern> patterns ) {
        return new CypherCreate( pos, patterns );
    }

    static CypherSetClause createSet( ParserPos pos, List<CypherSetItem> items ) {
        return new CypherSetClause( pos, items );
    }

    static CypherSetItem createSetProperty( CypherProperty p, CypherExpression e ) {
        return new CypherSetProperty( p, e );
    }

    static CypherSetItem createSetVariable( CypherVariable v, CypherExpression e, boolean b ) {
        return new CypherSetVariable( v, e, b );
    }

    static CypherSetItem createSetLabels( CypherVariable variable, List<StringPos> labels ) {
        return new CypherSetLabels( variable, labels );
    }

    static CypherClause createRemove( ParserPos pos, List<CypherRemoveItem> items ) {
        return new CypherRemove( pos, items );
    }

    static CypherRemoveItem createRemoveProperty( CypherProperty property ) {
        return new CypherRemoveProperty( property );
    }

    static CypherRemoveItem createRemoveLabels( CypherVariable variable, List<StringPos> labels ) {
        return new CypherRemoveLabels( variable, labels );
    }

    static CypherClause createDelete( ParserPos pos, boolean detach, List<CypherExpression> list ) {
        return new CypherDelete( pos, detach, list );
    }

    static CypherClause createMatch( ParserPos pos, boolean optional, List<CypherPattern> patterns, ParserPos pos1, List<CypherHint> hints, CypherWhere where, boolean fullScan ) {
        if ( fullScan ) {
            return new CypherFull( pos );
        }
        return new CypherMatch( pos, optional, patterns, pos1, hints, where, false );
    }

    static CypherHint createIndexHint( ParserPos pos, CypherVariable variable, String labelOrRelType, List<String> propNames, boolean seek, HintIndexType indexType ) {
        return new CypherIndexHint( pos, variable, labelOrRelType, propNames, seek, indexType );
    }

    static CypherClause createMerge( ParserPos pos, CypherPattern pattern, ArrayList<CypherSetClause> clauses, ArrayList<MergeActionType> actionTypes, ArrayList<ParserPos> positions ) {
        return new CypherMerge( pos, pattern, clauses, actionTypes, positions );
    }

    static CypherClause createCall( ParserPos pos, ParserPos nextPos, ParserPos procedurePos, ParserPos resultPos, List<String> namespace, String name, List<CypherExpression> arguments, boolean yieldAll, List<CypherCallResultItem> items, CypherWhere where ) {
        return new CypherCall( pos, nextPos, procedurePos, resultPos, namespace, name, arguments, yieldAll, items, where );
    }

    static CypherCallResultItem createCallResultItem( ParserPos pos, String expression, CypherVariable variable ) {
        return new CypherCallResultItem( pos, expression, variable );
    }

    static CypherClause createLoadCSV( ParserPos pos, boolean headers, CypherExpression source, CypherVariable variable, String seperator ) {
        return new CypherLoadCSV( pos, headers, source, variable, seperator );
    }

    static CypherClause createForeach( ParserPos pos, CypherVariable variable, CypherExpression expression, List<CypherClause> clauses ) {
        return new CypherForeach( pos, variable, expression, clauses );
    }

    static CypherInTransactionParams createInTransactionParams( ParserPos pos, CypherExpression batchSize ) {
        return new CypherInTransactionParams( pos, batchSize );
    }

    static CypherPattern createNamedPattern( CypherVariable variable, CypherPattern anonymousPattern ) {
        return new CypherNamedPattern( variable, anonymousPattern );
    }

    static CypherPattern createShortestPathPattern( ParserPos pos, CypherPattern pathPattern, boolean all ) {
        return new CypherShortestPathPattern( pos, pathPattern, all );
    }

    static CypherPattern createEveryPathPattern( List<CypherNodePattern> nodes, List<CypherRelPattern> relationships ) {
        return new CypherEveryPathPattern( nodes, relationships );
    }

    static CypherNodePattern createNodePattern( ParserPos pos, CypherVariable variable, List<StringPos> labels, CypherExpression properties, CypherExpression predicate ) {
        return new CypherNodePattern( pos, variable, labels, properties, predicate );
    }

    static CypherExpression createHasLabelOrTypes( CypherExpression subject, List<StringPos> labels ) {
        return new CypherHasLabelOrTypes( subject, labels );
    }

    static CypherRelPattern createRelationshipPattern( ParserPos pos, boolean left, boolean right, CypherVariable variable, List<StringPos> relTypes, CypherPathLength pathLength, CypherExpression properties, CypherExpression predicate, boolean legacyTypeSeparator ) {
        return new CypherRelPattern( pos, left, right, variable, relTypes, pathLength, properties, predicate, legacyTypeSeparator );
    }

    static CypherPathLength createPathLength( ParserPos pos, ParserPos fromPos, ParserPos toPos, String from, String to ) {
        return new CypherPathLength( pos, fromPos, toPos, from, to );
    }

    static CypherExpression createGate( ParserPos pos, Gate gate, CypherExpression left, CypherExpression right ) {
        return new CypherGate( pos, gate, left, right );
    }

    static CypherExpression createGate( Gate gate, List<CypherExpression> expressions ) {
        return new CypherGate( gate, expressions );
    }

    static CypherExpression createBinary( ParserPos pos, OperatorName op, CypherExpression left, CypherExpression right ) {
        return new CypherBinary( pos, op, left, right );
    }

    static CypherExpression startsWith( ParserPos pos, CypherExpression left, CypherExpression right ) {
        return new CypherComparison( pos, OperatorName.STARTS_WITH, left, right );
    }

    static CypherExpression endsWith( ParserPos pos, CypherExpression left, CypherExpression right ) {
        return new CypherComparison( pos, OperatorName.ENDS_WITH, left, right );
    }

    static CypherExpression regeq( ParserPos pos, CypherExpression left, CypherExpression right ) {
        return new CypherComparison( pos, OperatorName.REG_EQUALS, left, right );
    }

    static CypherExpression contains( ParserPos pos, CypherExpression left, CypherExpression right ) {
        return new CypherComparison( pos, OperatorName.CONTAINS, left, right );
    }

    static CypherExpression in( ParserPos pos, CypherExpression left, CypherExpression right ) {
        return new CypherComparison( pos, OperatorName.IN, left, right );
    }

    static CypherExpression isNull( ParserPos pos, CypherExpression left ) {
        return new CypherComparison( pos, OperatorName.IS_NULL, left, null );
    }

    static CypherExpression isNotNull( ParserPos pos, CypherExpression left ) {
        return new CypherComparison( pos, OperatorName.IS_NOT_NULL, left, null );
    }

    static CypherExpression plus( ParserPos pos, CypherExpression left, CypherExpression right ) {
        return new CypherFormula( pos, OperatorName.PLUS, left, right );
    }


    static CypherExpression minus( ParserPos pos, CypherExpression left, CypherExpression right ) {
        return new CypherFormula( pos, OperatorName.MINUS, left, right );
    }

    static CypherExpression multiply( ParserPos pos, CypherExpression left, CypherExpression right ) {
        return new CypherFormula( pos, OperatorName.MULTIPLY, left, right );
    }

    static CypherExpression divide( ParserPos pos, CypherExpression left, CypherExpression right ) {
        return new CypherFormula( pos, OperatorName.DIVIDE, left, right );
    }

    static CypherExpression modulo( ParserPos pos, CypherExpression left, CypherExpression right ) {
        return new CypherFormula( pos, OperatorName.MOD, left, right );
    }

    static CypherExpression pow( ParserPos pos, CypherExpression left, CypherExpression right ) {
        return new CypherFormula( pos, OperatorName.POWER, left, right );
    }

    static CypherExpression unaryPlus( ParserPos pos, CypherExpression expression ) {
        return new CypherUnary( pos, OperatorName.UNARY_PLUS, expression );
    }

    static CypherExpression unaryMinus( ParserPos pos, CypherExpression expression ) {
        return new CypherUnary( pos, OperatorName.UNARY_MINUS, expression );
    }

    static CypherExpression listLookup( CypherExpression subject, CypherExpression list ) {
        return new CypherListLookup( subject, list );
    }

    static CypherExpression listSlice( ParserPos pos, CypherExpression subject, CypherExpression from, CypherExpression to ) {
        return new CypherListSlice( pos, subject, from, to );
    }

    static CypherExpression newTrueLiteral( ParserPos pos ) {
        return new CypherLiteral( pos, Literal.TRUE );
    }

    static CypherExpression newFalseLiteral( ParserPos pos ) {
        return new CypherLiteral( pos, Literal.FALSE );
    }

    static CypherExpression newNullLiteral( ParserPos pos ) {
        return new CypherLiteral( pos, Literal.NULL );
    }

    static CypherExpression newCountStar( ParserPos pos ) {
        return new CypherLiteral( pos, Literal.STAR );
    }

    static CypherExpression caseExpression( ParserPos pos, CypherExpression condition, List<CypherExpression> when, List<CypherExpression> then, CypherExpression elseCase ) {
        return new CypherCase( pos, condition, when, then, elseCase );
    }

    static CypherExpression listComprehension( ParserPos pos, CypherVariable variable, CypherExpression list, CypherExpression where, CypherExpression projection ) {
        return new CypherListComprehension( pos, variable, list, where, projection );
    }

    static CypherExpression patternComprehension( ParserPos pos, ParserPos patternPos, CypherVariable variable, CypherPattern pattern, CypherExpression where, CypherExpression projection ) {
        return new CypherPatternComprehension( pos, patternPos, pattern, variable, where, projection );
    }

    static CypherExpression reduceExpression( ParserPos pos, CypherVariable acc, CypherExpression accExpr, CypherVariable variable, CypherExpression varExpr, CypherExpression innerExpr ) {
        return new CypherReduceExpression( pos, acc, accExpr, variable, varExpr, innerExpr );
    }

    static CypherExpression allExpression( ParserPos pos, CypherVariable variable, CypherExpression expression, CypherExpression where ) {
        return new CypherExpression( pos, ExpressionType.ALL, variable, expression, where );
    }

    static CypherExpression anyExpression( ParserPos pos, CypherVariable variable, CypherExpression expression, CypherExpression where ) {
        return new CypherExpression( pos, ExpressionType.ANY, variable, expression, where );
    }

    static CypherExpression noneExpression( ParserPos pos, CypherVariable variable, CypherExpression expression, CypherExpression where ) {
        return new CypherExpression( pos, ExpressionType.NONE, variable, expression, where );
    }

    static CypherExpression singleExpression( ParserPos pos, CypherVariable variable, CypherExpression expression, CypherExpression where ) {
        return new CypherExpression( pos, ExpressionType.SINGLE, variable, expression, where );
    }

    static CypherExpression patternExpression( ParserPos pos, CypherPattern pattern ) {
        return new CypherExpression( pos, ExpressionType.PATTERN, pattern );
    }

    static CypherExpression mapProjection( ParserPos pos, CypherVariable variable, List<CypherMPItem> items ) {
        return new CypherMapProjection( pos, variable, items );
    }

    static CypherMPItem mapProjectionLiteralEntry( StringPos pos, CypherExpression expression ) {
        return new CypherMPLiteral( pos, expression );
    }

    static CypherMPItem mapProjectionProperty( StringPos pos ) {
        return new CypherMPProperty( pos );
    }

    static CypherMPItem mapProjectionVariable( CypherVariable variable ) {
        return new CypherMPVariable( variable );
    }

    static CypherMPItem mapProjectionAll( ParserPos pos ) {
        return new CypherMPAll( pos );
    }

    static CypherExpression existsSubQuery( ParserPos pos, List<CypherPattern> patterns, CypherExpression where ) {
        return new CypherExistSubQuery( pos, patterns, where );
    }

    static CypherExpression listLiteral( ParserPos pos, List<CypherExpression> list ) {
        return new CypherLiteral( pos, Literal.LIST, list );
    }

    static CypherExpression mapLiteral( ParserPos pos, List<StringPos> keys, List<CypherExpression> values ) {
        return new CypherLiteral( pos, Literal.MAP, keys, values );
    }

    static CypherExpression newString( ParserPos pos, String image ) {
        return new CypherLiteral( pos, Literal.STRING, image );
    }

    static CypherExpression newDouble( ParserPos pos, String image ) {
        return new CypherLiteral( pos, Literal.DOUBLE, image, false );
    }

    static CypherExpression newDecimalInteger( ParserPos pos, String image, boolean negated ) {
        return new CypherLiteral( pos, Literal.DECIMAL, image, negated );
    }

    static CypherExpression newHexInteger( ParserPos pos, String image, boolean negated ) {
        return new CypherLiteral( pos, Literal.HEX, image, negated );
    }

    static CypherExpression newOctalInteger( ParserPos pos, String image, boolean negated ) {
        return new CypherLiteral( pos, Literal.OCTAL, image, negated );
    }

    static CypherExpression functionInvocation( ParserPos beforePos, ParserPos namePos, List<String> namespace, String image, boolean distinct, List<CypherExpression> arguments ) {
        return new CypherFunctionInvocation( beforePos, namePos, namespace, image, distinct, arguments );
    }

    static CypherVariable newVariable( ParserPos pos, String image ) {
        return new CypherVariable( pos, image );
    }

    static CypherWithGraph useGraph( CypherWithGraph statement, CypherUseClause useClause ) {
        return new CypherUseGraph( statement, useClause );
    }

    static CypherReturn newReturnItem( ParserPos pos, CypherVariable expression, int beginOffset, int endOffset ) {
        return new CypherReturnItem( pos, expression, beginOffset, endOffset );
    }

    static CypherReturn newReturnItem( ParserPos pos, CypherVariable expression, CypherVariable variable ) {
        return new CypherReturnItem( pos, expression, variable );
    }

    static CypherYield yieldClause( ParserPos pos, boolean returnAll, List<CypherReturn> returnItems, ParserPos nextPos, List<CypherOrderItem> orders, ParserPos skipPos, CypherExpression skip, ParserPos limitPos, CypherExpression limit, ParserPos wherePos, CypherWhere where ) {
        return new CypherYield( pos, returnAll, returnItems, nextPos, orders, skipPos, skip, limitPos, limit, wherePos, where );
    }

    static CypherClause showIndexClause( ParserPos pos, ShowCommandFilterType indexType, boolean brief, boolean verbose, CypherWhere where, boolean yield ) {
        return new CypherShowIndex( pos, indexType, brief, verbose, where, yield );
    }

    static CypherStatement newSingleQuery( ParserPos pos, List<CypherClause> clauses ) {
        return new CypherSingleQuery( pos, clauses );
    }

    static CypherClause showConstraintClause( ParserPos pos, ShowCommandFilterType constraintType, boolean brief, boolean verbose, CypherWhere where, boolean yield ) {
        return new CypherShowConstraint( pos, constraintType, brief, verbose, where, yield );
    }

    static CypherClause showProcedureClause( ParserPos pos, boolean currentUser, String user, CypherWhere where, boolean yield ) {
        return new CypherShowProcedure( pos, currentUser, user, where, yield );
    }

    static CypherClause showFunctionClause( ParserPos pos, ShowCommandFilterType functionType, boolean currentUser, String user, CypherWhere where, boolean yield ) {
        return new CypherShowFunction( pos, functionType, currentUser, user, where, yield );
    }

    static CypherClause showTransactionsClause( ParserPos pos, CypherSimpleEither<List<String>, CypherParameter> idEither, CypherWhere where, boolean yield ) {
        return new CypherShowTransactions( pos, idEither, where, yield );
    }

    static CypherClause terminateTransactionsClause( ParserPos pos, CypherSimpleEither<List<String>, CypherParameter> idEither ) {
        return new CypherTerminateTransaction( pos, idEither );
    }

    static CypherSchemaCommand createConstraint( ParserPos pos, ConstraintType constraintType, boolean replace, boolean ifNotExists, String name, CypherVariable variable, StringPos parserPosStringPos, List<CypherProperty> properties, CypherSimpleEither<String, ?> options, boolean containsOn, ConstraintVersion constraintVersion ) {
        return new CypherCreateConstraint( pos, constraintType, replace, ifNotExists, name, variable, parserPosStringPos, properties, options, containsOn, constraintVersion );
    }

    static CypherSchemaCommand dropConstraint( ParserPos pos, ConstraintType constraintType, CypherVariable variable, StringPos parserPosStringPos, List<CypherProperty> properties ) {
        return new CypherDropConstraint( pos, constraintType, variable, parserPosStringPos, properties );
    }

    static CypherSchemaCommand dropConstraint( ParserPos pos, String name, boolean ifExists ) {
        return new CypherDropConstraint( pos, name, ifExists );
    }

    static CypherSchemaCommand createFulltextIndex( ParserPos pos, boolean replace, boolean ifNotExists, boolean isNode, String indexName, CypherVariable variable, List<StringPos> labels, List<CypherProperty> properties, CypherSimpleEither<String, ?> options ) {
        return new CypherCreateIndex( pos, IndexType.FULL_TEXT, replace, ifNotExists, isNode, indexName, variable, labels, properties, options );
    }

    static CypherSchemaCommand createLookupIndex( ParserPos pos, boolean replace, boolean ifNotExists, boolean isNode, String indexName, CypherVariable variable, StringPos funcName, CypherVariable funcParam, CypherSimpleEither<String, ?> options ) {
        return new CypherCreateIndex( pos, IndexType.LOOKUP, replace, ifNotExists, isNode, indexName, variable, funcName, funcParam, options );
    }

    static CypherSchemaCommand dropIndex( ParserPos pos, StringPos stringPos, List<StringPos> properties ) {
        return new CypherDropIndex( pos, stringPos, properties, false );
    }

    static CypherSchemaCommand dropIndex( ParserPos pos, String name, boolean ifExists ) {
        return new CypherDropIndex( pos, name, ifExists );
    }

    static CypherUseClause createUse( ParserPos pos, CypherExpression expression ) {
        return new CypherUseClause( pos, expression );
    }

    static CypherAdminCommand addPlacement( ParserPos pos, CypherSimpleEither<String, CypherParameter> namespaceName, CypherSimpleEither<String, CypherParameter> store ) {
        return new CypherAddPlacement( pos, namespaceName, store );
    }

    static CypherAdminCommand dropPlacement( ParserPos pos, CypherSimpleEither<String, CypherParameter> namespaceName, CypherSimpleEither<String, CypherParameter> store ) {
        return new CypherDropPlacement( pos, namespaceName, store );
    }

    static CypherAdminCommand dropRole( ParserPos pos, CypherSimpleEither<String, CypherParameter> roleName, boolean ifExists ) {
        return new CypherDropRole( pos, roleName, ifExists );
    }

    static CypherAdminCommand renameRole( ParserPos pos, CypherSimpleEither<String, CypherParameter> fromRoleName, CypherSimpleEither<String, CypherParameter> toRoleName, boolean ifExists ) {
        return new CypherRenameRole( pos, fromRoleName, toRoleName, ifExists );
    }

    static CypherWithGraph showRoles( ParserPos pos, boolean withUsers, boolean showAll, CypherYield yield, CypherReturnClause returnClause, CypherWhere where ) {
        return new CypherShowRoles( pos, withUsers, showAll, yield, returnClause, where );
    }

    static CypherAdminCommand grantRoles( ParserPos pos, List<CypherSimpleEither<String, CypherParameter>> roles, List<CypherSimpleEither<String, CypherParameter>> users ) {
        return new CypherGrantRoles( pos, roles, users );
    }

    static CypherAdminCommand revokeRoles( ParserPos pos, List<CypherSimpleEither<String, CypherParameter>> roles, List<CypherSimpleEither<String, CypherParameter>> users ) {
        return new CypherRevokeRoles( pos, roles, users );
    }

    static CypherAdminCommand createUser( ParserPos pos, boolean replace, boolean ifNotExists, CypherSimpleEither<String, CypherParameter> username, CypherExpression password, boolean encrypted, Boolean orElse, Boolean orElse1, CypherSimpleEither<String, CypherParameter> orElse2 ) {
        return new CypherCreateUser( pos, replace, ifNotExists, username, password, encrypted, orElse, orElse1, orElse2 );
    }

    static CypherAdminCommand dropUser( ParserPos pos, boolean ifExists, CypherSimpleEither<String, CypherParameter> username ) {
        return new CypherDropUser( pos, ifExists, username );
    }

    static CypherAdminCommand renameUser( ParserPos pos, CypherSimpleEither<String, CypherParameter> fromUserName, CypherSimpleEither<String, CypherParameter> toUserName, boolean ifExists ) {
        return new CypherRenameUser( pos, fromUserName, toUserName, ifExists );
    }

    static CypherAdminCommand setOwnPassword( ParserPos pos, CypherExpression currentPassword, CypherExpression newPassword ) {
        return new CypherSetOwnPassword( pos, currentPassword, newPassword );
    }

    static CypherAdminCommand alterUser( ParserPos pos, boolean ifExists, CypherSimpleEither<String, CypherParameter> username, CypherExpression password, boolean encrypted, Boolean orElse, Boolean orElse1, CypherSimpleEither<String, CypherParameter> orElse2, boolean removeHome ) {
        return new CypherAlterUser( pos, ifExists, username, password, encrypted, orElse, orElse1, orElse2, removeHome );
    }

    static CypherExpression passwordExpression( ParserPos pos, String password ) {
        return new CypherPasswordExpression( pos, password );
    }

    static CypherExpression passwordExpression( CypherParameter parameter ) {
        return new CypherPasswordExpression( parameter.pos, parameter );
    }

    static CypherWithGraph showUsers( ParserPos pos, CypherYield yield, CypherReturnClause returnClause, CypherWhere where ) {
        return new CypherShowUsers( pos, yield, returnClause, where );
    }

    static CypherWithGraph showCurrentUser( ParserPos pos, CypherYield yield, CypherReturnClause returnClause, CypherWhere where ) {
        return new CypherShowCurrentUser( pos, yield, returnClause, where );
    }

    static CypherWithGraph showAllPrivileges( ParserPos pos, boolean asCommand, boolean asRevoke, CypherYield yield, CypherReturnClause returnClause, CypherWhere where ) {
        return new CypherShowAllPrivileges( pos, asCommand, asRevoke, yield, returnClause, where );
    }

    static CypherWithGraph showRolePrivileges( ParserPos pos, List<CypherSimpleEither<String, CypherParameter>> roles, boolean asCommand, boolean asRevoke, CypherYield yield, CypherReturnClause returnClause, CypherWhere where ) {
        return new CypherShowRolePrivileges( pos, roles, asCommand, asRevoke, yield, returnClause, where );
    }

    static CypherWithGraph showUserPrivileges( ParserPos pos, List<CypherSimpleEither<String, CypherParameter>> users, boolean asCommand, boolean asRevoke, CypherYield yield, CypherReturnClause returnClause, CypherWhere where ) {
        return new CypherShowUserPrivileges( pos, users, asCommand, asRevoke, yield, returnClause, where );
    }

    static CypherAdminCommand grantPrivilege( ParserPos pos, List<CypherSimpleEither<String, CypherParameter>> roles, CypherPrivilegeType privilege ) {
        return new CypherGrantPrivilege( pos, roles, privilege );
    }

    static CypherAdminCommand revokePrivilege( ParserPos pos, List<CypherSimpleEither<String, CypherParameter>> roles, CypherPrivilegeType privilege, boolean revokeGrant, boolean revokeDeny ) {
        return new CypherRevokePrivilege( pos, roles, privilege, revokeGrant, revokeDeny );
    }

    static CypherAdminAction privilegeAction( ActionType type ) {
        return new CypherAdminAction( type );
    }

    static List<CypherPrivilegeQualifier> allQualifier() {
        return ImmutableList.of( new CypherPrivilegeQualifier( ParserPos.ZERO, ImmutableList.of(), CypherPrivilegeQualifier.QualifierType.ALL ) );
    }

    static List<CypherPrivilegeQualifier> allNamespacesQualifier() {
        return ImmutableList.of( new CypherPrivilegeQualifier( ParserPos.ZERO, ImmutableList.of(), CypherPrivilegeQualifier.QualifierType.ALL_NAMESPACES ) );
    }

    static List<CypherPrivilegeQualifier> allUsersQualifier() {
        return ImmutableList.of( new CypherPrivilegeQualifier( ParserPos.ZERO, ImmutableList.of(), CypherPrivilegeQualifier.QualifierType.ALL_USERS ) );
    }

    static CypherGraphScope graphScopes( ParserPos pos, List<CypherSimpleEither<String, CypherParameter>> names, ScopeType scopeType ) {
        return new CypherGraphScope( pos, names, scopeType );
    }

    static CypherPrivilegeType graphPrivilege( ParserPos pos, CypherAdminAction privilegeAction, CypherGraphScope graphScopes, CypherResource resource, List<CypherPrivilegeQualifier> qualifiers ) {
        return new CypherPrivilegeType( pos, Collections.singletonList( privilegeAction ), Collections.singletonList( graphScopes ), resource, qualifiers );
    }

    static CypherPrivilegeType graphPrivilege( ParserPos pos, CypherAdminAction privilegeAction, List<CypherGraphScope> graphs, CypherResource resource, CypherPrivilegeQualifier qualifier ) {
        return graphPrivilege( pos, privilegeAction, graphs, resource, ImmutableList.of( qualifier ) );
    }


    static CypherPrivilegeType namespacePrivilege( ParserPos pos, CypherAdminAction privilegeAction, List<CypherNamespaceScope> namespaceScopes, List<CypherPrivilegeQualifier> qualifiers ) {
        return new CypherPrivilegeType( pos, Collections.singletonList( privilegeAction ), namespaceScopes, null, qualifiers );
    }

    static CypherResource allLabelsResource( ParserPos pos ) {
        return new CypherResource( pos, ResourceType.LABEL );
    }

    static CypherResource labelsResource( ParserPos pos, List<String> names ) {
        return new CypherResource( pos, names, ResourceType.LABEL );
    }

    static CypherResource allPropertiesResource( ParserPos pos ) {
        return new CypherResource( pos, ResourceType.PROPERTIES );
    }

    static CypherResource propertiesResource( ParserPos pos, List<String> names ) {
        return new CypherResource( pos, names, ResourceType.PROPERTIES );
    }

    static CypherPrivilegeQualifier allRelationshipsQualifier( ParserPos pos ) {
        return new CypherPrivilegeQualifier( pos, ImmutableList.of(), CypherPrivilegeQualifier.QualifierType.ALL_RELATIONSHIP );
    }

    static CypherPrivilegeQualifier relationshipQualifier( ParserPos pos, String image ) {
        return new CypherPrivilegeQualifier( pos, Collections.singletonList( image ), CypherPrivilegeQualifier.QualifierType.RELATIONSHIP );
    }

    static CypherPrivilegeQualifier labelQualifier( ParserPos pos, String image ) {
        return new CypherPrivilegeQualifier( pos, ImmutableList.of( image ), CypherPrivilegeQualifier.QualifierType.LABEL );
    }

    static CypherPrivilegeQualifier allElementsQualifier( ParserPos pos ) {
        return new CypherPrivilegeQualifier( pos, ImmutableList.of(), CypherPrivilegeQualifier.QualifierType.ALL_ELEMENTS );
    }

    static CypherPrivilegeQualifier elementQualifier( ParserPos pos, String image ) {
        return new CypherPrivilegeQualifier( pos, ImmutableList.of( image ), CypherPrivilegeQualifier.QualifierType.ELEMENT );
    }

    static CypherWaitClause wait( boolean wait, long nanos ) {
        return new CypherWaitClause( wait, nanos );
    }

    static CypherAdminCommand createNamespace( ParserPos pos, boolean replace, CypherSimpleEither<String, CypherParameter> namespaceName, boolean ifNotExists, CypherWaitClause wait, CypherSimpleEither<String, CypherParameter> options, CypherSimpleEither<String, CypherParameter> store ) {
        return new CypherCreateNamespace( pos, replace, namespaceName, ifNotExists, wait, options, store );
    }

    static CypherAdminCommand dropNamespace( ParserPos pos, CypherSimpleEither<String, CypherParameter> namespaceName, boolean ifExists, boolean dumpData, CypherWaitClause wait ) {
        return new CypherDropNamespace( pos, namespaceName, ifExists, dumpData, wait );
    }

    static CypherAdminCommand alterNamespace( ParserPos pos, CypherSimpleEither<String, CypherParameter> namespaceName, boolean ifExists, AccessType accessType ) {
        return new CypherAlterNamespace( pos, namespaceName, ifExists, accessType );
    }

    static CypherAdminCommand startNamespace( ParserPos pos, CypherSimpleEither<String, CypherParameter> namespaceName, CypherWaitClause wait ) {
        return new CypherStartNamespace( pos, namespaceName, wait );
    }

    static CypherAdminCommand stopNamespace( ParserPos pos, CypherSimpleEither<String, CypherParameter> namespaceName, CypherWaitClause wait ) {
        return new CypherStopNamespace( pos, namespaceName, wait );
    }

    static CypherWithGraph showNamespace( ParserPos pos, CypherNamespaceScope scope, CypherYield yield, CypherReturnClause returnClause, CypherWhere where ) {
        return new CypherShowNamespace( pos, scope, yield, returnClause, where );
    }

    static CypherNamespaceScope namespaceScope( ParserPos pos, CypherSimpleEither<String, CypherParameter> name, boolean isDefault, boolean isHome ) {
        return new CypherNamespaceScope( pos, name, isDefault, isHome, ScopeType.DEFAULT );
    }

<<<<<<< HEAD
    static List<CypherDbScope> databaseScopes( ParserPos pos, List<CypherSimpleEither<String, CypherParameter>> names, ScopeType type ) {
        return names.stream().map( n -> new CypherDbScope( pos, n, false, false, type ) ).toList();
=======
    static List<CypherNamespaceScope> namespaceScopes( ParserPos pos, List<CypherSimpleEither<String, CypherParameter>> names, ScopeType type ) {
        return names.stream().map( n -> new CypherNamespaceScope( pos, n, false, false, type ) ).toList();
>>>>>>> 18d3cce9
    }

    static CypherAdminCommand createNamespaceAlias( ParserPos pos, boolean replace, CypherSimpleEither<String, CypherParameter> aliasName, CypherSimpleEither<String, CypherParameter> targetName, boolean ifNotExists ) {
        return new CypherCreateNamespaceAlias( pos, replace, aliasName, targetName, ifNotExists );
    }

    static CypherAdminCommand dropAlias( ParserPos pos, CypherSimpleEither<String, CypherParameter> aliasName, boolean ifExists ) {
        return new CypherDropAlias( pos, aliasName, ifExists );
    }

    static CypherAdminCommand alterNamespaceAlias( ParserPos pos, CypherSimpleEither<String, CypherParameter> aliasName, CypherSimpleEither<String, CypherParameter> targetName, boolean ifExists ) {
        return new CypherAlterNamespaceAlias( pos, aliasName, targetName, ifExists );
    }

    static List<CypherPrivilegeQualifier> functionQualifier( ParserPos pos, List<String> executables ) {
        return executables.stream().map( e -> new CypherPrivilegeQualifier( pos, ImmutableList.of( e ), CypherPrivilegeQualifier.QualifierType.ALL ) ).toList();
    }

    static List<CypherPrivilegeQualifier> procedureQualifier( ParserPos pos, List<String> executables ) {
        return functionQualifier( pos, executables );
    }

    static CypherPrivilegeType dbmsPrivilege( ParserPos pos, CypherAdminAction action, List<CypherPrivilegeQualifier> qualifiers ) {
        return new CypherPrivilegeType( pos, action, qualifiers );
    }

    static CypherPrivilegeType dbmsPrivilege( ParserPos pos, CypherAdminAction action, CypherPrivilegeQualifier qualifier ) {
        return new CypherPrivilegeType( pos, action, Collections.singletonList( qualifier ) );
    }


    static CypherPrivilegeType graphPrivilege( ParserPos pos, CypherAdminAction action, List<CypherGraphScope> graphs, CypherResource resource, List<CypherPrivilegeQualifier> qualifiers ) {
        return new CypherPrivilegeType( pos, ImmutableList.of( action ), graphs, resource, qualifiers );
    }

    static List<CypherPrivilegeQualifier> userQualifier( List<CypherSimpleEither<String, CypherParameter>> qualifiers ) {
        return qualifiers.stream().map( q -> new CypherPrivilegeQualifier( ParserPos.ZERO, ImmutableList.of( q.getLeft() ), CypherPrivilegeQualifier.QualifierType.USER ) ).toList();
    }

    static CypherHint createJoinHint( ParserPos pos, List<CypherVariable> joinVariables ) {
        return new CypherJoinHint( pos, joinVariables );
    }

    static CypherHint createScanHint( ParserPos pos, CypherVariable variable, String image ) {
        return new CypherScanHint( pos, variable, image );
    }

    static CypherClause createUnwind( ParserPos pos, CypherExpression expression, CypherVariable variable ) {
        return new CypherUnwind( pos, expression, variable );
    }

    static CypherClause createSubQuery( ParserPos pos, CypherQuery query, CypherInTransactionParams inTransactionsParams ) {
        return new CypherSubQuery( pos, query, inTransactionsParams );
    }

    static CypherProperty property( CypherExpression subject, StringPos propKeyName ) {
        return new CypherProperty( subject, propKeyName );
    }

    static CypherParameter newParameter( ParserPos pos, CypherVariable variable, ParameterType type ) {
        return new CypherParameter( pos, variable.getName(), type );
    }

    static CypherParameter newParameter( ParserPos pos, String name, ParameterType type ) {
        return new CypherParameter( pos, name, type );
    }


    static CypherPrivilegeQualifier allLabelsQualifier( ParserPos pos ) {
        return new CypherPrivilegeQualifier( pos, ImmutableList.of(), CypherPrivilegeQualifier.QualifierType.ALL_LABELS );
    }

    static CypherSchemaCommand createIndexWithOldSyntax( ParserPos pos, StringPos stringPos, List<StringPos> properties ) {
        return new CypherCreateIndex( pos, IndexType.OLD_SYNTAX, stringPos, properties );
    }

    static CypherSchemaCommand createIndex( ParserPos pos, boolean replace, boolean ifNotExists, boolean isNode, String indexName, CypherVariable variable, StringPos stringPos, List<CypherProperty> properties, CypherSimpleEither<String, ?> options, IndexType indexType ) {
        return new CypherCreateIndex( pos, indexType, replace, ifNotExists, isNode, indexName, variable, ImmutableList.of( stringPos ), properties, options );
    }

    static CypherAdminCommand createRole( ParserPos pos, boolean replace, CypherSimpleEither<String, CypherParameter> roleName, CypherSimpleEither<String, CypherParameter> sourceRoleName, boolean ifNotExists ) {
        return new CypherCreateRole( pos, replace, roleName, sourceRoleName, ifNotExists );
    }

    static CypherAdminCommand denyPrivilege( ParserPos pos, List<CypherSimpleEither<String, CypherParameter>> roles, CypherPrivilegeType privilege ) {
        return new CypherDenyPrivilege( pos, roles, privilege );
    }

    static CypherExpression newAggregate( ParserPos pos, OperatorName op, CypherExpression target, boolean distinct ) {
        return new CypherAggregate( pos, op, target, distinct );
    }

    static CypherMatch createAllMatch( ParserPos pos, CypherWhere where ) {
        return new CypherMatch( pos, false, List.of(), pos, List.of(), where, true );
    }

}<|MERGE_RESOLUTION|>--- conflicted
+++ resolved
@@ -744,13 +744,8 @@
         return new CypherNamespaceScope( pos, name, isDefault, isHome, ScopeType.DEFAULT );
     }
 
-<<<<<<< HEAD
-    static List<CypherDbScope> databaseScopes( ParserPos pos, List<CypherSimpleEither<String, CypherParameter>> names, ScopeType type ) {
-        return names.stream().map( n -> new CypherDbScope( pos, n, false, false, type ) ).toList();
-=======
     static List<CypherNamespaceScope> namespaceScopes( ParserPos pos, List<CypherSimpleEither<String, CypherParameter>> names, ScopeType type ) {
         return names.stream().map( n -> new CypherNamespaceScope( pos, n, false, false, type ) ).toList();
->>>>>>> 18d3cce9
     }
 
     static CypherAdminCommand createNamespaceAlias( ParserPos pos, boolean replace, CypherSimpleEither<String, CypherParameter> aliasName, CypherSimpleEither<String, CypherParameter> targetName, boolean ifNotExists ) {
