--- conflicted
+++ resolved
@@ -1764,14 +1764,10 @@
     CypherWhere where = null;
 }
 {
-<<<<<<< HEAD
-    ( optionalT=<OPTIONAL> { optional = true; } )? t=<MATCH> ("(*)" {fullScan = true;} | patterns=PatternList() hints=Hints()) ( where=WhereClause() )?
-=======
     ( optionalT=<OPTIONAL> { optional = true; } )? t=<MATCH> (
     LOOKAHEAD( 3 ) <LPAREN> <TIMES> <RPAREN> {fullScan = true;} |
     ( patterns=PatternList() hints=Hints() ))
     ( where=WhereClause() )?
->>>>>>> 250079c0
     {
         return CypherFactory.createMatch( pos( optionalT != null ? optionalT : t ), optional, patterns, pos( t.next ), hints, where, fullScan );
     }
