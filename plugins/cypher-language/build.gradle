--- conflicted
+++ resolved
@@ -106,10 +106,4 @@
 
 licensee {
     allow('Apache-2.0')
-<<<<<<< HEAD
-
-    allowUrl('https://www.eclipse.org/org/documents/epl-v10.php') // EPL 1.0
-
-=======
->>>>>>> 250079c0
 }