--- conflicted
+++ resolved
@@ -88,18 +88,11 @@
 import org.polypheny.db.catalog.entity.physical.PhysicalColumn;
 import org.polypheny.db.catalog.entity.physical.PhysicalEntity;
 import org.polypheny.db.catalog.entity.physical.PhysicalField;
-<<<<<<< HEAD
-import org.polypheny.db.catalog.exceptions.GenericRuntimeException;
-import org.polypheny.db.catalog.logistic.DataModel;
-import org.polypheny.db.catalog.snapshot.Snapshot;
-import org.polypheny.db.plan.AlgOptCluster;
-=======
 import org.polypheny.db.catalog.entity.physical.PhysicalTable;
 import org.polypheny.db.catalog.exceptions.GenericRuntimeException;
 import org.polypheny.db.catalog.logistic.DataModel;
 import org.polypheny.db.catalog.snapshot.Snapshot;
 import org.polypheny.db.plan.AlgCluster;
->>>>>>> 18d3cce9
 import org.polypheny.db.plan.AlgTraitSet;
 import org.polypheny.db.plan.Convention;
 import org.polypheny.db.rex.RexNode;
@@ -109,13 +102,8 @@
 import org.polypheny.db.schema.types.QueryableEntity;
 import org.polypheny.db.schema.types.TranslatableEntity;
 import org.polypheny.db.transaction.PolyXid;
-<<<<<<< HEAD
-import org.polypheny.db.type.entity.PolyLong;
-import org.polypheny.db.type.entity.PolyValue;
-=======
 import org.polypheny.db.type.entity.PolyValue;
 import org.polypheny.db.type.entity.numerical.PolyLong;
->>>>>>> 18d3cce9
 import org.polypheny.db.util.BsonUtil;
 import org.polypheny.db.util.Util;
 
@@ -146,11 +134,7 @@
      * Creates a MongoTable.
      */
     MongoEntity( PhysicalEntity physical, List<? extends PhysicalField> fields, MongoNamespace namespace, TransactionProvider transactionProvider ) {
-<<<<<<< HEAD
-        super( physical.id, physical.allocationId, physical.logicalId, physical.name, physical.namespaceId, physical.namespaceName, physical.getUniqueFieldIds(), physical.dataModel, physical.adapterId );
-=======
         super( physical.id, physical.allocationId, physical.logicalId, physical.name, physical.namespaceId, physical.namespaceName.toLowerCase(), physical.getUniqueFieldIds(), physical.dataModel, physical.adapterId );
->>>>>>> 18d3cce9
         this.physical = physical;
         this.mongoNamespace = namespace;
         this.transactionProvider = transactionProvider;
@@ -161,19 +145,11 @@
 
 
     @Override
-<<<<<<< HEAD
-    public AlgDataType getRowType() {
-        if ( dataModel == DataModel.RELATIONAL ) {
-            return buildProto().apply( AlgDataTypeFactory.DEFAULT );
-        }
-        return super.getRowType();
-=======
     public AlgDataType getTupleType() {
         if ( dataModel == DataModel.RELATIONAL ) {
             return buildProto().apply( AlgDataTypeFactory.DEFAULT );
         }
         return super.getTupleType();
->>>>>>> 18d3cce9
     }
 
 
@@ -195,11 +171,7 @@
 
 
     @Override
-<<<<<<< HEAD
-    public AlgNode toAlg( AlgOptCluster cluster, AlgTraitSet traitSet ) {
-=======
     public AlgNode toAlg( AlgCluster cluster, AlgTraitSet traitSet ) {
->>>>>>> 18d3cce9
         return new MongoScan( cluster, traitSet.replace( MongoAlg.CONVENTION ), this );
     }
 
@@ -310,11 +282,7 @@
 
     @Override
     public Modify<?> toModificationTable(
-<<<<<<< HEAD
-            AlgOptCluster cluster,
-=======
             AlgCluster cluster,
->>>>>>> 18d3cce9
             AlgTraitSet traitSet,
             Entity table,
             AlgNode child,
@@ -334,11 +302,7 @@
 
     @Override
     public Modify<?> toModificationCollection(
-<<<<<<< HEAD
-            AlgOptCluster cluster,
-=======
             AlgCluster cluster,
->>>>>>> 18d3cce9
             AlgTraitSet traits,
             Entity collection,
             AlgNode child,
@@ -388,14 +352,10 @@
 
     @Override
     public PhysicalEntity normalize() {
-<<<<<<< HEAD
-        return new PhysicalCollection( id, allocationId, logicalId, namespaceId, name, namespaceName, adapterId );
-=======
         if ( dataModel == DataModel.DOCUMENT ) {
             return new PhysicalCollection( id, allocationId, logicalId, namespaceId, name, namespaceName, adapterId );
         }
         return new PhysicalTable( id, allocationId, logicalId, name, fields.stream().map( f -> f.unwrap( PhysicalColumn.class ).orElseThrow() ).toList(), namespaceId, namespaceName, uniqueFieldIds, adapterId );
->>>>>>> 18d3cce9
     }
 
 
@@ -519,11 +479,7 @@
                         return inserts.size();
                     } else {
                         // direct
-<<<<<<< HEAD
-                        List<Document> docs = operations.stream().map( BsonDocument::parse ).map( BsonUtil::asDocument ).collect( Collectors.toList() );
-=======
                         List<Document> docs = operations.stream().map( BsonDocument::parse ).map( BsonUtil::asDocument ).toList();
->>>>>>> 18d3cce9
                         entity.getCollection().insertMany( session, docs );
                         return docs.size();
                     }
