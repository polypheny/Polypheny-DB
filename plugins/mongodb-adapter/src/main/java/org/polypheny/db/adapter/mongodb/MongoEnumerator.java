/*
 * Copyright 2019-2024 The Polypheny Project
 *
 * Licensed under the Apache License, Version 2.0 (the "License");
 * you may not use this file except in compliance with the License.
 * You may obtain a copy of the License at
 *
 * http://www.apache.org/licenses/LICENSE-2.0
 *
 * Unless required by applicable law or agreed to in writing, software
 * distributed under the License is distributed on an "AS IS" BASIS,
 * WITHOUT WARRANTIES OR CONDITIONS OF ANY KIND, either express or implied.
 * See the License for the specific language governing permissions and
 * limitations under the License.
 *
 * This file incorporates code covered by the following terms:
 *
 * Licensed to the Apache Software Foundation (ASF) under one or more
 * contributor license agreements.  See the NOTICE file distributed with
 * this work for additional information regarding copyright ownership.
 * The ASF licenses this file to you under the Apache License, Version 2.0
 * (the "License"); you may not use this file except in compliance with
 * the License.  You may obtain a copy of the License at
 *
 * http://www.apache.org/licenses/LICENSE-2.0
 *
 * Unless required by applicable law or agreed to in writing, software
 * distributed under the License is distributed on an "AS IS" BASIS,
 * WITHOUT WARRANTIES OR CONDITIONS OF ANY KIND, either express or implied.
 * See the License for the specific language governing permissions and
 * limitations under the License.
 */

package org.polypheny.db.adapter.mongodb;


import com.mongodb.client.MongoCursor;
import com.mongodb.client.gridfs.GridFSBucket;
import java.util.ArrayList;
import java.util.Iterator;
import java.util.List;
import java.util.function.Function;
import org.apache.calcite.linq4j.Enumerator;
import org.apache.calcite.linq4j.function.Function1;
import org.apache.commons.lang3.NotImplementedException;
import org.bson.BsonDocument;
import org.bson.BsonType;
import org.bson.BsonValue;
import org.bson.Document;
import org.polypheny.db.adapter.mongodb.util.MongoTupleType;
import org.polypheny.db.catalog.exceptions.GenericRuntimeException;
import org.polypheny.db.type.PolyType;
import org.polypheny.db.type.entity.PolyBinary;
import org.polypheny.db.type.entity.PolyBoolean;
<<<<<<< HEAD
import org.polypheny.db.type.entity.PolyList;
import org.polypheny.db.type.entity.PolyLong;
=======
import org.polypheny.db.type.entity.PolyInterval;
import org.polypheny.db.type.entity.PolyList;
>>>>>>> 18d3cce9
import org.polypheny.db.type.entity.PolyNull;
import org.polypheny.db.type.entity.PolyString;
import org.polypheny.db.type.entity.PolyValue;
import org.polypheny.db.type.entity.document.PolyDocument;
import org.polypheny.db.type.entity.numerical.PolyBigDecimal;
import org.polypheny.db.type.entity.numerical.PolyDouble;
import org.polypheny.db.type.entity.numerical.PolyInteger;
<<<<<<< HEAD
=======
import org.polypheny.db.type.entity.numerical.PolyLong;
>>>>>>> 18d3cce9
import org.polypheny.db.type.entity.temporal.PolyDate;
import org.polypheny.db.type.entity.temporal.PolyTime;
import org.polypheny.db.type.entity.temporal.PolyTimestamp;
import org.polypheny.db.util.BsonUtil;


/**
 * Enumerator that reads from a MongoDB collection.
 */
class MongoEnumerator implements Enumerator<PolyValue[]> {

    protected final Iterator<PolyValue[]> cursor;
    protected final GridFSBucket bucket;
    protected PolyValue[] current;


    /**
     * Creates a MongoEnumerator.
     *
     * @param cursor Mongo iterator (usually a {@link com.mongodb.ServerCursor})
     */
    MongoEnumerator( Iterator<PolyValue[]> cursor, GridFSBucket bucket ) {
        this.cursor = cursor;
        this.bucket = bucket;
    }


    @Override
    public PolyValue[] current() {
        return current;
    }


    @Override
    public boolean moveNext() {
        try {
            if ( cursor.hasNext() ) {
                current = cursor.next();
                return true;
            } else {
                current = null;
                return false;
            }
        } catch ( Exception e ) {
            throw new GenericRuntimeException( e );
        }
    }


    @Override
    public void reset() {
        throw new UnsupportedOperationException();
    }


    @Override
    public void close() {
        if ( cursor instanceof MongoCursor ) {
            ((MongoCursor<?>) cursor).close();
        }
        // AggregationOutput implements Iterator but not DBCursor. There is no available close() method -- apparently there is no open resource.
    }


    static <E> Function1<Document, E> mapGetter() {
        return a0 -> (E) a0;
    }



    /**
     *
     */
    static Function1<Document, PolyValue[]> listGetter( final MongoTupleType type ) {
        List<Function<BsonValue, PolyValue>> trans = new ArrayList<>();
        for ( MongoTupleType sub : type.subs ) {
            String adjustedName = sub.name.startsWith( "$f" ) ? "_" + sub.name.substring( 2 ) : sub.name;
            trans.add( o -> convert( o.asDocument().get( adjustedName ), sub ) );
        }
        if ( type.type == PolyType.DOCUMENT ) {
            trans.add( o -> convert( o, type ) );
        }

        return e -> {
            BsonDocument doc = e.toBsonDocument();

            return trans.stream().map( t -> t.apply( doc ) ).toArray( PolyValue[]::new );
        };
    }


    static Function1<Document, PolyValue[]> getter( MongoTupleType tupleType ) {
        return tupleType == null
                ? mapGetter()
                : listGetter( tupleType );
    }


    private static PolyValue convert( BsonValue o, MongoTupleType type ) {
        if ( o == null || o.isNull() ) {
            return new PolyNull();
        }

        return switch ( type.type ) {
            case BIGINT -> PolyLong.of( o.asNumber().longValue() );
            case INTEGER, SMALLINT, TINYINT -> {
                if ( o.isNumber() ) {
                    yield PolyInteger.of( o.asNumber().intValue() );
                } else if ( o.isDecimal128() ) {
                    // mongodb handles -0 separately to 0
                    yield PolyInteger.of( o.asDecimal128().decimal128Value().doubleValue() );
                } else {
                    throw new NotImplementedException();
                }
            }
            case BOOLEAN -> PolyBoolean.of( o.asBoolean().getValue() );
            case TEXT, CHAR, VARCHAR -> PolyString.of( o.asString().getValue() );
            case DECIMAL -> {
                if ( o.isNumber() ) {
                    yield PolyBigDecimal.of( o.asNumber().doubleValue() );
                } else if ( o.isDecimal128() ) {
                    yield PolyBigDecimal.of( o.asDecimal128().decimal128Value().bigDecimalValue() );
                } else {
                    throw new NotImplementedException();
<<<<<<< HEAD
                }
            }
            case FLOAT, REAL, DOUBLE -> {
                if ( o.isNumber() ) {
                    yield PolyDouble.of( o.asNumber().doubleValue() );
                } else if ( o.isDecimal128() ) {
                    yield PolyDouble.of( o.asDecimal128().decimal128Value().bigDecimalValue().doubleValue() );
                } else {
                    throw new NotImplementedException();
                }
            }
            case BINARY -> PolyBinary.of( o.asBinary().getData() );
=======
                }
            }
            case FLOAT, REAL, DOUBLE -> {
                if ( o.isNumber() ) {
                    yield PolyDouble.of( o.asNumber().doubleValue() );
                } else if ( o.isDecimal128() ) {
                    yield PolyDouble.of( o.asDecimal128().decimal128Value().bigDecimalValue().doubleValue() );
                } else {
                    throw new NotImplementedException();
                }
            }
            case FILE, AUDIO, IMAGE, VIDEO -> handleMultimedia( o, type );
            case INTERVAL -> new PolyInterval( o.asDocument().get( BsonUtil.DOC_MILLIS_KEY ).asNumber().longValue(), o.asDocument().get( BsonUtil.DOC_MONTH_KEY ).asNumber().longValue() );
            case BINARY, VARBINARY -> PolyBinary.of( o.asBinary().getData() );
>>>>>>> 18d3cce9
            case TIMESTAMP -> PolyTimestamp.of( o.asNumber().longValue() );
            case TIME -> PolyTime.of( o.asNumber().longValue() );
            case DATE -> PolyDate.of( o.asNumber().longValue() );
            case DOCUMENT -> polyDocumentFromBson( o.asDocument() );
            case ARRAY -> BsonUtil.toPolyValue( o.asArray() );
            default -> throw new NotImplementedException();
        };
<<<<<<< HEAD

=======

    }


    /**
     * This only requires to handle binary files, interaction with bucket is handled before.
     *
     * @param value the data
     * @param type the describing type of the data
     * @return the transformed PolyValue
     */
    private static PolyValue handleMultimedia( BsonValue value, MongoTupleType type ) {
        if ( value.isBinary() ) {
            return PolyBinary.of( value.asBinary().getData() );
        }
        throw new GenericRuntimeException( "Multimedia type " + type.type + " is not correctly handled." );
>>>>>>> 18d3cce9
    }


    private static PolyDocument polyDocumentFromBson( BsonDocument document ) {
        PolyDocument doc = new PolyDocument();
        for ( String key : document.keySet() ) {
            doc.put( PolyString.of( key ), convert( document.get( key ), document.get( key ).getBsonType() ) );
        }
        return doc;
    }


    private static PolyValue convert( BsonValue value, BsonType bsonType ) {
        return switch ( bsonType ) {
            case DOUBLE -> PolyDouble.of( value.asDouble().getValue() );
            case STRING -> PolyString.of( value.asString().getValue() );
            case DOCUMENT -> polyDocumentFromBson( value.asDocument() );
            case ARRAY -> PolyList.of( value.asArray().getValues().stream().map( v -> convert( v, v.getBsonType() ) ).toArray( PolyValue[]::new ) );
            case BINARY -> PolyBinary.of( value.asBinary().getData() );
            case OBJECT_ID -> PolyString.of( value.asObjectId().getValue().toHexString() );
            case BOOLEAN -> PolyBoolean.of( value.asBoolean().getValue() );
            case DATE_TIME -> PolyTimestamp.of( value.asDateTime().getValue() );
            case NULL -> PolyNull.NULL;
            case INT32 -> PolyInteger.of( value.asInt32().getValue() );
            case TIMESTAMP -> PolyTimestamp.of( value.asTimestamp().getValue() );
            case INT64 -> PolyLong.of( value.asInt64().getValue() );
            case DECIMAL128 -> PolyBigDecimal.of( value.asDecimal128().decimal128Value().bigDecimalValue() );
            default -> throw new NotImplementedException();
        };
    }


}<|MERGE_RESOLUTION|>--- conflicted
+++ resolved
@@ -52,13 +52,8 @@
 import org.polypheny.db.type.PolyType;
 import org.polypheny.db.type.entity.PolyBinary;
 import org.polypheny.db.type.entity.PolyBoolean;
-<<<<<<< HEAD
-import org.polypheny.db.type.entity.PolyList;
-import org.polypheny.db.type.entity.PolyLong;
-=======
 import org.polypheny.db.type.entity.PolyInterval;
 import org.polypheny.db.type.entity.PolyList;
->>>>>>> 18d3cce9
 import org.polypheny.db.type.entity.PolyNull;
 import org.polypheny.db.type.entity.PolyString;
 import org.polypheny.db.type.entity.PolyValue;
@@ -66,10 +61,7 @@
 import org.polypheny.db.type.entity.numerical.PolyBigDecimal;
 import org.polypheny.db.type.entity.numerical.PolyDouble;
 import org.polypheny.db.type.entity.numerical.PolyInteger;
-<<<<<<< HEAD
-=======
 import org.polypheny.db.type.entity.numerical.PolyLong;
->>>>>>> 18d3cce9
 import org.polypheny.db.type.entity.temporal.PolyDate;
 import org.polypheny.db.type.entity.temporal.PolyTime;
 import org.polypheny.db.type.entity.temporal.PolyTimestamp;
@@ -137,7 +129,6 @@
     static <E> Function1<Document, E> mapGetter() {
         return a0 -> (E) a0;
     }
-
 
 
     /**
@@ -194,7 +185,6 @@
                     yield PolyBigDecimal.of( o.asDecimal128().decimal128Value().bigDecimalValue() );
                 } else {
                     throw new NotImplementedException();
-<<<<<<< HEAD
                 }
             }
             case FLOAT, REAL, DOUBLE -> {
@@ -206,23 +196,9 @@
                     throw new NotImplementedException();
                 }
             }
-            case BINARY -> PolyBinary.of( o.asBinary().getData() );
-=======
-                }
-            }
-            case FLOAT, REAL, DOUBLE -> {
-                if ( o.isNumber() ) {
-                    yield PolyDouble.of( o.asNumber().doubleValue() );
-                } else if ( o.isDecimal128() ) {
-                    yield PolyDouble.of( o.asDecimal128().decimal128Value().bigDecimalValue().doubleValue() );
-                } else {
-                    throw new NotImplementedException();
-                }
-            }
             case FILE, AUDIO, IMAGE, VIDEO -> handleMultimedia( o, type );
             case INTERVAL -> new PolyInterval( o.asDocument().get( BsonUtil.DOC_MILLIS_KEY ).asNumber().longValue(), o.asDocument().get( BsonUtil.DOC_MONTH_KEY ).asNumber().longValue() );
             case BINARY, VARBINARY -> PolyBinary.of( o.asBinary().getData() );
->>>>>>> 18d3cce9
             case TIMESTAMP -> PolyTimestamp.of( o.asNumber().longValue() );
             case TIME -> PolyTime.of( o.asNumber().longValue() );
             case DATE -> PolyDate.of( o.asNumber().longValue() );
@@ -230,9 +206,6 @@
             case ARRAY -> BsonUtil.toPolyValue( o.asArray() );
             default -> throw new NotImplementedException();
         };
-<<<<<<< HEAD
-
-=======
 
     }
 
@@ -249,7 +222,6 @@
             return PolyBinary.of( value.asBinary().getData() );
         }
         throw new GenericRuntimeException( "Multimedia type " + type.type + " is not correctly handled." );
->>>>>>> 18d3cce9
     }
 
 
