--- conflicted
+++ resolved
@@ -40,10 +40,6 @@
 import java.util.List;
 import java.util.Set;
 import java.util.TreeSet;
-<<<<<<< HEAD
-import java.util.stream.Collectors;
-=======
->>>>>>> 18d3cce9
 import lombok.Getter;
 import lombok.Setter;
 import org.bson.BsonArray;
@@ -54,13 +50,8 @@
 import org.polypheny.db.algebra.AlgNode;
 import org.polypheny.db.algebra.AlgShuttleImpl;
 import org.polypheny.db.algebra.core.common.Modify.Operation;
-<<<<<<< HEAD
-import org.polypheny.db.algebra.core.relational.RelScan;
-import org.polypheny.db.algebra.logical.relational.LogicalProject;
-=======
 import org.polypheny.db.algebra.logical.relational.LogicalRelProject;
 import org.polypheny.db.algebra.logical.relational.LogicalRelScan;
->>>>>>> 18d3cce9
 import org.polypheny.db.algebra.type.AlgDataType;
 import org.polypheny.db.catalog.entity.physical.PhysicalEntity;
 import org.polypheny.db.catalog.exceptions.GenericRuntimeException;
@@ -106,11 +97,7 @@
 
         @Getter
         @Setter
-<<<<<<< HEAD
-        private AlgDataType rowType;
-=======
         private AlgDataType tupleType;
->>>>>>> 18d3cce9
 
         @Setter
         @Getter
@@ -158,11 +145,7 @@
 
         public void setEntity( MongoEntity entity ) {
             this.entity = entity;
-<<<<<<< HEAD
-            this.rowType = entity.getRowType();
-=======
             this.tupleType = entity.getTupleType();
->>>>>>> 18d3cce9
         }
 
 
@@ -209,11 +192,7 @@
 
 
         @Override
-<<<<<<< HEAD
-        public AlgNode visit( RelScan<?> scan ) {
-=======
         public AlgNode visit( LogicalRelScan scan ) {
->>>>>>> 18d3cce9
             super.visit( scan );
 
             return scan;
@@ -221,22 +200,14 @@
 
 
         public List<String> getNecessaryPhysicalFields() {
-<<<<<<< HEAD
-            return new ArrayList<>( entity.getRowType().getFieldNames() );
-=======
             return new ArrayList<>( entity.getTupleType().getFieldNames() );
->>>>>>> 18d3cce9
         }
 
 
         public List<String> reorderPhysical() {
             // this is only needed if there is a basic relScan without project or group,
             // where we cannot be sure if the fields are all ordered as intended
-<<<<<<< HEAD
-            return entity.getRowType().getFieldNames();
-=======
             return entity.getTupleType().getFieldNames();
->>>>>>> 18d3cce9
         }
 
     }
