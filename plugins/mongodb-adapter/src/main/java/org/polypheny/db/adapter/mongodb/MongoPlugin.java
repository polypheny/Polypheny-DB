/*
 * Copyright 2019-2024 The Polypheny Project
 *
 * Licensed under the Apache License, Version 2.0 (the "License");
 * you may not use this file except in compliance with the License.
 * You may obtain a copy of the License at
 *
 * http://www.apache.org/licenses/LICENSE-2.0
 *
 * Unless required by applicable law or agreed to in writing, software
 * distributed under the License is distributed on an "AS IS" BASIS,
 * WITHOUT WARRANTIES OR CONDITIONS OF ANY KIND, either express or implied.
 * See the License for the specific language governing permissions and
 * limitations under the License.
 */

package org.polypheny.db.adapter.mongodb;

import com.google.common.collect.ImmutableList;
import com.mongodb.MongoClientSettings;
import com.mongodb.ServerAddress;
import com.mongodb.client.MongoClient;
import com.mongodb.client.MongoClients;
import com.mongodb.client.MongoDatabase;
import com.mongodb.client.model.IndexOptions;
import java.io.IOException;
import java.util.ArrayList;
import java.util.Arrays;
import java.util.Collections;
import java.util.Comparator;
import java.util.List;
import java.util.Locale;
import java.util.Map;
import java.util.stream.Collectors;
import java.util.stream.Stream;
import lombok.Getter;
import lombok.experimental.Delegate;
import lombok.extern.slf4j.Slf4j;
import org.bson.BsonDocument;
import org.bson.BsonInt32;
import org.bson.BsonString;
import org.bson.BsonValue;
import org.bson.Document;
import org.pf4j.Extension;
import org.polypheny.db.adapter.AdapterManager;
import org.polypheny.db.adapter.DataStore;
import org.polypheny.db.adapter.DeployMode;
import org.polypheny.db.adapter.DeployMode.DeploySetting;
import org.polypheny.db.adapter.DocumentModifyDelegate;
import org.polypheny.db.adapter.annotations.AdapterProperties;
import org.polypheny.db.adapter.annotations.AdapterSettingInteger;
import org.polypheny.db.adapter.annotations.AdapterSettingString;
import org.polypheny.db.algebra.AlgNode;
import org.polypheny.db.algebra.core.document.DocumentModify;
import org.polypheny.db.catalog.catalogs.DocAdapterCatalog;
import org.polypheny.db.catalog.entity.LogicalDefaultValue;
import org.polypheny.db.catalog.entity.allocation.AllocationCollection;
<<<<<<< HEAD
=======
import org.polypheny.db.catalog.entity.allocation.AllocationGraph;
>>>>>>> 18d3cce9
import org.polypheny.db.catalog.entity.allocation.AllocationTable;
import org.polypheny.db.catalog.entity.allocation.AllocationTableWrapper;
import org.polypheny.db.catalog.entity.logical.LogicalCollection;
import org.polypheny.db.catalog.entity.logical.LogicalColumn;
import org.polypheny.db.catalog.entity.logical.LogicalIndex;
import org.polypheny.db.catalog.entity.logical.LogicalTable;
import org.polypheny.db.catalog.entity.logical.LogicalTableWrapper;
import org.polypheny.db.catalog.entity.physical.PhysicalCollection;
import org.polypheny.db.catalog.entity.physical.PhysicalColumn;
import org.polypheny.db.catalog.entity.physical.PhysicalEntity;
import org.polypheny.db.catalog.entity.physical.PhysicalField;
import org.polypheny.db.catalog.entity.physical.PhysicalTable;
import org.polypheny.db.catalog.exceptions.GenericRuntimeException;
import org.polypheny.db.docker.DockerContainer;
import org.polypheny.db.docker.DockerContainer.HostAndPort;
import org.polypheny.db.docker.DockerInstance;
import org.polypheny.db.docker.DockerManager;
import org.polypheny.db.plugins.PluginContext;
import org.polypheny.db.plugins.PolyPlugin;
import org.polypheny.db.prepare.Context;
import org.polypheny.db.schema.types.ModifiableTable;
import org.polypheny.db.tools.AlgBuilder;
import org.polypheny.db.transaction.PolyXid;
import org.polypheny.db.type.PolyType;
import org.polypheny.db.util.BsonUtil;
import org.polypheny.db.util.Pair;

public class MongoPlugin extends PolyPlugin {


    public static final String ADAPTER_NAME = "MongoDB";
    private long id;


    /**
     * Constructor to be used by plugin manager for plugin instantiation.
     * Your plugins have to provide constructor with this exact signature to be successfully loaded by manager.
     */
    public MongoPlugin( PluginContext context ) {
        super( context );
    }


    @Override
    public void afterCatalogInit() {
        this.id = AdapterManager.addAdapterTemplate( MongoStore.class, ADAPTER_NAME, MongoStore::new );
    }


    @Override
    public void stop() {
        AdapterManager.removeAdapterTemplate( id );
    }


    @Slf4j
    @Extension
    @AdapterProperties(
            name = "MongoDB",
            description = "MongoDB is a document-oriented database system.",
            usedModes = { DeployMode.REMOTE, DeployMode.DOCKER },
            defaultMode = DeployMode.DOCKER)
    @AdapterSettingInteger(name = "port", defaultValue = 27017, appliesTo = DeploySetting.REMOTE)
    @AdapterSettingString(name = "host", defaultValue = "localhost", appliesTo = DeploySetting.REMOTE)
    @AdapterSettingInteger(name = "trxLifetimeLimit", defaultValue = 1209600) // two weeks
    public static class MongoStore extends DataStore<DocAdapterCatalog> {

        private final String DEFAULT_DATABASE = "public";

        @Delegate(excludes = Exclude.class)
        private final DocumentModifyDelegate delegate;

        private String host;
        private int port;
        private DockerContainer container;
        private transient MongoClient client;
        private final transient TransactionProvider transactionProvider;
        @Getter
        private transient MongoNamespace currentNamespace;

        @Getter
        private final List<PolyType> unsupportedTypes = ImmutableList.of();


<<<<<<< HEAD
        public MongoStore( long adapterId, String uniqueName, Map<String, String> settings ) {
            super( adapterId, uniqueName, settings, true, new DocAdapterCatalog( adapterId ) );
=======
        public MongoStore( final long adapterId, final String uniqueName, final Map<String, String> settings, final DeployMode mode ) {
            super( adapterId, uniqueName, settings, mode, true, new DocAdapterCatalog( adapterId ) );
>>>>>>> 18d3cce9

            if ( deployMode == DeployMode.DOCKER ) {
                if ( settings.getOrDefault( "deploymentId", "" ).isEmpty() ) {
                    int instanceId = Integer.parseInt( settings.get( "instanceId" ) );
                    DockerInstance instance = DockerManager.getInstance().getInstanceById( instanceId )
                            .orElseThrow( () -> new GenericRuntimeException( "No docker instance with id " + instanceId ) );
                    try {
                        this.container = instance.newBuilder( "polypheny/mongo:latest", getUniqueName() )
                                .withCommand( Arrays.asList( "mongod", "--replSet", "poly" ) )
                                .createAndStart();
                    } catch ( IOException e ) {
                        throw new GenericRuntimeException( e );
                    }

                    if ( !container.waitTillStarted( this::testConnection, 20000 ) ) {
                        container.destroy();
                        throw new GenericRuntimeException( "Failed to start Mongo container" );
                    }

                    try {
                        int exitCode = container.execute( Arrays.asList( "mongo", "--eval", "rs.initiate()" ) );
                        if ( exitCode != 0 ) {
                            throw new IOException( "Command returned non-zero exit code" );
                        }
                    } catch ( IOException e ) {
                        container.destroy();
                        throw new GenericRuntimeException( " Command 'mongo --eval rs.initiate()' failed" );
                    }

                    this.deploymentId = container.getContainerId();
                    settings.put( "deploymentId", this.deploymentId );
                    updateSettings( settings );
                } else {
                    deploymentId = settings.get( "deploymentId" );
                    DockerManager.getInstance(); // Make sure docker instances are loaded.  Very hacky, but it works.
                    container = DockerContainer.getContainerByUUID( deploymentId )
                            .orElseThrow( () -> new GenericRuntimeException( "Could not find docker container with id " + deploymentId ) );
                    if ( !testConnection() ) {
                        throw new GenericRuntimeException( "Could not connect to container" );
                    }
                }

                resetDockerConnection();
            } else if ( deployMode == DeployMode.REMOTE ) {
                this.host = settings.get( "host" );
                this.port = Integer.parseInt( settings.get( "port" ) );

                MongoClientSettings mongoSettings = MongoClientSettings
                        .builder()
                        .applyToClusterSettings( builder ->
                                builder.hosts( Collections.singletonList( new ServerAddress( host, port ) ) )
                        )
                        .build();

                this.client = MongoClients.create( mongoSettings );
            } else {
                throw new GenericRuntimeException( "Not supported deploy mode: " + deployMode.name() );
            }

            addInformationPhysicalNames();
            enableInformationPage();

            this.transactionProvider = new TransactionProvider( this.client );
            MongoDatabase db = this.client.getDatabase( "admin" );
            Document configs = new Document( "setParameter", 1 );
            String trxLifetimeLimit = getSetting( settings, "trxLifetimeLimit" );
            configs.put( "transactionLifetimeLimitSeconds", Integer.parseInt( trxLifetimeLimit ) );
            configs.put( "cursorTimeoutMillis", 6 * 600000 );
            db.runCommand( configs );

            this.delegate = new DocumentModifyDelegate( this, adapterCatalog );
        }


        private String getSetting( Map<String, String> settings, String key ) {
            return settings.get( key );
        }


        @Override
        public void resetDockerConnection() {
            DockerContainer c = DockerContainer.getContainerByUUID( deploymentId )
                    .orElseThrow( () -> new GenericRuntimeException( "Could not find docker container with id " + deploymentId ) );

            HostAndPort hp = container.connectToContainer( 27017 );
            host = hp.host();
            port = hp.port();

            MongoClientSettings mongoSettings = MongoClientSettings
                    .builder()
                    .applyToClusterSettings( builder ->
                            builder.hosts( Collections.singletonList( new ServerAddress( host, port ) ) )
                    )
                    .build();

            this.client = MongoClients.create( mongoSettings );
            if ( transactionProvider != null ) {
                transactionProvider.setClient( client );
            }
        }


        @Override
        public void updateNamespace( String name, long id ) {
            String[] splits = name.split( "_" );
            String database = name;
            if ( splits.length >= 2 ) {
                database = splits[0] + "_" + splits[1];
            }
<<<<<<< HEAD
=======
            database = database.toLowerCase( Locale.ROOT ) + "_" + id;
>>>>>>> 18d3cce9
            currentNamespace = new MongoNamespace( id, database, this.client, transactionProvider, this );
        }


        @Override
        public void truncate( Context context, long allocId ) {
            commitAll();
            PhysicalEntity physical = adapterCatalog.fromAllocation( allocId, PhysicalEntity.class );
            context.getStatement().getTransaction().registerInvolvedAdapter( this );
            // DDL is auto-committed
            currentNamespace.database.getCollection( physical.name ).deleteMany( new Document() );
        }


        @Override
        public boolean prepare( PolyXid xid ) {
            return true;
        }


        @Override
        public void commit( PolyXid xid ) {
            transactionProvider.commit( xid );
        }


        public void commitAll() {
            transactionProvider.commitAll();
        }


        @Override
        public void rollback( PolyXid xid ) {
            transactionProvider.rollback( xid );
        }


        @Override
        public void shutdown() {
            DockerContainer.getContainerByUUID( deploymentId ).ifPresent( DockerContainer::destroy );

            removeInformationPage();
        }


        @Override
        protected void reloadSettings( List<String> updatedSettings ) {

        }


        @Override
        public List<PhysicalEntity> createCollection( Context context, LogicalCollection logical, AllocationCollection allocation ) {
            commitAll();
            String name = getPhysicalEntityName( allocation.id );

            if ( adapterCatalog.getNamespace( allocation.namespaceId ) == null ) {
                updateNamespace( DEFAULT_DATABASE, allocation.namespaceId );
                adapterCatalog.addNamespace( allocation.namespaceId, currentNamespace );
            }

            PhysicalCollection table = adapterCatalog.createCollection(
                    DEFAULT_DATABASE,
                    name,
                    logical,
                    allocation );

            this.currentNamespace.database.createCollection( name );

            MongoEntity physical = this.currentNamespace.createEntity( table, List.of() );

            this.adapterCatalog.addPhysical( allocation, physical );

            return List.of( physical );
        }


        @Override
        public void dropCollection( Context context, AllocationCollection allocation ) {
            commitAll();
            context.getStatement().getTransaction().registerInvolvedAdapter( this );
            PhysicalEntity collection = adapterCatalog.fromAllocation( allocation.id, PhysicalEntity.class );
            this.currentNamespace.database.getCollection( collection.name ).drop();

            adapterCatalog.removeAllocAndPhysical( allocation.id );
        }


        @Override
        public void renameLogicalColumn( long id, String newColumnName ) {
            Stream<Long> allocIds = adapterCatalog.fields.values().stream().filter( f -> f.id == id ).map( f -> f.allocId ).distinct();
            adapterCatalog.renameLogicalColumn( id, newColumnName );
            allocIds.forEach( allocId -> {
                MongoEntity entity = adapterCatalog.fromAllocation( allocId, MongoEntity.class );
                this.currentNamespace.createEntity( entity, adapterCatalog.getFields( allocId ) );
            } );
        }


        @Override
        public void dropTable( Context context, long allocId ) {
            commitAll();
            context.getStatement().getTransaction().registerInvolvedAdapter( this );
            PhysicalEntity physical = adapterCatalog.fromAllocation( allocId, PhysicalEntity.class );

            this.currentNamespace.database.getCollection( physical.name ).drop();
            adapterCatalog.removeAllocAndPhysical( allocId );
        }


        @Override
        public void addColumn( Context context, long allocId, LogicalColumn logicalColumn ) {
            commitAll();
            context.getStatement().getTransaction().registerInvolvedAdapter( this );
            MongoEntity physical = adapterCatalog.fromAllocation( allocId, MongoEntity.class );
            String physicalName = getPhysicalColumnName( logicalColumn );
            // updates all columns with this field if a default value is provided
            PhysicalColumn column = adapterCatalog.createColumn( physicalName, allocId, physical.fields.size() - 1, logicalColumn );

            List<PhysicalField> fields = new ArrayList<>( physical.fields );
            fields.add( column );

            physical.toBuilder().fields( fields ).build();

            Document field;
            if ( logicalColumn.defaultValue != null ) {
                LogicalDefaultValue defaultValue = logicalColumn.defaultValue;

                BsonValue value = BsonUtil.getAsBson( defaultValue.value, defaultValue.type, currentNamespace.getBucket() );

                field = new Document().append( getPhysicalColumnName( logicalColumn ), value );
            } else {
                field = new Document().append( getPhysicalColumnName( logicalColumn ), null );
            }
            Document update = new Document().append( "$set", field );

            // DDL is auto-commit
            this.currentNamespace.database.getCollection( physical.name ).updateMany( new Document(), update );

            refreshEntity( allocId );

        }


        private String getPhysicalColumnName( LogicalColumn catalogColumn ) {
            return getPhysicalColumnName( catalogColumn.id );
        }


        @Override
        public void dropColumn( Context context, long allocId, long columnId ) {
            commitAll();
            MongoEntity physical = adapterCatalog.fromAllocation( allocId, MongoEntity.class );
            PhysicalColumn column = adapterCatalog.getColumn( columnId, allocId );

            Document field = new Document().append( column.name, 1 );
            Document filter = new Document().append( "$unset", field );

            context.getStatement().getTransaction().registerInvolvedAdapter( this );
            // DDL is auto-commit
            this.currentNamespace.database.getCollection( physical.name ).updateMany( new Document(), filter );
            adapterCatalog.dropColumn( allocId, columnId );

            physical = physical.toBuilder().fields( physical.fields.stream().filter( f -> f.id != columnId ).toList() ).build();
            adapterCatalog.replacePhysical( physical );
<<<<<<< HEAD
=======
        }


        public void restoreTable( AllocationTable alloc, List<PhysicalEntity> entities, Context context ) {
            for ( PhysicalEntity entity : entities ) {
                updateNamespace( entity.namespaceName, entity.namespaceId );
                adapterCatalog.addPhysical( alloc, currentNamespace.createEntity( entity, entity.unwrap( PhysicalTable.class ).orElseThrow().columns ) );
            }
        }


        public void restoreGraph( AllocationGraph alloc, List<PhysicalEntity> entities, Context context ) {
            // entities do already exist
            adapterCatalog.addPhysical( alloc, entities.toArray( new PhysicalEntity[]{} ) );
        }


        public void restoreCollection( AllocationCollection alloc, List<PhysicalEntity> entities, Context context ) {
            for ( PhysicalEntity entity : entities ) {
                updateNamespace( entity.namespaceName, entity.namespaceId );
                adapterCatalog.addPhysical( alloc, currentNamespace.createEntity( entity, List.of() ) );
            }
>>>>>>> 18d3cce9
        }


        @Override
        public String addIndex( Context context, LogicalIndex index, AllocationTable allocation ) {
            commitAll();
            MongoEntity physical = adapterCatalog.fromAllocation( allocation.id, MongoEntity.class );
            context.getStatement().getTransaction().registerInvolvedAdapter( this );
            IndexTypes type = IndexTypes.valueOf( index.method.toUpperCase( Locale.ROOT ) );

            String physicalIndexName = getPhysicalIndexName( index );

            switch ( type ) {
                case SINGLE:
<<<<<<< HEAD
                    List<String> columns = index.key.getColumnNames();
=======
                    List<String> columns = index.key.getFieldNames();
>>>>>>> 18d3cce9
                    if ( columns.size() > 1 ) {
                        throw new GenericRuntimeException( "A \"SINGLE INDEX\" can not have multiple columns." );
                    }
                    addCompositeIndex( index, columns, physical, physicalIndexName );
                    break;

                case DEFAULT:
                case COMPOUND:
<<<<<<< HEAD
                    addCompositeIndex( index, index.key.getColumnNames(), physical, physicalIndexName );
=======
                    addCompositeIndex( index, index.key.getFieldNames(), physical, physicalIndexName );
>>>>>>> 18d3cce9
                    break;
/*
            case MULTIKEY:
                //array
            case GEOSPATIAL:
            case TEXT:
                // stemd and stop words removed
            case HASHED:
                throw new UnsupportedOperationException( "The MongoDB adapter does not yet support this type of index: " + type );*/
            }

            return physicalIndexName;
        }


        @Override
        public void dropIndex( Context context, LogicalIndex index, long allocId ) {
            commitAll();
            MongoEntity physical = adapterCatalog.fromAllocation( allocId, MongoEntity.class );
            context.getStatement().getTransaction().registerInvolvedAdapter( this );

            this.currentNamespace.database.getCollection( physical.name ).dropIndex( index.physicalName + "_" + allocId );

<<<<<<< HEAD
        }


        private String getPhysicalIndexName( LogicalIndex index ) {
            return "idx" + index.key.entityId + "_" + index.id + "_" + index.name;
        }


        private void addCompositeIndex( LogicalIndex index, List<String> columns, PhysicalEntity physical, String physicalIndexName ) {
            Document doc = new Document();

            Pair.zip( index.key.columnIds, columns ).forEach( p -> doc.append( getPhysicalColumnName( p.left ), 1 ) );
=======
        }


        private String getPhysicalIndexName( LogicalIndex index ) {
            return "idx" + index.key.entityId + "_" + index.id + "_" + index.name;
        }


        private void addCompositeIndex( LogicalIndex index, List<String> columns, PhysicalEntity physical, String physicalIndexName ) {
            Document doc = new Document();

            Pair.zip( index.key.fieldIds, columns ).forEach( p -> doc.append( getPhysicalColumnName( p.left ), 1 ) );
>>>>>>> 18d3cce9

            IndexOptions options = new IndexOptions();
            options.unique( index.unique );
            options.name( physicalIndexName );
<<<<<<< HEAD

            this.currentNamespace.database
                    .getCollection( physical.name ).listIndexes().forEach( i -> {
                        if ( i.get( "key" ).equals( doc ) ) {
                            this.currentNamespace.database.getCollection( physical.name ).dropIndex( i.getString( "name" ) );
                        }
                    } );

            this.currentNamespace.database
=======

            this.currentNamespace.database
                    .getCollection( physical.name ).listIndexes().forEach( i -> {
                        if ( i.get( "key" ).equals( doc ) ) {
                            this.currentNamespace.database.getCollection( physical.name ).dropIndex( i.getString( "name" ) );
                        }
                    } );

            this.currentNamespace.database
>>>>>>> 18d3cce9
                    .getCollection( physical.name )
                    .createIndex( doc, options );
        }


        @Override
        public void updateColumnType( Context context, long allocId, LogicalColumn newCol ) {
            PhysicalColumn column = adapterCatalog.updateColumnType( allocId, newCol );
            MongoEntity physical = adapterCatalog.fromAllocation( allocId, MongoEntity.class );

            List<PhysicalField> fields = new ArrayList<>( physical.fields.stream().filter( f -> f.id != newCol.id ).toList() );
            fields.add( column );
            fields = fields.stream().map( f -> f.unwrap( PhysicalColumn.class ).orElseThrow() ).sorted( Comparator.comparingInt( f -> f.position ) ).map( f -> f.unwrapOrThrow( PhysicalField.class ) ).toList();

            BsonDocument filter = new BsonDocument();
            List<BsonDocument> updates = Collections.singletonList( new BsonDocument( "$set", new BsonDocument( physical.name, new BsonDocument( "$convert", new BsonDocument()
                    .append( "input", new BsonString( "$" + physical.name ) )
                    .append( "to", new BsonInt32( BsonUtil.getTypeNumber( newCol.type ) ) ) ) ) ) );

            this.currentNamespace.database.getCollection( physical.name ).updateMany( filter, updates );

            adapterCatalog.replacePhysical( currentNamespace.createEntity( physical, fields ) );
        }


        @Override
        public List<IndexMethodModel> getAvailableIndexMethods() {
            return Arrays.stream( IndexTypes.values() )
                    .map( IndexTypes::asMethod )
                    .toList();
        }


        @Override
        public IndexMethodModel getDefaultIndexMethod() {
            return IndexTypes.COMPOUND.asMethod();
        }


        @Override
        public List<FunctionalIndexInfo> getFunctionalIndexes( LogicalTable table ) {
            return ImmutableList.of();
        }


        public static String getPhysicalColumnName( long id ) {
            /*if ( name.startsWith( "_" ) ) {
                return name;
            }*/
            // we can simply use ids as our physical column names as MongoDB allows this
            return "col" + id;
        }


        public static String getPhysicalEntityName( long tableId ) {
            return "e-" + tableId;
        }


        private boolean testConnection() {
            MongoClient client = null;
            if ( container == null ) {
                return false;
            }

            HostAndPort hp = container.connectToContainer( 27017 );
            host = hp.host();
            port = hp.port();

            try {
                MongoClientSettings mongoSettings = MongoClientSettings
                        .builder()
                        .applyToClusterSettings( builder ->
                                builder.hosts( Collections.singletonList( new ServerAddress( host, port ) ) )
                        )
                        .build();

                client = MongoClients.create( mongoSettings );
                MongoDatabase database = client.getDatabase( "admin" );
                Document serverStatus = database.runCommand( new Document( "serverStatus", 1 ) );
                Map<?, ?> connections = (Map<?, ?>) serverStatus.get( "connections" );
                connections.get( "current" );
                client.close();
                return true;
            } catch ( Exception e ) {
                if ( client != null ) {
                    client.close();
                }
                return false;
            }
        }


        @Override
        public AlgNode getDocModify( long allocId, DocumentModify<?> modify, AlgBuilder builder ) {
            PhysicalCollection collection = adapterCatalog.fromAllocation( allocId, PhysicalCollection.class );
            if ( collection.unwrap( ModifiableTable.class ).isPresent() ) {
                return null;
            }
            return collection.unwrap( ModifiableTable.class ).get().toModificationTable(
                    modify.getCluster(),
                    modify.getTraitSet(),
                    collection,
                    modify.getInput(),
                    modify.getOperation(),
                    null,
                    null );
        }


        @Override
        public List<PhysicalEntity> createTable( Context context, LogicalTableWrapper logical, AllocationTableWrapper allocation ) {
            commitAll();

            if ( this.currentNamespace == null ) {
                updateNamespace( DEFAULT_DATABASE, allocation.table.id );
                adapterCatalog.addNamespace( allocation.table.namespaceId, currentNamespace );
            }

            String physicalTableName = getPhysicalEntityName( allocation.table.id );
            PhysicalTable physical = adapterCatalog.createTable(
                    logical.getTable().getNamespaceName(),
                    physicalTableName,
                    allocation.columns.stream().collect( Collectors.toMap( c -> c.columnId, c -> getPhysicalColumnName( c.columnId ) ) ),
                    logical.table,
                    logical.columns.stream().collect( Collectors.toMap( c -> c.id, c -> c ) ),
                    logical.pkIds,
                    allocation );

            this.adapterCatalog.addPhysical( allocation.table, this.currentNamespace.createEntity( physical, physical.columns ) );
            return refreshEntity( allocation.table.id );
        }


        public List<PhysicalEntity> refreshEntity( long allocId ) {
            PhysicalEntity physical = adapterCatalog.fromAllocation( allocId, PhysicalEntity.class );
            List<? extends PhysicalField> fields = adapterCatalog.getFields( allocId );
            adapterCatalog.replacePhysical( currentNamespace.createEntity( physical, fields ) );
            return List.of( physical );
        }


        private enum IndexTypes {
            DEFAULT,
            COMPOUND,
            SINGLE;
            /*MULTIKEY,
            GEOSPATIAL,
            TEXT,
            HASHED;*/


            public IndexMethodModel asMethod() {
                return new IndexMethodModel( name().toLowerCase( Locale.ROOT ), name() + " INDEX" );
            }
        }

    }


    @SuppressWarnings("unused")
    public interface Exclude {

        AlgNode getDocModify( long allocId, DocumentModify<?> modify, AlgBuilder builder );

        AlgNode getDocumentScan( long allocId, AlgBuilder builder );

        void refreshCollection( long allocId );

        void createCollection( Context context, LogicalCollection logical, AllocationCollection allocation );

        void dropCollection( Context context, AllocationCollection allocation );

        void dropColumn( Context context, long allocId, long columnId );

        void dropTable( Context context, long allocId );

        void updateColumnType( Context context, long allocId, LogicalColumn newCol );

        void addColumn( Context context, long allocId, LogicalColumn logicalColumn );

        void refreshTable( long allocId );

        void createTable( Context context, LogicalTableWrapper logical, AllocationTableWrapper allocationWrapper );

        String addIndex( Context context, LogicalIndex logicalIndex, AllocationTable allocation );

        void dropIndex( Context context, LogicalIndex index, long allocId );

<<<<<<< HEAD
        public void renameLogicalColumn( long id, String newColumnName );
=======
        void renameLogicalColumn( long id, String newColumnName );

        void restoreTable( AllocationTable alloc, List<PhysicalEntity> entities, Context context );

        void restoreGraph( AllocationGraph alloc, List<PhysicalEntity> entities, Context context );

        void restoreCollection( AllocationCollection alloc, List<PhysicalEntity> entities, Context context );
>>>>>>> 18d3cce9

    }

}<|MERGE_RESOLUTION|>--- conflicted
+++ resolved
@@ -55,10 +55,7 @@
 import org.polypheny.db.catalog.catalogs.DocAdapterCatalog;
 import org.polypheny.db.catalog.entity.LogicalDefaultValue;
 import org.polypheny.db.catalog.entity.allocation.AllocationCollection;
-<<<<<<< HEAD
-=======
 import org.polypheny.db.catalog.entity.allocation.AllocationGraph;
->>>>>>> 18d3cce9
 import org.polypheny.db.catalog.entity.allocation.AllocationTable;
 import org.polypheny.db.catalog.entity.allocation.AllocationTableWrapper;
 import org.polypheny.db.catalog.entity.logical.LogicalCollection;
@@ -143,13 +140,8 @@
         private final List<PolyType> unsupportedTypes = ImmutableList.of();
 
 
-<<<<<<< HEAD
-        public MongoStore( long adapterId, String uniqueName, Map<String, String> settings ) {
-            super( adapterId, uniqueName, settings, true, new DocAdapterCatalog( adapterId ) );
-=======
         public MongoStore( final long adapterId, final String uniqueName, final Map<String, String> settings, final DeployMode mode ) {
             super( adapterId, uniqueName, settings, mode, true, new DocAdapterCatalog( adapterId ) );
->>>>>>> 18d3cce9
 
             if ( deployMode == DeployMode.DOCKER ) {
                 if ( settings.getOrDefault( "deploymentId", "" ).isEmpty() ) {
@@ -259,10 +251,7 @@
             if ( splits.length >= 2 ) {
                 database = splits[0] + "_" + splits[1];
             }
-<<<<<<< HEAD
-=======
             database = database.toLowerCase( Locale.ROOT ) + "_" + id;
->>>>>>> 18d3cce9
             currentNamespace = new MongoNamespace( id, database, this.client, transactionProvider, this );
         }
 
@@ -428,8 +417,6 @@
 
             physical = physical.toBuilder().fields( physical.fields.stream().filter( f -> f.id != columnId ).toList() ).build();
             adapterCatalog.replacePhysical( physical );
-<<<<<<< HEAD
-=======
         }
 
 
@@ -452,7 +439,6 @@
                 updateNamespace( entity.namespaceName, entity.namespaceId );
                 adapterCatalog.addPhysical( alloc, currentNamespace.createEntity( entity, List.of() ) );
             }
->>>>>>> 18d3cce9
         }
 
 
@@ -467,11 +453,7 @@
 
             switch ( type ) {
                 case SINGLE:
-<<<<<<< HEAD
-                    List<String> columns = index.key.getColumnNames();
-=======
                     List<String> columns = index.key.getFieldNames();
->>>>>>> 18d3cce9
                     if ( columns.size() > 1 ) {
                         throw new GenericRuntimeException( "A \"SINGLE INDEX\" can not have multiple columns." );
                     }
@@ -480,11 +462,7 @@
 
                 case DEFAULT:
                 case COMPOUND:
-<<<<<<< HEAD
-                    addCompositeIndex( index, index.key.getColumnNames(), physical, physicalIndexName );
-=======
                     addCompositeIndex( index, index.key.getFieldNames(), physical, physicalIndexName );
->>>>>>> 18d3cce9
                     break;
 /*
             case MULTIKEY:
@@ -508,7 +486,6 @@
 
             this.currentNamespace.database.getCollection( physical.name ).dropIndex( index.physicalName + "_" + allocId );
 
-<<<<<<< HEAD
         }
 
 
@@ -520,26 +497,11 @@
         private void addCompositeIndex( LogicalIndex index, List<String> columns, PhysicalEntity physical, String physicalIndexName ) {
             Document doc = new Document();
 
-            Pair.zip( index.key.columnIds, columns ).forEach( p -> doc.append( getPhysicalColumnName( p.left ), 1 ) );
-=======
-        }
-
-
-        private String getPhysicalIndexName( LogicalIndex index ) {
-            return "idx" + index.key.entityId + "_" + index.id + "_" + index.name;
-        }
-
-
-        private void addCompositeIndex( LogicalIndex index, List<String> columns, PhysicalEntity physical, String physicalIndexName ) {
-            Document doc = new Document();
-
             Pair.zip( index.key.fieldIds, columns ).forEach( p -> doc.append( getPhysicalColumnName( p.left ), 1 ) );
->>>>>>> 18d3cce9
 
             IndexOptions options = new IndexOptions();
             options.unique( index.unique );
             options.name( physicalIndexName );
-<<<<<<< HEAD
 
             this.currentNamespace.database
                     .getCollection( physical.name ).listIndexes().forEach( i -> {
@@ -549,17 +511,6 @@
                     } );
 
             this.currentNamespace.database
-=======
-
-            this.currentNamespace.database
-                    .getCollection( physical.name ).listIndexes().forEach( i -> {
-                        if ( i.get( "key" ).equals( doc ) ) {
-                            this.currentNamespace.database.getCollection( physical.name ).dropIndex( i.getString( "name" ) );
-                        }
-                    } );
-
-            this.currentNamespace.database
->>>>>>> 18d3cce9
                     .getCollection( physical.name )
                     .createIndex( doc, options );
         }
@@ -749,9 +700,6 @@
 
         void dropIndex( Context context, LogicalIndex index, long allocId );
 
-<<<<<<< HEAD
-        public void renameLogicalColumn( long id, String newColumnName );
-=======
         void renameLogicalColumn( long id, String newColumnName );
 
         void restoreTable( AllocationTable alloc, List<PhysicalEntity> entities, Context context );
@@ -759,7 +707,6 @@
         void restoreGraph( AllocationGraph alloc, List<PhysicalEntity> entities, Context context );
 
         void restoreCollection( AllocationCollection alloc, List<PhysicalEntity> entities, Context context );
->>>>>>> 18d3cce9
 
     }
 
