--- conflicted
+++ resolved
@@ -24,10 +24,7 @@
 import com.mongodb.client.MongoDatabase;
 import com.mongodb.client.model.IndexOptions;
 import java.io.IOException;
-<<<<<<< HEAD
-=======
 import java.util.ArrayList;
->>>>>>> 250079c0
 import java.util.Arrays;
 import java.util.Collections;
 import java.util.Comparator;
@@ -142,11 +139,7 @@
         private final List<PolyType> unsupportedTypes = ImmutableList.of();
 
 
-<<<<<<< HEAD
-        public MongoStore( long adapterId, String uniqueName, Map<String, String> settings ) {
-=======
         public MongoStore( final long adapterId, final String uniqueName, final Map<String, String> settings ) {
->>>>>>> 250079c0
             super( adapterId, uniqueName, settings, true, new DocAdapterCatalog( adapterId ) );
 
             if ( deployMode == DeployMode.DOCKER ) {
@@ -218,11 +211,7 @@
             configs.put( "cursorTimeoutMillis", 6 * 600000 );
             db.runCommand( configs );
 
-<<<<<<< HEAD
-            this.delegate = new DocumentModifyDelegate( this, storeCatalog );
-=======
             this.delegate = new DocumentModifyDelegate( this, adapterCatalog );
->>>>>>> 250079c0
         }
 
 
@@ -261,10 +250,7 @@
             if ( splits.length >= 2 ) {
                 database = splits[0] + "_" + splits[1];
             }
-<<<<<<< HEAD
-=======
             database = database.toLowerCase( Locale.ROOT ) + "_" + id;
->>>>>>> 250079c0
             currentNamespace = new MongoNamespace( id, database, this.client, transactionProvider, this );
         }
 
@@ -272,11 +258,7 @@
         @Override
         public void truncate( Context context, long allocId ) {
             commitAll();
-<<<<<<< HEAD
-            PhysicalTable physical = storeCatalog.fromAllocation( allocId, PhysicalTable.class );
-=======
             PhysicalEntity physical = adapterCatalog.fromAllocation( allocId, PhysicalEntity.class );
->>>>>>> 250079c0
             context.getStatement().getTransaction().registerInvolvedAdapter( this );
             // DDL is auto-committed
             currentNamespace.database.getCollection( physical.name ).deleteMany( new Document() );
@@ -323,17 +305,6 @@
         @Override
         public List<PhysicalEntity> createCollection( Context context, LogicalCollection logical, AllocationCollection allocation ) {
             commitAll();
-<<<<<<< HEAD
-            String name = getPhysicalTableName( allocation.id, adapterId );
-
-            if ( storeCatalog.getNamespace( allocation.namespaceId ) == null ) {
-                updateNamespace( DEFAULT_DATABASE, allocation.namespaceId );
-                storeCatalog.addNamespace( allocation.namespaceId, currentNamespace );
-            }
-
-            PhysicalCollection table = storeCatalog.createCollection(
-                    logical.getNamespaceName(),
-=======
             String name = getPhysicalEntityName( allocation.id );
 
             if ( adapterCatalog.getNamespace( allocation.namespaceId ) == null ) {
@@ -343,7 +314,6 @@
 
             PhysicalCollection table = adapterCatalog.createCollection(
                     DEFAULT_DATABASE,
->>>>>>> 250079c0
                     name,
                     logical,
                     allocation );
@@ -352,11 +322,7 @@
 
             MongoEntity physical = this.currentNamespace.createEntity( table, List.of() );
 
-<<<<<<< HEAD
-            this.storeCatalog.addPhysical( allocation, physical );
-=======
             this.adapterCatalog.addPhysical( allocation, physical );
->>>>>>> 250079c0
 
             return List.of( physical );
         }
@@ -366,30 +332,14 @@
         public void dropCollection( Context context, AllocationCollection allocation ) {
             commitAll();
             context.getStatement().getTransaction().registerInvolvedAdapter( this );
-<<<<<<< HEAD
-            PhysicalEntity collection = storeCatalog.fromAllocation( allocation.id, PhysicalEntity.class );
-            this.currentNamespace.database.getCollection( collection.name ).drop();
-
-            storeCatalog.removeAllocAndPhysical( allocation.id );
-=======
             PhysicalEntity collection = adapterCatalog.fromAllocation( allocation.id, PhysicalEntity.class );
             this.currentNamespace.database.getCollection( collection.name ).drop();
 
             adapterCatalog.removeAllocAndPhysical( allocation.id );
->>>>>>> 250079c0
-        }
-
-
-        @Override
-<<<<<<< HEAD
-        public void dropTable( Context context, long allocId ) {
-            commitAll();
-            context.getStatement().getTransaction().registerInvolvedAdapter( this );
-            PhysicalEntity physical = storeCatalog.fromAllocation( allocId, PhysicalEntity.class );
-
-            this.currentNamespace.database.getCollection( physical.name ).drop();
-            storeCatalog.removeAllocAndPhysical( allocId );
-=======
+        }
+
+
+        @Override
         public void renameLogicalColumn( long id, String newColumnName ) {
             Stream<Long> allocIds = adapterCatalog.fields.values().stream().filter( f -> f.id == id ).map( f -> f.allocId ).distinct();
             adapterCatalog.renameLogicalColumn( id, newColumnName );
@@ -408,7 +358,6 @@
 
             this.currentNamespace.database.getCollection( physical.name ).drop();
             adapterCatalog.removeAllocAndPhysical( allocId );
->>>>>>> 250079c0
         }
 
 
@@ -416,17 +365,6 @@
         public void addColumn( Context context, long allocId, LogicalColumn logicalColumn ) {
             commitAll();
             context.getStatement().getTransaction().registerInvolvedAdapter( this );
-<<<<<<< HEAD
-            PhysicalTable physical = storeCatalog.fromAllocation( allocId, PhysicalTable.class );
-            String physicalName = getPhysicalColumnName( logicalColumn );
-            // updates all columns with this field if a default value is provided
-            storeCatalog.createColumn( physicalName, allocId, physical.columns.size() - 1, logicalColumn );
-
-            Document field;
-            if ( logicalColumn.defaultValue != null ) {
-                LogicalDefaultValue defaultValue = logicalColumn.defaultValue;
-
-=======
             MongoEntity physical = adapterCatalog.fromAllocation( allocId, MongoEntity.class );
             String physicalName = getPhysicalColumnName( logicalColumn );
             // updates all columns with this field if a default value is provided
@@ -441,7 +379,6 @@
             if ( logicalColumn.defaultValue != null ) {
                 LogicalDefaultValue defaultValue = logicalColumn.defaultValue;
 
->>>>>>> 250079c0
                 BsonValue value = BsonUtil.getAsBson( defaultValue.value, defaultValue.type, currentNamespace.getBucket() );
 
                 field = new Document().append( getPhysicalColumnName( logicalColumn ), value );
@@ -449,17 +386,11 @@
                 field = new Document().append( getPhysicalColumnName( logicalColumn ), null );
             }
             Document update = new Document().append( "$set", field );
-<<<<<<< HEAD
 
             // DDL is auto-commit
             this.currentNamespace.database.getCollection( physical.name ).updateMany( new Document(), update );
-=======
-
-            // DDL is auto-commit
-            this.currentNamespace.database.getCollection( physical.name ).updateMany( new Document(), update );
 
             refreshEntity( allocId );
->>>>>>> 250079c0
 
         }
 
@@ -472,13 +403,8 @@
         @Override
         public void dropColumn( Context context, long allocId, long columnId ) {
             commitAll();
-<<<<<<< HEAD
-            PhysicalTable physical = storeCatalog.fromAllocation( allocId, PhysicalTable.class );
-            PhysicalColumn column = storeCatalog.getColumn( columnId, allocId );
-=======
             MongoEntity physical = adapterCatalog.fromAllocation( allocId, MongoEntity.class );
             PhysicalColumn column = adapterCatalog.getColumn( columnId, allocId );
->>>>>>> 250079c0
 
             Document field = new Document().append( column.name, 1 );
             Document filter = new Document().append( "$unset", field );
@@ -486,25 +412,17 @@
             context.getStatement().getTransaction().registerInvolvedAdapter( this );
             // DDL is auto-commit
             this.currentNamespace.database.getCollection( physical.name ).updateMany( new Document(), filter );
-<<<<<<< HEAD
-            storeCatalog.dropColumn( allocId, columnId );
-=======
             adapterCatalog.dropColumn( allocId, columnId );
 
             physical = physical.toBuilder().fields( physical.fields.stream().filter( f -> f.id != columnId ).toList() ).build();
             adapterCatalog.replacePhysical( physical );
->>>>>>> 250079c0
         }
 
 
         @Override
         public String addIndex( Context context, LogicalIndex index, AllocationTable allocation ) {
             commitAll();
-<<<<<<< HEAD
-            PhysicalTable physical = storeCatalog.fromAllocation( allocation.id, PhysicalTable.class );
-=======
             MongoEntity physical = adapterCatalog.fromAllocation( allocation.id, MongoEntity.class );
->>>>>>> 250079c0
             context.getStatement().getTransaction().registerInvolvedAdapter( this );
             IndexTypes type = IndexTypes.valueOf( index.method.toUpperCase( Locale.ROOT ) );
 
@@ -512,11 +430,7 @@
 
             switch ( type ) {
                 case SINGLE:
-<<<<<<< HEAD
-                    List<String> columns = index.key.getColumnNames();
-=======
                     List<String> columns = index.key.getFieldNames();
->>>>>>> 250079c0
                     if ( columns.size() > 1 ) {
                         throw new GenericRuntimeException( "A \"SINGLE INDEX\" can not have multiple columns." );
                     }
@@ -525,11 +439,7 @@
 
                 case DEFAULT:
                 case COMPOUND:
-<<<<<<< HEAD
-                    addCompositeIndex( index, index.key.getColumnNames(), physical, physicalIndexName );
-=======
                     addCompositeIndex( index, index.key.getFieldNames(), physical, physicalIndexName );
->>>>>>> 250079c0
                     break;
 /*
             case MULTIKEY:
@@ -548,11 +458,7 @@
         @Override
         public void dropIndex( Context context, LogicalIndex index, long allocId ) {
             commitAll();
-<<<<<<< HEAD
-            PhysicalTable physical = storeCatalog.fromAllocation( allocId, PhysicalTable.class );
-=======
             MongoEntity physical = adapterCatalog.fromAllocation( allocId, MongoEntity.class );
->>>>>>> 250079c0
             context.getStatement().getTransaction().registerInvolvedAdapter( this );
 
             this.currentNamespace.database.getCollection( physical.name ).dropIndex( index.physicalName + "_" + allocId );
@@ -560,32 +466,21 @@
         }
 
 
-<<<<<<< HEAD
-        private String getPhysicalIndexName( LogicalIndex catalogIndex ) {
-            return "idx" + catalogIndex.key.tableId + "_" + catalogIndex.id;
-=======
         private String getPhysicalIndexName( LogicalIndex index ) {
             return "idx" + index.key.entityId + "_" + index.id + "_" + index.name;
->>>>>>> 250079c0
         }
 
 
         private void addCompositeIndex( LogicalIndex index, List<String> columns, PhysicalEntity physical, String physicalIndexName ) {
             Document doc = new Document();
 
-<<<<<<< HEAD
-            Pair.zip( index.key.columnIds, columns ).forEach( p -> doc.append( getPhysicalColumnName( p.left ), 1 ) );
-=======
             Pair.zip( index.key.fieldIds, columns ).forEach( p -> doc.append( getPhysicalColumnName( p.left ), 1 ) );
->>>>>>> 250079c0
 
             IndexOptions options = new IndexOptions();
             options.unique( index.unique );
             options.name( physicalIndexName );
 
             this.currentNamespace.database
-<<<<<<< HEAD
-=======
                     .getCollection( physical.name ).listIndexes().forEach( i -> {
                         if ( i.get( "key" ).equals( doc ) ) {
                             this.currentNamespace.database.getCollection( physical.name ).dropIndex( i.getString( "name" ) );
@@ -593,7 +488,6 @@
                     } );
 
             this.currentNamespace.database
->>>>>>> 250079c0
                     .getCollection( physical.name )
                     .createIndex( doc, options );
         }
@@ -601,31 +495,21 @@
 
         @Override
         public void updateColumnType( Context context, long allocId, LogicalColumn newCol ) {
-<<<<<<< HEAD
-            storeCatalog.updateColumnType( allocId, newCol );
-            PhysicalTable physical = storeCatalog.fromAllocation( allocId, PhysicalTable.class );
-=======
             PhysicalColumn column = adapterCatalog.updateColumnType( allocId, newCol );
             MongoEntity physical = adapterCatalog.fromAllocation( allocId, MongoEntity.class );
 
             List<PhysicalField> fields = new ArrayList<>( physical.fields.stream().filter( f -> f.id != newCol.id ).toList() );
             fields.add( column );
             fields = fields.stream().map( f -> f.unwrap( PhysicalColumn.class ).orElseThrow() ).sorted( Comparator.comparingInt( f -> f.position ) ).map( f -> f.unwrapOrThrow( PhysicalField.class ) ).toList();
->>>>>>> 250079c0
 
             BsonDocument filter = new BsonDocument();
             List<BsonDocument> updates = Collections.singletonList( new BsonDocument( "$set", new BsonDocument( physical.name, new BsonDocument( "$convert", new BsonDocument()
                     .append( "input", new BsonString( "$" + physical.name ) )
                     .append( "to", new BsonInt32( BsonUtil.getTypeNumber( newCol.type ) ) ) ) ) ) );
-<<<<<<< HEAD
 
             this.currentNamespace.database.getCollection( physical.name ).updateMany( filter, updates );
-=======
-
-            this.currentNamespace.database.getCollection( physical.name ).updateMany( filter, updates );
 
             adapterCatalog.replacePhysical( currentNamespace.createEntity( physical, fields ) );
->>>>>>> 250079c0
         }
 
 
@@ -644,11 +528,7 @@
 
 
         @Override
-<<<<<<< HEAD
-        public List<FunctionalIndexInfo> getFunctionalIndexes( LogicalTable catalogTable ) {
-=======
         public List<FunctionalIndexInfo> getFunctionalIndexes( LogicalTable table ) {
->>>>>>> 250079c0
             return ImmutableList.of();
         }
 
@@ -703,11 +583,7 @@
 
         @Override
         public AlgNode getDocModify( long allocId, DocumentModify<?> modify, AlgBuilder builder ) {
-<<<<<<< HEAD
-            PhysicalCollection collection = storeCatalog.fromAllocation( allocId, PhysicalCollection.class );
-=======
             PhysicalCollection collection = adapterCatalog.fromAllocation( allocId, PhysicalCollection.class );
->>>>>>> 250079c0
             if ( collection.unwrap( ModifiableTable.class ).isPresent() ) {
                 return null;
             }
@@ -728,37 +604,16 @@
 
             if ( this.currentNamespace == null ) {
                 updateNamespace( DEFAULT_DATABASE, allocation.table.id );
-<<<<<<< HEAD
-                storeCatalog.addNamespace( allocation.table.namespaceId, currentNamespace );
-            }
-
-            String physicalTableName = getPhysicalTableName( logical.table.id, allocation.table.id );
-            PhysicalTable physical = storeCatalog.createTable(
-=======
                 adapterCatalog.addNamespace( allocation.table.namespaceId, currentNamespace );
             }
 
             String physicalTableName = getPhysicalEntityName( allocation.table.id );
             PhysicalTable physical = adapterCatalog.createTable(
->>>>>>> 250079c0
                     logical.getTable().getNamespaceName(),
                     physicalTableName,
                     allocation.columns.stream().collect( Collectors.toMap( c -> c.columnId, c -> getPhysicalColumnName( c.columnId ) ) ),
                     logical.table,
                     logical.columns.stream().collect( Collectors.toMap( c -> c.id, c -> c ) ),
-<<<<<<< HEAD
-                    allocation );
-
-            this.storeCatalog.addPhysical( allocation.table, this.currentNamespace.createEntity( physical, physical.columns ) );
-            return refreshTable( allocation.table.id );
-        }
-
-
-        public List<PhysicalEntity> refreshTable( long allocId ) {
-            PhysicalEntity physical = storeCatalog.fromAllocation( allocId, PhysicalEntity.class );
-            List<? extends PhysicalField> fields = storeCatalog.getFields( allocId );
-            storeCatalog.replacePhysical( currentNamespace.createEntity( physical, fields ) );
-=======
                     logical.pkIds,
                     allocation );
 
@@ -771,7 +626,6 @@
             PhysicalEntity physical = adapterCatalog.fromAllocation( allocId, PhysicalEntity.class );
             List<? extends PhysicalField> fields = adapterCatalog.getFields( allocId );
             adapterCatalog.replacePhysical( currentNamespace.createEntity( physical, fields ) );
->>>>>>> 250079c0
             return List.of( physical );
         }
 
@@ -823,11 +677,8 @@
 
         void dropIndex( Context context, LogicalIndex index, long allocId );
 
-<<<<<<< HEAD
-=======
         public void renameLogicalColumn( long id, String newColumnName );
 
->>>>>>> 250079c0
     }
 
 }