--- conflicted
+++ resolved
@@ -7,16 +7,10 @@
 
     implementation group: "org.mongodb", name: "mongodb-driver-sync", version: mongodb_driver_sync_version  // Apache 2.0
 
-
     // --- Test Compile ---
     testImplementation project(path: ":core", configuration: "tests")
     testImplementation project(path: ":core")
 
-<<<<<<< HEAD
-    testImplementation group: 'org.junit.jupiter', name: 'junit-jupiter', version: junit_jupiter_version
-    testImplementation group: "com.google.guava", name: "guava", version: guava_version
-=======
->>>>>>> 18d3cce9
 }
 
 
