--- conflicted
+++ resolved
@@ -17,66 +17,9 @@
 package org.polypheny.db.adapter.file;
 
 
-<<<<<<< HEAD
-import com.google.common.collect.ImmutableList;
-import com.google.common.hash.HashFunction;
-import com.google.common.hash.Hashing;
-import java.io.BufferedReader;
-import java.io.File;
-import java.io.FileReader;
-import java.io.FileWriter;
-import java.io.IOException;
-import java.io.PrintWriter;
-import java.nio.charset.Charset;
-import java.nio.charset.StandardCharsets;
-import java.nio.file.Files;
-import java.nio.file.StandardCopyOption;
-import java.util.ArrayList;
-import java.util.List;
-import java.util.Map;
-import java.util.Objects;
-import java.util.stream.Collectors;
-import lombok.Getter;
-import lombok.experimental.Delegate;
-import lombok.extern.slf4j.Slf4j;
-import org.apache.commons.codec.DecoderException;
-import org.apache.commons.codec.binary.Hex;
-import org.apache.commons.io.FileUtils;
-import org.apache.commons.lang3.SystemUtils;
-import org.pf4j.Extension;
-import org.polypheny.db.adapter.AdapterManager;
-import org.polypheny.db.adapter.DataStore;
-import org.polypheny.db.adapter.DeployMode;
-import org.polypheny.db.adapter.RelationalModifyDelegate;
-import org.polypheny.db.adapter.annotations.AdapterProperties;
-import org.polypheny.db.catalog.Catalog;
-import org.polypheny.db.catalog.catalogs.RelAdapterCatalog;
-import org.polypheny.db.catalog.entity.allocation.AllocationTable;
-import org.polypheny.db.catalog.entity.allocation.AllocationTableWrapper;
-import org.polypheny.db.catalog.entity.logical.LogicalColumn;
-import org.polypheny.db.catalog.entity.logical.LogicalIndex;
-import org.polypheny.db.catalog.entity.logical.LogicalTable;
-import org.polypheny.db.catalog.entity.logical.LogicalTableWrapper;
-import org.polypheny.db.catalog.entity.physical.PhysicalColumn;
-import org.polypheny.db.catalog.entity.physical.PhysicalEntity;
-import org.polypheny.db.catalog.entity.physical.PhysicalTable;
-import org.polypheny.db.catalog.exceptions.GenericRuntimeException;
-import org.polypheny.db.information.InformationGraph;
-import org.polypheny.db.information.InformationGraph.GraphData;
-import org.polypheny.db.information.InformationGraph.GraphType;
-import org.polypheny.db.information.InformationGroup;
-import org.polypheny.db.information.InformationManager;
-import org.polypheny.db.plugins.PluginContext;
-import org.polypheny.db.plugins.PolyPlugin;
-import org.polypheny.db.prepare.Context;
-import org.polypheny.db.transaction.PolyXid;
-import org.polypheny.db.type.PolyType;
-import org.polypheny.db.util.PolyphenyHomeDirManager;
-=======
 import org.polypheny.db.adapter.AdapterManager;
 import org.polypheny.db.plugins.PluginContext;
 import org.polypheny.db.plugins.PolyPlugin;
->>>>>>> 250079c0
 
 
 public class FilePlugin extends PolyPlugin {
@@ -107,441 +50,5 @@
     }
 
 
-<<<<<<< HEAD
-    @Slf4j
-    @Extension
-    @AdapterProperties(
-            name = "File",
-            description = "An adapter that stores all data as files. It is especially suitable for multimedia collections.",
-            usedModes = DeployMode.EMBEDDED,
-            defaultMode = DeployMode.EMBEDDED)
-    public static class FileStore extends DataStore<RelAdapterCatalog> {
-
-        @Delegate(excludes = Exclude.class)
-        private final RelationalModifyDelegate delegate;
-
-        // Standards
-        public static final Charset CHARSET = StandardCharsets.UTF_8;
-
-        /**
-         * Hash function to use the hash of a primary key to name a file.
-         * If you change this function, make sure to change the offset in the {@link FileStore#commitOrRollback} method!
-         */
-        @SuppressWarnings("UnstableApiUsage") // see https://stackoverflow.com/questions/53060907/is-it-safe-to-use-hashing-class-from-com-google-common-hash
-        public static final HashFunction SHA = Hashing.sha256();
-
-        @Getter
-        private final File rootDir;
-        @Getter
-        private FileStoreSchema currentNamespace;
-
-        private final File WAL; // A folder containing the write ahead log
-
-        @Getter
-        private final List<PolyType> unsupportedTypes = ImmutableList.of( PolyType.ARRAY, PolyType.MAP );
-
-
-        public FileStore( final long storeId, final String uniqueName, final Map<String, String> settings ) {
-            super( storeId, uniqueName, settings, true, new RelAdapterCatalog( storeId ) );
-            PolyphenyHomeDirManager fileManager = PolyphenyHomeDirManager.getInstance();
-            File adapterRoot = fileManager.registerNewFolder( "data/file-store" );
-
-            rootDir = fileManager.registerNewFolder( adapterRoot, "store" + getAdapterId() );
-
-            WAL = fileManager.registerNewFolder( rootDir, "WAL" );
-
-            trxRecovery();
-            setInformationPage();
-
-            this.delegate = new RelationalModifyDelegate( this, storeCatalog );
-        }
-
-
-        private void setInformationPage() {
-            InformationGroup infoGroup = new InformationGroup( informationPage, "Disk usage in GB" );
-            informationGroups.add( infoGroup );
-            final File root = rootDir.toPath().getRoot().toFile();
-            final int base;
-            if ( SystemUtils.IS_OS_MAC ) {
-                base = 1000;
-            } else {
-                base = 1024;
-            }
-            Double[] diskUsage = new Double[]{
-                    (double) ((root.getTotalSpace() - root.getUsableSpace()) / (long) Math.pow( base, 3 )),
-                    (double) (root.getUsableSpace() / (long) Math.pow( base, 3 )) };
-            InformationGraph infoElement = new InformationGraph(
-                    infoGroup,
-                    GraphType.DOUGHNUT,
-                    new String[]{ "used", "free" },
-                    new GraphData<>( "disk-usage", diskUsage ) );
-            infoGroup.setRefreshFunction( () -> {
-                Double[] updatedDiskUsage = new Double[]{
-                        (double) ((root.getTotalSpace() - root.getUsableSpace()) / (long) Math.pow( base, 3 )),
-                        (double) (root.getUsableSpace() / (long) Math.pow( base, 3 )) };
-                infoElement.updateGraph( new String[]{ "used", "free" }, new GraphData<>( "disk-usage", updatedDiskUsage ) );
-            } );
-            InformationManager im = InformationManager.getInstance();
-            im.addPage( informationPage );
-            im.addGroup( infoGroup );
-            im.registerInformation( infoElement );
-        }
-
-
-        @Override
-        public void updateNamespace( String name, long id ) {
-            if ( currentNamespace == null ) {
-                currentNamespace = new FileStoreSchema( id, name, this );
-            }
-        }
-
-
-        @Override
-        public List<PhysicalEntity> createTable( Context context, LogicalTableWrapper logical, AllocationTableWrapper allocationWrapper ) {
-            context.getStatement().getTransaction().registerInvolvedAdapter( this );
-            String physicalTableName = getPhysicalTableName( allocationWrapper.table.id );
-
-            PhysicalTable table = storeCatalog.createTable(
-                    logical.table.getNamespaceName(),
-                    physicalTableName,
-                    allocationWrapper.columns.stream().collect( Collectors.toMap( c -> c.columnId, c -> getPhysicalColumnName( c.columnId, allocationWrapper.table.id ) ) ),
-                    logical.table,
-                    logical.columns.stream().collect( Collectors.toMap( c -> c.id, c -> c ) ),
-                    allocationWrapper );
-
-            for ( LogicalColumn col : logical.columns ) {
-                File newColumnFolder = getColumnFolder( col.id, allocationWrapper.table.id );
-                if ( !newColumnFolder.mkdir() ) {
-                    throw new GenericRuntimeException( "Could not create column folder " + newColumnFolder.getAbsolutePath() );
-                }
-            }
-
-            FileTranslatableEntity physical = currentNamespace.createFileTable( table, logical.pkIds );
-
-            storeCatalog.replacePhysical( physical );
-            return List.of( physical );
-        }
-
-
-        private String getPhysicalTableName( long id ) {
-            return "tab" + id;
-        }
-
-
-        @Override
-        public void dropTable( Context context, long allocId ) {
-            context.getStatement().getTransaction().registerInvolvedAdapter( this );
-            // TODO check if it is on this store?
-
-            PhysicalTable table = storeCatalog.fromAllocation( allocId );
-            for ( Long colId : table.getColumnIds() ) {
-                File f = getColumnFolder( colId, allocId );
-                try {
-                    FileUtils.deleteDirectory( f );
-                } catch ( IOException e ) {
-                    throw new GenericRuntimeException( "Could not drop table " + colId, e );
-                }
-            }
-
-            storeCatalog.removeAllocAndPhysical( allocId );
-
-        }
-
-
-        @Override
-        public void addColumn( Context context, long allocId, LogicalColumn logicalColumn ) {
-            context.getStatement().getTransaction().registerInvolvedAdapter( this );
-
-            PhysicalTable table = storeCatalog.fromAllocation( allocId );
-            PhysicalColumn column = storeCatalog.addColumn( getPhysicalColumnName( logicalColumn.id, allocId ), allocId, table.columns.size() - 1, logicalColumn );
-
-            File newColumnFolder = getColumnFolder( column.id, allocId );
-            if ( !newColumnFolder.mkdir() ) {
-                throw new GenericRuntimeException( "Could not create column folder " + newColumnFolder.getName() );
-            }
-
-            // Add default values
-            if ( column.defaultValue != null ) {
-                try {
-                    //CatalogPrimaryKey primaryKey = Catalog.snapshot().rel().getPrimaryKey( );
-                    File primaryKeyDir = new File( rootDir, getPhysicalColumnName( column.id, allocId ) );
-                    for ( File entry : Objects.requireNonNull( primaryKeyDir.listFiles() ) ) {
-                        FileModifier.write( new File( newColumnFolder, entry.getName() ), logicalColumn.defaultValue.value );
-                    }
-                } catch ( IOException e ) {
-                    throw new GenericRuntimeException( "Caught exception while inserting default values", e );
-                }
-            }
-
-        }
-
-
-        @Override
-        public void dropColumn( Context context, long allocId, long columnId ) {
-            context.getStatement().getTransaction().registerInvolvedAdapter( this );
-            storeCatalog.dropColumn( allocId, columnId );
-            File columnFile = getColumnFolder( columnId, allocId );
-            try {
-                FileUtils.deleteDirectory( columnFile );
-            } catch ( IOException e ) {
-                throw new GenericRuntimeException( "Could not delete column folder", e );
-            }
-
-        }
-
-
-        @Override
-        public String addIndex( Context context, LogicalIndex index, AllocationTable allocation ) {
-            throw new GenericRuntimeException( "File adapter does not support adding indexes" );
-        }
-
-
-        @Override
-        public void dropIndex( Context context, LogicalIndex catalogIndex, long allocId ) {
-            throw new GenericRuntimeException( "File adapter does not support dropping indexes" );
-        }
-
-
-        @Override
-        public boolean prepare( PolyXid xid ) {
-            return true;
-        }
-
-
-        @Override
-        public void commit( PolyXid xid ) {
-            addWAL( xid, "commit" );
-            commitOrRollback( xid, true );
-            removeWAL( xid );
-        }
-
-
-        @Override
-        public void rollback( PolyXid xid ) {
-            addWAL( xid, "rollback" );
-            commitOrRollback( xid, false );
-            removeWAL( xid );
-        }
-
-
-        void addWAL( final PolyXid key, final String value ) {
-            String fileName = SHA.hashString( key.toString(), CHARSET ).toString();
-            File wal = new File( WAL, fileName );
-            try ( PrintWriter pw = new PrintWriter( new FileWriter( wal ) ) ) {
-                pw.println( Hex.encodeHexString( key.getGlobalTransactionId() ) );
-                pw.println( Hex.encodeHexString( key.getBranchQualifier() ) );
-                pw.println( value );
-            } catch ( IOException e ) {
-                throw new GenericRuntimeException( "Could not add entry to WAL", e );
-            }
-        }
-
-
-        void removeWAL( final PolyXid key ) {
-            String fileName = SHA.hashString( key.toString(), CHARSET ).toString();
-            File wal = new File( WAL, fileName );
-            wal.delete();
-        }
-
-
-        /**
-         * To recover from a crash, the file adapter checks if there is entries in the WAL folder
-         * It will continue to execute the WAL entries
-         */
-        void trxRecovery() {
-            File[] walFiles = WAL.listFiles( file -> !file.isHidden() );
-            if ( walFiles == null ) {
-                return;
-            }
-            try {
-                for ( File f : walFiles ) {
-                    String GID;
-                    String BID;
-                    String action;
-                    try ( BufferedReader br = new BufferedReader( new FileReader( f ) ) ) {
-                        GID = br.readLine();
-                        BID = br.readLine();
-                        action = br.readLine();
-                    }
-                    PolyXid xid = new PolyXid( Hex.decodeHex( GID ), Hex.decodeHex( BID ) );
-                    switch ( action ) {
-                        case "commit":
-                            commitOrRollback( xid, true );
-                            break;
-                        case "rollback":
-                            commitOrRollback( xid, false );
-                            break;
-                        default:
-                            throw new GenericRuntimeException( "Unexpected WAL entry: " + action );
-                    }
-                    f.delete();
-                }
-            } catch ( IOException | DecoderException e ) {
-                log.error( "Could not recover", e );
-            }
-        }
-
-
-        public void commitOrRollback( final PolyXid xid, final boolean commit ) {
-            String xidHash = SHA.hashString( xid.toString(), CHARSET ).toString();
-            final String deletePrefix;
-            final String movePrefix;
-            if ( commit ) {
-                deletePrefix = "_del_" + xidHash;
-                movePrefix = "_ins_" + xidHash;
-            } else {
-                deletePrefix = "_ins_" + xidHash;
-                movePrefix = "_del_" + xidHash;
-            }
-            if ( rootDir.listFiles() != null ) {
-                for ( File columnFolder : rootDir.listFiles( File::isDirectory ) ) {
-                    for ( File data : columnFolder.listFiles( f -> !f.isHidden() && f.getName().startsWith( deletePrefix ) ) ) {
-                        data.delete();
-                    }
-                    File data = null;
-                    File target = null;
-                    File[] fileList = columnFolder.listFiles( f -> !f.isHidden() && f.getName().startsWith( movePrefix ) );
-                    if ( fileList == null ) {
-                        return;
-                    }
-                    try {
-                        for ( File file : fileList ) {
-                            data = file;
-                            String hash = data.getName().substring( 70 );// 3 + 3 + 64 (three underlines + "ins" + xid hash)
-                            target = new File( columnFolder, hash );
-                            if ( commit ) {
-                                Files.move( data.toPath(), target.toPath(), StandardCopyOption.REPLACE_EXISTING );
-                            } else {
-                                Files.move( data.toPath(), target.toPath() );
-                            }
-                        }
-                    } catch ( IOException e ) {
-                        if ( target == null ) {
-                            throw new GenericRuntimeException( "Could not commit because moving of files failed", e );
-                        } else {
-                            throw new GenericRuntimeException( "Could not commit because moving of files failed, trying to move "
-                                    + data.getAbsolutePath() + " to " + target.getAbsolutePath(), e );
-                        }
-                    }
-                }
-            }
-            cleanupHardlinks( xid );
-        }
-
-
-        private void cleanupHardlinks( final PolyXid xid ) {
-            File hardlinkFolder = new File( rootDir, "hardlinks/" + SHA.hashString( xid.toString(), FileStore.CHARSET ).toString() );
-            if ( hardlinkFolder.exists() ) {
-                try {
-                    FileHelper.deleteDirRecursively( hardlinkFolder );
-                } catch ( IOException e ) {
-                    throw new GenericRuntimeException( "Could not cleanup hardlink-folder " + hardlinkFolder.getAbsolutePath(), e );
-                }
-            }
-        }
-
-
-        @Override
-        public void truncate( Context context, long allocId ) {
-            //context.getStatement().getTransaction().registerInvolvedStore( this );
-            PhysicalTable physical = storeCatalog.fromAllocation( allocId );
-            FileTranslatableEntity fileTable = (FileTranslatableEntity) currentNamespace.getEntity( physical.name + "_" + allocId );
-            try {
-                for ( PhysicalColumn column : fileTable.columns ) {
-                    File columnFolder = getColumnFolder( column.id, allocId );
-                    FileUtils.cleanDirectory( columnFolder );
-                }
-            } catch ( IOException e ) {
-                throw new GenericRuntimeException( "Could not truncate file table", e );
-            }
-
-        }
-
-
-        @Override
-        public void updateColumnType( Context context, long allocId, LogicalColumn newCol ) {
-            //context.getStatement().getTransaction().registerInvolvedStore( this );
-            throw new GenericRuntimeException( "File adapter does not support updating column types!" );
-        }
-
-
-        @Override
-        public List<IndexMethodModel> getAvailableIndexMethods() {
-            return new ArrayList<>();
-        }
-
-
-        @Override
-        public IndexMethodModel getDefaultIndexMethod() {
-            throw new GenericRuntimeException( "File adapter does not support adding indexes" );
-        }
-
-
-        @Override
-        public List<FunctionalIndexInfo> getFunctionalIndexes( LogicalTable catalogTable ) {
-            // TODO: Check if this is correct and ind better approach
-            List<Long> pkIds = Catalog.snapshot().rel().getPrimaryKey( catalogTable.primaryKey ).orElseThrow().columnIds;
-            return ImmutableList.of( new FunctionalIndexInfo( pkIds, "PRIMARY (unique)" ) );
-        }
-
-
-        @Override
-        public void shutdown() {
-            log.info( "Shutting down file store '{}'", getUniqueName() );
-            removeInformationPage();
-            try {
-                FileHelper.deleteDirRecursively( rootDir );
-            } catch ( IOException e ) {
-                throw new GenericRuntimeException( "Could not delete all files from file store", e );
-            }
-        }
-
-
-        @Override
-        protected void reloadSettings( List<String> updatedSettings ) {
-            throw new UnsupportedOperationException( "Cannot change directory" );
-        }
-
-
-        protected static String getPhysicalColumnName( long columnId, long partitionId ) {
-            return "col" + columnId + "_" + partitionId;
-        }
-
-
-        public static File getColumnFolder( final String rootPath, final long columnId, final long partitionId ) {
-            File root = new File( rootPath );
-            return new File( root, getPhysicalColumnName( columnId, partitionId ) );
-        }
-
-
-        public File getColumnFolder( final long columnId, final long partitionId ) {
-            return new File( rootDir, getPhysicalColumnName( columnId, partitionId ) );
-        }
-
-    }
-=======
->>>>>>> 250079c0
-
-
-    @SuppressWarnings("unused")
-    public interface Exclude {
-
-        void dropIndex( Context context, LogicalIndex catalogIndex, long allocId );
-
-        String addIndex( Context context, LogicalIndex index, AllocationTable allocation );
-
-        void dropColumn( Context context, long allocId, long columnId );
-
-        void dropTable( Context context, long allocId );
-
-        void updateColumnType( Context context, long allocId, LogicalColumn newCol );
-
-        void addColumn( Context context, long allocId, LogicalColumn logicalColumn );
-
-        void refreshTable( long allocId );
-
-        void createTable( Context context, LogicalTableWrapper logical, AllocationTableWrapper allocationWrapper );
-
-    }
 
 }