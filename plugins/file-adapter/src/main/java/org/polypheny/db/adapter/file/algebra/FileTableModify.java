/*
 * Copyright 2019-2024 The Polypheny Project
 *
 * Licensed under the Apache License, Version 2.0 (the "License");
 * you may not use this file except in compliance with the License.
 * You may obtain a copy of the License at
 *
 * http://www.apache.org/licenses/LICENSE-2.0
 *
 * Unless required by applicable law or agreed to in writing, software
 * distributed under the License is distributed on an "AS IS" BASIS,
 * WITHOUT WARRANTIES OR CONDITIONS OF ANY KIND, either express or implied.
 * See the License for the specific language governing permissions and
 * limitations under the License.
 */

package org.polypheny.db.adapter.file.algebra;


import java.util.ArrayList;
import java.util.List;
import org.polypheny.db.adapter.file.FileAlg;
import org.polypheny.db.adapter.file.FileTranslatableEntity;
import org.polypheny.db.adapter.file.Value;
import org.polypheny.db.adapter.file.Value.DynamicValue;
import org.polypheny.db.adapter.file.Value.LiteralValue;
import org.polypheny.db.adapter.file.util.FileUtil;
import org.polypheny.db.algebra.AbstractAlgNode;
import org.polypheny.db.algebra.AlgNode;
import org.polypheny.db.algebra.core.relational.RelModify;
import org.polypheny.db.algebra.metadata.AlgMetadataQuery;
import org.polypheny.db.algebra.type.AlgDataTypeField;
import org.polypheny.db.catalog.exceptions.GenericRuntimeException;
<<<<<<< HEAD
import org.polypheny.db.plan.AlgOptCluster;
import org.polypheny.db.plan.AlgOptCost;
import org.polypheny.db.plan.AlgOptPlanner;
=======
import org.polypheny.db.plan.AlgCluster;
import org.polypheny.db.plan.AlgOptCost;
import org.polypheny.db.plan.AlgPlanner;
>>>>>>> 18d3cce9
import org.polypheny.db.plan.AlgTraitSet;
import org.polypheny.db.rex.RexCall;
import org.polypheny.db.rex.RexDynamicParam;
import org.polypheny.db.rex.RexLiteral;
import org.polypheny.db.rex.RexNode;
import org.polypheny.db.type.PolyType;


public class FileTableModify extends RelModify<FileTranslatableEntity> implements FileAlg {

<<<<<<< HEAD
    public FileTableModify( AlgOptCluster cluster, AlgTraitSet traits, FileTranslatableEntity table, AlgNode child, Operation operation, List<String> updateColumnList, List<? extends RexNode> sourceExpressionList, boolean flattened ) {
=======
    public FileTableModify( AlgCluster cluster, AlgTraitSet traits, FileTranslatableEntity table, AlgNode child, Operation operation, List<String> updateColumnList, List<? extends RexNode> sourceExpressionList, boolean flattened ) {
>>>>>>> 18d3cce9
        super( cluster, traits, table, child, operation, updateColumnList, sourceExpressionList, flattened );
    }


    @Override
    public AlgOptCost computeSelfCost( AlgPlanner planner, AlgMetadataQuery mq ) {
        return super.computeSelfCost( planner, mq ).multiplyBy( 0.1 );
    }


    @Override
    public AlgNode copy( AlgTraitSet traitSet, List<AlgNode> inputs ) {
        return new FileTableModify(
                getCluster(),
                traitSet,
                entity,
                AbstractAlgNode.sole( inputs ),
                getOperation(),
                getUpdateColumns(),
                getSourceExpressions(),
                isFlattened() );
    }


    @Override
    public void register( AlgPlanner planner ) {
        getConvention().register( planner );
    }


    @Override
    public void implement( final FileImplementor implementor ) {
        setOperation( implementor );//do it first, so children know that we have an insert/update/delete
        implementor.visitChild( 0, getInput() );

        implementor.setFileTable( entity );
        if ( getOperation() == Operation.UPDATE ) {
            if ( getSourceExpressions() != null ) {
                if ( implementor.getUpdates() == null ) {
                    implementor.setUpdates( new ArrayList<>() );
                }
                implementor.getUpdates().clear();
                List<Value> values = new ArrayList<>();
                int i = 0;
                for ( RexNode src : getSourceExpressions() ) {
                    if ( src instanceof RexLiteral ) {
                        String logicalName = getUpdateColumns().get( i );
<<<<<<< HEAD
                        AlgDataTypeField field = entity.getRowType().getField( logicalName, false, false );
                        values.add( new LiteralValue( Math.toIntExact( field.getId() ), ((RexLiteral) src).value ) );
                    } else if ( src instanceof RexDynamicParam ) {
                        String logicalName = getUpdateColumns().get( i );
                        AlgDataTypeField field = entity.getRowType().getField( logicalName, false, false );
=======
                        AlgDataTypeField field = entity.getTupleType().getField( logicalName, false, false );
                        values.add( new LiteralValue( Math.toIntExact( field.getId() ), ((RexLiteral) src).value ) );
                    } else if ( src instanceof RexDynamicParam ) {
                        String logicalName = getUpdateColumns().get( i );
                        AlgDataTypeField field = entity.getTupleType().getField( logicalName, false, false );
>>>>>>> 18d3cce9
                        values.add( new DynamicValue( Math.toIntExact( field.getId() ), ((RexDynamicParam) src).getIndex() ) );
                    } else if ( src instanceof RexCall && src.getType().getPolyType() == PolyType.ARRAY ) {
                        values.add( FileUtil.fromArrayRexCall( (RexCall) src ) );
                    } else {
                        throw new GenericRuntimeException( "Unknown element in sourceExpressionList: " + src.toString() );
                    }
                    i++;
                }
                implementor.setUpdates( values );
            }
            //set the columns that should be updated in the projection list
            implementor.project( this.getUpdateColumns(), null );
        }
    }


    private void setOperation( final FileImplementor implementor ) {
        Operation operation = getOperation();
        switch ( operation ) {
            case INSERT:
                implementor.setOperation( FileImplementor.Operation.INSERT );
                break;
            case UPDATE:
                implementor.setOperation( FileImplementor.Operation.UPDATE );
                break;
            case DELETE:
                implementor.setOperation( FileImplementor.Operation.DELETE );
                break;
            default:
                throw new GenericRuntimeException( "The File adapter does not support " + operation + "operations." );
        }
    }

}<|MERGE_RESOLUTION|>--- conflicted
+++ resolved
@@ -31,15 +31,9 @@
 import org.polypheny.db.algebra.metadata.AlgMetadataQuery;
 import org.polypheny.db.algebra.type.AlgDataTypeField;
 import org.polypheny.db.catalog.exceptions.GenericRuntimeException;
-<<<<<<< HEAD
-import org.polypheny.db.plan.AlgOptCluster;
-import org.polypheny.db.plan.AlgOptCost;
-import org.polypheny.db.plan.AlgOptPlanner;
-=======
 import org.polypheny.db.plan.AlgCluster;
 import org.polypheny.db.plan.AlgOptCost;
 import org.polypheny.db.plan.AlgPlanner;
->>>>>>> 18d3cce9
 import org.polypheny.db.plan.AlgTraitSet;
 import org.polypheny.db.rex.RexCall;
 import org.polypheny.db.rex.RexDynamicParam;
@@ -50,11 +44,7 @@
 
 public class FileTableModify extends RelModify<FileTranslatableEntity> implements FileAlg {
 
-<<<<<<< HEAD
-    public FileTableModify( AlgOptCluster cluster, AlgTraitSet traits, FileTranslatableEntity table, AlgNode child, Operation operation, List<String> updateColumnList, List<? extends RexNode> sourceExpressionList, boolean flattened ) {
-=======
     public FileTableModify( AlgCluster cluster, AlgTraitSet traits, FileTranslatableEntity table, AlgNode child, Operation operation, List<String> updateColumnList, List<? extends RexNode> sourceExpressionList, boolean flattened ) {
->>>>>>> 18d3cce9
         super( cluster, traits, table, child, operation, updateColumnList, sourceExpressionList, flattened );
     }
 
@@ -102,19 +92,11 @@
                 for ( RexNode src : getSourceExpressions() ) {
                     if ( src instanceof RexLiteral ) {
                         String logicalName = getUpdateColumns().get( i );
-<<<<<<< HEAD
-                        AlgDataTypeField field = entity.getRowType().getField( logicalName, false, false );
-                        values.add( new LiteralValue( Math.toIntExact( field.getId() ), ((RexLiteral) src).value ) );
-                    } else if ( src instanceof RexDynamicParam ) {
-                        String logicalName = getUpdateColumns().get( i );
-                        AlgDataTypeField field = entity.getRowType().getField( logicalName, false, false );
-=======
                         AlgDataTypeField field = entity.getTupleType().getField( logicalName, false, false );
                         values.add( new LiteralValue( Math.toIntExact( field.getId() ), ((RexLiteral) src).value ) );
                     } else if ( src instanceof RexDynamicParam ) {
                         String logicalName = getUpdateColumns().get( i );
                         AlgDataTypeField field = entity.getTupleType().getField( logicalName, false, false );
->>>>>>> 18d3cce9
                         values.add( new DynamicValue( Math.toIntExact( field.getId() ), ((RexDynamicParam) src).getIndex() ) );
                     } else if ( src instanceof RexCall && src.getType().getPolyType() == PolyType.ARRAY ) {
                         values.add( FileUtil.fromArrayRexCall( (RexCall) src ) );
