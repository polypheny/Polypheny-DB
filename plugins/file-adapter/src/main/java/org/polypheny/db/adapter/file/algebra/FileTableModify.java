/*
 * Copyright 2019-2024 The Polypheny Project
 *
 * Licensed under the Apache License, Version 2.0 (the "License");
 * you may not use this file except in compliance with the License.
 * You may obtain a copy of the License at
 *
 * http://www.apache.org/licenses/LICENSE-2.0
 *
 * Unless required by applicable law or agreed to in writing, software
 * distributed under the License is distributed on an "AS IS" BASIS,
 * WITHOUT WARRANTIES OR CONDITIONS OF ANY KIND, either express or implied.
 * See the License for the specific language governing permissions and
 * limitations under the License.
 */

package org.polypheny.db.adapter.file.algebra;


import java.util.ArrayList;
import java.util.List;
import org.polypheny.db.adapter.file.FileAlg;
import org.polypheny.db.adapter.file.FileTranslatableEntity;
import org.polypheny.db.adapter.file.Value;
import org.polypheny.db.adapter.file.Value.DynamicValue;
import org.polypheny.db.adapter.file.Value.LiteralValue;
import org.polypheny.db.adapter.file.util.FileUtil;
import org.polypheny.db.algebra.AbstractAlgNode;
import org.polypheny.db.algebra.AlgNode;
import org.polypheny.db.algebra.core.relational.RelModify;
import org.polypheny.db.algebra.metadata.AlgMetadataQuery;
import org.polypheny.db.algebra.type.AlgDataTypeField;
import org.polypheny.db.catalog.exceptions.GenericRuntimeException;
<<<<<<< HEAD
import org.polypheny.db.plan.AlgOptCluster;
import org.polypheny.db.plan.AlgOptCost;
import org.polypheny.db.plan.AlgOptPlanner;
=======
import org.polypheny.db.plan.AlgCluster;
import org.polypheny.db.plan.AlgOptCost;
import org.polypheny.db.plan.AlgPlanner;
>>>>>>> 250079c0
import org.polypheny.db.plan.AlgTraitSet;
import org.polypheny.db.rex.RexCall;
import org.polypheny.db.rex.RexDynamicParam;
import org.polypheny.db.rex.RexLiteral;
import org.polypheny.db.rex.RexNode;
import org.polypheny.db.type.PolyType;
import org.polypheny.db.type.entity.PolyLong;


public class FileTableModify extends RelModify<FileTranslatableEntity> implements FileAlg {

<<<<<<< HEAD
    public FileTableModify( AlgOptCluster cluster, AlgTraitSet traits, FileTranslatableEntity table, AlgNode child, Operation operation, List<String> updateColumnList, List<? extends RexNode> sourceExpressionList, boolean flattened ) {
=======
    public FileTableModify( AlgCluster cluster, AlgTraitSet traits, FileTranslatableEntity table, AlgNode child, Operation operation, List<String> updateColumnList, List<? extends RexNode> sourceExpressionList, boolean flattened ) {
>>>>>>> 250079c0
        super( cluster, traits, table, child, operation, updateColumnList, sourceExpressionList, flattened );
    }


    @Override
    public AlgOptCost computeSelfCost( AlgPlanner planner, AlgMetadataQuery mq ) {
        return super.computeSelfCost( planner, mq ).multiplyBy( 0.1 );
    }


    @Override
    public AlgNode copy( AlgTraitSet traitSet, List<AlgNode> inputs ) {
        return new FileTableModify(
                getCluster(),
                traitSet,
                entity,
                AbstractAlgNode.sole( inputs ),
                getOperation(),
                getUpdateColumns(),
                getSourceExpressions(),
                isFlattened() );
    }


    @Override
    public void register( AlgPlanner planner ) {
        getConvention().register( planner );
    }


    @Override
    public void implement( final FileImplementor implementor ) {
        setOperation( implementor );//do it first, so children know that we have an insert/update/delete
        implementor.visitChild( 0, getInput() );

        implementor.setFileTable( entity );
        if ( getOperation() == Operation.UPDATE ) {
            if ( getSourceExpressions() != null ) {
                if ( implementor.getUpdates() == null ) {
                    implementor.setUpdates( new ArrayList<>() );
                }
                implementor.getUpdates().clear();
                List<Value> values = new ArrayList<>();
                int i = 0;
                for ( RexNode src : getSourceExpressions() ) {
                    if ( src instanceof RexLiteral ) {
                        String logicalName = getUpdateColumns().get( i );
<<<<<<< HEAD
                        AlgDataTypeField field = entity.getRowType().getField( logicalName, false, false );
                        values.add( new Value( Math.toIntExact( field.getId() ), ((RexLiteral) src).value, false ) );
                    } else if ( src instanceof RexDynamicParam ) {
                        String logicalName = getUpdateColumns().get( i );
                        AlgDataTypeField field = entity.getRowType().getField( logicalName, false, false );
                        values.add( new Value( Math.toIntExact( field.getId() ), PolyLong.of( ((RexDynamicParam) src).getIndex() ), true ) );
=======
                        AlgDataTypeField field = entity.getTupleType().getField( logicalName, false, false );
                        values.add( new LiteralValue( Math.toIntExact( field.getId() ), ((RexLiteral) src).value ) );
                    } else if ( src instanceof RexDynamicParam ) {
                        String logicalName = getUpdateColumns().get( i );
                        AlgDataTypeField field = entity.getTupleType().getField( logicalName, false, false );
                        values.add( new DynamicValue( Math.toIntExact( field.getId() ), ((RexDynamicParam) src).getIndex() ) );
>>>>>>> 250079c0
                    } else if ( src instanceof RexCall && src.getType().getPolyType() == PolyType.ARRAY ) {
                        values.add( FileUtil.fromArrayRexCall( (RexCall) src ) );
                    } else {
                        throw new GenericRuntimeException( "Unknown element in sourceExpressionList: " + src.toString() );
                    }
                    i++;
                }
                implementor.setUpdates( values );
            }
            //set the columns that should be updated in the projection list
            implementor.project( this.getUpdateColumns(), null );
        }
    }


    private void setOperation( final FileImplementor implementor ) {
        Operation operation = getOperation();
        switch ( operation ) {
            case INSERT:
                implementor.setOperation( FileImplementor.Operation.INSERT );
                break;
            case UPDATE:
                implementor.setOperation( FileImplementor.Operation.UPDATE );
                break;
            case DELETE:
                implementor.setOperation( FileImplementor.Operation.DELETE );
                break;
            default:
                throw new GenericRuntimeException( "The File adapter does not support " + operation + "operations." );
        }
    }

}<|MERGE_RESOLUTION|>--- conflicted
+++ resolved
@@ -31,31 +31,20 @@
 import org.polypheny.db.algebra.metadata.AlgMetadataQuery;
 import org.polypheny.db.algebra.type.AlgDataTypeField;
 import org.polypheny.db.catalog.exceptions.GenericRuntimeException;
-<<<<<<< HEAD
-import org.polypheny.db.plan.AlgOptCluster;
-import org.polypheny.db.plan.AlgOptCost;
-import org.polypheny.db.plan.AlgOptPlanner;
-=======
 import org.polypheny.db.plan.AlgCluster;
 import org.polypheny.db.plan.AlgOptCost;
 import org.polypheny.db.plan.AlgPlanner;
->>>>>>> 250079c0
 import org.polypheny.db.plan.AlgTraitSet;
 import org.polypheny.db.rex.RexCall;
 import org.polypheny.db.rex.RexDynamicParam;
 import org.polypheny.db.rex.RexLiteral;
 import org.polypheny.db.rex.RexNode;
 import org.polypheny.db.type.PolyType;
-import org.polypheny.db.type.entity.PolyLong;
 
 
 public class FileTableModify extends RelModify<FileTranslatableEntity> implements FileAlg {
 
-<<<<<<< HEAD
-    public FileTableModify( AlgOptCluster cluster, AlgTraitSet traits, FileTranslatableEntity table, AlgNode child, Operation operation, List<String> updateColumnList, List<? extends RexNode> sourceExpressionList, boolean flattened ) {
-=======
     public FileTableModify( AlgCluster cluster, AlgTraitSet traits, FileTranslatableEntity table, AlgNode child, Operation operation, List<String> updateColumnList, List<? extends RexNode> sourceExpressionList, boolean flattened ) {
->>>>>>> 250079c0
         super( cluster, traits, table, child, operation, updateColumnList, sourceExpressionList, flattened );
     }
 
@@ -103,21 +92,12 @@
                 for ( RexNode src : getSourceExpressions() ) {
                     if ( src instanceof RexLiteral ) {
                         String logicalName = getUpdateColumns().get( i );
-<<<<<<< HEAD
-                        AlgDataTypeField field = entity.getRowType().getField( logicalName, false, false );
-                        values.add( new Value( Math.toIntExact( field.getId() ), ((RexLiteral) src).value, false ) );
-                    } else if ( src instanceof RexDynamicParam ) {
-                        String logicalName = getUpdateColumns().get( i );
-                        AlgDataTypeField field = entity.getRowType().getField( logicalName, false, false );
-                        values.add( new Value( Math.toIntExact( field.getId() ), PolyLong.of( ((RexDynamicParam) src).getIndex() ), true ) );
-=======
                         AlgDataTypeField field = entity.getTupleType().getField( logicalName, false, false );
                         values.add( new LiteralValue( Math.toIntExact( field.getId() ), ((RexLiteral) src).value ) );
                     } else if ( src instanceof RexDynamicParam ) {
                         String logicalName = getUpdateColumns().get( i );
                         AlgDataTypeField field = entity.getTupleType().getField( logicalName, false, false );
                         values.add( new DynamicValue( Math.toIntExact( field.getId() ), ((RexDynamicParam) src).getIndex() ) );
->>>>>>> 250079c0
                     } else if ( src instanceof RexCall && src.getType().getPolyType() == PolyType.ARRAY ) {
                         values.add( FileUtil.fromArrayRexCall( (RexCall) src ) );
                     } else {
