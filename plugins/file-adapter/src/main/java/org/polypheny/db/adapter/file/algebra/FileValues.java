/*
 * Copyright 2019-2024 The Polypheny Project
 *
 * Licensed under the Apache License, Version 2.0 (the "License");
 * you may not use this file except in compliance with the License.
 * You may obtain a copy of the License at
 *
 * http://www.apache.org/licenses/LICENSE-2.0
 *
 * Unless required by applicable law or agreed to in writing, software
 * distributed under the License is distributed on an "AS IS" BASIS,
 * WITHOUT WARRANTIES OR CONDITIONS OF ANY KIND, either express or implied.
 * See the License for the specific language governing permissions and
 * limitations under the License.
 */

package org.polypheny.db.adapter.file.algebra;


import com.google.common.collect.ImmutableList;
import java.util.ArrayList;
import java.util.List;
import org.polypheny.db.adapter.file.FileAlg;
import org.polypheny.db.adapter.file.Value;
import org.polypheny.db.adapter.file.Value.LiteralValue;
import org.polypheny.db.algebra.core.Values;
import org.polypheny.db.algebra.metadata.AlgMetadataQuery;
import org.polypheny.db.algebra.type.AlgDataType;
import org.polypheny.db.algebra.type.AlgDataTypeField;
import org.polypheny.db.algebra.type.AlgRecordType;
import org.polypheny.db.plan.AlgCluster;
import org.polypheny.db.plan.AlgOptCost;
import org.polypheny.db.plan.AlgPlanner;
import org.polypheny.db.plan.AlgTraitSet;
import org.polypheny.db.rex.RexLiteral;


public class FileValues extends Values implements FileAlg {

    protected FileValues( AlgCluster cluster, AlgDataType rowType, ImmutableList<ImmutableList<RexLiteral>> tuples, AlgTraitSet traits ) {
        super( cluster, rowType, tuples, traits );
    }


    @Override
    public AlgOptCost computeSelfCost( AlgPlanner planner, AlgMetadataQuery mq ) {
        return super.computeSelfCost( planner, mq );
    }


    @Override
    public void implement( final FileImplementor implementor ) {
        AlgRecordType recordType = (AlgRecordType) getTupleType();
<<<<<<< HEAD
        if ( recordType.toString().equals( "RecordType(INTEGER ZERO)" ) ) {
=======
        if ( recordType.isPrepared() ) {
>>>>>>> 250079c0
            implementor.setBatchInsert( true );
            return;
        }
        List<String> columns = new ArrayList<>();
        for ( AlgDataTypeField type : recordType.getFields() ) {
            columns.add( type.getName() );
        }
        implementor.setColumnNames( columns );

        for ( ImmutableList<RexLiteral> literalList : tuples ) {
            Value[] row = new Value[literalList.size()];
            int i = 0;
<<<<<<< HEAD
            for ( RexLiteral literal : literalList.asList() ) {
                row[i] = new Value( i, literal.value, false );
=======
            for ( RexLiteral literal : literalList ) {
                row[i] = new LiteralValue( i, literal.value );
>>>>>>> 250079c0
                i++;
            }
            implementor.addInsertValue( row );
        }
    }

}<|MERGE_RESOLUTION|>--- conflicted
+++ resolved
@@ -51,11 +51,7 @@
     @Override
     public void implement( final FileImplementor implementor ) {
         AlgRecordType recordType = (AlgRecordType) getTupleType();
-<<<<<<< HEAD
-        if ( recordType.toString().equals( "RecordType(INTEGER ZERO)" ) ) {
-=======
         if ( recordType.isPrepared() ) {
->>>>>>> 250079c0
             implementor.setBatchInsert( true );
             return;
         }
@@ -68,13 +64,8 @@
         for ( ImmutableList<RexLiteral> literalList : tuples ) {
             Value[] row = new Value[literalList.size()];
             int i = 0;
-<<<<<<< HEAD
-            for ( RexLiteral literal : literalList.asList() ) {
-                row[i] = new Value( i, literal.value, false );
-=======
             for ( RexLiteral literal : literalList ) {
                 row[i] = new LiteralValue( i, literal.value );
->>>>>>> 250079c0
                 i++;
             }
             implementor.addInsertValue( row );
