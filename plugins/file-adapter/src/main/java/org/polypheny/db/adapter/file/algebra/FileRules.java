/*
 * Copyright 2019-2024 The Polypheny Project
 *
 * Licensed under the Apache License, Version 2.0 (the "License");
 * you may not use this file except in compliance with the License.
 * You may obtain a copy of the License at
 *
 * http://www.apache.org/licenses/LICENSE-2.0
 *
 * Unless required by applicable law or agreed to in writing, software
 * distributed under the License is distributed on an "AS IS" BASIS,
 * WITHOUT WARRANTIES OR CONDITIONS OF ANY KIND, either express or implied.
 * See the License for the specific language governing permissions and
 * limitations under the License.
 */

package org.polypheny.db.adapter.file.algebra;


import com.google.common.collect.ImmutableList;
import java.lang.reflect.Method;
import java.util.List;
import java.util.Optional;
import lombok.Getter;
import lombok.experimental.Accessors;
import lombok.extern.slf4j.Slf4j;
import org.polypheny.db.adapter.file.FileConvention;
import org.polypheny.db.adapter.file.FileSchema;
import org.polypheny.db.adapter.file.FileTranslatableEntity;
import org.polypheny.db.algebra.AlgNode;
import org.polypheny.db.algebra.constant.Kind;
import org.polypheny.db.algebra.convert.ConverterRule;
import org.polypheny.db.algebra.core.AlgFactories;
import org.polypheny.db.algebra.core.Filter;
import org.polypheny.db.algebra.core.Project;
import org.polypheny.db.algebra.core.Union;
import org.polypheny.db.algebra.core.Values;
import org.polypheny.db.algebra.core.relational.RelModify;
import org.polypheny.db.algebra.enumerable.EnumerableConvention;
<<<<<<< HEAD
import org.polypheny.db.algebra.logical.relational.LogicalProject;
import org.polypheny.db.nodes.Function;
import org.polypheny.db.nodes.Operator;
=======
import org.polypheny.db.algebra.logical.relational.LogicalRelProject;
import org.polypheny.db.algebra.util.UnsupportedRelFromInsertShuttle;
>>>>>>> 250079c0
import org.polypheny.db.plan.AlgOptRule;
import org.polypheny.db.plan.AlgOptRuleCall;
import org.polypheny.db.plan.AlgTraitSet;
import org.polypheny.db.plan.Convention;
import org.polypheny.db.rex.RexCall;
import org.polypheny.db.rex.RexIndexRef;
import org.polypheny.db.rex.RexNode;
import org.polypheny.db.rex.RexUtil.FieldAccessFinder;
import org.polypheny.db.rex.RexVisitorImpl;
import org.polypheny.db.schema.document.DocumentRules;
import org.polypheny.db.schema.types.ModifiableTable;
import org.polypheny.db.tools.AlgBuilderFactory;
import org.polypheny.db.util.UnsupportedRexCallVisitor;


@Slf4j
public class FileRules {

    public static List<AlgOptRule> rules( FileConvention out, Method enumeratorMethod, FileSchema fileSchema ) {
        return ImmutableList.of(
                new FileToEnumerableConverterRule( out, AlgFactories.LOGICAL_BUILDER, enumeratorMethod, fileSchema ),
                new FileProjectRule( out, AlgFactories.LOGICAL_BUILDER ),
                new FileValuesRule( out, AlgFactories.LOGICAL_BUILDER ),
                new FileTableModificationRule( out, AlgFactories.LOGICAL_BUILDER ),
                //new FileUnionRule( out, RelFactories.LOGICAL_BUILDER ),
                new FileFilterRule( out, AlgFactories.LOGICAL_BUILDER )
        );
    }


    static class FileTableModificationRule extends ConverterRule {

        protected final FileConvention convention;


        public FileTableModificationRule( FileConvention out, AlgBuilderFactory algBuilderFactory ) {
            super( RelModify.class, FileTableModificationRule::supports, Convention.NONE, out, algBuilderFactory, "FileTableModificationRule:" + out.getName() );
            this.convention = out;
        }


        private static boolean supports( RelModify<?> node ) {
<<<<<<< HEAD
=======
            if ( node.isInsert() && node.containsScan() ) {
                // insert from select is not implemented
                return false;
            }
            if ( node.getSourceExpressions() != null ) {
                FieldAccessFinder fieldAccessFinder = new FieldAccessFinder();
                for ( RexNode node1 : node.getSourceExpressions() ) {
                    node1.accept( fieldAccessFinder );
                    if ( !fieldAccessFinder.getFieldAccessList().isEmpty() ) {
                        return false;
                    }
                }
            }

>>>>>>> 250079c0
            if ( node.getSourceExpressions() != null ) {
                return !UnsupportedRexCallVisitor.containsModelItem( node.getSourceExpressions() );
            }
            return true;
        }


        @Override
        public boolean matches( AlgOptRuleCall call ) {
            final RelModify<?> modify = call.alg( 0 );
            if ( modify.getEntity() == null ) {
                // todo insert from select is not correctly implemented
                return false;
            }

            if ( modify.isInsert() && UnsupportedRelFromInsertShuttle.contains( modify ) ) {
                return false;
            }

            convention.setModification( true );
            return true;
        }


        @Override
        public AlgNode convert( AlgNode alg ) {
            final RelModify<?> modify = (RelModify<?>) alg;
            Optional<ModifiableTable> oModifiableTable = modify.getEntity().unwrap( ModifiableTable.class );

            if ( oModifiableTable.isEmpty() ) {
<<<<<<< HEAD
                log.warn( "Returning null during conversion" );
                return null;
            }
            if ( modify.getEntity().unwrap( FileTranslatableEntity.class ).isEmpty() ) {
                log.warn( "Returning null during conversion" );
=======
                return null;
            }
            if ( modify.getEntity().unwrap( FileTranslatableEntity.class ).isEmpty() ) {
>>>>>>> 250079c0
                return null;
            }

            final AlgTraitSet traitSet = modify.getTraitSet().replace( convention );
            return new FileTableModify(
                    modify.getCluster(),
                    traitSet,
                    modify.getEntity().unwrap( FileTranslatableEntity.class ).get(),
                    AlgOptRule.convert( modify.getInput(), traitSet ),
                    modify.getOperation(),
                    modify.getUpdateColumns(),
                    modify.getSourceExpressions(),
                    modify.isFlattened()
            );
        }

    }


    static class FileToEnumerableConverterRule extends ConverterRule {

        private final Method enumeratorMethod;
        private final FileSchema fileSchema;


        public FileToEnumerableConverterRule( FileConvention convention, AlgBuilderFactory algBuilderFactory, Method enumeratorMethod, FileSchema fileSchema ) {
            super( AlgNode.class, r -> true, convention, EnumerableConvention.INSTANCE, algBuilderFactory, "FileToEnumerableConverterRule:" + convention.getName() );
            this.enumeratorMethod = enumeratorMethod;
            this.fileSchema = fileSchema;
        }


        @Override
        public AlgNode convert( AlgNode alg ) {
            AlgTraitSet newTraitSet = alg.getTraitSet().replace( getOutTrait() );
            return new FileToEnumerableConverter( alg.getCluster(), newTraitSet, alg, enumeratorMethod, fileSchema );
        }

    }


    static class FileProjectRule extends ConverterRule {

        protected final FileConvention convention;


        public FileProjectRule( FileConvention out, AlgBuilderFactory algBuilderFactory ) {
            super( Project.class, p ->
                    !functionInProject( p )
                            && !UnsupportedRexCallVisitor.containsModelItem( p.getProjects() ), Convention.NONE, out, algBuilderFactory, "FileProjectRule:" + out.getName() );
            this.convention = out;
        }



        /**
         * Needed for the {@link FileUnionRule}.
         * A FileUnion should only be generated during a multi-insert with arrays.
         * Since matches() seems to be called from bottom-up, the matches() method of the the FileUnionRule is called before the matches() method of the FileTableModificationRule
         * Therefore, the information if the query is a modify or select, has already to be determined here
         */
        @Override
        public boolean matches( AlgOptRuleCall call ) {
            if ( call.alg( 0 ) instanceof LogicalRelProject && !((LogicalRelProject) call.alg( 0 )).getProjects().isEmpty() ) {
                //RexInputRef occurs in a select query, RexLiteral/RexCall/RexDynamicParam occur in insert/update/delete queries
                boolean isSelect = true;
<<<<<<< HEAD
                for ( RexNode node : ((LogicalProject) call.alg( 0 )).getProjects() ) {
=======
                for ( RexNode node : ((LogicalRelProject) call.alg( 0 )).getProjects() ) {
>>>>>>> 250079c0
                    if ( node instanceof RexIndexRef ) {
                        continue;
                    }
                    isSelect = false;
                    break;
                }
                if ( !isSelect ) {
                    convention.setModification( true );
                }
            }
            return super.matches( call );
        }


        @Override
        public AlgNode convert( AlgNode alg ) {
            final Project project = (Project) alg;
            final AlgTraitSet traitSet = project.getTraitSet().replace( convention );

            return new FileProject(
                    project.getCluster(),
                    traitSet,
                    convert( project.getInput(), project.getInput().getTraitSet().replace( convention ) ),
                    project.getProjects(),
                    project.getTupleType()
            );
        }


        private static boolean functionInProject( Project project ) {
            CheckingFunctionVisitor visitor = new CheckingFunctionVisitor( project );
            for ( RexNode node : project.getChildExps() ) {
                node.accept( visitor );
                if ( visitor.containsFunction() ) {
                    return true;
                }
            }
            return false;
        }

    }


    static class FileValuesRule extends ConverterRule {

        FileConvention convention;


        FileValuesRule( FileConvention out, AlgBuilderFactory algBuilderFactory ) {
            super( Values.class, r -> true, Convention.NONE, out, algBuilderFactory, "FileValuesRule:" + out.getName() );
            this.convention = out;
        }


        @Override
        public AlgNode convert( AlgNode alg ) {
            Values values = (Values) alg;
            return new FileValues(
                    values.getCluster(),
                    values.getTupleType(),
                    values.getTuples(),
                    values.getTraitSet().replace( convention ) );
        }

    }


    static class FileUnionRule extends ConverterRule {

        FileConvention convention;


        public FileUnionRule( FileConvention out, AlgBuilderFactory algBuilderFactory ) {
            super( Union.class, r -> true, Convention.NONE, out, algBuilderFactory, "FileUnionRule:" + out.getName() );
            this.convention = out;
        }


        /**
         * The FileUnion is needed for insert statements with arrays
         * see {@link FileProjectRule#matches}
         */
        @Override
        public boolean matches( AlgOptRuleCall call ) {
            return this.convention.isModification();
        }


        @Override
        public AlgNode convert( AlgNode alg ) {
            final Union union = (Union) alg;
            final AlgTraitSet traitSet = union.getTraitSet().replace( convention );
            return new FileUnion(
                    union.getCluster(),
                    traitSet,
                    AlgOptRule.convertList( union.getInputs(), convention ),
                    union.all );
        }

    }


    static class FileFilterRule extends ConverterRule {

        FileConvention convention;


        public FileFilterRule( FileConvention out, AlgBuilderFactory algBuilderFactory ) {
            super( Filter.class, f -> !functionInFilter( f ) && !DocumentRules.containsDocument( f ), Convention.NONE, out, algBuilderFactory, "FileFilterRule:" + out.getName() );
            this.convention = out;
        }


        /**
         * The FileUnion is needed for insert statements with arrays
         * see {@link FileProjectRule#matches}
         */
        @Override
        public boolean matches( AlgOptRuleCall call ) {
            return true;//call.alg( 0 ).getInput( 0 ).getConvention() == convention;
        }


        @Override
        public AlgNode convert( AlgNode alg ) {
            final Filter filter = (Filter) alg;
            final AlgTraitSet traitSet = filter.getTraitSet().replace( convention );
            return new FileFilter(
                    filter.getCluster(),
                    traitSet,
                    convert( filter.getInput(), filter.getInput().getTraitSet().replace( convention ) ),
                    filter.getCondition() );
        }


        private static boolean functionInFilter( Filter filter ) {
            CheckingFunctionVisitor visitor = new CheckingFunctionVisitor( filter );
            for ( RexNode node : filter.getChildExps() ) {
                node.accept( visitor );
                if ( visitor.containsFunction() ) {
                    return true;
                }
            }
            return false;
        }

    }


    @Getter
    private static class CheckingFunctionVisitor extends RexVisitorImpl<Void> {

        @Accessors(fluent = true)
        private boolean containsFunction = false;

        private boolean isProject;


        CheckingFunctionVisitor( AlgNode node ) {
            super( true );
            isProject = node instanceof LogicalRelProject;
        }


        @Override
        public Void visitCall( RexCall call ) {
            if ( !isProject && call.getKind() == Kind.EQUALS ) {
                return super.visitCall( call );
            }
            containsFunction = true;
            return null;
        }

    }

}<|MERGE_RESOLUTION|>--- conflicted
+++ resolved
@@ -37,14 +37,8 @@
 import org.polypheny.db.algebra.core.Values;
 import org.polypheny.db.algebra.core.relational.RelModify;
 import org.polypheny.db.algebra.enumerable.EnumerableConvention;
-<<<<<<< HEAD
-import org.polypheny.db.algebra.logical.relational.LogicalProject;
-import org.polypheny.db.nodes.Function;
-import org.polypheny.db.nodes.Operator;
-=======
 import org.polypheny.db.algebra.logical.relational.LogicalRelProject;
 import org.polypheny.db.algebra.util.UnsupportedRelFromInsertShuttle;
->>>>>>> 250079c0
 import org.polypheny.db.plan.AlgOptRule;
 import org.polypheny.db.plan.AlgOptRuleCall;
 import org.polypheny.db.plan.AlgTraitSet;
@@ -87,8 +81,6 @@
 
 
         private static boolean supports( RelModify<?> node ) {
-<<<<<<< HEAD
-=======
             if ( node.isInsert() && node.containsScan() ) {
                 // insert from select is not implemented
                 return false;
@@ -103,7 +95,6 @@
                 }
             }
 
->>>>>>> 250079c0
             if ( node.getSourceExpressions() != null ) {
                 return !UnsupportedRexCallVisitor.containsModelItem( node.getSourceExpressions() );
             }
@@ -134,17 +125,9 @@
             Optional<ModifiableTable> oModifiableTable = modify.getEntity().unwrap( ModifiableTable.class );
 
             if ( oModifiableTable.isEmpty() ) {
-<<<<<<< HEAD
-                log.warn( "Returning null during conversion" );
                 return null;
             }
             if ( modify.getEntity().unwrap( FileTranslatableEntity.class ).isEmpty() ) {
-                log.warn( "Returning null during conversion" );
-=======
-                return null;
-            }
-            if ( modify.getEntity().unwrap( FileTranslatableEntity.class ).isEmpty() ) {
->>>>>>> 250079c0
                 return null;
             }
 
@@ -211,11 +194,7 @@
             if ( call.alg( 0 ) instanceof LogicalRelProject && !((LogicalRelProject) call.alg( 0 )).getProjects().isEmpty() ) {
                 //RexInputRef occurs in a select query, RexLiteral/RexCall/RexDynamicParam occur in insert/update/delete queries
                 boolean isSelect = true;
-<<<<<<< HEAD
-                for ( RexNode node : ((LogicalProject) call.alg( 0 )).getProjects() ) {
-=======
                 for ( RexNode node : ((LogicalRelProject) call.alg( 0 )).getProjects() ) {
->>>>>>> 250079c0
                     if ( node instanceof RexIndexRef ) {
                         continue;
                     }
