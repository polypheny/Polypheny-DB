/*
 * Copyright 2019-2024 The Polypheny Project
 *
 * Licensed under the Apache License, Version 2.0 (the "License");
 * you may not use this file except in compliance with the License.
 * You may obtain a copy of the License at
 *
 * http://www.apache.org/licenses/LICENSE-2.0
 *
 * Unless required by applicable law or agreed to in writing, software
 * distributed under the License is distributed on an "AS IS" BASIS,
 * WITHOUT WARRANTIES OR CONDITIONS OF ANY KIND, either express or implied.
 * See the License for the specific language governing permissions and
 * limitations under the License.
 */

package org.polypheny.db.adapter.file.algebra;


import com.google.common.collect.ImmutableList;
import java.lang.reflect.Method;
import java.util.List;
import java.util.Optional;
import lombok.Getter;
import lombok.experimental.Accessors;
import lombok.extern.slf4j.Slf4j;
import org.polypheny.db.adapter.file.FileConvention;
import org.polypheny.db.adapter.file.FileSchema;
import org.polypheny.db.adapter.file.FileTranslatableEntity;
import org.polypheny.db.algebra.AlgNode;
<<<<<<< HEAD
import org.polypheny.db.algebra.UnsupportedFromInsertShuttle;
=======
>>>>>>> 18d3cce9
import org.polypheny.db.algebra.constant.Kind;
import org.polypheny.db.algebra.convert.ConverterRule;
import org.polypheny.db.algebra.core.AlgFactories;
import org.polypheny.db.algebra.core.Filter;
import org.polypheny.db.algebra.core.Project;
import org.polypheny.db.algebra.core.Union;
import org.polypheny.db.algebra.core.Values;
import org.polypheny.db.algebra.core.relational.RelModify;
import org.polypheny.db.algebra.enumerable.EnumerableConvention;
<<<<<<< HEAD
import org.polypheny.db.algebra.logical.relational.LogicalProject;
=======
import org.polypheny.db.algebra.logical.relational.LogicalRelProject;
import org.polypheny.db.algebra.util.UnsupportedRelFromInsertShuttle;
>>>>>>> 18d3cce9
import org.polypheny.db.plan.AlgOptRule;
import org.polypheny.db.plan.AlgOptRuleCall;
import org.polypheny.db.plan.AlgTraitSet;
import org.polypheny.db.plan.Convention;
import org.polypheny.db.rex.RexCall;
import org.polypheny.db.rex.RexIndexRef;
import org.polypheny.db.rex.RexNode;
import org.polypheny.db.rex.RexUtil.FieldAccessFinder;
import org.polypheny.db.rex.RexVisitorImpl;
import org.polypheny.db.schema.document.DocumentRules;
import org.polypheny.db.schema.types.ModifiableTable;
import org.polypheny.db.tools.AlgBuilderFactory;
import org.polypheny.db.util.UnsupportedRexCallVisitor;
import org.polypheny.db.util.Util;


@Slf4j
public class FileRules {

    public static List<AlgOptRule> rules( FileConvention out, Method enumeratorMethod, FileSchema fileSchema ) {
        return ImmutableList.of(
                new FileToEnumerableConverterRule( out, AlgFactories.LOGICAL_BUILDER, enumeratorMethod, fileSchema ),
                new FileProjectRule( out, AlgFactories.LOGICAL_BUILDER ),
                new FileValuesRule( out, AlgFactories.LOGICAL_BUILDER ),
                new FileTableModificationRule( out, AlgFactories.LOGICAL_BUILDER ),
                //new FileUnionRule( out, RelFactories.LOGICAL_BUILDER ),
                new FileFilterRule( out, AlgFactories.LOGICAL_BUILDER )
        );
    }


    static class FileTableModificationRule extends ConverterRule {

        protected final FileConvention convention;


        public FileTableModificationRule( FileConvention out, AlgBuilderFactory algBuilderFactory ) {
            super( RelModify.class, FileTableModificationRule::supports, Convention.NONE, out, algBuilderFactory, "FileTableModificationRule:" + out.getName() );
            this.convention = out;
        }


        private static boolean supports( RelModify<?> node ) {
            if ( node.isInsert() && node.containsScan() ) {
                // insert from select is not implemented
                return false;
            }
            if ( node.getSourceExpressions() != null ) {
                FieldAccessFinder fieldAccessFinder = new FieldAccessFinder();
                for ( RexNode node1 : node.getSourceExpressions() ) {
                    node1.accept( fieldAccessFinder );
                    if ( !fieldAccessFinder.getFieldAccessList().isEmpty() ) {
                        return false;
                    }
                }
            }

            if ( node.getSourceExpressions() != null ) {
                return !UnsupportedRexCallVisitor.containsModelItem( node.getSourceExpressions() );
            }
            return true;
        }


        @Override
        public boolean matches( AlgOptRuleCall call ) {
            final RelModify<?> modify = call.alg( 0 );
            if ( modify.getEntity() == null ) {
                // todo insert from select is not correctly implemented
                return false;
            }

            if ( modify.isInsert() && UnsupportedRelFromInsertShuttle.contains( modify ) ) {
                return false;
            }

            convention.setModification( true );
            return true;
        }


        @Override
        public AlgNode convert( AlgNode alg ) {
            final RelModify<?> modify = (RelModify<?>) alg;
            Optional<ModifiableTable> oModifiableTable = modify.getEntity().unwrap( ModifiableTable.class );

            if ( oModifiableTable.isEmpty() ) {
                return null;
            }
            if ( modify.getEntity().unwrap( FileTranslatableEntity.class ).isEmpty() ) {
                return null;
            }

            final AlgTraitSet traitSet = modify.getTraitSet().replace( convention );
            return new FileTableModify(
                    modify.getCluster(),
                    traitSet,
                    modify.getEntity().unwrap( FileTranslatableEntity.class ).get(),
                    AlgOptRule.convert( modify.getInput(), traitSet ),
                    modify.getOperation(),
                    modify.getUpdateColumns(),
                    modify.getSourceExpressions(),
                    modify.isFlattened()
            );
        }

    }


    static class FileToEnumerableConverterRule extends ConverterRule {

        private final Method enumeratorMethod;
        private final FileSchema fileSchema;


        public FileToEnumerableConverterRule( FileConvention convention, AlgBuilderFactory algBuilderFactory, Method enumeratorMethod, FileSchema fileSchema ) {
            super( AlgNode.class, Util::containsEntity, convention, EnumerableConvention.INSTANCE, algBuilderFactory, "FileToEnumerableConverterRule:" + convention.getName() );
            this.enumeratorMethod = enumeratorMethod;
            this.fileSchema = fileSchema;
        }


        @Override
        public AlgNode convert( AlgNode alg ) {
            AlgTraitSet newTraitSet = alg.getTraitSet().replace( getOutTrait() );
            return new FileToEnumerableConverter( alg.getCluster(), newTraitSet, alg, enumeratorMethod, fileSchema );
        }

    }


    static class FileProjectRule extends ConverterRule {

        protected final FileConvention convention;


        public FileProjectRule( FileConvention out, AlgBuilderFactory algBuilderFactory ) {
            super( Project.class, p ->
                    !functionInProject( p )
                            && !UnsupportedRexCallVisitor.containsModelItem( p.getProjects() ), Convention.NONE, out, algBuilderFactory, "FileProjectRule:" + out.getName() );
            this.convention = out;
        }



        /**
         * Needed for the {@link FileUnionRule}.
         * A FileUnion should only be generated during a multi-insert with arrays.
         * Since matches() seems to be called from bottom-up, the matches() method of the the FileUnionRule is called before the matches() method of the FileTableModificationRule
         * Therefore, the information if the query is a modify or select, has already to be determined here
         */
        @Override
        public boolean matches( AlgOptRuleCall call ) {
<<<<<<< HEAD
            if ( call.alg( 0 ) instanceof LogicalProject && !((LogicalProject) call.alg( 0 )).getProjects().isEmpty() ) {
                //RexInputRef occurs in a select query, RexLiteral/RexCall/RexDynamicParam occur in insert/update/delete queries
                boolean isSelect = true;
                for ( RexNode node : ((LogicalProject) call.alg( 0 )).getProjects() ) {
=======
            if ( call.alg( 0 ) instanceof LogicalRelProject && !((LogicalRelProject) call.alg( 0 )).getProjects().isEmpty() ) {
                //RexInputRef occurs in a select query, RexLiteral/RexCall/RexDynamicParam occur in insert/update/delete queries
                boolean isSelect = true;
                for ( RexNode node : ((LogicalRelProject) call.alg( 0 )).getProjects() ) {
>>>>>>> 18d3cce9
                    if ( node instanceof RexIndexRef ) {
                        continue;
                    }
                    isSelect = false;
                    break;
                }
                if ( !isSelect ) {
                    convention.setModification( true );
                }
            }
            return super.matches( call );
        }


        @Override
        public AlgNode convert( AlgNode alg ) {
            final Project project = (Project) alg;
            final AlgTraitSet traitSet = project.getTraitSet().replace( convention );

            return new FileProject(
                    project.getCluster(),
                    traitSet,
                    convert( project.getInput(), project.getInput().getTraitSet().replace( convention ) ),
                    project.getProjects(),
                    project.getTupleType()
            );
        }


        private static boolean functionInProject( Project project ) {
            CheckingFunctionVisitor visitor = new CheckingFunctionVisitor( project );
            for ( RexNode node : project.getChildExps() ) {
                node.accept( visitor );
                if ( visitor.containsFunction() ) {
                    return true;
                }
            }
            return false;
        }

    }


    static class FileValuesRule extends ConverterRule {

        FileConvention convention;


        FileValuesRule( FileConvention out, AlgBuilderFactory algBuilderFactory ) {
            super( Values.class, r -> true, Convention.NONE, out, algBuilderFactory, "FileValuesRule:" + out.getName() );
            this.convention = out;
        }


        @Override
        public AlgNode convert( AlgNode alg ) {
            Values values = (Values) alg;
            return new FileValues(
                    values.getCluster(),
                    values.getTupleType(),
                    values.getTuples(),
                    values.getTraitSet().replace( convention ) );
        }

    }


    static class FileUnionRule extends ConverterRule {

        FileConvention convention;


        public FileUnionRule( FileConvention out, AlgBuilderFactory algBuilderFactory ) {
            super( Union.class, r -> true, Convention.NONE, out, algBuilderFactory, "FileUnionRule:" + out.getName() );
            this.convention = out;
        }


        /**
         * The FileUnion is needed for insert statements with arrays
         * see {@link FileProjectRule#matches}
         */
        @Override
        public boolean matches( AlgOptRuleCall call ) {
            return this.convention.isModification();
        }


        @Override
        public AlgNode convert( AlgNode alg ) {
            final Union union = (Union) alg;
            final AlgTraitSet traitSet = union.getTraitSet().replace( convention );
            return new FileUnion(
                    union.getCluster(),
                    traitSet,
                    AlgOptRule.convertList( union.getInputs(), convention ),
                    union.all );
        }

    }


    static class FileFilterRule extends ConverterRule {

        FileConvention convention;


        public FileFilterRule( FileConvention out, AlgBuilderFactory algBuilderFactory ) {
            super( Filter.class, f -> !functionInFilter( f ) && !DocumentRules.containsDocument( f ), Convention.NONE, out, algBuilderFactory, "FileFilterRule:" + out.getName() );
            this.convention = out;
        }


        /**
         * The FileUnion is needed for insert statements with arrays
         * see {@link FileProjectRule#matches}
         */
        @Override
        public boolean matches( AlgOptRuleCall call ) {
            return true;//call.alg( 0 ).getInput( 0 ).getConvention() == convention;
        }


        @Override
        public AlgNode convert( AlgNode alg ) {
            final Filter filter = (Filter) alg;
            final AlgTraitSet traitSet = filter.getTraitSet().replace( convention );
            return new FileFilter(
                    filter.getCluster(),
                    traitSet,
                    convert( filter.getInput(), filter.getInput().getTraitSet().replace( convention ) ),
                    filter.getCondition() );
        }


        private static boolean functionInFilter( Filter filter ) {
            CheckingFunctionVisitor visitor = new CheckingFunctionVisitor( filter );
            for ( RexNode node : filter.getChildExps() ) {
                node.accept( visitor );
                if ( visitor.containsFunction() ) {
                    return true;
                }
            }
            return false;
        }

    }


    @Getter
    private static class CheckingFunctionVisitor extends RexVisitorImpl<Void> {

        @Accessors(fluent = true)
        private boolean containsFunction = false;

        private boolean isProject;


        CheckingFunctionVisitor( AlgNode node ) {
            super( true );
<<<<<<< HEAD
            isProject = node instanceof LogicalProject;
=======
            isProject = node instanceof LogicalRelProject;
>>>>>>> 18d3cce9
        }


        @Override
        public Void visitCall( RexCall call ) {
            if ( !isProject && call.getKind() == Kind.EQUALS ) {
                return super.visitCall( call );
            }
            containsFunction = true;
            return null;
        }

    }

}<|MERGE_RESOLUTION|>--- conflicted
+++ resolved
@@ -28,10 +28,6 @@
 import org.polypheny.db.adapter.file.FileSchema;
 import org.polypheny.db.adapter.file.FileTranslatableEntity;
 import org.polypheny.db.algebra.AlgNode;
-<<<<<<< HEAD
-import org.polypheny.db.algebra.UnsupportedFromInsertShuttle;
-=======
->>>>>>> 18d3cce9
 import org.polypheny.db.algebra.constant.Kind;
 import org.polypheny.db.algebra.convert.ConverterRule;
 import org.polypheny.db.algebra.core.AlgFactories;
@@ -41,12 +37,8 @@
 import org.polypheny.db.algebra.core.Values;
 import org.polypheny.db.algebra.core.relational.RelModify;
 import org.polypheny.db.algebra.enumerable.EnumerableConvention;
-<<<<<<< HEAD
-import org.polypheny.db.algebra.logical.relational.LogicalProject;
-=======
 import org.polypheny.db.algebra.logical.relational.LogicalRelProject;
 import org.polypheny.db.algebra.util.UnsupportedRelFromInsertShuttle;
->>>>>>> 18d3cce9
 import org.polypheny.db.plan.AlgOptRule;
 import org.polypheny.db.plan.AlgOptRuleCall;
 import org.polypheny.db.plan.AlgTraitSet;
@@ -191,7 +183,6 @@
         }
 
 
-
         /**
          * Needed for the {@link FileUnionRule}.
          * A FileUnion should only be generated during a multi-insert with arrays.
@@ -200,17 +191,10 @@
          */
         @Override
         public boolean matches( AlgOptRuleCall call ) {
-<<<<<<< HEAD
-            if ( call.alg( 0 ) instanceof LogicalProject && !((LogicalProject) call.alg( 0 )).getProjects().isEmpty() ) {
-                //RexInputRef occurs in a select query, RexLiteral/RexCall/RexDynamicParam occur in insert/update/delete queries
-                boolean isSelect = true;
-                for ( RexNode node : ((LogicalProject) call.alg( 0 )).getProjects() ) {
-=======
             if ( call.alg( 0 ) instanceof LogicalRelProject && !((LogicalRelProject) call.alg( 0 )).getProjects().isEmpty() ) {
                 //RexInputRef occurs in a select query, RexLiteral/RexCall/RexDynamicParam occur in insert/update/delete queries
                 boolean isSelect = true;
                 for ( RexNode node : ((LogicalRelProject) call.alg( 0 )).getProjects() ) {
->>>>>>> 18d3cce9
                     if ( node instanceof RexIndexRef ) {
                         continue;
                     }
@@ -371,11 +355,7 @@
 
         CheckingFunctionVisitor( AlgNode node ) {
             super( true );
-<<<<<<< HEAD
-            isProject = node instanceof LogicalProject;
-=======
             isProject = node instanceof LogicalRelProject;
->>>>>>> 18d3cce9
         }
 
 
