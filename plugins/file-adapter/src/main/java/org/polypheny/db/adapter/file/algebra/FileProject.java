--- conflicted
+++ resolved
@@ -33,11 +33,7 @@
 import org.polypheny.db.algebra.type.AlgDataTypeField;
 import org.polypheny.db.algebra.type.AlgRecordType;
 import org.polypheny.db.catalog.exceptions.GenericRuntimeException;
-<<<<<<< HEAD
-import org.polypheny.db.plan.AlgOptCluster;
-=======
 import org.polypheny.db.plan.AlgCluster;
->>>>>>> 250079c0
 import org.polypheny.db.plan.AlgOptCost;
 import org.polypheny.db.plan.AlgPlanner;
 import org.polypheny.db.plan.AlgTraitSet;
@@ -47,13 +43,8 @@
 import org.polypheny.db.rex.RexLiteral;
 import org.polypheny.db.rex.RexNode;
 import org.polypheny.db.type.entity.PolyList;
-<<<<<<< HEAD
-import org.polypheny.db.type.entity.PolyLong;
-import org.polypheny.db.type.entity.PolyValue;
-=======
 import org.polypheny.db.type.entity.PolyValue;
 import org.polypheny.db.util.Pair;
->>>>>>> 250079c0
 
 
 public class FileProject extends Project implements FileAlg {
@@ -85,36 +76,21 @@
             boolean containsInputRefs = false;
             for ( RexNode node : exps ) {
                 if ( node instanceof RexLiteral ) {
-<<<<<<< HEAD
-                    row[i] = new Value( i, ((RexLiteral) node).value, false );
-=======
                     row[i] = new LiteralValue( i, ((RexLiteral) node).value );
->>>>>>> 250079c0
                 } else if ( node instanceof RexIndexRef ) {
                     if ( containsInputRefs ) {
                         continue;
                     }
                     containsInputRefs = true;
                     implementor.visitChild( 0, getInput() );
-<<<<<<< HEAD
-                } else if ( node instanceof RexCall ) {
-                    RexCall call = (RexCall) node;
-=======
                 } else if ( node instanceof RexCall call ) {
->>>>>>> 250079c0
                     List<PolyValue> arrayValues = new ArrayList<>();
                     for ( RexNode node1 : call.getOperands() ) {
                         arrayValues.add( ((RexLiteral) node1).value );
                     }
-<<<<<<< HEAD
-                    row[i] = new Value( i, PolyList.of( arrayValues ), false );
-                } else if ( node instanceof RexDynamicParam ) {
-                    row[i] = new Value( i, PolyLong.of( ((RexDynamicParam) node).getIndex() ), true );
-=======
                     row[i] = new LiteralValue( i, PolyList.of( arrayValues ) );
                 } else if ( node instanceof RexDynamicParam ) {
                     row[i] = new DynamicValue( i, ((RexDynamicParam) node).getIndex() );
->>>>>>> 250079c0
                 } else {
                     throw new GenericRuntimeException( "Could not implement " + node.getClass().getSimpleName() + " " + node );
                 }
@@ -132,13 +108,6 @@
         AlgRecordType rowType = (AlgRecordType) getTupleType();
         List<String> fields = new ArrayList<>();
 
-<<<<<<< HEAD
-        List<Integer> mapping = new ArrayList<>();
-        boolean inputRefsOnly = true;
-        for ( RexNode e : exps ) {
-            if ( e instanceof RexIndexRef ) {
-                mapping.add( Long.valueOf( ((RexIndexRef) e).getIndex() ).intValue() );
-=======
         List<Value> mapping = new ArrayList<>();
         boolean inputRefsOnly = true;
         for ( Pair<AlgDataTypeField, RexNode> fieldNode : Pair.zip( rowType.getFields(), exps ) ) {
@@ -150,7 +119,6 @@
                 mapping.add( new DynamicValue( fieldNode.left.getIndex(), ((RexDynamicParam) fieldNode.right).getIndex() ) );
             } else if ( fieldNode.right instanceof RexLiteral ) {
                 mapping.add( new LiteralValue( fieldNode.left.getIndex(), ((RexLiteral) fieldNode.right).value ) );
->>>>>>> 250079c0
             } else {
                 inputRefsOnly = false;
                 //break;
