--- conflicted
+++ resolved
@@ -35,20 +35,11 @@
 import org.polypheny.db.adapter.file.FileTranslatableEntity;
 import org.polypheny.db.adapter.file.Value;
 import org.polypheny.db.catalog.entity.physical.PhysicalTable;
-<<<<<<< HEAD
-import org.polypheny.db.schema.Namespace.Schema;
-import org.polypheny.db.schema.impl.AbstractNamespace;
-import org.polypheny.db.type.entity.PolyValue;
-
-
-public class QfsSchema extends AbstractNamespace implements FileSchema, Schema {
-=======
 import org.polypheny.db.schema.Namespace;
 import org.polypheny.db.type.entity.PolyValue;
 
 
 public class QfsSchema extends Namespace implements FileSchema {
->>>>>>> 18d3cce9
 
     @Getter
     private final String schemaName;
@@ -59,20 +50,11 @@
     private final FileConvention convention;
 
 
-<<<<<<< HEAD
-    public QfsSchema( long id, String schemaName, Qfs source ) {
-        super( id );
-        this.schemaName = schemaName;
-        this.source = source;
-        final Expression expression = null;//Schemas.subSchemaExpression( snapshot, schemaName, QfsSchema.class );
-        this.convention = new QfsConvention( schemaName, expression, this );
-=======
     public QfsSchema( long id, long adapterId, String schemaName, Qfs source ) {
         super( id, adapterId );
         this.schemaName = schemaName;
         this.source = source;
         this.convention = new QfsConvention( schemaName, null, this );
->>>>>>> 18d3cce9
     }
 
 
@@ -90,17 +72,7 @@
 
     public FileTranslatableEntity createFileTable( PhysicalTable table ) {
 
-<<<<<<< HEAD
-        List<Long> pkIds;
-       /*if ( table.primaryKey != null ) {
-            CatalogPrimaryKey primaryKey = Catalog.getInstance().getPrimaryKey( logicalTable.primaryKey );
-            pkIds = primaryKey.columnIds;
-        } else {*/
-        pkIds = new ArrayList<>();
-        //}
-=======
         List<Long> pkIds = new ArrayList<>();
->>>>>>> 18d3cce9
         FileTranslatableEntity file = new FileTranslatableEntity(
                 this,
                 table,
@@ -130,11 +102,7 @@
         return new AbstractEnumerable<>() {
             @Override
             public Enumerator<PolyValue[]> enumerator() {
-<<<<<<< HEAD
-                return new QfsEnumerator( dataContext, path, columnIds, projectionMapping, condition );
-=======
                 return new QfsEnumerator( entity, dataContext, path, columnIds, projectionMapping, condition );
->>>>>>> 18d3cce9
             }
         };
     }
