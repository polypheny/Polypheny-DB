/*
 * Copyright 2019-2024 The Polypheny Project
 *
 * Licensed under the Apache License, Version 2.0 (the "License");
 * you may not use this file except in compliance with the License.
 * You may obtain a copy of the License at
 *
 * http://www.apache.org/licenses/LICENSE-2.0
 *
 * Unless required by applicable law or agreed to in writing, software
 * distributed under the License is distributed on an "AS IS" BASIS,
 * WITHOUT WARRANTIES OR CONDITIONS OF ANY KIND, either express or implied.
 * See the License for the specific language governing permissions and
 * limitations under the License.
 */

package org.polypheny.db.adapter.file.algebra;


import java.lang.reflect.Method;
import java.lang.reflect.Type;
import java.util.ArrayList;
import java.util.Arrays;
import java.util.List;
import org.apache.calcite.linq4j.tree.BlockBuilder;
import org.apache.calcite.linq4j.tree.Blocks;
import org.apache.calcite.linq4j.tree.Expression;
import org.apache.calcite.linq4j.tree.Expressions;
import org.apache.calcite.linq4j.tree.Types;
import org.polypheny.db.adapter.DataContext;
import org.polypheny.db.adapter.file.FileAlg.FileImplementor;
import org.polypheny.db.adapter.file.FileAlg.FileImplementor.Operation;
import org.polypheny.db.adapter.file.FileMethod;
import org.polypheny.db.adapter.file.FileSchema;
import org.polypheny.db.adapter.file.FileTranslatableEntity;
import org.polypheny.db.adapter.file.Value;
import org.polypheny.db.adapter.file.util.FileUtil;
import org.polypheny.db.algebra.AlgNode;
import org.polypheny.db.algebra.convert.ConverterImpl;
import org.polypheny.db.algebra.enumerable.EnumUtils;
import org.polypheny.db.algebra.enumerable.EnumerableAlg;
import org.polypheny.db.algebra.enumerable.EnumerableAlgImplementor;
import org.polypheny.db.algebra.enumerable.PhysType;
import org.polypheny.db.algebra.enumerable.PhysTypeImpl;
import org.polypheny.db.algebra.metadata.AlgMetadataQuery;
import org.polypheny.db.catalog.entity.physical.PhysicalColumn;
<<<<<<< HEAD
import org.polypheny.db.plan.AlgOptCluster;
=======
import org.polypheny.db.plan.AlgCluster;
>>>>>>> 18d3cce9
import org.polypheny.db.plan.AlgOptCost;
import org.polypheny.db.plan.AlgPlanner;
import org.polypheny.db.plan.AlgTraitSet;
import org.polypheny.db.plan.ConventionTraitDef;
import org.polypheny.db.type.PolyType;
import org.polypheny.db.type.entity.PolyValue;


public class FileToEnumerableConverter extends ConverterImpl implements EnumerableAlg {

    private final Method enumeratorMethod;
    private final FileSchema fileSchema;


    public FileToEnumerableConverter( AlgCluster cluster, AlgTraitSet traits, AlgNode input, Method enumeratorMethod, FileSchema fileSchema ) {
        super( cluster, ConventionTraitDef.INSTANCE, traits, input );
        this.enumeratorMethod = enumeratorMethod;
        this.fileSchema = fileSchema;
    }


    @Override
    public AlgNode copy( AlgTraitSet traitSet, List<AlgNode> inputs ) {
        return new FileToEnumerableConverter( getCluster(), traitSet, sole( inputs ), enumeratorMethod, fileSchema );
    }


    @Override
    public AlgOptCost computeSelfCost( AlgPlanner planner, AlgMetadataQuery mq ) {
        return super.computeSelfCost( planner, mq ).multiplyBy( 0.1 );
    }


    @Override
    public Result implement( EnumerableAlgImplementor implementor, Prefer pref ) {
        final BlockBuilder list = new BlockBuilder();
<<<<<<< HEAD
        FileConvention convention = (FileConvention) getInput().getConvention();
=======
>>>>>>> 18d3cce9
        PhysType physType = PhysTypeImpl.of( implementor.getTypeFactory(), getTupleType(), pref.preferArray() );

        FileImplementor fileImplementor = new FileImplementor();
        fileImplementor.visitChild( 0, getInput() );

        List<Expression> columnIds = new ArrayList<>();
        List<Expression> columnTypes = new ArrayList<>();
        for ( PhysicalColumn column : fileImplementor.getFileTable().columns ) {
            columnIds.add( Expressions.constant( column.id, Long.class ) );
            columnTypes.add( Expressions.constant( fileImplementor.getFileTable().getColumnTypeMap().get( column.id ), PolyType.class ) );
        }

        Expression _insertValues = Expressions.constant( null );
        Type resType = Types.of( List.class, Types.of( List.class, PolyValue.class ) );

        if ( fileImplementor.getOperation() != Operation.SELECT ) {
            ArrayList<Expression> rowExpressions = new ArrayList<>();
            for ( Value[] row : fileImplementor.getInsertValues() ) {
                rowExpressions.add( FileUtil.getValuesExpression( Arrays.asList( row ) ) );
            }

            _insertValues = EnumUtils.constantArrayList( rowExpressions, resType );
        }

        Expression _updates;
        if ( fileImplementor.getUpdates() != null ) {
            _updates = EnumUtils.constantArrayList( List.of( FileUtil.getValuesExpression( fileImplementor.getUpdates() ) ), resType );
        } else {
            _updates = Expressions.constant( null );
        }

        Expression conditionExpression;
        if ( fileImplementor.getCondition() != null ) {
            conditionExpression = fileImplementor.getCondition().getExpression();
        } else {
            conditionExpression = Expressions.constant( null );
        }

        Expression enumerable;
        // SELECT, UPDATE, DELETE
        if ( fileImplementor.getOperation() != Operation.INSERT ) {
            enumerable = list.append(
                    "enumerable",
                    Expressions.call(
                            enumeratorMethod,
                            Expressions.constant( fileImplementor.getOperation() ),
                            Expressions.constant( fileImplementor.getFileTable().getAdapterId() ),
                            Expressions.constant( fileImplementor.getFileTable().allocationId ),
                            DataContext.ROOT,
                            Expressions.constant( fileSchema.getRootDir().getAbsolutePath() ),
                            Expressions.newArrayInit( Long.class, columnIds.toArray( new Expression[0] ) ),
                            fileImplementor.getFileTable().asExpression( FileTranslatableEntity.class ),
                            //.Expressions.newArrayInit( PolyType.class, columnTypes.toArray( new Expression[0] ) ),
                            Expressions.constant( fileImplementor.getFileTable().getPkIds() ),
                            fileImplementor.getProjectExpressions(),
                            conditionExpression,
                            _updates
                    ) );
        } else { //INSERT
            enumerable = list.append(
                    "enumerable",
                    Expressions.call(
                            FileMethod.EXECUTE_MODIFY.method,
                            Expressions.constant( fileImplementor.getOperation() ),
                            Expressions.constant( fileImplementor.getFileTable().getAdapterId() ),
                            Expressions.constant( fileImplementor.getFileTable().allocationId ),
                            DataContext.ROOT,
                            Expressions.constant( fileSchema.getRootDir().getAbsolutePath() ),
                            Expressions.newArrayInit( Long.class, columnIds.toArray( new Expression[0] ) ),
                            fileImplementor.getFileTable().asExpression( FileTranslatableEntity.class ),
                            Expressions.constant( fileImplementor.getFileTable().getPkIds() ),
                            Expressions.constant( fileImplementor.isBatchInsert() ),
                            _insertValues,
                            conditionExpression
                    ) );
        }

        list.add( Expressions.return_( null, enumerable ) );

        return implementor.result( physType, Blocks.toBlock( list.toBlock() ) );
    }


}<|MERGE_RESOLUTION|>--- conflicted
+++ resolved
@@ -44,11 +44,7 @@
 import org.polypheny.db.algebra.enumerable.PhysTypeImpl;
 import org.polypheny.db.algebra.metadata.AlgMetadataQuery;
 import org.polypheny.db.catalog.entity.physical.PhysicalColumn;
-<<<<<<< HEAD
-import org.polypheny.db.plan.AlgOptCluster;
-=======
 import org.polypheny.db.plan.AlgCluster;
->>>>>>> 18d3cce9
 import org.polypheny.db.plan.AlgOptCost;
 import org.polypheny.db.plan.AlgPlanner;
 import org.polypheny.db.plan.AlgTraitSet;
@@ -85,10 +81,6 @@
     @Override
     public Result implement( EnumerableAlgImplementor implementor, Prefer pref ) {
         final BlockBuilder list = new BlockBuilder();
-<<<<<<< HEAD
-        FileConvention convention = (FileConvention) getInput().getConvention();
-=======
->>>>>>> 18d3cce9
         PhysType physType = PhysTypeImpl.of( implementor.getTypeFactory(), getTupleType(), pref.preferArray() );
 
         FileImplementor fileImplementor = new FileImplementor();
