--- conflicted
+++ resolved
@@ -85,13 +85,8 @@
     private QfsSchema currentNamespace;
 
 
-<<<<<<< HEAD
-    public Qfs( long adapterId, String uniqueName, Map<String, String> settings ) {
-        super( adapterId, uniqueName, settings, true, new RelAdapterCatalog( adapterId ), List.of( DataModel.RELATIONAL) );
-=======
     public Qfs( long adapterId, String uniqueName, Map<String, String> settings, DeployMode mode ) {
-        super( adapterId, uniqueName, settings, mode, true, new RelAdapterCatalog( adapterId ) );
->>>>>>> 4d6fb4a3
+        super( adapterId, uniqueName, settings, mode, true, new RelAdapterCatalog( adapterId ), List.of( DataModel.RELATIONAL) );
         init( settings );
         registerInformationPage( uniqueName );
         this.delegate = new RelationalScanDelegate( this, adapterCatalog );
