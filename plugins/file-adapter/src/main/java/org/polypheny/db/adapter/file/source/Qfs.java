/*
 * Copyright 2019-2024 The Polypheny Project
 *
 * Licensed under the Apache License, Version 2.0 (the "License");
 * you may not use this file except in compliance with the License.
 * You may obtain a copy of the License at
 *
 * http://www.apache.org/licenses/LICENSE-2.0
 *
 * Unless required by applicable law or agreed to in writing, software
 * distributed under the License is distributed on an "AS IS" BASIS,
 * WITHOUT WARRANTIES OR CONDITIONS OF ANY KIND, either express or implied.
 * See the License for the specific language governing permissions and
 * limitations under the License.
 */

package org.polypheny.db.adapter.file.source;


import java.io.BufferedReader;
import java.io.File;
import java.io.FileInputStream;
import java.io.FileWriter;
import java.io.IOException;
import java.io.InputStreamReader;
import java.io.PrintWriter;
import java.util.ArrayList;
import java.util.Arrays;
import java.util.HashMap;
import java.util.List;
import java.util.Map;
import java.util.Map.Entry;
import java.util.StringJoiner;
import java.util.stream.Collectors;
import lombok.Getter;
import lombok.experimental.Delegate;
import lombok.extern.slf4j.Slf4j;
import org.apache.commons.lang3.NotImplementedException;
import org.jetbrains.annotations.NotNull;
import org.polypheny.db.adapter.DataSource;
import org.polypheny.db.adapter.DeployMode;
import org.polypheny.db.adapter.RelationalScanDelegate;
import org.polypheny.db.adapter.annotations.AdapterProperties;
import org.polypheny.db.adapter.annotations.AdapterSettingString;
import org.polypheny.db.adapter.file.FileTranslatableEntity;
import org.polypheny.db.catalog.catalogs.RelAdapterCatalog;
import org.polypheny.db.catalog.entity.allocation.AllocationTableWrapper;
import org.polypheny.db.catalog.entity.logical.LogicalTableWrapper;
import org.polypheny.db.catalog.entity.physical.PhysicalEntity;
import org.polypheny.db.catalog.entity.physical.PhysicalTable;
import org.polypheny.db.catalog.exceptions.GenericRuntimeException;
import org.polypheny.db.information.InformationGroup;
import org.polypheny.db.information.InformationManager;
import org.polypheny.db.information.InformationTable;
import org.polypheny.db.information.InformationText;
import org.polypheny.db.prepare.Context;
import org.polypheny.db.transaction.PolyXid;
import org.polypheny.db.type.PolyType;
import org.polypheny.db.util.PolyphenyHomeDirManager;


/**
 * A data source that can query a file system
 */
@Slf4j
@AdapterProperties(
        name = "QFS",
<<<<<<< HEAD
        description = "This data source maps a file system on the Polypheny-DB host system as a relational table and allows to query it.", usedModes = DeployMode.EMBEDDED,
=======
        description = "This data source maps a file system on the Polypheny-DB host system as a relational entity and allows to query it.",
        usedModes = DeployMode.EMBEDDED,
>>>>>>> 250079c0
        defaultMode = DeployMode.EMBEDDED)
@AdapterSettingString(name = "rootDir", defaultValue = "")
public class Qfs extends DataSource<RelAdapterCatalog> {

    @Delegate(excludes = Exclude.class)
    private final RelationalScanDelegate delegate;

    @Getter
    private File rootDir;

    @Getter
    private QfsSchema currentNamespace;


    public Qfs( long adapterId, String uniqueName, Map<String, String> settings ) {
        super( adapterId, uniqueName, settings, true, new RelAdapterCatalog( adapterId ) );
        init( settings );
        registerInformationPage( uniqueName );
<<<<<<< HEAD
        this.delegate = new RelationalScanDelegate( this, storeCatalog );
=======
        this.delegate = new RelationalScanDelegate( this, adapterCatalog );
>>>>>>> 250079c0
    }


    private void init( final Map<String, String> settings ) {
        rootDir = new File( settings.get( "rootDir" ) );
        if ( !rootDir.exists() ) {
            throw new GenericRuntimeException( "The specified root dir does not exist!" );
        }
    }


    @Override
    public void updateNamespace( String name, long id ) {
<<<<<<< HEAD
        currentNamespace = new QfsSchema( id, name, this );
=======
        currentNamespace = new QfsSchema( id, adapterId, name, this );
>>>>>>> 250079c0
    }


    @Override
    public List<PhysicalEntity> createTable( Context context, LogicalTableWrapper logical, AllocationTableWrapper allocation ) {
        //Todo
<<<<<<< HEAD
        PhysicalTable table = storeCatalog.createTable(
=======
        PhysicalTable table = adapterCatalog.createTable(
>>>>>>> 250079c0
                logical.table.getNamespaceName(),
                logical.getTable().name,
                logical.columns.stream().collect( Collectors.toMap( c -> c.id, c -> c.name ) ),
                logical.table,
                logical.columns.stream().collect( Collectors.toMap( c -> c.id, c -> c ) ),
<<<<<<< HEAD
                allocation );
        FileTranslatableEntity physical = currentNamespace.createFileTable( table );
        storeCatalog.replacePhysical( physical );
=======
                logical.pkIds, allocation );
        FileTranslatableEntity physical = currentNamespace.createFileTable( table );
        adapterCatalog.replacePhysical( physical );
>>>>>>> 250079c0
        return List.of( physical );
    }


    @Override
    public void dropTable( Context context, long allocId ) {
        throw new NotImplementedException();//Todo
    }


    @Override
    public void truncate( Context context, long allocId ) {
        throw new GenericRuntimeException( "QFS does not support truncate" );
    }


    @Override
    public boolean prepare( PolyXid xid ) {
        log.debug( "QFS does not support truncate" );
        return true;
    }


    @Override
    public void commit( PolyXid xid ) {
        log.debug( "QFS does not support commit" );
    }


    @Override
    public void rollback( PolyXid xid ) {
        log.debug( "QFS does not support rollback" );
    }


    @Override
    public void shutdown() {
        removeInformationPage();
    }


    @Override
    protected void reloadSettings( List<String> updatedSettings ) {
        init( settings );
        InformationManager im = InformationManager.getInstance();
        im.getInformation( getUniqueName() + "-rootDir" ).unwrap( InformationText.class ).setText( settings.get( "rootDir" ) );
    }


    @Override
    protected void validateSettings( Map<String, String> newSettings, boolean initialSetup ) {
        super.validateSettings( newSettings, initialSetup );
        File rootDir = new File( newSettings.get( "rootDir" ) );
        if ( !rootDir.exists() ) {
            throw new GenericRuntimeException( "The specified QFS root dir does not exist!" );
        }
        boolean allowed = false;
        StringJoiner allowedPaths = new StringJoiner( "\n" );
        int numberOfWhitelistEntries = 0;
        File whitelistFolder = PolyphenyHomeDirManager.getInstance().registerNewFolder( "config" );
        File whitelist = new File( whitelistFolder, "whitelist.config" );
        String path = getString( whitelist );
        try ( FileInputStream fis = new FileInputStream( whitelist ); BufferedReader br = new BufferedReader( new InputStreamReader( fis ) ) ) {
            String line;
            while ( (line = br.readLine()) != null ) {
                line = line.trim();
                if ( line.startsWith( "#" ) ) {
                    continue;
                }
                File f = new File( line );
                if ( !f.exists() ) {
                    log.warn( "The following QFS whitelist entry does not exist: {}", line );
                    continue;
                }
                numberOfWhitelistEntries++;
                allowedPaths.add( f.getCanonicalPath() );
                if ( rootDir.getCanonicalPath().startsWith( f.getCanonicalPath() ) ) {
                    allowed = true;
                    break;
                }
            }
        } catch ( IOException e ) {
            throw new GenericRuntimeException( "Could not read QFS whitelist. A whitelist must be present and contain at least one entry. It must be located in " + path, e );
        }
        if ( numberOfWhitelistEntries == 0 ) {
            throw new GenericRuntimeException( "The QFS whitelist must contain at least one entry. The file can be edited in " + path );
        }
        if ( !allowed ) {
            throw new GenericRuntimeException( "The selected path (" + newSettings.get( "rootDir" ) + ") is not allowed. It must be a subdirectory of one of the following paths:\n" + allowedPaths.toString() );
        }
    }


    @NotNull
    private static String getString( File whitelist ) {
        String path = whitelist.getAbsolutePath();
        if ( !whitelist.exists() ) {
            try ( FileWriter fw = new FileWriter( whitelist ); PrintWriter pw = new PrintWriter( fw ) ) {
                pw.println( "# A list of allowed directories for the Query File System (QFS) data source adapter" );
                pw.println( "# The list must be non-empty. A QFS directory will only be accepted if it is listed here or is a subdirectory of a directory listed here." );
            } catch ( IOException e ) {
                throw new GenericRuntimeException( "Could not write QFS whitelist file " + path, e );
            }
            throw new GenericRuntimeException( "The QFS whitelist did not exist. A new one was generated. Make sure to add at least one entry to the whitelist before deploying a QFS data source. The whitelist is located in " + path );
        }
        return path;
    }


    @Override
    public Map<String, List<ExportedColumn>> getExportedColumns() {
        //name, extension, path, mime, canExecute, canRead, canWrite, size, lastModified
        String physSchemaName = getUniqueName();
        String physTableName = getUniqueName();
        List<ExportedColumn> columns = new ArrayList<>();

        columns.add( new ExportedColumn(
                "path",
                PolyType.VARCHAR,
                null,
                1000,
                null,
                null,
                null,
                false,
                physSchemaName,
                physTableName,
                "path",
                1,
                true
        ) );

        columns.add( new ExportedColumn(
                "name",
                PolyType.VARCHAR,
                null,
                500,
                null,
                null,
                null,
                false,
                physSchemaName,
                physTableName,
                "name",
                2,
                false
        ) );

        columns.add( new ExportedColumn(
                "size",
                PolyType.BIGINT,
                null,
                null,
                null,
                null,
                null,
                true,
                physSchemaName,
                physTableName,
                "size",
                3,
                false
        ) );

        columns.add( new ExportedColumn(
                "file",
                PolyType.FILE,
                null,
                null,
                null,
                null,
                null,
                false,
                physSchemaName,
                physTableName,
                "file",
                4,
                false
        ) );

        Map<String, List<ExportedColumn>> out = new HashMap<>();
        out.put( getUniqueName(), columns );
        return out;
    }


    protected void registerInformationPage( String uniqueName ) {
        InformationManager im = InformationManager.getInstance();
        im.addPage( informationPage );

        InformationGroup rootGroup = new InformationGroup( informationPage, "Root directory" ).setOrder( 1 );
        InformationText iText = new InformationText( uniqueName + "-rootDir", rootGroup, settings.get( "rootDir" ) );
        im.addGroup( rootGroup );
        im.registerInformation( iText );

        int i = 2;
        for ( Map.Entry<String, List<ExportedColumn>> entry : getExportedColumns().entrySet() ) {
            InformationGroup group = new InformationGroup( informationPage, entry.getValue().get( 0 ).physicalTableName ).setOrder( i++ );
            im.addGroup( group );
            informationGroups.add( group );

            InformationTable table = getInformationTable( entry, group );
            im.registerInformation( table );
            informationElements.add( table );
        }
    }


    @NotNull
    private static InformationTable getInformationTable( Entry<String, List<ExportedColumn>> entry, InformationGroup group ) {
        InformationTable table = new InformationTable(
                group,
                Arrays.asList( "Position", "Column Name", "Type", "Nullable", "Primary" ) );
        for ( ExportedColumn exportedColumn : entry.getValue() ) {
            table.addRow(
                    exportedColumn.physicalPosition,
                    exportedColumn.name,
                    exportedColumn.getDisplayType(),
                    exportedColumn.nullable ? "✔" : "",
                    exportedColumn.primary ? "✔" : ""
            );
        }
        return table;
    }


    @SuppressWarnings("UnnecessaryModifier")
    public static interface Exclude {

<<<<<<< HEAD
        void createTable( Context context, LogicalTableWrapper logical, AllocationTableWrapper allocation );

        List<PhysicalEntity> refreshTable( long allocId );

=======
        @SuppressWarnings("unused")
        void createTable( Context context, LogicalTableWrapper logical, AllocationTableWrapper allocation );

        @SuppressWarnings("unused")
        List<PhysicalEntity> refreshTable( long allocId );

        @SuppressWarnings("unused")
>>>>>>> 250079c0
        void dropTable( Context context, long allocId );

    }

}<|MERGE_RESOLUTION|>--- conflicted
+++ resolved
@@ -65,12 +65,8 @@
 @Slf4j
 @AdapterProperties(
         name = "QFS",
-<<<<<<< HEAD
-        description = "This data source maps a file system on the Polypheny-DB host system as a relational table and allows to query it.", usedModes = DeployMode.EMBEDDED,
-=======
         description = "This data source maps a file system on the Polypheny-DB host system as a relational entity and allows to query it.",
         usedModes = DeployMode.EMBEDDED,
->>>>>>> 250079c0
         defaultMode = DeployMode.EMBEDDED)
 @AdapterSettingString(name = "rootDir", defaultValue = "")
 public class Qfs extends DataSource<RelAdapterCatalog> {
@@ -89,11 +85,7 @@
         super( adapterId, uniqueName, settings, true, new RelAdapterCatalog( adapterId ) );
         init( settings );
         registerInformationPage( uniqueName );
-<<<<<<< HEAD
-        this.delegate = new RelationalScanDelegate( this, storeCatalog );
-=======
         this.delegate = new RelationalScanDelegate( this, adapterCatalog );
->>>>>>> 250079c0
     }
 
 
@@ -107,36 +99,22 @@
 
     @Override
     public void updateNamespace( String name, long id ) {
-<<<<<<< HEAD
-        currentNamespace = new QfsSchema( id, name, this );
-=======
         currentNamespace = new QfsSchema( id, adapterId, name, this );
->>>>>>> 250079c0
     }
 
 
     @Override
     public List<PhysicalEntity> createTable( Context context, LogicalTableWrapper logical, AllocationTableWrapper allocation ) {
         //Todo
-<<<<<<< HEAD
-        PhysicalTable table = storeCatalog.createTable(
-=======
         PhysicalTable table = adapterCatalog.createTable(
->>>>>>> 250079c0
                 logical.table.getNamespaceName(),
                 logical.getTable().name,
                 logical.columns.stream().collect( Collectors.toMap( c -> c.id, c -> c.name ) ),
                 logical.table,
                 logical.columns.stream().collect( Collectors.toMap( c -> c.id, c -> c ) ),
-<<<<<<< HEAD
-                allocation );
-        FileTranslatableEntity physical = currentNamespace.createFileTable( table );
-        storeCatalog.replacePhysical( physical );
-=======
                 logical.pkIds, allocation );
         FileTranslatableEntity physical = currentNamespace.createFileTable( table );
         adapterCatalog.replacePhysical( physical );
->>>>>>> 250079c0
         return List.of( physical );
     }
 
@@ -366,12 +344,6 @@
     @SuppressWarnings("UnnecessaryModifier")
     public static interface Exclude {
 
-<<<<<<< HEAD
-        void createTable( Context context, LogicalTableWrapper logical, AllocationTableWrapper allocation );
-
-        List<PhysicalEntity> refreshTable( long allocId );
-
-=======
         @SuppressWarnings("unused")
         void createTable( Context context, LogicalTableWrapper logical, AllocationTableWrapper allocation );
 
@@ -379,7 +351,6 @@
         List<PhysicalEntity> refreshTable( long allocId );
 
         @SuppressWarnings("unused")
->>>>>>> 250079c0
         void dropTable( Context context, long allocId );
 
     }
