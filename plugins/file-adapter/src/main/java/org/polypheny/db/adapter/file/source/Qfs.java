--- conflicted
+++ resolved
@@ -65,12 +65,8 @@
 @Slf4j
 @AdapterProperties(
         name = "QFS",
-<<<<<<< HEAD
-        description = "This data source maps a file system on the Polypheny-DB host system as a relational table and allows to query it.", usedModes = DeployMode.EMBEDDED,
-=======
         description = "This data source maps a file system on the Polypheny-DB host system as a relational entity and allows to query it.",
         usedModes = DeployMode.EMBEDDED,
->>>>>>> 18d3cce9
         defaultMode = DeployMode.EMBEDDED)
 @AdapterSettingString(name = "rootDir", defaultValue = "")
 public class Qfs extends DataSource<RelAdapterCatalog> {
@@ -85,13 +81,8 @@
     private QfsSchema currentNamespace;
 
 
-<<<<<<< HEAD
-    public Qfs( long adapterId, String uniqueName, Map<String, String> settings ) {
-        super( adapterId, uniqueName, settings, true, new RelAdapterCatalog( adapterId ) );
-=======
     public Qfs( long adapterId, String uniqueName, Map<String, String> settings, DeployMode mode ) {
         super( adapterId, uniqueName, settings, mode, true, new RelAdapterCatalog( adapterId ) );
->>>>>>> 18d3cce9
         init( settings );
         registerInformationPage( uniqueName );
         this.delegate = new RelationalScanDelegate( this, adapterCatalog );
@@ -108,11 +99,7 @@
 
     @Override
     public void updateNamespace( String name, long id ) {
-<<<<<<< HEAD
-        currentNamespace = new QfsSchema( id, name, this );
-=======
         currentNamespace = new QfsSchema( id, adapterId, name, this );
->>>>>>> 18d3cce9
     }
 
 
@@ -357,12 +344,6 @@
     @SuppressWarnings("UnnecessaryModifier")
     public static interface Exclude {
 
-<<<<<<< HEAD
-        void createTable( Context context, LogicalTableWrapper logical, AllocationTableWrapper allocation );
-
-        List<PhysicalEntity> refreshTable( long allocId );
-
-=======
         @SuppressWarnings("unused")
         void createTable( Context context, LogicalTableWrapper logical, AllocationTableWrapper allocation );
 
@@ -370,7 +351,6 @@
         List<PhysicalEntity> refreshTable( long allocId );
 
         @SuppressWarnings("unused")
->>>>>>> 18d3cce9
         void dropTable( Context context, long allocId );
 
     }
