/*
 * Copyright 2019-2024 The Polypheny Project
 *
 * Licensed under the Apache License, Version 2.0 (the "License");
 * you may not use this file except in compliance with the License.
 * You may obtain a copy of the License at
 *
 * http://www.apache.org/licenses/LICENSE-2.0
 *
 * Unless required by applicable law or agreed to in writing, software
 * distributed under the License is distributed on an "AS IS" BASIS,
 * WITHOUT WARRANTIES OR CONDITIONS OF ANY KIND, either express or implied.
 * See the License for the specific language governing permissions and
 * limitations under the License.
 */

package org.polypheny.db.adapter.file;


import java.util.ArrayList;
<<<<<<< HEAD
import java.util.Arrays;
=======
import java.util.Collections;
>>>>>>> 250079c0
import java.util.List;
import java.util.Objects;
import javax.annotation.Nullable;
import org.apache.calcite.linq4j.tree.Expression;
import org.apache.calcite.linq4j.tree.Expressions;
import org.polypheny.db.adapter.DataContext;
import org.polypheny.db.adapter.file.Value.DynamicValue;
import org.polypheny.db.adapter.file.Value.InputValue;
import org.polypheny.db.adapter.file.Value.LiteralValue;
import org.polypheny.db.algebra.constant.Kind;
<<<<<<< HEAD
=======
import org.polypheny.db.algebra.enumerable.EnumUtils;
import org.polypheny.db.algebra.type.AlgDataTypeField;
>>>>>>> 250079c0
import org.polypheny.db.catalog.exceptions.GenericRuntimeException;
import org.polypheny.db.rex.RexCall;
import org.polypheny.db.rex.RexDynamicParam;
import org.polypheny.db.rex.RexIndexRef;
import org.polypheny.db.rex.RexLiteral;
import org.polypheny.db.rex.RexNode;
<<<<<<< HEAD
import org.polypheny.db.type.PolyType;
import org.polypheny.db.type.entity.PolyValue;
=======
import org.polypheny.db.type.entity.PolyValue;
import org.polypheny.db.type.entity.numerical.PolyLong;
>>>>>>> 250079c0


public class Condition {

    private final Kind operator;
<<<<<<< HEAD
    private Integer columnReference;
    private Long literalIndex;
    private PolyValue literal;
    private ArrayList<Condition> operands = new ArrayList<>();
=======

    private List<Value> values = new ArrayList<>();
    private final List<Condition> operands = new ArrayList<>();
>>>>>>> 250079c0


    public Condition( final RexCall call ) {
        this.operator = call.getOperator().getKind();
        for ( RexNode rex : call.getOperands() ) {
            if ( rex instanceof RexCall ) {
                this.operands.add( new Condition( (RexCall) rex ) );
            } else if ( rex instanceof RexLiteral ) {
                this.values.add( new LiteralValue( null, ((RexLiteral) rex).value ) );
            } else if ( rex instanceof RexIndexRef ) {
                this.values.add( new InputValue( null, ((RexIndexRef) rex).getIndex() ) );
            } else if ( rex instanceof RexDynamicParam ) {
                this.values.add( new DynamicValue( null, ((RexDynamicParam) rex).getIndex() ) );
            } else {
                throw new GenericRuntimeException( "Unsupported RexNode type: " + rex.getClass().getName() );
            }
        }
    }


<<<<<<< HEAD
    /**
     * Called by generated code, see {@link Condition#getExpression}
     */
    public Condition( final Kind operator, final Integer columnReference, final Long literalIndex, final PolyValue literal, final Condition[] operands ) {
=======
    public Condition( final RexDynamicParam dynamicParam ) {
        this.operator = Kind.DYNAMIC_PARAM;
        this.values = List.of( new DynamicValue( null, dynamicParam.getIndex() ) );
    }


    @SuppressWarnings("unused")
    public Condition( final Kind operator, final List<Condition> operands, final List<Value> values ) {
>>>>>>> 250079c0
        this.operator = operator;
        this.values.addAll( values );
        this.operands.addAll( operands );
    }


    public static Condition create( RexNode node ) {
        if ( node instanceof RexCall call ) {
            return new Condition( call );
        } else if ( node instanceof RexDynamicParam dynamicParam ) {
            return new Condition( dynamicParam );
        }
        throw new GenericRuntimeException( "Unsupported RexNode type: " + node.getClass().getName() );
    }


    /**
     * For linq4j Expressions
     */
    public Expression getExpression() {

        return Expressions.new_(
                Condition.class,
<<<<<<< HEAD
                Expressions.constant( operator, Kind.class ),
                Expressions.constant( columnReference, Integer.class ),
                Expressions.constant( literalIndex, Long.class ),
                this.literal == null ? Expressions.constant( null ) : this.literal.asExpression(),
                Expressions.newArrayInit( Condition.class, operandsExpressions )
        );
    }


    private void assignRexNode( final RexNode rexNode ) {
        if ( rexNode instanceof RexIndexRef ) {
            this.columnReference = ((RexIndexRef) rexNode).getIndex();
        } else if ( rexNode instanceof RexDynamicParam ) {
            this.literalIndex = ((RexDynamicParam) rexNode).getIndex();
        } else if ( rexNode instanceof RexLiteral ) {
            this.literal = ((RexLiteral) rexNode).value;
        }
=======
                Expressions.constant( operator ),
                EnumUtils.constantArrayList( operands.stream().map( Condition::getExpression ).toList(), Condition.class ),
                EnumUtils.constantArrayList( values.stream().map( Value::asExpression ).toList(), Value.class ) );
>>>>>>> 250079c0
    }


    /**
     * Determines if a condition is a primary key condition, i.e. an AND-condition over all primary key columns
     *
     * @param pkColumnReferences One-based references of the PK columns, e.g. [1,3] for [a,b,c] if a and c are the primary key columns
     * @param colSize Number of columns in the current query, needed to generate the object that will be hashed
     * @return {@code Null} if it is not a PK lookup, or an Object array with the lookups to hash, if it is a PK lookup
     */
    @Nullable
    public List<PolyValue> extractPks( final List<Integer> pkColumnReferences, final List<AlgDataTypeField> columnTypes, final int colSize, final DataContext dataContext ) {
        List<PolyValue> lookups = new ArrayList<>( Collections.nCopies( colSize, null ) );

        for ( Condition operand : operands ) {
            List<PolyValue> operandLookups = operand.extractPks( pkColumnReferences, columnTypes, colSize, dataContext );
            if ( operandLookups == null ) {
                return null;
            }
            for ( int i = 0; i < operandLookups.size(); i++ ) {
                if ( operandLookups.get( i ) != null ) {
                    lookups.set( i, operandLookups.get( i ) );
                }
            }
<<<<<<< HEAD
            if ( pkColumnReferences.isEmpty() ) {
                return lookups;
            } else {
                return null;
            }
=======
>>>>>>> 250079c0
        }

<<<<<<< HEAD
    /**
     * Get the value of the condition parameter, either from the literal or literalIndex
     */
    PolyValue getParamValue( final DataContext dataContext, final PolyType polyType ) {
        PolyValue out;
        if ( this.literalIndex != null ) {
            out = dataContext.getParameterValue( literalIndex );
        } else {
            out = this.literal;
        }
        /*if ( out instanceof Calendar ) {
            switch ( polyType ) {
                case TIME:
                case TIMESTAMP:
                    return ((Calendar) out).getTimeInMillis();
                case DATE:
                    Calendar cal = ((Calendar) out);
                    return LocalDateTime.ofInstant( cal.toInstant(), cal.getTimeZone().toZoneId() ).toLocalDate().toEpochDay();
            }
        }*/
        return out;
=======
        for ( Integer refIndex : getInputRefs() ) {
            if ( pkColumnReferences.contains( refIndex ) ) {
                PolyValue value = PolyLong.of( pkColumnReferences.get( refIndex ) );
                lookups.set( refIndex, value );
            }
        }

        if ( lookups.stream().allMatch( Objects::isNull ) ) {
            return null;
        }
        return lookups;
>>>>>>> 250079c0
    }


    private List<Integer> getInputRefs() {
        return values.stream().filter( v -> v instanceof InputValue ).map( v -> ((InputValue) v).getIndex() ).toList();
    }


<<<<<<< HEAD
    public boolean matches( final PolyValue[] columnValues, final PolyType[] columnTypes, final DataContext dataContext ) {
        if ( columnReference == null ) { // || literalIndex == null ) {
            switch ( operator ) {
                case AND:
=======
    public boolean matches( final List<PolyValue> columnValues, final List<AlgDataTypeField> columnTypes, final DataContext dataContext ) {

        if ( !operands.isEmpty() ) { // || literalIndex == null ) {
            return switch ( operator ) {
                case AND -> {
>>>>>>> 250079c0
                    for ( Condition c : operands ) {
                        if ( !c.matches( columnValues, columnTypes, dataContext ) ) {
                            yield false;
                        }
                    }
                    yield true;
                }
                case OR -> {
                    for ( Condition c : operands ) {
                        if ( c.matches( columnValues, columnTypes, dataContext ) ) {
                            yield true;
                        }
                    }
<<<<<<< HEAD
                    return false;
                default:
                    throw new GenericRuntimeException( operator + " not supported in condition without columnReference" );
            }
        }
        // don't allow comparison of files and return false if Objects are not comparable
        /*if ( columnValues[columnReference] == null ) {
            return false;
        }*/
        PolyValue columnValue = columnValues[columnReference];//don't do the projectionMapping here
        PolyType polyType = columnTypes[columnReference];
        switch ( operator ) {
            case IS_NULL:
                return columnValue == null;
            case IS_NOT_NULL:
                return columnValue != null;
        }
        if ( columnValue == null ) {
            //if there is no null check and the column value is null, any check on the column value would return false
            return false;
        }
        PolyValue parameterValue = getParamValue( dataContext, polyType );
        if ( parameterValue == null ) {
            //WHERE x = null is always false, see https://stackoverflow.com/questions/9581745/sql-is-null-and-null
            return false;
        }
        /*if ( columnValue.isNumber() && parameterValue.isNumber() ) {
            columnValue = columnValue;//.doubleValue();
            parameterValue = parameterValue;//).doubleValue();
        }*/

        int comparison;

        /*if ( parameterValue instanceof Calendar ) {
            //could be improved with precision..
            switch ( polyType ) {
                case DATE:
                    LocalDate ld = LocalDate.ofEpochDay( (Integer) columnValue );
                    comparison = ld.compareTo( ((GregorianCalendar) parameterValue).toZonedDateTime().toLocalDate() );
                    break;
                case TIME:
                    //see https://howtoprogram.xyz/2017/02/11/convert-milliseconds-localdatetime-java/
                    LocalTime dt = Instant.ofEpochMilli( (Integer) columnValue ).atZone( DateTimeUtils.UTC_ZONE.toZoneId() ).toLocalTime();
                    comparison = dt.compareTo( ((GregorianCalendar) parameterValue).toZonedDateTime().toLocalTime() );
                    break;
                case TIMESTAMP:
                    LocalDateTime ldt = Instant.ofEpochMilli( (Long) columnValue ).atZone( DateTimeUtils.UTC_ZONE.toZoneId() ).toLocalDateTime();
                    comparison = ldt.compareTo( ((GregorianCalendar) parameterValue).toZonedDateTime().toLocalDateTime() );
                    break;
                default:
                    comparison = ((Comparable) columnValue).compareTo( parameterValue );
            }
        } else if ( FileHelper.isSqlDateOrTimeOrTS( parameterValue ) ) {
            switch ( polyType ) {
                case TIME:
                case DATE:
                    comparison = Long.valueOf( (Integer) columnValue ).compareTo( FileHelper.sqlToLong( parameterValue ) );
                    break;
                case TIMESTAMP:
                default:
                    comparison = ((Comparable) columnValue).compareTo( FileHelper.sqlToLong( parameterValue ) );
=======
                    yield false;
                }
                default -> throw new GenericRuntimeException( operator + " not supported in condition without columnReference" );
            };
        }

        List<PolyValue> parameterValues = values.stream().map( v -> v.getValue( columnValues, dataContext, 0 ) ).toList();
        Integer comparison = null;
        PolyValue value = parameterValues.get( 0 );
        if ( parameterValues.size() == 1 ) {
            switch ( operator ) {
                case IS_NULL:
                    return value == null || value.isNull();
                case IS_NOT_NULL:
                    return value != null && !value.isNull();
                case DYNAMIC_PARAM:
                    if ( value == null || value.isNull() ) {
                        return false;
                    }
                    return value.asBoolean().value;
            }

            if ( values.size() == 1 && value == null || value.isNull() ) {
                //WHERE x = null is always false
                return false;
>>>>>>> 250079c0
            }
        } else if ( parameterValues.size() == 2 ) {
            comparison = value.compareTo( parameterValues.get( 1 ) );
        } else {
<<<<<<< HEAD
            comparison = ((Comparable) columnValue).compareTo( parameterValue );
        }*/
        comparison = columnValue.compareTo( parameterValue );
=======
            throw new GenericRuntimeException( "Unsupported number of values in condition: " + values.size() );
        }
>>>>>>> 250079c0

        if ( comparison == null ) {
            return false;
        }

        return switch ( operator ) {
            case AND -> {
                for ( Condition c : operands ) {
                    if ( !c.matches( columnValues, columnTypes, dataContext ) ) {
                        yield false;
                    }
                }
                yield true;
            }
            case OR -> {
                for ( Condition c : operands ) {
                    if ( c.matches( columnValues, columnTypes, dataContext ) ) {
                        yield true;
                    }
                }
<<<<<<< HEAD
                return false;
            case EQUALS:
                return comparison == 0;
            case NOT_EQUALS:
                return comparison != 0;
            case GREATER_THAN:
                return comparison > 0;
            case GREATER_THAN_OR_EQUAL:
                return comparison >= 0;
            case LESS_THAN:
                return comparison < 0;
            case LESS_THAN_OR_EQUAL:
                return comparison <= 0;
            case LIKE:
                return like( columnValue.toString(), parameterValue.toString() );
            default:
                throw new GenericRuntimeException( operator + " comparison not supported by file adapter." );
        }
=======
                yield false;
            }

            case EQUALS -> comparison == 0;
            case NOT_EQUALS -> comparison != 0;
            case GREATER_THAN -> comparison > 0;
            case GREATER_THAN_OR_EQUAL -> comparison >= 0;
            case LESS_THAN -> comparison < 0;
            case LESS_THAN_OR_EQUAL -> comparison <= 0;
            default -> throw new GenericRuntimeException( operator + " comparison not supported by file adapter." );
        };
>>>>>>> 250079c0
    }


    public void adjust( Value[] projectionMapping ) {
        operands.forEach( operand -> operand.adjust( projectionMapping ) );
        values.forEach( value -> value.adjust( List.of( projectionMapping ) ) );
    }


}<|MERGE_RESOLUTION|>--- conflicted
+++ resolved
@@ -18,11 +18,7 @@
 
 
 import java.util.ArrayList;
-<<<<<<< HEAD
-import java.util.Arrays;
-=======
 import java.util.Collections;
->>>>>>> 250079c0
 import java.util.List;
 import java.util.Objects;
 import javax.annotation.Nullable;
@@ -33,39 +29,24 @@
 import org.polypheny.db.adapter.file.Value.InputValue;
 import org.polypheny.db.adapter.file.Value.LiteralValue;
 import org.polypheny.db.algebra.constant.Kind;
-<<<<<<< HEAD
-=======
 import org.polypheny.db.algebra.enumerable.EnumUtils;
 import org.polypheny.db.algebra.type.AlgDataTypeField;
->>>>>>> 250079c0
 import org.polypheny.db.catalog.exceptions.GenericRuntimeException;
 import org.polypheny.db.rex.RexCall;
 import org.polypheny.db.rex.RexDynamicParam;
 import org.polypheny.db.rex.RexIndexRef;
 import org.polypheny.db.rex.RexLiteral;
 import org.polypheny.db.rex.RexNode;
-<<<<<<< HEAD
-import org.polypheny.db.type.PolyType;
-import org.polypheny.db.type.entity.PolyValue;
-=======
 import org.polypheny.db.type.entity.PolyValue;
 import org.polypheny.db.type.entity.numerical.PolyLong;
->>>>>>> 250079c0
 
 
 public class Condition {
 
     private final Kind operator;
-<<<<<<< HEAD
-    private Integer columnReference;
-    private Long literalIndex;
-    private PolyValue literal;
-    private ArrayList<Condition> operands = new ArrayList<>();
-=======
 
     private List<Value> values = new ArrayList<>();
     private final List<Condition> operands = new ArrayList<>();
->>>>>>> 250079c0
 
 
     public Condition( final RexCall call ) {
@@ -86,12 +67,6 @@
     }
 
 
-<<<<<<< HEAD
-    /**
-     * Called by generated code, see {@link Condition#getExpression}
-     */
-    public Condition( final Kind operator, final Integer columnReference, final Long literalIndex, final PolyValue literal, final Condition[] operands ) {
-=======
     public Condition( final RexDynamicParam dynamicParam ) {
         this.operator = Kind.DYNAMIC_PARAM;
         this.values = List.of( new DynamicValue( null, dynamicParam.getIndex() ) );
@@ -100,7 +75,6 @@
 
     @SuppressWarnings("unused")
     public Condition( final Kind operator, final List<Condition> operands, final List<Value> values ) {
->>>>>>> 250079c0
         this.operator = operator;
         this.values.addAll( values );
         this.operands.addAll( operands );
@@ -124,29 +98,9 @@
 
         return Expressions.new_(
                 Condition.class,
-<<<<<<< HEAD
-                Expressions.constant( operator, Kind.class ),
-                Expressions.constant( columnReference, Integer.class ),
-                Expressions.constant( literalIndex, Long.class ),
-                this.literal == null ? Expressions.constant( null ) : this.literal.asExpression(),
-                Expressions.newArrayInit( Condition.class, operandsExpressions )
-        );
-    }
-
-
-    private void assignRexNode( final RexNode rexNode ) {
-        if ( rexNode instanceof RexIndexRef ) {
-            this.columnReference = ((RexIndexRef) rexNode).getIndex();
-        } else if ( rexNode instanceof RexDynamicParam ) {
-            this.literalIndex = ((RexDynamicParam) rexNode).getIndex();
-        } else if ( rexNode instanceof RexLiteral ) {
-            this.literal = ((RexLiteral) rexNode).value;
-        }
-=======
                 Expressions.constant( operator ),
                 EnumUtils.constantArrayList( operands.stream().map( Condition::getExpression ).toList(), Condition.class ),
                 EnumUtils.constantArrayList( values.stream().map( Value::asExpression ).toList(), Value.class ) );
->>>>>>> 250079c0
     }
 
 
@@ -171,39 +125,8 @@
                     lookups.set( i, operandLookups.get( i ) );
                 }
             }
-<<<<<<< HEAD
-            if ( pkColumnReferences.isEmpty() ) {
-                return lookups;
-            } else {
-                return null;
-            }
-=======
->>>>>>> 250079c0
-        }
-
-<<<<<<< HEAD
-    /**
-     * Get the value of the condition parameter, either from the literal or literalIndex
-     */
-    PolyValue getParamValue( final DataContext dataContext, final PolyType polyType ) {
-        PolyValue out;
-        if ( this.literalIndex != null ) {
-            out = dataContext.getParameterValue( literalIndex );
-        } else {
-            out = this.literal;
-        }
-        /*if ( out instanceof Calendar ) {
-            switch ( polyType ) {
-                case TIME:
-                case TIMESTAMP:
-                    return ((Calendar) out).getTimeInMillis();
-                case DATE:
-                    Calendar cal = ((Calendar) out);
-                    return LocalDateTime.ofInstant( cal.toInstant(), cal.getTimeZone().toZoneId() ).toLocalDate().toEpochDay();
-            }
-        }*/
-        return out;
-=======
+        }
+
         for ( Integer refIndex : getInputRefs() ) {
             if ( pkColumnReferences.contains( refIndex ) ) {
                 PolyValue value = PolyLong.of( pkColumnReferences.get( refIndex ) );
@@ -215,7 +138,6 @@
             return null;
         }
         return lookups;
->>>>>>> 250079c0
     }
 
 
@@ -224,18 +146,11 @@
     }
 
 
-<<<<<<< HEAD
-    public boolean matches( final PolyValue[] columnValues, final PolyType[] columnTypes, final DataContext dataContext ) {
-        if ( columnReference == null ) { // || literalIndex == null ) {
-            switch ( operator ) {
-                case AND:
-=======
     public boolean matches( final List<PolyValue> columnValues, final List<AlgDataTypeField> columnTypes, final DataContext dataContext ) {
 
         if ( !operands.isEmpty() ) { // || literalIndex == null ) {
             return switch ( operator ) {
                 case AND -> {
->>>>>>> 250079c0
                     for ( Condition c : operands ) {
                         if ( !c.matches( columnValues, columnTypes, dataContext ) ) {
                             yield false;
@@ -249,69 +164,6 @@
                             yield true;
                         }
                     }
-<<<<<<< HEAD
-                    return false;
-                default:
-                    throw new GenericRuntimeException( operator + " not supported in condition without columnReference" );
-            }
-        }
-        // don't allow comparison of files and return false if Objects are not comparable
-        /*if ( columnValues[columnReference] == null ) {
-            return false;
-        }*/
-        PolyValue columnValue = columnValues[columnReference];//don't do the projectionMapping here
-        PolyType polyType = columnTypes[columnReference];
-        switch ( operator ) {
-            case IS_NULL:
-                return columnValue == null;
-            case IS_NOT_NULL:
-                return columnValue != null;
-        }
-        if ( columnValue == null ) {
-            //if there is no null check and the column value is null, any check on the column value would return false
-            return false;
-        }
-        PolyValue parameterValue = getParamValue( dataContext, polyType );
-        if ( parameterValue == null ) {
-            //WHERE x = null is always false, see https://stackoverflow.com/questions/9581745/sql-is-null-and-null
-            return false;
-        }
-        /*if ( columnValue.isNumber() && parameterValue.isNumber() ) {
-            columnValue = columnValue;//.doubleValue();
-            parameterValue = parameterValue;//).doubleValue();
-        }*/
-
-        int comparison;
-
-        /*if ( parameterValue instanceof Calendar ) {
-            //could be improved with precision..
-            switch ( polyType ) {
-                case DATE:
-                    LocalDate ld = LocalDate.ofEpochDay( (Integer) columnValue );
-                    comparison = ld.compareTo( ((GregorianCalendar) parameterValue).toZonedDateTime().toLocalDate() );
-                    break;
-                case TIME:
-                    //see https://howtoprogram.xyz/2017/02/11/convert-milliseconds-localdatetime-java/
-                    LocalTime dt = Instant.ofEpochMilli( (Integer) columnValue ).atZone( DateTimeUtils.UTC_ZONE.toZoneId() ).toLocalTime();
-                    comparison = dt.compareTo( ((GregorianCalendar) parameterValue).toZonedDateTime().toLocalTime() );
-                    break;
-                case TIMESTAMP:
-                    LocalDateTime ldt = Instant.ofEpochMilli( (Long) columnValue ).atZone( DateTimeUtils.UTC_ZONE.toZoneId() ).toLocalDateTime();
-                    comparison = ldt.compareTo( ((GregorianCalendar) parameterValue).toZonedDateTime().toLocalDateTime() );
-                    break;
-                default:
-                    comparison = ((Comparable) columnValue).compareTo( parameterValue );
-            }
-        } else if ( FileHelper.isSqlDateOrTimeOrTS( parameterValue ) ) {
-            switch ( polyType ) {
-                case TIME:
-                case DATE:
-                    comparison = Long.valueOf( (Integer) columnValue ).compareTo( FileHelper.sqlToLong( parameterValue ) );
-                    break;
-                case TIMESTAMP:
-                default:
-                    comparison = ((Comparable) columnValue).compareTo( FileHelper.sqlToLong( parameterValue ) );
-=======
                     yield false;
                 }
                 default -> throw new GenericRuntimeException( operator + " not supported in condition without columnReference" );
@@ -337,19 +189,12 @@
             if ( values.size() == 1 && value == null || value.isNull() ) {
                 //WHERE x = null is always false
                 return false;
->>>>>>> 250079c0
             }
         } else if ( parameterValues.size() == 2 ) {
             comparison = value.compareTo( parameterValues.get( 1 ) );
         } else {
-<<<<<<< HEAD
-            comparison = ((Comparable) columnValue).compareTo( parameterValue );
-        }*/
-        comparison = columnValue.compareTo( parameterValue );
-=======
             throw new GenericRuntimeException( "Unsupported number of values in condition: " + values.size() );
         }
->>>>>>> 250079c0
 
         if ( comparison == null ) {
             return false;
@@ -370,26 +215,6 @@
                         yield true;
                     }
                 }
-<<<<<<< HEAD
-                return false;
-            case EQUALS:
-                return comparison == 0;
-            case NOT_EQUALS:
-                return comparison != 0;
-            case GREATER_THAN:
-                return comparison > 0;
-            case GREATER_THAN_OR_EQUAL:
-                return comparison >= 0;
-            case LESS_THAN:
-                return comparison < 0;
-            case LESS_THAN_OR_EQUAL:
-                return comparison <= 0;
-            case LIKE:
-                return like( columnValue.toString(), parameterValue.toString() );
-            default:
-                throw new GenericRuntimeException( operator + " comparison not supported by file adapter." );
-        }
-=======
                 yield false;
             }
 
@@ -401,7 +226,6 @@
             case LESS_THAN_OR_EQUAL -> comparison <= 0;
             default -> throw new GenericRuntimeException( operator + " comparison not supported by file adapter." );
         };
->>>>>>> 250079c0
     }
 
 
