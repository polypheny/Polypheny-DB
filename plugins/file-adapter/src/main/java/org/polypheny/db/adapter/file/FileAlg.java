--- conflicted
+++ resolved
@@ -26,15 +26,10 @@
 import org.apache.calcite.linq4j.tree.Expressions;
 import org.polypheny.db.adapter.file.Value.InputValue;
 import org.polypheny.db.algebra.AlgNode;
-<<<<<<< HEAD
-import org.polypheny.db.algebra.type.AlgDataTypeField;
-import org.polypheny.db.catalog.exceptions.GenericRuntimeException;
-=======
 import org.polypheny.db.algebra.enumerable.EnumUtils;
 import org.polypheny.db.algebra.type.AlgDataTypeField;
 import org.polypheny.db.catalog.exceptions.GenericRuntimeException;
 import org.polypheny.db.schema.types.Expressible;
->>>>>>> 250079c0
 
 
 public interface FileAlg extends AlgNode {
@@ -112,11 +107,7 @@
                 int i = 0;
                 List<Value> mapping = new ArrayList<>();
                 for ( Value update : updates ) {
-<<<<<<< HEAD
-                    AlgDataTypeField field = getFileTable().getRowType().getField( columnNames.get( i ), false, false );
-=======
                     AlgDataTypeField field = getFileTable().getTupleType().getField( columnNames.get( i ), false, false );
->>>>>>> 250079c0
                     int index = field.getIndex();
                     update.setColumnReference( index );
                     mapping.add( new InputValue( update.columnReference, index ) );
@@ -130,11 +121,7 @@
         /**
          * For multi-store inserts, it may be necessary to project the insert values
          */
-<<<<<<< HEAD
-        private void projectInsertValues( final List<Integer> mapping ) {
-=======
         private void projectInsertValues( final List<? extends Value> mapping ) {
->>>>>>> 250079c0
             if ( !insertValues.isEmpty() && insertValues.get( 0 ).length > mapping.size() ) {
                 for ( int i = 0; i < insertValues.size(); i++ ) {
                     Value[] values = insertValues.get( i );
