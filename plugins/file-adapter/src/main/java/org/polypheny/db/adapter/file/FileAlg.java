/*
 * Copyright 2019-2024 The Polypheny Project
 *
 * Licensed under the Apache License, Version 2.0 (the "License");
 * you may not use this file except in compliance with the License.
 * You may obtain a copy of the License at
 *
 * http://www.apache.org/licenses/LICENSE-2.0
 *
 * Unless required by applicable law or agreed to in writing, software
 * distributed under the License is distributed on an "AS IS" BASIS,
 * WITHOUT WARRANTIES OR CONDITIONS OF ANY KIND, either express or implied.
 * See the License for the specific language governing permissions and
 * limitations under the License.
 */

package org.polypheny.db.adapter.file;


import java.util.ArrayList;
import java.util.Arrays;
import java.util.List;
import lombok.Getter;
import lombok.Setter;
import org.apache.calcite.linq4j.tree.Expression;
import org.apache.calcite.linq4j.tree.Expressions;
import org.polypheny.db.adapter.file.Value.InputValue;
import org.polypheny.db.algebra.AlgNode;
import org.polypheny.db.algebra.enumerable.EnumUtils;
import org.polypheny.db.algebra.type.AlgDataTypeField;
import org.polypheny.db.catalog.exceptions.GenericRuntimeException;
import org.polypheny.db.schema.types.Expressible;


public interface FileAlg extends AlgNode {

    /**
     * When implementing this method, make sure to call context.visitChild as a first step!
     * => the tree will be implemented from bottom-up
     */
    void implement( FileImplementor implementor );

    class FileImplementor {

        public enum Operation {
            SELECT,
            INSERT,
            UPDATE,
            DELETE
        }


        @Getter
        @Setter
        private transient FileTranslatableEntity fileTable;
        @Getter
        private final List<String> columnNames = new ArrayList<>();
        private final List<String> project = new ArrayList<>();
        private List<? extends Value> projectionMapping;
        @Getter
        private final List<Value[]> insertValues = new ArrayList<>();
        @Getter
        @Setter
        private boolean batchInsert;
        @Getter
        @Setter
        private Operation operation;
        @Getter
        @Setter
        private Condition condition;
        @Getter
        @Setter
        private List<Value> updates;


        public FileImplementor() {
            //intentionally empty
        }


        public void setColumnNames( final List<String> columnNames ) {
            this.columnNames.clear();
            this.columnNames.addAll( columnNames );
        }


        /**
         * A FileProject can directly provide the projectionMapping, a FileModify will provide the columnNames only
         */
        public void project( final List<String> columnNames, final List<? extends Value> projectionMapping ) {
            if ( projectionMapping != null ) {
                this.projectionMapping = projectionMapping;
                projectInsertValues( projectionMapping );
                return;
            }
            //a normal project
            if ( updates == null ) {
                this.project.clear();
                this.project.addAll( columnNames );
            }
            //in case of an update, assign the columnReferences in the updates
            else if ( operation == Operation.UPDATE ) {
                if ( columnNames.size() != updates.size() ) {
                    //the mapping will be derived later, in the FileTableModify
                    return;
                }
                int i = 0;
                List<Value> mapping = new ArrayList<>();
                for ( Value update : updates ) {
<<<<<<< HEAD
                    AlgDataTypeField field = getFileTable().getRowType().getField( columnNames.get( i ), false, false );
=======
                    AlgDataTypeField field = getFileTable().getTupleType().getField( columnNames.get( i ), false, false );
>>>>>>> 18d3cce9
                    int index = field.getIndex();
                    update.setColumnReference( index );
                    mapping.add( new InputValue( update.columnReference, index ) );
                    i++;
                }
                this.projectionMapping = mapping;
            }
        }


        /**
         * For multi-store inserts, it may be necessary to project the insert values
         */
        private void projectInsertValues( final List<? extends Value> mapping ) {
            if ( !insertValues.isEmpty() && insertValues.get( 0 ).length > mapping.size() ) {
                for ( int i = 0; i < insertValues.size(); i++ ) {
                    Value[] values = insertValues.get( i );
                    Value[] projected = new Value[mapping.size()];
                    int j = 0;
                    for ( Value m : mapping ) {
                        projected[j++] = values[(int) ((InputValue) m).getIndex()];
                    }
                    insertValues.set( i, projected );
                }
            }
        }


        public Value[] getProjectionMapping() {
            if ( projectionMapping != null ) {
                return projectionMapping.toArray( new Value[0] );
            }
            if ( project.isEmpty() ) {
                return null;
            } else {
                Value[] projectionMapping = new Value[project.size()];
                for ( int i = 0; i < project.size(); i++ ) {
                    String ithProject = project.get( i );
                    if ( ithProject.contains( "." ) ) {
                        ithProject = ithProject.substring( ithProject.lastIndexOf( "." ) + 1 );
                    }
                    int indexOf = new ArrayList<>( fileTable.getColumnIdNames().values() ).indexOf( ithProject );
                    if ( indexOf == -1 ) {
                        throw new GenericRuntimeException( "Could not perform the projection." );
                    }
                    projectionMapping[i] = new InputValue( i, indexOf );
                }
                return projectionMapping;
            }
        }


        public Expression getProjectExpressions() {
            return getProjectionMapping() == null ? Expressions.constant( null ) : EnumUtils.constantArrayList( Arrays.stream( getProjectionMapping() ).map( Expressible::asExpression ).toList(), Value.class );
        }


        public void addInsertValue( final Value... row ) {
            insertValues.add( row );
        }


        /**
         * Has to be called in every implement method of all FileAlg instances
         */
        public void visitChild( int ordinal, AlgNode input ) {
            assert ordinal == 0;
            ((FileAlg) input).implement( this );
        }

    }

}<|MERGE_RESOLUTION|>--- conflicted
+++ resolved
@@ -107,11 +107,7 @@
                 int i = 0;
                 List<Value> mapping = new ArrayList<>();
                 for ( Value update : updates ) {
-<<<<<<< HEAD
-                    AlgDataTypeField field = getFileTable().getRowType().getField( columnNames.get( i ), false, false );
-=======
                     AlgDataTypeField field = getFileTable().getTupleType().getField( columnNames.get( i ), false, false );
->>>>>>> 18d3cce9
                     int index = field.getIndex();
                     update.setColumnReference( index );
                     mapping.add( new InputValue( update.columnReference, index ) );
