/*
 * Copyright 2019-2024 The Polypheny Project
 *
 * Licensed under the Apache License, Version 2.0 (the "License");
 * you may not use this file except in compliance with the License.
 * You may obtain a copy of the License at
 *
 * http://www.apache.org/licenses/LICENSE-2.0
 *
 * Unless required by applicable law or agreed to in writing, software
 * distributed under the License is distributed on an "AS IS" BASIS,
 * WITHOUT WARRANTIES OR CONDITIONS OF ANY KIND, either express or implied.
 * See the License for the specific language governing permissions and
 * limitations under the License.
 */

package org.polypheny.db.adapter.file;


import java.io.File;
import java.io.FileFilter;
import java.io.IOException;
import java.nio.file.Files;
import java.util.ArrayList;
import java.util.Arrays;
import java.util.Collections;
import java.util.HashMap;
import java.util.HashSet;
import java.util.List;
import java.util.Map;
import java.util.Set;
import java.util.concurrent.atomic.AtomicLong;
import javax.annotation.Nullable;
import lombok.Getter;
import lombok.extern.slf4j.Slf4j;
import org.apache.calcite.linq4j.Enumerator;
import org.apache.calcite.linq4j.QueryProvider;
import org.apache.commons.io.FileUtils;
import org.polypheny.db.adapter.DataContext;
import org.polypheny.db.adapter.file.FileAlg.FileImplementor.Operation;
<<<<<<< HEAD
import org.polypheny.db.adapter.file.FilePlugin.FileStore;
import org.polypheny.db.catalog.exceptions.GenericRuntimeException;
=======
import org.polypheny.db.adapter.file.Value.InputValue;
import org.polypheny.db.adapter.file.Value.ValueType;
import org.polypheny.db.adapter.java.JavaTypeFactory;
import org.polypheny.db.algebra.type.AlgDataType;
import org.polypheny.db.algebra.type.AlgDataTypeField;
import org.polypheny.db.catalog.exceptions.GenericRuntimeException;
import org.polypheny.db.catalog.snapshot.Snapshot;
import org.polypheny.db.transaction.Statement;
>>>>>>> 250079c0
import org.polypheny.db.transaction.Transaction.MultimediaFlavor;
import org.polypheny.db.type.PolyTypeFamily;
import org.polypheny.db.type.PolyTypeUtil;
<<<<<<< HEAD
import org.polypheny.db.type.entity.PolyLong;
import org.polypheny.db.type.entity.PolyValue;
import org.polypheny.db.type.entity.category.PolyBlob;
import org.polypheny.db.util.DateString;
import org.polypheny.db.util.FileInputHandle;
import org.polypheny.db.util.TimeString;
import org.polypheny.db.util.TimestampString;
=======
import org.polypheny.db.type.entity.PolyNull;
import org.polypheny.db.type.entity.PolyValue;
import org.polypheny.db.type.entity.category.PolyBlob;
import org.polypheny.db.type.entity.numerical.PolyLong;
>>>>>>> 250079c0


@Slf4j
public class FileEnumerator implements Enumerator<PolyValue[]> {

<<<<<<< HEAD
=======
    private final Runnable updateFiles;
>>>>>>> 250079c0
    PolyValue[] current;
    final Operation operation;
    final List<File> columnFolders = new ArrayList<>();
    File[] fileList;
    Integer fileListPosition = 0;
    Long updateDeleteCount = 0L;
    boolean updatedOrDeleted = false;
    final int numOfCols;
    final DataContext dataContext;
    final Condition condition;
<<<<<<< HEAD
    final Integer[] projectionMapping;
    final PolyType[] columnTypes;
=======
    final List<Value> projectionMapping;
    List<AlgDataTypeField> columnTypes;

    List<AlgDataTypeField> projectedTypes;
>>>>>>> 250079c0
    final Map<Integer, Value> updates = new HashMap<>();
    final Integer[] pkMapping;
    final File hardlinkFolder;
    private boolean ongoing = true;


    /**
     * FileEnumerator
     * When no filter is available, it will only iterate the files in the projected columns
     * If a filter is available, it will iterate over all columns and project each row
     *
     * @param rootPath The rootPath is required to know where the files to iterate are placed
     * @param partitionId The id of the partition
     * @param columnIds Ids of the columns that come from a tableScan. If there is no filter, the enumerator will only iterate over the columns that are specified by the projection
     * @param entity The entity that is target of the operation
     * @param projectionMapping Mapping on how to project a table. E.g. the array [3,2] means that the row [a,b,c,d,e] will be projected to [c,b].
     * In case of an UPDATE operation, the projectionMapping represents the indexes of the columns that will be updated, e.g. [2,3] means that b and c will be updated.
     * @param dataContext DataContext
     * @param condition Condition that can be {@code null}. The columnReferences in the filter point to the columns coming from the tableScan, not from the projection
     */
    public FileEnumerator(
            final Operation operation,
            final String rootPath,
            final Long partitionId,
            final Long[] columnIds,
            final FileTranslatableEntity entity,
            final List<Long> pkIds,
            final @Nullable List<Value> projectionMapping,
            final DataContext dataContext,
<<<<<<< HEAD
            final Condition condition,
            final Value[] updates ) {

        if ( dataContext.getParameterValues().size() > 1 && (operation == Operation.UPDATE || operation == Operation.DELETE) ) {
            throw new GenericRuntimeException( "The file store does not support batch update or delete statements!" );
        }
=======
            final @Nullable Condition condition,
            final @Nullable List<List<PolyValue>> updates ) {
>>>>>>> 250079c0

        this.operation = operation;
        if ( operation == Operation.DELETE || operation == Operation.UPDATE ) {
            //fix to make sure current is never null
<<<<<<< HEAD
            current = new PolyLong[]{ PolyLong.of( Long.valueOf( 0L ) ) };
=======
            current = new PolyLong[]{ PolyLong.of( 0L ) };
>>>>>>> 250079c0
        }
        this.dataContext = operation == Operation.INSERT ? dataContext : new EnumerableDataContext( dataContext );

        this.condition = condition;
        this.projectionMapping = projectionMapping;

        if ( updates != null ) {
            // In case of an UPDATE, the projectionMapping represent the indexes of the columns that will be updated
            for ( PolyValue update : updates.get( 0 ) ) {
                this.updates.put( ((Value) update).getColumnReference(), (Value) update );
            }
        }

        // pkMapping
        Integer[] pkMapping = new Integer[pkIds.size()];
        int ii = 0;
        List<Long> colIdsAsList = List.of( columnIds );
        for ( long pkId : pkIds ) {
            pkMapping[ii] = colIdsAsList.indexOf( pkId );
            ii++;
        }
        this.pkMapping = pkMapping;

<<<<<<< HEAD
        Long[] columnsToIterate = columnIds;
=======
>>>>>>> 250079c0
        // If there is a projection and no filter, it is sufficient to just load the data of the projected columns.
        // If a filter is given, the whole table has to be loaded (because of the column references)
        // If we have an UPDATE operation, the whole table has to be loaded as well, to generate the hashes
        this.columnTypes = entity.getTupleType().getFields();
        this.projectedTypes = entity.getTupleType().getFields();

        if ( condition == null && projectionMapping != null && operation != Operation.UPDATE ) {
            List<AlgDataTypeField> projectedTypes = new ArrayList<>( Collections.nCopies( projectionMapping.size(), null ) );
            for ( int i = 0; i < projectionMapping.size(); i++ ) {
                Value value = projectionMapping.get( i );
                AlgDataTypeField field = null;
                if ( value.valueType == ValueType.INPUT ) {
                    int index = ((InputValue) projectionMapping.get( i )).getIndex();
                    field = entity.getTupleType().getFields().get( index );
                }
                projectedTypes.set( i, field );
            }
            this.projectedTypes = projectedTypes;
        }
        // We want to read data where an insert has been prepared and skip data where a deletion has been prepared.
        String xidHash = FileStore.SHA.hashString( dataContext.getStatement().getTransaction().getXid().toString(), FileStore.CHARSET ).toString();
        FileFilter fileFilter = file -> !file.isHidden() && !file.getName().startsWith( "~$" ) && (!file.getName().startsWith( "_" ) || file.getName().startsWith( "_ins_" + xidHash ));
        for ( long colId : columnIds ) {
            File columnFolder = FileStore.getColumnFolder( rootPath, colId, partitionId );
            columnFolders.add( columnFolder );
        }

        // If we go over a single column, we can iterate it, even if null values are not present as files
        this.updateFiles = () -> {
            this.fileList = FileStore.getColumnFolder( rootPath, columnIds[0], partitionId ).listFiles( fileFilter );
        };
        this.updateFiles.run();

        numOfCols = columnFolders.size();
        // create folder for the hardlinks
        this.hardlinkFolder = new File( rootPath, "hardlinks/" + xidHash );
        if ( !hardlinkFolder.exists() ) {
            if ( !hardlinkFolder.mkdirs() ) {
                throw new GenericRuntimeException( "Could not create hardlink directory " + hardlinkFolder.getAbsolutePath() );
            }
        }
    }


    public void toDefault() {
        fileListPosition = 0;
        updateDeleteCount = 0L;
        updatedOrDeleted = false;
        // we have to update the files, because the files might have changed
        updateFiles.run();
    }


    @Override
    public PolyValue[] current() {
        return current;
    }


    @Override
    public boolean moveNext() {
        if ( operation == Operation.SELECT ) {
            return singleNext();
        } else if ( operation == Operation.INSERT ) {
            throw new GenericRuntimeException( "Not supported" );
        }
        if ( !ongoing ) {
            return false;
        }

        ongoing = singleNext();
        if ( ((EnumerableDataContext) dataContext).isEmpty() ) {
            ongoing = false;
            return true;
        }
        toDefault();
        ((EnumerableDataContext) dataContext).next();
        return true;
    }


    private boolean singleNext() {
        //todo make sure that all requirements of the interface are satisfied
        try {
            for ( ; ; ) {
                if ( dataContext.getStatement().getTransaction().getCancelFlag().get() ) {
                    return false;
                }
                if ( fileListPosition >= fileList.length ) {
                    /* Why this is necessary:
                     * First call during a delete:
                     * Delete all data, set current to the deleteCount, return true
                     * Second call: return false
                     */
                    if ( (operation == Operation.DELETE || operation == Operation.UPDATE) && !updatedOrDeleted ) {
                        updatedOrDeleted = true;
                        return true;
                    } else {
                        return false;
                    }
                }
                //if there was a PK lookup
                else if ( fileListPosition < 0 ) {
                    if ( (operation == Operation.DELETE || operation == Operation.UPDATE) && !updatedOrDeleted ) {
                        updatedOrDeleted = true;
                        return true;
                    } else {
                        return false;
                    }
                }
                File currentFile = fileList[fileListPosition];
<<<<<<< HEAD
                PolyValue[] curr;

                if ( condition != null ) {
                    Object pkLookup = condition.getPKLookup( new HashSet<>( Arrays.asList( pkMapping ) ), columnTypes, numOfCols, dataContext );
                    if ( pkLookup != null ) {
                        int hash = hashRow( pkLookup );
                        File lookupFile = new File( FileStore.SHA.hashString( String.valueOf( hash ), FileStore.CHARSET ).toString() );
                        curr = fileToRow( lookupFile );
                        //set -2, as a flag, so the enumerator knows that it doesn't have to continue
                        //the flag will be increased to -1 in the select/update/delete operation below
                        fileListPosition = -2;
                        //if the first attempt did not match, check if there is an _ins_xid_hash file
                        if ( curr == null ) {
                            lookupFile = new File( getNewFileName( Operation.INSERT, String.valueOf( hash ) ) );
                            curr = fileToRow( lookupFile );
                        }
                        //if a PK lookup did not match at all
                        if ( curr == null ) {
                            if ( operation != Operation.SELECT ) {
                                current = new PolyLong[]{ PolyLong.of( Long.valueOf( 0L ) ) };
                                return true;
                            }
                            return false;
                        }
                        currentFile = lookupFile;
                        current = new PolyLong[]{ PolyLong.of( Long.valueOf( 1L ) ) };
                    } else {
                        curr = fileToRow( currentFile );
                        //todo
                        if ( curr == null ) {
                            if ( operation != Operation.SELECT ) {
                                current = new PolyLong[]{ PolyLong.of( Long.valueOf( updateDeleteCount ) ) };
                                return true;
                            }
                            return false;
                        }
                        if ( !condition.matches( curr, columnTypes, dataContext ) ) {
                            fileListPosition++;
                            continue;
=======
                List<PolyValue> curr;

                if ( condition != null ) {
                    curr = fileToRow( currentFile );

                    if ( curr == null ) {
                        if ( operation != Operation.SELECT ) {
                            current = new PolyLong[]{ PolyLong.of( updateDeleteCount ) };
                            return true;
>>>>>>> 250079c0
                        }
                        return false;
                    }

                    if ( !condition.matches( curr, columnTypes, dataContext ) ) {
                        fileListPosition++;
                        continue;
                    }
                } else {
                    curr = fileToRow( currentFile );
                    if ( curr == null ) {
                        fileListPosition++;
                        continue;
                    }
                }

                if ( operation == Operation.SELECT ) {
                    //project only if necessary (if a projection and condition is given)
<<<<<<< HEAD
                    if ( projectionMapping != null && condition != null ) {
                        curr = project( curr, columnTypes );
                    }
                    PolyValue[] o = curr;
                    if ( o.length == 1 ) {
                        current = o;
                    } else {
                        // If all values are null: continue
                        //this can happen, if we iterate over multiple nullable columns, because the fileList comes from a PK-column that is NOT NULL
                        if ( curr == null ) {
                            fileListPosition++;
                            continue;
                        }
                        current = curr;
=======
                    if ( projectionMapping != null ) {//|| condition != null ) {
                        curr = project( curr, dataContext );
>>>>>>> 250079c0
                    }

                    // If all values are null: continue
                    //this can happen, if we iterate over multiple nullable columns, because the fileList comes from a PK-column that is NOT NULL
                    current = curr.toArray( new PolyValue[0] );

                    fileListPosition++;
                    return true;
                } else if ( operation == Operation.DELETE ) {
<<<<<<< HEAD
                    for ( File colFolder : columnFolders ) {
                        File source = new File( colFolder, currentFile.getName() );
                        File target = new File( colFolder, getNewFileName( Operation.DELETE, currentFile.getName() ) );
                        if ( source.exists() ) {
                            Files.move( source.toPath(), target.toPath() );
                        }
                    }
                    updateDeleteCount++;
                    current = new PolyLong[]{ PolyLong.of( Long.valueOf( updateDeleteCount ) ) };
                    fileListPosition++;
                    //continue;
                } else if ( operation == Operation.UPDATE ) {
                    Object[] updateObj = new Object[columnFolders.size()];
                    Set<Integer> updatedColumns = new HashSet<>();
                    for ( int c = 0; c < columnFolders.size(); c++ ) {
                        if ( updates.containsKey( c ) ) {
                            updateObj[c] = updates.get( c ).getValue( dataContext, 0 ).toJson();
                            updatedColumns.add( c );
                        } else {
                            //needed for the hash
                            updateObj[c] = ((Object[]) curr)[c];
                        }
                    }
                    int newHash = hashRow( updateObj );
                    String oldFileName = FileStore.SHA.hashString( String.valueOf( hashRow( curr ) ), FileStore.CHARSET ).toString();

                    int j = 0;
                    for ( File colFolder : columnFolders ) {
                        File source = new File( colFolder, oldFileName );

                        // write new file
                        if ( updateObj[j] != null ) {
                            File insertFile = new File( colFolder, getNewFileName( Operation.INSERT, String.valueOf( newHash ) ) );

                            //if column has not been updated: just copy the old file to the new one with the PK in the new fileName
                            if ( !updatedColumns.contains( j ) && source.exists() ) {
                                Files.copy( source.toPath(), insertFile.toPath() );
                            } else {
                                // Write updated value. Overrides file if it exists (if you have a double update on the same item)
                                if ( updateObj[j] instanceof FileInputHandle ) {
                                    if ( insertFile.exists() && !insertFile.delete() ) {
                                        throw new GenericRuntimeException( "Could not delete temporary insert file" );
                                    }
                                    ((FileInputHandle) updateObj[j]).materializeAsFile( insertFile.toPath() );
                                } else if ( updateObj[j] instanceof InputStream ) {
                                    FileUtils.copyInputStreamToFile( ((InputStream) updateObj[j]), insertFile );
                                } else if ( updateObj[j] instanceof TimestampString ) {
                                    Files.write( insertFile.toPath(), ("" + ((TimestampString) updateObj[j]).getMillisSinceEpoch()).getBytes( StandardCharsets.UTF_8 ) );
                                } else if ( updateObj[j] instanceof DateString ) {
                                    Files.write( insertFile.toPath(), ("" + ((DateString) updateObj[j]).getDaysSinceEpoch()).getBytes( StandardCharsets.UTF_8 ) );
                                } else if ( updateObj[j] instanceof TimeString ) {
                                    Files.write( insertFile.toPath(), ("" + ((TimeString) updateObj[j]).getMillisOfDay()).getBytes( StandardCharsets.UTF_8 ) );
                                } else {
                                    Files.write( insertFile.toPath(), updateObj[j].toString().getBytes( FileStore.CHARSET ) );
                                }
                            }
                        }
=======
                    handleDelete( currentFile );
                } else if ( operation == Operation.UPDATE ) {
                    handleUpdate( curr );
                } else {
                    throw new GenericRuntimeException( operation + " operation is not supported in FileEnumerator" );
                }
            }
        } catch ( IOException | RuntimeException e ) {
            throw new GenericRuntimeException( e );
        }
    }
>>>>>>> 250079c0


<<<<<<< HEAD
                    updateDeleteCount++;
                    current = new PolyLong[]{ PolyLong.of( Long.valueOf( updateDeleteCount ) ) };
                    fileListPosition++;
                    //continue;
                } else {
                    throw new GenericRuntimeException( operation + " operation is not supported in FileEnumerator" );
                }
            }
        } catch ( IOException | RuntimeException e ) {
            throw new GenericRuntimeException( e );
=======
    private void handleDelete( File currentFile ) throws IOException {
        for ( File colFolder : columnFolders ) {
            File source = new File( colFolder, currentFile.getName() );
            File target = new File( colFolder, getNewFileName( Operation.DELETE, currentFile.getName() ) );
            if ( source.exists() ) {
                Files.move( source.toPath(), target.toPath() );
            }
        }
        updateDeleteCount++;
        current = new PolyLong[]{ PolyLong.of( updateDeleteCount ) };
        fileListPosition++;
        //continue;
    }


    private void handleUpdate( List<PolyValue> curr ) throws IOException {
        List<PolyValue> updateObj = new ArrayList<>( Collections.nCopies( columnFolders.size(), null ) );
        Set<Integer> updatedColumns = new HashSet<>();
        for ( int c = 0; c < columnFolders.size(); c++ ) {
            if ( updates.containsKey( c ) ) {
                updateObj.set( c, updates.get( c ).getValue( curr, dataContext, 0 ) );
                updatedColumns.add( c );
            } else {
                //needed for the hash
                updateObj.set( c, curr.get( c ) );
            }
        }
        int newHash = hashRow( updateObj );
        String oldFileName = FileStore.SHA.hashString( String.valueOf( hashRow( curr ) ), FileStore.CHARSET ).toString();

        int j = 0;
        for ( File colFolder : columnFolders ) {
            File source = new File( colFolder, oldFileName );

            // write new file

            File insertFile = new File( colFolder, getNewFileName( Operation.INSERT, String.valueOf( newHash ) ) );

            //if column has not been updated: just copy the old file to the new one with the PK in the new fileName
            if ( !updatedColumns.contains( j ) && source.exists() ) {
                Files.copy( source.toPath(), insertFile.toPath() );
            } else {
                // Write updated value. Overrides file if it exists (if you have a double update on the same item)
                if ( updateObj.get( j ) == null || updateObj.get( j ).isNull() ) {
                    Files.writeString( insertFile.toPath(), PolyNull.NULL.toTypedJson(), FileStore.CHARSET );
                } else if ( updateObj.get( j ).isBlob() && updateObj.get( j ).asBlob().isHandle() ) {
                    if ( insertFile.exists() && !insertFile.delete() ) {
                        throw new GenericRuntimeException( "Could not delete temporary insert file" );
                    }
                    updateObj.get( j ).asBlob().getHandle().materializeAsFile( insertFile.toPath() );
                } else if ( updateObj.get( j ).isBlob() ) {
                    FileUtils.copyInputStreamToFile( updateObj.get( j ).asBlob().stream, insertFile );
                } else {
                    Files.writeString( insertFile.toPath(), updateObj.get( j ).toTypedJson(), FileStore.CHARSET );
                }
            }

            File deleteFile = new File( colFolder, getNewFileName( Operation.DELETE, String.valueOf( hashRow( curr ) ) ) );
            if ( source.exists() ) {
                Files.move( source.toPath(), deleteFile.toPath() );
            }
            j++;
>>>>>>> 250079c0
        }

        updateDeleteCount++;
        current = new PolyLong[]{ PolyLong.of( updateDeleteCount ) };
        fileListPosition++;
        //continue;
    }


    /**
     * Convert files to a row
     *
     * @param currentFile The filename of the {@code currentFile} is used to find the files in the respective column folders
     * @return Null if the file does not exists (in case of a PK lookup) or the row as an array of objects.
     */
    @Nullable
<<<<<<< HEAD
    private PolyValue[] fileToRow( final File currentFile ) throws IOException {
        PolyValue[] curr = new PolyValue[numOfCols];
=======
    private List<PolyValue> fileToRow( final File currentFile ) throws IOException {
        List<PolyValue> curr = new ArrayList<>( Collections.nCopies( numOfCols, null ) );
>>>>>>> 250079c0
        int i = 0;
        boolean allNull = true;
        for ( File colFolder : columnFolders ) {
            File f = new File( colFolder, currentFile.getName() );
<<<<<<< HEAD
            String s = null;
            PolyBlob encoded = null;
            Byte[] encoded2 = null;
            if ( f.exists() ) {
                if ( columnTypes[i].getFamily() == PolyTypeFamily.MULTIMEDIA ) {
                    if ( dataContext.getStatement().getTransaction().getFlavor() == MultimediaFlavor.DEFAULT ) {
                        encoded = PolyBlob.of( Files.readAllBytes( f.toPath() ) );
                    }
                } else {
                    s = Files.readString( f.toPath(), FileStore.CHARSET );
                    if ( s.isEmpty() ) {
                        curr[i] = null;
                        i++;
                        continue;
                    }
=======
            String s;

            if ( f.exists() ) {
                s = Files.readString( f.toPath(), FileStore.CHARSET );
                if ( s.isEmpty() ) {
                    curr.set( i, null );
                    i++;
                    continue;
>>>>>>> 250079c0
                }
            } else {
                curr.set( i, null );
                i++;
                continue;
            }
            allNull = false;
            if ( columnTypes.get( i ).getType().getPolyType().getFamily() == PolyTypeFamily.MULTIMEDIA ) {
                if ( dataContext.getStatement().getTransaction().getFlavor() == MultimediaFlavor.DEFAULT ) {
                    curr.set( i, PolyTypeUtil.stringToObject( s, columnTypes.get( i ) ) );
                } else {
                    File hardLink = new File( hardlinkFolder, colFolder.getName() + "_" + f.getName() );
                    if ( !hardLink.exists() ) {
                        Files.createLink( hardLink.toPath(), f.toPath() );
                    }
                    //curr[i] = f;
<<<<<<< HEAD
                    curr[i] = PolyBlob.of( hardLink );
=======
                    curr.set( i, PolyBlob.of( hardLink ) );
>>>>>>> 250079c0
                }
            } else {
                curr.set( i, PolyTypeUtil.stringToObject( s, columnTypes.get( i ) ) );
            }
            i++;
        }
        return allNull ? null : curr;
    }


<<<<<<< HEAD
    private PolyValue[] project( final PolyValue[] o1, PolyType[] columnTypes ) {
        PolyValue[] o = o1;//Pair.zip( o1, columnTypes ).stream().map( p -> PolyTypeUtil.stringToObject( (String) p.left, p.right ) ).toArray( PolyValue[]::new );
        assert (projectionMapping != null);
        PolyValue[] out = new PolyValue[projectionMapping.length];
        for ( int i = 0; i < projectionMapping.length; i++ ) {
            out[i] = o[projectionMapping[i]];
=======
    private List<PolyValue> project( final List<PolyValue> o1, DataContext dataContext ) {
        assert (projectionMapping != null);
        List<PolyValue> out = new ArrayList<>( Collections.nCopies( projectionMapping.size(), null ) );
        for ( int i = 0; i < projectionMapping.size(); i++ ) {
            out.set( i, projectionMapping.get( i ).getValue( o1, dataContext, 0 ) );
>>>>>>> 250079c0
        }
        return out;
    }


    @Override
    public void reset() {
        fileListPosition = 0;
    }


    @Override
    public void close() {

    }


    /**
     * Hash only the elements of a row that are part of the primary key
     */
    int hashRow( final List<PolyValue> row ) {
        Object[] toHash = new Object[pkMapping.length];
        for ( int i = 0; i < pkMapping.length; i++ ) {
<<<<<<< HEAD
            Object obj = ((Object[]) row)[pkMapping[i]];
            toHash[i] = obj instanceof PolyValue ? ((PolyValue) obj).toJson() : obj.toString();
=======
            PolyValue obj = row.get( pkMapping[i] );
            toHash[i] = obj != null ? obj.toJson() : "";
>>>>>>> 250079c0
        }
        return Arrays.hashCode( toHash );
    }


    String getNewFileName( final Operation operation, final String hashCode ) {
<<<<<<< HEAD
        String operationAbbreviation;//must be of length 3!
        switch ( operation ) {
            case INSERT:
                operationAbbreviation = "ins";
                break;
            case DELETE:
                operationAbbreviation = "del";
                break;
            default:
                throw new GenericRuntimeException( "Did not expect operation " + operation );
        }
=======
        String operationAbbreviation = switch ( operation ) {
            case INSERT -> "ins";
            case DELETE -> "del";
            default -> throw new GenericRuntimeException( "Did not expect operation " + operation );
        };//must be of length 3!
>>>>>>> 250079c0
        return "_"// underline at the beginning of files that are not yet committed
                + operationAbbreviation
                + "_"
                //XID
                + FileStore.SHA.hashString( dataContext.getStatement().getTransaction().getXid().toString(), FileStore.CHARSET )
                + "_"
                //PK hash
                + FileStore.SHA.hashString( hashCode, FileStore.CHARSET );
<<<<<<< HEAD
=======
    }


    public static class EnumerableDataContext implements DataContext {

        private final DataContext dataContext;
        @Getter
        private final Snapshot snapshot;
        @Getter
        private final JavaTypeFactory typeFactory;
        @Getter
        private final QueryProvider queryProvider;
        @Getter
        private final Statement statement;
        @Getter
        private final int batches;

        AtomicLong counter = new AtomicLong();


        public EnumerableDataContext( DataContext dataContext ) {
            this.dataContext = dataContext;
            this.snapshot = dataContext.getSnapshot();
            this.typeFactory = dataContext.getTypeFactory();
            this.queryProvider = dataContext.getQueryProvider();
            this.statement = dataContext.getStatement();
            this.batches = dataContext.getParameterValues().size();
        }


        public void next() {
            counter.incrementAndGet();
        }


        public boolean isEmpty() {
            return counter.get() >= batches - 1;
        }


        @Override
        public Object get( String name ) {
            return dataContext.get( name );
        }


        @Override
        public void addAll( Map<String, Object> map ) {
            throw new GenericRuntimeException( "Not supported" );
        }


        @Override
        public void addParameterValues( long index, AlgDataType type, List<PolyValue> data ) {
            throw new GenericRuntimeException( "Not supported" );
        }


        @Override
        public AlgDataType getParameterType( long index ) {
            return dataContext.getParameterType( index + counter.get() );
        }


        @Override
        public List<Map<Long, PolyValue>> getParameterValues() {
            return List.of( dataContext.getParameterValues().get( counter.intValue() ) );
        }


        @Override
        public void setParameterValues( List<Map<Long, PolyValue>> values ) {
            throw new GenericRuntimeException( "Not supported" );
        }


        @Override
        public Map<Long, AlgDataType> getParameterTypes() {
            return dataContext.getParameterTypes();
        }


        @Override
        public void setParameterTypes( Map<Long, AlgDataType> types ) {
            throw new GenericRuntimeException( "Not supported" );
        }

>>>>>>> 250079c0
    }

}<|MERGE_RESOLUTION|>--- conflicted
+++ resolved
@@ -38,10 +38,6 @@
 import org.apache.commons.io.FileUtils;
 import org.polypheny.db.adapter.DataContext;
 import org.polypheny.db.adapter.file.FileAlg.FileImplementor.Operation;
-<<<<<<< HEAD
-import org.polypheny.db.adapter.file.FilePlugin.FileStore;
-import org.polypheny.db.catalog.exceptions.GenericRuntimeException;
-=======
 import org.polypheny.db.adapter.file.Value.InputValue;
 import org.polypheny.db.adapter.file.Value.ValueType;
 import org.polypheny.db.adapter.java.JavaTypeFactory;
@@ -50,33 +46,19 @@
 import org.polypheny.db.catalog.exceptions.GenericRuntimeException;
 import org.polypheny.db.catalog.snapshot.Snapshot;
 import org.polypheny.db.transaction.Statement;
->>>>>>> 250079c0
 import org.polypheny.db.transaction.Transaction.MultimediaFlavor;
 import org.polypheny.db.type.PolyTypeFamily;
 import org.polypheny.db.type.PolyTypeUtil;
-<<<<<<< HEAD
-import org.polypheny.db.type.entity.PolyLong;
-import org.polypheny.db.type.entity.PolyValue;
-import org.polypheny.db.type.entity.category.PolyBlob;
-import org.polypheny.db.util.DateString;
-import org.polypheny.db.util.FileInputHandle;
-import org.polypheny.db.util.TimeString;
-import org.polypheny.db.util.TimestampString;
-=======
 import org.polypheny.db.type.entity.PolyNull;
 import org.polypheny.db.type.entity.PolyValue;
 import org.polypheny.db.type.entity.category.PolyBlob;
 import org.polypheny.db.type.entity.numerical.PolyLong;
->>>>>>> 250079c0
 
 
 @Slf4j
 public class FileEnumerator implements Enumerator<PolyValue[]> {
 
-<<<<<<< HEAD
-=======
     private final Runnable updateFiles;
->>>>>>> 250079c0
     PolyValue[] current;
     final Operation operation;
     final List<File> columnFolders = new ArrayList<>();
@@ -87,15 +69,10 @@
     final int numOfCols;
     final DataContext dataContext;
     final Condition condition;
-<<<<<<< HEAD
-    final Integer[] projectionMapping;
-    final PolyType[] columnTypes;
-=======
     final List<Value> projectionMapping;
     List<AlgDataTypeField> columnTypes;
 
     List<AlgDataTypeField> projectedTypes;
->>>>>>> 250079c0
     final Map<Integer, Value> updates = new HashMap<>();
     final Integer[] pkMapping;
     final File hardlinkFolder;
@@ -125,26 +102,13 @@
             final List<Long> pkIds,
             final @Nullable List<Value> projectionMapping,
             final DataContext dataContext,
-<<<<<<< HEAD
-            final Condition condition,
-            final Value[] updates ) {
-
-        if ( dataContext.getParameterValues().size() > 1 && (operation == Operation.UPDATE || operation == Operation.DELETE) ) {
-            throw new GenericRuntimeException( "The file store does not support batch update or delete statements!" );
-        }
-=======
             final @Nullable Condition condition,
             final @Nullable List<List<PolyValue>> updates ) {
->>>>>>> 250079c0
 
         this.operation = operation;
         if ( operation == Operation.DELETE || operation == Operation.UPDATE ) {
             //fix to make sure current is never null
-<<<<<<< HEAD
-            current = new PolyLong[]{ PolyLong.of( Long.valueOf( 0L ) ) };
-=======
             current = new PolyLong[]{ PolyLong.of( 0L ) };
->>>>>>> 250079c0
         }
         this.dataContext = operation == Operation.INSERT ? dataContext : new EnumerableDataContext( dataContext );
 
@@ -168,10 +132,6 @@
         }
         this.pkMapping = pkMapping;
 
-<<<<<<< HEAD
-        Long[] columnsToIterate = columnIds;
-=======
->>>>>>> 250079c0
         // If there is a projection and no filter, it is sufficient to just load the data of the projected columns.
         // If a filter is given, the whole table has to be loaded (because of the column references)
         // If we have an UPDATE operation, the whole table has to be loaded as well, to generate the hashes
@@ -283,47 +243,6 @@
                     }
                 }
                 File currentFile = fileList[fileListPosition];
-<<<<<<< HEAD
-                PolyValue[] curr;
-
-                if ( condition != null ) {
-                    Object pkLookup = condition.getPKLookup( new HashSet<>( Arrays.asList( pkMapping ) ), columnTypes, numOfCols, dataContext );
-                    if ( pkLookup != null ) {
-                        int hash = hashRow( pkLookup );
-                        File lookupFile = new File( FileStore.SHA.hashString( String.valueOf( hash ), FileStore.CHARSET ).toString() );
-                        curr = fileToRow( lookupFile );
-                        //set -2, as a flag, so the enumerator knows that it doesn't have to continue
-                        //the flag will be increased to -1 in the select/update/delete operation below
-                        fileListPosition = -2;
-                        //if the first attempt did not match, check if there is an _ins_xid_hash file
-                        if ( curr == null ) {
-                            lookupFile = new File( getNewFileName( Operation.INSERT, String.valueOf( hash ) ) );
-                            curr = fileToRow( lookupFile );
-                        }
-                        //if a PK lookup did not match at all
-                        if ( curr == null ) {
-                            if ( operation != Operation.SELECT ) {
-                                current = new PolyLong[]{ PolyLong.of( Long.valueOf( 0L ) ) };
-                                return true;
-                            }
-                            return false;
-                        }
-                        currentFile = lookupFile;
-                        current = new PolyLong[]{ PolyLong.of( Long.valueOf( 1L ) ) };
-                    } else {
-                        curr = fileToRow( currentFile );
-                        //todo
-                        if ( curr == null ) {
-                            if ( operation != Operation.SELECT ) {
-                                current = new PolyLong[]{ PolyLong.of( Long.valueOf( updateDeleteCount ) ) };
-                                return true;
-                            }
-                            return false;
-                        }
-                        if ( !condition.matches( curr, columnTypes, dataContext ) ) {
-                            fileListPosition++;
-                            continue;
-=======
                 List<PolyValue> curr;
 
                 if ( condition != null ) {
@@ -333,7 +252,6 @@
                         if ( operation != Operation.SELECT ) {
                             current = new PolyLong[]{ PolyLong.of( updateDeleteCount ) };
                             return true;
->>>>>>> 250079c0
                         }
                         return false;
                     }
@@ -352,25 +270,8 @@
 
                 if ( operation == Operation.SELECT ) {
                     //project only if necessary (if a projection and condition is given)
-<<<<<<< HEAD
-                    if ( projectionMapping != null && condition != null ) {
-                        curr = project( curr, columnTypes );
-                    }
-                    PolyValue[] o = curr;
-                    if ( o.length == 1 ) {
-                        current = o;
-                    } else {
-                        // If all values are null: continue
-                        //this can happen, if we iterate over multiple nullable columns, because the fileList comes from a PK-column that is NOT NULL
-                        if ( curr == null ) {
-                            fileListPosition++;
-                            continue;
-                        }
-                        current = curr;
-=======
                     if ( projectionMapping != null ) {//|| condition != null ) {
                         curr = project( curr, dataContext );
->>>>>>> 250079c0
                     }
 
                     // If all values are null: continue
@@ -380,65 +281,6 @@
                     fileListPosition++;
                     return true;
                 } else if ( operation == Operation.DELETE ) {
-<<<<<<< HEAD
-                    for ( File colFolder : columnFolders ) {
-                        File source = new File( colFolder, currentFile.getName() );
-                        File target = new File( colFolder, getNewFileName( Operation.DELETE, currentFile.getName() ) );
-                        if ( source.exists() ) {
-                            Files.move( source.toPath(), target.toPath() );
-                        }
-                    }
-                    updateDeleteCount++;
-                    current = new PolyLong[]{ PolyLong.of( Long.valueOf( updateDeleteCount ) ) };
-                    fileListPosition++;
-                    //continue;
-                } else if ( operation == Operation.UPDATE ) {
-                    Object[] updateObj = new Object[columnFolders.size()];
-                    Set<Integer> updatedColumns = new HashSet<>();
-                    for ( int c = 0; c < columnFolders.size(); c++ ) {
-                        if ( updates.containsKey( c ) ) {
-                            updateObj[c] = updates.get( c ).getValue( dataContext, 0 ).toJson();
-                            updatedColumns.add( c );
-                        } else {
-                            //needed for the hash
-                            updateObj[c] = ((Object[]) curr)[c];
-                        }
-                    }
-                    int newHash = hashRow( updateObj );
-                    String oldFileName = FileStore.SHA.hashString( String.valueOf( hashRow( curr ) ), FileStore.CHARSET ).toString();
-
-                    int j = 0;
-                    for ( File colFolder : columnFolders ) {
-                        File source = new File( colFolder, oldFileName );
-
-                        // write new file
-                        if ( updateObj[j] != null ) {
-                            File insertFile = new File( colFolder, getNewFileName( Operation.INSERT, String.valueOf( newHash ) ) );
-
-                            //if column has not been updated: just copy the old file to the new one with the PK in the new fileName
-                            if ( !updatedColumns.contains( j ) && source.exists() ) {
-                                Files.copy( source.toPath(), insertFile.toPath() );
-                            } else {
-                                // Write updated value. Overrides file if it exists (if you have a double update on the same item)
-                                if ( updateObj[j] instanceof FileInputHandle ) {
-                                    if ( insertFile.exists() && !insertFile.delete() ) {
-                                        throw new GenericRuntimeException( "Could not delete temporary insert file" );
-                                    }
-                                    ((FileInputHandle) updateObj[j]).materializeAsFile( insertFile.toPath() );
-                                } else if ( updateObj[j] instanceof InputStream ) {
-                                    FileUtils.copyInputStreamToFile( ((InputStream) updateObj[j]), insertFile );
-                                } else if ( updateObj[j] instanceof TimestampString ) {
-                                    Files.write( insertFile.toPath(), ("" + ((TimestampString) updateObj[j]).getMillisSinceEpoch()).getBytes( StandardCharsets.UTF_8 ) );
-                                } else if ( updateObj[j] instanceof DateString ) {
-                                    Files.write( insertFile.toPath(), ("" + ((DateString) updateObj[j]).getDaysSinceEpoch()).getBytes( StandardCharsets.UTF_8 ) );
-                                } else if ( updateObj[j] instanceof TimeString ) {
-                                    Files.write( insertFile.toPath(), ("" + ((TimeString) updateObj[j]).getMillisOfDay()).getBytes( StandardCharsets.UTF_8 ) );
-                                } else {
-                                    Files.write( insertFile.toPath(), updateObj[j].toString().getBytes( FileStore.CHARSET ) );
-                                }
-                            }
-                        }
-=======
                     handleDelete( currentFile );
                 } else if ( operation == Operation.UPDATE ) {
                     handleUpdate( curr );
@@ -450,21 +292,8 @@
             throw new GenericRuntimeException( e );
         }
     }
->>>>>>> 250079c0
-
-
-<<<<<<< HEAD
-                    updateDeleteCount++;
-                    current = new PolyLong[]{ PolyLong.of( Long.valueOf( updateDeleteCount ) ) };
-                    fileListPosition++;
-                    //continue;
-                } else {
-                    throw new GenericRuntimeException( operation + " operation is not supported in FileEnumerator" );
-                }
-            }
-        } catch ( IOException | RuntimeException e ) {
-            throw new GenericRuntimeException( e );
-=======
+
+
     private void handleDelete( File currentFile ) throws IOException {
         for ( File colFolder : columnFolders ) {
             File source = new File( colFolder, currentFile.getName() );
@@ -527,7 +356,6 @@
                 Files.move( source.toPath(), deleteFile.toPath() );
             }
             j++;
->>>>>>> 250079c0
         }
 
         updateDeleteCount++;
@@ -544,34 +372,12 @@
      * @return Null if the file does not exists (in case of a PK lookup) or the row as an array of objects.
      */
     @Nullable
-<<<<<<< HEAD
-    private PolyValue[] fileToRow( final File currentFile ) throws IOException {
-        PolyValue[] curr = new PolyValue[numOfCols];
-=======
     private List<PolyValue> fileToRow( final File currentFile ) throws IOException {
         List<PolyValue> curr = new ArrayList<>( Collections.nCopies( numOfCols, null ) );
->>>>>>> 250079c0
         int i = 0;
         boolean allNull = true;
         for ( File colFolder : columnFolders ) {
             File f = new File( colFolder, currentFile.getName() );
-<<<<<<< HEAD
-            String s = null;
-            PolyBlob encoded = null;
-            Byte[] encoded2 = null;
-            if ( f.exists() ) {
-                if ( columnTypes[i].getFamily() == PolyTypeFamily.MULTIMEDIA ) {
-                    if ( dataContext.getStatement().getTransaction().getFlavor() == MultimediaFlavor.DEFAULT ) {
-                        encoded = PolyBlob.of( Files.readAllBytes( f.toPath() ) );
-                    }
-                } else {
-                    s = Files.readString( f.toPath(), FileStore.CHARSET );
-                    if ( s.isEmpty() ) {
-                        curr[i] = null;
-                        i++;
-                        continue;
-                    }
-=======
             String s;
 
             if ( f.exists() ) {
@@ -580,7 +386,6 @@
                     curr.set( i, null );
                     i++;
                     continue;
->>>>>>> 250079c0
                 }
             } else {
                 curr.set( i, null );
@@ -597,11 +402,7 @@
                         Files.createLink( hardLink.toPath(), f.toPath() );
                     }
                     //curr[i] = f;
-<<<<<<< HEAD
-                    curr[i] = PolyBlob.of( hardLink );
-=======
                     curr.set( i, PolyBlob.of( hardLink ) );
->>>>>>> 250079c0
                 }
             } else {
                 curr.set( i, PolyTypeUtil.stringToObject( s, columnTypes.get( i ) ) );
@@ -612,20 +413,11 @@
     }
 
 
-<<<<<<< HEAD
-    private PolyValue[] project( final PolyValue[] o1, PolyType[] columnTypes ) {
-        PolyValue[] o = o1;//Pair.zip( o1, columnTypes ).stream().map( p -> PolyTypeUtil.stringToObject( (String) p.left, p.right ) ).toArray( PolyValue[]::new );
-        assert (projectionMapping != null);
-        PolyValue[] out = new PolyValue[projectionMapping.length];
-        for ( int i = 0; i < projectionMapping.length; i++ ) {
-            out[i] = o[projectionMapping[i]];
-=======
     private List<PolyValue> project( final List<PolyValue> o1, DataContext dataContext ) {
         assert (projectionMapping != null);
         List<PolyValue> out = new ArrayList<>( Collections.nCopies( projectionMapping.size(), null ) );
         for ( int i = 0; i < projectionMapping.size(); i++ ) {
             out.set( i, projectionMapping.get( i ).getValue( o1, dataContext, 0 ) );
->>>>>>> 250079c0
         }
         return out;
     }
@@ -649,38 +441,19 @@
     int hashRow( final List<PolyValue> row ) {
         Object[] toHash = new Object[pkMapping.length];
         for ( int i = 0; i < pkMapping.length; i++ ) {
-<<<<<<< HEAD
-            Object obj = ((Object[]) row)[pkMapping[i]];
-            toHash[i] = obj instanceof PolyValue ? ((PolyValue) obj).toJson() : obj.toString();
-=======
             PolyValue obj = row.get( pkMapping[i] );
             toHash[i] = obj != null ? obj.toJson() : "";
->>>>>>> 250079c0
         }
         return Arrays.hashCode( toHash );
     }
 
 
     String getNewFileName( final Operation operation, final String hashCode ) {
-<<<<<<< HEAD
-        String operationAbbreviation;//must be of length 3!
-        switch ( operation ) {
-            case INSERT:
-                operationAbbreviation = "ins";
-                break;
-            case DELETE:
-                operationAbbreviation = "del";
-                break;
-            default:
-                throw new GenericRuntimeException( "Did not expect operation " + operation );
-        }
-=======
         String operationAbbreviation = switch ( operation ) {
             case INSERT -> "ins";
             case DELETE -> "del";
             default -> throw new GenericRuntimeException( "Did not expect operation " + operation );
         };//must be of length 3!
->>>>>>> 250079c0
         return "_"// underline at the beginning of files that are not yet committed
                 + operationAbbreviation
                 + "_"
@@ -689,8 +462,6 @@
                 + "_"
                 //PK hash
                 + FileStore.SHA.hashString( hashCode, FileStore.CHARSET );
-<<<<<<< HEAD
-=======
     }
 
 
@@ -778,7 +549,6 @@
             throw new GenericRuntimeException( "Not supported" );
         }
 
->>>>>>> 250079c0
     }
 
 }