--- conflicted
+++ resolved
@@ -50,27 +50,16 @@
 import org.polypheny.db.transaction.Transaction.MultimediaFlavor;
 import org.polypheny.db.type.PolyTypeFamily;
 import org.polypheny.db.type.PolyTypeUtil;
-<<<<<<< HEAD
-import org.polypheny.db.type.entity.PolyLong;
-import org.polypheny.db.type.entity.PolyNull;
-import org.polypheny.db.type.entity.PolyValue;
-import org.polypheny.db.type.entity.category.PolyBlob;
-=======
 import org.polypheny.db.type.entity.PolyNull;
 import org.polypheny.db.type.entity.PolyValue;
 import org.polypheny.db.type.entity.category.PolyBlob;
 import org.polypheny.db.type.entity.numerical.PolyLong;
->>>>>>> 18d3cce9
 
 
 @Slf4j
 public class FileEnumerator implements Enumerator<PolyValue[]> {
 
     private final Runnable updateFiles;
-<<<<<<< HEAD
-    private final FileTranslatableEntity entity;
-=======
->>>>>>> 18d3cce9
     PolyValue[] current;
     final Operation operation;
     final List<File> columnFolders = new ArrayList<>();
@@ -99,11 +88,7 @@
      * @param rootPath The rootPath is required to know where the files to iterate are placed
      * @param partitionId The id of the partition
      * @param columnIds Ids of the columns that come from a tableScan. If there is no filter, the enumerator will only iterate over the columns that are specified by the projection
-<<<<<<< HEAD
-     * @param entity DataTypes of the columns that are given by the {@code columnIds} array
-=======
      * @param entity The entity that is target of the operation
->>>>>>> 18d3cce9
      * @param projectionMapping Mapping on how to project a table. E.g. the array [3,2] means that the row [a,b,c,d,e] will be projected to [c,b].
      * In case of an UPDATE operation, the projectionMapping represents the indexes of the columns that will be updated, e.g. [2,3] means that b and c will be updated.
      * @param dataContext DataContext
@@ -120,11 +105,6 @@
             final DataContext dataContext,
             final @Nullable Condition condition,
             final @Nullable List<List<PolyValue>> updates ) {
-<<<<<<< HEAD
-
-        this.entity = entity;
-=======
->>>>>>> 18d3cce9
 
         this.operation = operation;
         if ( operation == Operation.DELETE || operation == Operation.UPDATE ) {
@@ -156,13 +136,8 @@
         // If there is a projection and no filter, it is sufficient to just load the data of the projected columns.
         // If a filter is given, the whole table has to be loaded (because of the column references)
         // If we have an UPDATE operation, the whole table has to be loaded as well, to generate the hashes
-<<<<<<< HEAD
-        this.columnTypes = entity.getRowType().getFields();
-        this.projectedTypes = entity.getRowType().getFields();
-=======
         this.columnTypes = entity.getTupleType().getFields();
         this.projectedTypes = entity.getTupleType().getFields();
->>>>>>> 18d3cce9
 
         if ( condition == null && projectionMapping != null && operation != Operation.UPDATE ) {
             List<AlgDataTypeField> projectedTypes = new ArrayList<>( Collections.nCopies( projectionMapping.size(), null ) );
@@ -171,11 +146,7 @@
                 AlgDataTypeField field = null;
                 if ( value.valueType == ValueType.INPUT ) {
                     int index = ((InputValue) projectionMapping.get( i )).getIndex();
-<<<<<<< HEAD
-                    field = entity.getRowType().getFields().get( index );
-=======
                     field = entity.getTupleType().getFields().get( index );
->>>>>>> 18d3cce9
                 }
                 projectedTypes.set( i, field );
             }
@@ -545,11 +516,7 @@
 
 
         @Override
-<<<<<<< HEAD
-        public void addParameterValues( long index, AlgDataType type, List<PolyValue> data ) {
-=======
         public void addParameterValues( long index, @NotNull AlgDataType type, List<PolyValue> data ) {
->>>>>>> 18d3cce9
             throw new GenericRuntimeException( "Not supported" );
         }
 
