/*
 * Copyright 2019-2023 The Polypheny Project
 *
 * Licensed under the Apache License, Version 2.0 (the "License");
 * you may not use this file except in compliance with the License.
 * You may obtain a copy of the License at
 *
 * http://www.apache.org/licenses/LICENSE-2.0
 *
 * Unless required by applicable law or agreed to in writing, software
 * distributed under the License is distributed on an "AS IS" BASIS,
 * WITHOUT WARRANTIES OR CONDITIONS OF ANY KIND, either express or implied.
 * See the License for the specific language governing permissions and
 * limitations under the License.
 */

package org.polypheny.db.protointerface;

import lombok.Getter;
import lombok.Setter;
import lombok.extern.slf4j.Slf4j;
import org.polypheny.db.catalog.entity.LogicalUser;
import org.polypheny.db.catalog.entity.logical.LogicalNamespace;
import org.polypheny.db.protointerface.statements.StatementManager;
import org.polypheny.db.transaction.Transaction;
import org.polypheny.db.transaction.TransactionException;
import org.polypheny.db.transaction.TransactionManager;

@Slf4j
public class PIClient {

    @Getter
    private final String clientUUID;
    private final LogicalUser catalogUser;
    private Transaction currentTransaction;
    private final TransactionManager transactionManager;
    @Getter
    private final StatementManager statementManager;
    @Getter
    private final PIClientInfoProperties PIClientInfoProperties;
    @Getter
    @Setter
    private boolean isAutoCommit;
    @Getter
    @Setter
    private LogicalNamespace namespace;
    @Getter
    private final MonitoringPage monitoringPage;


    PIClient(
            String clientUUID,
            LogicalUser catalogUser,
            TransactionManager transactionManager,
            LogicalNamespace namespace,
            MonitoringPage monitoringPage,
            boolean isAutoCommit ) {
        this.statementManager = new StatementManager( this );
        this.PIClientInfoProperties = new PIClientInfoProperties();
        this.namespace = namespace;
        this.clientUUID = clientUUID;
        this.catalogUser = catalogUser;
        this.transactionManager = transactionManager;
        this.isAutoCommit = isAutoCommit;
        this.monitoringPage = monitoringPage;
        monitoringPage.addStatementManager( statementManager );
    }


    public Transaction getCurrentOrCreateNewTransaction() {
        //synchronized ( this ) {
            if ( hasNoTransaction() ) {
                currentTransaction = transactionManager.startTransaction( catalogUser.id, namespace.id, false, "PrismInterface" );
            }
            return currentTransaction;
        //}
    }


    public void commitCurrentTransactionIfAuto() {
        if ( !isAutoCommit ) {
            return;
        }
        commitCurrentTransactionUnsynchronized();
    }


<<<<<<< HEAD
    public void commitCurrentTransaction() throws PIServiceException {
        //synchronized ( this ) {
=======
    void commitCurrentTransaction() throws PIServiceException {
        synchronized ( this ) {
>>>>>>> 5528d1af
            commitCurrentTransactionUnsynchronized();
        //}
    }


    private void commitCurrentTransactionUnsynchronized() throws PIServiceException {
        if ( hasNoTransaction() ) {
            return;
        }
        try {
            currentTransaction.commit();
        } catch ( TransactionException e ) {
            throw new PIServiceException( "Committing current transaction failed: " + e.getMessage() );
        } finally {
            clearCurrentTransaction();
        }
    }


<<<<<<< HEAD
    public void rollbackCurrentTransaction() throws PIServiceException {
        //synchronized ( this ) {
=======
    void rollbackCurrentTransaction() throws PIServiceException {
        synchronized ( this ) {
>>>>>>> 5528d1af
            if ( hasNoTransaction() ) {
                return;
            }
            try {
                currentTransaction.getCancelFlag().set( true );
                currentTransaction.rollback();
            } catch ( TransactionException e ) {
                throw new PIServiceException( "Rollback of current transaction failed: " + e.getLocalizedMessage() );
            } finally {
                clearCurrentTransaction();
            }
        //}
    }


    private void clearCurrentTransaction() {
        currentTransaction = null;
    }


    public boolean hasNoTransaction() {
        return currentTransaction == null || !currentTransaction.isActive();
    }


    void prepareForDisposal() {
        statementManager.closeAll();
        rollbackCurrentTransaction();
        monitoringPage.removeStatementManager( statementManager );
    }

}<|MERGE_RESOLUTION|>--- conflicted
+++ resolved
@@ -85,13 +85,8 @@
     }
 
 
-<<<<<<< HEAD
     public void commitCurrentTransaction() throws PIServiceException {
         //synchronized ( this ) {
-=======
-    void commitCurrentTransaction() throws PIServiceException {
-        synchronized ( this ) {
->>>>>>> 5528d1af
             commitCurrentTransactionUnsynchronized();
         //}
     }
@@ -111,13 +106,8 @@
     }
 
 
-<<<<<<< HEAD
     public void rollbackCurrentTransaction() throws PIServiceException {
         //synchronized ( this ) {
-=======
-    void rollbackCurrentTransaction() throws PIServiceException {
-        synchronized ( this ) {
->>>>>>> 5528d1af
             if ( hasNoTransaction() ) {
                 return;
             }
