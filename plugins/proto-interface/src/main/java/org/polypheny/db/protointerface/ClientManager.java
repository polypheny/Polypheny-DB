--- conflicted
+++ resolved
@@ -57,13 +57,8 @@
     }
 
 
-<<<<<<< HEAD
     public void unregisterConnection( PIClient client ) {
         //synchronized ( client ) {
-=======
-    void unregisterConnection( PIClient client ) {
-        synchronized ( client ) {
->>>>>>> 5528d1af
             client.prepareForDisposal();
             clients.remove( client.getClientUUID() );
         //}
