--- conflicted
+++ resolved
@@ -38,10 +38,10 @@
 @Getter
 public class PIPreparedIndexedStatement extends PIPreparedStatement {
 
-    private final String query;
-    private Statement statement;
+    protected String query;
+    protected Statement statement;
     @Setter
-    private PolyImplementation implementation;
+    protected PolyImplementation implementation;
 
 
     public PIPreparedIndexedStatement(
@@ -71,10 +71,6 @@
         }
         StatementProcessor.implement( this );
         updateCounts.add( StatementProcessor.executeAndGetResult( this ).getScalar() );
-<<<<<<< HEAD
-=======
-
->>>>>>> da375ef0
         return updateCounts;
     }
 
