/*
 * Copyright 2019-2024 The Polypheny Project
 *
 * Licensed under the Apache License, Version 2.0 (the "License");
 * you may not use this file except in compliance with the License.
 * You may obtain a copy of the License at
 *
 * http://www.apache.org/licenses/LICENSE-2.0
 *
 * Unless required by applicable law or agreed to in writing, software
 * distributed under the License is distributed on an "AS IS" BASIS,
 * WITHOUT WARRANTIES OR CONDITIONS OF ANY KIND, either express or implied.
 * See the License for the specific language governing permissions and
 * limitations under the License.
 */

package org.polypheny.db.prisminterface.statementProcessing;

import java.util.List;
import org.apache.commons.lang3.time.StopWatch;
import org.polypheny.db.PolyImplementation;
import org.polypheny.db.ResultIterator;
import org.polypheny.db.algebra.constant.Kind;
import org.polypheny.db.catalog.logistic.DataModel;
import org.polypheny.db.monitoring.events.MonitoringType;
import org.polypheny.db.prisminterface.PIClient;
import org.polypheny.db.prisminterface.PIServiceException;
import org.polypheny.db.prisminterface.statements.PIStatement;
import org.polypheny.db.prisminterface.utils.PrismUtils;
import org.polypheny.db.transaction.Statement;
import org.polypheny.db.type.entity.PolyValue;
import org.polypheny.prism.Frame;
import org.polypheny.prism.StatementResult;

public class DocumentExecutor extends Executor {

    private static final DataModel namespaceType = DataModel.DOCUMENT;


    @Override
    DataModel getDataModel() {
        return namespaceType;
    }


    @Override
    StatementResult executeAndGetResult( PIStatement piStatement ) {
        throwOnIllegalState( piStatement );
        StatementResult.Builder resultBuilder = StatementResult.newBuilder();
        if ( piStatement.getImplementation().isDDL() ) {
            resultBuilder.setScalar( 1 );
            return resultBuilder.build();
        }
        throw new PIServiceException( "Can't execute a non DDL or non DML statement using this method..",
                "I9003",
                9002
        );
    }


    @Override
    StatementResult executeAndGetResult( PIStatement piStatement, int fetchSize ) {
        throwOnIllegalState( piStatement );
        Statement statement = piStatement.getStatement();
        PolyImplementation implementation = piStatement.getImplementation();
        PIClient client = piStatement.getClient();
        StatementResult.Builder resultBuilder = StatementResult.newBuilder();
        if ( Kind.DDL.contains( implementation.getKind() ) ) {
            resultBuilder.setScalar( 1 );
            return resultBuilder.build();
        }
        if ( Kind.DML.contains( implementation.getKind() ) ) {
            try (ResultIterator iterator = implementation.execute( statement, -1 )) {
                resultBuilder.setScalar( PolyImplementation.getRowsChanged( statement, iterator.getIterator(), MonitoringType.from(implementation.getKind()) ) );
            }
            client.commitCurrentTransactionIfAuto();
            return resultBuilder.build();
        }
        piStatement.setIterator( implementation.execute( piStatement.getStatement(), fetchSize ) );
        Frame frame = fetch( piStatement, fetchSize );
        resultBuilder.setFrame( frame );
        if ( frame.getIsLast() ) {
            client.commitCurrentTransactionIfAuto();
        }
        return resultBuilder.build();
    }


    @Override
    Frame fetch( PIStatement piStatement, int fetchSize ) {
        throwOnIllegalState( piStatement );
        StopWatch executionStopWatch = piStatement.getExecutionStopWatch();
        ResultIterator iterator = piStatement.getIterator();
        startOrResumeStopwatch( executionStopWatch );
<<<<<<< HEAD
        return piStatement.getStreamingFramework().processDocumentResult(iterator, fetchSize);
=======
        List<PolyValue> data = iterator.getNextBatch( fetchSize ).stream().map( p -> p.get( 0 ) ).toList();
        executionStopWatch.stop();
        return PrismUtils.buildDocumentFrame( !iterator.hasMoreRows(), data );
>>>>>>> da375ef0
    }

}<|MERGE_RESOLUTION|>--- conflicted
+++ resolved
@@ -16,7 +16,6 @@
 
 package org.polypheny.db.prisminterface.statementProcessing;
 
-import java.util.List;
 import org.apache.commons.lang3.time.StopWatch;
 import org.polypheny.db.PolyImplementation;
 import org.polypheny.db.ResultIterator;
@@ -26,9 +25,7 @@
 import org.polypheny.db.prisminterface.PIClient;
 import org.polypheny.db.prisminterface.PIServiceException;
 import org.polypheny.db.prisminterface.statements.PIStatement;
-import org.polypheny.db.prisminterface.utils.PrismUtils;
 import org.polypheny.db.transaction.Statement;
-import org.polypheny.db.type.entity.PolyValue;
 import org.polypheny.prism.Frame;
 import org.polypheny.prism.StatementResult;
 
@@ -70,8 +67,8 @@
             return resultBuilder.build();
         }
         if ( Kind.DML.contains( implementation.getKind() ) ) {
-            try (ResultIterator iterator = implementation.execute( statement, -1 )) {
-                resultBuilder.setScalar( PolyImplementation.getRowsChanged( statement, iterator.getIterator(), MonitoringType.from(implementation.getKind()) ) );
+            try ( ResultIterator iterator = implementation.execute( statement, -1 ) ) {
+                resultBuilder.setScalar( PolyImplementation.getRowsChanged( statement, iterator.getIterator(), MonitoringType.from( implementation.getKind() ) ) );
             }
             client.commitCurrentTransactionIfAuto();
             return resultBuilder.build();
@@ -92,13 +89,7 @@
         StopWatch executionStopWatch = piStatement.getExecutionStopWatch();
         ResultIterator iterator = piStatement.getIterator();
         startOrResumeStopwatch( executionStopWatch );
-<<<<<<< HEAD
-        return piStatement.getStreamingFramework().processDocumentResult(iterator, fetchSize);
-=======
-        List<PolyValue> data = iterator.getNextBatch( fetchSize ).stream().map( p -> p.get( 0 ) ).toList();
-        executionStopWatch.stop();
-        return PrismUtils.buildDocumentFrame( !iterator.hasMoreRows(), data );
->>>>>>> da375ef0
+        return piStatement.getStreamingFramework().processDocumentResult( iterator, fetchSize );
     }
 
 }