/*
 * Copyright 2019-2024 The Polypheny Project
 *
 * Licensed under the Apache License, Version 2.0 (the "License");
 * you may not use this file except in compliance with the License.
 * You may obtain a copy of the License at
 *
 * http://www.apache.org/licenses/LICENSE-2.0
 *
 * Unless required by applicable law or agreed to in writing, software
 * distributed under the License is distributed on an "AS IS" BASIS,
 * WITHOUT WARRANTIES OR CONDITIONS OF ANY KIND, either express or implied.
 * See the License for the specific language governing permissions and
 * limitations under the License.
 */

package org.polypheny.db.prisminterface.utils;

import java.io.IOException;
import java.math.BigDecimal;
import java.math.BigInteger;
import java.util.ArrayList;
import java.util.HashMap;
import java.util.List;
import java.util.Map;
import org.polypheny.db.catalog.exceptions.GenericRuntimeException;
import org.polypheny.db.prisminterface.streaming.PIInputStreamManager;
import org.polypheny.db.type.entity.PolyBinary;
import org.polypheny.db.type.entity.PolyBoolean;
import org.polypheny.db.type.entity.PolyList;
import org.polypheny.db.type.entity.PolyNull;
import org.polypheny.db.type.entity.PolyString;
import org.polypheny.db.type.entity.PolyValue;
import org.polypheny.db.type.entity.category.PolyBlob;
import org.polypheny.db.type.entity.document.PolyDocument;
import org.polypheny.db.type.entity.numerical.PolyBigDecimal;
import org.polypheny.db.type.entity.numerical.PolyDouble;
import org.polypheny.db.type.entity.numerical.PolyFloat;
import org.polypheny.db.type.entity.numerical.PolyInteger;
import org.polypheny.db.type.entity.numerical.PolyLong;
import org.polypheny.db.type.entity.temporal.PolyDate;
import org.polypheny.db.type.entity.temporal.PolyTime;
import org.polypheny.db.type.entity.temporal.PolyTimestamp;
import org.polypheny.prism.IndexedParameters;
import org.polypheny.prism.ProtoBigDecimal;
import org.polypheny.prism.ProtoBinary;
import org.polypheny.prism.ProtoFile;
import org.polypheny.prism.ProtoValue;
import org.polypheny.prism.ProtoValue.ValueCase;
import org.polypheny.prism.StreamFrame.DataCase;

public class PrismValueDeserializer {

    public static List<List<PolyValue>> deserializeParameterLists( List<IndexedParameters> parameterListsList, PIInputStreamManager PIInputStreamManager ) {
        return transpose( parameterListsList.stream()
<<<<<<< HEAD
                .map( parameterList -> deserializeParameterList( parameterList.getParametersList(), PIInputStreamManager ) )
                .collect( Collectors.toList() ) );
=======
                .map( parameterList -> deserializeParameterList( parameterList.getParametersList() ) )
                .toList() );
>>>>>>> da375ef0
    }


    private static List<List<PolyValue>> transpose( List<List<PolyValue>> values ) {
        int cols = values.get( 0 ).size();
        List<List<PolyValue>> transposed = new ArrayList<>();
        for ( int i = 0; i < cols; i++ ) {
            List<PolyValue> newRow = new ArrayList<>();
            for ( List<PolyValue> value : values ) {
                newRow.add( value.get( i ) );
            }
            transposed.add( newRow );
        }
        return transposed;
    }


<<<<<<< HEAD
    public static List<PolyValue> deserializeParameterList( List<ProtoValue> valuesList, PIInputStreamManager PIInputStreamManager ) {
        return valuesList.stream().map( l -> PrismValueDeserializer.deserializeProtoValue( l, PIInputStreamManager ) ).collect( Collectors.toList() );
=======
    public static List<PolyValue> deserializeParameterList( List<ProtoValue> valuesList ) {
        return valuesList.stream().map( PrismValueDeserializer::deserializeProtoValue ).toList();
>>>>>>> da375ef0
    }


    public static Map<String, PolyValue> deserilaizeParameterMap( Map<String, ProtoValue> valueMap, PIInputStreamManager PIInputStreamManager ) {
        Map<String, PolyValue> deserializedValues = new HashMap<>();
        valueMap.forEach( ( name, value ) -> deserializedValues.put( name, deserializeProtoValue( value, PIInputStreamManager ) ) );
        return deserializedValues;
    }


    public static PolyValue deserializeProtoValue( ProtoValue protoValue, PIInputStreamManager PIInputStreamManager ) {
        return switch ( protoValue.getValueCase() ) {
            case BOOLEAN -> deserializeToPolyBoolean( protoValue );
            case INTEGER -> deserializeToPolyInteger( protoValue );
            case LONG -> deserializeToPolyLong( protoValue );
            case BIG_DECIMAL -> deserializeToPolyBigDecimal( protoValue );
            case FLOAT -> deserializeToPolyFloat( protoValue );
            case DOUBLE -> deserializeToPolyDouble( protoValue );
            case DATE -> deserializeToPolyDate( protoValue );
            case TIME -> deserializeToPolyTime( protoValue );
            case TIMESTAMP -> deserializeToPolyTimestamp( protoValue );
            case STRING -> deserializeToPolyString( protoValue );
            case BINARY -> deserializeToPolyBinary( protoValue, PIInputStreamManager );
            case NULL -> deserializeToPolyNull();
            case LIST -> deserializeToPolyList( protoValue, PIInputStreamManager );
            case FILE -> deserializeToPolyBlob( protoValue, PIInputStreamManager );
            case DOCUMENT -> deserializeToPolyDocument( protoValue, PIInputStreamManager );
            case VALUE_NOT_SET -> throw new GenericRuntimeException( "Invalid ProtoValue: no value is set" );
            default -> throw new GenericRuntimeException( "Deserialization of type " + protoValue.getValueCase() + " is not supported" );
        };
    }


    private static PolyValue deserializeToPolyDocument( ProtoValue protoValue, PIInputStreamManager PIInputStreamManager ) {
        PolyDocument document = new PolyDocument();
        protoValue.getDocument().getEntriesMap().forEach( ( key, value ) -> document.put(
                new PolyString( key ),
                deserializeProtoValue( value, PIInputStreamManager )
        ) );
        return document;
    }


    private static PolyValue deserializeToPolyBlob( ProtoValue protoValue, PIInputStreamManager PIInputStreamManager ) {
        ProtoFile protoFile = protoValue.getFile();
        if ( protoFile.hasBinary() ) {
            return PolyBlob.of( protoValue.getFile().getBinary().toByteArray() );
        }
        return new PolyBlob( null, PIInputStreamManager.getBinaryStreamOrRegister( protoFile.getStreamId(), DataCase.BINARY ) );

    }


    private static PolyValue deserializeToPolyList( ProtoValue protoValue, PIInputStreamManager PIInputStreamManager ) {
        List<PolyValue> values = protoValue.getList().getValuesList().stream()
<<<<<<< HEAD
                .map( v -> PrismValueDeserializer.deserializeProtoValue( v, PIInputStreamManager ) )
                .collect( Collectors.toList() );
=======
                .map( PrismValueDeserializer::deserializeProtoValue )
                .toList();
>>>>>>> da375ef0
        return new PolyList<>( values );
    }


    private static PolyBoolean deserializeToPolyBoolean( ProtoValue protoValue ) {
        return new PolyBoolean( protoValue.getBoolean().getBoolean() );
    }


    private static PolyInteger deserializeToPolyInteger( ProtoValue protoValue ) {
        return new PolyInteger( protoValue.getInteger().getInteger() );
    }


    private static PolyLong deserializeToPolyLong( ProtoValue protoValue ) {
        return new PolyLong( protoValue.getLong().getLong() );
    }


    private static PolyBinary deserializeToPolyBinary( ProtoValue protoValue, PIInputStreamManager PIInputStreamManager ) {
        ProtoBinary protoBinary = protoValue.getBinary();
        if ( protoBinary.hasBinary() ) {
            // As poly binary's constructor uses avatica's byte string, we can't call it directly.
            return PolyBinary.of( protoBinary.getBinary().toByteArray() );
        }
        // As a poly binary stores it's value as a byte array we know that the stream will fit into one as well.
        byte[] data = null;
        try {
            data = PIInputStreamManager.getBinaryStreamOrRegister( protoBinary.getStreamId(), DataCase.BINARY ).readAllBytes();
        } catch ( IOException e ) {
            throw new RuntimeException( e );
        }
        return PolyBinary.of( data );
    }


    private static PolyDate deserializeToPolyDate( ProtoValue protoValue ) {
        return PolyDate.ofDays( (int) protoValue.getDate().getDate() );
    }


    private static PolyDouble deserializeToPolyDouble( ProtoValue protoValue ) {
        return new PolyDouble( protoValue.getDouble().getDouble() );
    }


    private static PolyFloat deserializeToPolyFloat( ProtoValue protoValue ) {
        return new PolyFloat( protoValue.getFloat().getFloat() );
    }


    private static PolyString deserializeToPolyString( ProtoValue protoValue ) {
        return new PolyString( protoValue.getString().getString() );
    }


    private static PolyTime deserializeToPolyTime( ProtoValue protoValue ) {
        return new PolyTime( protoValue.getTime().getTime() );
    }


    private static PolyTimestamp deserializeToPolyTimestamp( ProtoValue protoValue ) {
        return new PolyTimestamp( protoValue.getTimestamp().getTimestamp() );
    }


    private static PolyNull deserializeToPolyNull() {
        return PolyNull.NULL;
    }


    private static PolyBigDecimal deserializeToPolyBigDecimal( ProtoValue protoValue ) {
        return new PolyBigDecimal( deserializeToBigDecimal( protoValue ) );
    }


    private static BigDecimal deserializeToBigDecimal( ProtoValue protoValue ) {
        ProtoBigDecimal protoBigDecimal = protoValue.getBigDecimal();
        byte[] unscaledValue = protoBigDecimal.getUnscaledValue().toByteArray();
        return new BigDecimal( new BigInteger( unscaledValue ), protoBigDecimal.getScale() );
    }

}<|MERGE_RESOLUTION|>--- conflicted
+++ resolved
@@ -46,20 +46,14 @@
 import org.polypheny.prism.ProtoBinary;
 import org.polypheny.prism.ProtoFile;
 import org.polypheny.prism.ProtoValue;
-import org.polypheny.prism.ProtoValue.ValueCase;
 import org.polypheny.prism.StreamFrame.DataCase;
 
 public class PrismValueDeserializer {
 
     public static List<List<PolyValue>> deserializeParameterLists( List<IndexedParameters> parameterListsList, PIInputStreamManager PIInputStreamManager ) {
         return transpose( parameterListsList.stream()
-<<<<<<< HEAD
                 .map( parameterList -> deserializeParameterList( parameterList.getParametersList(), PIInputStreamManager ) )
-                .collect( Collectors.toList() ) );
-=======
-                .map( parameterList -> deserializeParameterList( parameterList.getParametersList() ) )
                 .toList() );
->>>>>>> da375ef0
     }
 
 
@@ -77,13 +71,8 @@
     }
 
 
-<<<<<<< HEAD
     public static List<PolyValue> deserializeParameterList( List<ProtoValue> valuesList, PIInputStreamManager PIInputStreamManager ) {
-        return valuesList.stream().map( l -> PrismValueDeserializer.deserializeProtoValue( l, PIInputStreamManager ) ).collect( Collectors.toList() );
-=======
-    public static List<PolyValue> deserializeParameterList( List<ProtoValue> valuesList ) {
-        return valuesList.stream().map( PrismValueDeserializer::deserializeProtoValue ).toList();
->>>>>>> da375ef0
+        return valuesList.stream().map( l -> PrismValueDeserializer.deserializeProtoValue( l, PIInputStreamManager ) ).toList();
     }
 
 
@@ -139,13 +128,8 @@
 
     private static PolyValue deserializeToPolyList( ProtoValue protoValue, PIInputStreamManager PIInputStreamManager ) {
         List<PolyValue> values = protoValue.getList().getValuesList().stream()
-<<<<<<< HEAD
                 .map( v -> PrismValueDeserializer.deserializeProtoValue( v, PIInputStreamManager ) )
-                .collect( Collectors.toList() );
-=======
-                .map( PrismValueDeserializer::deserializeProtoValue )
                 .toList();
->>>>>>> da375ef0
         return new PolyList<>( values );
     }
 
