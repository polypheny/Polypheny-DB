--- conflicted
+++ resolved
@@ -36,14 +36,11 @@
     testImplementation project(path: ':dbms', configuration: 'test')
     testImplementation project(path: ':core', configuration: 'tests')
     testImplementation project(path: ':core')
-<<<<<<< HEAD
     // https://mvnrepository.com/artifact/org.mockito/mockito-core
     testImplementation group: 'org.mockito', name: 'mockito-core', version: '2.1.0'
     testRuntimeOnly project(path: ':dbms')
     //testImplementation project(path: ':plugins:mql-language')
-=======
     testImplementation project(path: ':dbms')
->>>>>>> da375ef0
 
 }
 
