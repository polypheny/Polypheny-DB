import org.javacc.plugin.gradle.javacc.CompileJavaccTask

plugins {
    id "org.javacc.javacc" version "$javacc_plugin_version"
}


group "org.polypheny"

configurations {
    javacc
    tests {
        extendsFrom testRuntimeOnly
    }
}



dependencies {
    compileOnly project(":core")
    compileOnly project(":webui")
    compileOnly project(":dbms")

    javacc group: "net.java.dev.javacc", name: "javacc", version: javacc_version  // BSD 2-clause

    implementation group: "org.eclipse.jetty.websocket", name: "websocket-api", version: jetty_websocket_api_version


    // --- Test Compile ---
    testImplementation project(path: ":dbms", configuration: "test")
    testImplementation project(path: ":dbms")
<<<<<<< HEAD
    testImplementation project(path: ":core")
=======
    testImplementation project(path: ":core", configuration: "tests")
    testImplementation project(path: ":core")

    testImplementation group: "com.fasterxml.jackson.core", name: "jackson-databind", version: jackson_databind_version  // Apache 2.0
>>>>>>> 250079c0

    // Workaround so org.polypheny.db.docker gets the right protobuf during testing
    testImplementation group: "com.google.protobuf", name: "protobuf-java", version: protobuf_version // BSD 3-clause

    testImplementation(group: "org.polypheny", name: "polypheny-jdbc-driver", version: polypheny_jdbc_driver_version) {
        exclude(group: "com.fasterxml.jackson.core")
    }  // Apache 2.0

    testImplementation group: "com.konghq", name: "unirest-java", version: unirest_version // MIT

    testImplementation group: 'org.junit.jupiter', name: 'junit-jupiter', version: junit_jupiter_version
}

task generateParser(type: CompileJavaccTask) {
    getConventionMapping().map("classpath", { configurations.javacc })
    arguments = [static: "false"]
    inputDirectory = file("src/main/codegen")
    outputDirectory = file(project.buildDir.absolutePath + "/generated-sources/org/polypheny/db/cql/parser")
}

sourceSets {
    main {
        java {
            // srcDirs = ["src/main/java", "build/generated-sources"]
            srcDirs files("${buildDir}/generated-sources").builtBy(generateParser)
        }
        resources {
            srcDirs = ["src/main/resources"]
        }
        output.resourcesDir = file(project.buildDir.absolutePath + "/classes")
    }
    test {
        java {
            srcDirs = ["src/test/java"]
            destinationDirectory.set(file(project.buildDir.absolutePath + "/test-classes"))
        }
        resources {
            srcDirs = ["src/test/resources"]
        }
        output.resourcesDir = file(project.buildDir.absolutePath + "/test-classes")
    }
}


compileJava {
    dependsOn("generateParser")
    dependsOn(":core:processResources")
    dependsOn(":information:processResources")
    dependsOn(":config:processResources")
    dependsOn(":webui:processResources")
    dependsOn(":dbms:processResources")
}

delombok {
    dependsOn(":core:processResources")
    dependsOn(":webui:processResources")
    dependsOn(":dbms:processResources")
}


/**
 * JavaDoc
 */
javadoc {
    if (JavaVersion.current().isJava9Compatible()) {
        options.addBooleanOption("html5", true)
    }
    // suppress most of the warnings
    options.addStringOption("Xdoclint:none", "-quiet")
    // Include private fields in JavaDoc
    options.memberLevel = JavadocMemberLevel.PRIVATE
}


/**
 * JARs
 */
jar {
    manifest {
        attributes "Manifest-Version": "1.0"
        attributes "Copyright": "The Polypheny Project (polypheny.org)"
        attributes "Version": "$project.version"
    }
}
java {
    withJavadocJar()
    withSourcesJar()
}

licensee {
    allow('Apache-2.0')
<<<<<<< HEAD

    allowUrl('https://www.eclipse.org/org/documents/epl-v10.php') // EPL 1.0

=======
>>>>>>> 250079c0
}<|MERGE_RESOLUTION|>--- conflicted
+++ resolved
@@ -29,14 +29,10 @@
     // --- Test Compile ---
     testImplementation project(path: ":dbms", configuration: "test")
     testImplementation project(path: ":dbms")
-<<<<<<< HEAD
-    testImplementation project(path: ":core")
-=======
     testImplementation project(path: ":core", configuration: "tests")
     testImplementation project(path: ":core")
 
     testImplementation group: "com.fasterxml.jackson.core", name: "jackson-databind", version: jackson_databind_version  // Apache 2.0
->>>>>>> 250079c0
 
     // Workaround so org.polypheny.db.docker gets the right protobuf during testing
     testImplementation group: "com.google.protobuf", name: "protobuf-java", version: protobuf_version // BSD 3-clause
@@ -128,10 +124,4 @@
 
 licensee {
     allow('Apache-2.0')
-<<<<<<< HEAD
-
-    allowUrl('https://www.eclipse.org/org/documents/epl-v10.php') // EPL 1.0
-
-=======
->>>>>>> 250079c0
 }