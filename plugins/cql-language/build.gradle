import ca.coglinc.gradle.plugins.javacc.CompileJavaccTask

group "org.polypheny"

configurations {
    javacc
    tests {
        extendsFrom testRuntimeOnly
    }
}


buildscript {
    dependencies {
        classpath group: "gradle.plugin.ca.coglinc2", name: "javacc-gradle-plugin", version: javacc_plugin_version
    }
}


dependencies {
    compileOnly project(":core")
    compileOnly project(":webui")
    compileOnly project(":dbms")

    javacc group: "net.java.dev.javacc", name: "javacc", version: javacc_version  // BSD 2-clause

    implementation group: 'org.eclipse.jetty.websocket', name: 'websocket-api', version: jetty_websocket_api_version

    // --- Test Compile ---
    testImplementation project(path: ':dbms', configuration: 'test')
    testImplementation project(path: ':dbms')
    testImplementation project(path: ':core')

    // Workaround so org.polypheny.db.docker gets the right protobuf during testing
    testImplementation group: "com.google.protobuf", name: "protobuf-java", version: protobuf_version // BSD 3-clause

    testImplementation group: "org.polypheny", name: "polypheny-jdbc-driver", version: polypheny_jdbc_driver_version  // Apache 2.0

    testImplementation group: "com.konghq", name: "unirest-java", version: unirest_version // MIT

    testImplementation group: "junit", name: "junit", version: junit_version
}

task generateParser(type: CompileJavaccTask) {
    /*mainClass = "org.javacc.parser.Main"
    classpath = configurations.runtimeClasspath
    args = ['-OUTPUT_DIRECTORY=' + file(project.buildDir.absolutePath + "/generated-sources/org/polypheny/db/cql/parser"), '-STATIC=false', 'src/main/codegen/CqlParser.jj']*/
    getConventionMapping().map("classpath", { configurations.javacc })
    arguments = [static: "false"]
    inputDirectory = file("src/main/codegen")
    outputDirectory = file(project.buildDir.absolutePath + "/generated-sources/org/polypheny/db/cql/parser")
}

sourceSets {
    main {
        java {
            // srcDirs = ["src/main/java", "build/generated-sources"]
            srcDirs files("${buildDir}/generated-sources").builtBy(generateParser)
            outputDir = file(project.buildDir.absolutePath + "/classes")
        }
        resources {
            srcDirs = ["src/main/resources"]
        }
        output.resourcesDir = file(project.buildDir.absolutePath + "/classes")
    }
    test {
        java {
            srcDirs = ["src/test/java"]
            outputDir = file(project.buildDir.absolutePath + "/test-classes")
        }
        resources {
            srcDirs = ["src/test/resources"]
        }
        output.resourcesDir = file(project.buildDir.absolutePath + "/test-classes")
    }
}


compileJava {
    dependsOn("generateParser")
    dependsOn(":core:processResources")
    dependsOn(":information:processResources")
    dependsOn(":config:processResources")
    dependsOn(":webui:processResources")
    dependsOn(":dbms:processResources")
}

delombok {
    dependsOn(":core:processResources")
    dependsOn(":webui:processResources")
    dependsOn(":dbms:processResources")
}


/**
 * JavaDoc
 */
javadoc {
    if (JavaVersion.current().isJava9Compatible()) {
        options.addBooleanOption("html5", true)
    }
    // suppress most of the warnings
    options.addStringOption("Xdoclint:none", "-quiet")
    // Include private fields in JavaDoc
    options.memberLevel = JavadocMemberLevel.PRIVATE
}


/**
 * JARs
 */
jar {
    manifest {
        attributes "Manifest-Version": "1.0"
        attributes "Copyright": "The Polypheny Project (polypheny.org)"
        attributes "Version": "$project.version"
    }
}
java {
    withJavadocJar()
    withSourcesJar()
}

licensee {
    allow('Apache-2.0')
    allowUrl('https://www.eclipse.org/org/documents/epl-v10.php') // EPL 1.0
<<<<<<< HEAD

=======
>>>>>>> b4e0f257
}<|MERGE_RESOLUTION|>--- conflicted
+++ resolved
@@ -42,9 +42,6 @@
 }
 
 task generateParser(type: CompileJavaccTask) {
-    /*mainClass = "org.javacc.parser.Main"
-    classpath = configurations.runtimeClasspath
-    args = ['-OUTPUT_DIRECTORY=' + file(project.buildDir.absolutePath + "/generated-sources/org/polypheny/db/cql/parser"), '-STATIC=false', 'src/main/codegen/CqlParser.jj']*/
     getConventionMapping().map("classpath", { configurations.javacc })
     arguments = [static: "false"]
     inputDirectory = file("src/main/codegen")
@@ -123,9 +120,7 @@
 
 licensee {
     allow('Apache-2.0')
+
     allowUrl('https://www.eclipse.org/org/documents/epl-v10.php') // EPL 1.0
-<<<<<<< HEAD
 
-=======
->>>>>>> b4e0f257
 }