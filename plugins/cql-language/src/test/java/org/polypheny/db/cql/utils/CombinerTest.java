--- conflicted
+++ resolved
@@ -45,13 +45,8 @@
 
     public CombinerTest() throws UnknownIndexException {
         super( AlgBuildLevel.TABLE_SCAN );
-<<<<<<< HEAD
-        employee = TableIndex.createIndex( "test", "employee" );
-        dept = TableIndex.createIndex( "test", "dept" );
-=======
         employee = EntityIndex.createIndex( "test", "employee" );
         dept = EntityIndex.createIndex( "test", "dept" );
->>>>>>> 250079c0
     }
 
 
