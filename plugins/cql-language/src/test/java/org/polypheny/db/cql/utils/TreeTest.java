/*
 * Copyright 2019-2024 The Polypheny Project
 *
 * Licensed under the Apache License, Version 2.0 (the "License");
 * you may not use this file except in compliance with the License.
 * You may obtain a copy of the License at
 *
 * http://www.apache.org/licenses/LICENSE-2.0
 *
 * Unless required by applicable law or agreed to in writing, software
 * distributed under the License is distributed on an "AS IS" BASIS,
 * WITHOUT WARRANTIES OR CONDITIONS OF ANY KIND, either express or implied.
 * See the License for the specific language governing permissions and
 * limitations under the License.
 */

package org.polypheny.db.cql.utils;

import static org.junit.jupiter.api.Assertions.assertEquals;
import static org.junit.jupiter.api.Assertions.assertThrows;

import java.util.concurrent.atomic.AtomicInteger;
<<<<<<< HEAD
import org.junit.jupiter.api.Disabled;
=======
>>>>>>> 18d3cce9
import org.junit.jupiter.api.Test;
import org.polypheny.db.cql.exception.UnexpectedTypeException;
import org.polypheny.db.cql.utils.Tree.NodeType;
import org.polypheny.db.cql.utils.Tree.TraversalType;


public class TreeTest {

    private final Tree<Integer, Integer> tree;
    private final int[] actualTraversal = new int[]{
            1, 2, 4, 2, 5, 2, 1, 3, 6, 3, 7, 3, 1
    };
    private final int[] revActualTraversal = new int[]{
            1, 3, 7, 3, 6, 3, 1, 2, 5, 2, 4, 2, 1
    };
    private final int[] preorderTraversal = new int[]{
            1, 2, 4, 5, 3, 6, 7
    };
    private final int[] revPreorderTraversal = new int[]{
            1, 3, 7, 6, 2, 5, 4
    };
    private final int[] inorderTraversal = new int[]{
            4, 2, 5, 1, 6, 3, 7
    };
    private final int[] revInorderTraversal = new int[]{
            7, 3, 6, 1, 5, 2, 4
    };
    private final int[] postorderTraversal = new int[]{
            4, 5, 2, 6, 7, 3, 1
    };
    private final int[] revPostorderTraversal = new int[]{
            7, 6, 3, 5, 4, 2, 1
    };


    public TreeTest() {
        Tree<Integer, Integer> four = new Tree<>( 4 );
        Tree<Integer, Integer> five = new Tree<>( 5 );
        Tree<Integer, Integer> six = new Tree<>( 6 );
        Tree<Integer, Integer> seven = new Tree<>( 7 );
        Tree<Integer, Integer> two = new Tree<>( four, 2, five );
        Tree<Integer, Integer> three = new Tree<>( six, 3, seven );
        tree = new Tree<>( two, 1, three );
    }


    private static int getValue( Tree<Integer, Integer> treeNode ) {
        if ( treeNode.isLeaf() ) {
            return treeNode.getExternalNode();
        } else {
            return treeNode.getInternalNode();
        }
    }


    @Test
    public void testGetInternalNode() {
        Integer internalNode = tree.getInternalNode();
        assertEquals( 1, internalNode.intValue() );
    }


    @Test
<<<<<<< HEAD
    @Disabled // refactor
    public void testGetInternalNodeThrowsUnexpectedTypeException() {
        assertThrows( UnexpectedTypeException.class, () -> tree.left.getInternalNode() );
=======
    public void testGetInternalNodeThrowsUnexpectedTypeException() {
        assertThrows( UnexpectedTypeException.class, () -> tree.left.left.getInternalNode() );
>>>>>>> 18d3cce9
    }


    @Test
    public void testGetExternalNode() {
        Integer externalNode = tree.left.left.getExternalNode();
        assertEquals( 4, externalNode.intValue() );
    }


    @Test
    public void testGetExternalNodeThrowsUnexpectedTypeException() {
        assertThrows( UnexpectedTypeException.class, () -> tree.left.getExternalNode() );
    }


    @Test
    public void testPreorderTraversal() {
        AtomicInteger actualTraversalIndex = new AtomicInteger();
        AtomicInteger preorderTraversalIndex = new AtomicInteger();
        tree.traverse( TraversalType.PREORDER, ( treeNode, nodeType, direction, frame ) -> {
            int actual = getValue( treeNode );
            int expected;
            if ( nodeType == NodeType.DESTINATION_NODE ) {
                expected = preorderTraversal[preorderTraversalIndex.get()];
                assertEquals( expected, actual );
                preorderTraversalIndex.getAndIncrement();
            }
            expected = actualTraversal[actualTraversalIndex.get()];
            assertEquals( expected, actual );
            actualTraversalIndex.getAndIncrement();

            return true;
        } );
    }


    @Test
    public void testInorderTraversal() {
        AtomicInteger actualTraversalIndex = new AtomicInteger();
        AtomicInteger inorderTraversalIndex = new AtomicInteger();
        tree.traverse( TraversalType.INORDER, ( treeNode, nodeType, direction, frame ) -> {
            int actual = getValue( treeNode );
            int expected;
            if ( nodeType == NodeType.DESTINATION_NODE ) {
                expected = inorderTraversal[inorderTraversalIndex.get()];
                assertEquals( expected, actual );
                inorderTraversalIndex.getAndIncrement();
            }
            expected = actualTraversal[actualTraversalIndex.get()];
            assertEquals( expected, actual );
            actualTraversalIndex.getAndIncrement();

            return true;
        } );
    }


    @Test
    public void testPostorderTraversal() {
        AtomicInteger actualTraversalIndex = new AtomicInteger();
        AtomicInteger postorderTraversalIndex = new AtomicInteger();
        tree.traverse( TraversalType.POSTORDER, ( treeNode, nodeType, direction, frame ) -> {
            int actual = getValue( treeNode );
            int expected;
            if ( nodeType == NodeType.DESTINATION_NODE ) {
                expected = postorderTraversal[postorderTraversalIndex.get()];
                assertEquals( expected, actual );
                postorderTraversalIndex.getAndIncrement();
            }
            expected = actualTraversal[actualTraversalIndex.get()];
            assertEquals( expected, actual );
            actualTraversalIndex.getAndIncrement();

            return true;
        } );
    }


    @Test
    public void testRevPreorderTraversal() {
        AtomicInteger revActualTraversalIndex = new AtomicInteger();
        AtomicInteger revPreorderTraversalIndex = new AtomicInteger();
        tree.traverse( TraversalType.REV_PREORDER, ( treeNode, nodeType, direction, frame ) -> {
            int actual = getValue( treeNode );
            int expected;
            if ( nodeType == NodeType.DESTINATION_NODE ) {
                expected = revPreorderTraversal[revPreorderTraversalIndex.get()];
                assertEquals( expected, actual );
                revPreorderTraversalIndex.getAndIncrement();
            }
            expected = revActualTraversal[revActualTraversalIndex.get()];
            assertEquals( expected, actual );
            revActualTraversalIndex.getAndIncrement();

            return true;
        } );
    }


    @Test
    public void testRevInorderTraversal() {
        AtomicInteger revActualTraversalIndex = new AtomicInteger();
        AtomicInteger revInorderTraversalIndex = new AtomicInteger();
        tree.traverse( TraversalType.REV_INORDER, ( treeNode, nodeType, direction, frame ) -> {
            int actual = getValue( treeNode );
            int expected;
            if ( nodeType == NodeType.DESTINATION_NODE ) {
                expected = revInorderTraversal[revInorderTraversalIndex.get()];
                assertEquals( expected, actual );
                revInorderTraversalIndex.getAndIncrement();
            }
            expected = revActualTraversal[revActualTraversalIndex.get()];
            assertEquals( expected, actual );
            revActualTraversalIndex.getAndIncrement();

            return true;
        } );
    }


    @Test
    public void testRevPostorderTraversal() {
        AtomicInteger revActualTraversalIndex = new AtomicInteger();
        AtomicInteger revPostorderTraversalIndex = new AtomicInteger();
        tree.traverse( TraversalType.REV_POSTORDER, ( treeNode, nodeType, direction, frame ) -> {
            int actual = getValue( treeNode );
            int expected;
            if ( nodeType == NodeType.DESTINATION_NODE ) {
                expected = revPostorderTraversal[revPostorderTraversalIndex.get()];
                assertEquals( expected, actual );
                revPostorderTraversalIndex.getAndIncrement();
            }
            expected = revActualTraversal[revActualTraversalIndex.get()];
            assertEquals( expected, actual );
            revActualTraversalIndex.getAndIncrement();

            return true;
        } );
    }

}<|MERGE_RESOLUTION|>--- conflicted
+++ resolved
@@ -20,10 +20,6 @@
 import static org.junit.jupiter.api.Assertions.assertThrows;
 
 import java.util.concurrent.atomic.AtomicInteger;
-<<<<<<< HEAD
-import org.junit.jupiter.api.Disabled;
-=======
->>>>>>> 18d3cce9
 import org.junit.jupiter.api.Test;
 import org.polypheny.db.cql.exception.UnexpectedTypeException;
 import org.polypheny.db.cql.utils.Tree.NodeType;
@@ -87,14 +83,8 @@
 
 
     @Test
-<<<<<<< HEAD
-    @Disabled // refactor
-    public void testGetInternalNodeThrowsUnexpectedTypeException() {
-        assertThrows( UnexpectedTypeException.class, () -> tree.left.getInternalNode() );
-=======
     public void testGetInternalNodeThrowsUnexpectedTypeException() {
         assertThrows( UnexpectedTypeException.class, () -> tree.left.left.getInternalNode() );
->>>>>>> 18d3cce9
     }
 
 
