--- conflicted
+++ resolved
@@ -17,18 +17,11 @@
 package org.polypheny.db.cql.utils;
 
 import static org.junit.jupiter.api.Assertions.assertEquals;
-<<<<<<< HEAD
-=======
 import static org.junit.jupiter.api.Assertions.assertThrows;
->>>>>>> 250079c0
 
 import java.util.HashMap;
 import java.util.List;
 import java.util.Map;
-<<<<<<< HEAD
-import org.junit.jupiter.api.Assertions;
-=======
->>>>>>> 250079c0
 import org.junit.jupiter.api.Test;
 import org.polypheny.db.algebra.AlgNode;
 import org.polypheny.db.algebra.constant.Kind;
@@ -62,19 +55,11 @@
     @Test
     public void testColumnFilterThrowsNotImplementedRuntimeException() throws UnknownIndexException {
 
-<<<<<<< HEAD
-        RuntimeException thrown = Assertions.assertThrows( RuntimeException.class, () -> {
-            ColumnFilter columnFilter = new ColumnFilter(
-                    ColumnIndex.createIndex( "test", "dept", "deptno" ),
-                    new Relation( Comparator.EQUALS ),
-                    ColumnIndex.createIndex( "test", "employee", "deptno" )
-=======
         RuntimeException thrown = assertThrows( RuntimeException.class, () -> {
             ColumnFilter columnFilter = new ColumnFilter(
                     FieldIndex.createIndex( "test", "dept", "deptno" ),
                     new Relation( Comparator.EQUALS ),
                     FieldIndex.createIndex( "test", "employee", "deptno" )
->>>>>>> 250079c0
             );
             columnFilter.convert2RexNode( baseNode, rexBuilder, filterMap );
         } );
@@ -84,11 +69,7 @@
     @Test
     public void testLiteralFilter() throws UnknownIndexException {
         LiteralFilter literalFilter = new LiteralFilter(
-<<<<<<< HEAD
-                ColumnIndex.createIndex( "test", "employee", "deptno" ),
-=======
                 FieldIndex.createIndex( "test", "employee", "deptno" ),
->>>>>>> 250079c0
                 new Relation( Comparator.EQUALS ),
                 "1"
         );
