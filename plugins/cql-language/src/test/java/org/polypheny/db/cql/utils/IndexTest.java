--- conflicted
+++ resolved
@@ -21,13 +21,8 @@
 
 import java.util.NoSuchElementException;
 import org.junit.jupiter.api.Test;
-<<<<<<< HEAD
-import org.polypheny.db.cql.ColumnIndex;
-import org.polypheny.db.cql.TableIndex;
-=======
 import org.polypheny.db.cql.EntityIndex;
 import org.polypheny.db.cql.FieldIndex;
->>>>>>> 18d3cce9
 import org.polypheny.db.cql.exception.UnknownIndexException;
 import org.polypheny.db.cql.utils.helper.CqlTestHelper;
 
@@ -36,11 +31,7 @@
 
     @Test
     public void testCreateColumnIndex() throws UnknownIndexException {
-<<<<<<< HEAD
-        ColumnIndex index = ColumnIndex.createIndex( "test", "testtable", "tbigint" );
-=======
         FieldIndex index = FieldIndex.createIndex( "test", "testtable", "tbigint" );
->>>>>>> 18d3cce9
         assertEquals( index.fullyQualifiedName, "test.testtable.tbigint" );
     }
 
@@ -48,22 +39,14 @@
     @Test
     public void testCreateColumnIndexThrowsUnknownIndexException() throws UnknownIndexException {
         NoSuchElementException thrown = assertThrows( NoSuchElementException.class, () -> {
-<<<<<<< HEAD
-            ColumnIndex.createIndex( "hello", "world", "!" );
-=======
             FieldIndex.createIndex( "hello", "world", "!" );
->>>>>>> 18d3cce9
         } );
     }
 
 
     @Test
     public void testCreateTableIndex() throws UnknownIndexException {
-<<<<<<< HEAD
-        TableIndex index = TableIndex.createIndex( "test", "testtable" );
-=======
         EntityIndex index = EntityIndex.createIndex( "test", "testtable" );
->>>>>>> 18d3cce9
         assertEquals( index.fullyQualifiedName, "test.testtable" );
     }
 
@@ -71,11 +54,7 @@
     @Test
     public void testCreateTableIndexThrowsUnknownIndexException() throws UnknownIndexException {
         NoSuchElementException thrown = assertThrows( NoSuchElementException.class, () -> {
-<<<<<<< HEAD
-            TableIndex.createIndex( "hello", "world" );
-=======
             EntityIndex.createIndex( "hello", "world" );
->>>>>>> 18d3cce9
         } );
     }
 
