--- conflicted
+++ resolved
@@ -24,13 +24,8 @@
 import java.util.concurrent.atomic.AtomicBoolean;
 import lombok.extern.slf4j.Slf4j;
 import org.polypheny.db.catalog.exceptions.GenericRuntimeException;
-<<<<<<< HEAD
-import org.polypheny.db.cql.BooleanGroup.ColumnOpsBooleanOperator;
-import org.polypheny.db.cql.BooleanGroup.TableOpsBooleanOperator;
-=======
 import org.polypheny.db.cql.BooleanGroup.EntityOpsBooleanOperator;
 import org.polypheny.db.cql.BooleanGroup.FieldOpsBooleanOperator;
->>>>>>> 18d3cce9
 import org.polypheny.db.cql.exception.InvalidModifierException;
 import org.polypheny.db.cql.exception.UnknownIndexException;
 import org.polypheny.db.cql.utils.Tree;
@@ -44,34 +39,19 @@
 @Slf4j
 public class CqlQueryBuilder {
 
-<<<<<<< HEAD
-    private final Stack<Tree<BooleanGroup<ColumnOpsBooleanOperator>, Filter>> filters;
-    private final Map<String, TableIndex> tableIndexMapping;
-    private final Map<String, ColumnIndex> columnIndexMapping;
-    private final List<Pair<ColumnIndex, Map<String, Modifier>>> sortSpecifications;
-=======
     private final Stack<Tree<BooleanGroup<FieldOpsBooleanOperator>, Filter>> filters;
     private final Map<String, EntityIndex> entityIndexMapping;
     private final Map<String, FieldIndex> fieldIndexMapping;
     private final List<Pair<FieldIndex, Map<String, Modifier>>> sortSpecifications;
->>>>>>> 18d3cce9
     private final Projections projections;
     private Tree<Combiner, EntityIndex> queryRelation;
     private EntityIndex lastEntityIndex;
 
 
-<<<<<<< HEAD
-    public CqlQueryBuilder( String databaseName ) {
-        this.filters = new Stack<>();
-        this.tableIndexMapping = new TreeMap<>( String.CASE_INSENSITIVE_ORDER );
-        Map<String, TableIndex> tableAliases = new TreeMap<>( String.CASE_INSENSITIVE_ORDER );
-        this.columnIndexMapping = new TreeMap<>( String.CASE_INSENSITIVE_ORDER );
-=======
     public CqlQueryBuilder( String namespace ) {
         this.filters = new Stack<>();
         this.entityIndexMapping = new TreeMap<>( String.CASE_INSENSITIVE_ORDER );
         this.fieldIndexMapping = new TreeMap<>( String.CASE_INSENSITIVE_ORDER );
->>>>>>> 18d3cce9
         this.sortSpecifications = new ArrayList<>();
         this.projections = new Projections();
     }
@@ -170,15 +150,9 @@
     public EntityIndex addEntityIndex( String namespaceName, String entityName ) {
         String fullyQualifiedEntityName = namespaceName + "." + entityName;
 
-<<<<<<< HEAD
-        if ( !this.tableIndexMapping.containsKey( fullyQualifiedTableName ) ) {
-            TableIndex tableIndex = TableIndex.createIndex( schemaName, tableName );
-            this.tableIndexMapping.put( tableIndex.fullyQualifiedName, tableIndex );
-=======
         if ( !this.entityIndexMapping.containsKey( fullyQualifiedEntityName ) ) {
             EntityIndex entityIndex = EntityIndex.createIndex( namespaceName, entityName );
             this.entityIndexMapping.put( entityIndex.fullyQualifiedName, entityIndex );
->>>>>>> 18d3cce9
         }
         return this.entityIndexMapping.get( fullyQualifiedEntityName );
     }
@@ -211,17 +185,10 @@
     public FieldIndex addFieldIndex( String namespaceName, String entityName, String fieldName ) {
         addEntityIndex( namespaceName, entityName );
 
-<<<<<<< HEAD
-        String fullyQualifiedColumnName = schemaName + "." + tableName + "." + columnName;
-        if ( !columnIndexMapping.containsKey( fullyQualifiedColumnName ) ) {
-            ColumnIndex columnIndex = ColumnIndex.createIndex( schemaName, tableName, columnName );
-            columnIndexMapping.put( columnIndex.fullyQualifiedName, columnIndex );
-=======
         String fullyQualifiedFieldName = namespaceName + "." + entityName + "." + fieldName;
         if ( !fieldIndexMapping.containsKey( fullyQualifiedFieldName ) ) {
             FieldIndex fieldIndex = FieldIndex.createIndex( namespaceName, entityName, fieldName );
             fieldIndexMapping.put( fieldIndex.fullyQualifiedName, fieldIndex );
->>>>>>> 18d3cce9
         }
 
         return fieldIndexMapping.get( fullyQualifiedFieldName );
