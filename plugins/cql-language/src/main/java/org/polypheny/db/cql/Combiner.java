--- conflicted
+++ resolved
@@ -21,18 +21,13 @@
 import java.util.HashSet;
 import java.util.List;
 import java.util.Map;
-import java.util.stream.Collectors;
 import lombok.extern.slf4j.Slf4j;
 import org.polypheny.db.algebra.core.JoinAlgType;
 import org.polypheny.db.catalog.Catalog;
 import org.polypheny.db.catalog.entity.logical.LogicalTable;
 import org.polypheny.db.catalog.exceptions.GenericRuntimeException;
 import org.polypheny.db.catalog.snapshot.LogicalRelSnapshot;
-<<<<<<< HEAD
-import org.polypheny.db.cql.BooleanGroup.TableOpsBooleanOperator;
-=======
 import org.polypheny.db.cql.BooleanGroup.EntityOpsBooleanOperator;
->>>>>>> 250079c0
 import org.polypheny.db.cql.exception.InvalidMethodInvocation;
 import org.polypheny.db.cql.exception.InvalidModifierException;
 import org.polypheny.db.rex.RexBuilder;
@@ -156,13 +151,8 @@
         List<String> columnList = Arrays.asList( columnStrs );
 
         LogicalRelSnapshot relSnapshot = Catalog.getInstance().getSnapshot().rel();
-<<<<<<< HEAD
-        List<String> lColumnNames = relSnapshot.getColumns( leftCatalogTable.id ).stream().map( c -> c.name ).collect( Collectors.toList() );
-        List<String> rColumnNames = relSnapshot.getColumns( rightCatalogTable.id ).stream().map( c -> c.name ).collect( Collectors.toList() );
-=======
         List<String> lColumnNames = relSnapshot.getColumns( leftCatalogTable.id ).stream().map( c -> c.name ).toList();
         List<String> rColumnNames = relSnapshot.getColumns( rightCatalogTable.id ).stream().map( c -> c.name ).toList();
->>>>>>> 250079c0
         if ( !new HashSet<>( lColumnNames ).containsAll( columnList ) || !new HashSet<>( rColumnNames ).containsAll( columnList ) ) {
             log.error( "Invalid Modifier Values. Cannot join tables '{}' and '{}' on columns {}",
                     leftCatalogTable.name, rightCatalogTable.name, columnList );
@@ -181,13 +171,8 @@
             log.debug( "Getting Common Columns between '{}' and '{}'.", table1.fullyQualifiedName, table2.fullyQualifiedName );
         }
         LogicalRelSnapshot relSnapshot = Catalog.getInstance().getSnapshot().rel();
-<<<<<<< HEAD
-        List<String> table1Columns = relSnapshot.getColumns( table1.catalogTable.id ).stream().map( c -> c.name ).collect( Collectors.toList() );
-        List<String> table2Columns = relSnapshot.getColumns( table2.catalogTable.id ).stream().map( c -> c.name ).collect( Collectors.toList() );
-=======
         List<String> table1Columns = relSnapshot.getColumns( table1.catalogTable.id ).stream().map( c -> c.name ).toList();
         List<String> table2Columns = relSnapshot.getColumns( table2.catalogTable.id ).stream().map( c -> c.name ).toList();
->>>>>>> 250079c0
 
         return table1Columns.stream().filter( table2Columns::contains ).toArray( String[]::new );
     }
