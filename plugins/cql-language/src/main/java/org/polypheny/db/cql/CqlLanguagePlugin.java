--- conflicted
+++ resolved
@@ -45,9 +45,6 @@
 
     @Override
     public void start() {
-<<<<<<< HEAD
-        QueryLanguage language = new QueryLanguage( DataModel.RELATIONAL, NAME, List.of( NAME ), null, CqlProcessor::new, null, LanguageManager::toQueryNodes );
-=======
         QueryLanguage language = new QueryLanguage(
                 DataModel.RELATIONAL,
                 NAME,
@@ -57,7 +54,6 @@
                 null,
                 LanguageManager::toQueryNodes,
                 c -> c );
->>>>>>> 18d3cce9
         LanguageManager.getINSTANCE().addQueryLanguage( language );
         PolyPluginManager.AFTER_INIT.add( () -> LanguageCrud.addToResult( language, LanguageCrud::getRelResult ) );
     }
