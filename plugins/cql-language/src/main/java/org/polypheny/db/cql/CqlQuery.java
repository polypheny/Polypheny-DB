/*
 * Copyright 2019-2024 The Polypheny Project
 *
 * Licensed under the Apache License, Version 2.0 (the "License");
 * you may not use this file except in compliance with the License.
 * You may obtain a copy of the License at
 *
 * http://www.apache.org/licenses/LICENSE-2.0
 *
 * Unless required by applicable law or agreed to in writing, software
 * distributed under the License is distributed on an "AS IS" BASIS,
 * WITHOUT WARRANTIES OR CONDITIONS OF ANY KIND, either express or implied.
 * See the License for the specific language governing permissions and
 * limitations under the License.
 */

package org.polypheny.db.cql;

import java.util.List;
import java.util.Map;
import java.util.Set;
import org.jetbrains.annotations.Nullable;
import org.polypheny.db.algebra.constant.Kind;
<<<<<<< HEAD
import org.polypheny.db.cql.BooleanGroup.ColumnOpsBooleanOperator;
=======
import org.polypheny.db.cql.BooleanGroup.FieldOpsBooleanOperator;
>>>>>>> 18d3cce9
import org.polypheny.db.cql.utils.Tree;
import org.polypheny.db.languages.ParserPos;
import org.polypheny.db.languages.QueryLanguage;
import org.polypheny.db.nodes.Node;
import org.polypheny.db.nodes.NodeVisitor;
import org.polypheny.db.util.Litmus;
import org.polypheny.db.util.Pair;


/**
 * Packaging all the information in a CQL query together.
 */
public record CqlQuery(
<<<<<<< HEAD
        Tree<Combiner, TableIndex> queryRelation,
        Tree<BooleanGroup<ColumnOpsBooleanOperator>, Filter> filters,
        Map<String, TableIndex> tableIndexMapping,
        Map<String, ColumnIndex> columnIndexMapping,
        List<Pair<ColumnIndex, Map<String, Modifier>>> sortSpecifications,
=======
        Tree<Combiner, EntityIndex> queryRelation,
        Tree<BooleanGroup<FieldOpsBooleanOperator>, Filter> filters,
        Map<String, EntityIndex> tableIndexMapping,
        Map<String, FieldIndex> columnIndexMapping,
        List<Pair<FieldIndex, Map<String, Modifier>>> sortSpecifications,
>>>>>>> 18d3cce9
        Projections projections
) implements Node {


    @Override
    public Node clone( ParserPos pos ) {
        return null;
    }


    @Override
    public Kind getKind() {
        return Kind.SELECT;
    }


    @Override
    public QueryLanguage getLanguage() {
<<<<<<< HEAD
        return QueryLanguage.from( "pig" );
=======
        return QueryLanguage.from( "cql" );
>>>>>>> 18d3cce9
    }


    @Override
    public boolean isA( Set<Kind> category ) {
        return false;
    }


    @Override
    public String toString() {
        StringBuilder stringBuilder = new StringBuilder();

        if ( filters != null ) {
            stringBuilder.append( filters );
        }
        stringBuilder.append( "relation " ).append( queryRelation );
        if ( sortSpecifications != null && !sortSpecifications.isEmpty() ) {
            stringBuilder.append( " " );
            for ( Pair<FieldIndex, Map<String, Modifier>> sortSpecification : sortSpecifications ) {
                stringBuilder.append( sortSpecification.toString() );
            }
            stringBuilder.append( " " );
        }

        return stringBuilder.toString();
    }


    @Override
    public ParserPos getPos() {
        return null;
    }


    @Override
    public boolean equalsDeep( Node node, Litmus litmus ) {
        return false;
    }


    @Override
    public @Nullable String getEntity() {
        return null;
    }


    @Override
    public <R> R accept( NodeVisitor<R> visitor ) {
        return null;
    }

}<|MERGE_RESOLUTION|>--- conflicted
+++ resolved
@@ -21,11 +21,7 @@
 import java.util.Set;
 import org.jetbrains.annotations.Nullable;
 import org.polypheny.db.algebra.constant.Kind;
-<<<<<<< HEAD
-import org.polypheny.db.cql.BooleanGroup.ColumnOpsBooleanOperator;
-=======
 import org.polypheny.db.cql.BooleanGroup.FieldOpsBooleanOperator;
->>>>>>> 18d3cce9
 import org.polypheny.db.cql.utils.Tree;
 import org.polypheny.db.languages.ParserPos;
 import org.polypheny.db.languages.QueryLanguage;
@@ -39,19 +35,11 @@
  * Packaging all the information in a CQL query together.
  */
 public record CqlQuery(
-<<<<<<< HEAD
-        Tree<Combiner, TableIndex> queryRelation,
-        Tree<BooleanGroup<ColumnOpsBooleanOperator>, Filter> filters,
-        Map<String, TableIndex> tableIndexMapping,
-        Map<String, ColumnIndex> columnIndexMapping,
-        List<Pair<ColumnIndex, Map<String, Modifier>>> sortSpecifications,
-=======
         Tree<Combiner, EntityIndex> queryRelation,
         Tree<BooleanGroup<FieldOpsBooleanOperator>, Filter> filters,
         Map<String, EntityIndex> tableIndexMapping,
         Map<String, FieldIndex> columnIndexMapping,
         List<Pair<FieldIndex, Map<String, Modifier>>> sortSpecifications,
->>>>>>> 18d3cce9
         Projections projections
 ) implements Node {
 
@@ -70,11 +58,7 @@
 
     @Override
     public QueryLanguage getLanguage() {
-<<<<<<< HEAD
-        return QueryLanguage.from( "pig" );
-=======
         return QueryLanguage.from( "cql" );
->>>>>>> 18d3cce9
     }
 
 
