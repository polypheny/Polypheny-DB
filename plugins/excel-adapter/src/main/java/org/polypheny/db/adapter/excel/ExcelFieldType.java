/*
 * Copyright 2019-2024 The Polypheny Project
 *
 * Licensed under the Apache License, Version 2.0 (the "License");
 * you may not use this file except in compliance with the License.
 * You may obtain a copy of the License at
 *
 * http://www.apache.org/licenses/LICENSE-2.0
 *
 * Unless required by applicable law or agreed to in writing, software
 * distributed under the License is distributed on an "AS IS" BASIS,
 * WITHOUT WARRANTIES OR CONDITIONS OF ANY KIND, either express or implied.
 * See the License for the specific language governing permissions and
 * limitations under the License.
 */

package org.polypheny.db.adapter.excel;

import java.util.HashMap;
import java.util.Map;
import org.apache.poi.ss.usermodel.Cell;
import org.jetbrains.annotations.NotNull;
import org.polypheny.db.adapter.java.JavaTypeFactory;
import org.polypheny.db.algebra.type.AlgDataType;
import org.polypheny.db.catalog.exceptions.GenericRuntimeException;
import org.polypheny.db.type.PolyType;
import org.polypheny.db.type.entity.PolyBinary;
import org.polypheny.db.type.entity.PolyBoolean;
import org.polypheny.db.type.entity.PolyString;
import org.polypheny.db.type.entity.PolyValue;
import org.polypheny.db.type.entity.numerical.PolyDouble;
import org.polypheny.db.type.entity.numerical.PolyFloat;
import org.polypheny.db.type.entity.numerical.PolyInteger;
import org.polypheny.db.type.entity.numerical.PolyLong;
import org.polypheny.db.type.entity.temporal.PolyDate;
import org.polypheny.db.type.entity.temporal.PolyTime;
import org.polypheny.db.type.entity.temporal.PolyTimestamp;

/**
 * Type of a field in an Excel file.
 * <p>
 * Usually, and unless specified explicitly in the header row, a field is of type {@link #STRING}.
 * But specifying the field type in the header row makes it easier to write SQL.
 */
public enum ExcelFieldType {
<<<<<<< HEAD
    STRING( String.class, "string" ),
    BOOLEAN( Primitive.BOOLEAN ),
    BYTE( Primitive.BYTE ),
    CHAR( Primitive.CHAR ),
    SHORT( Primitive.SHORT ),
    INT( Primitive.INT ),
    LONG( Primitive.LONG ),
    FLOAT( Primitive.FLOAT ),
    DOUBLE( Primitive.DOUBLE ),
    DATE( java.sql.Date.class, "date" ),
    TIME( java.sql.Time.class, "time" ),
    TIMESTAMP( java.sql.Timestamp.class, "timestamp" );

    private final Class clazz;
=======
    STRING( PolyString.class ),
    BOOLEAN( PolyBoolean.class ),
    BYTE( PolyBinary.class ),
    CHAR( PolyString.class ),
    SHORT( PolyInteger.class ),
    INT( PolyInteger.class ),
    LONG( PolyLong.class ),
    FLOAT( PolyFloat.class ),
    DOUBLE( PolyDouble.class ),
    DATE( PolyDate.class ),
    TIME( PolyTime.class ),
    TIMESTAMP( PolyTimestamp.class );

    @NotNull
    private final Class<? extends PolyValue> clazz;
    @NotNull
>>>>>>> 18d3cce9
    private final String simpleName;

    private static final Map<String, ExcelFieldType> MAP = new HashMap<>();


    static {
        for ( ExcelFieldType value : values() ) {
            MAP.put( value.simpleName, value );
        }
    }


    ExcelFieldType( Class<? extends PolyValue> clazz ) {
        this( clazz, clazz.getSimpleName().toLowerCase().replace( "poly", "" ) );
    }


    ExcelFieldType( @NotNull Class<? extends PolyValue> clazz, @NotNull String simpleName ) {
        this.clazz = clazz;
        this.simpleName = simpleName;
    }


    public static ExcelFieldType getExcelFieldType( PolyType type ) {
<<<<<<< HEAD
        switch ( type ) {
            case BOOLEAN:
                return ExcelFieldType.BOOLEAN;
            case VARBINARY:
                return ExcelFieldType.BYTE;
            case INTEGER:
                return ExcelFieldType.INT;
            case BIGINT:
                return ExcelFieldType.LONG;
            case REAL:
                return ExcelFieldType.FLOAT;
            case DOUBLE:
                return ExcelFieldType.DOUBLE;
            case VARCHAR:
                return ExcelFieldType.STRING;
            case DATE:
                return ExcelFieldType.DATE;
            case TIME:
                return ExcelFieldType.TIME;
            case TIMESTAMP:
                return ExcelFieldType.TIMESTAMP;
            default:
                throw new GenericRuntimeException( "Unsupported datatype: " + type.name() );
        }
=======
        return switch ( type ) {
            case BOOLEAN -> ExcelFieldType.BOOLEAN;
            case VARBINARY -> ExcelFieldType.BYTE;
            case INTEGER -> ExcelFieldType.INT;
            case BIGINT -> ExcelFieldType.LONG;
            case REAL -> ExcelFieldType.FLOAT;
            case DOUBLE -> ExcelFieldType.DOUBLE;
            case VARCHAR -> ExcelFieldType.STRING;
            case DATE -> ExcelFieldType.DATE;
            case TIME -> ExcelFieldType.TIME;
            case TIMESTAMP -> ExcelFieldType.TIMESTAMP;
            default -> throw new GenericRuntimeException( "Unsupported datatype: " + type.name() );
        };
>>>>>>> 18d3cce9
    }


    public AlgDataType toType( JavaTypeFactory typeFactory ) {
        AlgDataType javaType = typeFactory.createJavaType( clazz );
        AlgDataType sqlType = typeFactory.createPolyType( javaType.getPolyType() );
        return typeFactory.createTypeWithNullability( sqlType, true );
    }


    public static ExcelFieldType of( Cell cell ) {
        return MAP.get( cell );
    }
}<|MERGE_RESOLUTION|>--- conflicted
+++ resolved
@@ -43,22 +43,6 @@
  * But specifying the field type in the header row makes it easier to write SQL.
  */
 public enum ExcelFieldType {
-<<<<<<< HEAD
-    STRING( String.class, "string" ),
-    BOOLEAN( Primitive.BOOLEAN ),
-    BYTE( Primitive.BYTE ),
-    CHAR( Primitive.CHAR ),
-    SHORT( Primitive.SHORT ),
-    INT( Primitive.INT ),
-    LONG( Primitive.LONG ),
-    FLOAT( Primitive.FLOAT ),
-    DOUBLE( Primitive.DOUBLE ),
-    DATE( java.sql.Date.class, "date" ),
-    TIME( java.sql.Time.class, "time" ),
-    TIMESTAMP( java.sql.Timestamp.class, "timestamp" );
-
-    private final Class clazz;
-=======
     STRING( PolyString.class ),
     BOOLEAN( PolyBoolean.class ),
     BYTE( PolyBinary.class ),
@@ -75,7 +59,6 @@
     @NotNull
     private final Class<? extends PolyValue> clazz;
     @NotNull
->>>>>>> 18d3cce9
     private final String simpleName;
 
     private static final Map<String, ExcelFieldType> MAP = new HashMap<>();
@@ -100,32 +83,6 @@
 
 
     public static ExcelFieldType getExcelFieldType( PolyType type ) {
-<<<<<<< HEAD
-        switch ( type ) {
-            case BOOLEAN:
-                return ExcelFieldType.BOOLEAN;
-            case VARBINARY:
-                return ExcelFieldType.BYTE;
-            case INTEGER:
-                return ExcelFieldType.INT;
-            case BIGINT:
-                return ExcelFieldType.LONG;
-            case REAL:
-                return ExcelFieldType.FLOAT;
-            case DOUBLE:
-                return ExcelFieldType.DOUBLE;
-            case VARCHAR:
-                return ExcelFieldType.STRING;
-            case DATE:
-                return ExcelFieldType.DATE;
-            case TIME:
-                return ExcelFieldType.TIME;
-            case TIMESTAMP:
-                return ExcelFieldType.TIMESTAMP;
-            default:
-                throw new GenericRuntimeException( "Unsupported datatype: " + type.name() );
-        }
-=======
         return switch ( type ) {
             case BOOLEAN -> ExcelFieldType.BOOLEAN;
             case VARBINARY -> ExcelFieldType.BYTE;
@@ -139,7 +96,6 @@
             case TIMESTAMP -> ExcelFieldType.TIMESTAMP;
             default -> throw new GenericRuntimeException( "Unsupported datatype: " + type.name() );
         };
->>>>>>> 18d3cce9
     }
 
 
