--- conflicted
+++ resolved
@@ -46,10 +46,7 @@
                 table.columns,
                 table.namespaceId,
                 table.namespaceName,
-<<<<<<< HEAD
-=======
                 table.uniqueFieldIds,
->>>>>>> 250079c0
                 table.adapterId );
         this.source = source;
         this.protoRowType = protoRowType;
