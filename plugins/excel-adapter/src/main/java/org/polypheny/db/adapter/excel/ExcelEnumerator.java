--- conflicted
+++ resolved
@@ -29,7 +29,6 @@
 import java.util.concurrent.TimeUnit;
 import java.util.concurrent.atomic.AtomicBoolean;
 import org.apache.calcite.linq4j.Enumerator;
-import org.apache.commons.lang3.NotImplementedException;
 import org.apache.commons.lang3.time.FastDateFormat;
 import org.apache.poi.ss.usermodel.Cell;
 import org.apache.poi.ss.usermodel.CellType;
@@ -42,20 +41,13 @@
 import org.polypheny.db.catalog.exceptions.GenericRuntimeException;
 import org.polypheny.db.type.PolyType;
 import org.polypheny.db.type.entity.PolyBoolean;
-<<<<<<< HEAD
-import org.polypheny.db.type.entity.PolyLong;
-=======
->>>>>>> 18d3cce9
 import org.polypheny.db.type.entity.PolyNull;
 import org.polypheny.db.type.entity.PolyString;
 import org.polypheny.db.type.entity.PolyValue;
 import org.polypheny.db.type.entity.numerical.PolyDouble;
 import org.polypheny.db.type.entity.numerical.PolyFloat;
 import org.polypheny.db.type.entity.numerical.PolyInteger;
-<<<<<<< HEAD
-=======
 import org.polypheny.db.type.entity.numerical.PolyLong;
->>>>>>> 18d3cce9
 import org.polypheny.db.type.entity.temporal.PolyDate;
 import org.polypheny.db.type.entity.temporal.PolyTime;
 import org.polypheny.db.type.entity.temporal.PolyTimestamp;
@@ -356,12 +348,7 @@
 
         protected PolyValue convert( ExcelFieldType fieldType, Cell cell ) {
             if ( fieldType == null ) {
-<<<<<<< HEAD
-                throw new NotImplementedException();
-                //return cell;
-=======
                 return PolyString.of( cell.getStringCellValue() );
->>>>>>> 18d3cce9
             }
             if ( cell == null ) {
                 return PolyNull.NULL;
