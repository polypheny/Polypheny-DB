/*
 * Copyright 2019-2024 The Polypheny Project
 *
 * Licensed under the Apache License, Version 2.0 (the "License");
 * you may not use this file except in compliance with the License.
 * You may obtain a copy of the License at
 *
 * http://www.apache.org/licenses/LICENSE-2.0
 *
 * Unless required by applicable law or agreed to in writing, software
 * distributed under the License is distributed on an "AS IS" BASIS,
 * WITHOUT WARRANTIES OR CONDITIONS OF ANY KIND, either express or implied.
 * See the License for the specific language governing permissions and
 * limitations under the License.
 */

package org.polypheny.db.adapter.excel;

import java.io.FileInputStream;
import java.io.IOException;
import java.time.LocalDate;
import java.time.format.DateTimeFormatter;
import java.util.ArrayList;
import java.util.Date;
import java.util.Iterator;
import java.util.List;
import java.util.Locale;
import java.util.TimeZone;
import java.util.concurrent.TimeUnit;
import java.util.concurrent.atomic.AtomicBoolean;
import org.apache.calcite.avatica.util.DateTimeUtils;
import org.apache.calcite.linq4j.Enumerator;
import org.apache.commons.lang3.NotImplementedException;
import org.apache.commons.lang3.time.FastDateFormat;
import org.apache.poi.ss.usermodel.Cell;
import org.apache.poi.ss.usermodel.CellType;
import org.apache.poi.ss.usermodel.Row;
import org.apache.poi.ss.usermodel.Sheet;
import org.apache.poi.ss.usermodel.Workbook;
import org.apache.poi.ss.usermodel.WorkbookFactory;
import org.polypheny.db.adapter.java.JavaTypeFactory;
import org.polypheny.db.algebra.type.AlgDataType;
import org.polypheny.db.catalog.exceptions.GenericRuntimeException;
import org.polypheny.db.type.PolyType;
import org.polypheny.db.type.entity.PolyBoolean;
<<<<<<< HEAD
import org.polypheny.db.type.entity.PolyDate;
import org.polypheny.db.type.entity.PolyDouble;
import org.polypheny.db.type.entity.PolyFloat;
import org.polypheny.db.type.entity.PolyInteger;
import org.polypheny.db.type.entity.PolyLong;
import org.polypheny.db.type.entity.PolyNull;
import org.polypheny.db.type.entity.PolyString;
import org.polypheny.db.type.entity.PolyTime;
import org.polypheny.db.type.entity.PolyTimestamp;
import org.polypheny.db.type.entity.PolyValue;
=======
import org.polypheny.db.type.entity.PolyNull;
import org.polypheny.db.type.entity.PolyString;
import org.polypheny.db.type.entity.PolyValue;
import org.polypheny.db.type.entity.numerical.PolyDouble;
import org.polypheny.db.type.entity.numerical.PolyFloat;
import org.polypheny.db.type.entity.numerical.PolyInteger;
import org.polypheny.db.type.entity.numerical.PolyLong;
import org.polypheny.db.type.entity.temporal.PolyDate;
import org.polypheny.db.type.entity.temporal.PolyTime;
import org.polypheny.db.type.entity.temporal.PolyTimestamp;
>>>>>>> 250079c0
import org.polypheny.db.util.Source;

class ExcelEnumerator implements Enumerator<PolyValue[]> {

    Iterator<Row> reader;
    private final AtomicBoolean cancelFlag;
    private final RowConverter rowConverter;
    private PolyValue[] current;

    private static final FastDateFormat TIME_FORMAT_DATE;
    private static final FastDateFormat TIME_FORMAT_TIME;
    private static final FastDateFormat TIME_FORMAT_TIMESTAMP;

    /**
     * Name of the column that is implicitly created in an Excel stream table to hold the data arrival time.
     */
    private static final String ROWTIME_COLUMN_NAME = "ROWTIME";
    private static String sheet;


    static {
        final TimeZone gmt = TimeZone.getTimeZone( "GMT" );
        TIME_FORMAT_DATE = FastDateFormat.getInstance( "yyyy-MM-dd", gmt );
        TIME_FORMAT_TIME = FastDateFormat.getInstance( "HH:mm:ss", gmt );
        TIME_FORMAT_TIMESTAMP = FastDateFormat.getInstance( "yyyy-MM-dd HH:mm:ss", gmt );
    }


    ExcelEnumerator( Source source, AtomicBoolean cancelFlag, List<ExcelFieldType> fieldTypes, String sheet ) {
        this( source, cancelFlag, fieldTypes, identityList( fieldTypes.size() ), sheet );
    }


    ExcelEnumerator( Source source, AtomicBoolean cancelFlag, List<ExcelFieldType> fieldTypes, int[] fields, String sheet ) {
        this( source, cancelFlag, false, null, converter( fieldTypes, fields ), sheet );
    }


    ExcelEnumerator( Source source, AtomicBoolean cancelFlag, boolean stream, String[] filterValues, RowConverter rowConverter, String sheet ) {
        this.cancelFlag = cancelFlag;
        this.rowConverter = rowConverter;
        try {
            if ( stream ) {
                //this.reader = new ExcelStreamReader( source );
            } else {
                this.reader = openExcel( source, sheet );
            }
            this.reader.next(); // skip header row
        } catch ( IOException e ) {
            throw new GenericRuntimeException( e );
        }
    }


    private static RowConverter converter( List<ExcelFieldType> fieldTypes, int[] fields ) {
        return new ArrayRowConverter( fieldTypes, fields );
    }


    /**
     * Deduces the names and types of a table's columns by reading the first line of an Excel file.
     */
    static AlgDataType deduceRowType( JavaTypeFactory typeFactory, Source source, List<ExcelFieldType> fieldTypes ) {
        return deduceRowType( typeFactory, source, fieldTypes, false );
    }


    /**
     * Deduces the names and types of a table's columns by reading the first line of an Excel file.
     */
    static AlgDataType deduceRowType( JavaTypeFactory typeFactory, Source source, String sheetName, List<ExcelFieldType> fieldTypes ) {
        return deduceRowType( typeFactory, source, sheetName, fieldTypes, false );
    }


    /**
     * Deduces the names and types of a table's columns by reading the first line of an Excel file.
     */
    static AlgDataType deduceRowType( JavaTypeFactory typeFactory, Source source, List<ExcelFieldType> fieldTypes, Boolean stream ) {
        final List<AlgDataType> types = new ArrayList<>();
        final List<String> names = new ArrayList<>();
        final List<Long> ids = new ArrayList<>();

        if ( stream ) {
            names.add( ROWTIME_COLUMN_NAME );
            types.add( typeFactory.createPolyType( PolyType.TIMESTAMP ) );
            ids.add( null );
        }
        try {
            Iterator<Row> rows = openExcel( source, "" );
            while ( rows.hasNext() ) {
                Row row = rows.next();
                Iterator<Cell> cellIterator = row.cellIterator();
                while ( cellIterator.hasNext() ) {
                    Cell cell = cellIterator.next();
                    names.add( cell.getStringCellValue() );
                    ids.add( null );
                }
                break;
            }

            while ( rows.hasNext() ) {
                Row row = rows.next();
                Iterator<Cell> cellIterator = row.cellIterator();
                while ( cellIterator.hasNext() ) {
                    Cell cell = cellIterator.next();
                    ExcelFieldType fieldType = ExcelFieldType.of( cell );
                    AlgDataType type;
                    if ( fieldType == null ) {
                        type = typeFactory.createJavaType( String.class );
                    } else {
                        type = fieldType.toType( typeFactory );
                    }
                    types.add( type );
                    if ( fieldTypes != null ) {
                        fieldTypes.add( fieldType );
                    }
                }

            }
        } catch ( IOException e ) {
            // ignore
        }
        if ( names.isEmpty() ) {
            names.add( "line" );
            types.add( typeFactory.createPolyType( PolyType.VARCHAR ) );
            ids.add( null );
        }
        return typeFactory.createStructType( ids, types, names );
    }


    /**
     * Deduces the names and types of a table's columns by reading the first line of a Excel file.
     */
    static AlgDataType deduceRowType( JavaTypeFactory typeFactory, Source source, String sheetname, List<ExcelFieldType> fieldTypes, Boolean stream ) {
        final List<AlgDataType> types = new ArrayList<>();
        final List<String> names = new ArrayList<>();
        final List<Long> ids = new ArrayList<>();

        if ( stream ) {
            names.add( ROWTIME_COLUMN_NAME );
            types.add( typeFactory.createPolyType( PolyType.TIMESTAMP ) );
            ids.add( null );
        }
        try {
            Iterator<Row> rows = openExcel( source, sheetname );
            while ( rows.hasNext() ) {
                Row row = rows.next();
                Iterator<Cell> cellIterator = row.cellIterator();
                while ( cellIterator.hasNext() ) {
                    Cell cell = cellIterator.next();
                    names.add( cell.getStringCellValue() );
                    ids.add( null );
                }
                break;
            }

            while ( rows.hasNext() ) {
                Row row = rows.next();
                Iterator<Cell> cellIterator = row.cellIterator();
                while ( cellIterator.hasNext() ) {
                    Cell cell = cellIterator.next();
                    ExcelFieldType fieldType = ExcelFieldType.of( cell );
                    AlgDataType type;
                    if ( fieldType == null ) {
                        type = typeFactory.createJavaType( String.class );
                    } else {
                        type = fieldType.toType( typeFactory );
                    }
                    types.add( type );
                    if ( fieldTypes != null ) {
                        fieldTypes.add( fieldType );
                    }
                }

            }
        } catch ( IOException e ) {
            // ignore
        }
        if ( names.isEmpty() ) {
            names.add( "line" );
            types.add( typeFactory.createPolyType( PolyType.VARCHAR ) );
        }
        return typeFactory.createStructType( ids, types, names );
    }


    public static Iterator<Row> openExcel( Source source, String sheetname ) throws IOException {
        Sheet sheet;
        Iterator<Row> rowIterator = null;
        FileInputStream fileIn = new FileInputStream( source.file() );

        Workbook workbook = WorkbookFactory.create( fileIn );
        workbook.getNumberOfSheets();
        if ( sheetname.isEmpty() ) {
            sheet = workbook.getSheetAt( 0 );
        } else {
            sheet = workbook.getSheet( sheetname );
        }

        rowIterator = sheet.iterator();
        return rowIterator;
    }


    public static void setSheet( String sheetName ) {
        sheet = sheetName;
    }


    @Override
    public PolyValue[] current() {
        return current;
    }


    @Override
    public boolean moveNext() {
        try {
            outer:
            for ( ; ; ) {
                if ( cancelFlag.get() ) {
                    return false;
                }

                Row columnValues = null;
                try {
                    if ( reader.hasNext() ) {
                        columnValues = reader.next();
                    }
                } catch ( Exception e ) {
                    columnValues = null;
                }

                if ( columnValues == null ) {
                    if ( reader instanceof ExcelStreamReader ) {
                        try {
                            Thread.sleep( ExcelStreamReader.DEFAULT_MONITOR_DELAY );
                        } catch ( InterruptedException e ) {
                            throw new GenericRuntimeException( e );
                        }
                        System.out.println( "Stream" );
                        continue;
                    }
                    current = null;
                    return false;
                }
                current = rowConverter.convertRow( columnValues );
                return true;
            }
        } catch ( Exception e ) {
            throw new GenericRuntimeException( e );
        }

    }


    @Override
    public void reset() {
        throw new UnsupportedOperationException();
    }


    @Override
    public void close() {
//        try {
//            reader.close();
//        } catch ( IOException e ) {
//            throw new RuntimeException( "Error closing CSV reader", e );
//        }
    }


    /**
     * Returns an array of integers {0, ..., n - 1}.
     */
    static int[] identityList( int n ) {
        int[] integers = new int[n];
        for ( int i = 0; i < n; i++ ) {
            integers[i] = i;
        }
        return integers;
    }


    /**
     * Row converter.
     */
    abstract static class RowConverter {

        abstract PolyValue[] convertRow( Row rows );


        protected PolyValue convert( ExcelFieldType fieldType, Cell cell ) {
            if ( fieldType == null ) {
<<<<<<< HEAD
                throw new NotImplementedException();
                //return cell;
=======
                return PolyString.of( cell.getStringCellValue() );
>>>>>>> 250079c0
            }
            if ( cell == null ) {
                return PolyNull.NULL;
            }
            try {

                switch ( fieldType ) {
                    case BOOLEAN:
                        return PolyBoolean.of( cell.getBooleanCellValue() );
                    case BYTE:
                        return PolyInteger.of( Byte.parseByte( cell.getStringCellValue() ) );
                    case SHORT:
                        return PolyInteger.of( Short.parseShort( cell.getStringCellValue() ) );
                    case INT:
                        return PolyInteger.of( cell.getNumericCellValue() );
                    case LONG:
                        if ( cell.getCellType() == CellType.STRING ) {
                            return PolyLong.of( Long.parseLong( cell.getStringCellValue() ) );
                        }
                        return PolyLong.of( cell.getNumericCellValue() );
                    case FLOAT:
                        if ( cell.getCellType() == CellType.STRING ) {
                            return PolyFloat.of( Float.parseFloat( cell.getStringCellValue() ) );
                        }
                        return PolyFloat.of( cell.getNumericCellValue() );
                    case DOUBLE:
                        return PolyDouble.of( cell.getNumericCellValue() );
                    case DATE:
                        try {
                            //convert date from string to date
                            if ( cell.getCellType() == CellType.STRING ) {
                                DateTimeFormatter formatter = DateTimeFormatter.ofPattern( "dd.MM.yyyy", Locale.ENGLISH );
                                LocalDate date2 = LocalDate.parse( cell.getStringCellValue(), formatter );
                                return PolyDate.of( (TimeUnit.DAYS.toMillis( date2.toEpochDay() ) / DateTimeUtils.MILLIS_PER_DAY) );
                            }
                            Date date = cell.getDateCellValue();
                            return PolyDate.of( (int) (date.getTime() / DateTimeUtils.MILLIS_PER_DAY) );


                        } catch ( Exception e ) {
                            throw new GenericRuntimeException( "Could not read the date field from the document." );
                        }
                    case TIME:

                        try {
                            Date date = TIME_FORMAT_TIME.parse( cell
                                    .getStringCellValue() );
                            return PolyTime.of( date.getTime() );


                        } catch ( Exception e ) {
                            throw new GenericRuntimeException( "Could not read the time field from the document." );
                        }
                    case TIMESTAMP:
                        try {
                            Date date = TIME_FORMAT_TIMESTAMP.parse( cell
                                    .getStringCellValue() );
                            return PolyTimestamp.of( date.getTime() );
                        } catch ( Exception e ) {
                            throw new GenericRuntimeException( "Could not read the timestamp field from the document." );
                        }
                    case STRING:
                    default:
                        return PolyString.of( cell.getStringCellValue() );
                }
            } catch ( Exception e ) {
                throw new GenericRuntimeException( "Could not read %s from the document.", cell );
            }
        }

    }


    /**
     * Array row converter.
     */
    static class ArrayRowConverter extends RowConverter {

        private final ExcelFieldType[] fieldTypes;
        private final int[] fields;
        // whether the row to convert is from a stream
        private final boolean stream;


        ArrayRowConverter( List<ExcelFieldType> fieldTypes, int[] fields ) {
            this.fieldTypes = fieldTypes.toArray( new ExcelFieldType[0] );
            this.fields = fields;
            this.stream = false;
        }


        ArrayRowConverter( List<ExcelFieldType> fieldTypes, int[] fields, boolean stream ) {
            this.fieldTypes = fieldTypes.toArray( new ExcelFieldType[0] );
            this.fields = fields;
            this.stream = stream;
        }


        @Override
        public PolyValue[] convertRow( Row row ) {
            if ( stream ) {
                return convertStreamRow( row );
            } else {
                return convertNormalRow( row );
            }
        }


        public PolyValue[] convertNormalRow( Row row ) {
            Iterator<Cell> cells = row.cellIterator();
            final PolyValue[] objects = new PolyValue[fields.length];
            while ( cells.hasNext() ) {
                Cell cell = cells.next();
                int field = fields[cell.getColumnIndex()] - 1;
                objects[field] = convert( fieldTypes[field], cell );
            }
            return objects;
        }


        public PolyValue[] convertStreamRow( Row row ) {
            final PolyValue[] objects = new PolyValue[fields.length + 1];
            objects[0] = PolyLong.of( System.currentTimeMillis() );
            return objects;
        }

    }


    /**
     * Single column row converter.
     */
    private static class SingleColumnRowConverter extends RowConverter {

        private final ExcelFieldType fieldType;
        private final int fieldIndex;


        private SingleColumnRowConverter( ExcelFieldType fieldType, int fieldIndex ) {
            this.fieldType = fieldType;
            this.fieldIndex = fieldIndex;
        }


        @Override
        public PolyValue[] convertRow( Row row ) {
            return new PolyValue[]{ convert( fieldType, row.getCell( fieldIndex ) ) };
        }

    }

}<|MERGE_RESOLUTION|>--- conflicted
+++ resolved
@@ -30,7 +30,6 @@
 import java.util.concurrent.atomic.AtomicBoolean;
 import org.apache.calcite.avatica.util.DateTimeUtils;
 import org.apache.calcite.linq4j.Enumerator;
-import org.apache.commons.lang3.NotImplementedException;
 import org.apache.commons.lang3.time.FastDateFormat;
 import org.apache.poi.ss.usermodel.Cell;
 import org.apache.poi.ss.usermodel.CellType;
@@ -43,18 +42,6 @@
 import org.polypheny.db.catalog.exceptions.GenericRuntimeException;
 import org.polypheny.db.type.PolyType;
 import org.polypheny.db.type.entity.PolyBoolean;
-<<<<<<< HEAD
-import org.polypheny.db.type.entity.PolyDate;
-import org.polypheny.db.type.entity.PolyDouble;
-import org.polypheny.db.type.entity.PolyFloat;
-import org.polypheny.db.type.entity.PolyInteger;
-import org.polypheny.db.type.entity.PolyLong;
-import org.polypheny.db.type.entity.PolyNull;
-import org.polypheny.db.type.entity.PolyString;
-import org.polypheny.db.type.entity.PolyTime;
-import org.polypheny.db.type.entity.PolyTimestamp;
-import org.polypheny.db.type.entity.PolyValue;
-=======
 import org.polypheny.db.type.entity.PolyNull;
 import org.polypheny.db.type.entity.PolyString;
 import org.polypheny.db.type.entity.PolyValue;
@@ -65,7 +52,6 @@
 import org.polypheny.db.type.entity.temporal.PolyDate;
 import org.polypheny.db.type.entity.temporal.PolyTime;
 import org.polypheny.db.type.entity.temporal.PolyTimestamp;
->>>>>>> 250079c0
 import org.polypheny.db.util.Source;
 
 class ExcelEnumerator implements Enumerator<PolyValue[]> {
@@ -362,12 +348,7 @@
 
         protected PolyValue convert( ExcelFieldType fieldType, Cell cell ) {
             if ( fieldType == null ) {
-<<<<<<< HEAD
-                throw new NotImplementedException();
-                //return cell;
-=======
                 return PolyString.of( cell.getStringCellValue() );
->>>>>>> 250079c0
             }
             if ( cell == null ) {
                 return PolyNull.NULL;
