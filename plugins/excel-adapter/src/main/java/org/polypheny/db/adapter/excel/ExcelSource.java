--- conflicted
+++ resolved
@@ -89,11 +89,7 @@
     public String sheetName;
 
 
-<<<<<<< HEAD
-    public ExcelSource( long storeId, String uniqueName, Map<String, String> settings ) {
-=======
     public ExcelSource( final long storeId, final String uniqueName, final Map<String, String> settings ) {
->>>>>>> 250079c0
         super( storeId, uniqueName, settings, true, new RelAdapterCatalog( storeId ) );
 
         this.connectionMethod = settings.containsKey( "method" ) ? ConnectionMethod.from( settings.get( "method" ) ) : ConnectionMethod.UPLOAD;
@@ -109,11 +105,7 @@
         addInformationExportedColumns();
         enableInformationPage();
 
-<<<<<<< HEAD
-        this.delegate = new RelationalScanDelegate( this, storeCatalog );
-=======
         this.delegate = new RelationalScanDelegate( this, adapterCatalog );
->>>>>>> 250079c0
     }
 
 
@@ -137,39 +129,23 @@
 
     @Override
     public void updateNamespace( String name, long id ) {
-<<<<<<< HEAD
-        currentNamespace = new ExcelNamespace( id, excelDir, Flavor.SCANNABLE, this.sheetName );
-=======
         currentNamespace = new ExcelNamespace( id, adapterId, excelDir, Flavor.SCANNABLE, this.sheetName );
->>>>>>> 250079c0
     }
 
 
     @Override
     public List<PhysicalEntity> createTable( Context context, LogicalTableWrapper logical, AllocationTableWrapper allocation ) {
-<<<<<<< HEAD
-        PhysicalTable table = storeCatalog.createTable(
-=======
         PhysicalTable table = adapterCatalog.createTable(
->>>>>>> 250079c0
                 logical.table.getNamespaceName(),
                 logical.table.name,
                 logical.columns.stream().collect( Collectors.toMap( c -> c.id, c -> c.name ) ),
                 logical.table,
                 logical.columns.stream().collect( Collectors.toMap( t -> t.id, t -> t ) ),
-<<<<<<< HEAD
-                allocation );
+                logical.pkIds, allocation );
 
         ExcelTable physical = currentNamespace.createExcelTable( table, this );
 
-        storeCatalog.replacePhysical( physical );
-=======
-                logical.pkIds, allocation );
-
-        ExcelTable physical = currentNamespace.createExcelTable( table, this );
-
         adapterCatalog.replacePhysical( physical );
->>>>>>> 250079c0
 
         return List.of( physical );
     }
