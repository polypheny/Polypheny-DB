group "org.polypheny"


dependencies {
    compileOnly project(":core")
    compileOnly project(":plugins:sql-language")

<<<<<<< HEAD
    //implementation group: "com.opencsv", name: "opencsv", version: opencsv_version  // Apache 2.0
    implementation group: "commons-io", name: "commons-io", version: commons_io_version  // Apache 2.0
=======
>>>>>>> 18d3cce9
    implementation group: "org.apache.poi", name: "poi", version: poi_version

    // --- Test Compile ---
    testImplementation project(path: ":core", configuration: "tests")
}

compileJava {
    dependsOn(":plugins:sql-language:processResources")
}

delombok {
    dependsOn(":plugins:sql-language:processResources")
}


sourceSets {
    main {
        java {
            srcDirs = ["src/main/java"]
        }
        resources {
            srcDirs = ["src/main/resources"]
        }
        output.resourcesDir = file(project.buildDir.absolutePath + "/classes")
    }
    test {
        java {
            srcDirs = ["src/test/java"]
            destinationDirectory.set(file(project.buildDir.absolutePath + "/test-classes"))
        }
        resources {
            srcDirs = ["src/test/resources"]
        }
        output.resourcesDir = file(project.buildDir.absolutePath + "/test-classes")
    }
}


/**
 * JARs
 */
jar {
    manifest {
        attributes "Manifest-Version": "1.0"
        attributes "Copyright": "The Polypheny Project (polypheny.org)"
        attributes "Version": "$project.version"
    }
}
java {
    withJavadocJar()
    withSourcesJar()
}

licensee {
    allow('MIT')
    allow('Apache-2.0')
<<<<<<< HEAD
    allow('BSD-3-Clause')
=======
>>>>>>> 18d3cce9
}<|MERGE_RESOLUTION|>--- conflicted
+++ resolved
@@ -5,11 +5,6 @@
     compileOnly project(":core")
     compileOnly project(":plugins:sql-language")
 
-<<<<<<< HEAD
-    //implementation group: "com.opencsv", name: "opencsv", version: opencsv_version  // Apache 2.0
-    implementation group: "commons-io", name: "commons-io", version: commons_io_version  // Apache 2.0
-=======
->>>>>>> 18d3cce9
     implementation group: "org.apache.poi", name: "poi", version: poi_version
 
     // --- Test Compile ---
@@ -66,8 +61,4 @@
 licensee {
     allow('MIT')
     allow('Apache-2.0')
-<<<<<<< HEAD
-    allow('BSD-3-Clause')
-=======
->>>>>>> 18d3cce9
 }