--- conflicted
+++ resolved
@@ -31,10 +31,6 @@
 import org.mockito.Mockito;
 import org.polypheny.db.TestHelper;
 import org.polypheny.db.monitoring.events.QueryEvent;
-<<<<<<< HEAD
-import org.polypheny.db.monitoring.events.metrics.QueryDataPointImpl;
-=======
->>>>>>> 2dbce56b
 import org.polypheny.db.routing.LogicalQueryInformation;
 import org.polypheny.db.transaction.Statement;
 
@@ -69,21 +65,6 @@
         List<QueryEvent> events = createQueryEvent( 15 );
         events.forEach( sut::monitorEvent );
 
-<<<<<<< HEAD
-        Thread.sleep( 5000L );
-
-        // -- Assert --
-
-        List<QueryDataPointImpl> result = sut.getAllDataPoints( QueryDataPointImpl.class );
-        // As this test is not deterministic, we wait for the result to be filled
-        for ( int i = 0; i < 5; i++ ) {
-            if ( result.size() == 15 ) {
-                break;
-            }
-            Thread.sleep( 5000L );
-        }
-        assertEquals( 15, result.size() );
-=======
         Thread.sleep( 10000L );
 
         for ( int i = 0; i < 5; i++ ) {
@@ -96,7 +77,6 @@
 
         assertEquals( 15, statisticRepo.count );
         assertEquals( 15, persistentRepo.count );
->>>>>>> 2dbce56b
     }
 
 
