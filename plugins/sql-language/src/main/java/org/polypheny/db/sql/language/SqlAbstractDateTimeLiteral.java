--- conflicted
+++ resolved
@@ -56,11 +56,7 @@
      * Converts this literal to a {@link TimestampString}.
      */
     protected TimestampString getTimestamp() {
-<<<<<<< HEAD
-        return TimestampString.fromMillisSinceEpoch( value.asTemporal().getMilliSinceEpoch() );
-=======
         return TimestampString.fromMillisSinceEpoch( value.asTemporal().getMillisSinceEpoch() );
->>>>>>> 250079c0
     }
 
 
