--- conflicted
+++ resolved
@@ -25,13 +25,9 @@
 import org.apache.commons.lang3.StringUtils;
 import org.polypheny.db.adapter.DeployMode;
 import org.polypheny.db.algebra.constant.Kind;
-<<<<<<< HEAD
-import org.polypheny.db.catalog.entity.LogicalAdapter.AdapterType;
-=======
 import org.polypheny.db.catalog.Catalog;
 import org.polypheny.db.catalog.entity.LogicalAdapter.AdapterType;
 import org.polypheny.db.catalog.exceptions.GenericRuntimeException;
->>>>>>> 250079c0
 import org.polypheny.db.ddl.DdlManager;
 import org.polypheny.db.languages.ParserPos;
 import org.polypheny.db.nodes.Node;
@@ -102,14 +98,6 @@
         @SuppressWarnings("unchecked")
         Map<String, String> configMap = new Gson().fromJson( removeQuotationMarks( config.toString() ), Map.class );
 
-<<<<<<< HEAD
-        DdlManager.getInstance().createAdapter(
-                removeQuotationMarks( uniqueName.toString() ),
-                removeQuotationMarks( adapterName.toString() ),
-                AdapterType.valueOf( removeQuotationMarks( adapterType.toString().toUpperCase() ) ),
-                configMap,
-                configMap.containsKey( "mode" ) ? DeployMode.valueOf( configMap.get( "mode" ).toUpperCase() ) : DeployMode.EMBEDDED );
-=======
         AdapterType type = AdapterType.valueOf( removeQuotationMarks( adapterType.toString().toUpperCase() ) );
         DeployMode mode = configMap.containsKey( "mode" ) ? DeployMode.valueOf( configMap.get( "mode" ).toUpperCase() ) : DeployMode.EMBEDDED;
         String uniqueName = removeQuotationMarks( this.uniqueName.toString() );
@@ -122,7 +110,6 @@
             log.error( "Unknown adapter type: {}", type );
             throw new GenericRuntimeException( "Unknown adapter type: " + type );
         }
->>>>>>> 250079c0
     }
 
 
