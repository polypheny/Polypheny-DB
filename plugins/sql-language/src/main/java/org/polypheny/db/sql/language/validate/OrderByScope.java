/*
 * Copyright 2019-2024 The Polypheny Project
 *
 * Licensed under the Apache License, Version 2.0 (the "License");
 * you may not use this file except in compliance with the License.
 * You may obtain a copy of the License at
 *
 * http://www.apache.org/licenses/LICENSE-2.0
 *
 * Unless required by applicable law or agreed to in writing, software
 * distributed under the License is distributed on an "AS IS" BASIS,
 * WITHOUT WARRANTIES OR CONDITIONS OF ANY KIND, either express or implied.
 * See the License for the specific language governing permissions and
 * limitations under the License.
 */

package org.polypheny.db.sql.language.validate;


import static org.polypheny.db.util.Static.RESOURCE;

import java.util.List;
import org.polypheny.db.algebra.type.AlgDataType;
import org.polypheny.db.algebra.type.AlgDataTypeField;
import org.polypheny.db.sql.language.SqlIdentifier;
import org.polypheny.db.sql.language.SqlNode;
import org.polypheny.db.sql.language.SqlNodeList;
import org.polypheny.db.sql.language.SqlSelect;
import org.polypheny.db.util.Moniker;
import org.polypheny.db.util.NameMatcher;
import org.polypheny.db.util.NameMatchers;


/**
 * Represents the name-resolution context for expressions in an ORDER BY clause.
 *
 * In some dialects of SQL, the ORDER BY clause can reference column aliases in the SELECT clause. For example, the query
 *
 * <blockquote><code>
 * SELECT empno AS x<br>
 * FROM emp<br>
 * ORDER BY x
 * </code></blockquote>
 *
 * is valid.
 */
public class OrderByScope extends DelegatingScope {

    private final SqlNodeList orderList;
    private final SqlSelect select;


    OrderByScope( SqlValidatorScope parent, SqlNodeList orderList, SqlSelect select ) {
        super( parent );
        this.orderList = orderList;
        this.select = select;
    }


    @Override
    public SqlNode getNode() {
        return orderList;
    }


    @Override
    public void findAllColumnNames( List<Moniker> result ) {
        final SqlValidatorNamespace ns = validator.getSqlNamespace( select );
        addColumnNames( ns, result );
    }


    @Override
    public SqlQualified fullyQualify( SqlIdentifier identifier ) {
        // If it's a simple identifier, look for an alias.
        if ( identifier.isSimple() && validator.getConformance().isSortByAlias() ) {
            final String name = identifier.names.get( 0 );
            final SqlValidatorNamespace selectNs = validator.getSqlNamespace( select );
            final AlgDataType rowType = selectNs.getTupleType();

<<<<<<< HEAD
            final NameMatcher nameMatcher = validator.snapshot.nameMatcher;
=======
            final NameMatcher nameMatcher = NameMatchers.withCaseSensitive( false );
>>>>>>> 250079c0
            final AlgDataTypeField field = nameMatcher.field( rowType, name );
            final int aliasCount = aliasCount( nameMatcher, name );
            if ( aliasCount > 1 ) {
                // More than one column has this alias.
                throw validator.newValidationError( identifier, RESOURCE.columnAmbiguous( name ) );
            }
            if ( field != null && !field.isDynamicStar() && aliasCount == 1 ) {
                // if identifier is resolved to a dynamic star, use super.fullyQualify() for such case.
                return SqlQualified.create( this, 1, selectNs, identifier );
            }
        }
        return super.fullyQualify( identifier );
    }


    /**
     * Returns the number of columns in the SELECT clause that have {@code name} as their implicit (e.g. {@code t.name}) or explicit (e.g. {@code t.c as name}) alias.
     */
    private int aliasCount( NameMatcher nameMatcher, String name ) {
        int n = 0;
        for ( SqlNode s : select.getSqlSelectList().getSqlList() ) {
            final String alias = SqlValidatorUtil.getAlias( s, -1 );
            if ( alias != null && nameMatcher.matches( alias, name ) ) {
                n++;
            }
        }
        return n;
    }


    @Override
    public AlgDataType resolveColumn( String name, SqlNode ctx ) {
        final SqlValidatorNamespace selectNs = validator.getSqlNamespace( select );
<<<<<<< HEAD
        final AlgDataType rowType = selectNs.getRowType();
        final NameMatcher nameMatcher = validator.snapshot.nameMatcher;
=======
        final AlgDataType rowType = selectNs.getTupleType();
        final NameMatcher nameMatcher = NameMatchers.withCaseSensitive( false );
>>>>>>> 250079c0
        final AlgDataTypeField field = nameMatcher.field( rowType, name );
        if ( field != null ) {
            return field.getType();
        }
        final SqlValidatorScope selectScope = validator.getSelectScope( select );
        return selectScope.resolveColumn( name, ctx );
    }


    @Override
    public void validateExpr( SqlNode expr ) {
        SqlNode expanded = validator.expandOrderExpr( select, expr );

        // expression needs to be valid in parent scope too
        parent.validateExpr( expanded );
    }

}
<|MERGE_RESOLUTION|>--- conflicted
+++ resolved
@@ -78,11 +78,7 @@
             final SqlValidatorNamespace selectNs = validator.getSqlNamespace( select );
             final AlgDataType rowType = selectNs.getTupleType();
 
-<<<<<<< HEAD
-            final NameMatcher nameMatcher = validator.snapshot.nameMatcher;
-=======
             final NameMatcher nameMatcher = NameMatchers.withCaseSensitive( false );
->>>>>>> 250079c0
             final AlgDataTypeField field = nameMatcher.field( rowType, name );
             final int aliasCount = aliasCount( nameMatcher, name );
             if ( aliasCount > 1 ) {
@@ -116,13 +112,8 @@
     @Override
     public AlgDataType resolveColumn( String name, SqlNode ctx ) {
         final SqlValidatorNamespace selectNs = validator.getSqlNamespace( select );
-<<<<<<< HEAD
-        final AlgDataType rowType = selectNs.getRowType();
-        final NameMatcher nameMatcher = validator.snapshot.nameMatcher;
-=======
         final AlgDataType rowType = selectNs.getTupleType();
         final NameMatcher nameMatcher = NameMatchers.withCaseSensitive( false );
->>>>>>> 250079c0
         final AlgDataTypeField field = nameMatcher.field( rowType, name );
         if ( field != null ) {
             return field.getType();
