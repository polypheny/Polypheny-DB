--- conflicted
+++ resolved
@@ -50,13 +50,8 @@
 
 
     @Override
-<<<<<<< HEAD
-    public Entity getTable() {
-        return namespace.getTable();
-=======
     public Entity getEntity() {
         return namespace.getEntity();
->>>>>>> 18d3cce9
     }
 
 
