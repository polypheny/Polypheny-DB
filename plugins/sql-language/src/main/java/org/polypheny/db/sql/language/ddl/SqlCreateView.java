--- conflicted
+++ resolved
@@ -186,27 +186,4 @@
     }
 
 
-<<<<<<< HEAD
-    /*
-    public void execute( Context context ) {
-        final Pair<PolyphenyDbSchema, String> pair = SqlDdlNodes.schema( context, true, name );
-        final SchemaPlus schemaPlus = pair.left.plus();
-        for ( Function function : schemaPlus.getFunctions( pair.right ) ) {
-            if ( function.getParameters().isEmpty() ) {
-                if ( !getReplace() ) {
-                    throw SqlUtil.newContextException( name.getParserPosition(), RESOURCE.viewExists( pair.right ) );
-                }
-                pair.left.removeFunction( pair.right );
-            }
-        }
-        final SqlNode q = SqlDdlNodes.renameColumns( columnList, query );
-        final String sql = q.toSqlString( PolyphenyDbSqlDialect.DEFAULT ).getSql();
-        final ViewTableMacro viewTableMacro = ViewTable.viewMacro( schemaPlus, sql, pair.left.path( null ), context.getObjectPath(), false );
-        final TranslatableTable x = viewTableMacro.apply( ImmutableList.of() );
-        Util.discard( x );
-        schemaPlus.add( pair.right, viewTableMacro );
-    } */
-
-=======
->>>>>>> 250079c0
 }