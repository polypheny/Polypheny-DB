--- conflicted
+++ resolved
@@ -140,11 +140,7 @@
                 table,
                 columns,
                 partitionGroupsList,
-<<<<<<< HEAD
-                partitionGroupNamesList.stream().map( SqlIdentifier::toString ).collect( Collectors.toList() ),
-=======
                 partitionGroupNamesList.stream().map( SqlIdentifier::toString ).toList(),
->>>>>>> 250079c0
                 storeInstance,
                 statement );
 
