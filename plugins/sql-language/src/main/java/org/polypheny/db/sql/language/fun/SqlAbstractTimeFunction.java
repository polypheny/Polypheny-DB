--- conflicted
+++ resolved
@@ -60,11 +60,7 @@
         if ( opBinding.getOperandCount() == 1 ) {
             AlgDataType type = opBinding.getOperandType( 0 );
             if ( PolyTypeUtil.isNumeric( type ) ) {
-<<<<<<< HEAD
-                precision = opBinding.getOperandLiteralValue( 0, PolyType.INTEGER ).asInteger().value;
-=======
                 precision = opBinding.getOperandLiteralValue( 0, PolyType.INTEGER ).asNumber().intValue();
->>>>>>> 250079c0
             }
         }
         assert precision >= 0;
