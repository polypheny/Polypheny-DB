/*
 * Copyright 2019-2024 The Polypheny Project
 *
 * Licensed under the Apache License, Version 2.0 (the "License");
 * you may not use this file except in compliance with the License.
 * You may obtain a copy of the License at
 *
 * http://www.apache.org/licenses/LICENSE-2.0
 *
 * Unless required by applicable law or agreed to in writing, software
 * distributed under the License is distributed on an "AS IS" BASIS,
 * WITHOUT WARRANTIES OR CONDITIONS OF ANY KIND, either express or implied.
 * See the License for the specific language governing permissions and
 * limitations under the License.
 */

package org.polypheny.db.sql.sql2alg;


import com.google.common.collect.ImmutableList;
import com.google.common.collect.Lists;
import java.math.BigDecimal;
import java.math.RoundingMode;
import java.util.ArrayList;
import java.util.List;
import java.util.Objects;
import org.polypheny.db.algebra.constant.FunctionCategory;
import org.polypheny.db.algebra.constant.Kind;
import org.polypheny.db.algebra.operators.OperatorName;
import org.polypheny.db.algebra.type.AlgDataType;
import org.polypheny.db.algebra.type.AlgDataTypeFactory;
import org.polypheny.db.algebra.type.AlgDataTypeFamily;
import org.polypheny.db.languages.OperatorRegistry;
import org.polypheny.db.languages.ParserPos;
import org.polypheny.db.nodes.BinaryOperator;
import org.polypheny.db.nodes.DataTypeSpec;
import org.polypheny.db.nodes.Node;
import org.polypheny.db.plan.AlgOptUtil;
import org.polypheny.db.rex.RexBuilder;
import org.polypheny.db.rex.RexCall;
import org.polypheny.db.rex.RexCallBinding;
import org.polypheny.db.rex.RexLiteral;
import org.polypheny.db.rex.RexNode;
import org.polypheny.db.rex.RexRangeRef;
import org.polypheny.db.rex.RexUtil;
import org.polypheny.db.sql.language.SqlAggFunction;
import org.polypheny.db.sql.language.SqlCall;
import org.polypheny.db.sql.language.SqlDataTypeSpec;
import org.polypheny.db.sql.language.SqlFunction;
import org.polypheny.db.sql.language.SqlIdentifier;
import org.polypheny.db.sql.language.SqlIntervalLiteral;
import org.polypheny.db.sql.language.SqlIntervalQualifier;
import org.polypheny.db.sql.language.SqlJdbcFunctionCall;
import org.polypheny.db.sql.language.SqlLiteral;
import org.polypheny.db.sql.language.SqlNode;
import org.polypheny.db.sql.language.SqlNodeList;
import org.polypheny.db.sql.language.SqlNumericLiteral;
import org.polypheny.db.sql.language.SqlOperator;
import org.polypheny.db.sql.language.fun.OracleSqlOperatorTable;
import org.polypheny.db.sql.language.fun.SqlArrayValueConstructor;
import org.polypheny.db.sql.language.fun.SqlBetweenOperator;
import org.polypheny.db.sql.language.fun.SqlCase;
import org.polypheny.db.sql.language.fun.SqlDatetimeSubtractionOperator;
import org.polypheny.db.sql.language.fun.SqlExtractFunction;
import org.polypheny.db.sql.language.fun.SqlItemOperator;
import org.polypheny.db.sql.language.fun.SqlLiteralChainOperator;
import org.polypheny.db.sql.language.fun.SqlMapValueConstructor;
import org.polypheny.db.sql.language.fun.SqlMultisetQueryConstructor;
import org.polypheny.db.sql.language.fun.SqlMultisetValueConstructor;
import org.polypheny.db.sql.language.fun.SqlOverlapsOperator;
import org.polypheny.db.sql.language.fun.SqlRowOperator;
import org.polypheny.db.sql.language.fun.SqlSequenceValueOperator;
import org.polypheny.db.sql.language.fun.SqlTrimFunction;
import org.polypheny.db.sql.language.util.SqlTypeUtil;
import org.polypheny.db.sql.language.validate.SqlValidator;
import org.polypheny.db.sql.language.validate.SqlValidatorImpl;
import org.polypheny.db.sql.sql2alg.SqlToAlgConverter.Blackboard;
import org.polypheny.db.type.PolyType;
import org.polypheny.db.type.PolyTypeFamily;
import org.polypheny.db.type.PolyTypeUtil;
import org.polypheny.db.type.checker.PolyOperandTypeChecker;
import org.polypheny.db.type.entity.PolyList;
import org.polypheny.db.type.entity.PolyValue;
import org.polypheny.db.util.CoreUtil;
import org.polypheny.db.util.InitializerContext;
import org.polypheny.db.util.Pair;
import org.polypheny.db.util.Util;
import org.polypheny.db.util.temporal.DateTimeUtils;
import org.polypheny.db.util.temporal.TimeUnit;


/**
 * Standard implementation of {@link SqlRexConvertletTable}.
 */
public class StandardConvertletTable extends ReflectiveConvertletTable {

    /**
     * Singleton instance.
     */
    public static final StandardConvertletTable INSTANCE = new StandardConvertletTable();


    private StandardConvertletTable() {
        super();

        // Register aliases (operators which have a different name but identical behavior to other operators).
        addAlias( OperatorRegistry.get( OperatorName.CHARACTER_LENGTH ), OperatorRegistry.get( OperatorName.CHAR_LENGTH ) );
        addAlias( OperatorRegistry.get( OperatorName.IS_UNKNOWN ), OperatorRegistry.get( OperatorName.IS_NULL ) );
        addAlias( OperatorRegistry.get( OperatorName.IS_NOT_UNKNOWN ), OperatorRegistry.get( OperatorName.IS_NOT_NULL ) );
        addAlias( OperatorRegistry.get( OperatorName.PERCENT_REMAINDER ), OperatorRegistry.get( OperatorName.MOD ) );

        // Register convertlets for specific objects.
        registerOp( OperatorRegistry.get( OperatorName.CAST ), this::convertCast );
        registerOp( OperatorRegistry.get( OperatorName.IS_DISTINCT_FROM ), ( cx, call ) -> convertIsDistinctFrom( cx, call, false ) );
        registerOp( OperatorRegistry.get( OperatorName.IS_NOT_DISTINCT_FROM ), ( cx, call ) -> convertIsDistinctFrom( cx, call, true ) );

        registerOp( OperatorRegistry.get( OperatorName.PLUS ), this::convertPlus );

        registerOp(
                OperatorRegistry.get( OperatorName.MINUS ),
                ( cx, call ) -> {
                    final RexCall e = (RexCall) StandardConvertletTable.this.convertCall( cx, call, (SqlOperator) call.getOperator() );
                    return switch ( e.getOperands().get( 0 ).getType().getPolyType() ) {
                        case DATE, TIME, TIMESTAMP -> convertDatetimeMinus( cx, OperatorRegistry.get( OperatorName.MINUS_DATE, SqlDatetimeSubtractionOperator.class ), call );
                        default -> e;
                    };
                } );

        registerOp( OracleSqlOperatorTable.LTRIM, new TrimConvertlet( SqlTrimFunction.Flag.LEADING ) );
        registerOp( OracleSqlOperatorTable.RTRIM, new TrimConvertlet( SqlTrimFunction.Flag.TRAILING ) );

        registerOp( OracleSqlOperatorTable.GREATEST, new GreatestConvertlet() );
        registerOp( OracleSqlOperatorTable.LEAST, new GreatestConvertlet() );

        registerOp(
                OracleSqlOperatorTable.NVL,
                ( cx, call ) -> {
                    final RexBuilder rexBuilder = cx.getRexBuilder();
                    final RexNode operand0 = cx.convertExpression( call.getSqlOperandList().get( 0 ) );
                    final RexNode operand1 = cx.convertExpression( call.getSqlOperandList().get( 1 ) );
                    final AlgDataType type = cx.getValidator().getValidatedNodeType( call );
                    return rexBuilder.makeCall(
                            type,
                            OperatorRegistry.get( OperatorName.CASE ),
                            ImmutableList.of(
                                    rexBuilder.makeCall( OperatorRegistry.get( OperatorName.IS_NOT_NULL ), operand0 ),
                                    rexBuilder.makeCast( type, operand0 ),
                                    rexBuilder.makeCast( type, operand1 ) ) );
                } );

        registerOp(
                OracleSqlOperatorTable.DECODE,
                ( cx, call ) -> {
                    final RexBuilder rexBuilder = cx.getRexBuilder();
                    final List<RexNode> operands = convertExpressionList( cx, call.getSqlOperandList(), PolyOperandTypeChecker.Consistency.NONE );
                    final AlgDataType type = cx.getValidator().getValidatedNodeType( call );
                    final List<RexNode> exprs = new ArrayList<>();
                    for ( int i = 1; i < operands.size() - 1; i += 2 ) {
                        exprs.add( AlgOptUtil.isDistinctFrom( rexBuilder, operands.get( 0 ), operands.get( i ), true ) );
                        exprs.add( operands.get( i + 1 ) );
                    }
                    if ( operands.size() % 2 == 0 ) {
                        exprs.add( Util.last( operands ) );
                    } else {
                        exprs.add( rexBuilder.makeNullLiteral( type ) );
                    }
                    return rexBuilder.makeCall( type, OperatorRegistry.get( OperatorName.CASE ), exprs );
                } );

        // Expand "x NOT LIKE y" into "NOT (x LIKE y)"
        registerOp(
                OperatorRegistry.get( OperatorName.NOT_LIKE ),
                ( cx, call ) -> cx.convertExpression(
                        (SqlNode) OperatorRegistry.get( OperatorName.NOT ).createCall(
                                ParserPos.ZERO,
                                OperatorRegistry.get( OperatorName.LIKE ).createCall( ParserPos.ZERO, call.getOperandList() ) ) ) );

        // Expand "x NOT SIMILAR y" into "NOT (x SIMILAR y)"
        registerOp(
                OperatorRegistry.get( OperatorName.NOT_SIMILAR_TO ),
                ( cx, call ) -> cx.convertExpression(
                        (SqlNode) OperatorRegistry.get( OperatorName.NOT ).createCall(
                                ParserPos.ZERO,
                                OperatorRegistry.get( OperatorName.SIMILAR_TO ).createCall( ParserPos.ZERO, call.getOperandList() ) ) ) );

        // Unary "+" has no effect, so expand "+ x" into "x".
        registerOp(
                OperatorRegistry.get( OperatorName.UNARY_PLUS ),
                ( cx, call ) -> cx.convertExpression( call.operand( 0 ) ) );

        // "DOT"
        registerOp(
                OperatorRegistry.get( OperatorName.DOT ),
                ( cx, call ) -> cx.getRexBuilder().makeFieldAccess(
                        cx.convertExpression( call.operand( 0 ) ),
                        call.operand( 1 ).toString(), false ) );
        // "AS" has no effect, so expand "x AS id" into "x".
        registerOp( OperatorRegistry.get( OperatorName.AS ), ( cx, call ) -> cx.convertExpression( call.operand( 0 ) ) );
        // "SQRT(x)" is equivalent to "POWER(x, .5)"
        registerOp(
                OperatorRegistry.get( OperatorName.SQRT ),
                ( cx, call ) -> cx.convertExpression(
                        (SqlNode) OperatorRegistry.get( OperatorName.POWER ).createCall(
                                ParserPos.ZERO,
                                call.operand( 0 ),
                                SqlLiteral.createExactNumeric( "0.5", ParserPos.ZERO ) ) ) );

        // Convert json_value('{"foo":"bar"}', 'lax $.foo', returning varchar(2000))
        // to cast(json_value('{"foo":"bar"}', 'lax $.foo') as varchar(2000))
        registerOp(
                (SqlOperator) OperatorRegistry.get( OperatorName.JSON_VALUE ),
                ( cx, call ) -> {
                    SqlNode expanded =
                            (SqlNode) OperatorRegistry.get( OperatorName.CAST ).createCall(
                                    ParserPos.ZERO,
                                    OperatorRegistry.get( OperatorName.JSON_VALUE_ANY ).createCall(
                                            ParserPos.ZERO,
                                            call.operand( 0 ),
                                            call.operand( 1 ),
                                            call.operand( 2 ),
                                            call.operand( 3 ),
                                            call.operand( 4 ),
                                            null ),
                                    call.operand( 5 ) );
                    return cx.convertExpression( expanded );
                } );

        // REVIEW jvs 24-Apr-2006: This only seems to be working from within a windowed agg.  I have added an optimizer rule org.polypheny.db.alg.rules.AggregateReduceFunctionsRule which handles other cases post-translation.  The reason I did that was to defer the
        // implementation decision; e.g. we may want to push it down to a foreign server directly rather than decomposed; decomposition is easier than recognition.

        // Convert "avg(<expr>)" to "cast(sum(<expr>) / count(<expr>) as <type>)". We don't need to handle the empty set specially, because the SUM is already supposed to come out as NULL in cases where the COUNT is zero, so the null check should take place first and prevent
        // division by zero. We need the cast because SUM and COUNT may use different types, say BIGINT.
        //
        // Similarly STDDEV_POP and STDDEV_SAMP, VAR_POP and VAR_SAMP.
        registerOp( OperatorRegistry.get( OperatorName.AVG ), new AvgVarianceConvertlet( Kind.AVG ) );
        registerOp( OperatorRegistry.get( OperatorName.STDDEV_POP ), new AvgVarianceConvertlet( Kind.STDDEV_POP ) );
        registerOp( OperatorRegistry.get( OperatorName.STDDEV_SAMP ), new AvgVarianceConvertlet( Kind.STDDEV_SAMP ) );
        registerOp( OperatorRegistry.get( OperatorName.STDDEV ), new AvgVarianceConvertlet( Kind.STDDEV_SAMP ) );
        registerOp( OperatorRegistry.get( OperatorName.VAR_POP ), new AvgVarianceConvertlet( Kind.VAR_POP ) );
        registerOp( OperatorRegistry.get( OperatorName.VAR_SAMP ), new AvgVarianceConvertlet( Kind.VAR_SAMP ) );
        registerOp( OperatorRegistry.get( OperatorName.VARIANCE ), new AvgVarianceConvertlet( Kind.VAR_SAMP ) );
        registerOp( OperatorRegistry.get( OperatorName.COVAR_POP ), new RegrCovarianceConvertlet( Kind.COVAR_POP ) );
        registerOp( OperatorRegistry.get( OperatorName.COVAR_SAMP ), new RegrCovarianceConvertlet( Kind.COVAR_SAMP ) );
        registerOp( OperatorRegistry.get( OperatorName.REGR_SXX ), new RegrCovarianceConvertlet( Kind.REGR_SXX ) );
        registerOp( OperatorRegistry.get( OperatorName.REGR_SYY ), new RegrCovarianceConvertlet( Kind.REGR_SYY ) );

        final SqlRexConvertlet floorCeilConvertlet = new FloorCeilConvertlet();
        registerOp( OperatorRegistry.get( OperatorName.FLOOR ), floorCeilConvertlet );
        registerOp( OperatorRegistry.get( OperatorName.CEIL ), floorCeilConvertlet );

        registerOp( OperatorRegistry.get( OperatorName.TIMESTAMP_ADD ), new TimestampAddConvertlet() );
        registerOp( OperatorRegistry.get( OperatorName.TIMESTAMP_DIFF ), new TimestampDiffConvertlet() );

        // Convert "element(<expr>)" to "$element_slice(<expr>)", if the expression is a multiset of scalars.
        if ( false ) {
            registerOp(
                    OperatorRegistry.get( OperatorName.ELEMENT ),
                    ( cx, call ) -> {
                        assert call.operandCount() == 1;
                        final SqlNode operand = call.operand( 0 );
                        final AlgDataType type = cx.getValidator().getValidatedNodeType( operand );
                        if ( !type.getComponentType().isStruct() ) {
                            return cx.convertExpression( (SqlNode) OperatorRegistry.get( OperatorName.ELEMENT_SLICE ).createCall( ParserPos.ZERO, operand ) );
                        }

                        // fallback on default behavior
                        return StandardConvertletTable.this.convertCall( cx, call );
                    } );
        }

        // Convert "$element_slice(<expr>)" to "element(<expr>).field#0"
        if ( false ) {
            registerOp(
                    OperatorRegistry.get( OperatorName.ELEMENT_SLICE ),
                    ( cx, call ) -> {
                        assert call.operandCount() == 1;
                        final SqlNode operand = call.operand( 0 );
                        final RexNode expr = cx.convertExpression( (SqlNode) OperatorRegistry.get( OperatorName.ELEMENT ).createCall( ParserPos.ZERO, operand ) );
                        return cx.getRexBuilder().makeFieldAccess( expr, 0 );
                    } );
        }
    }


    private RexNode or( RexBuilder rexBuilder, RexNode a0, RexNode a1 ) {
        return rexBuilder.makeCall( OperatorRegistry.get( OperatorName.OR ), a0, a1 );
    }


    private RexNode eq( RexBuilder rexBuilder, RexNode a0, RexNode a1 ) {
        return rexBuilder.makeCall( OperatorRegistry.get( OperatorName.EQUALS ), a0, a1 );
    }


    private RexNode ge( RexBuilder rexBuilder, RexNode a0, RexNode a1 ) {
        return rexBuilder.makeCall( OperatorRegistry.get( OperatorName.GREATER_THAN_OR_EQUAL ), a0, a1 );
    }


    private RexNode le( RexBuilder rexBuilder, RexNode a0, RexNode a1 ) {
        return rexBuilder.makeCall( OperatorRegistry.get( OperatorName.LESS_THAN_OR_EQUAL ), a0, a1 );
    }


    private RexNode and( RexBuilder rexBuilder, RexNode a0, RexNode a1 ) {
        return rexBuilder.makeCall( OperatorRegistry.get( OperatorName.AND ), a0, a1 );
    }


    private static RexNode divideInt( RexBuilder rexBuilder, RexNode a0, RexNode a1 ) {
        return rexBuilder.makeCall( OperatorRegistry.get( OperatorName.DIVIDE_INTEGER ), a0, a1 );
    }


    private RexNode plus( RexBuilder rexBuilder, RexNode a0, RexNode a1 ) {
        return rexBuilder.makeCall( OperatorRegistry.get( OperatorName.PLUS ), a0, a1 );
    }


    private RexNode minus( RexBuilder rexBuilder, RexNode a0, RexNode a1 ) {
        return rexBuilder.makeCall( OperatorRegistry.get( OperatorName.MINUS ), a0, a1 );
    }


    private static RexNode multiply( RexBuilder rexBuilder, RexNode a0, RexNode a1 ) {
        return rexBuilder.makeCall( OperatorRegistry.get( OperatorName.MULTIPLY ), a0, a1 );
    }


    private RexNode case_( RexBuilder rexBuilder, RexNode... args ) {
        return rexBuilder.makeCall( OperatorRegistry.get( OperatorName.CASE ), args );
    }

    // SqlNode helpers


    private SqlCall plus( ParserPos pos, SqlNode a0, SqlNode a1 ) {
        return (SqlCall) OperatorRegistry.get( OperatorName.PLUS ).createCall( pos, a0, a1 );
    }


    /**
     * Converts a CASE expression.
     */
    public RexNode convertCase( SqlRexContext cx, SqlCase call ) {
        SqlNodeList whenList = call.getWhenOperands();
        SqlNodeList thenList = call.getThenOperands();
        assert whenList.size() == thenList.size();

        RexBuilder rexBuilder = cx.getRexBuilder();
        final List<RexNode> exprList = new ArrayList<>();
        for ( int i = 0; i < whenList.size(); i++ ) {
            if ( CoreUtil.isNullLiteral( whenList.get( i ), false ) ) {
                exprList.add( rexBuilder.constantNull() );
            } else {
                exprList.add( cx.convertExpression( whenList.getSqlList().get( i ) ) );
            }
            if ( CoreUtil.isNullLiteral( thenList.get( i ), false ) ) {
                exprList.add( rexBuilder.constantNull() );
            } else {
                exprList.add( cx.convertExpression( thenList.getSqlList().get( i ) ) );
            }
        }
        if ( CoreUtil.isNullLiteral( call.getElseOperand(), false ) ) {
            exprList.add( rexBuilder.constantNull() );
        } else {
            exprList.add( cx.convertExpression( call.getElseOperand() ) );
        }

        AlgDataType type = rexBuilder.deriveReturnType( call.getOperator(), exprList );
        for ( int i : elseArgs( exprList.size() ) ) {
            exprList.set( i, rexBuilder.ensureType( type, exprList.get( i ), false ) );
        }
        return rexBuilder.makeCall( type, OperatorRegistry.get( OperatorName.CASE ), exprList );
    }


    public RexNode convertMultiset( SqlRexContext cx, SqlMultisetValueConstructor op, SqlCall call ) {
        final AlgDataType originalType = cx.getValidator().getValidatedNodeType( call );
        RexRangeRef rr = cx.getSubQueryExpr( call );
        assert rr != null;
        AlgDataType msType = rr.getType().getFields().get( 0 ).getType();
        RexNode expr = cx.getRexBuilder().makeInputRef( msType, rr.getOffset() );
        assert msType.getComponentType().isStruct();
        if ( !originalType.getComponentType().isStruct() ) {
            // If the type is not a struct, the multiset operator will have wrapped the type as a record. Add a call to the $SLICE operator to compensate. For example,
            // if '<ms>' has type 'RECORD (INTEGER x) MULTISET', then '$SLICE(<ms>) has type 'INTEGER MULTISET'.
            // This will be removed as the expression is translated.
            expr = cx.getRexBuilder().makeCall( originalType, OperatorRegistry.get( OperatorName.SLICE ), ImmutableList.of( expr ) );
        }
        return expr;
    }


    public RexNode convertArray( SqlRexContext cx, SqlArrayValueConstructor op, SqlCall call ) {
        return convertCall( cx, call );
    }


    public RexNode convertMap( SqlRexContext cx, SqlMapValueConstructor op, SqlCall call ) {
        return convertCall( cx, call );
    }


    public RexNode convertMultisetQuery( SqlRexContext cx, SqlMultisetQueryConstructor op, SqlCall call ) {
        final AlgDataType originalType = cx.getValidator().getValidatedNodeType( call );
        RexRangeRef rr = cx.getSubQueryExpr( call );
        assert rr != null;
        AlgDataType msType = rr.getType().getFields().get( 0 ).getType();
        RexNode expr = cx.getRexBuilder().makeInputRef( msType, rr.getOffset() );
        assert msType.getComponentType().isStruct();
        if ( !originalType.getComponentType().isStruct() ) {
            // If the type is not a struct, the multiset operator will have wrapped the type as a record. Add a call to the $SLICE operator to compensate. For example,
            // if '<ms>' has type 'RECORD (INTEGER x) MULTISET', then '$SLICE(<ms>) has type 'INTEGER MULTISET'.
            // This will be removed as the expression is translated.
            expr = cx.getRexBuilder().makeCall( OperatorRegistry.get( OperatorName.SLICE ), expr );
        }
        return expr;
    }


    public RexNode convertJdbc( SqlRexContext cx, SqlJdbcFunctionCall op, SqlCall call ) {
        // Yuck!! The function definition contains arguments!
        // TODO: adopt a more conventional definition/instance structure
        final SqlCall convertedCall = op.getLookupCall();
        return cx.convertExpression( convertedCall );
    }


    protected RexNode convertCast( SqlRexContext cx, final SqlCall call ) {
        AlgDataTypeFactory typeFactory = cx.getTypeFactory();
        assert call.getKind() == Kind.CAST;
        final SqlNode left = call.operand( 0 );
        final SqlNode right = call.operand( 1 );
        if ( right instanceof SqlIntervalQualifier intervalQualifier ) {
            if ( left instanceof SqlIntervalLiteral ) {
                RexLiteral sourceInterval = (RexLiteral) cx.convertExpression( left );
<<<<<<< HEAD
                BigDecimal sourceValue = sourceInterval.value.asInterval().value;
=======
                Long sourceValue = sourceInterval.value.asInterval().millis;
>>>>>>> 18d3cce9
                RexLiteral castedInterval = cx.getRexBuilder().makeIntervalLiteral( sourceValue, intervalQualifier );
                return castToValidatedType( cx, call, castedInterval );
            } else if ( left instanceof SqlNumericLiteral ) {
                RexLiteral sourceInterval = (RexLiteral) cx.convertExpression( left );
<<<<<<< HEAD
                BigDecimal sourceValue = sourceInterval.getValue().asNumber().bigDecimalValue();
                final BigDecimal multiplier = intervalQualifier.getUnit().multiplier;
                sourceValue = sourceValue.multiply( multiplier );
=======
                long sourceValue = sourceInterval.getValue().asNumber().longValue();
                final long multiplier = intervalQualifier.getUnit().multiplier.longValue();
                sourceValue = sourceValue * multiplier;
>>>>>>> 18d3cce9
                RexLiteral castedInterval = cx.getRexBuilder().makeIntervalLiteral( sourceValue, intervalQualifier );
                return castToValidatedType( cx, call, castedInterval );
            }
            return castToValidatedType( cx, call, cx.convertExpression( left ) );
        }
        SqlDataTypeSpec dataType = (SqlDataTypeSpec) right;
        AlgDataType type = dataType.deriveType( typeFactory );
        if ( CoreUtil.isNullLiteral( left, false ) ) {
            final SqlValidatorImpl validator = (SqlValidatorImpl) cx.getValidator();
            validator.setValidatedNodeType( left, type );
            return cx.convertExpression( left );
        }
        RexNode arg = cx.convertExpression( left );
        if ( type == null ) {
            type = cx.getValidator().getValidatedNodeType( dataType.getTypeName() );
        }
        if ( arg.getType().isNullable() ) {
            type = typeFactory.createTypeWithNullability( type, true );
        }
        if ( null != dataType.getCollectionsTypeName() ) {
            final AlgDataType argComponentType = arg.getType().getComponentType();
            final AlgDataType componentType = type.getComponentType();
            if ( argComponentType.isStruct() && !componentType.isStruct() ) {
                AlgDataType tt =
                        typeFactory.builder()
                                .add( null, argComponentType.getFields().get( 0 ).getName(), null, componentType )
                                .build();
                tt = typeFactory.createTypeWithNullability( tt, componentType.isNullable() );
                boolean isn = type.isNullable();
                type = typeFactory.createMultisetType( tt, -1 );
                type = typeFactory.createTypeWithNullability( type, isn );
            }
        }
        return cx.getRexBuilder().makeCast( type, arg );
    }


    protected RexNode convertFloorCeil( SqlRexContext cx, SqlCall call ) {
        final boolean floor = call.getKind() == Kind.FLOOR;
        // Rewrite floor, ceil of interval
        if ( call.operandCount() == 1 && call.operand( 0 ) instanceof SqlIntervalLiteral ) {
            final SqlIntervalLiteral literal = call.operand( 0 );
            SqlIntervalLiteral.IntervalValue interval = (SqlIntervalLiteral.IntervalValue) literal.getValue();
            BigDecimal val = interval.getIntervalQualifier().getStartUnit().multiplier;
            RexNode rexInterval = cx.convertExpression( literal );

            final RexBuilder rexBuilder = cx.getRexBuilder();
            RexNode zero = rexBuilder.makeExactLiteral( BigDecimal.valueOf( 0 ) );
            RexNode cond = ge( rexBuilder, rexInterval, zero );

            RexNode pad = rexBuilder.makeExactLiteral( val.subtract( BigDecimal.ONE ) );
            RexNode cast = rexBuilder.makeReinterpretCast( rexInterval.getType(), pad, rexBuilder.makeLiteral( false ) );
            RexNode sum = floor
                    ? minus( rexBuilder, rexInterval, cast )
                    : plus( rexBuilder, rexInterval, cast );

            RexNode kase = floor
                    ? case_( rexBuilder, rexInterval, cond, sum )
                    : case_( rexBuilder, sum, cond, rexInterval );

            RexNode factor = rexBuilder.makeExactLiteral( val );
            RexNode div = divideInt( rexBuilder, kase, factor );
            return multiply( rexBuilder, div, factor );
        }

        // normal floor, ceil function
        return convertFunction( cx, (SqlFunction) call.getOperator(), call );
    }


    /**
     * Converts a call to the {@code EXTRACT} function.
     * <p>
     * Called automatically via reflection.
     */
    public RexNode convertExtract( SqlRexContext cx, SqlExtractFunction op, SqlCall call ) {
        return convertFunction( cx, (SqlFunction) call.getOperator(), call );
    }


    private RexNode mod( RexBuilder rexBuilder, AlgDataType resType, RexNode res, BigDecimal val ) {
        if ( val.equals( BigDecimal.ONE ) ) {
            return res;
        }
        return rexBuilder.makeCall( OperatorRegistry.get( OperatorName.MOD ), res, rexBuilder.makeExactLiteral( val, resType ) );
    }


    private static RexNode divide( RexBuilder rexBuilder, RexNode res, BigDecimal val ) {
        if ( val.equals( BigDecimal.ONE ) ) {
            return res;
        }
        // If val is between 0 and 1, rather than divide by val, multiply by its reciprocal. For example, rather than divide by 0.001 multiply by 1000.
        if ( val.compareTo( BigDecimal.ONE ) < 0 && val.signum() == 1 ) {
            try {
                final BigDecimal reciprocal = BigDecimal.ONE.divide( val, RoundingMode.UNNECESSARY );
                return multiply( rexBuilder, res, rexBuilder.makeExactLiteral( reciprocal ) );
            } catch ( ArithmeticException e ) {
                // ignore - reciprocal is not an integer
            }
        }
        return divideInt( rexBuilder, res, rexBuilder.makeExactLiteral( val ) );
    }


    public RexNode convertDatetimeMinus( SqlRexContext cx, SqlDatetimeSubtractionOperator op, SqlCall call ) {
        // Rewrite datetime minus
        final RexBuilder rexBuilder = cx.getRexBuilder();
        final List<SqlNode> operands = call.getSqlOperandList();
        final List<RexNode> exprs = convertExpressionList( cx, operands, PolyOperandTypeChecker.Consistency.NONE );

        final AlgDataType resType = cx.getValidator().getValidatedNodeType( call );
        return rexBuilder.makeCall( resType, op, exprs.subList( 0, 2 ) );
    }


    public RexNode convertFunction( SqlRexContext cx, SqlFunction fun, SqlCall call ) {
        final List<SqlNode> operands = call.getSqlOperandList();
        final List<RexNode> exprs = convertExpressionList( cx, operands, PolyOperandTypeChecker.Consistency.NONE );
        if ( fun.getFunctionCategory() == FunctionCategory.USER_DEFINED_CONSTRUCTOR ) {
            return makeConstructorCall( cx, fun, exprs );
        }
        AlgDataType returnType = cx.getValidator().getValidatedNodeTypeIfKnown( call );
        if ( returnType == null ) {
            returnType = cx.getRexBuilder().deriveReturnType( fun, exprs );
        }
        return cx.getRexBuilder().makeCall( returnType, fun, exprs );
    }


    public RexNode convertSequenceValue( SqlRexContext cx, SqlSequenceValueOperator fun, SqlCall call ) {
        final List<SqlNode> operands = call.getSqlOperandList();
        assert operands.size() == 1;
        assert operands.get( 0 ) instanceof SqlIdentifier;
        final SqlIdentifier id = (SqlIdentifier) operands.get( 0 );
        final String key = Util.listToString( id.names );
        AlgDataType returnType = cx.getValidator().getValidatedNodeType( call );
        return cx.getRexBuilder().makeCall(
                returnType,
                fun,
                ImmutableList.of( cx.getRexBuilder().makeLiteral( key ) ) );
    }


    public RexNode convertAggregateFunction( SqlRexContext cx, SqlAggFunction fun, SqlCall call ) {
        final List<SqlNode> operands = call.getSqlOperandList();
        final List<RexNode> exprs;
        if ( call.isCountStar() ) {
            exprs = ImmutableList.of();
        } else {
            exprs = convertExpressionList( cx, operands, PolyOperandTypeChecker.Consistency.NONE );
        }
        AlgDataType returnType = cx.getValidator().getValidatedNodeTypeIfKnown( call );
        final int groupCount = cx.getGroupCount();
        if ( returnType == null ) {
            RexCallBinding binding =
                    new RexCallBinding( cx.getTypeFactory(), fun, exprs, ImmutableList.of() ) {
                        @Override
                        public int getGroupCount() {
                            return groupCount;
                        }
                    };
            returnType = fun.inferReturnType( binding );
        }
        return cx.getRexBuilder().makeCall( returnType, fun, exprs );
    }


    private static RexNode makeConstructorCall( SqlRexContext cx, SqlFunction constructor, List<RexNode> exprs ) {
        final RexBuilder rexBuilder = cx.getRexBuilder();
        AlgDataType type = rexBuilder.deriveReturnType( constructor, exprs );

        int n = type.getFieldCount();
        ImmutableList.Builder<RexNode> initializationExprs = ImmutableList.builder();
        final InitializerContext initializerContext = new InitializerContext() {
            @Override
            public RexBuilder getRexBuilder() {
                return rexBuilder;
            }


            @Override
            public RexNode convertExpression( Node e ) {
                throw new UnsupportedOperationException();
            }
        };
        for ( int i = 0; i < n; ++i ) {
            initializationExprs.add(
                    cx.getInitializerExpressionFactory().newAttributeInitializer(
                            type,
                            constructor,
                            i,
                            exprs,
                            initializerContext ) );
        }

        List<RexNode> defaultCasts =
                RexUtil.generateCastExpressions(
                        rexBuilder,
                        type,
                        initializationExprs.build() );

        return rexBuilder.makeNewInvocation( type, defaultCasts );
    }


    /**
     * Converts a call to an operator into a {@link RexCall} to the same operator.
     * <p>
     * Called automatically via reflection.
     *
     * @param cx Context
     * @param call Call
     * @return Rex call
     */
    public RexNode convertCall( SqlRexContext cx, SqlCall call ) {
        return convertCall( cx, call, (SqlOperator) call.getOperator() );
    }


    /**
     * Converts a {@link SqlCall} to a {@link RexCall} with a perhaps different operator.
     */
    private RexNode convertCall( SqlRexContext cx, SqlCall call, SqlOperator op ) {
        final List<SqlNode> operands = call.getSqlOperandList();
        final RexBuilder rexBuilder = cx.getRexBuilder();
        final PolyOperandTypeChecker.Consistency consistency =
                op.getOperandTypeChecker() == null
                        ? PolyOperandTypeChecker.Consistency.NONE
                        : op.getOperandTypeChecker().getConsistency();
        if ( op.getOperatorName() == OperatorName.CROSS_MODEL_ITEM ) {
            RexNode target = cx.convertExpression( call.operand( 0 ) );
            return rexBuilder.makeCall(
                    rexBuilder.getTypeFactory().createPolyType( PolyType.VARCHAR, 255 ),
                    OperatorRegistry.get( OperatorName.CROSS_MODEL_ITEM ),
                    List.of( target, rexBuilder.makeLiteral( ((SqlIdentifier) call.operand( 1 )).names.get( 0 ) ) ) );
        }

        final List<RexNode> exprs = convertExpressionList( cx, operands, consistency );
        AlgDataType type;
        if ( call.getOperator() instanceof SqlItemOperator ) {
            //taking the type from the sql validation instead. This one will be correct, because it looks at chained itemOperators as well. E.g. a[1][1:1][1] should return the array type
            type = call.getOperator().deriveType( cx.getValidator(), ((Blackboard) cx).scope, call );
        } else {
            type = rexBuilder.deriveReturnType( op, exprs );
        }
        if ( type.getPolyType() == PolyType.ARRAY ) {
            return rexBuilder.makeArray( type, makePolyValues( cx, operands ) );
        }

        return rexBuilder.makeCall( type, op, RexUtil.flatten( exprs, op ) );
    }


    private List<PolyValue> makePolyValues( SqlRexContext cx, List<SqlNode> nodes ) {
        final List<PolyValue> exprs = new ArrayList<>();
        for ( SqlNode node : nodes ) {
            exprs.add( toPolyValue( node ) );
        }
        /*if ( exprs.size() > 1 ) {
            final AlgDataType type = consistentType( cx, consistency, RexUtil.types( exprs ) );
            if ( type != null ) {
                final List<RexNode> oldExprs = Lists.newArrayList( exprs );
                exprs.clear();
                for ( RexNode expr : oldExprs ) {
                    exprs.add( cx.getRexBuilder().ensureType( type, expr, true ) );
                }
            }
        }*/
        return exprs;
    }


    private PolyValue toPolyValue( SqlNode node ) {
<<<<<<< HEAD
        switch ( node.getKind() ) {
            case LITERAL:
                return ((SqlLiteral) node).getPolyValue();
            case CAST:
                return PolyValue.convert( toPolyValue( ((SqlCall) node).operand( 0 ) ), ((DataTypeSpec) ((SqlCall) node).operand( 1 )).getType() );
            case ARRAY_VALUE_CONSTRUCTOR:
                return PolyList.of( ((SqlCall) node).getSqlOperandList().stream().map( this::toPolyValue ).toList() );
        }
        return null;
=======
        return switch ( node.getKind() ) {
            case LITERAL -> ((SqlLiteral) node).getPolyValue();
            case CAST -> PolyValue.convert( toPolyValue( ((SqlCall) node).operand( 0 ) ), ((DataTypeSpec) ((SqlCall) node).operand( 1 )).getType() );
            case ARRAY_VALUE_CONSTRUCTOR -> PolyList.of( ((SqlCall) node).getSqlOperandList().stream().map( this::toPolyValue ).toList() );
            default -> null;
        };
>>>>>>> 18d3cce9
    }


    private List<Integer> elseArgs( int count ) {
        // If list is odd, e.g. [0, 1, 2, 3, 4] we get [1, 3, 4]
        // If list is even, e.g. [0, 1, 2, 3, 4, 5] we get [2, 4, 5]
        final List<Integer> list = new ArrayList<>();
        for ( int i = count % 2; ; ) {
            list.add( i );
            i += 2;
            if ( i >= count ) {
                list.add( i - 1 );
                break;
            }
        }
        return list;
    }


    private static List<RexNode> convertExpressionList( SqlRexContext cx, List<SqlNode> nodes, PolyOperandTypeChecker.Consistency consistency ) {
        final List<RexNode> exprs = new ArrayList<>();
        for ( SqlNode node : nodes ) {
            exprs.add( cx.convertExpression( node ) );
        }
        if ( exprs.size() > 1 ) {
            final AlgDataType type = consistentType( cx, consistency, RexUtil.types( exprs ) );
            if ( type != null ) {
                final List<RexNode> oldExprs = Lists.newArrayList( exprs );
                exprs.clear();
                for ( RexNode expr : oldExprs ) {
                    exprs.add( cx.getRexBuilder().ensureType( type, expr, true ) );
                }
            }
        }
        return exprs;
    }


    private static AlgDataType consistentType( SqlRexContext cx, PolyOperandTypeChecker.Consistency consistency, List<AlgDataType> types ) {
        switch ( consistency ) {
            case COMPARE:
                if ( PolyTypeUtil.areSameFamily( types ) ) {
                    // All arguments are of same family. No need for explicit casts.
                    return null;
                }
                final List<AlgDataType> nonCharacterTypes = new ArrayList<>();
                for ( AlgDataType type : types ) {
                    if ( type.getFamily() != PolyTypeFamily.CHARACTER ) {
                        nonCharacterTypes.add( type );
                    }
                }
                if ( !nonCharacterTypes.isEmpty() ) {
                    final int typeCount = types.size();
                    types = nonCharacterTypes;
                    if ( nonCharacterTypes.size() < typeCount ) {
                        final AlgDataTypeFamily family = nonCharacterTypes.get( 0 ).getFamily();
                        if ( family instanceof PolyTypeFamily ) {
                            // The character arguments might be larger than the numeric argument. Give ourselves some headroom.
                            switch ( (PolyTypeFamily) family ) {
                                case INTEGER:
                                case NUMERIC:
                                    nonCharacterTypes.add( cx.getTypeFactory().createPolyType( PolyType.BIGINT ) );
                            }
                        }
                    }
                }
                // fall through
            case LEAST_RESTRICTIVE:
                return cx.getTypeFactory().leastRestrictive( types );
            default:
                return null;
        }
    }


    private RexNode convertPlus( SqlRexContext cx, SqlCall call ) {
        final RexNode rex = convertCall( cx, call );
        switch ( rex.getType().getPolyType() ) {
            case DATE:
            case TIME:
            case TIMESTAMP:
                // Use special "+" operator for datetime + interval.
                // Re-order operands, if necessary, so that interval is second.
                final RexBuilder rexBuilder = cx.getRexBuilder();
                List<RexNode> operands = ((RexCall) rex).getOperands();
                if ( operands.size() == 2 ) {
                    final PolyType polyType = operands.get( 0 ).getType().getPolyType();
                    if ( Objects.requireNonNull( polyType ) == PolyType.INTERVAL ) {
                        operands = ImmutableList.of( operands.get( 1 ), operands.get( 0 ) );
                    }
                }
                return rexBuilder.makeCall( rex.getType(), OperatorRegistry.get( OperatorName.DATETIME_PLUS ), operands );
            default:
                return rex;
        }
    }


    private RexNode convertIsDistinctFrom( SqlRexContext cx, SqlCall call, boolean neg ) {
        RexNode op0 = cx.convertExpression( call.operand( 0 ) );
        RexNode op1 = cx.convertExpression( call.operand( 1 ) );
        return AlgOptUtil.isDistinctFrom( cx.getRexBuilder(), op0, op1, neg );
    }


    /**
     * Converts a BETWEEN expression.
     * <p>
     * Called automatically via reflection.
     */
    public RexNode convertBetween( SqlRexContext cx, SqlBetweenOperator op, SqlCall call ) {
        final List<RexNode> list =
                convertExpressionList(
                        cx,
                        call.getSqlOperandList(),
                        op.getOperandTypeChecker().getConsistency() );
        final RexNode x = list.get( SqlBetweenOperator.VALUE_OPERAND );
        final RexNode y = list.get( SqlBetweenOperator.LOWER_OPERAND );
        final RexNode z = list.get( SqlBetweenOperator.UPPER_OPERAND );

        final RexBuilder rexBuilder = cx.getRexBuilder();
        RexNode ge1 = ge( rexBuilder, x, y );
        RexNode le1 = le( rexBuilder, x, z );
        RexNode and1 = and( rexBuilder, ge1, le1 );

        RexNode res;
        final SqlBetweenOperator.Flag symmetric = op.flag;
        switch ( symmetric ) {
            case ASYMMETRIC:
                res = and1;
                break;
            case SYMMETRIC:
                RexNode ge2 = ge( rexBuilder, x, z );
                RexNode le2 = le( rexBuilder, x, y );
                RexNode and2 = and( rexBuilder, ge2, le2 );
                res = or( rexBuilder, and1, and2 );
                break;
            default:
                throw Util.unexpected( symmetric );
        }
        final SqlBetweenOperator betweenOp = (SqlBetweenOperator) call.getOperator();
        if ( betweenOp.isNegated() ) {
            res = rexBuilder.makeCall( OperatorRegistry.get( OperatorName.NOT ), res );
        }
        return res;
    }


    /**
     * Converts a LiteralChain expression: that is, concatenates the operands immediately, to produce a single literal string.
     * <p>
     * Called automatically via reflection.
     */
    public RexNode convertLiteralChain( SqlRexContext cx, SqlLiteralChainOperator op, SqlCall call ) {
        Util.discard( cx );

        SqlLiteral sum = SqlLiteralChainOperator.concatenateOperands( call );
        return cx.convertLiteral( sum );
    }


    /**
     * Converts a ROW.
     * <p>
     * Called automatically via reflection.
     */
    public RexNode convertRow( SqlRexContext cx, SqlRowOperator op, SqlCall call ) {
        if ( cx.getValidator().getValidatedNodeType( call ).getPolyType() != PolyType.COLUMN_LIST ) {
            return convertCall( cx, call );
        }
        final RexBuilder rexBuilder = cx.getRexBuilder();
        final List<RexNode> columns = new ArrayList<>();
        for ( SqlNode operand : call.getSqlOperandList() ) {
            columns.add( rexBuilder.makeLiteral( ((SqlIdentifier) operand).getSimple() ) );
        }
        final AlgDataType type = rexBuilder.deriveReturnType( OperatorRegistry.get( OperatorName.COLUMN_LIST ), columns );
        return rexBuilder.makeCall( type, OperatorRegistry.get( OperatorName.COLUMN_LIST ), columns );
    }


    /**
     * Converts a call to OVERLAPS.
     * <p>
     * Called automatically via reflection.
     */
    public RexNode convertOverlaps( SqlRexContext cx, SqlOverlapsOperator op, SqlCall call ) {
        // for intervals [t0, t1] overlaps [t2, t3], we can find if the
        // intervals overlaps by: ~(t1 < t2 or t3 < t0)
        assert call.getOperandList().size() == 2;

        final Pair<RexNode, RexNode> left = convertOverlapsOperand( cx, call.getPos(), call.operand( 0 ) );
        final RexNode r0 = left.left;
        final RexNode r1 = left.right;
        final Pair<RexNode, RexNode> right = convertOverlapsOperand( cx, call.getPos(), call.operand( 1 ) );
        final RexNode r2 = right.left;
        final RexNode r3 = right.right;

        // Sort end points into start and end, such that (s0 <= e0) and (s1 <= e1).
        final RexBuilder rexBuilder = cx.getRexBuilder();
        RexNode leftSwap = le( rexBuilder, r0, r1 );
        final RexNode s0 = case_( rexBuilder, leftSwap, r0, r1 );
        final RexNode e0 = case_( rexBuilder, leftSwap, r1, r0 );
        RexNode rightSwap = le( rexBuilder, r2, r3 );
        final RexNode s1 = case_( rexBuilder, rightSwap, r2, r3 );
        final RexNode e1 = case_( rexBuilder, rightSwap, r3, r2 );
        // (e0 >= s1) AND (e1 >= s0)
        switch ( op.kind ) {
            case OVERLAPS:
                return and(
                        rexBuilder,
                        ge( rexBuilder, e0, s1 ),
                        ge( rexBuilder, e1, s0 ) );
            case CONTAINS:
                return and(
                        rexBuilder,
                        le( rexBuilder, s0, s1 ),
                        ge( rexBuilder, e0, e1 ) );
            case PERIOD_EQUALS:
                return and(
                        rexBuilder,
                        eq( rexBuilder, s0, s1 ),
                        eq( rexBuilder, e0, e1 ) );
            case PRECEDES:
                return le( rexBuilder, e0, s1 );
            case IMMEDIATELY_PRECEDES:
                return eq( rexBuilder, e0, s1 );
            case SUCCEEDS:
                return ge( rexBuilder, s0, e1 );
            case IMMEDIATELY_SUCCEEDS:
                return eq( rexBuilder, s0, e1 );
            default:
                throw new AssertionError( op );
        }
    }


    private Pair<RexNode, RexNode> convertOverlapsOperand( SqlRexContext cx, ParserPos pos, SqlNode operand ) {
        final SqlNode a0;
        final SqlNode a1;
        switch ( operand.getKind() ) {
            case ROW:
                a0 = ((SqlCall) operand).operand( 0 );
                final SqlNode a10 = ((SqlCall) operand).operand( 1 );
                final AlgDataType t1 = cx.getValidator().getValidatedNodeType( a10 );
                if ( PolyTypeUtil.isInterval( t1 ) ) {
                    // make t1 = t0 + t1 when t1 is an interval.
                    a1 = plus( pos, a0, a10 );
                } else {
                    a1 = a10;
                }
                break;
            default:
                a0 = operand;
                a1 = operand;
        }

        final RexNode r0 = cx.convertExpression( a0 );
        final RexNode r1 = cx.convertExpression( a1 );
        return Pair.of( r0, r1 );
    }


    /**
     * Casts a RexNode value to the validated type of a SqlCall. If the value was already of the validated type, then the value is returned without an additional cast.
     */
    public RexNode castToValidatedType( SqlRexContext cx, SqlCall call, RexNode value ) {
        return castToValidatedType( call, value, cx.getValidator(), cx.getRexBuilder() );
    }


    /**
     * Casts a RexNode value to the validated type of a SqlCall. If the value was already of the validated type, then the value is returned without an additional cast.
     */
    public static RexNode castToValidatedType( SqlNode node, RexNode e, SqlValidator validator, RexBuilder rexBuilder ) {
        final AlgDataType type = validator.getValidatedNodeType( node );
        if ( e.getType() == type ) {
            return e;
        }
        return rexBuilder.makeCast( type, e );
    }


    /**
     * Convertlet that handles {@code COVAR_POP}, {@code COVAR_SAMP}, {@code REGR_SXX}, {@code REGR_SYY} windowed aggregate functions.
     */
    private static class RegrCovarianceConvertlet implements SqlRexConvertlet {

        private final Kind kind;


        RegrCovarianceConvertlet( Kind kind ) {
            this.kind = kind;
        }


        @Override
        public RexNode convertCall( SqlRexContext cx, SqlCall call ) {
            assert call.operandCount() == 2;
            final SqlNode arg1 = call.operand( 0 );
            final SqlNode arg2 = call.operand( 1 );
            final SqlNode expr;
            final AlgDataType type = cx.getValidator().getValidatedNodeType( call );
            switch ( kind ) {
                case COVAR_POP:
                    expr = expandCovariance( arg1, arg2, null, type, cx, true );
                    break;
                case COVAR_SAMP:
                    expr = expandCovariance( arg1, arg2, null, type, cx, false );
                    break;
                case REGR_SXX:
                    expr = expandRegrSzz( arg2, arg1, type, cx, true );
                    break;
                case REGR_SYY:
                    expr = expandRegrSzz( arg1, arg2, type, cx, true );
                    break;
                default:
                    throw Util.unexpected( kind );
            }
            RexNode rex = cx.convertExpression( expr );
            return cx.getRexBuilder().ensureType( type, rex, true );
        }


        private SqlNode expandRegrSzz( final SqlNode arg1, final SqlNode arg2, final AlgDataType avgType, final SqlRexContext cx, boolean variance ) {
            final ParserPos pos = ParserPos.ZERO;
            final Node count = OperatorRegistry.get( OperatorName.REGR_COUNT ).createCall( pos, arg1, arg2 );
            final SqlNode varPop = expandCovariance( arg1, variance ? arg1 : arg2, arg2, avgType, cx, true );
            final RexNode varPopRex = cx.convertExpression( varPop );
            final SqlNode varPopCast;
            varPopCast = getCastedSqlNode( varPop, avgType, pos, varPopRex );
            return (SqlNode) OperatorRegistry.get( OperatorName.MULTIPLY ).createCall( pos, varPopCast, count );
        }


        private SqlNode expandCovariance( final SqlNode arg0Input, final SqlNode arg1Input, final SqlNode dependent, final AlgDataType varType, final SqlRexContext cx, boolean biased ) {
            // covar_pop(x1, x2) ==>
            //     (sum(x1 * x2) - sum(x2) * sum(x1) / count(x1, x2))
            //     / count(x1, x2)
            //
            // covar_samp(x1, x2) ==>
            //     (sum(x1 * x2) - sum(x1) * sum(x2) / count(x1, x2))
            //     / (count(x1, x2) - 1)
            final ParserPos pos = ParserPos.ZERO;
            final SqlLiteral nullLiteral = SqlLiteral.createNull( ParserPos.ZERO );

            final RexNode arg0Rex = cx.convertExpression( arg0Input );
            final RexNode arg1Rex = cx.convertExpression( arg1Input );

            final SqlNode arg0 = getCastedSqlNode( arg0Input, varType, pos, arg0Rex );
            final SqlNode arg1 = getCastedSqlNode( arg1Input, varType, pos, arg1Rex );
            final SqlNode argSquared = (SqlNode) OperatorRegistry.get( OperatorName.MULTIPLY ).createCall( pos, arg0, arg1 );
            final SqlNode sumArgSquared;
            final SqlNode sum0;
            final SqlNode sum1;
            final SqlNode count;
            if ( dependent == null ) {
                sumArgSquared = (SqlNode) OperatorRegistry.get( OperatorName.SUM ).createCall( pos, argSquared );
                sum0 = (SqlNode) OperatorRegistry.get( OperatorName.SUM ).createCall( pos, arg0, arg1 );
                sum1 = (SqlNode) OperatorRegistry.get( OperatorName.SUM ).createCall( pos, arg1, arg0 );
                count = (SqlNode) OperatorRegistry.get( OperatorName.REGR_COUNT ).createCall( pos, arg0, arg1 );
            } else {
                sumArgSquared = (SqlNode) OperatorRegistry.get( OperatorName.SUM ).createCall( pos, argSquared, dependent );
                sum0 = (SqlNode) OperatorRegistry.get( OperatorName.SUM ).createCall( pos, arg0, Objects.equals( dependent, arg0Input ) ? arg1 : dependent );
                sum1 = (SqlNode) OperatorRegistry.get( OperatorName.SUM ).createCall( pos, arg1, Objects.equals( dependent, arg1Input ) ? arg0 : dependent );
                count = (SqlNode) OperatorRegistry.get( OperatorName.REGR_COUNT ).createCall( pos, arg0, Objects.equals( dependent, arg0Input ) ? arg1 : dependent );
            }

            final SqlNode sumSquared = (SqlNode) OperatorRegistry.get( OperatorName.MULTIPLY ).createCall( pos, sum0, sum1 );
            final SqlNode countCasted = getCastedSqlNode( count, varType, pos, cx.convertExpression( count ) );

            final SqlNode avgSumSquared = (SqlNode) OperatorRegistry.get( OperatorName.DIVIDE ).createCall( pos, sumSquared, countCasted );
            final SqlNode diff = (SqlNode) OperatorRegistry.get( OperatorName.MINUS ).createCall( pos, sumArgSquared, avgSumSquared );
            SqlNode denominator;
            if ( biased ) {
                denominator = countCasted;
            } else {
                final SqlNumericLiteral one = SqlLiteral.createExactNumeric( "1", pos );
                denominator = new SqlCase(
                        ParserPos.ZERO,
                        countCasted,
                        SqlNodeList.of( (SqlNode) OperatorRegistry.get( OperatorName.EQUALS ).createCall( pos, countCasted, one ) ),
                        SqlNodeList.of( getCastedSqlNode( nullLiteral, varType, pos, null ) ),
                        (SqlNode) OperatorRegistry.get( OperatorName.MINUS ).createCall( pos, countCasted, one ) );
            }

            return (SqlNode) OperatorRegistry.get( OperatorName.DIVIDE ).createCall( pos, diff, denominator );
        }


        private SqlNode getCastedSqlNode( SqlNode argInput, AlgDataType varType, ParserPos pos, RexNode argRex ) {
            SqlNode arg;
            if ( argRex != null && !argRex.getType().equals( varType ) ) {
                arg = (SqlNode) OperatorRegistry.get( OperatorName.CAST ).createCall( pos, argInput, (Node) SqlTypeUtil.convertTypeToSpec( varType ) );
            } else {
                arg = argInput;
            }
            return arg;
        }

    }


    /**
     * Convertlet that handles {@code AVG} and {@code VARIANCE} windowed aggregate functions.
     */
    private static class AvgVarianceConvertlet implements SqlRexConvertlet {

        private final Kind kind;


        AvgVarianceConvertlet( Kind kind ) {
            this.kind = kind;
        }


        @Override
        public RexNode convertCall( SqlRexContext cx, SqlCall call ) {
            assert call.operandCount() == 1;
            final SqlNode arg = call.operand( 0 );
            final SqlNode expr;
            final AlgDataType type =
                    cx.getValidator().getValidatedNodeType( call );
            switch ( kind ) {
                case AVG:
                    expr = expandAvg( arg, type, cx );
                    break;
                case STDDEV_POP:
                    expr = expandVariance( arg, type, cx, true, true );
                    break;
                case STDDEV_SAMP:
                    expr = expandVariance( arg, type, cx, false, true );
                    break;
                case VAR_POP:
                    expr = expandVariance( arg, type, cx, true, false );
                    break;
                case VAR_SAMP:
                    expr = expandVariance( arg, type, cx, false, false );
                    break;
                default:
                    throw Util.unexpected( kind );
            }
            RexNode rex = cx.convertExpression( expr );
            return cx.getRexBuilder().ensureType( type, rex, true );
        }


        private SqlNode expandAvg( final SqlNode arg, final AlgDataType avgType, final SqlRexContext cx ) {
            final ParserPos pos = ParserPos.ZERO;
            final SqlNode sum = (SqlNode) OperatorRegistry.get( OperatorName.SUM ).createCall( pos, arg );
            final RexNode sumRex = cx.convertExpression( sum );
            final SqlNode sumCast;
            sumCast = getCastedSqlNode( sum, avgType, pos, sumRex );
            final SqlNode count = (SqlNode) OperatorRegistry.get( OperatorName.COUNT ).createCall( pos, arg );
            return (SqlNode) OperatorRegistry.get( OperatorName.DIVIDE ).createCall( pos, sumCast, count );
        }


        private SqlNode expandVariance( final SqlNode argInput, final AlgDataType varType, final SqlRexContext cx, boolean biased, boolean sqrt ) {
            // stddev_pop(x) ==>
            //   power(
            //     (sum(x * x) - sum(x) * sum(x) / count(x))
            //     / count(x),
            //     .5)
            //
            // stddev_samp(x) ==>
            //   power(
            //     (sum(x * x) - sum(x) * sum(x) / count(x))
            //     / (count(x) - 1),
            //     .5)
            //
            // var_pop(x) ==>
            //     (sum(x * x) - sum(x) * sum(x) / count(x))
            //     / count(x)
            //
            // var_samp(x) ==>
            //     (sum(x * x) - sum(x) * sum(x) / count(x))
            //     / (count(x) - 1)
            final ParserPos pos = ParserPos.ZERO;

            final SqlNode arg = getCastedSqlNode( argInput, varType, pos, cx.convertExpression( argInput ) );

            final SqlNode argSquared = (SqlNode) OperatorRegistry.get( OperatorName.MULTIPLY ).createCall( pos, arg, arg );
            final SqlNode argSquaredCasted = getCastedSqlNode( argSquared, varType, pos, cx.convertExpression( argSquared ) );
            final SqlNode sumArgSquared = (SqlNode) OperatorRegistry.get( OperatorName.SUM ).createCall( pos, argSquaredCasted );
            final SqlNode sumArgSquaredCasted = getCastedSqlNode( sumArgSquared, varType, pos, cx.convertExpression( sumArgSquared ) );
            final SqlNode sum = (SqlNode) OperatorRegistry.get( OperatorName.SUM ).createCall( pos, arg );
            final SqlNode sumCasted = getCastedSqlNode( sum, varType, pos, cx.convertExpression( sum ) );
            final SqlNode sumSquared = (SqlNode) OperatorRegistry.get( OperatorName.MULTIPLY ).createCall( pos, sumCasted, sumCasted );
            final SqlNode sumSquaredCasted = getCastedSqlNode( sumSquared, varType, pos, cx.convertExpression( sumSquared ) );
            final SqlNode count = (SqlNode) OperatorRegistry.get( OperatorName.COUNT ).createCall( pos, arg );
            final SqlNode countCasted = getCastedSqlNode( count, varType, pos, cx.convertExpression( count ) );
            final SqlNode avgSumSquared = (SqlNode) OperatorRegistry.get( OperatorName.DIVIDE ).createCall( pos, sumSquaredCasted, countCasted );
            final SqlNode avgSumSquaredCasted = getCastedSqlNode( avgSumSquared, varType, pos, cx.convertExpression( avgSumSquared ) );
            final SqlNode diff = (SqlNode) OperatorRegistry.get( OperatorName.MINUS ).createCall( pos, sumArgSquaredCasted, avgSumSquaredCasted );
            final SqlNode diffCasted = getCastedSqlNode( diff, varType, pos, cx.convertExpression( diff ) );
            final SqlNode denominator;
            if ( biased ) {
                denominator = countCasted;
            } else {
                final SqlNumericLiteral one = SqlLiteral.createExactNumeric( "1", pos );
                final SqlLiteral nullLiteral = SqlLiteral.createNull( ParserPos.ZERO );
                denominator = new SqlCase(
                        ParserPos.ZERO,
                        count,
                        SqlNodeList.of( (SqlNode) OperatorRegistry.get( OperatorName.EQUALS ).createCall( pos, count, one ) ),
                        SqlNodeList.of( getCastedSqlNode( nullLiteral, varType, pos, null ) ),
                        (SqlNode) OperatorRegistry.get( OperatorName.MINUS ).createCall( pos, count, one ) );
            }
            final SqlNode div = (SqlNode) OperatorRegistry.get( OperatorName.DIVIDE ).createCall( pos, diffCasted, denominator );
            final SqlNode divCasted = getCastedSqlNode( div, varType, pos, cx.convertExpression( div ) );

            SqlNode result = div;
            if ( sqrt ) {
                final SqlNumericLiteral half = SqlLiteral.createExactNumeric( "0.5", pos );
                result = (SqlNode) OperatorRegistry.get( OperatorName.POWER ).createCall( pos, divCasted, half );
            }
            return result;
        }


        private SqlNode getCastedSqlNode( SqlNode argInput, AlgDataType varType, ParserPos pos, RexNode argRex ) {
            SqlNode arg;
            if ( argRex != null && !argRex.getType().equals( varType ) ) {
                arg = (SqlNode) OperatorRegistry.get( OperatorName.CAST ).createCall( pos, argInput, (Node) SqlTypeUtil.convertTypeToSpec( varType ) );
            } else {
                arg = argInput;
            }
            return arg;
        }

    }


    /**
     * Convertlet that converts {@code LTRIM} and {@code RTRIM} to {@code TRIM}.
     */
    private static class TrimConvertlet implements SqlRexConvertlet {

        private final SqlTrimFunction.Flag flag;


        TrimConvertlet( SqlTrimFunction.Flag flag ) {
            this.flag = flag;
        }


        @Override
        public RexNode convertCall( SqlRexContext cx, SqlCall call ) {
            final RexBuilder rexBuilder = cx.getRexBuilder();
            final RexNode operand = cx.convertExpression( call.getSqlOperandList().get( 0 ) );
            return rexBuilder.makeCall(
                    OperatorRegistry.get( OperatorName.TRIM ),
                    rexBuilder.makeFlag( flag ),
                    rexBuilder.makeLiteral( " " ),
                    operand );
        }

    }


    /**
     * Convertlet that converts {@code GREATEST} and {@code LEAST}.
     */
    private static class GreatestConvertlet implements SqlRexConvertlet {

        @Override
        public RexNode convertCall( SqlRexContext cx, SqlCall call ) {
            // Translate
            //   GREATEST(a, b, c, d)
            // to
            //   CASE
            //   WHEN a IS NULL OR b IS NULL OR c IS NULL OR d IS NULL
            //   THEN NULL
            //   WHEN a > b AND a > c AND a > d
            //   THEN a
            //   WHEN b > c AND b > d
            //   THEN b
            //   WHEN c > d
            //   THEN c
            //   ELSE d
            //   END
            final RexBuilder rexBuilder = cx.getRexBuilder();
            final AlgDataType type = cx.getValidator().getValidatedNodeType( call );
            final BinaryOperator op;
            switch ( call.getKind() ) {
                case GREATEST:
                    op = OperatorRegistry.getBinary( OperatorName.GREATER_THAN );
                    break;
                case LEAST:
                    op = OperatorRegistry.getBinary( OperatorName.LESS_THAN );
                    break;
                default:
                    throw new AssertionError();
            }
            final List<RexNode> exprs = convertExpressionList( cx, call.getSqlOperandList(), PolyOperandTypeChecker.Consistency.NONE );
            final List<RexNode> list = new ArrayList<>();
            final List<RexNode> orList = new ArrayList<>();
            for ( RexNode expr : exprs ) {
                orList.add( rexBuilder.makeCall( OperatorRegistry.get( OperatorName.IS_NULL ), expr ) );
            }
            list.add( RexUtil.composeDisjunction( rexBuilder, orList ) );
            list.add( rexBuilder.makeNullLiteral( type ) );
            for ( int i = 0; i < exprs.size() - 1; i++ ) {
                RexNode expr = exprs.get( i );
                final List<RexNode> andList = new ArrayList<>();
                for ( int j = i + 1; j < exprs.size(); j++ ) {
                    final RexNode expr2 = exprs.get( j );
                    andList.add( rexBuilder.makeCall( op, expr, expr2 ) );
                }
                list.add( RexUtil.composeConjunction( rexBuilder, andList ) );
                list.add( expr );
            }
            list.add( exprs.get( exprs.size() - 1 ) );
            return rexBuilder.makeCall( type, OperatorRegistry.get( OperatorName.CASE ), list );
        }

    }


    /**
     * Convertlet that handles {@code FLOOR} and {@code CEIL} functions.
     */
    private class FloorCeilConvertlet implements SqlRexConvertlet {

        @Override
        public RexNode convertCall( SqlRexContext cx, SqlCall call ) {
            return convertFloorCeil( cx, call );
        }

    }


    /**
     * Convertlet that handles the {@code TIMESTAMPADD} function.
     */
    private static class TimestampAddConvertlet implements SqlRexConvertlet {

        @Override
        public RexNode convertCall( SqlRexContext cx, SqlCall call ) {
            // TIMESTAMPADD(unit, count, timestamp)
            //  => timestamp + count * INTERVAL '1' UNIT
            final RexBuilder rexBuilder = cx.getRexBuilder();
            final SqlLiteral unitLiteral = call.operand( 0 );
            final TimeUnit unit = unitLiteral.symbolValue( TimeUnit.class );
            RexNode interval2Add;
            SqlIntervalQualifier qualifier = new SqlIntervalQualifier( unit, null, unitLiteral.getPos() );
            RexNode op1 = cx.convertExpression( call.operand( 1 ) );
            interval2Add = switch ( unit ) {
                case MICROSECOND, NANOSECOND -> divide(
                        rexBuilder,
                        multiply(
                                rexBuilder,
<<<<<<< HEAD
                                rexBuilder.makeIntervalLiteral( BigDecimal.ONE, qualifier ),
=======
                                rexBuilder.makeIntervalLiteral( 1L, qualifier ),
>>>>>>> 18d3cce9
                                op1 ),
                        BigDecimal.ONE.divide( unit.multiplier, RoundingMode.UNNECESSARY ) );
                default -> multiply(
                        rexBuilder,
<<<<<<< HEAD
                        rexBuilder.makeIntervalLiteral( unit.multiplier, qualifier ),
=======
                        rexBuilder.makeIntervalLiteral( 1L, qualifier ),
>>>>>>> 18d3cce9
                        op1 );
            };

            return rexBuilder.makeCall(
                    OperatorRegistry.get( OperatorName.DATETIME_PLUS ),
                    cx.convertExpression( call.operand( 2 ) ),
                    toInterval( rexBuilder, interval2Add, qualifier ) );
        }


        private RexNode toInterval( RexBuilder rexBuilder, RexNode interval2Add, SqlIntervalQualifier qualifier ) {
            return rexBuilder.makeCast(
                    rexBuilder.getTypeFactory().createIntervalType( qualifier ),
                    interval2Add );
        }


<<<<<<< HEAD
        private RexNode interval2Num( RexBuilder rexBuilder, RexLiteral rexLiteral ) {
            return rexBuilder.makeCall(
                    AlgDataTypeFactory.DEFAULT.createPolyType( PolyType.BIGINT ),
                    OperatorRegistry.get( OperatorName.UNWRAP_INTERVAL ),
                    rexLiteral );
        }

=======
>>>>>>> 18d3cce9
    }


    /**
     * Convertlet that handles the {@code TIMESTAMPDIFF} function.
     */
    private static class TimestampDiffConvertlet implements SqlRexConvertlet {

        @Override
        public RexNode convertCall( SqlRexContext cx, SqlCall call ) {
            // TIMESTAMPDIFF(unit, t1, t2)
            //    => (t2 - t1) UNIT
            final RexBuilder rexBuilder = cx.getRexBuilder();
            final SqlLiteral unitLiteral = call.operand( 0 );
            TimeUnit unit = unitLiteral.symbolValue( TimeUnit.class );
            BigDecimal multiplier = BigDecimal.ONE;
            BigDecimal divider = BigDecimal.ONE;
            PolyType polyType =
                    unit == TimeUnit.NANOSECOND
                            ? PolyType.BIGINT
                            : PolyType.INTEGER;
            switch ( unit ) {
                case MICROSECOND:
                case MILLISECOND:
                case NANOSECOND:
                case WEEK:
                    multiplier = BigDecimal.valueOf( DateTimeUtils.MILLIS_PER_SECOND );
                    divider = unit.multiplier;
                    unit = TimeUnit.SECOND;
                    break;
                case QUARTER:
                    divider = unit.multiplier;
                    unit = TimeUnit.MONTH;
                    break;
            }
            final SqlIntervalQualifier qualifier = new SqlIntervalQualifier( unit, null, ParserPos.ZERO );
            final RexNode op2 = cx.convertExpression( call.operand( 2 ) );
            final RexNode op1 = cx.convertExpression( call.operand( 1 ) );
            final AlgDataType intervalType =
                    cx.getTypeFactory().createTypeWithNullability(
                            cx.getTypeFactory().createIntervalType( qualifier ),
                            op1.getType().isNullable() || op2.getType().isNullable() );
            final RexCall rexCall = (RexCall) rexBuilder.makeCall(
                    intervalType,
                    OperatorRegistry.get( OperatorName.MINUS_DATE ),
                    ImmutableList.of( op2, op1 ) );
            final AlgDataType intType =
                    cx.getTypeFactory().createTypeWithNullability(
                            cx.getTypeFactory().createPolyType( polyType ),
                            PolyTypeUtil.containsNullable( rexCall.getType() ) );
            RexNode e = rexBuilder.makeCast( intType, rexCall );
            return rexBuilder.multiplyDivide( e, multiplier, divider );
        }

    }

}<|MERGE_RESOLUTION|>--- conflicted
+++ resolved
@@ -435,24 +435,14 @@
         if ( right instanceof SqlIntervalQualifier intervalQualifier ) {
             if ( left instanceof SqlIntervalLiteral ) {
                 RexLiteral sourceInterval = (RexLiteral) cx.convertExpression( left );
-<<<<<<< HEAD
-                BigDecimal sourceValue = sourceInterval.value.asInterval().value;
-=======
                 Long sourceValue = sourceInterval.value.asInterval().millis;
->>>>>>> 18d3cce9
                 RexLiteral castedInterval = cx.getRexBuilder().makeIntervalLiteral( sourceValue, intervalQualifier );
                 return castToValidatedType( cx, call, castedInterval );
             } else if ( left instanceof SqlNumericLiteral ) {
                 RexLiteral sourceInterval = (RexLiteral) cx.convertExpression( left );
-<<<<<<< HEAD
-                BigDecimal sourceValue = sourceInterval.getValue().asNumber().bigDecimalValue();
-                final BigDecimal multiplier = intervalQualifier.getUnit().multiplier;
-                sourceValue = sourceValue.multiply( multiplier );
-=======
                 long sourceValue = sourceInterval.getValue().asNumber().longValue();
                 final long multiplier = intervalQualifier.getUnit().multiplier.longValue();
                 sourceValue = sourceValue * multiplier;
->>>>>>> 18d3cce9
                 RexLiteral castedInterval = cx.getRexBuilder().makeIntervalLiteral( sourceValue, intervalQualifier );
                 return castToValidatedType( cx, call, castedInterval );
             }
@@ -727,24 +717,12 @@
 
 
     private PolyValue toPolyValue( SqlNode node ) {
-<<<<<<< HEAD
-        switch ( node.getKind() ) {
-            case LITERAL:
-                return ((SqlLiteral) node).getPolyValue();
-            case CAST:
-                return PolyValue.convert( toPolyValue( ((SqlCall) node).operand( 0 ) ), ((DataTypeSpec) ((SqlCall) node).operand( 1 )).getType() );
-            case ARRAY_VALUE_CONSTRUCTOR:
-                return PolyList.of( ((SqlCall) node).getSqlOperandList().stream().map( this::toPolyValue ).toList() );
-        }
-        return null;
-=======
         return switch ( node.getKind() ) {
             case LITERAL -> ((SqlLiteral) node).getPolyValue();
             case CAST -> PolyValue.convert( toPolyValue( ((SqlCall) node).operand( 0 ) ), ((DataTypeSpec) ((SqlCall) node).operand( 1 )).getType() );
             case ARRAY_VALUE_CONSTRUCTOR -> PolyList.of( ((SqlCall) node).getSqlOperandList().stream().map( this::toPolyValue ).toList() );
             default -> null;
         };
->>>>>>> 18d3cce9
     }
 
 
@@ -1397,20 +1375,12 @@
                         rexBuilder,
                         multiply(
                                 rexBuilder,
-<<<<<<< HEAD
-                                rexBuilder.makeIntervalLiteral( BigDecimal.ONE, qualifier ),
-=======
                                 rexBuilder.makeIntervalLiteral( 1L, qualifier ),
->>>>>>> 18d3cce9
                                 op1 ),
                         BigDecimal.ONE.divide( unit.multiplier, RoundingMode.UNNECESSARY ) );
                 default -> multiply(
                         rexBuilder,
-<<<<<<< HEAD
-                        rexBuilder.makeIntervalLiteral( unit.multiplier, qualifier ),
-=======
                         rexBuilder.makeIntervalLiteral( 1L, qualifier ),
->>>>>>> 18d3cce9
                         op1 );
             };
 
@@ -1428,16 +1398,6 @@
         }
 
 
-<<<<<<< HEAD
-        private RexNode interval2Num( RexBuilder rexBuilder, RexLiteral rexLiteral ) {
-            return rexBuilder.makeCall(
-                    AlgDataTypeFactory.DEFAULT.createPolyType( PolyType.BIGINT ),
-                    OperatorRegistry.get( OperatorName.UNWRAP_INTERVAL ),
-                    rexLiteral );
-        }
-
-=======
->>>>>>> 18d3cce9
     }
 
 
