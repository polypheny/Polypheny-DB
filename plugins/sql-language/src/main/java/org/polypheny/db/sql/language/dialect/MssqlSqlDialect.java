/*
 * Copyright 2019-2024 The Polypheny Project
 *
 * Licensed under the Apache License, Version 2.0 (the "License");
 * you may not use this file except in compliance with the License.
 * You may obtain a copy of the License at
 *
 * http://www.apache.org/licenses/LICENSE-2.0
 *
 * Unless required by applicable law or agreed to in writing, software
 * distributed under the License is distributed on an "AS IS" BASIS,
 * WITHOUT WARRANTIES OR CONDITIONS OF ANY KIND, either express or implied.
 * See the License for the specific language governing permissions and
 * limitations under the License.
 */

package org.polypheny.db.sql.language.dialect;


import java.util.Objects;
import org.polypheny.db.algebra.constant.FunctionCategory;
import org.polypheny.db.algebra.constant.Kind;
import org.polypheny.db.algebra.constant.NullCollation;
import org.polypheny.db.algebra.operators.OperatorName;
import org.polypheny.db.algebra.type.AlgDataTypeSystem;
import org.polypheny.db.nodes.TimeUnitRange;
import org.polypheny.db.sql.language.SqlAbstractDateTimeLiteral;
import org.polypheny.db.sql.language.SqlCall;
import org.polypheny.db.sql.language.SqlDialect;
import org.polypheny.db.sql.language.SqlFunction;
import org.polypheny.db.sql.language.SqlIntervalLiteral;
import org.polypheny.db.sql.language.SqlIntervalQualifier;
import org.polypheny.db.sql.language.SqlLiteral;
import org.polypheny.db.sql.language.SqlNode;
import org.polypheny.db.sql.language.SqlUtil;
import org.polypheny.db.sql.language.SqlWriter;
import org.polypheny.db.type.inference.ReturnTypes;


/**
 * A <code>SqlDialect</code> implementation for the Microsoft SQL Server
 * database.
 */
public class MssqlSqlDialect extends SqlDialect {

    public static final SqlDialect DEFAULT =
            new MssqlSqlDialect(
                    EMPTY_CONTEXT
                            .withIdentifierQuoteString( "[" )
                            .withNullCollation( NullCollation.HIGH ) );

    private static final SqlFunction MSSQL_SUBSTRING =
            new SqlFunction(
                    "SUBSTRING",
                    Kind.OTHER_FUNCTION,
                    ReturnTypes.ARG0_NULLABLE_VARYING,
                    null,
                    null,
                    FunctionCategory.STRING );


    /**
     * Creates a MssqlSqlDialect.
     */
    public MssqlSqlDialect( Context context ) {
        super( context );
    }


    @Override
    public void unparseDateTimeLiteral( SqlWriter writer, SqlAbstractDateTimeLiteral literal, int leftPrec, int rightPrec ) {
        writer.literal( "'" + literal.toFormattedString() + "'" );
    }


    @Override
    public void unparseCall( SqlWriter writer, SqlCall call, int leftPrec, int rightPrec ) {
        if ( call.getOperator().getOperatorName() == OperatorName.SUBSTRING ) {
            if ( call.operandCount() != 3 ) {
                throw new IllegalArgumentException( "MSSQL SUBSTRING requires FROM and FOR arguments" );
            }
            SqlUtil.unparseFunctionSyntax( MSSQL_SUBSTRING, writer, call );
        } else {
            if ( Objects.requireNonNull( call.getKind() ) == Kind.FLOOR ) {
                if ( call.operandCount() != 2 ) {
                    super.unparseCall( writer, call, leftPrec, rightPrec );
                    return;
                }
                unparseFloor( writer, call );
            } else {
                super.unparseCall( writer, call, leftPrec, rightPrec );
            }
        }
    }


    @Override
    public boolean supportsCharSet() {
        return false;
    }


    /**
     * Unparses datetime floor for Microsoft SQL Server.
     * There is no TRUNC function, so simulate this using calls to CONVERT.
     *
     * @param writer Writer
     * @param call Call
     */
    private void unparseFloor( SqlWriter writer, SqlCall call ) {
        SqlLiteral node = call.operand( 1 );
<<<<<<< HEAD
        TimeUnitRange unit = (TimeUnitRange) node.value.asSymbol().value;
=======
        TimeUnitRange unit = node.value.asSymbol().asEnum( TimeUnitRange.class );
>>>>>>> 250079c0

        switch ( unit ) {
            case YEAR:
                unparseFloorWithUnit( writer, call, 4, "-01-01" );
                break;
            case MONTH:
                unparseFloorWithUnit( writer, call, 7, "-01" );
                break;
            case WEEK:
                writer.print( "CONVERT(DATETIME, CONVERT(VARCHAR(10), DATEADD(day, - (6 + DATEPART(weekday, " );
                ((SqlNode) call.operand( 0 )).unparse( writer, 0, 0 );
                writer.print( ")) % 7, " );
                ((SqlNode) call.operand( 0 )).unparse( writer, 0, 0 );
                writer.print( "), 126))" );
                break;
            case DAY:
                unparseFloorWithUnit( writer, call, 10, "" );
                break;
            case HOUR:
                unparseFloorWithUnit( writer, call, 13, ":00:00" );
                break;
            case MINUTE:
                unparseFloorWithUnit( writer, call, 16, ":00" );
                break;
            case SECOND:
                unparseFloorWithUnit( writer, call, 19, ":00" );
                break;
            default:
                throw new IllegalArgumentException( "MSSQL does not support FLOOR for time unit: " + unit );
        }
    }


    @Override
    public void unparseSqlDatetimeArithmetic( SqlWriter writer, SqlCall call, Kind Kind, int leftPrec, int rightPrec ) {

        final SqlWriter.Frame frame = writer.startFunCall( "DATEADD" );
        SqlNode operand = call.operand( 1 );
        if ( operand instanceof SqlIntervalLiteral ) {
            //There is no DATESUB method available, so change the sign.
            unparseSqlIntervalLiteralMssql( writer, (SqlIntervalLiteral) operand, Kind == org.polypheny.db.algebra.constant.Kind.MINUS ? -1 : 1 );
        } else {
            operand.unparse( writer, leftPrec, rightPrec );
        }
        writer.sep( ",", true );

        ((SqlNode) call.operand( 0 )).unparse( writer, leftPrec, rightPrec );
        writer.endList( frame );
    }


    @Override
    public void unparseSqlIntervalQualifier( SqlWriter writer, SqlIntervalQualifier qualifier, AlgDataTypeSystem typeSystem ) {
        switch ( qualifier.timeUnitRange ) {
            case YEAR:
            case QUARTER:
            case MONTH:
            case WEEK:
            case DAY:
            case HOUR:
            case MINUTE:
            case SECOND:
            case MILLISECOND:
            case MICROSECOND:
                final String timeUnit = qualifier.timeUnitRange.startUnit.name();
                writer.keyword( timeUnit );
                break;
            default:
                throw new AssertionError( "Unsupported type: " + qualifier.timeUnitRange );
        }

        if ( null != qualifier.timeUnitRange.endUnit ) {
            throw new AssertionError( "End unit is not supported now: " + qualifier.timeUnitRange.endUnit );
        }
    }


    @Override
    public void unparseSqlIntervalLiteral( SqlWriter writer, SqlIntervalLiteral literal, int leftPrec, int rightPrec ) {
        unparseSqlIntervalLiteralMssql( writer, literal, 1 );
    }


    private void unparseSqlIntervalLiteralMssql( SqlWriter writer, SqlIntervalLiteral literal, int sign ) {
        final SqlIntervalLiteral.IntervalValue interval = (SqlIntervalLiteral.IntervalValue) literal.getValue();
        unparseSqlIntervalQualifier( writer, interval.getIntervalQualifier(), AlgDataTypeSystem.DEFAULT );
        writer.sep( ",", true );
        if ( interval.getSign() * sign == -1 ) {
            writer.print( "-" );
        }
        writer.literal( literal.getValue().toString() );
    }


    private void unparseFloorWithUnit( SqlWriter writer, SqlCall call, int charLen, String offset ) {
        writer.print( "CONVERT" );
        SqlWriter.Frame frame = writer.startList( "(", ")" );
        writer.print( "DATETIME, CONVERT(VARCHAR(" + charLen + "), " );
        ((SqlNode) call.operand( 0 )).unparse( writer, 0, 0 );
        writer.print( ", 126)" );

        if ( !offset.isEmpty() ) {
            writer.print( "+'" + offset + "'" );
        }
        writer.endList( frame );
    }

}
<|MERGE_RESOLUTION|>--- conflicted
+++ resolved
@@ -109,11 +109,7 @@
      */
     private void unparseFloor( SqlWriter writer, SqlCall call ) {
         SqlLiteral node = call.operand( 1 );
-<<<<<<< HEAD
-        TimeUnitRange unit = (TimeUnitRange) node.value.asSymbol().value;
-=======
         TimeUnitRange unit = node.value.asSymbol().asEnum( TimeUnitRange.class );
->>>>>>> 250079c0
 
         switch ( unit ) {
             case YEAR:
