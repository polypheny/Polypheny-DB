--- conflicted
+++ resolved
@@ -82,11 +82,7 @@
         for ( AlgDataTypeField field : rowType.getFields() ) {
             typeList.add( field.getType() );
         }
-<<<<<<< HEAD
-        return validator.getTypeFactory().createStructType( null, typeList, nameList );
-=======
         return validator.getTypeFactory().createStructType( typeList.stream().map( t -> (Long) null ).toList(), typeList, nameList );
->>>>>>> 250079c0
     }
 
 
