--- conflicted
+++ resolved
@@ -21,7 +21,6 @@
 import com.google.common.collect.Lists;
 import java.util.ArrayList;
 import java.util.List;
-import java.util.stream.Collectors;
 import lombok.Getter;
 import org.jetbrains.annotations.Nullable;
 import org.polypheny.db.algebra.constant.Kind;
@@ -363,17 +362,7 @@
 
     @Override
     public @Nullable String getEntity() {
-<<<<<<< HEAD
-        return names.stream().collect( Collectors.joining( "." ) );
-    }
-
-
-    @Override
-    public <R> R accept( NodeVisitor<R> visitor ) {
-        return visitor.visit( this );
-=======
         return String.join( ".", names );
->>>>>>> 250079c0
     }
 
 
