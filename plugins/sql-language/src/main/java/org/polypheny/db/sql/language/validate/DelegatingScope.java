--- conflicted
+++ resolved
@@ -31,14 +31,8 @@
 import org.polypheny.db.algebra.type.DynamicRecordType;
 import org.polypheny.db.algebra.type.StructKind;
 import org.polypheny.db.catalog.entity.Entity;
-<<<<<<< HEAD
-import org.polypheny.db.catalog.snapshot.Snapshot;
-import org.polypheny.db.languages.ParserPos;
-import org.polypheny.db.schema.CustomColumnResolvingEntity;
-=======
 import org.polypheny.db.languages.ParserPos;
 import org.polypheny.db.schema.CustomFieldResolvingEntity;
->>>>>>> 18d3cce9
 import org.polypheny.db.sql.language.SqlCall;
 import org.polypheny.db.sql.language.SqlIdentifier;
 import org.polypheny.db.sql.language.SqlNode;
@@ -103,17 +97,10 @@
         }
         final AlgDataType rowType = ns.getTupleType();
         if ( rowType.isStruct() ) {
-<<<<<<< HEAD
-            Entity validatorTable = ns.getTable();
-
-            if ( validatorTable != null && validatorTable.unwrap( CustomColumnResolvingEntity.class ).isPresent() ) {
-                final List<Pair<AlgDataTypeField, List<String>>> entries = validatorTable.unwrap( CustomColumnResolvingEntity.class ).get().resolveColumn( rowType, validator.getTypeFactory(), names );
-=======
             Entity validatorEntity = ns.getEntity();
 
             if ( validatorEntity != null && validatorEntity.unwrap( CustomFieldResolvingEntity.class ).isPresent() ) {
                 final List<Pair<AlgDataTypeField, List<String>>> entries = validatorEntity.unwrap( CustomFieldResolvingEntity.class ).get().resolveColumn( rowType, validator.getTypeFactory(), names );
->>>>>>> 18d3cce9
                 for ( Pair<AlgDataTypeField, List<String>> entry : entries ) {
                     final AlgDataTypeField field = entry.getKey();
                     final List<String> remainder = entry.getValue();
@@ -239,42 +226,12 @@
         }
 
         final SqlIdentifier previous = identifier;
-<<<<<<< HEAD
-        final NameMatcher nameMatcher = Snapshot.nameMatcher;
-=======
         final NameMatcher nameMatcher = NameMatchers.withCaseSensitive( false );
->>>>>>> 18d3cce9
         String columnName;
         final String entityName;
         final SqlValidatorNamespace namespace;
         if ( identifier.names.size() == 1 ) {
             columnName = identifier.names.get( 0 );
-<<<<<<< HEAD
-            final Map<String, ScopeChild> map = findQualifyingTableNames( columnName, identifier, nameMatcher );
-            switch ( map.size() ) {
-                case 0:
-                    if ( nameMatcher.isCaseSensitive() ) {
-                        final NameMatcher liberalMatcher = NameMatchers.liberal();
-                        final Map<String, ScopeChild> map2 = findQualifyingTableNames( columnName, identifier, liberalMatcher );
-                        if ( !map2.isEmpty() ) {
-                            final List<String> list = new ArrayList<>();
-                            for ( ScopeChild entry : map2.values() ) {
-                                final AlgDataTypeField field = liberalMatcher.field( entry.namespace.getRowType(), columnName );
-                                list.add( field.getName() );
-                            }
-                            Collections.sort( list );
-                            throw validator.newValidationError( identifier, Static.RESOURCE.columnNotFoundDidYouMean( columnName, Util.sepList( list, "', '" ) ) );
-                        }
-                    } else if ( SqlValidatorUtil.isNotRelational( validator ) ) {
-
-                        // todo dl, check if this does not lead to problems
-                        return SqlQualified.create( this, 0, validator.getSqlNamespace( identifier ), identifier );
-                    }
-                    throw validator.newValidationError( identifier, Static.RESOURCE.columnNotFound( columnName ) );
-                case 1:
-                    tableName = map.keySet().iterator().next();
-                    namespace = map.get( tableName ).namespace;
-=======
             final Map<String, ScopeChild> map = findQualifyingEntityNames( columnName, identifier, nameMatcher );
             switch ( map.size() ) {
                 case 0:
@@ -285,7 +242,6 @@
                 case 1:
                     entityName = map.keySet().iterator().next();
                     namespace = map.get( entityName ).namespace;
->>>>>>> 18d3cce9
                     break;
                 default:
                     throw validator.newValidationError( identifier, Static.RESOURCE.columnAmbiguous( columnName ) );
@@ -293,15 +249,9 @@
 
             final ResolvedImpl resolved = new ResolvedImpl();
             resolveInNamespace( namespace, false, identifier.names, nameMatcher, Path.EMPTY, resolved );
-<<<<<<< HEAD
-            final AlgDataTypeField field = nameMatcher.field( namespace.getRowType(), columnName );
-            if ( field != null ) {
-                if ( hasAmbiguousUnresolvedStar( namespace.getRowType(), field, columnName ) ) {
-=======
             final AlgDataTypeField field = nameMatcher.field( namespace.getTupleType(), columnName );
             if ( field != null ) {
                 if ( hasAmbiguousUnresolvedStar( namespace.getTupleType(), field, columnName ) ) {
->>>>>>> 18d3cce9
                     throw validator.newValidationError( identifier, Static.RESOURCE.columnAmbiguous( columnName ) );
                 }
 
@@ -311,11 +261,7 @@
             final ParserPos pos = identifier.getPos();
             identifier =
                     new SqlIdentifier(
-<<<<<<< HEAD
-                            ImmutableList.of( tableName, columnName ),
-=======
                             ImmutableList.of( entityName, columnName ),
->>>>>>> 18d3cce9
                             null,
                             pos,
                             ImmutableList.of( ParserPos.ZERO, pos ) );
@@ -330,11 +276,7 @@
         for ( ; i > 0; i-- ) {
             final SqlIdentifier prefix = identifier.getComponent( 0, i );
             resolved.clear();
-<<<<<<< HEAD
-            resolve( prefix.names, nameMatcher, false, resolved );
-=======
             resolve( prefix.names, false, resolved );
->>>>>>> 18d3cce9
             if ( resolved.count() == 1 ) {
                 final Resolve resolve = resolved.only();
                 fromNs = resolve.namespace;
@@ -342,46 +284,20 @@
                 fromRowType = resolve.rowType();
                 break;
             }
-<<<<<<< HEAD
-            // Look for a table alias that is the wrong case.
-            if ( nameMatcher.isCaseSensitive() ) {
-                final NameMatcher liberalMatcher = NameMatchers.liberal();
-                resolved.clear();
-                resolve( prefix.names, liberalMatcher, false, resolved );
-=======
             // Look for an entity alias that is the wrong case.
             if ( nameMatcher.isCaseSensitive() ) {
                 final NameMatcher liberalMatcher = NameMatchers.liberal();
                 resolved.clear();
                 resolve( prefix.names, false, resolved );
->>>>>>> 18d3cce9
                 if ( resolved.count() == 1 ) {
                     final Step lastStep = Util.last( resolved.only().path.steps() );
                     throw validator.newValidationError(
                             prefix,
-<<<<<<< HEAD
-                            Static.RESOURCE.tableNameNotFoundDidYouMean( prefix.toString(), lastStep.name ) );
-=======
                             Static.RESOURCE.entityNameNotFoundDidYouMean( prefix.toString(), lastStep.name ) );
->>>>>>> 18d3cce9
                 }
             }
         }
         if ( fromNs == null ) {
-<<<<<<< HEAD
-            // Look for a column not qualified by a table alias.
-            columnName = identifier.names.get( 0 );
-            final Map<String, ScopeChild> map = findQualifyingTableNames( columnName, identifier, nameMatcher );
-            if ( map.size() == 1 ) {
-                final Entry<String, ScopeChild> entry = map.entrySet().iterator().next();
-                final String tableName2 = map.keySet().iterator().next();
-
-                fromPath = Path.EMPTY;
-
-                // Adding table name is for RecordType column with StructKind.PEEK_FIELDS or StructKind.PEEK_FIELDS only.
-                // Access to a field in a RecordType column of other StructKind should always be qualified with table name.
-                final AlgDataTypeField field = nameMatcher.field( fromNs.getRowType(), columnName );
-=======
             // Look for a column not qualified by an entity alias.
             columnName = identifier.names.get( 0 );
             final Map<String, ScopeChild> map = findQualifyingEntityNames( columnName, identifier, nameMatcher );
@@ -394,61 +310,37 @@
                 // Adding entity name is for TupleType field with StructKind.PEEK_FIELDS or StructKind.PEEK_FIELDS only.
                 // Access to a field in a RecordType column of other StructKind should always be qualified with entity name.
                 final AlgDataTypeField field = nameMatcher.field( fromNs.getTupleType(), columnName );
->>>>>>> 18d3cce9
                 if ( field != null ) {
                     switch ( field.getType().getStructKind() ) {
                         case PEEK_FIELDS:
                         case PEEK_FIELDS_DEFAULT:
                         case PEEK_FIELDS_NO_EXPAND:
                             columnName = field.getName(); // use resolved field name
-<<<<<<< HEAD
-                            resolve( ImmutableList.of( tableName2 ), nameMatcher, false, resolved );
-=======
                             resolve( ImmutableList.of( entityName2 ), false, resolved );
->>>>>>> 18d3cce9
                             if ( resolved.count() == 1 ) {
                                 final Resolve resolve = resolved.only();
                                 fromRowType = resolve.rowType();
                                 identifier = identifier
                                         .setName( 0, columnName )
-<<<<<<< HEAD
-                                        .add( 0, tableName2, ParserPos.ZERO );
-=======
                                         .add( 0, entityName2, ParserPos.ZERO );
->>>>>>> 18d3cce9
                                 ++i;
                                 ++size;
                             }
                             break;
                         default:
-<<<<<<< HEAD
-                            // Throw an error if the table was not found.
-                            // If one or more of the child namespaces allows peeking (e.g. if they are Phoenix column families) then we relax the SQL standard requirement that record fields are qualified by table alias.
-                            final SqlIdentifier prefix = identifier.skipLast( 1 );
-                            throw validator.newValidationError( prefix, Static.RESOURCE.tableNameNotFound( prefix.toString() ) );
-=======
                             // Throw an error if the entity was not found.
                             // If one or more of the child namespaces allows peeking (e.g. if they are Phoenix column families) then we relax the SQL standard requirement that record fields are qualified by entity alias.
                             final SqlIdentifier prefix = identifier.skipLast( 1 );
                             throw validator.newValidationError( prefix, Static.RESOURCE.entityNameNotFound( prefix.toString() ) );
->>>>>>> 18d3cce9
                     }
                 }
             } else {
                 final SqlIdentifier prefix1 = identifier.skipLast( 1 );
-<<<<<<< HEAD
-                throw validator.newValidationError( prefix1, Static.RESOURCE.tableNameNotFound( prefix1.toString() ) );
-            }
-        }
-
-        // If a table alias is part of the identifier, make sure that the table alias uses the same case as it was defined. For example, in
-=======
                 throw validator.newValidationError( prefix1, Static.RESOURCE.entityNameNotFound( prefix1.toString() ) );
             }
         }
 
         // If an entity alias is part of the identifier, make sure that the entity alias uses the same case as it was defined. For example, in
->>>>>>> 18d3cce9
         //
         //    SELECT e.empno FROM Emp as E
         //
@@ -482,11 +374,7 @@
                         final SqlIdentifier prefix = identifier.getComponent( 0, i );
                         final SqlIdentifier suffix3 = identifier.getComponent( i, k + 1 );
                         final Step step = Util.last( resolved.resolves.get( 0 ).path.steps() );
-<<<<<<< HEAD
-                        throw validator.newValidationError( suffix3, Static.RESOURCE.columnNotFoundInTableDidYouMean( suffix3.toString(), prefix.toString(), step.name ) );
-=======
                         throw validator.newValidationError( suffix3, Static.RESOURCE.fieldNotFoundInEntityDidYouMean( suffix3.toString(), prefix.toString(), step.name ) );
->>>>>>> 18d3cce9
                     }
                 }
                 // Find the shortest suffix that also fails. Suppose we cannot resolve "a.b.c"; we find we cannot resolve "a.b" but can resolve "a". So, the error will be "Column 'a.b' not found".
@@ -501,11 +389,7 @@
                 }
                 final SqlIdentifier prefix = identifier.getComponent( 0, i );
                 final SqlIdentifier suffix3 = identifier.getComponent( i, k + 1 );
-<<<<<<< HEAD
-                throw validator.newValidationError( suffix3, Static.RESOURCE.columnNotFoundInTable( suffix3.toString(), prefix.toString() ) );
-=======
                 throw validator.newValidationError( suffix3, Static.RESOURCE.fieldNotFoundInEntity( suffix3.toString(), prefix.toString() ) );
->>>>>>> 18d3cce9
             case 1:
                 path = resolved.only().path;
                 break;
@@ -544,11 +428,7 @@
         for ( Step step : path.steps() ) {
             final String name = identifier.names.get( k );
             if ( step.i < 0 ) {
-<<<<<<< HEAD
-                throw validator.newValidationError( identifier, Static.RESOURCE.columnNotFound( name ) );
-=======
                 throw validator.newValidationError( identifier, Static.RESOURCE.fieldNotFound( name ) );
->>>>>>> 18d3cce9
             }
             final AlgDataTypeField field0 = step.rowType.getFields().get( step.i );
             final String fieldName = field0.getName();
@@ -569,11 +449,7 @@
             ++k;
         }
 
-<<<<<<< HEAD
-        // Multiple name components may have been resolved as one step by CustomResolvingTable.
-=======
         // Multiple name components may have been resolved as one step by CustomResolvingEntity.
->>>>>>> 18d3cce9
         if ( identifier.names.size() > k ) {
             identifier = identifier.getComponent( 0, k );
         }
