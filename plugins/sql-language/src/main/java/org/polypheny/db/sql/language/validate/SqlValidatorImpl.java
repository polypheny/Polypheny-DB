--- conflicted
+++ resolved
@@ -77,10 +77,6 @@
 import org.polypheny.db.catalog.exceptions.GenericRuntimeException;
 import org.polypheny.db.catalog.logistic.DataModel;
 import org.polypheny.db.catalog.snapshot.Snapshot;
-<<<<<<< HEAD
-import org.polypheny.db.config.RuntimeConfig;
-=======
->>>>>>> 250079c0
 import org.polypheny.db.languages.OperatorRegistry;
 import org.polypheny.db.languages.ParserPos;
 import org.polypheny.db.languages.QueryLanguage;
@@ -98,11 +94,6 @@
 import org.polypheny.db.nodes.validate.ValidatorException;
 import org.polypheny.db.nodes.validate.ValidatorNamespace;
 import org.polypheny.db.nodes.validate.ValidatorScope;
-<<<<<<< HEAD
-import org.polypheny.db.rex.RexBuilder;
-import org.polypheny.db.rex.RexNode;
-=======
->>>>>>> 250079c0
 import org.polypheny.db.rex.RexPatternFieldRef;
 import org.polypheny.db.rex.RexVisitor;
 import org.polypheny.db.runtime.Feature;
@@ -152,13 +143,8 @@
 import org.polypheny.db.type.PolyType;
 import org.polypheny.db.type.PolyTypeUtil;
 import org.polypheny.db.type.checker.AssignableOperandTypeChecker;
-<<<<<<< HEAD
-import org.polypheny.db.type.entity.PolyBigDecimal;
-import org.polypheny.db.type.entity.PolyString;
-=======
 import org.polypheny.db.type.entity.PolyString;
 import org.polypheny.db.type.entity.numerical.PolyBigDecimal;
->>>>>>> 250079c0
 import org.polypheny.db.type.inference.PolyOperandTypeInference;
 import org.polypheny.db.type.inference.ReturnTypes;
 import org.polypheny.db.util.AccessType;
@@ -184,8 +170,6 @@
  */
 public class SqlValidatorImpl implements SqlValidatorWithHints {
 
-    NameMatcher nameMatcher = NameMatchers.withCaseSensitive( RuntimeConfig.RELATIONAL_CASE_SENSITIVE.getBoolean() );
-
     public static final Logger TRACER = PolyphenyDbTrace.PARSER_LOGGER;
 
     /**
@@ -338,15 +322,6 @@
 
 
     @Override
-<<<<<<< HEAD
-    public Conformance getConformance() {
-        return conformance;
-    }
-
-
-    @Override
-=======
->>>>>>> 250079c0
     public OperatorTable getOperatorTable() {
         return opTab;
     }
@@ -374,11 +349,7 @@
                     select,
                     Util.first( originalType, unknownType ),
                     list,
-<<<<<<< HEAD
-                    nameMatcher.createSet(),
-=======
                     NameMatchers.withCaseSensitive( false ).createSet(),
->>>>>>> 250079c0
                     types,
                     includeSystemVars );
         }
@@ -480,11 +451,7 @@
 
 
     private boolean expandStar( List<SqlNode> selectItems, Set<String> aliases, List<AlgDataTypeField> fields, boolean includeSystemVars, SelectScope scope, SqlNode node ) {
-<<<<<<< HEAD
-        if ( !(node instanceof SqlIdentifier) ) {
-=======
         if ( !(node instanceof SqlIdentifier identifier) ) {
->>>>>>> 250079c0
             return false;
         }
         if ( !identifier.isStar() ) {
@@ -495,11 +462,7 @@
             boolean hasDynamicStruct = false;
             for ( ScopeChild child : scope.children ) {
                 final int before = fields.size();
-<<<<<<< HEAD
-                if ( child.namespace.getRowType().isDynamicStruct() ) {
-=======
                 if ( child.namespace.getTupleType().isDynamicStruct() ) {
->>>>>>> 250079c0
                     hasDynamicStruct = true;
                     // don't expand star if the underneath table is dynamic.
                     // Treat this star as a special field in validation/conversion and wait until execution time to expand this star.
@@ -520,11 +483,7 @@
                     final SqlNode from = child.namespace.getNode();
                     final SqlValidatorNamespace fromNs = getNamespace( from, scope );
                     assert fromNs != null;
-<<<<<<< HEAD
-                    final AlgDataType rowType = fromNs.getRowType();
-=======
                     final AlgDataType rowType = fromNs.getTupleType();
->>>>>>> 250079c0
                     for ( AlgDataTypeField field : rowType.getFields() ) {
                         String columnName = field.getName();
 
@@ -561,13 +520,12 @@
                 new Permute( scope.getNode().getSqlFrom(), 0 ).permute( selectItems, fields );
             }
             return true;
-<<<<<<< HEAD
         }
 
         final SqlIdentifier prefixId = identifier.skipLast( 1 );
         final SqlValidatorScope.ResolvedImpl resolved = new SqlValidatorScope.ResolvedImpl();
-        final NameMatcher nameMatcher = scope.validator.nameMatcher;
-        scope.resolve( prefixId.names, nameMatcher, true, resolved );
+
+        scope.resolve( prefixId.names, true, resolved );
         if ( resolved.count() == 0 ) {
             // e.g. "select s.t.* from e" or "select r.* from e"
             throw newValidationError( prefixId, RESOURCE.unknownIdentifier( prefixId.toString() ) );
@@ -599,45 +557,6 @@
         } else {
             throw newValidationError( prefixId, RESOURCE.starRequiresRecordType() );
         }
-=======
-        }
-
-        final SqlIdentifier prefixId = identifier.skipLast( 1 );
-        final SqlValidatorScope.ResolvedImpl resolved = new SqlValidatorScope.ResolvedImpl();
-
-        scope.resolve( prefixId.names, true, resolved );
-        if ( resolved.count() == 0 ) {
-            // e.g. "select s.t.* from e" or "select r.* from e"
-            throw newValidationError( prefixId, RESOURCE.unknownIdentifier( prefixId.toString() ) );
-        }
-        final AlgDataType rowType = resolved.only().rowType();
-        if ( rowType.isDynamicStruct() ) {
-            // don't expand star if the underneath table is dynamic.
-            addToSelectList(
-                    selectItems,
-                    aliases,
-                    fields,
-                    prefixId.plus( DynamicRecordType.DYNAMIC_STAR_PREFIX, startPosition ),
-                    scope,
-                    includeSystemVars );
-        } else if ( rowType.isStruct() ) {
-            for ( AlgDataTypeField field : rowType.getFields() ) {
-                String columnName = field.getName();
-
-                // TODO: do real implicit collation here
-                addOrExpandField(
-                        selectItems,
-                        aliases,
-                        fields,
-                        includeSystemVars,
-                        scope,
-                        prefixId.plus( columnName, startPosition ),
-                        field );
-            }
-        } else {
-            throw newValidationError( prefixId, RESOURCE.starRequiresRecordType() );
-        }
->>>>>>> 250079c0
         return true;
 
     }
@@ -824,25 +743,10 @@
             // If there's a prefix, resolve it to a namespace.
             SqlValidatorNamespace ns = null;
             for ( String name : subNames ) {
-<<<<<<< HEAD
-                if ( ns == null ) {
-                    final SqlValidatorScope.ResolvedImpl resolved = new SqlValidatorScope.ResolvedImpl();
-                    final NameMatcher nameMatcher = snapshot.nameMatcher;
-                    scope.resolve( ImmutableList.of( name ), nameMatcher, false, resolved );
-                    if ( resolved.count() == 1 ) {
-                        //ns = resolved.only().namespace;
-                    }
-                } else {
-                    ns = ns.lookupChild( name );
-                }
-                if ( ns == null ) {
-                    break;
-=======
                 final SqlValidatorScope.ResolvedImpl resolved = new SqlValidatorScope.ResolvedImpl();
                 scope.resolve( ImmutableList.of( name ), false, resolved );
                 if ( resolved.count() == 1 ) {
                     ns = resolved.only().namespace;
->>>>>>> 250079c0
                 }
                 break;
             }
@@ -864,11 +768,7 @@
             // If there's only one alias, add all child columns
             SelectScope selectScope = SqlValidatorUtil.getEnclosingSelectScope( scope );
             if ( (selectScope != null) && (selectScope.getChildren().size() == 1) ) {
-<<<<<<< HEAD
-                AlgDataType rowType = selectScope.getChildren().get( 0 ).getRowType();
-=======
                 AlgDataType rowType = selectScope.getChildren().get( 0 ).getTupleType();
->>>>>>> 250079c0
                 for ( AlgDataTypeField field : rowType.getFields() ) {
                     hintList.add( new MonikerImpl( field.getName(), MonikerType.COLUMN ) );
                 }
@@ -1081,17 +981,8 @@
 
     private SqlValidatorNamespace getNamespace( SqlIdentifier id, DelegatingScope scope ) {
         if ( id.isSimple() ) {
-<<<<<<< HEAD
-            final NameMatcher nameMatcher = snapshot.nameMatcher;
-            final SqlValidatorScope.ResolvedImpl resolved = new SqlValidatorScope.ResolvedImpl();
-            scope.resolve( id.names, nameMatcher, false, resolved );
-            if ( resolved.count() == 1 ) {
-                //return resolved.only().namespace;
-            }
-=======
             final SqlValidatorScope.ResolvedImpl resolved = new SqlValidatorScope.ResolvedImpl();
             scope.resolve( id.names, false, resolved );
->>>>>>> 250079c0
         }
         return getSqlNamespace( id );
     }
@@ -3033,18 +2924,10 @@
     private void checkRollUpInUsing( SqlIdentifier identifier, SqlNode leftOrRight ) {
         leftOrRight = SqlUtil.stripAs( leftOrRight );
         // if it's not a SqlIdentifier then that's fine, it'll be validated somewhere else.
-<<<<<<< HEAD
-        if ( leftOrRight instanceof SqlIdentifier ) {
-            SqlIdentifier from = (SqlIdentifier) leftOrRight;
-            Entity entity = findTable(
-                    Util.last( from.names ),
-                    snapshot.nameMatcher.isCaseSensitive() );
-=======
         if ( leftOrRight instanceof SqlIdentifier from ) {
             Entity entity = findEntity(
                     Util.last( from.names )
             );
->>>>>>> 250079c0
             String name = Util.last( identifier.names );
 
             if ( entity != null && entity.isRolledUp( name ) ) {
@@ -3110,15 +2993,9 @@
             }
 
             // Join on fields that occur exactly once on each side. Ignore fields that occur more than once on either side.
-<<<<<<< HEAD
-            final AlgDataType leftRowType = getSqlNamespace( left ).getRowType();
-            final AlgDataType rightRowType = getSqlNamespace( right ).getRowType();
-            final NameMatcher nameMatcher = snapshot.nameMatcher;
-=======
             final AlgDataType leftRowType = getSqlNamespace( left ).getTupleType();
             final AlgDataType rightRowType = getSqlNamespace( right ).getTupleType();
             final NameMatcher nameMatcher = NameMatchers.withCaseSensitive( false );
->>>>>>> 250079c0
             List<String> naturalColumnNames = SqlValidatorUtil.deriveNaturalJoinColumnList( nameMatcher, leftRowType, rightRowType );
 
             // Check compatibility of the chosen columns.
@@ -3188,13 +3065,8 @@
         if ( id.names.size() == 1 ) {
             String name = id.names.get( 0 );
             final SqlValidatorNamespace namespace = getSqlNamespace( leftOrRight );
-<<<<<<< HEAD
-            final AlgDataType rowType = namespace.getRowType();
-            final NameMatcher nameMatcher = snapshot.nameMatcher;
-=======
             final AlgDataType rowType = namespace.getTupleType();
             final NameMatcher nameMatcher = NameMatchers.withCaseSensitive( false );
->>>>>>> 250079c0
             final AlgDataTypeField field = nameMatcher.field( rowType, name );
             if ( field != null ) {
                 if ( nameMatcher.frequency( rowType.getFieldNames(), name ) > 1 ) {
@@ -3242,15 +3114,9 @@
         // Make sure that items in FROM clause have distinct aliases.
         final SelectScope fromScope = (SelectScope) getFromScope( select );
         List<String> names = fromScope.getChildNames();
-<<<<<<< HEAD
-        if ( !snapshot.nameMatcher.isCaseSensitive() ) {
-            names = names.stream().map( s -> s.toUpperCase( Locale.ROOT ) ).collect( Collectors.toList() );
-        }
-=======
 
         names = names.stream().map( s -> s.toUpperCase( Locale.ROOT ) ).toList();
 
->>>>>>> 250079c0
         final int duplicateAliasOrdinal = Util.firstDuplicate( names );
         if ( duplicateAliasOrdinal >= 0 ) {
             final ScopeChild child = fromScope.children.get( duplicateAliasOrdinal );
@@ -3421,11 +3287,7 @@
 
         String tableAlias = pair.left;
 
-<<<<<<< HEAD
-        Entity entity = findTable( tableAlias );
-=======
         Entity entity = findEntity( tableAlias );
->>>>>>> 250079c0
         if ( entity != null ) {
             return entity.rolledUpColumnValidInsideAgg();
         }
@@ -3444,11 +3306,7 @@
         String tableAlias = pair.left;
         String columnName = pair.right;
 
-<<<<<<< HEAD
-        Entity entity = findTable( tableAlias );
-=======
         Entity entity = findEntity( tableAlias );
->>>>>>> 250079c0
         if ( entity != null ) {
             return entity.isRolledUp( columnName );
         }
@@ -3456,26 +3314,12 @@
     }
 
 
-<<<<<<< HEAD
-    @Nullable
-    private Entity findTable( String tableName, boolean caseSensitive ) {
-        return snapshot.rel().getTable( Catalog.defaultNamespaceId, tableName ).orElse( null );
-    }
-
-
-    /**
-     * Given a table alias, find the corresponding {@link org.polypheny.db.schema.Entity} associated with it
-     */
-    private Entity findTable( String alias ) {
-        return findTable( alias, snapshot.nameMatcher.isCaseSensitive() );
-=======
     /**
      * Given an entity alias, find the corresponding {@link org.polypheny.db.schema.Entity} associated with it
      */
     @Nullable
     private Entity findEntity( String tableName ) {
         return snapshot.rel().getTable( Catalog.defaultNamespaceId, tableName ).orElse( null );
->>>>>>> 250079c0
     }
 
 
@@ -3712,28 +3556,11 @@
     public void validateSequenceValue( SqlValidatorScope scope, SqlIdentifier id ) {
         // Resolve identifier as a table.
         final SqlValidatorScope.ResolvedImpl resolved = new SqlValidatorScope.ResolvedImpl();
-<<<<<<< HEAD
-        scope.resolveTable( id.names, snapshot.nameMatcher, SqlValidatorScope.Path.EMPTY, resolved );
-        if ( resolved.count() != 1 ) {
-            throw newValidationError( id, RESOURCE.tableNameNotFound( id.toString() ) );
-        }
-        // We've found a table. But is it a sequence?
-        //final SqlValidatorNamespace ns = resolved.only().namespace;
-        /*if ( ns instanceof TableNamespace ) {
-            final Entity entity = ns.getTable().unwrap( Entity.class );
-            switch ( entity.getJdbcTableType() ) {
-                case SEQUENCE:
-                case TEMPORARY_SEQUENCE:
-                    return;
-            }
-        }*/
-=======
         scope.resolveEntity( id.names, SqlValidatorScope.Path.EMPTY, resolved );
         if ( resolved.count() != 1 ) {
             throw newValidationError( id, RESOURCE.entityNameNotFound( id.toString() ) );
         }
 
->>>>>>> 250079c0
         throw newValidationError( id, RESOURCE.notASequence( id.toString() ) );
     }
 
@@ -4079,11 +3906,7 @@
      * @return Rowtype
      */
     protected AlgDataType createTargetRowType( Entity table, SqlNodeList targetColumnList, boolean append, boolean allowDynamic ) {
-<<<<<<< HEAD
-        AlgDataType baseRowType = table.getRowType();
-=======
         AlgDataType baseRowType = table.getTupleType();
->>>>>>> 250079c0
         if ( targetColumnList == null ) {
             return baseRowType;
         }
@@ -4178,26 +4001,8 @@
             throw newValidationError( node, RESOURCE.unmatchInsertColumn( targetFieldCount, sourceFieldCount ) );
         }
         // Ensure that non-nullable fields are targeted.
-<<<<<<< HEAD
-        final InitializerContext rexBuilder =
-                new InitializerContext() {
-                    @Override
-                    public RexBuilder getRexBuilder() {
-                        return new RexBuilder( typeFactory );
-                    }
-
-
-                    @Override
-                    public RexNode convertExpression( Node e ) {
-                        throw new UnsupportedOperationException();
-                    }
-                };
-        final List<ColumnStrategy> strategies = table.unwrap( LogicalTable.class ).orElseThrow().getColumnStrategies();
-        for ( final AlgDataTypeField field : table.getRowType().getFields() ) {
-=======
         final List<ColumnStrategy> strategies = table.unwrap( LogicalTable.class ).orElseThrow().getColumnStrategies();
         for ( final AlgDataTypeField field : table.getTupleType().getFields() ) {
->>>>>>> 250079c0
             final AlgDataTypeField targetField = logicalTargetRowType.getField( field.getName(), true, false );
             switch ( strategies.get( field.getIndex() ) ) {
                 case NOT_NULLABLE:
@@ -4390,11 +4195,7 @@
 
         final SqlValidatorNamespace targetNamespace = getSqlNamespace( call );
         validateNamespace( targetNamespace, unknownType );
-<<<<<<< HEAD
-        final Entity table = targetNamespace.getTable();
-=======
         final Entity table = targetNamespace.getEntity();
->>>>>>> 250079c0
 
         validateAccess( call.getTargetTable(), table, AccessEnum.DELETE );
     }
@@ -4439,11 +4240,7 @@
         IdentifierNamespace targetNamespace = (IdentifierNamespace) getSqlNamespace( call.getTargetTable() );
         validateNamespace( targetNamespace, unknownType );
 
-<<<<<<< HEAD
-        Entity table = targetNamespace.getTable();
-=======
         Entity table = targetNamespace.getEntity();
->>>>>>> 250079c0
         validateAccess( call.getTargetTable(), table, AccessEnum.UPDATE );
 
         AlgDataType targetRowType = unknownType;
@@ -4659,11 +4456,7 @@
 
 
     SqlValidatorNamespace lookupFieldNamespace( AlgDataType rowType, String name ) {
-<<<<<<< HEAD
-        final NameMatcher nameMatcher = snapshot.nameMatcher;
-=======
         final NameMatcher nameMatcher = NameMatchers.withCaseSensitive( false );
->>>>>>> 250079c0
         final AlgDataTypeField field = nameMatcher.field( rowType, name );
         if ( field == null ) {
             return null;
@@ -4748,11 +4541,7 @@
 
         if ( allRows ) {
             final SqlValidatorNamespace sqlNs = getSqlNamespace( matchRecognize.getTableRef() );
-<<<<<<< HEAD
-            final AlgDataType inputDataType = sqlNs.getRowType();
-=======
             final AlgDataType inputDataType = sqlNs.getTupleType();
->>>>>>> 250079c0
             for ( AlgDataTypeField fs : inputDataType.getFields() ) {
                 if ( !typeBuilder.nameExists( fs.getName() ) ) {
                     typeBuilder.add( fs );
@@ -4895,11 +4684,7 @@
 
 
     private void validateDefinitions( SqlMatchRecognize mr, MatchRecognizeScope scope ) {
-<<<<<<< HEAD
-        final Set<String> aliases = snapshot.nameMatcher.createSet();
-=======
         final Set<String> aliases = NameMatchers.withCaseSensitive( false ).createSet();
->>>>>>> 250079c0
         for ( SqlNode item : mr.getPatternDefList().getSqlList() ) {
             final String alias = alias( item );
             if ( !aliases.add( alias ) ) {
@@ -5117,11 +4902,7 @@
             if ( selectItem instanceof SqlIdentifier ) {
                 final SqlQualified qualified = scope.fullyQualify( (SqlIdentifier) selectItem );
                 SqlValidatorNamespace namespace = qualified.namespace;
-<<<<<<< HEAD
-                final Entity table = namespace.getTable();
-=======
                 final Entity table = namespace.getEntity();
->>>>>>> 250079c0
                 if ( table == null ) {
                     return null;
                 }
@@ -5429,23 +5210,13 @@
                 // REVIEW jvs: The name resolution rules used here are supposed to match SQL:2003 Part 2 Section 6.6 (identifier chain), but we don't currently have enough
                 // information to get everything right.  In particular, routine parameters are currently looked up via resolve; we could do a better job if they were looked up via resolveColumn.
 
-<<<<<<< HEAD
-                final NameMatcher nameMatcher = snapshot.nameMatcher;
-=======
                 final NameMatcher nameMatcher = NameMatchers.withCaseSensitive( false );
->>>>>>> 250079c0
                 final SqlValidatorScope.ResolvedImpl resolved = new SqlValidatorScope.ResolvedImpl();
                 scope.resolve( id.getNames().subList( 0, i ), false, resolved );
                 if ( resolved.count() == 1 ) {
                     // There's a namespace with the name we seek.
                     final SqlValidatorScope.Resolve resolve = resolved.only();
                     type = resolve.rowType();
-<<<<<<< HEAD
-                    /*for ( SqlValidatorScope.Step p : Util.skip( resolve.path.steps() ) ) {
-                        type = type.getFieldList().get( p.i ).getType();
-                    }*/
-=======
->>>>>>> 250079c0
                     break;
                 }
             }
@@ -5475,11 +5246,7 @@
                     name = "*";
                     field = null;
                 } else {
-<<<<<<< HEAD
-                    final NameMatcher nameMatcher = snapshot.nameMatcher;
-=======
                     final NameMatcher nameMatcher = NameMatchers.withCaseSensitive( false );
->>>>>>> 250079c0
                     field = nameMatcher.field( type, name );
                 }
                 if ( field == null ) {
@@ -5658,11 +5425,7 @@
                 String alias = id.getSimple();
                 final SqlValidatorNamespace selectNs = getSqlNamespace( select );
                 final AlgDataType rowType = selectNs.getRowTypeSansSystemColumns();
-<<<<<<< HEAD
-                final NameMatcher nameMatcher = snapshot.nameMatcher;
-=======
                 final NameMatcher nameMatcher = NameMatchers.withCaseSensitive( false );
->>>>>>> 250079c0
                 AlgDataTypeField field = nameMatcher.field( rowType, alias );
                 if ( field != null ) {
                     return nthSelectItem( field.getIndex(), id.getPos() );
@@ -5711,11 +5474,7 @@
                     : validator.getConformance().isGroupByAlias()) ) {
                 String name = id.getSimple();
                 SqlNode expr = null;
-<<<<<<< HEAD
-                final NameMatcher nameMatcher = validator.snapshot.nameMatcher;
-=======
                 final NameMatcher nameMatcher = NameMatchers.withCaseSensitive( false );
->>>>>>> 250079c0
                 int n = 0;
                 for ( Node s : select.getSqlSelectList() ) {
                     final String alias = SqlValidatorUtil.getAlias( (SqlNode) s, -1 );
@@ -6132,58 +5891,6 @@
 
 
         Permute( SqlNode from, int offset ) {
-<<<<<<< HEAD
-            switch ( from.getKind() ) {
-                case JOIN:
-                    final SqlJoin join = (SqlJoin) from;
-                    final Permute left = new Permute( join.getLeft(), offset );
-                    final int fieldCount = getValidatedNodeType( join.getLeft() ).getFields().size();
-                    final Permute right = new Permute( join.getRight(), offset + fieldCount );
-                    final List<String> names = usingNames( join );
-                    final List<ImmutableList<Integer>> sources = new ArrayList<>();
-                    final Set<ImmutableList<Integer>> sourceSet = new HashSet<>();
-                    final AlgDataTypeFactory.Builder b = typeFactory.builder();
-                    if ( names != null ) {
-                        for ( String name : names ) {
-                            final AlgDataTypeField f = left.field( name );
-                            final ImmutableList<Integer> source = left.sources.get( f.getIndex() );
-                            sourceSet.add( source );
-                            final AlgDataTypeField f2 = right.field( name );
-                            final ImmutableList<Integer> source2 = right.sources.get( f2.getIndex() );
-                            sourceSet.add( source2 );
-                            sources.add( ImmutableList.copyOf( Stream.concat( source.stream(), source2.stream() ).collect( Collectors.toList() ) ) );
-                            final boolean nullable =
-                                    (f.getType().isNullable()
-                                            || join.getJoinType().generatesNullsOnLeft())
-                                            && (f2.getType().isNullable()
-                                            || join.getJoinType().generatesNullsOnRight());
-                            b.add( f ).nullable( nullable );
-                        }
-                    }
-                    for ( AlgDataTypeField f : left.rowType.getFields() ) {
-                        final ImmutableList<Integer> source = left.sources.get( f.getIndex() );
-                        if ( sourceSet.add( source ) ) {
-                            sources.add( source );
-                            b.add( f );
-                        }
-                    }
-                    for ( AlgDataTypeField f : right.rowType.getFields() ) {
-                        final ImmutableList<Integer> source = right.sources.get( f.getIndex() );
-                        if ( sourceSet.add( source ) ) {
-                            sources.add( source );
-                            b.add( f );
-                        }
-                    }
-                    rowType = b.build();
-                    this.sources = ImmutableList.copyOf( sources );
-                    this.trivial = left.trivial && right.trivial && (names == null || names.isEmpty());
-                    break;
-
-                default:
-                    rowType = getValidatedNodeType( from );
-                    this.sources = Functions.generate( rowType.getFieldCount(), i -> ImmutableList.of( offset + i ) );
-                    this.trivial = true;
-=======
             if ( Objects.requireNonNull( from.getKind() ) == Kind.JOIN ) {
                 final SqlJoin join = (SqlJoin) from;
                 final Permute left = new Permute( join.getLeft(), offset );
@@ -6231,17 +5938,12 @@
                 rowType = getValidatedNodeType( from );
                 this.sources = Functions.generate( rowType.getFieldCount(), i -> ImmutableList.of( offset + i ) );
                 this.trivial = true;
->>>>>>> 250079c0
             }
         }
 
 
         private AlgDataTypeField field( String name ) {
-<<<<<<< HEAD
-            return snapshot.nameMatcher.field( rowType, name );
-=======
             return NameMatchers.withCaseSensitive( false ).field( rowType, name );
->>>>>>> 250079c0
         }
 
 
@@ -6252,11 +5954,7 @@
             switch ( join.getConditionType() ) {
                 case USING:
                     final ImmutableList.Builder<String> list = ImmutableList.builder();
-<<<<<<< HEAD
-                    final Set<String> names = snapshot.nameMatcher.createSet();
-=======
                     final Set<String> names = NameMatchers.withCaseSensitive( false ).createSet();
->>>>>>> 250079c0
                     for ( Node node : (SqlNodeList) join.getCondition() ) {
                         final String name = ((SqlIdentifier) node).getSimple();
                         if ( names.add( name ) ) {
@@ -6268,11 +5966,7 @@
                     if ( join.isNatural() ) {
                         final AlgDataType t0 = getValidatedNodeType( join.getLeft() );
                         final AlgDataType t1 = getValidatedNodeType( join.getRight() );
-<<<<<<< HEAD
-                        return SqlValidatorUtil.deriveNaturalJoinColumnList( snapshot.nameMatcher, t0, t1 );
-=======
                         return SqlValidatorUtil.deriveNaturalJoinColumnList( NameMatchers.withCaseSensitive( false ), t0, t1 );
->>>>>>> 250079c0
                     }
             }
             return null;
