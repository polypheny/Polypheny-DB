--- conflicted
+++ resolved
@@ -19,12 +19,8 @@
 
 import java.util.Optional;
 import org.polypheny.db.algebra.constant.Kind;
-<<<<<<< HEAD
-import org.polypheny.db.catalog.entity.logical.LogicalTable;
-=======
 import org.polypheny.db.catalog.entity.logical.LogicalEntity;
 import org.polypheny.db.catalog.entity.logical.LogicalView;
->>>>>>> 18d3cce9
 import org.polypheny.db.catalog.exceptions.GenericRuntimeException;
 import org.polypheny.db.catalog.logistic.EntityType;
 import org.polypheny.db.ddl.DdlManager;
@@ -55,15 +51,9 @@
 
     @Override
     public void execute( Context context, Statement statement, ParsedQueryContext parsedQueryContext ) {
-<<<<<<< HEAD
-        final Optional<LogicalTable> table = searchEntity( context, name );
-
-        if ( table.isEmpty() ) {
-=======
         final Optional<? extends LogicalEntity> entity = searchEntity( context, name );
 
         if ( entity.isEmpty() ) {
->>>>>>> 18d3cce9
             if ( ifExists ) {
                 // It is ok that there is no view with this name because "IF EXISTS" was specified
                 return;
@@ -72,14 +62,6 @@
             }
         }
 
-<<<<<<< HEAD
-        if ( table.get().entityType != EntityType.VIEW ) {
-            throw new GenericRuntimeException( "Not Possible to use DROP VIEW because " + table.get().name + " is not a View." );
-        }
-
-        DdlManager.getInstance().dropView( table.get(), statement );
-
-=======
         Optional<LogicalView> optionalView = entity.get().unwrap( LogicalView.class );
 
         if ( optionalView.isEmpty() ) {
@@ -91,7 +73,6 @@
         if ( view.entityType != EntityType.VIEW ) {
             throw new GenericRuntimeException( "Not possible to use DROP VIEW because " + view.name + " is not a view." );
         }
->>>>>>> 18d3cce9
 
         DdlManager.getInstance().dropView( view, statement );
 
