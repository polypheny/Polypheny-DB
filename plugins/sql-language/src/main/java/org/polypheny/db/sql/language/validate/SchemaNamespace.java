/*
 * Copyright 2019-2024 The Polypheny Project
 *
 * Licensed under the Apache License, Version 2.0 (the "License");
 * you may not use this file except in compliance with the License.
 * You may obtain a copy of the License at
 *
 * http://www.apache.org/licenses/LICENSE-2.0
 *
 * Unless required by applicable law or agreed to in writing, software
 * distributed under the License is distributed on an "AS IS" BASIS,
 * WITHOUT WARRANTIES OR CONDITIONS OF ANY KIND, either express or implied.
 * See the License for the specific language governing permissions and
 * limitations under the License.
 */

package org.polypheny.db.sql.language.validate;

import com.google.common.collect.ImmutableList;
import java.util.Objects;
import org.polypheny.db.algebra.type.AlgDataType;
<<<<<<< HEAD
import org.polypheny.db.algebra.type.AlgDataTypeFactory;
=======
>>>>>>> 18d3cce9
import org.polypheny.db.sql.language.SqlNode;


/**
 * Namespace based on a schema.
 *
 * The visible names are tables and sub-schemas.
 */
class SchemaNamespace extends AbstractNamespace {

    /**
     * The path of this schema.
     */
    private final ImmutableList<String> names;


    /**
     * Creates a SchemaNamespace.
     */
    SchemaNamespace( SqlValidatorImpl validator, ImmutableList<String> names ) {
        super( validator, null );
        this.names = Objects.requireNonNull( names );
    }


    @Override
    protected AlgDataType validateImpl( AlgDataType targetRowType ) {
<<<<<<< HEAD
        final AlgDataTypeFactory.Builder builder = validator.getTypeFactory().builder();
        /*for ( LogicalTable table : validator.snapshot.getLogicalTables( List.of( names.get( 0 ), names.get( 1 ) ) ) ) {
            //final List<String> names1 = moniker.getFullyQualifiedNames();
            builder.add( Util.last( names1 ), null, table.getRowType() );
        }*/// todo dl
        return targetRowType; //builder.build();
=======
        return targetRowType;
>>>>>>> 18d3cce9
    }


    @Override
    public SqlNode getNode() {
        return null;
    }

}<|MERGE_RESOLUTION|>--- conflicted
+++ resolved
@@ -19,10 +19,6 @@
 import com.google.common.collect.ImmutableList;
 import java.util.Objects;
 import org.polypheny.db.algebra.type.AlgDataType;
-<<<<<<< HEAD
-import org.polypheny.db.algebra.type.AlgDataTypeFactory;
-=======
->>>>>>> 18d3cce9
 import org.polypheny.db.sql.language.SqlNode;
 
 
@@ -50,16 +46,7 @@
 
     @Override
     protected AlgDataType validateImpl( AlgDataType targetRowType ) {
-<<<<<<< HEAD
-        final AlgDataTypeFactory.Builder builder = validator.getTypeFactory().builder();
-        /*for ( LogicalTable table : validator.snapshot.getLogicalTables( List.of( names.get( 0 ), names.get( 1 ) ) ) ) {
-            //final List<String> names1 = moniker.getFullyQualifiedNames();
-            builder.add( Util.last( names1 ), null, table.getRowType() );
-        }*/// todo dl
-        return targetRowType; //builder.build();
-=======
         return targetRowType;
->>>>>>> 18d3cce9
     }
 
 
