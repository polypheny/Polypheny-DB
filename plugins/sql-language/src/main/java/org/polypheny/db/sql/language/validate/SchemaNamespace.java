/*
 * Copyright 2019-2024 The Polypheny Project
 *
 * Licensed under the Apache License, Version 2.0 (the "License");
 * you may not use this file except in compliance with the License.
 * You may obtain a copy of the License at
 *
 * http://www.apache.org/licenses/LICENSE-2.0
 *
 * Unless required by applicable law or agreed to in writing, software
 * distributed under the License is distributed on an "AS IS" BASIS,
 * WITHOUT WARRANTIES OR CONDITIONS OF ANY KIND, either express or implied.
 * See the License for the specific language governing permissions and
 * limitations under the License.
 */

package org.polypheny.db.sql.language.validate;

import com.google.common.collect.ImmutableList;
import java.util.Objects;
import org.polypheny.db.algebra.type.AlgDataType;
<<<<<<< HEAD
import org.polypheny.db.algebra.type.AlgDataTypeFactory;
import org.polypheny.db.catalog.entity.logical.LogicalTable;
import org.polypheny.db.sql.language.SqlNode;
import org.polypheny.db.util.Util;
=======
import org.polypheny.db.sql.language.SqlNode;
>>>>>>> 250079c0


/**
 * Namespace based on a schema.
 *
 * The visible names are tables and sub-schemas.
 */
class SchemaNamespace extends AbstractNamespace {

    /**
     * The path of this schema.
     */
    private final ImmutableList<String> names;


    /**
     * Creates a SchemaNamespace.
     */
    SchemaNamespace( SqlValidatorImpl validator, ImmutableList<String> names ) {
        super( validator, null );
        this.names = Objects.requireNonNull( names );
    }


    @Override
    protected AlgDataType validateImpl( AlgDataType targetRowType ) {
<<<<<<< HEAD
        final AlgDataTypeFactory.Builder builder = validator.getTypeFactory().builder();
        /*for ( LogicalTable table : validator.snapshot.getLogicalTables( List.of( names.get( 0 ), names.get( 1 ) ) ) ) {
            //final List<String> names1 = moniker.getFullyQualifiedNames();
            builder.add( Util.last( names1 ), null, table.getRowType() );
        }*/// todo dl
        return targetRowType; //builder.build();
=======
        return targetRowType;
>>>>>>> 250079c0
    }


    @Override
    public SqlNode getNode() {
        return null;
    }

}<|MERGE_RESOLUTION|>--- conflicted
+++ resolved
@@ -19,14 +19,7 @@
 import com.google.common.collect.ImmutableList;
 import java.util.Objects;
 import org.polypheny.db.algebra.type.AlgDataType;
-<<<<<<< HEAD
-import org.polypheny.db.algebra.type.AlgDataTypeFactory;
-import org.polypheny.db.catalog.entity.logical.LogicalTable;
 import org.polypheny.db.sql.language.SqlNode;
-import org.polypheny.db.util.Util;
-=======
-import org.polypheny.db.sql.language.SqlNode;
->>>>>>> 250079c0
 
 
 /**
@@ -53,16 +46,7 @@
 
     @Override
     protected AlgDataType validateImpl( AlgDataType targetRowType ) {
-<<<<<<< HEAD
-        final AlgDataTypeFactory.Builder builder = validator.getTypeFactory().builder();
-        /*for ( LogicalTable table : validator.snapshot.getLogicalTables( List.of( names.get( 0 ), names.get( 1 ) ) ) ) {
-            //final List<String> names1 = moniker.getFullyQualifiedNames();
-            builder.add( Util.last( names1 ), null, table.getRowType() );
-        }*/// todo dl
-        return targetRowType; //builder.build();
-=======
         return targetRowType;
->>>>>>> 250079c0
     }
 
 
