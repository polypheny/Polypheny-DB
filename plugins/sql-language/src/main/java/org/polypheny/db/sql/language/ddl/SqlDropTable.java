--- conflicted
+++ resolved
@@ -19,15 +19,10 @@
 
 import java.util.Optional;
 import org.polypheny.db.algebra.constant.Kind;
-<<<<<<< HEAD
-import org.polypheny.db.catalog.entity.logical.LogicalTable;
-import org.polypheny.db.catalog.exceptions.GenericRuntimeException;
-=======
 import org.polypheny.db.catalog.entity.logical.LogicalEntity;
 import org.polypheny.db.catalog.entity.logical.LogicalTable;
 import org.polypheny.db.catalog.exceptions.GenericRuntimeException;
 import org.polypheny.db.catalog.logistic.EntityType;
->>>>>>> 250079c0
 import org.polypheny.db.ddl.DdlManager;
 import org.polypheny.db.languages.ParserPos;
 import org.polypheny.db.prepare.Context;
@@ -56,26 +51,13 @@
 
     @Override
     public void execute( Context context, Statement statement, ParsedQueryContext parsedQueryContext ) {
-<<<<<<< HEAD
-        final Optional<LogicalTable> table = searchEntity( context, name );
-
-        if ( table.isEmpty() ) {
-=======
         final Optional<? extends LogicalEntity> entity = searchEntity( context, name );
 
         if ( entity.isEmpty() ) {
->>>>>>> 250079c0
             if ( ifExists ) {
                 // It is ok that there is no table with this name because "IF EXISTS" was specified
                 return;
             } else {
-<<<<<<< HEAD
-                throw new GenericRuntimeException( "There exists no table with the name %s and 'IF EXISTS' was not specified", name );
-            }
-        }
-
-        DdlManager.getInstance().dropTable( table.get(), statement );
-=======
                 throw new GenericRuntimeException( "There exists no entity with the name %s and 'IF EXISTS' was not specified", name );
             }
         }
@@ -92,7 +74,6 @@
         }
 
         DdlManager.getInstance().dropTable( table, statement );
->>>>>>> 250079c0
     }
 
 }