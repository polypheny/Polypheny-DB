/*
 * Copyright 2019-2024 The Polypheny Project
 *
 * Licensed under the Apache License, Version 2.0 (the "License");
 * you may not use this file except in compliance with the License.
 * You may obtain a copy of the License at
 *
 * http://www.apache.org/licenses/LICENSE-2.0
 *
 * Unless required by applicable law or agreed to in writing, software
 * distributed under the License is distributed on an "AS IS" BASIS,
 * WITHOUT WARRANTIES OR CONDITIONS OF ANY KIND, either express or implied.
 * See the License for the specific language governing permissions and
 * limitations under the License.
 */

package org.polypheny.db.sql.language.ddl.altertable;


import java.util.List;
import java.util.Objects;
<<<<<<< HEAD
import org.polypheny.db.catalog.entity.logical.LogicalTable;
import org.polypheny.db.catalog.exceptions.GenericRuntimeException;
import org.polypheny.db.catalog.logistic.EntityType;
import org.polypheny.db.ddl.DdlManager;
=======
import org.polypheny.db.catalog.exceptions.GenericRuntimeException;
>>>>>>> 250079c0
import org.polypheny.db.languages.ParserPos;
import org.polypheny.db.nodes.Node;
import org.polypheny.db.prepare.Context;
import org.polypheny.db.processing.QueryContext.ParsedQueryContext;
import org.polypheny.db.sql.language.SqlIdentifier;
import org.polypheny.db.sql.language.SqlNode;
import org.polypheny.db.sql.language.SqlWriter;
import org.polypheny.db.sql.language.ddl.SqlAlterTable;
import org.polypheny.db.transaction.Statement;
import org.polypheny.db.util.ImmutableNullableList;


/**
 * Parse tree for {@code ALTER TABLE name OWNER TO} statement.
 */
public class SqlAlterTableOwner extends SqlAlterTable {

    private final SqlIdentifier table;
    private final SqlIdentifier owner;


    public SqlAlterTableOwner( ParserPos pos, SqlIdentifier table, SqlIdentifier owner ) {
        super( pos );
        this.table = Objects.requireNonNull( table );
        this.owner = Objects.requireNonNull( owner );
    }


    @Override
    public List<Node> getOperandList() {
        return ImmutableNullableList.of( table, owner );
    }


    @Override
    public List<SqlNode> getSqlOperandList() {
        return ImmutableNullableList.of( table, owner );
    }


    @Override
    public void unparse( SqlWriter writer, int leftPrec, int rightPrec ) {
        writer.keyword( "ALTER" );
        writer.keyword( "TABLE" );
        table.unparse( writer, leftPrec, rightPrec );
        writer.keyword( "OWNER" );
        writer.keyword( "TO" );
        owner.unparse( writer, leftPrec, rightPrec );
    }


    @Override
    public void execute( Context context, Statement statement, ParsedQueryContext parsedQueryContext ) {
<<<<<<< HEAD
        LogicalTable logicalTable = getTableFailOnEmpty( context, table );

        if ( logicalTable.entityType != EntityType.ENTITY ) {
            throw new GenericRuntimeException( "Not possible to use ALTER TABLE because " + logicalTable.name + " is not a table." );
        }

        if ( owner.names.size() != 1 ) {
            throw new GenericRuntimeException( "No FQDN allowed here: " + owner.toString() );
        }

        DdlManager.getInstance().alterTableOwner( logicalTable, owner.getSimple() );

=======
        throw new GenericRuntimeException( "This operation is not supported" );
>>>>>>> 250079c0
    }

}
<|MERGE_RESOLUTION|>--- conflicted
+++ resolved
@@ -19,14 +19,7 @@
 
 import java.util.List;
 import java.util.Objects;
-<<<<<<< HEAD
-import org.polypheny.db.catalog.entity.logical.LogicalTable;
 import org.polypheny.db.catalog.exceptions.GenericRuntimeException;
-import org.polypheny.db.catalog.logistic.EntityType;
-import org.polypheny.db.ddl.DdlManager;
-=======
-import org.polypheny.db.catalog.exceptions.GenericRuntimeException;
->>>>>>> 250079c0
 import org.polypheny.db.languages.ParserPos;
 import org.polypheny.db.nodes.Node;
 import org.polypheny.db.prepare.Context;
@@ -80,22 +73,7 @@
 
     @Override
     public void execute( Context context, Statement statement, ParsedQueryContext parsedQueryContext ) {
-<<<<<<< HEAD
-        LogicalTable logicalTable = getTableFailOnEmpty( context, table );
-
-        if ( logicalTable.entityType != EntityType.ENTITY ) {
-            throw new GenericRuntimeException( "Not possible to use ALTER TABLE because " + logicalTable.name + " is not a table." );
-        }
-
-        if ( owner.names.size() != 1 ) {
-            throw new GenericRuntimeException( "No FQDN allowed here: " + owner.toString() );
-        }
-
-        DdlManager.getInstance().alterTableOwner( logicalTable, owner.getSimple() );
-
-=======
         throw new GenericRuntimeException( "This operation is not supported" );
->>>>>>> 250079c0
     }
 
 }
