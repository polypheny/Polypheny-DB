/*
 * Copyright 2019-2024 The Polypheny Project
 *
 * Licensed under the Apache License, Version 2.0 (the "License");
 * you may not use this file except in compliance with the License.
 * You may obtain a copy of the License at
 *
 * http://www.apache.org/licenses/LICENSE-2.0
 *
 * Unless required by applicable law or agreed to in writing, software
 * distributed under the License is distributed on an "AS IS" BASIS,
 * WITHOUT WARRANTIES OR CONDITIONS OF ANY KIND, either express or implied.
 * See the License for the specific language governing permissions and
 * limitations under the License.
 */

package org.polypheny.db.sql.language.validate;


import org.polypheny.db.algebra.type.AlgDataType;
import org.polypheny.db.catalog.entity.Entity;
import org.polypheny.db.sql.language.SqlCall;
import org.polypheny.db.sql.language.SqlIdentifier;
import org.polypheny.db.sql.language.SqlNode;
import org.polypheny.db.sql.language.SqlOperator;
import org.polypheny.db.sql.language.SqlUnnestOperator;


/**
 * Namespace for UNNEST.
 */
class UnnestNamespace extends AbstractNamespace {

    private final SqlCall unnest;
    private final SqlValidatorScope scope;


    UnnestNamespace( SqlValidatorImpl validator, SqlCall unnest, SqlValidatorScope scope, SqlNode enclosingNode ) {
        super( validator, enclosingNode );
        assert scope != null;
        assert unnest.getOperator() instanceof SqlUnnestOperator;
        this.unnest = unnest;
        this.scope = scope;
    }


    @Override
<<<<<<< HEAD
    public Entity getTable() {
=======
    public Entity getEntity() {
>>>>>>> 250079c0
        final SqlNode toUnnest = unnest.operand( 0 );
        if ( toUnnest instanceof SqlIdentifier ) {
            // When operand of SqlIdentifier type does not have struct, fake a table for UnnestNamespace
            final SqlIdentifier id = (SqlIdentifier) toUnnest;
            final SqlQualified qualified = this.scope.fullyQualify( id );
            return qualified.namespace.getEntity();
        }
        return null;
    }


    @Override
    protected AlgDataType validateImpl( AlgDataType targetRowType ) {
        // Validate the call and its arguments, and infer the return type.
        validator.validateCall( unnest, scope );
        AlgDataType type = ((SqlOperator) unnest.getOperator()).validateOperands( validator, scope, unnest );

        return toStruct( type, unnest );
    }


    @Override
    public SqlNode getNode() {
        return unnest;
    }

}
<|MERGE_RESOLUTION|>--- conflicted
+++ resolved
@@ -45,11 +45,7 @@
 
 
     @Override
-<<<<<<< HEAD
-    public Entity getTable() {
-=======
     public Entity getEntity() {
->>>>>>> 250079c0
         final SqlNode toUnnest = unnest.operand( 0 );
         if ( toUnnest instanceof SqlIdentifier ) {
             // When operand of SqlIdentifier type does not have struct, fake a table for UnnestNamespace
