/*
 * Copyright 2019-2024 The Polypheny Project
 *
 * Licensed under the Apache License, Version 2.0 (the "License");
 * you may not use this file except in compliance with the License.
 * You may obtain a copy of the License at
 *
 * http://www.apache.org/licenses/LICENSE-2.0
 *
 * Unless required by applicable law or agreed to in writing, software
 * distributed under the License is distributed on an "AS IS" BASIS,
 * WITHOUT WARRANTIES OR CONDITIONS OF ANY KIND, either express or implied.
 * See the License for the specific language governing permissions and
 * limitations under the License.
 */

package org.polypheny.db.sql.language.validate;


import com.google.common.collect.ImmutableList;
import com.google.common.collect.Iterables;
import java.util.ArrayList;
import java.util.Collection;
import java.util.List;
import java.util.Map;
import java.util.Objects;
import java.util.stream.Collectors;
import org.polypheny.db.algebra.constant.Monotonicity;
import org.polypheny.db.algebra.type.AlgDataType;
import org.polypheny.db.algebra.type.StructKind;
import org.polypheny.db.nodes.validate.ValidatorScope;
import org.polypheny.db.sql.language.SqlCall;
import org.polypheny.db.sql.language.SqlIdentifier;
import org.polypheny.db.sql.language.SqlNode;
import org.polypheny.db.sql.language.SqlNodeList;
import org.polypheny.db.sql.language.SqlSelect;
import org.polypheny.db.sql.language.SqlWindow;
import org.polypheny.db.util.Moniker;
import org.polypheny.db.util.NameMatcher;
import org.polypheny.db.util.Pair;


/**
 * Name-resolution scope. Represents any position in a parse tree than an expression can be, or anything in the parse tree which has columns.
 * <p>
 * When validating an expression, say "foo"."bar", you first use the {@link #resolve} method of the scope where the expression is defined to locate "foo". If successful, this returns a {@link SqlValidatorNamespace namespace} describing the type of the resulting object.
 */
public interface SqlValidatorScope extends ValidatorScope {

    /**
     * Returns the validator which created this scope.
     */
    SqlValidator getValidator();

    /**
     * Returns the root node of this scope. Never null.
     */
    SqlNode getNode();

    /**
     * Looks up a node with a given name. Returns null if none is found.
     *
     * @param names Name of node to find, maybe partially or fully qualified
     * @param deep Whether to look more than one level deep
     * @param resolved Callback wherein to write the match(es) we find
     */
    void resolve( List<String> names, boolean deep, Resolved resolved );

    /**
     * @deprecated Use {@link #findQualifyingEntityNames(String, SqlNode, NameMatcher)}
     */
    @Deprecated
    // to be removed before 2.0
    Pair<String, SqlValidatorNamespace> findQualifyingEntityName( String columnName, SqlNode ctx );

    /**
     * Finds all table aliases which are implicitly qualifying an unqualified column name.
     * <p>
     * This method is only implemented in scopes (such as {@link SelectScope}) which can be the context for name-resolution. In scopes such as {@link IdentifierNamespace}, it throws {@link UnsupportedOperationException}.
     *
     * @param columnName Column name
     * @param ctx Validation context, to appear in any error thrown
     * @param nameMatcher Name matcher
     * @return Map of applicable table alias and namespaces, never null, empty if no aliases found
     */
    Map<String, ScopeChild> findQualifyingEntityNames( String columnName, SqlNode ctx, NameMatcher nameMatcher );

    /**
     * Collects the {@link Moniker}s of all possible columns in this scope.
     *
     * @param result an array list of strings to add the result to
     */
    void findAllColumnNames( List<Moniker> result );

    /**
     * Collects the {@link Moniker}s of all table aliases (uses of tables in query FROM clauses) available in this scope.
     *
     * @param result a list of monikers to add the result to
     */
    void findAliases( Collection<Moniker> result );

    /**
     * Converts an identifier into a fully-qualified identifier. For example, the "empno" in "select empno from emp natural join dept" becomes "emp.empno".
     *
     * @return A qualified identifier, never null
     */
    SqlQualified fullyQualify( SqlIdentifier identifier );

    /**
     * Registers a relation in this scope.
     *
     * @param ns Namespace representing the result-columns of the relation
     * @param alias Alias with which to reference the relation, must not be null
     * @param nullable Whether this is a null-generating side of a join
     */
    void addChild( SqlValidatorNamespace ns, String alias, boolean nullable );

    /**
     * Finds a window with a given name. Returns null if not found.
     */
    SqlWindow lookupWindow( String name );

    /**
     * Returns whether an expression is monotonic in this scope. For example, if the scope has previously been sorted by columns X, Y, then X is monotonic in this scope, but Y is not.
     */
    Monotonicity getMonotonicity( SqlNode expr );

    /**
     * Returns the expressions by which the rows in this scope are sorted. If the rows are unsorted, returns null.
     */
    SqlNodeList getOrderList();

    /**
     * Resolves a single identifier to a column, and returns the datatype of that column.
     * <p>
     * If it cannot find the column, returns null. If the column is ambiguous, throws an error with context <code>ctx</code>.
     *
     * @param name Name of column
     * @param ctx Context for exception
     * @return Type of column, if found and unambiguous; null if not found
     */
    AlgDataType resolveColumn( String name, SqlNode ctx );

    /**
     * Returns the scope within which operands to a call are to be validated.
     * Usually it is this scope, but when the call is to an aggregate function and this is an aggregating scope, it will be a a different scope.
     *
     * @param call Call
     * @return Scope within which to validate arguments to call.
     */
    SqlValidatorScope getOperandScope( SqlCall call );

    /**
     * Performs any scope-specific validation of an expression. For example, an aggregating scope requires that expressions are valid aggregations. The expression has already been validated.
     */
    void validateExpr( SqlNode expr );

    /**
     * @deprecated Use {@link #resolveEntity(List, Path, Resolved)}.
     */
    @Deprecated
    // to be removed before 2.0
    SqlValidatorNamespace getEntityNamespace( List<String> names );

    /**
<<<<<<< HEAD
     * Looks up a table in this scope from its name. If found, calls {@link Resolved#resolve(List, NameMatcher, boolean, Resolved)}. {@link EntityNamespace} that wraps it. If the "table" is defined in a {@code WITH} clause it may be a query, not a table after all.
     *
     * The name matcher is not null, and one typically uses {@link org.polypheny.db.catalog.snapshot.Snapshot#nameMatcher}.
=======
     * Looks up a table in this scope from its name. If found, calls {@link SqlValidatorScope#resolve(List, boolean, Resolved)}. {@link EntityNamespace} that wraps it. If the "table" is defined in a {@code WITH} clause it may be a query, not a table after all.
     * <p>
     * The name matcher is not null, and one typically uses {@link org.polypheny.db.util.NameMatchers}.
>>>>>>> 18d3cce9
     *
     * @param names Name of table, may be qualified or fully-qualified
     * @param path List of names that we have traversed through so far
     */
    void resolveEntity( List<String> names, Path path, Resolved resolved );

    /**
     * Converts the type of an expression to nullable, if the context warrants it.
     */
    AlgDataType nullifyType( SqlNode node, AlgDataType type );

    /**
     * Returns whether this scope is enclosed within {@code scope2} in such a way that it can see the contents of {@code scope2}.
     */
    default boolean isWithin( SqlValidatorScope scope2 ) {
        return this == scope2;
    }

    /**
     * Callback from {@link SqlValidatorScope#resolve}.
     */
    interface Resolved {

        void found( SqlValidatorNamespace namespace, boolean nullable, SqlValidatorScope scope, Path path, List<String> remainingNames );

        int count();

    }


    /**
     * A sequence of steps by which an identifier was resolved. Immutable.
     */
    abstract class Path {

        /**
         * The empty path.
         */
        @SuppressWarnings("StaticInitializerReferencesSubClass")
        public static final EmptyPath EMPTY = new EmptyPath();


        /**
         * Creates a path that consists of this path plus one additional step.
         */
        public Step plus( AlgDataType rowType, int i, String name, StructKind kind ) {
            return new Step( this, rowType, i, name, kind );
        }


        /**
         * Number of steps in this path.
         */
        public int stepCount() {
            return 0;
        }


        /**
         * Returns the steps in this path.
         */
        public List<Step> steps() {
            ImmutableList.Builder<Step> paths = new ImmutableList.Builder<>();
            build( paths );
            return paths.build();
        }


        /**
         * Returns a list ["step1", "step2"].
         */
        List<String> stepNames() {
            return steps().stream().map( input -> input.name ).collect( Collectors.toList() );
        }


        protected void build( ImmutableList.Builder<Step> paths ) {
        }


        @Override
        public String toString() {
            return stepNames().toString();
        }

    }


    /**
     * A path that has no steps.
     */
    class EmptyPath extends Path {

    }


    /**
     * A step in resolving an identifier.
     */
    class Step extends Path {

        final Path parent;
        final AlgDataType rowType;
        public final int i;
        public final String name;
        final StructKind kind;


        Step( Path parent, AlgDataType rowType, int i, String name, StructKind kind ) {
            this.parent = Objects.requireNonNull( parent );
            this.rowType = rowType; // may be null
            this.i = i;
            this.name = name;
            this.kind = Objects.requireNonNull( kind );
        }


        @Override
        public int stepCount() {
            return 1 + parent.stepCount();
        }


        @Override
        protected void build( ImmutableList.Builder<Step> paths ) {
            parent.build( paths );
            paths.add( this );
        }

    }


    /**
     * Default implementation of {@link SqlValidatorScope.Resolved}.
     */
    class ResolvedImpl implements Resolved {

        final List<Resolve> resolves = new ArrayList<>();


        @Override
        public void found( SqlValidatorNamespace namespace, boolean nullable, SqlValidatorScope scope, Path path, List<String> remainingNames ) {
            if ( scope instanceof TableScope ) {
                scope = scope.getValidator().getSelectScope( (SqlSelect) scope.getNode() );
            }
            if ( scope instanceof AggregatingSelectScope ) {
                scope = ((AggregatingSelectScope) scope).parent;
                assert scope instanceof SelectScope;
            }
            resolves.add( new Resolve( namespace, nullable, scope, path, remainingNames ) );
        }


        @Override
        public int count() {
            return resolves.size();
        }


        public Resolve only() {
            return Iterables.getOnlyElement( resolves );
        }


        /**
         * Resets all state.
         */
        public void clear() {
            resolves.clear();
        }

    }

    /**
     * A match found when looking up a name.
     */
    /**
     * A match found when looking up a name.
     */
    class Resolve {

        public final SqlValidatorNamespace namespace;
        private final boolean nullable;
        public final SqlValidatorScope scope; // may be null
        public final Path path;
        /**
         * Names not matched; empty if it was a full match.
         */
        final List<String> remainingNames;


        Resolve( SqlValidatorNamespace namespace, boolean nullable, SqlValidatorScope scope, Path path, List<String> remainingNames ) {
            this.namespace = Objects.requireNonNull( namespace );
            this.nullable = nullable;
            this.scope = scope;
            assert !(scope instanceof TableScope);
            this.path = Objects.requireNonNull( path );
            this.remainingNames =
                    remainingNames == null
                            ? ImmutableList.of()
                            : ImmutableList.copyOf( remainingNames );
        }


        /**
         * The row type of the found namespace, nullable if the lookup has looked into outer joins.
         */
        public AlgDataType rowType() {
            return namespace.getValidator()
                    .getTypeFactory()
                    .createTypeWithNullability( namespace.getTupleType(), nullable );
        }

    }

}
<|MERGE_RESOLUTION|>--- conflicted
+++ resolved
@@ -163,15 +163,9 @@
     SqlValidatorNamespace getEntityNamespace( List<String> names );
 
     /**
-<<<<<<< HEAD
-     * Looks up a table in this scope from its name. If found, calls {@link Resolved#resolve(List, NameMatcher, boolean, Resolved)}. {@link EntityNamespace} that wraps it. If the "table" is defined in a {@code WITH} clause it may be a query, not a table after all.
-     *
-     * The name matcher is not null, and one typically uses {@link org.polypheny.db.catalog.snapshot.Snapshot#nameMatcher}.
-=======
      * Looks up a table in this scope from its name. If found, calls {@link SqlValidatorScope#resolve(List, boolean, Resolved)}. {@link EntityNamespace} that wraps it. If the "table" is defined in a {@code WITH} clause it may be a query, not a table after all.
      * <p>
      * The name matcher is not null, and one typically uses {@link org.polypheny.db.util.NameMatchers}.
->>>>>>> 18d3cce9
      *
      * @param names Name of table, may be qualified or fully-qualified
      * @param path List of names that we have traversed through so far
