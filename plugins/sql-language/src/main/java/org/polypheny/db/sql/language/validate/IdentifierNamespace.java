/*
 * Copyright 2019-2024 The Polypheny Project
 *
 * Licensed under the Apache License, Version 2.0 (the "License");
 * you may not use this file except in compliance with the License.
 * You may obtain a copy of the License at
 *
 * http://www.apache.org/licenses/LICENSE-2.0
 *
 * Unless required by applicable law or agreed to in writing, software
 * distributed under the License is distributed on an "AS IS" BASIS,
 * WITHOUT WARRANTIES OR CONDITIONS OF ANY KIND, either express or implied.
 * See the License for the specific language governing permissions and
 * limitations under the License.
 */

package org.polypheny.db.sql.language.validate;


import com.google.common.collect.ImmutableList;
import java.util.ArrayList;
import java.util.Collections;
import java.util.List;
import java.util.Objects;
import java.util.Optional;
import javax.annotation.Nullable;
import lombok.Getter;
import lombok.experimental.Accessors;
<<<<<<< HEAD
=======
import lombok.extern.slf4j.Slf4j;
import org.polypheny.db.algebra.constant.Kind;
>>>>>>> 250079c0
import org.polypheny.db.algebra.constant.Modality;
import org.polypheny.db.algebra.constant.Monotonicity;
import org.polypheny.db.algebra.type.AlgDataType;
import org.polypheny.db.algebra.type.AlgDataTypeField;
import org.polypheny.db.catalog.Catalog;
import org.polypheny.db.catalog.entity.Entity;
<<<<<<< HEAD
=======
import org.polypheny.db.catalog.entity.logical.LogicalGraph.SubstitutionGraph;
>>>>>>> 250079c0
import org.polypheny.db.catalog.entity.logical.LogicalNamespace;
import org.polypheny.db.catalog.entity.logical.LogicalTable;
import org.polypheny.db.catalog.exceptions.GenericRuntimeException;
import org.polypheny.db.catalog.logistic.DataModel;
import org.polypheny.db.catalog.logistic.Pattern;
import org.polypheny.db.languages.ParserPos;
import org.polypheny.db.sql.language.SqlCall;
import org.polypheny.db.sql.language.SqlIdentifier;
import org.polypheny.db.sql.language.SqlNode;
import org.polypheny.db.sql.language.SqlNodeList;
import org.polypheny.db.sql.language.SqlUtil;
<<<<<<< HEAD
=======
import org.polypheny.db.type.entity.PolyString;
>>>>>>> 250079c0
import org.polypheny.db.util.CyclicDefinitionException;
import org.polypheny.db.util.Pair;
import org.polypheny.db.util.Static;
import org.polypheny.db.util.Util;


/**
 * Namespace whose contents are defined by the type of an {@link SqlIdentifier identifier}.
 */
@Slf4j
public class IdentifierNamespace extends AbstractNamespace {

    @Getter
    private final SqlIdentifier id;
    private final SqlValidatorScope parentScope;
    public final SqlNodeList extendList;

    @Getter
    @Accessors(fluent = true)
    public DataModel dataModel = DataModel.RELATIONAL;

    /**
     * The underlying namespace. Often a {@link EntityNamespace}. Set on validate.
     */
    private SqlValidatorNamespace resolvedNamespace;

    /**
     * List of monotonic expressions. Set on validate.
     */
    private List<Pair<SqlNode, Monotonicity>> monotonicExprs;


    /**
     * Creates an IdentifierNamespace.
     *
     * @param validator Validator
     * @param id Identifier node (or "identifier EXTEND column-list")
     * @param extendList Extension columns, or null
     * @param enclosingNode Enclosing node
     * @param parentScope Parent scope which this namespace turns to in order to
     */
    IdentifierNamespace( SqlValidatorImpl validator, SqlIdentifier id, @Nullable SqlNodeList extendList, SqlNode enclosingNode, SqlValidatorScope parentScope ) {
        super( validator, enclosingNode );
        this.id = id;
        this.extendList = extendList;
        this.parentScope = Objects.requireNonNull( parentScope );
    }


    IdentifierNamespace( SqlValidatorImpl validator, SqlNode node, SqlNode enclosingNode, SqlValidatorScope parentScope ) {
        this( validator, split( node ).left, split( node ).right, enclosingNode, parentScope );
    }


    protected static Pair<SqlIdentifier, SqlNodeList> split( SqlNode node ) {
        if ( Objects.requireNonNull( node.getKind() ) == Kind.EXTEND ) {
            final SqlCall call = (SqlCall) node;
            return Pair.of( (SqlIdentifier) call.getOperandList().get( 0 ), (SqlNodeList) call.getOperandList().get( 1 ) );
        }
        return Pair.of( (SqlIdentifier) node, null );
    }


    private SqlValidatorNamespace resolveImpl( SqlIdentifier id ) {
<<<<<<< HEAD
        final NameMatcher nameMatcher = validator.snapshot.nameMatcher;
=======
>>>>>>> 250079c0
        final SqlValidatorScope.ResolvedImpl resolved = new SqlValidatorScope.ResolvedImpl();
        final List<String> names = SqlIdentifier.toStar( id.names );
        try {
            parentScope.resolveEntity( names, SqlValidatorScope.Path.EMPTY, resolved );
        } catch ( CyclicDefinitionException e ) {
            if ( e.depth == 1 ) {
                throw validator.newValidationError( id, Static.RESOURCE.cyclicDefinition( id.toString(), SqlIdentifier.getString( e.path ) ) );
            } else {
                throw new CyclicDefinitionException( e.depth - 1, e.path );
            }
        }
        if ( resolved.count() == 1 ) {
<<<<<<< HEAD
            final SqlValidatorScope.Resolve resolve = previousResolve = resolved.only();
            return resolve.namespace;
            /*if ( resolve.remainingNames.isEmpty() ) {
                return resolve.namespace;
            }*/
            // If we're not case-sensitive, give an error.
            // If we're case-sensitive, we'll shortly try again and give an error then.
            /*if ( !nameMatcher.isCaseSensitive() ) {
                throw validator.newValidationError( id, Static.RESOURCE.objectNotFoundWithin( resolve.remainingNames.get( 0 ), SqlIdentifier.getString( resolve.path.stepNames() ) ) );
            }*/
        }

        // Failed to match.  If we're matching case-sensitively, try a more lenient match. If we find something we can offer a helpful hint.
        if ( nameMatcher.isCaseSensitive() ) {
            final NameMatcher liberalMatcher = NameMatchers.liberal();
            resolved.clear();
            parentScope.resolveTable( names, liberalMatcher, SqlValidatorScope.Path.EMPTY, resolved );
            if ( resolved.count() == 1 ) {
                final SqlValidatorScope.Resolve resolve = resolved.only();
                /*if ( resolve.remainingNames.isEmpty() || previousResolve == null ) {
                    // We didn't match it case-sensitive, so they must have had the right identifier, wrong case.
                    //
                    // If previousResolve is null, we matched nothing case-sensitive and everything case-insensitive, so the mismatch must have been at position 0.
                    final int i = previousResolve == null
                            ? 0
                            : previousResolve.path.stepCount();
                    final int offset = resolve.path.stepCount() + resolve.remainingNames.size() - names.size();
                    final List<String> prefix = resolve.path.stepNames().subList( 0, offset + i );
                    final String next = resolve.path.stepNames().get( i + offset );
                    if ( prefix.isEmpty() ) {
                        throw validator.newValidationError( id, Static.RESOURCE.objectNotFoundDidYouMean( names.get( i ), next ) );
                    } else {
                        throw validator.newValidationError( id, Static.RESOURCE.objectNotFoundWithinDidYouMean( names.get( i ), SqlIdentifier.getString( prefix ), next ) );
                    }
                } else {
                    throw validator.newValidationError( id, Static.RESOURCE.objectNotFoundWithin( resolve.remainingNames.get( 0 ), SqlIdentifier.getString( resolve.path.stepNames() ) ) );
                }*/
=======
            final SqlValidatorScope.Resolve resolve = resolved.only();
            return resolve.namespace;
        }

        List<String> ns = id.names;

        if ( ns.size() == 1 ) {
            List<LogicalTable> tables = validator.snapshot.rel().getTables( Catalog.defaultNamespaceId, Pattern.of( ns.get( 0 ) ) );
            if ( tables.size() > 1 ) {
                throw new GenericRuntimeException( "Too many tables" );
            } else if ( tables.size() == 1 ) {
                return new EntityNamespace( validator, tables.get( 0 ) );
            } else if ( !validator.snapshot.rel().getTables( null, Pattern.of( ns.get( 0 ) ) ).isEmpty() ) {
                return new EntityNamespace( validator, validator.snapshot.rel().getTables( null, Pattern.of( ns.get( 0 ) ) ).get( 0 ) );
            }
        } else if ( ns.size() == 2 ) {
            String entityName = ns.get( 1 );

            Optional<LogicalNamespace> optionalNamespace = validator.snapshot.getNamespace( ns.get( 0 ) );
            if ( optionalNamespace.isEmpty() ) {
                // we might have [entity].[column] not [namespace].[entity]
                optionalNamespace = validator.snapshot.getNamespace( Catalog.defaultNamespaceId );
                entityName = ns.get( 0 );
            }

            LogicalNamespace namespace = optionalNamespace.orElseThrow();

            Entity entity = null;
            if ( namespace.dataModel == DataModel.RELATIONAL ) {
                entity = validator.snapshot.rel().getTable( namespace.id, entityName ).orElse( null );
            } else if ( namespace.dataModel == DataModel.DOCUMENT ) {
                entity = validator.snapshot.doc().getCollection( namespace.id, entityName ).orElse( null );
            } else if ( namespace.dataModel == DataModel.GRAPH ) {
                // we use a subgraph to define label which is used as table
                final String finalEntityName = entityName;
                entity = validator.snapshot.graph().getGraph( namespace.id ).map( g -> new SubstitutionGraph( g.id, ns.get( 1 ), false, g.caseSensitive, List.of( PolyString.of( finalEntityName ) ) ) ).orElse( null );
>>>>>>> 250079c0
            }

            return new EntityNamespace( validator, entity );
        }
<<<<<<< HEAD
        List<String> ns = id.names;

        if ( ns.size() == 1 ) {
            List<LogicalTable> tables = validator.snapshot.rel().getTables( Catalog.defaultNamespaceId, Pattern.of( ns.get( 0 ) ) );
            if ( tables.size() > 1 ) {
                throw new GenericRuntimeException( "Too many tables" );
            } else if ( tables.size() == 1 ) {
                return new EntityNamespace( validator, tables.get( 0 ) );
            } else if ( !validator.snapshot.rel().getTables( null, Pattern.of( ns.get( 0 ) ) ).isEmpty() ) {
                return new EntityNamespace( validator, validator.snapshot.rel().getTables( null, Pattern.of( ns.get( 0 ) ) ).get( 0 ) );
            }
        } else if ( ns.size() == 2 ) {
            LogicalNamespace namespace = validator.snapshot.getNamespace( ns.get( 0 ) ).orElseThrow();
            Entity entity = null;
            if ( namespace.dataModel == DataModel.RELATIONAL ) {
                entity = validator.snapshot.rel().getTable( namespace.id, ns.get( 1 ) ).orElse( null );
            } else if ( namespace.dataModel == DataModel.DOCUMENT ) {
                entity = validator.snapshot.doc().getCollection( namespace.id, ns.get( 1 ) ).orElse( null );
            } else if ( namespace.dataModel == DataModel.GRAPH ) {
                entity = validator.snapshot.graph().getGraph( namespace.id ).orElse( null );
            }

            return new EntityNamespace( validator, entity );
        }
        throw new GenericRuntimeException( "Table not found" );
=======
        throw new GenericRuntimeException( "Entity not found" );
>>>>>>> 250079c0
    }


    @Override
    public AlgDataType validateImpl( AlgDataType targetRowType ) {
        resolvedNamespace = Objects.requireNonNull( resolveImpl( id ) );
        if ( resolvedNamespace instanceof EntityNamespace ) {
<<<<<<< HEAD
            Entity table = resolvedNamespace.getTable();
=======
            Entity table = resolvedNamespace.getEntity();
>>>>>>> 250079c0
            if ( validator.shouldExpandIdentifiers() ) {
                // TODO:  expand qualifiers for column references also
                List<String> qualifiedNames = List.of( table.name );
                // Assign positions to the components of the fully-qualified identifier, as best we can. We assume that qualification adds names to the front, e.g. FOO.BAR becomes BAZ.FOO.BAR.
                List<ParserPos> poses = new ArrayList<>( Collections.nCopies( qualifiedNames.size(), id.getPos() ) );
                int offset = qualifiedNames.size() - id.names.size();

                // Test offset in case catalog supports fewer qualifiers than catalog reader.
                if ( offset >= 0 ) {
                    for ( int i = 0; i < id.names.size(); i++ ) {
                        poses.set( i + offset, id.getComponentParserPosition( i ) );
                    }
                }
                id.setNames( qualifiedNames, poses );
            }
        }

        AlgDataType rowType = resolvedNamespace.getTupleType();

        if ( extendList != null ) {
            if ( !(resolvedNamespace instanceof EntityNamespace) ) {
                throw new GenericRuntimeException( "cannot convert" );
            }
            resolvedNamespace = ((EntityNamespace) resolvedNamespace).extend( extendList );
<<<<<<< HEAD
            rowType = resolvedNamespace.getRowType();
=======
            rowType = resolvedNamespace.getTupleType();
>>>>>>> 250079c0
        }

        // Build a list of monotonic expressions.
        final ImmutableList.Builder<Pair<SqlNode, Monotonicity>> builder = ImmutableList.builder();
        List<AlgDataTypeField> fields = rowType.getFields();
        for ( AlgDataTypeField field : fields ) {
            final String fieldName = field.getName();
            final Monotonicity monotonicity = resolvedNamespace.getMonotonicity( fieldName );
            if ( monotonicity != Monotonicity.NOT_MONOTONIC ) {
                builder.add( Pair.of( new SqlIdentifier( fieldName, ParserPos.ZERO ), monotonicity ) );
            }
        }
        monotonicExprs = builder.build();

        // Validation successful.
        return rowType;
    }


    @Override
    public SqlNode getNode() {
        return id;
    }


    @Override
    public SqlValidatorNamespace resolve() {
        if ( resolvedNamespace == null ) {
            log.warn( "resolvedNamespace is null" );
        }
        assert resolvedNamespace != null : "must call validate first";
        return resolvedNamespace.resolve();
    }


    @Override
<<<<<<< HEAD
    public Entity getTable() {
        return resolvedNamespace == null ? null : resolve().getTable();
=======
    public Entity getEntity() {
        return resolvedNamespace == null ? null : resolve().getEntity();
>>>>>>> 250079c0
    }


    @Override
    public List<Pair<SqlNode, Monotonicity>> getMonotonicExprs() {
        return monotonicExprs;
    }


    @Override
    public Monotonicity getMonotonicity( String columnName ) {
<<<<<<< HEAD
        final Entity table = getTable();
=======
        final Entity table = this.getEntity();
>>>>>>> 250079c0
        return Util.getMonotonicity( table, columnName );
    }


    @Override
    public boolean supportsModality( Modality modality ) {
<<<<<<< HEAD
        final Entity table = getTable();
=======
        final Entity table = this.getEntity();
>>>>>>> 250079c0
        if ( table == null ) {
            return modality == Modality.RELATION;
        }

        return SqlUtil.supportsModality( modality, table );
    }

}
<|MERGE_RESOLUTION|>--- conflicted
+++ resolved
@@ -26,21 +26,15 @@
 import javax.annotation.Nullable;
 import lombok.Getter;
 import lombok.experimental.Accessors;
-<<<<<<< HEAD
-=======
 import lombok.extern.slf4j.Slf4j;
 import org.polypheny.db.algebra.constant.Kind;
->>>>>>> 250079c0
 import org.polypheny.db.algebra.constant.Modality;
 import org.polypheny.db.algebra.constant.Monotonicity;
 import org.polypheny.db.algebra.type.AlgDataType;
 import org.polypheny.db.algebra.type.AlgDataTypeField;
 import org.polypheny.db.catalog.Catalog;
 import org.polypheny.db.catalog.entity.Entity;
-<<<<<<< HEAD
-=======
 import org.polypheny.db.catalog.entity.logical.LogicalGraph.SubstitutionGraph;
->>>>>>> 250079c0
 import org.polypheny.db.catalog.entity.logical.LogicalNamespace;
 import org.polypheny.db.catalog.entity.logical.LogicalTable;
 import org.polypheny.db.catalog.exceptions.GenericRuntimeException;
@@ -52,10 +46,7 @@
 import org.polypheny.db.sql.language.SqlNode;
 import org.polypheny.db.sql.language.SqlNodeList;
 import org.polypheny.db.sql.language.SqlUtil;
-<<<<<<< HEAD
-=======
 import org.polypheny.db.type.entity.PolyString;
->>>>>>> 250079c0
 import org.polypheny.db.util.CyclicDefinitionException;
 import org.polypheny.db.util.Pair;
 import org.polypheny.db.util.Static;
@@ -120,10 +111,6 @@
 
 
     private SqlValidatorNamespace resolveImpl( SqlIdentifier id ) {
-<<<<<<< HEAD
-        final NameMatcher nameMatcher = validator.snapshot.nameMatcher;
-=======
->>>>>>> 250079c0
         final SqlValidatorScope.ResolvedImpl resolved = new SqlValidatorScope.ResolvedImpl();
         final List<String> names = SqlIdentifier.toStar( id.names );
         try {
@@ -136,45 +123,6 @@
             }
         }
         if ( resolved.count() == 1 ) {
-<<<<<<< HEAD
-            final SqlValidatorScope.Resolve resolve = previousResolve = resolved.only();
-            return resolve.namespace;
-            /*if ( resolve.remainingNames.isEmpty() ) {
-                return resolve.namespace;
-            }*/
-            // If we're not case-sensitive, give an error.
-            // If we're case-sensitive, we'll shortly try again and give an error then.
-            /*if ( !nameMatcher.isCaseSensitive() ) {
-                throw validator.newValidationError( id, Static.RESOURCE.objectNotFoundWithin( resolve.remainingNames.get( 0 ), SqlIdentifier.getString( resolve.path.stepNames() ) ) );
-            }*/
-        }
-
-        // Failed to match.  If we're matching case-sensitively, try a more lenient match. If we find something we can offer a helpful hint.
-        if ( nameMatcher.isCaseSensitive() ) {
-            final NameMatcher liberalMatcher = NameMatchers.liberal();
-            resolved.clear();
-            parentScope.resolveTable( names, liberalMatcher, SqlValidatorScope.Path.EMPTY, resolved );
-            if ( resolved.count() == 1 ) {
-                final SqlValidatorScope.Resolve resolve = resolved.only();
-                /*if ( resolve.remainingNames.isEmpty() || previousResolve == null ) {
-                    // We didn't match it case-sensitive, so they must have had the right identifier, wrong case.
-                    //
-                    // If previousResolve is null, we matched nothing case-sensitive and everything case-insensitive, so the mismatch must have been at position 0.
-                    final int i = previousResolve == null
-                            ? 0
-                            : previousResolve.path.stepCount();
-                    final int offset = resolve.path.stepCount() + resolve.remainingNames.size() - names.size();
-                    final List<String> prefix = resolve.path.stepNames().subList( 0, offset + i );
-                    final String next = resolve.path.stepNames().get( i + offset );
-                    if ( prefix.isEmpty() ) {
-                        throw validator.newValidationError( id, Static.RESOURCE.objectNotFoundDidYouMean( names.get( i ), next ) );
-                    } else {
-                        throw validator.newValidationError( id, Static.RESOURCE.objectNotFoundWithinDidYouMean( names.get( i ), SqlIdentifier.getString( prefix ), next ) );
-                    }
-                } else {
-                    throw validator.newValidationError( id, Static.RESOURCE.objectNotFoundWithin( resolve.remainingNames.get( 0 ), SqlIdentifier.getString( resolve.path.stepNames() ) ) );
-                }*/
-=======
             final SqlValidatorScope.Resolve resolve = resolved.only();
             return resolve.namespace;
         }
@@ -211,40 +159,11 @@
                 // we use a subgraph to define label which is used as table
                 final String finalEntityName = entityName;
                 entity = validator.snapshot.graph().getGraph( namespace.id ).map( g -> new SubstitutionGraph( g.id, ns.get( 1 ), false, g.caseSensitive, List.of( PolyString.of( finalEntityName ) ) ) ).orElse( null );
->>>>>>> 250079c0
             }
 
             return new EntityNamespace( validator, entity );
         }
-<<<<<<< HEAD
-        List<String> ns = id.names;
-
-        if ( ns.size() == 1 ) {
-            List<LogicalTable> tables = validator.snapshot.rel().getTables( Catalog.defaultNamespaceId, Pattern.of( ns.get( 0 ) ) );
-            if ( tables.size() > 1 ) {
-                throw new GenericRuntimeException( "Too many tables" );
-            } else if ( tables.size() == 1 ) {
-                return new EntityNamespace( validator, tables.get( 0 ) );
-            } else if ( !validator.snapshot.rel().getTables( null, Pattern.of( ns.get( 0 ) ) ).isEmpty() ) {
-                return new EntityNamespace( validator, validator.snapshot.rel().getTables( null, Pattern.of( ns.get( 0 ) ) ).get( 0 ) );
-            }
-        } else if ( ns.size() == 2 ) {
-            LogicalNamespace namespace = validator.snapshot.getNamespace( ns.get( 0 ) ).orElseThrow();
-            Entity entity = null;
-            if ( namespace.dataModel == DataModel.RELATIONAL ) {
-                entity = validator.snapshot.rel().getTable( namespace.id, ns.get( 1 ) ).orElse( null );
-            } else if ( namespace.dataModel == DataModel.DOCUMENT ) {
-                entity = validator.snapshot.doc().getCollection( namespace.id, ns.get( 1 ) ).orElse( null );
-            } else if ( namespace.dataModel == DataModel.GRAPH ) {
-                entity = validator.snapshot.graph().getGraph( namespace.id ).orElse( null );
-            }
-
-            return new EntityNamespace( validator, entity );
-        }
-        throw new GenericRuntimeException( "Table not found" );
-=======
         throw new GenericRuntimeException( "Entity not found" );
->>>>>>> 250079c0
     }
 
 
@@ -252,11 +171,7 @@
     public AlgDataType validateImpl( AlgDataType targetRowType ) {
         resolvedNamespace = Objects.requireNonNull( resolveImpl( id ) );
         if ( resolvedNamespace instanceof EntityNamespace ) {
-<<<<<<< HEAD
-            Entity table = resolvedNamespace.getTable();
-=======
             Entity table = resolvedNamespace.getEntity();
->>>>>>> 250079c0
             if ( validator.shouldExpandIdentifiers() ) {
                 // TODO:  expand qualifiers for column references also
                 List<String> qualifiedNames = List.of( table.name );
@@ -281,11 +196,7 @@
                 throw new GenericRuntimeException( "cannot convert" );
             }
             resolvedNamespace = ((EntityNamespace) resolvedNamespace).extend( extendList );
-<<<<<<< HEAD
-            rowType = resolvedNamespace.getRowType();
-=======
             rowType = resolvedNamespace.getTupleType();
->>>>>>> 250079c0
         }
 
         // Build a list of monotonic expressions.
@@ -322,13 +233,8 @@
 
 
     @Override
-<<<<<<< HEAD
-    public Entity getTable() {
-        return resolvedNamespace == null ? null : resolve().getTable();
-=======
     public Entity getEntity() {
         return resolvedNamespace == null ? null : resolve().getEntity();
->>>>>>> 250079c0
     }
 
 
@@ -340,22 +246,14 @@
 
     @Override
     public Monotonicity getMonotonicity( String columnName ) {
-<<<<<<< HEAD
-        final Entity table = getTable();
-=======
         final Entity table = this.getEntity();
->>>>>>> 250079c0
         return Util.getMonotonicity( table, columnName );
     }
 
 
     @Override
     public boolean supportsModality( Modality modality ) {
-<<<<<<< HEAD
-        final Entity table = getTable();
-=======
         final Entity table = this.getEntity();
->>>>>>> 250079c0
         if ( table == null ) {
             return modality == Modality.RELATION;
         }
