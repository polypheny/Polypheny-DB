--- conflicted
+++ resolved
@@ -27,10 +27,6 @@
 import java.util.regex.Pattern;
 import lombok.Getter;
 import lombok.extern.slf4j.Slf4j;
-<<<<<<< HEAD
-import org.apache.calcite.avatica.util.TimeUnit;
-=======
->>>>>>> 250079c0
 import org.polypheny.db.adapter.java.JavaTypeFactory;
 import org.polypheny.db.algebra.constant.FunctionCategory;
 import org.polypheny.db.algebra.constant.Kind;
@@ -52,10 +48,7 @@
 import org.polypheny.db.plugins.PluginContext;
 import org.polypheny.db.plugins.PolyPlugin;
 import org.polypheny.db.plugins.PolyPluginManager;
-<<<<<<< HEAD
-=======
 import org.polypheny.db.processing.QueryContext;
->>>>>>> 250079c0
 import org.polypheny.db.sql.language.SqlAggFunction;
 import org.polypheny.db.sql.language.SqlAsOperator;
 import org.polypheny.db.sql.language.SqlBinaryOperator;
@@ -172,10 +165,7 @@
 import org.polypheny.db.util.Conformance;
 import org.polypheny.db.util.Litmus;
 import org.polypheny.db.util.Optionality;
-<<<<<<< HEAD
-=======
 import org.polypheny.db.util.temporal.TimeUnit;
->>>>>>> 250079c0
 import org.polypheny.db.webui.crud.LanguageCrud;
 
 @Slf4j
@@ -216,12 +206,8 @@
                 SqlParserImpl.FACTORY,
                 SqlProcessor::new,
                 SqlLanguagePlugin::getValidator,
-<<<<<<< HEAD
-                LanguageManager::toQueryNodes );
-=======
                 LanguageManager::toQueryNodes,
                 SqlLanguagePlugin::removeLimit );
->>>>>>> 250079c0
         LanguageManager.getINSTANCE().addQueryLanguage( language );
         PolyPluginManager.AFTER_INIT.add( () -> {
             // add language to webui
@@ -234,8 +220,6 @@
     }
 
 
-<<<<<<< HEAD
-=======
     private static QueryContext removeLimit( QueryContext queryContext ) {
         String lowercase = queryContext.getQuery().toLowerCase();
         if ( !lowercase.contains( "limit" ) ) {
@@ -262,7 +246,6 @@
     }
 
 
->>>>>>> 250079c0
     public static PolyphenyDbSqlValidator getValidator( org.polypheny.db.prepare.Context context, Snapshot snapshot ) {
 
         final OperatorTable opTab0 = fun( OperatorTable.class, SqlStdOperatorTable.instance() );
@@ -2535,14 +2518,10 @@
                 OperatorName.CROSS_MODEL_ITEM,
                 new LangFunctionOperator( OperatorName.CROSS_MODEL_ITEM.name(), Kind.CROSS_MODEL_ITEM ) );
 
-<<<<<<< HEAD
-        register( OperatorName.UNWRAP_INTERVAL, new LangFunctionOperator( OperatorName.UNWRAP_INTERVAL.name(), Kind.OTHER_FUNCTION ) );
-=======
         /*
          * Operator which transforms a value to JSON.
          */
         register( OperatorName.TO_JSON, new LangFunctionOperator( OperatorName.TO_JSON.name(), Kind.OTHER ) );
->>>>>>> 250079c0
 
         isInit = true;
     }
