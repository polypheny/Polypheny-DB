--- conflicted
+++ resolved
@@ -188,11 +188,7 @@
      */
     private void unparseFloor( SqlWriter writer, SqlCall call ) {
         SqlLiteral node = call.operand( 1 );
-<<<<<<< HEAD
-        TimeUnitRange unit = (TimeUnitRange) node.value.asSymbol().value;
-=======
         TimeUnitRange unit = node.value.asSymbol().asEnum( TimeUnitRange.class );
->>>>>>> 250079c0
 
         if ( unit == TimeUnitRange.WEEK ) {
             writer.print( "STR_TO_DATE" );
