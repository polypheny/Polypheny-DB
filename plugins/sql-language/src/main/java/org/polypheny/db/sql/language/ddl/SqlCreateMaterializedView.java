--- conflicted
+++ resolved
@@ -66,17 +66,15 @@
     SqlNodeList columns;
     @Getter
     SqlNode query;
-    @Nullable List<SqlIdentifier> store;
-    @Nullable String freshnessType;
+    @Nullable
+    List<SqlIdentifier> store;
+    @Nullable
+    String freshnessType;
     Integer freshnessTime;
     SqlIdentifier freshnessId;
 
     private static final SqlOperator OPERATOR = new SqlSpecialOperator( "CREATE MATERIALIZED VIEW", Kind.CREATE_MATERIALIZED_VIEW );
-<<<<<<< HEAD
-    private Snapshot snapshot = Catalog.getInstance().getSnapshot();
-=======
     Snapshot snapshot = Catalog.getInstance().getSnapshot();
->>>>>>> 250079c0
 
 
     /**
@@ -97,13 +95,8 @@
         this.name = Objects.requireNonNull( name );
         this.columns = columns;
         this.query = Objects.requireNonNull( query );
-<<<<<<< HEAD
-        this.store = store; // ON STORE [storeId name]; may be null
-        this.freshnessType = freshnessType; // may be null, then standard values are used
-=======
         this.store = store;
         this.freshnessType = freshnessType;
->>>>>>> 250079c0
         this.freshnessTime = freshnessTime;
         this.freshnessId = freshnessId;
     }
@@ -139,10 +132,7 @@
         }
 
         List<DataStore<?>> stores;
-<<<<<<< HEAD
-=======
         assert store != null;
->>>>>>> 250079c0
         if ( !store.isEmpty() ) {
             List<DataStore<?>> storeList = new ArrayList<>();
             store.forEach( s -> storeList.add( getDataStoreInstance( s ) ) );
@@ -175,26 +165,12 @@
         MaterializedCriteria materializedCriteria = new MaterializedCriteria();
 
         if ( freshnessType != null ) {
-<<<<<<< HEAD
-            switch ( freshnessType ) {
-                case "UPDATE":
-                    materializedCriteria = new MaterializedCriteria( CriteriaType.UPDATE, freshnessTime );
-                    break;
-                case "INTERVAL":
-                    materializedCriteria = new MaterializedCriteria( CriteriaType.INTERVAL, freshnessTime, getFreshnessType( freshnessId.toString().toLowerCase( Locale.ROOT ) ) );
-                    break;
-                case "MANUAL":
-                    materializedCriteria = new MaterializedCriteria( CriteriaType.MANUAL );
-                    break;
-            }
-=======
             materializedCriteria = switch ( freshnessType ) {
                 case "UPDATE" -> new MaterializedCriteria( CriteriaType.UPDATE, freshnessTime );
                 case "INTERVAL" -> new MaterializedCriteria( CriteriaType.INTERVAL, freshnessTime, getFreshnessType( freshnessId.toString().toLowerCase( Locale.ROOT ) ) );
                 case "MANUAL" -> new MaterializedCriteria( CriteriaType.MANUAL );
                 default -> materializedCriteria;
             };
->>>>>>> 250079c0
         }
 
         boolean ordered = query.getKind().belongsTo( Kind.ORDER );
@@ -266,11 +242,7 @@
         writer.newlineAndIndent();
         query.unparse( writer, 0, 0 );
 
-<<<<<<< HEAD
-        if ( !store.isEmpty() ) {
-=======
         if ( store != null && !store.isEmpty() ) {
->>>>>>> 250079c0
             writer.keyword( "ON STORE" );
             for ( SqlIdentifier s : store ) {
                 s.unparse( writer, 0, 0 );
