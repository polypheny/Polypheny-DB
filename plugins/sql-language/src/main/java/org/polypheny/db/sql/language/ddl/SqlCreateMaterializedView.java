/*
 * Copyright 2019-2024 The Polypheny Project
 *
 * Licensed under the Apache License, Version 2.0 (the "License");
 * you may not use this file except in compliance with the License.
 * You may obtain a copy of the License at
 *
 * http://www.apache.org/licenses/LICENSE-2.0
 *
 * Unless required by applicable law or agreed to in writing, software
 * distributed under the License is distributed on an "AS IS" BASIS,
 * WITHOUT WARRANTIES OR CONDITIONS OF ANY KIND, either express or implied.
 * See the License for the specific language governing permissions and
 * limitations under the License.
 */

package org.polypheny.db.sql.language.ddl;

import java.util.ArrayList;
import java.util.List;
import java.util.Locale;
import java.util.Objects;
import java.util.concurrent.TimeUnit;
import lombok.EqualsAndHashCode;
import lombok.Getter;
import lombok.Value;
import org.apache.calcite.linq4j.Ord;
import org.jetbrains.annotations.Nullable;
import org.polypheny.db.adapter.DataStore;
import org.polypheny.db.algebra.AlgRoot;
import org.polypheny.db.algebra.constant.Kind;
import org.polypheny.db.catalog.Catalog;
import org.polypheny.db.catalog.entity.MaterializedCriteria;
import org.polypheny.db.catalog.entity.MaterializedCriteria.CriteriaType;
import org.polypheny.db.catalog.exceptions.GenericRuntimeException;
import org.polypheny.db.catalog.logistic.PlacementType;
import org.polypheny.db.catalog.snapshot.Snapshot;
import org.polypheny.db.config.RuntimeConfig;
import org.polypheny.db.ddl.DdlManager;
import org.polypheny.db.languages.ParserPos;
import org.polypheny.db.languages.QueryLanguage;
import org.polypheny.db.nodes.ExecutableStatement;
import org.polypheny.db.nodes.Node;
import org.polypheny.db.prepare.Context;
import org.polypheny.db.processing.Processor;
import org.polypheny.db.processing.QueryContext.ParsedQueryContext;
import org.polypheny.db.sql.language.SqlCreate;
import org.polypheny.db.sql.language.SqlIdentifier;
import org.polypheny.db.sql.language.SqlNode;
import org.polypheny.db.sql.language.SqlNodeList;
import org.polypheny.db.sql.language.SqlOperator;
import org.polypheny.db.sql.language.SqlSpecialOperator;
import org.polypheny.db.sql.language.SqlWriter;
import org.polypheny.db.sql.language.dialect.PolyphenyDbSqlDialect;
import org.polypheny.db.transaction.Statement;
import org.polypheny.db.util.ImmutableNullableList;
import org.polypheny.db.view.MaterializedViewManager;

@EqualsAndHashCode(callSuper = true)
@Value
public class SqlCreateMaterializedView extends SqlCreate implements ExecutableStatement {


    SqlIdentifier name;
    @Nullable
    SqlNodeList columns;
    @Getter
    SqlNode query;
    @Nullable List<SqlIdentifier> store;
    @Nullable String freshnessType;
    Integer freshnessTime;
    SqlIdentifier freshnessId;

    private static final SqlOperator OPERATOR = new SqlSpecialOperator( "CREATE MATERIALIZED VIEW", Kind.CREATE_MATERIALIZED_VIEW );
<<<<<<< HEAD
    private Snapshot snapshot = Catalog.getInstance().getSnapshot();
=======
    Snapshot snapshot = Catalog.getInstance().getSnapshot();
>>>>>>> 18d3cce9


    /**
     * Creates a SqlCreateMaterializedView.
     */
    SqlCreateMaterializedView(
            ParserPos pos,
            boolean replace,
            boolean ifNotExists,
            SqlIdentifier name,
            @Nullable SqlNodeList columns,
            SqlNode query,
            @Nullable List<SqlIdentifier> store,
            @Nullable String freshnessType,
            Integer freshnessTime,
            SqlIdentifier freshnessId ) {
        super( OPERATOR, pos, replace, ifNotExists );
        this.name = Objects.requireNonNull( name );
        this.columns = columns;
        this.query = Objects.requireNonNull( query );
<<<<<<< HEAD
        this.store = store; // ON STORE [storeId name]; may be null
        this.freshnessType = freshnessType; // may be null, then standard values are used
=======
        this.store = store;
        this.freshnessType = freshnessType;
>>>>>>> 18d3cce9
        this.freshnessTime = freshnessTime;
        this.freshnessId = freshnessId;
    }


    @Override
    public List<Node> getOperandList() {
        return ImmutableNullableList.of( name, columns, query );
    }


    @Override
    public List<SqlNode> getSqlOperandList() {
        return ImmutableNullableList.of( name, columns, query );
    }


    @Override
    public void execute( Context context, Statement statement, ParsedQueryContext parsedQueryContext ) {
        long namespaceId;
        String viewName;

        MaterializedViewManager.getInstance().isCreatingMaterialized = true;

        if ( name.names.size() == 2 ) { // NamespaceName.ViewName
            namespaceId = snapshot.getNamespace( name.names.get( 0 ) ).orElseThrow().id;
            viewName = name.names.get( 1 );
        } else if ( name.names.size() == 1 ) { // ViewName
            namespaceId = snapshot.getNamespace( context.getDefaultNamespaceName() ).orElseThrow().id;
            viewName = name.names.get( 0 );
        } else {
            throw new GenericRuntimeException( "Invalid view name: " + name );
        }

        List<DataStore<?>> stores;
<<<<<<< HEAD
=======
        assert store != null;
>>>>>>> 18d3cce9
        if ( !store.isEmpty() ) {
            List<DataStore<?>> storeList = new ArrayList<>();
            store.forEach( s -> storeList.add( getDataStoreInstance( s ) ) );
            stores = storeList;
        } else {
            stores = null;
        }

        PlacementType placementType = !store.isEmpty() ? PlacementType.AUTOMATIC : PlacementType.MANUAL;

        QueryLanguage language = QueryLanguage.from( "sql" );
        Processor sqlProcessor = statement.getTransaction().getProcessor( language );
        AlgRoot algRoot = sqlProcessor.translate( statement,
                ParsedQueryContext.builder()
                        .query( query.toString() )
                        .language( language )
                        .queryNode(
                                sqlProcessor.validate(
                                        statement.getTransaction(), this.query, RuntimeConfig.ADD_DEFAULT_VALUES_IN_INSERTS.getBoolean() ).left )
                        .origin( statement.getTransaction().getOrigin() )
                        .build() );

        List<String> columns = null;

        if ( this.columns != null ) {
            columns = getColumnInfo();
        }

        // Depending on the freshness type different information is needed
        MaterializedCriteria materializedCriteria = new MaterializedCriteria();

        if ( freshnessType != null ) {
            materializedCriteria = switch ( freshnessType ) {
                case "UPDATE" -> new MaterializedCriteria( CriteriaType.UPDATE, freshnessTime );
                case "INTERVAL" -> new MaterializedCriteria( CriteriaType.INTERVAL, freshnessTime, getFreshnessType( freshnessId.toString().toLowerCase( Locale.ROOT ) ) );
                case "MANUAL" -> new MaterializedCriteria( CriteriaType.MANUAL );
                default -> materializedCriteria;
            };
        }

        boolean ordered = query.getKind().belongsTo( Kind.ORDER );

        DdlManager.getInstance().createMaterializedView(
                viewName.replaceAll( "[^A-Za-z0-9]", "_" ),
                namespaceId,
                algRoot,
                replace,
                statement,
                stores,
                placementType,
                columns,
                materializedCriteria,
                String.valueOf( query.toSqlString( PolyphenyDbSqlDialect.DEFAULT ) ),
                QueryLanguage.from( "sql" ),
                ifNotExists,
                ordered );

        MaterializedViewManager.getInstance().isCreatingMaterialized = false;
    }


    private TimeUnit getFreshnessType( String freshnessId ) {
        return switch ( freshnessId ) {
            case "min", "minutes" -> TimeUnit.MINUTES;
            case "hours" -> TimeUnit.HOURS;
            case "sec", "seconds" -> TimeUnit.SECONDS;
            case "days", "day" -> TimeUnit.DAYS;
            case "millisec", "milliseconds" -> TimeUnit.MILLISECONDS;
            default -> TimeUnit.MINUTES;
        };
    }


    private List<String> getColumnInfo() {
        List<String> columnName = new ArrayList<>();

<<<<<<< HEAD
        for ( Ord<SqlNode> c : Ord.zip( columnList.getSqlList() ) ) {
=======
        assert columns != null;
        for ( Ord<SqlNode> c : Ord.zip( columns.getSqlList() ) ) {
>>>>>>> 18d3cce9
            if ( c.e instanceof SqlIdentifier sqlIdentifier ) {
                columnName.add( sqlIdentifier.getSimple() );

            } else {
                throw new AssertionError( c.e.getClass() );
            }
        }
        return columnName;
    }


    @Override
    public void unparse( SqlWriter writer, int leftPrec, int rightPrec ) {
        writer.keyword( "CREATE" );
        writer.keyword( "MATERIALIZED VIEW" );
        if ( ifNotExists ) {
            writer.keyword( "IF NOT EXISTS" );
        }
        name.unparse( writer, leftPrec, rightPrec );
        if ( columns != null ) {
            SqlWriter.Frame frame = writer.startList( "(", ")" );
            for ( SqlNode c : columns.getSqlList() ) {
                writer.sep( "," );
                c.unparse( writer, 0, 0 );
            }
            writer.endList( frame );
        }
        writer.keyword( "AS" );
        writer.newlineAndIndent();
        query.unparse( writer, 0, 0 );

<<<<<<< HEAD
        if ( !store.isEmpty() ) {
=======
        if ( store != null && !store.isEmpty() ) {
>>>>>>> 18d3cce9
            writer.keyword( "ON STORE" );
            for ( SqlIdentifier s : store ) {
                s.unparse( writer, 0, 0 );
            }

        }
        if ( freshnessType != null ) {
            writer.keyword( "FRESHNESS" );

            if ( freshnessId != null ) {
                freshnessId.unparse( writer, leftPrec, rightPrec );
            }

        }
    }

}<|MERGE_RESOLUTION|>--- conflicted
+++ resolved
@@ -72,11 +72,7 @@
     SqlIdentifier freshnessId;
 
     private static final SqlOperator OPERATOR = new SqlSpecialOperator( "CREATE MATERIALIZED VIEW", Kind.CREATE_MATERIALIZED_VIEW );
-<<<<<<< HEAD
-    private Snapshot snapshot = Catalog.getInstance().getSnapshot();
-=======
     Snapshot snapshot = Catalog.getInstance().getSnapshot();
->>>>>>> 18d3cce9
 
 
     /**
@@ -97,13 +93,8 @@
         this.name = Objects.requireNonNull( name );
         this.columns = columns;
         this.query = Objects.requireNonNull( query );
-<<<<<<< HEAD
-        this.store = store; // ON STORE [storeId name]; may be null
-        this.freshnessType = freshnessType; // may be null, then standard values are used
-=======
         this.store = store;
         this.freshnessType = freshnessType;
->>>>>>> 18d3cce9
         this.freshnessTime = freshnessTime;
         this.freshnessId = freshnessId;
     }
@@ -139,10 +130,7 @@
         }
 
         List<DataStore<?>> stores;
-<<<<<<< HEAD
-=======
         assert store != null;
->>>>>>> 18d3cce9
         if ( !store.isEmpty() ) {
             List<DataStore<?>> storeList = new ArrayList<>();
             store.forEach( s -> storeList.add( getDataStoreInstance( s ) ) );
@@ -219,12 +207,8 @@
     private List<String> getColumnInfo() {
         List<String> columnName = new ArrayList<>();
 
-<<<<<<< HEAD
-        for ( Ord<SqlNode> c : Ord.zip( columnList.getSqlList() ) ) {
-=======
         assert columns != null;
         for ( Ord<SqlNode> c : Ord.zip( columns.getSqlList() ) ) {
->>>>>>> 18d3cce9
             if ( c.e instanceof SqlIdentifier sqlIdentifier ) {
                 columnName.add( sqlIdentifier.getSimple() );
 
@@ -256,11 +240,7 @@
         writer.newlineAndIndent();
         query.unparse( writer, 0, 0 );
 
-<<<<<<< HEAD
-        if ( !store.isEmpty() ) {
-=======
         if ( store != null && !store.isEmpty() ) {
->>>>>>> 18d3cce9
             writer.keyword( "ON STORE" );
             for ( SqlIdentifier s : store ) {
                 s.unparse( writer, 0, 0 );
