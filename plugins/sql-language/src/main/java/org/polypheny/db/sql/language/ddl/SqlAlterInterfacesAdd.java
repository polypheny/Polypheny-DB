--- conflicted
+++ resolved
@@ -24,10 +24,6 @@
 import lombok.extern.slf4j.Slf4j;
 import org.apache.commons.lang3.StringUtils;
 import org.polypheny.db.algebra.constant.Kind;
-<<<<<<< HEAD
-import org.polypheny.db.catalog.Catalog;
-=======
->>>>>>> 18d3cce9
 import org.polypheny.db.catalog.exceptions.GenericRuntimeException;
 import org.polypheny.db.iface.QueryInterfaceManager;
 import org.polypheny.db.languages.ParserPos;
@@ -98,11 +94,7 @@
         Map<String, String> configMap = null;
         try {
             configMap = mapper.readValue( removeQuotationMarks( config.toString() ), Map.class );
-<<<<<<< HEAD
-            QueryInterfaceManager.getInstance().addQueryInterface( Catalog.getInstance(), clazzNameStr, uniqueNameStr, configMap );
-=======
             QueryInterfaceManager.getInstance().createQueryInterface( clazzNameStr, uniqueNameStr, configMap );
->>>>>>> 18d3cce9
         } catch ( Exception e ) {
             throw new GenericRuntimeException( "Unable to deploy query interface", e );
         }
