/*
 * Copyright 2019-2024 The Polypheny Project
 *
 * Licensed under the Apache License, Version 2.0 (the "License");
 * you may not use this file except in compliance with the License.
 * You may obtain a copy of the License at
 *
 * http://www.apache.org/licenses/LICENSE-2.0
 *
 * Unless required by applicable law or agreed to in writing, software
 * distributed under the License is distributed on an "AS IS" BASIS,
 * WITHOUT WARRANTIES OR CONDITIONS OF ANY KIND, either express or implied.
 * See the License for the specific language governing permissions and
 * limitations under the License.
 */

package org.polypheny.db.sql.language.validate;


import java.util.List;
import org.polypheny.db.algebra.constant.Modality;
import org.polypheny.db.algebra.constant.Monotonicity;
import org.polypheny.db.algebra.type.AlgDataType;
import org.polypheny.db.catalog.entity.Entity;
import org.polypheny.db.nodes.validate.ValidatorNamespace;
import org.polypheny.db.sql.language.SqlIdentifier;
import org.polypheny.db.sql.language.SqlNode;
import org.polypheny.db.util.Pair;


/**
 * A namespace describes the relation returned by a section of a SQL query.
 *
 * For example, in the query <code>SELECT emp.deptno, age FROM emp, dept</code>, the FROM clause forms a namespace consisting of two tables EMP and DEPT, and a row type consisting of the combined columns of those tables.
 *
 * Other examples of namespaces include a table in the from list (the namespace contains the constituent columns) and a sub-query (the namespace contains the columns in the SELECT clause of the sub-query).
 *
 * These various kinds of namespace are implemented by classes {@link IdentifierNamespace} for table names, {@link SelectNamespace} for SELECT queries, {@link SetopNamespace} for UNION, EXCEPT and INTERSECT, and so forth.
 * But if you are looking at a SELECT query and call {@link SqlValidator#getSqlNamespace(SqlNode)}, you may not get a SelectNamespace. Why? Because the validator is allowed to wrap namespaces in other objects which implement {@link SqlValidatorNamespace}.
 * Your SelectNamespace will be there somewhere, but might be one or two levels deep.  Don't try to cast the namespace or use <code>instanceof</code>; use {@link SqlValidatorNamespace#unwrap(Class)} and {@link SqlValidatorNamespace#isWrapperFor(Class)} instead.
 *
 * @see SqlValidator
 * @see SqlValidatorScope
 */
public interface SqlValidatorNamespace extends ValidatorNamespace {

    /**
     * Returns the validator.
     *
     * @return validator
     */
    SqlValidator getValidator();

    /**
     * Returns the underlying table, or null if there is none.
     */
<<<<<<< HEAD
    Entity getTable();
=======
    Entity getEntity();
>>>>>>> 18d3cce9

    /**
     * Returns the type of this namespace.
     *
     * @return Row type converted to struct
     */
    AlgDataType getType();

    /**
     * Sets the type of this namespace.
     *
     * Allows the type for the namespace to be explicitly set, but usually is called during {@link #validate(AlgDataType)}.
     *
     * Implicitly also sets the row type. If the type is not a struct, then the row type is the type wrapped as a struct with a single column, otherwise the type and row type are the same.
     */
    void setType( AlgDataType type );

    /**
     * Returns the row type of this namespace, sans any system columns.
     *
     * @return Row type sans system columns
     */
    AlgDataType getRowTypeSansSystemColumns();

    /**
     * Validates this namespace.
     *
     * If the scope has already been validated, does nothing.
     *
     * Please call {@link SqlValidatorImpl#validateNamespace} rather than calling this method directly.
     *
     * @param targetRowType Desired row type, must not be null, may be the data type 'unknown'.
     */
    void validate( AlgDataType targetRowType );

    /**
     * Returns the parse tree node at the root of this namespace.
     *
     * @return parse tree node; null for {@link EntityNamespace}
     */
    SqlNode getNode();

    /**
     * Returns the parse tree node that at is at the root of this namespace and includes all decorations. If there are no decorations, returns the same as {@link #getNode()}.
     */
    SqlNode getEnclosingNode();

    /**
     * Looks up a child namespace of a given name.
     *
     * For example, in the query <code>select e.name from emps as e</code>, <code>e</code> is an {@link IdentifierNamespace} which has a child <code>name</code> which is a {@link FieldNamespace}.
     *
     * @param name Name of namespace
     * @return Namespace
     */
    SqlValidatorNamespace lookupChild( String name );

    /**
     * Returns whether this namespace has a field of a given name.
     *
     * @param name Field name
     * @return Whether field exists
     */
    boolean fieldExists( String name );

    /**
     * Returns a list of expressions which are monotonic in this namespace. For example, if the namespace represents a relation ordered by a column called "TIMESTAMP", then the list would contain a {@link SqlIdentifier} called "TIMESTAMP".
     */
    List<Pair<SqlNode, Monotonicity>> getMonotonicExprs();

    /**
     * Returns whether and how a given column is sorted.
     */
    Monotonicity getMonotonicity( String columnName );

    /**
     * Returns this namespace, or a wrapped namespace, cast to a particular class.
     *
     * @param clazz Desired type
     * @return This namespace cast to desired type
     * @throws ClassCastException if no such interface is available
     */
    <T> T unwrap( Class<T> clazz );

    /**
     * Returns whether this namespace implements a given interface, or wraps a class which does.
     *
     * @param clazz Interface
     * @return Whether namespace implements given interface
     */
    boolean isWrapperFor( Class<?> clazz );

    /**
     * If this namespace resolves to another namespace, returns that namespace, following links to the end of the chain.
     *
     * A {@code WITH}) clause defines table names that resolve to queries (the body of the with-item). An {@link IdentifierNamespace} typically resolves to a {@link EntityNamespace}.
     *
     * You must not call this method before {@link #validate(AlgDataType)} has completed.
     */
    SqlValidatorNamespace resolve();

    /**
     * Returns whether this namespace is capable of giving results of the desired modality. {@code true} means streaming, {@code false} means relational.
     *
     * @param modality Modality
     */
    boolean supportsModality( Modality modality );

}
<|MERGE_RESOLUTION|>--- conflicted
+++ resolved
@@ -54,11 +54,7 @@
     /**
      * Returns the underlying table, or null if there is none.
      */
-<<<<<<< HEAD
-    Entity getTable();
-=======
     Entity getEntity();
->>>>>>> 18d3cce9
 
     /**
      * Returns the type of this namespace.
