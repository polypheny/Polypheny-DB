--- conflicted
+++ resolved
@@ -54,11 +54,7 @@
     /**
      * Returns the underlying table, or null if there is none.
      */
-<<<<<<< HEAD
-    Entity getTable();
-=======
     Entity getEntity();
->>>>>>> 250079c0
 
     /**
      * Returns the type of this namespace.
