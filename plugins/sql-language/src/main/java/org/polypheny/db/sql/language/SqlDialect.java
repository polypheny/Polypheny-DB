--- conflicted
+++ resolved
@@ -732,8 +732,6 @@
     }
 
 
-<<<<<<< HEAD
-=======
     public Expression getExpression( AlgDataType fieldType, Expression child ) {
         return switch ( fieldType.getPolyType() ) {
             case TEXT -> Expressions.call( PolyString.class, fieldType.isNullable() ? "ofNullable" : "of", Expressions.convert_( child, String.class ) );
@@ -781,7 +779,6 @@
     }
 
 
->>>>>>> 250079c0
     public enum IntervalParameterStrategy {CAST, MULTIPLICATION, NONE}
 
 
