--- conflicted
+++ resolved
@@ -17,10 +17,7 @@
 package org.polypheny.db.sql.language.ddl.altertable;
 
 
-<<<<<<< HEAD
-=======
 import java.util.ArrayList;
->>>>>>> 250079c0
 import java.util.List;
 import java.util.Objects;
 import java.util.stream.Collectors;
@@ -56,11 +53,7 @@
 public class SqlAlterTableModifyPlacement extends SqlAlterTable {
 
     SqlIdentifier table;
-<<<<<<< HEAD
-    SqlNodeList columnList;
-=======
     SqlNodeList columns;
->>>>>>> 250079c0
     SqlIdentifier storeName;
     List<Integer> partitionGroups;
     List<SqlIdentifier> partitionGroupNames;
@@ -69,21 +62,13 @@
     public SqlAlterTableModifyPlacement(
             ParserPos pos,
             @NonNull SqlIdentifier table,
-<<<<<<< HEAD
-            @NonNull SqlNodeList columnList,
-=======
             @NonNull SqlNodeList columns,
->>>>>>> 250079c0
             @NonNull SqlIdentifier storeName,
             List<Integer> partitionGroups,
             List<SqlIdentifier> partitionGroupNames ) {
         super( pos );
         this.table = table;
-<<<<<<< HEAD
-        this.columnList = columnList;
-=======
         this.columns = columns;
->>>>>>> 250079c0
         this.storeName = Objects.requireNonNull( storeName );
         this.partitionGroups = partitionGroups;
         this.partitionGroupNames = partitionGroupNames;
@@ -145,11 +130,7 @@
         }
 
         // Check if all columns exist
-<<<<<<< HEAD
-        for ( SqlNode node : columnList.getSqlList() ) {
-=======
         for ( SqlNode node : columns.getSqlList() ) {
->>>>>>> 250079c0
             if ( getColumn( context, table.id, (SqlIdentifier) node ) == null ) {
                 throw new GenericRuntimeException( "Could not find column with name %s", String.join( ".", ((SqlIdentifier) node).names ) );
             }
@@ -159,32 +140,18 @@
 
         DdlManager.getInstance().modifyPlacement(
                 table,
-<<<<<<< HEAD
-                getColumns( context, table.id, columnList ).stream().map( c -> c.id ).collect( Collectors.toList() ),
-                partitionGroups,
-                partitionGroupNames.stream()
-                        .map( SqlIdentifier::toString )
-                        .collect( Collectors.toList() ),
-=======
                 getColumns( context, table.id, columns ).stream().map( c -> c.id ).collect( Collectors.toList() ),
                 partitionGroups,
                 partitionGroupNames.stream()
                         .map( SqlIdentifier::toString )
                         .toList(),
->>>>>>> 250079c0
                 store,
                 statement );
 
         if ( !partitionGroups.isEmpty() || !partitionGroupNames.isEmpty() ) {
-<<<<<<< HEAD
-            List<Long> ids = partitionGroups.stream().map( id -> (long) id ).collect( Collectors.toList() );
-
-            ids.addAll( partitionGroupNames.stream().map( SqlIdentifier::toString ).map( name -> Catalog.snapshot().alloc().getPartitionFromName( table.id, name ).orElseThrow().id ).collect( Collectors.toList() ) );
-=======
             List<Long> ids = new ArrayList<>( partitionGroups.stream().map( id -> (long) id ).toList() );
 
             ids.addAll( partitionGroupNames.stream().map( SqlIdentifier::toString ).map( name -> Catalog.snapshot().alloc().getPartitionFromName( table.id, name ).orElseThrow().id ).toList() );
->>>>>>> 250079c0
 
             DdlManager.getInstance().modifyPartitionPlacement(
                     table,
