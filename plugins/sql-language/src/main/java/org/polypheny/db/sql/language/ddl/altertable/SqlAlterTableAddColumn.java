/*
 * Copyright 2019-2024 The Polypheny Project
 *
 * Licensed under the Apache License, Version 2.0 (the "License");
 * you may not use this file except in compliance with the License.
 * You may obtain a copy of the License at
 *
 * http://www.apache.org/licenses/LICENSE-2.0
 *
 * Unless required by applicable law or agreed to in writing, software
 * distributed under the License is distributed on an "AS IS" BASIS,
 * WITHOUT WARRANTIES OR CONDITIONS OF ANY KIND, either express or implied.
 * See the License for the specific language governing permissions and
 * limitations under the License.
 */

package org.polypheny.db.sql.language.ddl.altertable;


import java.util.List;
import java.util.Objects;
import javax.annotation.Nullable;
import lombok.EqualsAndHashCode;
import lombok.Value;
import lombok.extern.slf4j.Slf4j;
import org.polypheny.db.catalog.entity.allocation.AllocationEntity;
import org.polypheny.db.catalog.entity.logical.LogicalTable;
import org.polypheny.db.catalog.exceptions.GenericRuntimeException;
import org.polypheny.db.catalog.logistic.EntityType;
import org.polypheny.db.ddl.DdlManager;
import org.polypheny.db.ddl.DdlManager.ColumnTypeInformation;
import org.polypheny.db.languages.ParserPos;
import org.polypheny.db.nodes.Node;
import org.polypheny.db.prepare.Context;
import org.polypheny.db.processing.QueryContext.ParsedQueryContext;
import org.polypheny.db.sql.language.SqlDataTypeSpec;
import org.polypheny.db.sql.language.SqlIdentifier;
import org.polypheny.db.sql.language.SqlLiteral;
import org.polypheny.db.sql.language.SqlNode;
import org.polypheny.db.sql.language.SqlWriter;
import org.polypheny.db.sql.language.ddl.SqlAlterTable;
import org.polypheny.db.transaction.Statement;
import org.polypheny.db.util.ImmutableNullableList;


/**
 * Parse tree for {@code ALTER TABLE name ADD COLUMN name} statement.
 */
@EqualsAndHashCode(callSuper = true)
@Slf4j
@Value
public class SqlAlterTableAddColumn extends SqlAlterTable {

    SqlIdentifier table;
    SqlIdentifier column;
    SqlDataTypeSpec type;
    boolean nullable;
    @Nullable
    SqlNode defaultValue;
    @Nullable
    SqlIdentifier beforeColumnName;
    @Nullable
    SqlIdentifier afterColumnName;


    public SqlAlterTableAddColumn(
            ParserPos pos,
            SqlIdentifier table,
            SqlIdentifier column,
            SqlDataTypeSpec type,
            boolean nullable,
            @Nullable SqlNode defaultValue,
            @Nullable SqlIdentifier beforeColumnName,
            @Nullable SqlIdentifier afterColumnName ) {
        super( pos );
        this.table = Objects.requireNonNull( table );
        this.column = Objects.requireNonNull( column );
        this.type = Objects.requireNonNull( type );
        this.nullable = nullable;
        this.defaultValue = defaultValue;
        this.beforeColumnName = beforeColumnName;
        this.afterColumnName = afterColumnName;
    }


    @Override
    public List<Node> getOperandList() {
        return ImmutableNullableList.of( table, column, type );
    }


    @Override
    public List<SqlNode> getSqlOperandList() {
        return ImmutableNullableList.of( table, column, type );
    }


    @Override
    public void unparse( SqlWriter writer, int leftPrec, int rightPrec ) {
        writer.keyword( "ALTER" );
        writer.keyword( "TABLE" );
        table.unparse( writer, leftPrec, rightPrec );
        writer.keyword( "ADD" );
        writer.keyword( "COLUMN" );
        column.unparse( writer, leftPrec, rightPrec );
        type.unparse( writer, leftPrec, rightPrec );
        if ( nullable ) {
            writer.keyword( "NULL" );
        } else {
            writer.keyword( "NOT NULL" );
        }
        if ( defaultValue != null ) {
            writer.keyword( "DEFAULT" );
            defaultValue.unparse( writer, leftPrec, rightPrec );
        }
        if ( beforeColumnName != null ) {
            writer.keyword( "BEFORE" );
            beforeColumnName.unparse( writer, leftPrec, rightPrec );
        } else if ( afterColumnName != null ) {
            writer.keyword( "AFTER" );
            afterColumnName.unparse( writer, leftPrec, rightPrec );
        }
    }


    @Override
    public void execute( Context context, Statement statement, ParsedQueryContext parsedQueryContext ) {
        LogicalTable logicalTable = getTableFailOnEmpty( context, table );

        if ( logicalTable.entityType != EntityType.ENTITY ) {
            throw new GenericRuntimeException( "Not possible to use ALTER TABLE because %s is not a table.", logicalTable.name );
        }

        if ( column.names.size() != 1 ) {
            throw new GenericRuntimeException( "No FQDN allowed here: %s", column );
        }

<<<<<<< HEAD
        // Make sure that all adapters are of type storeId (and not source)
=======
        // Make sure that all adapters are of type store (and not source)
>>>>>>> 250079c0
        for ( AllocationEntity allocation : statement.getTransaction().getSnapshot().alloc().getFromLogical( logicalTable.id ) ) {
            getDataStoreInstance( allocation.adapterId );
        }

        DdlManager.getInstance().createColumn(
                column.getSimple(),
                logicalTable,
                beforeColumnName == null ? null : beforeColumnName.getSimple(),
                afterColumnName == null ? null : afterColumnName.getSimple(),
                ColumnTypeInformation.fromDataTypeSpec( type ),
                nullable,
<<<<<<< HEAD
                SqlLiteral.toPoly( defaultValue ),
=======
                defaultValue == null ? null : SqlLiteral.toPoly( defaultValue ),
>>>>>>> 250079c0
                statement );
    }

}
<|MERGE_RESOLUTION|>--- conflicted
+++ resolved
@@ -135,11 +135,7 @@
             throw new GenericRuntimeException( "No FQDN allowed here: %s", column );
         }
 
-<<<<<<< HEAD
-        // Make sure that all adapters are of type storeId (and not source)
-=======
         // Make sure that all adapters are of type store (and not source)
->>>>>>> 250079c0
         for ( AllocationEntity allocation : statement.getTransaction().getSnapshot().alloc().getFromLogical( logicalTable.id ) ) {
             getDataStoreInstance( allocation.adapterId );
         }
@@ -151,11 +147,7 @@
                 afterColumnName == null ? null : afterColumnName.getSimple(),
                 ColumnTypeInformation.fromDataTypeSpec( type ),
                 nullable,
-<<<<<<< HEAD
-                SqlLiteral.toPoly( defaultValue ),
-=======
                 defaultValue == null ? null : SqlLiteral.toPoly( defaultValue ),
->>>>>>> 250079c0
                 statement );
     }
 
