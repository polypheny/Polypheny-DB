--- conflicted
+++ resolved
@@ -20,11 +20,7 @@
 import com.google.common.base.Preconditions;
 import org.polypheny.db.languages.ParserPos;
 import org.polypheny.db.type.PolyType;
-<<<<<<< HEAD
-import org.polypheny.db.type.entity.PolyTime;
-=======
 import org.polypheny.db.type.entity.temporal.PolyTime;
->>>>>>> 250079c0
 import org.polypheny.db.util.TimeString;
 
 
@@ -46,11 +42,7 @@
      * Converts this literal to a {@link TimeString}.
      */
     protected TimeString getTime() {
-<<<<<<< HEAD
-        return TimeString.fromCalendarFields( value.asTime().toCalendar() );
-=======
         return TimeString.fromMillisOfDay( value.asTime().getOfDay() );
->>>>>>> 250079c0
     }
 
 
