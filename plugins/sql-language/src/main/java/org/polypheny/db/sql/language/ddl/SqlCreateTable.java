/*
 * Copyright 2019-2024 The Polypheny Project
 *
 * Licensed under the Apache License, Version 2.0 (the "License");
 * you may not use this file except in compliance with the License.
 * You may obtain a copy of the License at
 *
 * http://www.apache.org/licenses/LICENSE-2.0
 *
 * Unless required by applicable law or agreed to in writing, software
 * distributed under the License is distributed on an "AS IS" BASIS,
 * WITHOUT WARRANTIES OR CONDITIONS OF ANY KIND, either express or implied.
 * See the License for the specific language governing permissions and
 * limitations under the License.
 */

package org.polypheny.db.sql.language.ddl;


import com.google.common.collect.ImmutableList;
import java.util.ArrayList;
import java.util.List;
import java.util.Objects;
import java.util.stream.Collectors;
import lombok.EqualsAndHashCode;
import lombok.Value;
import lombok.extern.slf4j.Slf4j;
import org.apache.calcite.linq4j.Ord;
import org.jetbrains.annotations.NotNull;
<<<<<<< HEAD
=======
import org.jetbrains.annotations.Nullable;
>>>>>>> 250079c0
import org.polypheny.db.adapter.DataStore;
import org.polypheny.db.algebra.constant.Kind;
import org.polypheny.db.catalog.Catalog;
import org.polypheny.db.catalog.exceptions.GenericRuntimeException;
import org.polypheny.db.catalog.logistic.PlacementType;
import org.polypheny.db.catalog.snapshot.Snapshot;
import org.polypheny.db.ddl.DdlManager;
import org.polypheny.db.ddl.DdlManager.ColumnTypeInformation;
import org.polypheny.db.ddl.DdlManager.ConstraintInformation;
import org.polypheny.db.ddl.DdlManager.FieldInformation;
import org.polypheny.db.ddl.DdlManager.PartitionInformation;
import org.polypheny.db.languages.ParserPos;
import org.polypheny.db.nodes.ExecutableStatement;
import org.polypheny.db.nodes.Identifier;
import org.polypheny.db.nodes.Node;
import org.polypheny.db.partition.raw.RawPartitionInformation;
import org.polypheny.db.prepare.Context;
import org.polypheny.db.processing.QueryContext.ParsedQueryContext;
import org.polypheny.db.sql.language.SqlCreate;
import org.polypheny.db.sql.language.SqlIdentifier;
import org.polypheny.db.sql.language.SqlLiteral;
import org.polypheny.db.sql.language.SqlNode;
import org.polypheny.db.sql.language.SqlNodeList;
import org.polypheny.db.sql.language.SqlOperator;
import org.polypheny.db.sql.language.SqlSpecialOperator;
import org.polypheny.db.sql.language.SqlWriter;
import org.polypheny.db.transaction.Statement;
import org.polypheny.db.transaction.TransactionException;
import org.polypheny.db.type.entity.PolyValue;
import org.polypheny.db.util.ImmutableNullableList;
import org.polypheny.db.util.Pair;


/**
 * Parse tree for {@code CREATE TABLE} statement.
 */
@EqualsAndHashCode(callSuper = true)
@Slf4j
@Value
public class SqlCreateTable extends SqlCreate implements ExecutableStatement {

<<<<<<< HEAD
    private final SqlIdentifier name;
    private final SqlNodeList columns;
    private final SqlNode query;
    private final SqlIdentifier store;
    private final SqlIdentifier partitionColumn;
    private final SqlIdentifier partitionType;
    private final int numPartitionGroups;
    private final int numPartitions;
    private final List<SqlIdentifier> partitionGroupNamesList;
    private final RawPartitionInformation rawPartitionInfo;
=======
    SqlIdentifier name;
    SqlNodeList columns;

    @Nullable
    SqlNode query; // for "CREATE TABLE ... AS query"; may be null

    @Nullable
    SqlIdentifier store; // ON STORE [storeId name];

    @Nullable
    SqlIdentifier partitionColumn;

    @Nullable
    SqlIdentifier partitionType; // PARTITION BY (HASH | RANGE | LIST);

    int numPartitionGroups;
    int numPartitions;

    @Nullable
    List<SqlIdentifier> partitionGroupNamesList; // can only be used in association with PARTITION BY and PARTITIONS
    RawPartitionInformation rawPartitionInfo;
>>>>>>> 250079c0

    List<List<SqlNode>> partitionQualifierList;

    private static final SqlOperator OPERATOR = new SqlSpecialOperator( "CREATE TABLE", Kind.CREATE_TABLE );
<<<<<<< HEAD
    private final Snapshot snapshot = Catalog.getInstance().getSnapshot();
=======
    Snapshot snapshot = Catalog.getInstance().getSnapshot();
>>>>>>> 250079c0


    /**
     * Creates a SqlCreateTable.
     */
    SqlCreateTable(
            ParserPos pos,
            boolean replace,
            boolean ifNotExists,
            SqlIdentifier name,
<<<<<<< HEAD
            SqlNodeList columns,
            SqlNode query,
            SqlIdentifier store,
            SqlIdentifier partitionType,
            SqlIdentifier partitionColumn,
=======
            @Nullable SqlNodeList columns,
            @Nullable SqlNode query,
            @Nullable SqlIdentifier store,
            @Nullable SqlIdentifier partitionType,
            @Nullable SqlIdentifier partitionColumn,
>>>>>>> 250079c0
            int numPartitionGroups,
            int numPartitions,
            @Nullable List<SqlIdentifier> partitionGroupNamesList,
            List<List<SqlNode>> partitionQualifierList,
            RawPartitionInformation rawPartitionInfo ) {
        super( OPERATOR, pos, replace, ifNotExists );
        this.name = Objects.requireNonNull( name );
<<<<<<< HEAD
        this.columns = columns; // May be null
        this.query = query; // for "CREATE TABLE ... AS query"; may be null
        this.store = store; // ON STORE [storeId name]; may be null
        this.partitionType = partitionType; // PARTITION BY (HASH | RANGE | LIST); may be null
        this.partitionColumn = partitionColumn; // May be null
        this.numPartitionGroups = numPartitionGroups; // May be null and can only be used in association with PARTITION BY
=======
        this.columns = columns;
        this.query = query;
        this.store = store;
        this.partitionType = partitionType;
        this.partitionColumn = partitionColumn;
        this.numPartitionGroups = numPartitionGroups;
>>>>>>> 250079c0
        this.numPartitions = numPartitions;
        this.partitionGroupNamesList = partitionGroupNamesList;
        this.partitionQualifierList = partitionQualifierList;
        this.rawPartitionInfo = rawPartitionInfo;
    }


    @Override
    public List<Node> getOperandList() {
        return ImmutableNullableList.of( name, columns, query );
    }


    @Override
    public List<SqlNode> getSqlOperandList() {
        return ImmutableNullableList.of( name, columns, query );
    }


    @Override
    public void unparse( SqlWriter writer, int leftPrec, int rightPrec ) {
        writer.keyword( "CREATE" );
        writer.keyword( "TABLE" );
        if ( ifNotExists ) {
            writer.keyword( "IF NOT EXISTS" );
        }
        name.unparse( writer, leftPrec, rightPrec );
        if ( columns != null ) {
            SqlWriter.Frame frame = writer.startList( "(", ")" );
            for ( SqlNode c : columns.getSqlList() ) {
                writer.sep( "," );
                c.unparse( writer, 0, 0 );
            }
            writer.endList( frame );
        }
        if ( query != null ) {
            writer.keyword( "AS" );
            writer.newlineAndIndent();
            query.unparse( writer, 0, 0 );
        }
        if ( store != null ) {
            writer.keyword( "ON STORE" );
            store.unparse( writer, 0, 0 );
        }
        if ( partitionType != null ) {
            writer.keyword( " PARTITION" );
            writer.keyword( " BY" );
            SqlWriter.Frame frame = writer.startList( "(", ")" );
            partitionColumn.unparse( writer, 0, 0 );

            switch ( partitionType.getSimple() ) {
                case "HASH":
                    writer.keyword( "WITH" );
                    frame = writer.startList( "(", ")" );
                    for ( SqlIdentifier name : partitionGroupNamesList ) {
                        writer.sep( "," );
                        name.unparse( writer, 0, 0 );
                    }
                    break;
                case "RANGE":
                case "LIST":
                    writer.keyword( "(" );
                    for ( int i = 0; i < partitionGroupNamesList.size(); i++ ) {
                        writer.keyword( "PARTITION" );
                        partitionGroupNamesList.get( i ).unparse( writer, 0, 0 );
                        writer.keyword( "VALUES" );
                        writer.keyword( "(" );
                        partitionQualifierList.get( i ).get( 0 ).unparse( writer, 0, 0 );
                        writer.sep( "," );
                        partitionQualifierList.get( i ).get( 1 ).unparse( writer, 0, 0 );
                        writer.keyword( ")" );

                        if ( i + 1 < partitionGroupNamesList.size() ) {
                            writer.sep( "," );
                        }
                    }
                    writer.keyword( ")" );
                    break;
            }
            writer.endList( frame );
        }
    }


    @Override
    public void execute( Context context, Statement statement, ParsedQueryContext parsedQueryContext ) {
        if ( query != null ) {
            throw new GenericRuntimeException( "Not yet supported" );
        }

        String tableName;
        long namespaceId;

        // Cannot use getTable() here since table does not yet exist
        if ( name.names.size() == 2 ) { // NamespaceName.TableName
            namespaceId = snapshot.getNamespace( name.names.get( 0 ) ).orElseThrow().id;
            tableName = name.names.get( 1 );
        } else if ( name.names.size() == 1 ) { // TableName
            namespaceId = snapshot.getNamespace( context.getDefaultNamespaceName() ).orElseThrow().id;
            tableName = name.names.get( 0 );
        } else {
            throw new GenericRuntimeException( "Invalid table name: " + name );
        }

        List<DataStore<?>> stores = store != null ? ImmutableList.of( getDataStoreInstance( store ) ) : null;

        PlacementType placementType = store == null ? PlacementType.AUTOMATIC : PlacementType.MANUAL;

        List<FieldInformation> columns = null;
        List<ConstraintInformation> constraints = null;

        if ( this.columns != null ) {
            Pair<List<FieldInformation>, List<ConstraintInformation>> columnsConstraints = separateColumnList();
            columns = columnsConstraints.left;
            constraints = columnsConstraints.right;
        }

        try {
            DdlManager.getInstance().createTable(
                    namespaceId,
                    tableName,
                    columns,
                    constraints,
                    ifNotExists,
                    stores,
                    placementType,
                    statement );

            if ( partitionType != null ) {
                context.updateSnapshot();
                DdlManager.getInstance().createTablePartition(
                        PartitionInformation.fromNodeLists(
                                getTableFailOnEmpty( context, new SqlIdentifier( tableName, ParserPos.ZERO ) ),
                                partitionType.getSimple(),
                                partitionColumn.getSimple(),
                                partitionGroupNamesList.stream().map( n -> (Identifier) n ).collect( Collectors.toList() ),
                                numPartitionGroups,
                                numPartitions,
                                partitionQualifierList.stream().map( l -> l.stream().map( e -> (Node) e ).toList() ).toList(),
                                rawPartitionInfo ),
                        stores,
                        statement );
            }

        } catch ( TransactionException e ) {
            throw new GenericRuntimeException( e );
        }
    }


    private Pair<List<FieldInformation>, List<ConstraintInformation>> separateColumnList() {
        List<FieldInformation> fieldInformation = new ArrayList<>();
        List<ConstraintInformation> constraintInformation = new ArrayList<>();

        int position = 1;
        for ( Ord<SqlNode> c : Ord.zip( columns.getSqlList() ) ) {
<<<<<<< HEAD
            if ( c.e instanceof SqlColumnDeclaration ) {
                final SqlColumnDeclaration columnDeclaration = (SqlColumnDeclaration) c.e;
=======
            if ( c.e instanceof SqlColumnDeclaration columnDeclaration ) {
>>>>>>> 250079c0

                PolyValue defaultValue = columnDeclaration.getExpression() == null ? null : SqlLiteral.toPoly( columnDeclaration.getExpression() );

                fieldInformation.add(
                        new FieldInformation(
                                columnDeclaration.getName().getSimple(),
                                ColumnTypeInformation.fromDataTypeSpec( columnDeclaration.getDataType() ),
                                columnDeclaration.getCollation(),
                                defaultValue,
                                position ) );

            } else if ( c.e instanceof SqlKeyConstraint constraint ) {
                String constraintName = constraint.getName() != null ? constraint.getName().getSimple() : null;

                constraintInformation.add( getConstraintInformation( constraintName, constraint ) );
            } else {
                throw new AssertionError( c.e.getClass() );
            }
            position++;
        }

        return new Pair<>( fieldInformation, constraintInformation );

    }


    @NotNull
    private ConstraintInformation getConstraintInformation( String constraintName, SqlKeyConstraint constraint ) {
<<<<<<< HEAD
        switch ( constraint.getConstraintType() ) {
            case PRIMARY:
            case UNIQUE:
                return new ConstraintInformation(
                        constraintName,
                        constraint.getConstraintType(),
                        constraint.getColumns().getSqlList().stream()
                                .map( SqlNode::toString )
                                .collect( Collectors.toList() ) );
            case FOREIGN:
                return new ConstraintInformation(
                        constraintName,
                        constraint.getConstraintType(),
                        constraint.getColumns().getSqlList().stream()
                                .map( SqlNode::toString )
                                .collect( Collectors.toList() ),
                        ((SqlForeignKeyConstraint) constraint).getReferencedTable().toString(),
                        ((SqlForeignKeyConstraint) constraint).getReferencedColumn().toString() );
            default:
                throw new AssertionError( constraint.getConstraintType() );
        }
=======
        return switch ( constraint.getConstraintType() ) {
            case PRIMARY, UNIQUE -> new ConstraintInformation(
                    constraintName,
                    constraint.getConstraintType(),
                    constraint.getFields().getSqlList().stream()
                            .map( SqlNode::toString )
                            .collect( Collectors.toList() ) );
            case FOREIGN -> new ConstraintInformation(
                    constraintName,
                    constraint.getConstraintType(),
                    constraint.getFields().getSqlList().stream()
                            .map( SqlNode::toString )
                            .collect( Collectors.toList() ),
                    ((SqlForeignKeyConstraint) constraint).getReferencedEntity().toString(),
                    ((SqlForeignKeyConstraint) constraint).getReferencedField().toString() );
        };
>>>>>>> 250079c0
    }


}<|MERGE_RESOLUTION|>--- conflicted
+++ resolved
@@ -27,10 +27,7 @@
 import lombok.extern.slf4j.Slf4j;
 import org.apache.calcite.linq4j.Ord;
 import org.jetbrains.annotations.NotNull;
-<<<<<<< HEAD
-=======
 import org.jetbrains.annotations.Nullable;
->>>>>>> 250079c0
 import org.polypheny.db.adapter.DataStore;
 import org.polypheny.db.algebra.constant.Kind;
 import org.polypheny.db.catalog.Catalog;
@@ -72,18 +69,6 @@
 @Value
 public class SqlCreateTable extends SqlCreate implements ExecutableStatement {
 
-<<<<<<< HEAD
-    private final SqlIdentifier name;
-    private final SqlNodeList columns;
-    private final SqlNode query;
-    private final SqlIdentifier store;
-    private final SqlIdentifier partitionColumn;
-    private final SqlIdentifier partitionType;
-    private final int numPartitionGroups;
-    private final int numPartitions;
-    private final List<SqlIdentifier> partitionGroupNamesList;
-    private final RawPartitionInformation rawPartitionInfo;
-=======
     SqlIdentifier name;
     SqlNodeList columns;
 
@@ -105,16 +90,11 @@
     @Nullable
     List<SqlIdentifier> partitionGroupNamesList; // can only be used in association with PARTITION BY and PARTITIONS
     RawPartitionInformation rawPartitionInfo;
->>>>>>> 250079c0
 
     List<List<SqlNode>> partitionQualifierList;
 
     private static final SqlOperator OPERATOR = new SqlSpecialOperator( "CREATE TABLE", Kind.CREATE_TABLE );
-<<<<<<< HEAD
-    private final Snapshot snapshot = Catalog.getInstance().getSnapshot();
-=======
     Snapshot snapshot = Catalog.getInstance().getSnapshot();
->>>>>>> 250079c0
 
 
     /**
@@ -125,19 +105,11 @@
             boolean replace,
             boolean ifNotExists,
             SqlIdentifier name,
-<<<<<<< HEAD
-            SqlNodeList columns,
-            SqlNode query,
-            SqlIdentifier store,
-            SqlIdentifier partitionType,
-            SqlIdentifier partitionColumn,
-=======
             @Nullable SqlNodeList columns,
             @Nullable SqlNode query,
             @Nullable SqlIdentifier store,
             @Nullable SqlIdentifier partitionType,
             @Nullable SqlIdentifier partitionColumn,
->>>>>>> 250079c0
             int numPartitionGroups,
             int numPartitions,
             @Nullable List<SqlIdentifier> partitionGroupNamesList,
@@ -145,21 +117,12 @@
             RawPartitionInformation rawPartitionInfo ) {
         super( OPERATOR, pos, replace, ifNotExists );
         this.name = Objects.requireNonNull( name );
-<<<<<<< HEAD
-        this.columns = columns; // May be null
-        this.query = query; // for "CREATE TABLE ... AS query"; may be null
-        this.store = store; // ON STORE [storeId name]; may be null
-        this.partitionType = partitionType; // PARTITION BY (HASH | RANGE | LIST); may be null
-        this.partitionColumn = partitionColumn; // May be null
-        this.numPartitionGroups = numPartitionGroups; // May be null and can only be used in association with PARTITION BY
-=======
         this.columns = columns;
         this.query = query;
         this.store = store;
         this.partitionType = partitionType;
         this.partitionColumn = partitionColumn;
         this.numPartitionGroups = numPartitionGroups;
->>>>>>> 250079c0
         this.numPartitions = numPartitions;
         this.partitionGroupNamesList = partitionGroupNamesList;
         this.partitionQualifierList = partitionQualifierList;
@@ -316,12 +279,7 @@
 
         int position = 1;
         for ( Ord<SqlNode> c : Ord.zip( columns.getSqlList() ) ) {
-<<<<<<< HEAD
-            if ( c.e instanceof SqlColumnDeclaration ) {
-                final SqlColumnDeclaration columnDeclaration = (SqlColumnDeclaration) c.e;
-=======
             if ( c.e instanceof SqlColumnDeclaration columnDeclaration ) {
->>>>>>> 250079c0
 
                 PolyValue defaultValue = columnDeclaration.getExpression() == null ? null : SqlLiteral.toPoly( columnDeclaration.getExpression() );
 
@@ -350,29 +308,6 @@
 
     @NotNull
     private ConstraintInformation getConstraintInformation( String constraintName, SqlKeyConstraint constraint ) {
-<<<<<<< HEAD
-        switch ( constraint.getConstraintType() ) {
-            case PRIMARY:
-            case UNIQUE:
-                return new ConstraintInformation(
-                        constraintName,
-                        constraint.getConstraintType(),
-                        constraint.getColumns().getSqlList().stream()
-                                .map( SqlNode::toString )
-                                .collect( Collectors.toList() ) );
-            case FOREIGN:
-                return new ConstraintInformation(
-                        constraintName,
-                        constraint.getConstraintType(),
-                        constraint.getColumns().getSqlList().stream()
-                                .map( SqlNode::toString )
-                                .collect( Collectors.toList() ),
-                        ((SqlForeignKeyConstraint) constraint).getReferencedTable().toString(),
-                        ((SqlForeignKeyConstraint) constraint).getReferencedColumn().toString() );
-            default:
-                throw new AssertionError( constraint.getConstraintType() );
-        }
-=======
         return switch ( constraint.getConstraintType() ) {
             case PRIMARY, UNIQUE -> new ConstraintInformation(
                     constraintName,
@@ -389,7 +324,6 @@
                     ((SqlForeignKeyConstraint) constraint).getReferencedEntity().toString(),
                     ((SqlForeignKeyConstraint) constraint).getReferencedField().toString() );
         };
->>>>>>> 250079c0
     }
 
 
