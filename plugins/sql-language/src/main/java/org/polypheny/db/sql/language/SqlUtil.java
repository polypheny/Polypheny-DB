--- conflicted
+++ resolved
@@ -606,11 +606,7 @@
     public static AlgDataType getNamedType( Identifier node, Snapshot snapshot ) {
         LogicalTable table = snapshot.rel().getTable( node.getNames().get( 0 ), node.getNames().get( 1 ) ).orElse( null );
         if ( table != null ) {
-<<<<<<< HEAD
-            return table.getRowType();
-=======
             return table.getTupleType();
->>>>>>> 250079c0
         } else {
             return null;
         }
