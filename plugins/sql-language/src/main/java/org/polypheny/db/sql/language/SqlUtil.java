/*
 * Copyright 2019-2024 The Polypheny Project
 *
 * Licensed under the Apache License, Version 2.0 (the "License");
 * you may not use this file except in compliance with the License.
 * You may obtain a copy of the License at
 *
 * http://www.apache.org/licenses/LICENSE-2.0
 *
 * Unless required by applicable law or agreed to in writing, software
 * distributed under the License is distributed on an "AS IS" BASIS,
 * WITHOUT WARRANTIES OR CONDITIONS OF ANY KIND, either express or implied.
 * See the License for the specific language governing permissions and
 * limitations under the License.
 */

package org.polypheny.db.sql.language;


import com.google.common.base.Predicates;
import com.google.common.collect.Iterators;
import com.google.common.collect.Lists;
import java.util.ArrayList;
import java.util.HashMap;
import java.util.Iterator;
import java.util.List;
import java.util.Map;
import java.util.Objects;
import java.util.Stack;
import org.apache.calcite.linq4j.Ord;
import org.apache.calcite.linq4j.function.Functions;
import org.polypheny.db.algebra.constant.FunctionCategory;
import org.polypheny.db.algebra.constant.Kind;
import org.polypheny.db.algebra.constant.Modality;
import org.polypheny.db.algebra.constant.Syntax;
import org.polypheny.db.algebra.operators.OperatorTable;
import org.polypheny.db.algebra.type.AlgDataType;
import org.polypheny.db.algebra.type.AlgDataTypePrecedenceList;
import org.polypheny.db.catalog.entity.Entity;
import org.polypheny.db.catalog.entity.logical.LogicalTable;
import org.polypheny.db.catalog.exceptions.GenericRuntimeException;
import org.polypheny.db.catalog.snapshot.Snapshot;
<<<<<<< HEAD
import org.polypheny.db.languages.OperatorRegistry;
=======
>>>>>>> 18d3cce9
import org.polypheny.db.languages.ParserPos;
import org.polypheny.db.nodes.Identifier;
import org.polypheny.db.nodes.Node;
import org.polypheny.db.nodes.Operator;
import org.polypheny.db.schema.types.StreamableEntity;
import org.polypheny.db.type.PolyTypeUtil;
import org.polypheny.db.util.CoreUtil;
import org.polypheny.db.util.Glossary;
import org.polypheny.db.util.Pair;


/**
 * Contains utility functions related to SQL parsing, all static.
 */
public abstract class SqlUtil {


<<<<<<< HEAD
    static SqlNode andExpressions( SqlNode node1, SqlNode node2 ) {
        if ( node1 == null ) {
            return node2;
        }
        List<Node> list = new ArrayList<>();
        if ( node1.getKind() == Kind.AND ) {
            list.addAll( ((SqlCall) node1).getOperandList() );
        } else {
            list.add( node1 );
        }
        if ( node2.getKind() == Kind.AND ) {
            list.addAll( ((SqlCall) node2).getOperandList() );
        } else {
            list.add( node2 );
        }
        return (SqlNode) OperatorRegistry.get( OperatorName.AND ).createCall( ParserPos.ZERO, list );
    }


=======
>>>>>>> 18d3cce9
    static List<SqlNode> flatten( SqlNode node ) {
        List<SqlNode> list = new ArrayList<>();
        flatten( node, list );
        return list;
    }


<<<<<<< HEAD
    /**
     * Returns the <code>n</code>th (0-based) input to a join expression.
     */
    public static SqlNode getFromNode( SqlSelect query, int ordinal ) {
        List<SqlNode> list = flatten( query.getSqlFrom() );
        return list.get( ordinal );
    }


    /**
     * Old method from commons-lang
     * it only turns single-quotes into doubled single-quotes ("McHale's Navy" => "McHale''s Navy")
     *
     * todo rewrite as it was removed
     * https://stackoverflow.com/questions/32096614/migrating-stringescapeutils-escapesql-from-commons-lang
     *
     * @param str input which is adjusted
     * @return the adjusted input
     */
    public static String escapeSql( String str ) {
        if ( str == null ) {
            return null;
        }
        return str.replace( "'", "''" );
    }


=======
>>>>>>> 18d3cce9
    private static void flatten( SqlNode node, List<SqlNode> list ) {
        switch ( node.getKind() ) {
            case JOIN:
                SqlJoin join = (SqlJoin) node;
                flatten( join.getLeft(), list );
                flatten( join.getRight(), list );
                return;
            case AS:
                SqlCall call = (SqlCall) node;
                flatten( call.operand( 0 ), list );
                return;
            default:
                list.add( node );
        }
    }


    /**
     * Converts an SqlNode array to a SqlNodeList
     */
    public static SqlNodeList toNodeList( SqlNode[] operands ) {
        SqlNodeList ret = new SqlNodeList( ParserPos.ZERO );
        for ( SqlNode node : operands ) {
            ret.add( node );
        }
        return ret;
    }


    /**
     * Returns whether a node represents the NULL value or a series of nested <code>CAST(NULL AS type)</code> calls. For example:
     * <code>isNull(CAST(CAST(NULL as INTEGER) AS VARCHAR(1)))</code> returns {@code true}.
     */
    public static boolean isNull( SqlNode node ) {
        return CoreUtil.isNullLiteral( node, false )
                || node.getKind() == Kind.CAST
                && isNull( ((SqlCall) node).operand( 0 ) );
    }


    /**
     * Returns whether a node is a literal.
     * <p>
     * Examples:
     *
     * <ul>
     * <li>For <code>CAST(literal AS <i>type</i>)</code>, returns true if <code>allowCast</code> is true, false otherwise.</li>
     * <li>For <code>CAST(CAST(literal AS <i>type</i>) AS <i>type</i>))</code>, returns false.</li>
     * </ul>
     *
     * @param node The node, never null.
     * @param allowCast whether to regard CAST(literal) as a literal
     * @return Whether the node is a literal
     */
    public static boolean isLiteral( SqlNode node, boolean allowCast ) {
        assert node != null;
        if ( node instanceof SqlLiteral ) {
            return true;
        }
        if ( allowCast ) {
            if ( node.getKind() == Kind.CAST ) {
                SqlCall call = (SqlCall) node;
                // node is "CAST(literal as type)"
                return isLiteral( call.operand( 0 ), false );
            }
        }
        return false;
    }


    /**
     * Returns whether a node is a literal.
     * <p>
     * Many constructs which require literals also accept <code>CAST(NULL AS <i>type</i>)</code>. This method does not accept casts, so you should call {@link CoreUtil#isNullLiteral} first.
     *
     * @param node The node, never null.
     * @return Whether the node is a literal
     */
    public static boolean isLiteral( SqlNode node ) {
        return isLiteral( node, false );
    }


    /**
     * Returns whether a node is a literal chain which is used to represent a continued string literal.
     *
     * @param node The node, never null.
     * @return Whether the node is a literal chain
     */
    public static boolean isLiteralChain( SqlNode node ) {
        assert node != null;
        if ( node instanceof SqlCall call ) {
            return call.getKind() == Kind.LITERAL_CHAIN;
        } else {
            return false;
        }
    }


    /**
     * Unparses a call to an operator which has function syntax.
     *
     * @param operator The operator
     * @param writer Writer
     * @param call List of 0 or more operands
     */
    public static void unparseFunctionSyntax( SqlOperator operator, SqlWriter writer, SqlCall call ) {
        if ( operator instanceof SqlFunction function ) {

            if ( function.getFunctionCategory().isSpecific() ) {
                writer.keyword( "SPECIFIC" );
            }
            SqlIdentifier id = function.getSqlIdentifier();
            if ( id == null ) {
                writer.keyword( operator.getName() );
            } else {
                id.unparse( writer, 0, 0 );
            }
        } else {
            writer.print( operator.getName() );
        }
        if ( call.operandCount() == 0 ) {
            switch ( call.getOperator().getSyntax() ) {
                case FUNCTION_ID:
                    // For example, the "LOCALTIME" function appears as "LOCALTIME" when it has 0 args, not "LOCALTIME()".
                    return;
                case FUNCTION_STAR: // E.g. "COUNT(*)"
                case FUNCTION: // E.g. "RANK()"
                    // fall through - dealt with below
            }
        }
        final SqlWriter.Frame frame = writer.startList( SqlWriter.FrameTypeEnum.FUN_CALL, "(", ")" );
        final SqlLiteral quantifier = call.getFunctionQuantifier();
        if ( quantifier != null ) {
            quantifier.unparse( writer, 0, 0 );
        }
        if ( call.operandCount() == 0 ) {
            if ( Objects.requireNonNull( call.getOperator().getSyntax() ) == Syntax.FUNCTION_STAR ) {
                writer.sep( "*" );
            }
        }
        for ( Node operand : call.getOperandList() ) {
            writer.sep( "," );
            ((SqlNode) operand).unparse( writer, 0, 0 );
        }
        writer.endList( frame );
    }


    public static void unparseBinarySyntax( SqlOperator operator, SqlCall call, SqlWriter writer, int leftPrec, int rightPrec ) {
        assert call.operandCount() == 2;
        final SqlWriter.Frame frame =
                writer.startList(
                        (operator instanceof SqlSetOperator)
                                ? SqlWriter.FrameTypeEnum.SETOP
                                : SqlWriter.FrameTypeEnum.SIMPLE );
        ((SqlNode) call.operand( 0 )).unparse( writer, leftPrec, operator.getLeftPrec() );
        final boolean needsSpace = operator.needsSpace();
        writer.setNeedWhitespace( needsSpace );
        writer.sep( operator.getName() );
        writer.setNeedWhitespace( needsSpace );
        ((SqlNode) call.operand( 1 )).unparse( writer, operator.getRightPrec(), rightPrec );
        writer.endList( frame );
    }


    /**
     * Concatenates string literals.
     * <p>
     * This method takes an array of arguments, since pairwise concatenation means too much string copying.
     *
     * @param lits an array of {@link SqlLiteral}, not empty, all of the same class
     * @return a new {@link SqlLiteral}, of that same class, whose value is the string concatenation of the values of the literals
     * @throws ClassCastException if the lits are not homogeneous.
     * @throws ArrayIndexOutOfBoundsException if lits is an empty array.
     */
    public static SqlLiteral concatenateLiterals( List<SqlLiteral> lits ) {
        if ( lits.size() == 1 ) {
            return lits.get( 0 ); // nothing to do
        }
        return ((SqlAbstractStringLiteral) lits.get( 0 )).concat1( lits );
    }


    /**
     * Looks up a (possibly overloaded) routine based on name and argument types.
     *
     * @param opTab operator table to search
     * @param funcName name of function being invoked
     * @param argTypes argument types
     * @param argNames argument names, or null if call by position
     * @param category whether a function or a procedure. (If a procedure is being invoked, the overload rules are simpler.)
     * @return matching routine, or null if none found
     * @see Glossary#SQL99 SQL:1999 Part 2 Section 10.4
     */
    public static SqlOperator lookupRoutine( OperatorTable opTab, SqlIdentifier funcName, List<AlgDataType> argTypes, List<String> argNames, FunctionCategory category, SqlSyntax syntax, Kind Kind ) {
        Iterator<SqlOperator> list =
                lookupSubjectRoutines(
                        opTab,
                        funcName,
                        argTypes,
                        argNames,
                        syntax,
                        Kind,
                        category );
        if ( list.hasNext() ) {
            // return first on schema path
            return list.next();
        }
        return null;
    }


    private static Iterator<SqlOperator> filterOperatorRoutinesByKind( Iterator<SqlOperator> routines, final Kind Kind ) {
        return Iterators.filter( routines, operator -> Objects.requireNonNull( operator ).getKind() == Kind );
    }


    /**
     * Looks up all subject routines matching the given name and argument types.
     *
     * @param opTab operator table to search
     * @param funcName name of function being invoked
     * @param argTypes argument types
     * @param argNames argument names, or null if call by position
     * @param sqlSyntax the SqlSyntax of the SqlOperator being looked up
     * @param Kind the Kind of the SqlOperator being looked up
     * @param category category of routine to look up
     * @return list of matching routines
     * @see Glossary#SQL99 SQL:1999 Part 2 Section 10.4
     */
    public static Iterator<SqlOperator> lookupSubjectRoutines( OperatorTable opTab, SqlIdentifier funcName, List<AlgDataType> argTypes, List<String> argNames, SqlSyntax sqlSyntax, Kind Kind, FunctionCategory category ) {
        // start with all routines matching by name
        Iterator<SqlOperator> routines = lookupSubjectRoutinesByName( opTab, funcName, sqlSyntax, category );

        // first pass:  eliminate routines which don't accept the given number of arguments
        routines = filterRoutinesByParameterCount( routines, argTypes );

        // NOTE: according to SQL99, procedures are NOT overloaded on type, only on number of arguments.
        if ( category == FunctionCategory.USER_DEFINED_PROCEDURE ) {
            return routines;
        }

        // second pass:  eliminate routines which don't accept the given argument types
        routines = filterRoutinesByParameterType( sqlSyntax, routines, argTypes, argNames );

        // see if we can stop now; this is necessary for the case of builtin functions where we don't have param type info
        final List<SqlOperator> list = Lists.newArrayList( routines );
        routines = list.iterator();
        if ( list.size() < 2 ) {
            return routines;
        }

        // third pass:  for each parameter from left to right, eliminate all routines except those with the best precedence match for the given arguments
        routines = filterRoutinesByTypePrecedence( sqlSyntax, routines, argTypes );

        // fourth pass: eliminate routines which do not have the same Kind as requested
        return filterOperatorRoutinesByKind( routines, Kind );
    }


    /**
     * Determines whether there is a routine matching the given name and number of arguments.
     *
     * @param opTab operator table to search
     * @param funcName name of function being invoked
     * @param argTypes argument types
     * @param category category of routine to look up
     * @return true if match found
     */
    public static boolean matchRoutinesByParameterCount( OperatorTable opTab, SqlIdentifier funcName, List<AlgDataType> argTypes, FunctionCategory category ) {
        // start with all routines matching by name
        Iterator<SqlOperator> routines = lookupSubjectRoutinesByName( opTab, funcName, SqlSyntax.FUNCTION, category );

        // first pass:  eliminate routines which don't accept the given number of arguments
        routines = filterRoutinesByParameterCount( routines, argTypes );

        return routines.hasNext();
    }


    private static Iterator<SqlOperator> lookupSubjectRoutinesByName( OperatorTable opTab, SqlIdentifier funcName, final SqlSyntax syntax, FunctionCategory category ) {
        final List<Operator> operators = new ArrayList<>();
        opTab.lookupOperatorOverloads( funcName, category, syntax.getSyntax(), operators );
        final List<SqlOperator> sqlOperators = operators.stream().map( e -> (SqlOperator) e ).toList();
        if ( syntax == SqlSyntax.FUNCTION ) {
            return Iterators.filter( sqlOperators.iterator(), Predicates.instanceOf( SqlFunction.class ) );
        }
        return Iterators.filter( sqlOperators.iterator(), operator -> Objects.requireNonNull( operator ).getSqlSyntax() == syntax );
    }


    private static Iterator<SqlOperator> filterRoutinesByParameterCount( Iterator<SqlOperator> routines, final List<AlgDataType> argTypes ) {
        return Iterators.filter(
                routines,
                operator -> Objects.requireNonNull( operator ).getOperandCountRange().isValidCount( argTypes.size() ) );
    }


    /**
     * @see Glossary#SQL99 SQL:1999 Part 2 Section 10.4 Syntax Rule 6.b.iii.2.B
     */
    private static Iterator<SqlOperator> filterRoutinesByParameterType( SqlSyntax syntax, final Iterator<SqlOperator> routines, final List<AlgDataType> argTypes, final List<String> argNames ) {
        if ( syntax != SqlSyntax.FUNCTION ) {
            return routines;
        }

        //noinspection unchecked
        return (Iterator) Iterators.filter(
                Iterators.filter( routines, SqlFunction.class ),
                function -> {
                    List<AlgDataType> paramTypes = Objects.requireNonNull( function ).getParamTypes();
                    if ( paramTypes == null ) {
                        // no parameter information for builtins; keep for now
                        return true;
                    }
                    final List<AlgDataType> permutedArgTypes;
                    if ( argNames != null ) {
                        // Arguments passed by name. Make sure that the function has parameters of all of these names.
                        final Map<Integer, Integer> map = new HashMap<>();
                        for ( Ord<String> argName : Ord.zip( argNames ) ) {
                            final int i = function.getParamNames().indexOf( argName.e );
                            if ( i < 0 ) {
                                return false;
                            }
                            map.put( i, argName.i );
                        }
                        permutedArgTypes = Functions.generate( paramTypes.size(), a0 -> {
                            if ( map.containsKey( a0 ) ) {
                                return argTypes.get( map.get( a0 ) );
                            } else {
                                return null;
                            }
                        } );
                    } else {
                        permutedArgTypes = Lists.newArrayList( argTypes );
                        while ( permutedArgTypes.size() < argTypes.size() ) {
                            paramTypes.add( null );
                        }
                    }
                    for ( Pair<AlgDataType, AlgDataType> p : Pair.zip( paramTypes, permutedArgTypes ) ) {
                        final AlgDataType argType = p.right;
                        final AlgDataType paramType = p.left;
                        if ( argType != null && !PolyTypeUtil.canCastFrom( paramType, argType, false ) ) {
                            return false;
                        }
                    }
                    return true;
                } );
    }


    /**
     * @see Glossary#SQL99 SQL:1999 Part 2 Section 9.4
     */
    private static Iterator<SqlOperator> filterRoutinesByTypePrecedence( SqlSyntax sqlSyntax, Iterator<SqlOperator> routines, List<AlgDataType> argTypes ) {
        if ( sqlSyntax != SqlSyntax.FUNCTION ) {
            return routines;
        }

        List<SqlFunction> sqlFunctions =
                Lists.newArrayList( Iterators.filter( routines, SqlFunction.class ) );

        for ( final Ord<AlgDataType> argType : Ord.zip( argTypes ) ) {
            final AlgDataTypePrecedenceList precList = argType.e.getPrecedenceList();
            final AlgDataType bestMatch = bestMatch( sqlFunctions, argType.i, precList );
            if ( bestMatch != null ) {
                sqlFunctions = sqlFunctions.stream()
                        .filter( function -> {
                            final List<AlgDataType> paramTypes = function.getParamTypes();
                            if ( paramTypes == null ) {
                                return false;
                            }
                            final AlgDataType paramType = paramTypes.get( argType.i );
                            return precList.compareTypePrecedence( paramType, bestMatch ) >= 0;
                        } )
                        .toList();
            }
        }
        //noinspection unchecked
        return (Iterator) sqlFunctions.iterator();
    }


    private static AlgDataType bestMatch( List<SqlFunction> sqlFunctions, int i, AlgDataTypePrecedenceList precList ) {
        AlgDataType bestMatch = null;
        for ( SqlFunction function : sqlFunctions ) {
            List<AlgDataType> paramTypes = function.getParamTypes();
            if ( paramTypes == null ) {
                continue;
            }
            final AlgDataType paramType = paramTypes.get( i );
            if ( bestMatch == null ) {
                bestMatch = paramType;
            } else {
                int c = precList.compareTypePrecedence( bestMatch, paramType );
                if ( c < 0 ) {
                    bestMatch = paramType;
                }
            }
        }
        return bestMatch;
    }


    /**
     * If an identifier is a legitimate call to a function which has no arguments and requires no parentheses (for example "CURRENT_USER"), returns a call to that function, otherwise returns null.
     */
    public static SqlCall makeCall( OperatorTable opTab, SqlIdentifier id ) {
        if ( id.names.size() == 1 ) {
            final List<Operator> list = new ArrayList<>();
            opTab.lookupOperatorOverloads( id, null, Syntax.FUNCTION, list );
            for ( Operator operator : list ) {
                if ( operator.getSyntax() == Syntax.FUNCTION_ID ) {
                    // Even though this looks like an identifier, it is a actually a call to a function. Construct a fake call to this function, so we can use the regular operator validation.
                    return new SqlBasicCall(
                            (SqlOperator) operator,
                            SqlNode.EMPTY_ARRAY,
                            id.getPos(),
                            true,
                            null );
                }
            }
        }
        return null;
    }


    /**
     * Returns whether a {@link SqlNode node} is a {@link SqlCall call} to a given {@link SqlOperator operator}.
     */
    public static boolean isCallTo( SqlNode node, Operator operator ) {
        return (node instanceof SqlCall) && (((SqlCall) node).getOperator().equals( operator ));
    }


    /**
     * If a node is "AS", returns the underlying expression; otherwise returns the node.
     */
    public static SqlNode stripAs( SqlNode node ) {
        if ( node != null && node.getKind() == Kind.AS ) {
            return ((SqlCall) node).operand( 0 );
        }
        return node;
    }


    public static List<List<Node>> toNodeListList( List<List<SqlNode>> sqlList ) {
        return sqlList.stream().map( CoreUtil::toNodeList ).toList();
    }


    public static SqlLiteral symbol( Enum<?> o, ParserPos parserPos ) {
        return SqlLiteral.createSymbol( o, parserPos );
    }


    public static AlgDataType getNamedType( Identifier node, Snapshot snapshot ) {
        LogicalTable table = snapshot.rel().getTable( node.getNames().get( 0 ), node.getNames().get( 1 ) ).orElse( null );
        if ( table != null ) {
<<<<<<< HEAD
            return table.getRowType();
        } else {
            return null;
        }
    }


    public static boolean supportsModality( Modality modality, Entity entity ) {

        if ( Objects.requireNonNull( modality ) == Modality.STREAM ) {
            return entity instanceof StreamableEntity;
        }
        return !(entity instanceof StreamableEntity);

    }


    /**
     * Handles particular {@link DatabaseMetaData} methods; invocations of other methods will fall through to the base class,
     * {@link org.polypheny.db.util.BarfingInvocationHandler}, which will throw an error.
     */
    public static class DatabaseMetaDataInvocationHandler extends BarfingInvocationHandler {

        private final String databaseProductName;
        private final String identifierQuoteString;


        public DatabaseMetaDataInvocationHandler( String databaseProductName, String identifierQuoteString ) {
            this.databaseProductName = databaseProductName;
            this.identifierQuoteString = identifierQuoteString;
        }


        public String getDatabaseProductName() throws SQLException {
            return databaseProductName;
        }


        public String getIdentifierQuoteString() throws SQLException {
            return identifierQuoteString;
        }

    }


    /**
     * Walks over a {@link SqlNode} tree and returns the ancestry stack when it finds a given node.
     */
    private static class Genealogist extends BasicNodeVisitor<Void> {

        private final List<SqlNode> ancestors = new ArrayList<>();
        private final Predicate<SqlNode> predicate;
        private final Predicate<SqlNode> postPredicate;


        Genealogist( Predicate<SqlNode> predicate, Predicate<SqlNode> postPredicate ) {
            this.predicate = predicate;
            this.postPredicate = postPredicate;
        }


        private Void check( SqlNode node ) {
            preCheck( node );
            postCheck( node );
            return null;
        }


        private Void preCheck( SqlNode node ) {
            if ( predicate.test( node ) ) {
                throw new Util.FoundOne( ImmutableList.copyOf( ancestors ) );
            }
            return null;
        }


        private Void postCheck( SqlNode node ) {
            if ( postPredicate.test( node ) ) {
                throw new Util.FoundOne( ImmutableList.copyOf( ancestors ) );
            }
=======
            return table.getTupleType();
        } else {
>>>>>>> 18d3cce9
            return null;
        }
    }


<<<<<<< HEAD
    static public List<List<SqlNode>> toSqlListList( List<List<? extends Node>> nodes ) {
        return nodes.stream().map( SqlUtil::toSqlList ).toList();
    }


    static public <T extends Node> List<List<? extends Node>> toSqlListList( List<List<? extends Node>> nodes, Class<? extends Node> clazz ) {
        return nodes.stream().map( e -> toSqlList( e, clazz ) ).collect( Collectors.toList() );
    }


    static public List<SqlNode> toSqlList( List<? extends Node> nodes ) {
        return toSqlList( nodes, SqlNode.class );
    }
=======
    public static boolean supportsModality( Modality modality, Entity entity ) {
>>>>>>> 18d3cce9

        if ( Objects.requireNonNull( modality ) == Modality.STREAM ) {
            return entity instanceof StreamableEntity;
        }
        return !(entity instanceof StreamableEntity);

<<<<<<< HEAD
    static public <T extends Node> List<T> toSqlList( List<? extends Node> nodes, Class<T> clazz ) {
        return nodes.stream().map( clazz::cast ).toList();
=======
>>>>>>> 18d3cce9
    }


    /*
     * Splits a string with comments and multiple statements into multiple strings with one statement each and without comments.
     * This is separate until the parser can deal with this.
     */
    public static List<String> splitStatements( String statements ) {
        List<String> split = new ArrayList<>();
        Stack<Character> brackets = new Stack<>();
        StringBuilder currentStatement = new StringBuilder();
        Character quote = null;

        for ( int i = 0; i < statements.length(); i++ ) {
            char ch = statements.charAt( i );

            if ( quote != null && ch == quote ) {
                if ( i + 1 == statements.length() || statements.charAt( i + 1 ) != quote ) {
                    quote = null;
                } else {
                    currentStatement.append( quote );
                    currentStatement.append( quote );
                    i += 1;
                    continue;
                }
            } else if ( quote == null ) {
                if ( ch == '\'' || ch == '"' ) {
                    quote = ch;
                } else if ( ch == '(' || ch == '[' || ch == '{' ) {
                    brackets.push( ch == '(' ? ')' : ch == '[' ? ']' : '}' );
                } else if ( ch == ')' || ch == ']' || ch == '}' ) {
                    if ( ch != brackets.pop() ) {
                        throw new GenericRuntimeException( "Unbalanced brackets" );
                    }
                } else if ( ch == ';' ) {
                    if ( !brackets.isEmpty() ) {
                        throw new GenericRuntimeException( "Missing " + brackets.pop() );
                    }
                    split.add( currentStatement.toString() );
                    currentStatement = new StringBuilder();
                    continue;
                } else if ( ch == '-' && i + 1 < statements.length() && statements.charAt( i + 1 ) == '-' ) {
                    i += 1;
                    while ( i + 1 < statements.length() && statements.charAt( i + 1 ) != '\n' ) {
                        i++;
                    }
                    // i + 1 < statements.length() means that statements.charAt( i + 1 ) == '\n'
                    if ( i + 1 < statements.length() ) {
                        i++;
                    }
                    // This whitespace prevents constructions like "SEL--\nECT" from resulting in valid SQL
                    ch = ' ';
                } else if ( ch == '/' && i + 1 < statements.length() && statements.charAt( i + 1 ) == '*' ) {
                    i += 2;
                    while ( i + 1 < statements.length() && !(statements.charAt( i ) == '*' && statements.charAt( i + 1 ) == '/') ) {
                        i++;
                    }
                    if ( i + 1 == statements.length() ) {
                        throw new GenericRuntimeException( "Unterminated comment" );
                    }
                    i++;
                    // Same reason as above for cases like "SEL/**/ECT"
                    ch = ' ';
                }
            }
            currentStatement.append( ch );
        }

        if ( quote != null ) {
            throw new GenericRuntimeException( String.format( "Unterminated %s", quote ) );
        }

        if ( !brackets.empty() ) {
            throw new GenericRuntimeException( "Missing " + brackets.pop() );
        }

        if ( !currentStatement.toString().isBlank() ) {
            split.add( currentStatement.toString() );
        }

        return split.stream().map( String::strip ).toList();
    }

}
<|MERGE_RESOLUTION|>--- conflicted
+++ resolved
@@ -40,10 +40,6 @@
 import org.polypheny.db.catalog.entity.logical.LogicalTable;
 import org.polypheny.db.catalog.exceptions.GenericRuntimeException;
 import org.polypheny.db.catalog.snapshot.Snapshot;
-<<<<<<< HEAD
-import org.polypheny.db.languages.OperatorRegistry;
-=======
->>>>>>> 18d3cce9
 import org.polypheny.db.languages.ParserPos;
 import org.polypheny.db.nodes.Identifier;
 import org.polypheny.db.nodes.Node;
@@ -61,28 +57,6 @@
 public abstract class SqlUtil {
 
 
-<<<<<<< HEAD
-    static SqlNode andExpressions( SqlNode node1, SqlNode node2 ) {
-        if ( node1 == null ) {
-            return node2;
-        }
-        List<Node> list = new ArrayList<>();
-        if ( node1.getKind() == Kind.AND ) {
-            list.addAll( ((SqlCall) node1).getOperandList() );
-        } else {
-            list.add( node1 );
-        }
-        if ( node2.getKind() == Kind.AND ) {
-            list.addAll( ((SqlCall) node2).getOperandList() );
-        } else {
-            list.add( node2 );
-        }
-        return (SqlNode) OperatorRegistry.get( OperatorName.AND ).createCall( ParserPos.ZERO, list );
-    }
-
-
-=======
->>>>>>> 18d3cce9
     static List<SqlNode> flatten( SqlNode node ) {
         List<SqlNode> list = new ArrayList<>();
         flatten( node, list );
@@ -90,36 +64,6 @@
     }
 
 
-<<<<<<< HEAD
-    /**
-     * Returns the <code>n</code>th (0-based) input to a join expression.
-     */
-    public static SqlNode getFromNode( SqlSelect query, int ordinal ) {
-        List<SqlNode> list = flatten( query.getSqlFrom() );
-        return list.get( ordinal );
-    }
-
-
-    /**
-     * Old method from commons-lang
-     * it only turns single-quotes into doubled single-quotes ("McHale's Navy" => "McHale''s Navy")
-     *
-     * todo rewrite as it was removed
-     * https://stackoverflow.com/questions/32096614/migrating-stringescapeutils-escapesql-from-commons-lang
-     *
-     * @param str input which is adjusted
-     * @return the adjusted input
-     */
-    public static String escapeSql( String str ) {
-        if ( str == null ) {
-            return null;
-        }
-        return str.replace( "'", "''" );
-    }
-
-
-=======
->>>>>>> 18d3cce9
     private static void flatten( SqlNode node, List<SqlNode> list ) {
         switch ( node.getKind() ) {
             case JOIN:
@@ -580,8 +524,7 @@
     public static AlgDataType getNamedType( Identifier node, Snapshot snapshot ) {
         LogicalTable table = snapshot.rel().getTable( node.getNames().get( 0 ), node.getNames().get( 1 ) ).orElse( null );
         if ( table != null ) {
-<<<<<<< HEAD
-            return table.getRowType();
+            return table.getTupleType();
         } else {
             return null;
         }
@@ -595,109 +538,6 @@
         }
         return !(entity instanceof StreamableEntity);
 
-    }
-
-
-    /**
-     * Handles particular {@link DatabaseMetaData} methods; invocations of other methods will fall through to the base class,
-     * {@link org.polypheny.db.util.BarfingInvocationHandler}, which will throw an error.
-     */
-    public static class DatabaseMetaDataInvocationHandler extends BarfingInvocationHandler {
-
-        private final String databaseProductName;
-        private final String identifierQuoteString;
-
-
-        public DatabaseMetaDataInvocationHandler( String databaseProductName, String identifierQuoteString ) {
-            this.databaseProductName = databaseProductName;
-            this.identifierQuoteString = identifierQuoteString;
-        }
-
-
-        public String getDatabaseProductName() throws SQLException {
-            return databaseProductName;
-        }
-
-
-        public String getIdentifierQuoteString() throws SQLException {
-            return identifierQuoteString;
-        }
-
-    }
-
-
-    /**
-     * Walks over a {@link SqlNode} tree and returns the ancestry stack when it finds a given node.
-     */
-    private static class Genealogist extends BasicNodeVisitor<Void> {
-
-        private final List<SqlNode> ancestors = new ArrayList<>();
-        private final Predicate<SqlNode> predicate;
-        private final Predicate<SqlNode> postPredicate;
-
-
-        Genealogist( Predicate<SqlNode> predicate, Predicate<SqlNode> postPredicate ) {
-            this.predicate = predicate;
-            this.postPredicate = postPredicate;
-        }
-
-
-        private Void check( SqlNode node ) {
-            preCheck( node );
-            postCheck( node );
-            return null;
-        }
-
-
-        private Void preCheck( SqlNode node ) {
-            if ( predicate.test( node ) ) {
-                throw new Util.FoundOne( ImmutableList.copyOf( ancestors ) );
-            }
-            return null;
-        }
-
-
-        private Void postCheck( SqlNode node ) {
-            if ( postPredicate.test( node ) ) {
-                throw new Util.FoundOne( ImmutableList.copyOf( ancestors ) );
-            }
-=======
-            return table.getTupleType();
-        } else {
->>>>>>> 18d3cce9
-            return null;
-        }
-    }
-
-
-<<<<<<< HEAD
-    static public List<List<SqlNode>> toSqlListList( List<List<? extends Node>> nodes ) {
-        return nodes.stream().map( SqlUtil::toSqlList ).toList();
-    }
-
-
-    static public <T extends Node> List<List<? extends Node>> toSqlListList( List<List<? extends Node>> nodes, Class<? extends Node> clazz ) {
-        return nodes.stream().map( e -> toSqlList( e, clazz ) ).collect( Collectors.toList() );
-    }
-
-
-    static public List<SqlNode> toSqlList( List<? extends Node> nodes ) {
-        return toSqlList( nodes, SqlNode.class );
-    }
-=======
-    public static boolean supportsModality( Modality modality, Entity entity ) {
->>>>>>> 18d3cce9
-
-        if ( Objects.requireNonNull( modality ) == Modality.STREAM ) {
-            return entity instanceof StreamableEntity;
-        }
-        return !(entity instanceof StreamableEntity);
-
-<<<<<<< HEAD
-    static public <T extends Node> List<T> toSqlList( List<? extends Node> nodes, Class<T> clazz ) {
-        return nodes.stream().map( clazz::cast ).toList();
-=======
->>>>>>> 18d3cce9
     }
 
 
