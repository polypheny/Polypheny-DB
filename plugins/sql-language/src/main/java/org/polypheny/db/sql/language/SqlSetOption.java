--- conflicted
+++ resolved
@@ -18,7 +18,6 @@
 
 
 import java.util.ArrayList;
-import java.util.HashMap;
 import java.util.List;
 import java.util.Map;
 import lombok.Getter;
@@ -37,10 +36,6 @@
 import org.polypheny.db.transaction.locking.Lockable;
 import org.polypheny.db.transaction.locking.Lockable.LockType;
 import org.polypheny.db.transaction.locking.LockableUtils;
-<<<<<<< HEAD
-import org.polypheny.db.transaction.locking.LockablesRegistry;
-=======
->>>>>>> 93fbff67
 import org.polypheny.db.util.ImmutableNullableList;
 
 
@@ -225,16 +220,10 @@
         DdlManager.getInstance().setOption();
     }
 
-<<<<<<< HEAD
-    @Override
-    public Map<Lockable, LockType> deriveLockables( Context context, ParsedQueryContext parsedQueryContext ) {
-        return LockableUtils.getMapOfGlobalLockable(LockType.EXCLUSIVE);
-=======
 
     @Override
     public Map<Lockable, LockType> deriveLockables( Context context, ParsedQueryContext parsedQueryContext ) {
         return LockableUtils.getMapOfGlobalLockable( LockType.EXCLUSIVE );
->>>>>>> 93fbff67
     }
 
 }