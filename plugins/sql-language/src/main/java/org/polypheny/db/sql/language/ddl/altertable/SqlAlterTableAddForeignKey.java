/*
 * Copyright 2019-2024 The Polypheny Project
 *
 * Licensed under the Apache License, Version 2.0 (the "License");
 * you may not use this file except in compliance with the License.
 * You may obtain a copy of the License at
 *
 * http://www.apache.org/licenses/LICENSE-2.0
 *
 * Unless required by applicable law or agreed to in writing, software
 * distributed under the License is distributed on an "AS IS" BASIS,
 * WITHOUT WARRANTIES OR CONDITIONS OF ANY KIND, either express or implied.
 * See the License for the specific language governing permissions and
 * limitations under the License.
 */

package org.polypheny.db.sql.language.ddl.altertable;


import java.util.List;
import java.util.Objects;
<<<<<<< HEAD
import java.util.stream.Collectors;
import org.polypheny.db.catalog.entity.logical.LogicalTable;
=======
import org.polypheny.db.catalog.entity.logical.LogicalTable;
import org.polypheny.db.catalog.exceptions.GenericRuntimeException;
import org.polypheny.db.catalog.logistic.EntityType;
>>>>>>> 250079c0
import org.polypheny.db.catalog.logistic.ForeignKeyOption;
import org.polypheny.db.ddl.DdlManager;
import org.polypheny.db.languages.ParserPos;
import org.polypheny.db.nodes.Node;
import org.polypheny.db.prepare.Context;
import org.polypheny.db.processing.QueryContext.ParsedQueryContext;
import org.polypheny.db.sql.language.SqlIdentifier;
import org.polypheny.db.sql.language.SqlNode;
import org.polypheny.db.sql.language.SqlNodeList;
import org.polypheny.db.sql.language.SqlWriter;
import org.polypheny.db.sql.language.ddl.SqlAlterTable;
import org.polypheny.db.transaction.Statement;
import org.polypheny.db.util.ImmutableNullableList;


/**
 * Parse tree for {@code ALTER TABLE name ADD CONSTRAINT FOREIGN KEY} statement.
 */
public class SqlAlterTableAddForeignKey extends SqlAlterTable {

    private final SqlIdentifier table;
    private final SqlIdentifier constraintName;
    private final SqlNodeList columnList;
    private final SqlIdentifier referencesTable;
    private final SqlNodeList referencesList;
    private final ForeignKeyOption onUpdate;
    private final ForeignKeyOption onDelete;


    public SqlAlterTableAddForeignKey( ParserPos pos, SqlIdentifier table, SqlIdentifier constraintName, SqlNodeList columnList, SqlIdentifier referencesTable, SqlNodeList referencesList, String onUpdate, String onDelete ) {
        super( pos );
        this.table = Objects.requireNonNull( table );
        this.constraintName = Objects.requireNonNull( constraintName );
        this.columnList = Objects.requireNonNull( columnList );
        this.referencesTable = Objects.requireNonNull( referencesTable );
        this.referencesList = Objects.requireNonNull( referencesList );
        this.onUpdate = onUpdate != null ? ForeignKeyOption.parse( onUpdate ) : ForeignKeyOption.RESTRICT;
        this.onDelete = onDelete != null ? ForeignKeyOption.parse( onDelete ) : ForeignKeyOption.RESTRICT;

    }


    @Override
    public List<Node> getOperandList() {
        return ImmutableNullableList.of( table, constraintName, columnList, referencesList );
    }


    @Override
    public List<SqlNode> getSqlOperandList() {
        return ImmutableNullableList.of( table, constraintName, columnList, referencesList );
    }


    @Override
    public void unparse( SqlWriter writer, int leftPrec, int rightPrec ) {
        writer.keyword( "ALTER" );
        writer.keyword( "TABLE" );
        table.unparse( writer, leftPrec, rightPrec );
        writer.keyword( "ADD" );
        writer.keyword( "CONSTRAINT" );
        constraintName.unparse( writer, leftPrec, rightPrec );
        writer.keyword( "FOREIGN" );
        writer.keyword( "KEY" );
        columnList.unparse( writer, leftPrec, rightPrec );
        writer.keyword( "REFERENCES" );
        referencesList.unparse( writer, leftPrec, rightPrec );
        writer.keyword( "ON" );
        writer.keyword( "UPDATE" );
        writer.keyword( onUpdate.name() );
        writer.keyword( "ON" );
        writer.keyword( "DELETE" );
        writer.keyword( onDelete.name() );
    }


    @Override
    public void execute( Context context, Statement statement, ParsedQueryContext parsedQueryContext ) {
        LogicalTable logicalTable = getTableFailOnEmpty( context, table );
        LogicalTable refTable = getTableFailOnEmpty( context, referencesTable );

<<<<<<< HEAD
        DdlManager.getInstance().createForeignKey(
                logicalTable,
                refTable,
                columnList.getList().stream().map( Node::toString ).collect( Collectors.toList() ),
                referencesList.getList().stream().map( Node::toString ).collect( Collectors.toList() ),
                constraintName.getSimple(),
                onUpdate,
                onDelete );
=======
        if ( logicalTable.entityType != EntityType.ENTITY ) {
            throw new GenericRuntimeException( "Entity " + logicalTable.getNamespaceName() + "." + logicalTable.getName() + " is not an entity, which can used for constraints." );
        }

        if ( refTable.entityType != EntityType.ENTITY ) {
            throw new GenericRuntimeException( "Entity " + refTable.getNamespaceName() + "." + refTable.getName() + " is not an entity, which can used for constraints." );
        }

        DdlManager.getInstance().createForeignKey(
                logicalTable,
                refTable,
                columnList.getList().stream().map( Node::toString ).toList(),
                referencesList.getList().stream().map( Node::toString ).toList(),
                constraintName.getSimple(),
                onUpdate,
                onDelete,
                statement );
>>>>>>> 250079c0

    }

}
<|MERGE_RESOLUTION|>--- conflicted
+++ resolved
@@ -19,14 +19,9 @@
 
 import java.util.List;
 import java.util.Objects;
-<<<<<<< HEAD
-import java.util.stream.Collectors;
-import org.polypheny.db.catalog.entity.logical.LogicalTable;
-=======
 import org.polypheny.db.catalog.entity.logical.LogicalTable;
 import org.polypheny.db.catalog.exceptions.GenericRuntimeException;
 import org.polypheny.db.catalog.logistic.EntityType;
->>>>>>> 250079c0
 import org.polypheny.db.catalog.logistic.ForeignKeyOption;
 import org.polypheny.db.ddl.DdlManager;
 import org.polypheny.db.languages.ParserPos;
@@ -108,16 +103,6 @@
         LogicalTable logicalTable = getTableFailOnEmpty( context, table );
         LogicalTable refTable = getTableFailOnEmpty( context, referencesTable );
 
-<<<<<<< HEAD
-        DdlManager.getInstance().createForeignKey(
-                logicalTable,
-                refTable,
-                columnList.getList().stream().map( Node::toString ).collect( Collectors.toList() ),
-                referencesList.getList().stream().map( Node::toString ).collect( Collectors.toList() ),
-                constraintName.getSimple(),
-                onUpdate,
-                onDelete );
-=======
         if ( logicalTable.entityType != EntityType.ENTITY ) {
             throw new GenericRuntimeException( "Entity " + logicalTable.getNamespaceName() + "." + logicalTable.getName() + " is not an entity, which can used for constraints." );
         }
@@ -135,7 +120,6 @@
                 onUpdate,
                 onDelete,
                 statement );
->>>>>>> 250079c0
 
     }
 
