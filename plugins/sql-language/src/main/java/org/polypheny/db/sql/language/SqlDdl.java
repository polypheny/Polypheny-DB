--- conflicted
+++ resolved
@@ -105,35 +105,20 @@
     }
 
 
-<<<<<<< HEAD
-    protected Map<Lockable, LockType> getMapOfTableLockable(SqlIdentifier identifier, Context context, LockType lockType) {
-        Optional<? extends LogicalEntity> logicalTable = searchEntity( context, identifier );
-        HashMap<Lockable, LockType> lockableObjects = new HashMap<>();
-=======
     protected Map<Lockable, LockType> getMapOfTableLockable( SqlIdentifier identifier, Context context, LockType lockType ) {
         Optional<? extends LogicalEntity> logicalTable = searchEntity( context, identifier );
         Map<Lockable, LockType> lockableObjects = new HashMap<>();
->>>>>>> 93fbff67
         logicalTable.ifPresent( t -> LockableUtils.updateMapEntry( t, lockType, lockableObjects ) );
         return lockableObjects;
     }
 
-<<<<<<< HEAD
-    protected Map<Lockable, LockType> getMapOfNamespaceLockable(SqlIdentifier identifier, Context context, LockType lockType) {
-=======
 
     protected Map<Lockable, LockType> getMapOfNamespaceLockable( SqlIdentifier identifier, Context context, LockType lockType ) {
->>>>>>> 93fbff67
         return LockableUtils.getMapOfNamespaceLockableFromName( identifier.getSimple(), context, lockType );
     }
 
 
-<<<<<<< HEAD
-
-    protected Map<Lockable, LockType> getMapOfNamespaceLockableOrDefault(SqlIdentifier identifier, Context context, LockType lockType) {
-=======
     protected Map<Lockable, LockType> getMapOfNamespaceLockableOrDefault( SqlIdentifier identifier, Context context, LockType lockType ) {
->>>>>>> 93fbff67
         if ( identifier.names.size() == 2 ) { // NamespaceName.ViewName
             return LockableUtils.getMapOfNamespaceLockableFromName( identifier.names.get( 0 ), context, lockType );
         }
@@ -144,10 +129,6 @@
     }
 
 
-<<<<<<< HEAD
-
-=======
->>>>>>> 93fbff67
     @Nullable
     protected LogicalColumn getColumn( Context context, long tableId, SqlIdentifier columnName ) {
         return context.getSnapshot().rel().getColumn( tableId, columnName.getSimple() ).orElse( null );
