/*
 * Copyright 2019-2024 The Polypheny Project
 *
 * Licensed under the Apache License, Version 2.0 (the "License");
 * you may not use this file except in compliance with the License.
 * You may obtain a copy of the License at
 *
 * http://www.apache.org/licenses/LICENSE-2.0
 *
 * Unless required by applicable law or agreed to in writing, software
 * distributed under the License is distributed on an "AS IS" BASIS,
 * WITHOUT WARRANTIES OR CONDITIONS OF ANY KIND, either express or implied.
 * See the License for the specific language governing permissions and
 * limitations under the License.
 */

package org.polypheny.db.sql.language;


import org.polypheny.db.languages.ParserPos;
import org.polypheny.db.type.PolyType;
import org.polypheny.db.type.entity.PolyBinary;
import org.polypheny.db.util.BitString;


/**
 * A binary (or hexadecimal) string literal.
 * <p>
 * The {@link #value} field is a {@link BitString} and {@code #typeName} is {@link PolyType#BINARY}.
 */
public class SqlBinaryStringLiteral extends SqlLiteral {


    protected SqlBinaryStringLiteral( PolyBinary val, ParserPos pos ) {
        super( val, PolyType.BINARY, pos );
    }


    @Override
    public SqlBinaryStringLiteral clone( ParserPos pos ) {
        return new SqlBinaryStringLiteral( (PolyBinary) value, pos );
    }


    @Override
    public void unparse( SqlWriter writer, int leftPrec, int rightPrec ) {
        assert value.isBinary();
<<<<<<< HEAD
        writer.literal( "X'" + value.asBinary().value.toString() + "'" );
=======
        writer.literal( "X'" + value.asBinary().toHexString() + "'" );
>>>>>>> 18d3cce9
    }


}
<|MERGE_RESOLUTION|>--- conflicted
+++ resolved
@@ -45,11 +45,7 @@
     @Override
     public void unparse( SqlWriter writer, int leftPrec, int rightPrec ) {
         assert value.isBinary();
-<<<<<<< HEAD
-        writer.literal( "X'" + value.asBinary().value.toString() + "'" );
-=======
         writer.literal( "X'" + value.asBinary().toHexString() + "'" );
->>>>>>> 18d3cce9
     }
 
 
