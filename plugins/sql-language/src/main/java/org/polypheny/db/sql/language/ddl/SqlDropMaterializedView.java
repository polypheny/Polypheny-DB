--- conflicted
+++ resolved
@@ -18,12 +18,8 @@
 
 import java.util.Optional;
 import org.polypheny.db.algebra.constant.Kind;
-<<<<<<< HEAD
-import org.polypheny.db.catalog.entity.logical.LogicalTable;
-=======
 import org.polypheny.db.catalog.entity.logical.LogicalEntity;
 import org.polypheny.db.catalog.entity.logical.LogicalMaterializedView;
->>>>>>> 250079c0
 import org.polypheny.db.catalog.exceptions.GenericRuntimeException;
 import org.polypheny.db.catalog.logistic.EntityType;
 import org.polypheny.db.ddl.DdlManager;
@@ -51,27 +47,13 @@
 
     @Override
     public void execute( Context context, Statement statement, ParsedQueryContext parsedQueryContext ) {
-<<<<<<< HEAD
-        final Optional<LogicalTable> table = searchEntity( context, name );
-
-        if ( table.isEmpty() ) {
-=======
         final Optional<? extends LogicalEntity> entity = searchEntity( context, name );
 
         if ( entity.isEmpty() ) {
->>>>>>> 250079c0
             if ( ifExists ) {
                 // It is ok that there is no view with this name because "IF EXISTS" was specified
                 return;
             } else {
-<<<<<<< HEAD
-                throw new GenericRuntimeException( "Could not find View with name: " + String.join( ".", name.names ) );
-            }
-        }
-
-        if ( table.get().entityType != EntityType.MATERIALIZED_VIEW ) {
-            throw new GenericRuntimeException( "Not Possible to use DROP MATERIALIZED VIEW because " + table.get().name + " is not a Materialized View." );
-=======
                 throw new GenericRuntimeException( "Could not find view with name: " + String.join( ".", name.names ) );
             }
         }
@@ -86,20 +68,13 @@
 
         if ( view.entityType != EntityType.MATERIALIZED_VIEW ) {
             throw new GenericRuntimeException( "Not Possible to use DROP MATERIALIZED VIEW because " + view.name + " is not a materialized view." );
->>>>>>> 250079c0
         }
 
         MaterializedViewManager materializedManager = MaterializedViewManager.getInstance();
         materializedManager.isDroppingMaterialized = true;
-<<<<<<< HEAD
-        materializedManager.deleteMaterializedViewFromInfo( table.get().id );
-
-        DdlManager.getInstance().dropMaterializedView( table.get(), statement );
-=======
         materializedManager.deleteMaterializedViewFromInfo( view.id );
 
         DdlManager.getInstance().dropMaterializedView( view, statement );
->>>>>>> 250079c0
 
         materializedManager.isDroppingMaterialized = false;
     }
