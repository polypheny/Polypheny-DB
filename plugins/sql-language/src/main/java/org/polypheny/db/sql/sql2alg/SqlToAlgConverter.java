--- conflicted
+++ resolved
@@ -64,10 +64,7 @@
 import javax.annotation.Nonnull;
 import kotlin.text.Charsets;
 import lombok.Getter;
-<<<<<<< HEAD
-=======
 import lombok.Setter;
->>>>>>> 250079c0
 import org.apache.calcite.avatica.util.Spaces;
 import org.apache.calcite.linq4j.Ord;
 import org.polypheny.db.algebra.AlgCollation;
@@ -76,10 +73,7 @@
 import org.polypheny.db.algebra.AlgDecorrelator;
 import org.polypheny.db.algebra.AlgFieldCollation;
 import org.polypheny.db.algebra.AlgFieldCollation.Direction;
-<<<<<<< HEAD
-=======
 import org.polypheny.db.algebra.AlgFieldCollation.NullDirection;
->>>>>>> 250079c0
 import org.polypheny.db.algebra.AlgFieldTrimmer;
 import org.polypheny.db.algebra.AlgNode;
 import org.polypheny.db.algebra.AlgRoot;
@@ -108,23 +102,6 @@
 import org.polypheny.db.algebra.core.Values;
 import org.polypheny.db.algebra.core.common.Modify;
 import org.polypheny.db.algebra.fun.AggFunction;
-<<<<<<< HEAD
-import org.polypheny.db.algebra.logical.relational.LogicalAggregate;
-import org.polypheny.db.algebra.logical.relational.LogicalCorrelate;
-import org.polypheny.db.algebra.logical.relational.LogicalFilter;
-import org.polypheny.db.algebra.logical.relational.LogicalIntersect;
-import org.polypheny.db.algebra.logical.relational.LogicalJoin;
-import org.polypheny.db.algebra.logical.relational.LogicalMatch;
-import org.polypheny.db.algebra.logical.relational.LogicalMinus;
-import org.polypheny.db.algebra.logical.relational.LogicalProject;
-import org.polypheny.db.algebra.logical.relational.LogicalRelModify;
-import org.polypheny.db.algebra.logical.relational.LogicalRelScan;
-import org.polypheny.db.algebra.logical.relational.LogicalRelViewScan;
-import org.polypheny.db.algebra.logical.relational.LogicalSort;
-import org.polypheny.db.algebra.logical.relational.LogicalTableFunctionScan;
-import org.polypheny.db.algebra.logical.relational.LogicalUnion;
-import org.polypheny.db.algebra.logical.relational.LogicalValues;
-=======
 import org.polypheny.db.algebra.logical.relational.LogicalRelAggregate;
 import org.polypheny.db.algebra.logical.relational.LogicalRelCorrelate;
 import org.polypheny.db.algebra.logical.relational.LogicalRelFilter;
@@ -140,7 +117,6 @@
 import org.polypheny.db.algebra.logical.relational.LogicalRelUnion;
 import org.polypheny.db.algebra.logical.relational.LogicalRelValues;
 import org.polypheny.db.algebra.logical.relational.LogicalRelViewScan;
->>>>>>> 250079c0
 import org.polypheny.db.algebra.metadata.AlgColumnMapping;
 import org.polypheny.db.algebra.metadata.AlgMetadataQuery;
 import org.polypheny.db.algebra.metadata.JaninoRelMetadataProvider;
@@ -172,11 +148,7 @@
 import org.polypheny.db.nodes.NodeVisitor;
 import org.polypheny.db.nodes.Operator;
 import org.polypheny.db.nodes.validate.ValidatorTable;
-<<<<<<< HEAD
-import org.polypheny.db.plan.AlgOptCluster;
-=======
 import org.polypheny.db.plan.AlgCluster;
->>>>>>> 250079c0
 import org.polypheny.db.plan.AlgOptSamplingParameters;
 import org.polypheny.db.plan.AlgOptUtil;
 import org.polypheny.db.plan.AlgTraitSet;
@@ -265,10 +237,7 @@
 import org.polypheny.db.util.InitializerExpressionFactory;
 import org.polypheny.db.util.Litmus;
 import org.polypheny.db.util.NameMatcher;
-<<<<<<< HEAD
-=======
 import org.polypheny.db.util.NameMatchers;
->>>>>>> 250079c0
 import org.polypheny.db.util.NlsString;
 import org.polypheny.db.util.NullInitializerExpressionFactory;
 import org.polypheny.db.util.NumberUtil;
@@ -291,22 +260,6 @@
     private static final BigDecimal TWO = BigDecimal.valueOf( 2L );
 
     protected final SqlValidator validator;
-<<<<<<< HEAD
-    /**
-     * -- GETTER --
-     * Returns the row-expression builder.
-     */
-    @Getter
-    protected final RexBuilder rexBuilder;
-    protected final Snapshot snapshot;
-    /**
-     * -- GETTER --
-     *
-     * @return the RelOptCluster in use.
-     */
-    @Getter
-    protected final AlgOptCluster cluster;
-=======
 
     @Getter
     protected final RexBuilder rexBuilder;
@@ -314,7 +267,6 @@
     @Getter
     protected final AlgCluster cluster;
     @Setter
->>>>>>> 250079c0
     private SubQueryConverter subQueryConverter;
     protected final List<AlgNode> leaves = new ArrayList<>();
     private final List<SqlDynamicParam> dynamicParamSqlNodes = new ArrayList<>();
@@ -344,11 +296,7 @@
 
 
     /* Creates a converter. */
-<<<<<<< HEAD
-    public SqlToAlgConverter( SqlValidator validator, Snapshot snapshot, AlgOptCluster cluster, SqlRexConvertletTable convertletTable, Config config ) {
-=======
     public SqlToAlgConverter( SqlValidator validator, Snapshot snapshot, AlgCluster cluster, SqlRexConvertletTable convertletTable, Config config ) {
->>>>>>> 250079c0
         this.opTab =
                 (validator == null)
                         ? SqlStdOperatorTable.instance()
@@ -362,11 +310,7 @@
         this.exprConverter = new SqlNodeToRexConverterImpl( convertletTable );
         this.explainParamCount = 0;
         this.config = new ConfigBuilder().config( config ).build();
-<<<<<<< HEAD
-        this.algBuilder = config.getAlgBuilderFactory().create( cluster, null );
-=======
         this.algBuilder = config.algBuilderFactory().create( cluster, null );
->>>>>>> 250079c0
     }
 
 
@@ -420,19 +364,6 @@
     }
 
 
-<<<<<<< HEAD
-    /**
-     * Sets a new SubQueryConverter. To have any effect, this must be called before any convert method.
-     *
-     * @param converter new SubQueryConverter
-     */
-    public void setSubQueryConverter( SubQueryConverter converter ) {
-        subQueryConverter = converter;
-    }
-
-
-=======
->>>>>>> 250079c0
     private void checkConvertedType( Node query, AlgNode result ) {
         if ( query.isA( Kind.DML ) ) {
             return;
@@ -440,27 +371,12 @@
         // Verify that conversion from SQL to relational algebra did not perturb any type information.
         // (We can't do this if the SQL statement is something like an INSERT which has no
         // validator type information associated with its result, hence the namespace check above.)
-<<<<<<< HEAD
-        List<AlgDataTypeField> validatedFields = validator.getValidatedNodeType( query ).getFields(); // TODO DL read final
-        final AlgDataType validatedRowType =
-                validator.getTypeFactory().createStructType(
-                        validatedFields.stream().map( AlgDataTypeField::getId ).collect( Collectors.toList() ),
-                        validatedFields.stream().map( AlgDataTypeField::getType ).collect( Collectors.toList() ),
-                        ValidatorUtil.uniquify( validatedFields.stream().map( AlgDataTypeField::getName ).collect( Collectors.toList() ), false ) );
-        /*int diff = validatedFields.size() - result.getRowType().getFieldList().size();
-        if ( diff > 0 ) {
-            for ( int i = 0; i < diff; i++ ) {
-                validatedFields.remove( i + 1 );
-            }
-        }*/
-=======
         List<AlgDataTypeField> validatedFields = validator.getValidatedNodeType( query ).getFields();
         final AlgDataType validatedRowType =
                 validator.getTypeFactory().createStructType(
                         validatedFields.stream().map( AlgDataTypeField::getId ).toList(),
                         validatedFields.stream().map( AlgDataTypeField::getType ).toList(),
                         ValidatorUtil.uniquify( validatedFields.stream().map( AlgDataTypeField::getName ).toList(), false ) );
->>>>>>> 250079c0
 
         final List<AlgDataTypeField> convertedFields = result.getTupleType().getFields().subList( 0, validatedFields.size() );
         final AlgDataType convertedRowType = validator.getTypeFactory().createStructType( convertedFields );
@@ -739,11 +655,7 @@
                 AlgDataTypeField field = fields.get( i );
                 undoProjects.add(
                         Pair.of(
-<<<<<<< HEAD
-                                (RexNode) new RexIndexRef( squished.get( origin ), field.getType() ),
-=======
                                 new RexIndexRef( squished.get( origin ), field.getType() ),
->>>>>>> 250079c0
                                 field.getName() ) );
             }
 
@@ -1086,15 +998,9 @@
                     final AlgDataType longType = typeFactory.createPolyType( PolyType.BIGINT );
                     final AlgNode seek = converted.r.getInput( 0 ); // fragile
                     final int keyCount = leftKeys.size();
-<<<<<<< HEAD
-                    final List<Integer> args = IntStream.range( 0, keyCount ).boxed().collect( Collectors.toList() );
-                    LogicalAggregate aggregate =
-                            LogicalAggregate.create( seek, ImmutableBitSet.of(), null,
-=======
                     final List<Integer> args = IntStream.range( 0, keyCount ).boxed().toList();
                     LogicalRelAggregate aggregate =
                             LogicalRelAggregate.create( seek, ImmutableBitSet.of(), null,
->>>>>>> 250079c0
                                     ImmutableList.of(
                                             AggregateCall.create(
                                                     OperatorRegistry.getAgg( OperatorName.COUNT ),
@@ -1355,12 +1261,7 @@
                 }
 
                 // If there is a limit with 0 or 1, it is ensured to produce a single value
-<<<<<<< HEAD
-                if ( select.getFetch() != null && select.getFetch() instanceof SqlNumericLiteral ) {
-                    SqlNumericLiteral limitNum = (SqlNumericLiteral) select.getFetch();
-=======
                 if ( select.getFetch() != null && select.getFetch() instanceof SqlNumericLiteral limitNum ) {
->>>>>>> 250079c0
                     if ( limitNum.getValue().asNumber().intValue() < 2 ) {
                         return plan;
                     }
@@ -1525,11 +1426,7 @@
                 }
             } else {
                 RexLiteral rexLiteral = convertLiteralInValuesList( node, bb, rowType, 0 );
-<<<<<<< HEAD
-                if ( (rexLiteral != null) && config.isCreateValuesAlg() ) {
-=======
                 if ( (rexLiteral != null) && config.createValuesAlg() ) {
->>>>>>> 250079c0
                     tuples.add( ImmutableList.of( rexLiteral ) );
                     continue;
                 } else {
@@ -1543,11 +1440,7 @@
             }
             unionInputs.add( convertRowConstructor( bb, call ) );
         }
-<<<<<<< HEAD
-        LogicalValues values = LogicalValues.create( cluster, rowType, tuples.build() );
-=======
         LogicalRelValues values = LogicalRelValues.create( cluster, rowType, tuples.build() );
->>>>>>> 250079c0
         AlgNode resultRel;
         if ( unionInputs.isEmpty() ) {
             resultRel = values;
@@ -1586,11 +1479,6 @@
 
         PolyValue value = literal.getValue();
 
-<<<<<<< HEAD
-        PolyValue value = literal.getValue();
-
-=======
->>>>>>> 250079c0
         if ( value == null ) {
             return (RexLiteral) rexBuilder.makeLiteral( null, type, false );
         }
@@ -1923,15 +1811,9 @@
                 final SqlValidatorNamespace leftNamespace = validator.getSqlNamespace( left );
                 final SqlValidatorNamespace rightNamespace = validator.getSqlNamespace( right );
                 if ( isNatural ) {
-<<<<<<< HEAD
-                    final AlgDataType leftRowType = leftNamespace.getRowType();
-                    final AlgDataType rightRowType = rightNamespace.getRowType();
-                    final List<String> columnList = SqlValidatorUtil.deriveNaturalJoinColumnList( snapshot.nameMatcher, leftRowType, rightRowType );
-=======
                     final AlgDataType leftRowType = leftNamespace.getTupleType();
                     final AlgDataType rightRowType = rightNamespace.getTupleType();
                     final List<String> columnList = SqlValidatorUtil.deriveNaturalJoinColumnList( NameMatchers.withCaseSensitive( false ), leftRowType, rightRowType );
->>>>>>> 250079c0
                     conditionExp = convertUsing( leftNamespace, rightNamespace, columnList );
                 } else {
                     conditionExp =
@@ -2187,10 +2069,6 @@
             assert table != null;
             final ValidatorTable validatorTable = table.unwrap( ValidatorTable.class ).orElseThrow();
             final List<AlgDataTypeField> extendedFields = SqlValidatorUtil.getExtendedColumns( validator.getTypeFactory(), table, extendedColumns );
-<<<<<<< HEAD
-            table = table; // table.extend( extendedFields ); todo dl
-=======
->>>>>>> 250079c0
         }
         final AlgNode tableRel;
         if ( config.convertTableAccess() ) {
@@ -2224,18 +2102,7 @@
 
         // Expand table macro if possible. It's more efficient than LogicalTableFunctionScan.
         final SqlCallBinding callBinding = new SqlCallBinding( bb.scope.getValidator(), bb.scope, call );
-<<<<<<< HEAD
-        if ( operator instanceof SqlUserDefinedTableMacro ) {
-            final SqlUserDefinedTableMacro udf = (SqlUserDefinedTableMacro) operator;
-            //final TranslatableEntity table = udf.getTable( typeFactory, callBinding.sqlOperands() );
-            //final LogicalTable catalogTable = Catalog.getInstance().getTable( table.getId() );
-            //final AlgDataType rowType = table.getRowType( typeFactory );
-            //AlgOptEntity algOptEntity = AlgOptEntityImpl.create( null, rowType, table, catalogTable, null );
-            //AlgNode converted = toAlg( algOptEntity );
-            //bb.setRoot( converted, true );
-=======
         if ( operator instanceof SqlUserDefinedTableMacro udf ) {
->>>>>>> 250079c0
             return;
         }
 
@@ -2322,11 +2189,7 @@
             String originalRelName = lookup.getOriginalRelName();
             String originalFieldName = fieldAccess.getField().getName();
 
-<<<<<<< HEAD
-            final NameMatcher nameMatcher = Snapshot.nameMatcher;
-=======
             final NameMatcher nameMatcher = NameMatchers.withCaseSensitive( false );
->>>>>>> 250079c0
             final SqlValidatorScope.ResolvedImpl resolved = new SqlValidatorScope.ResolvedImpl();
             lookup.bb.scope.resolve( ImmutableList.of( originalRelName ), false, resolved );
             assert resolved.count() == 1;
@@ -2417,11 +2280,7 @@
             DeferredLookup lookup = mapCorrelToDeferred.get( correlName );
             String originalRelName = lookup.getOriginalRelName();
 
-<<<<<<< HEAD
-            final NameMatcher nameMatcher = Snapshot.nameMatcher;
-=======
             final NameMatcher nameMatcher = NameMatchers.withCaseSensitive( false );
->>>>>>> 250079c0
             final SqlValidatorScope.ResolvedImpl resolved = new SqlValidatorScope.ResolvedImpl();
             lookup.bb.scope.resolve( ImmutableList.of( originalRelName ), false, resolved );
 
@@ -2489,11 +2348,7 @@
      */
     private @Nonnull
     RexNode convertUsing( SqlValidatorNamespace leftNamespace, SqlValidatorNamespace rightNamespace, List<String> nameList ) {
-<<<<<<< HEAD
-        final NameMatcher nameMatcher = snapshot.nameMatcher;
-=======
         final NameMatcher nameMatcher = NameMatchers.withCaseSensitive( false );
->>>>>>> 250079c0
         final List<RexNode> list = new ArrayList<>();
         for ( String name : nameList ) {
             List<RexNode> operands = new ArrayList<>();
@@ -2962,17 +2817,6 @@
 
         int virtualCount = 0;
         final List<RexNode> list = new ArrayList<>();
-<<<<<<< HEAD
-        for ( AlgDataTypeField f : table.getRowType().getFields() ) {
-            final ColumnStrategy strategy = ief.generationStrategy( table, f.getIndex() );
-            switch ( strategy ) {
-                case VIRTUAL:
-                    list.add( ief.newColumnDefaultValue( table, f.getIndex(), bb.get() ) );
-                    ++virtualCount;
-                    break;
-                default:
-                    list.add( rexBuilder.makeInputRef( scan, f.getIndex() ) );
-=======
         for ( AlgDataTypeField f : table.getTupleType().getFields() ) {
             final ColumnStrategy strategy = ief.generationStrategy( table, f.getIndex() );
             if ( Objects.requireNonNull( strategy ) == ColumnStrategy.VIRTUAL ) {
@@ -2980,7 +2824,6 @@
                 ++virtualCount;
             } else {
                 list.add( rexBuilder.makeInputRef( scan, f.getIndex() ) );
->>>>>>> 250079c0
             }
         }
         if ( virtualCount > 0 ) {
@@ -3024,11 +2867,7 @@
         collectInsertTargets( call, sourceRef, targetColumnNames, columnExprs );
 
         final Entity targetTable = getTargetTable( call );
-<<<<<<< HEAD
-        final AlgDataType targetRowType = targetTable.getRowType();//AlgOptEntityImpl.realRowType( targetTable );
-=======
         final AlgDataType targetRowType = targetTable.getTupleType();//AlgOptEntityImpl.realRowType( targetTable );
->>>>>>> 250079c0
         final List<AlgDataTypeField> targetFields = targetRowType.getFields();
         boolean isDocument = call.getSchemaType() == DataModel.DOCUMENT;
 
@@ -3044,11 +2883,7 @@
 
         // Walk the name list and place the associated value in the expression list according to the ordinal value returned from the table construct, leaving nulls in the list for columns
         // that are not referenced.
-<<<<<<< HEAD
-        final NameMatcher nameMatcher = snapshot.nameMatcher;
-=======
         final NameMatcher nameMatcher = NameMatchers.withCaseSensitive( false );
->>>>>>> 250079c0
 
         for ( Pair<String, RexNode> p : Pair.zip( targetColumnNames, columnExprs ) ) {
             AlgDataTypeField field = nameMatcher.field( targetRowType, p.left );
@@ -3088,11 +2923,7 @@
 
         // Assign expressions for non-generated columns.
         final List<ColumnStrategy> strategies = targetTable.unwrap( LogicalTable.class ).orElseThrow().getColumnStrategies();
-<<<<<<< HEAD
-        final List<String> targetFields = targetTable.getRowType().getFieldNames();
-=======
         final List<String> targetFields = targetTable.getTupleType().getFieldNames();
->>>>>>> 250079c0
         for ( String targetColumnName : targetColumnNames ) {
             final int i = targetFields.indexOf( targetColumnName );
             switch ( strategies.get( i ) ) {
@@ -3138,11 +2969,7 @@
      */
     protected void collectInsertTargets( SqlInsert call, final RexNode sourceRef, final List<String> targetColumnNames, List<RexNode> columnExprs ) {
         final Entity targetTable = getTargetTable( call );
-<<<<<<< HEAD
-        final AlgDataType tableRowType = targetTable.getRowType();
-=======
         final AlgDataType tableRowType = targetTable.getTupleType();
->>>>>>> 250079c0
         SqlNodeList targetColumnList = call.getTargetColumnList();
         if ( targetColumnList == null ) {
             if ( validator.getConformance().isInsertSubsetColumnsAllowed() ) {
@@ -3156,14 +2983,7 @@
             }
         } else {
 
-<<<<<<< HEAD
-            boolean allowDynamic = false;
-            if ( call.getSchemaType() == DataModel.DOCUMENT ) {
-                allowDynamic = true;
-            }
-=======
             boolean allowDynamic = call.getSchemaType() == DataModel.DOCUMENT;
->>>>>>> 250079c0
 
             for ( int i = 0; i < targetColumnList.size(); i++ ) {
                 SqlIdentifier id = (SqlIdentifier) targetColumnList.get( i );
@@ -3189,19 +3009,6 @@
             final int i = tableRowType.getFieldNames().indexOf( columnName );
             final RexNode expr;
             if ( i != -1 ) {
-<<<<<<< HEAD
-                switch ( strategies.get( i ) ) {
-                    case STORED:
-                        final InitializerExpressionFactory f = targetTable.unwrap( InitializerExpressionFactory.class ).orElse( NullInitializerExpressionFactory.INSTANCE );
-                        expr = f.newColumnDefaultValue( targetTable, i, bb );
-                        break;
-                    case VIRTUAL:
-                        expr = null;
-                        break;
-                    default:
-                        expr = bb.nameToNodeMap.get( columnName );
-                }
-=======
                 expr = switch ( strategies.get( i ) ) {
                     case STORED -> {
                         final InitializerExpressionFactory f = targetTable.unwrap( InitializerExpressionFactory.class ).orElse( NullInitializerExpressionFactory.INSTANCE );
@@ -3210,7 +3017,6 @@
                     case VIRTUAL -> null;
                     default -> bb.nameToNodeMap.get( columnName );
                 };
->>>>>>> 250079c0
             } else {
                 expr = bb.nameToNodeMap.get( columnName );
             }
@@ -3323,11 +3129,7 @@
             nLevel1Exprs = level1InsertExprs.size();
         }
 
-<<<<<<< HEAD
-        LogicalJoin join = (LogicalJoin) mergeSourceRel.getInput( 0 );
-=======
         LogicalRelJoin join = (LogicalRelJoin) mergeSourceRel.getInput( 0 );
->>>>>>> 250079c0
         int nSourceFields = join.getLeft().getTupleType().getFieldCount();
         final List<RexNode> projects = new ArrayList<>();
         for ( int level1Idx = 0; level1Idx < nLevel1Exprs; level1Idx++ ) {
@@ -3581,11 +3383,7 @@
             fieldNames.add( deriveAlias( expr, aliases, i ) );
         }
 
-<<<<<<< HEAD
-        fieldNames = ValidatorUtil.uniquify( fieldNames, snapshot.nameMatcher.isCaseSensitive() );
-=======
         fieldNames = ValidatorUtil.uniquify( fieldNames, false );
->>>>>>> 250079c0
 
         algBuilder.push( bb.root ).projectNamed( exprs, fieldNames, true );
         bb.setRoot( algBuilder.build(), false );
@@ -3936,11 +3734,7 @@
                 }
                 return Pair.of( node, null );
             }
-<<<<<<< HEAD
-            final NameMatcher nameMatcher = scope.getValidator().getSnapshot().nameMatcher;
-=======
             final NameMatcher nameMatcher = NameMatchers.withCaseSensitive( false );
->>>>>>> 250079c0
             final SqlValidatorScope.ResolvedImpl resolved = new SqlValidatorScope.ResolvedImpl();
             scope.resolve( qualified.prefix(), false, resolved );
             if ( !(resolved.count() == 1) ) {
@@ -3984,15 +3778,9 @@
                     int i = 0;
                     int offset = 0;
                     for ( SqlValidatorNamespace c : ancestorScope1.getChildren() ) {
-<<<<<<< HEAD
-                        builder.addAll( c.getRowType().getFields() );
-                        if ( i == resolve.path.steps().get( 0 ).i ) {
-                            for ( AlgDataTypeField field : c.getRowType().getFields() ) {
-=======
                         builder.addAll( c.getTupleType().getFields() );
                         if ( i == resolve.path.steps().get( 0 ).i ) {
                             for ( AlgDataTypeField field : c.getTupleType().getFields() ) {
->>>>>>> 250079c0
                                 fields.put( field.getName(), field.getIndex() + offset );
                             }
                         }
@@ -4172,11 +3960,7 @@
             switch ( kind ) {
                 case SOME:
                 case ALL:
-<<<<<<< HEAD
-                    if ( config.isExpand() ) {
-=======
                     if ( config.expand() ) {
->>>>>>> 250079c0
                         throw new GenericRuntimeException( kind + " is only supported if expand = false" );
                     }
                     // fall through
