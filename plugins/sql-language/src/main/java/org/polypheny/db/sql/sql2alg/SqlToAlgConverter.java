--- conflicted
+++ resolved
@@ -63,18 +63,10 @@
 import java.util.stream.Collectors;
 import java.util.stream.IntStream;
 import javax.annotation.Nonnull;
-<<<<<<< HEAD
-import kotlin.text.Charsets;
-import lombok.Getter;
-import lombok.Setter;
-import org.apache.calcite.avatica.util.Spaces;
-import org.apache.calcite.linq4j.Ord;
-=======
 import lombok.Getter;
 import lombok.Setter;
 import org.apache.calcite.linq4j.Ord;
 import org.apache.commons.lang3.StringUtils;
->>>>>>> 18d3cce9
 import org.polypheny.db.algebra.AlgCollation;
 import org.polypheny.db.algebra.AlgCollationTraitDef;
 import org.polypheny.db.algebra.AlgCollations;
@@ -110,23 +102,6 @@
 import org.polypheny.db.algebra.core.Values;
 import org.polypheny.db.algebra.core.common.Modify;
 import org.polypheny.db.algebra.fun.AggFunction;
-<<<<<<< HEAD
-import org.polypheny.db.algebra.logical.relational.LogicalAggregate;
-import org.polypheny.db.algebra.logical.relational.LogicalCorrelate;
-import org.polypheny.db.algebra.logical.relational.LogicalFilter;
-import org.polypheny.db.algebra.logical.relational.LogicalIntersect;
-import org.polypheny.db.algebra.logical.relational.LogicalJoin;
-import org.polypheny.db.algebra.logical.relational.LogicalMatch;
-import org.polypheny.db.algebra.logical.relational.LogicalMinus;
-import org.polypheny.db.algebra.logical.relational.LogicalProject;
-import org.polypheny.db.algebra.logical.relational.LogicalRelModify;
-import org.polypheny.db.algebra.logical.relational.LogicalRelScan;
-import org.polypheny.db.algebra.logical.relational.LogicalRelViewScan;
-import org.polypheny.db.algebra.logical.relational.LogicalSort;
-import org.polypheny.db.algebra.logical.relational.LogicalTableFunctionScan;
-import org.polypheny.db.algebra.logical.relational.LogicalUnion;
-import org.polypheny.db.algebra.logical.relational.LogicalValues;
-=======
 import org.polypheny.db.algebra.logical.relational.LogicalRelAggregate;
 import org.polypheny.db.algebra.logical.relational.LogicalRelCorrelate;
 import org.polypheny.db.algebra.logical.relational.LogicalRelFilter;
@@ -142,7 +117,6 @@
 import org.polypheny.db.algebra.logical.relational.LogicalRelUnion;
 import org.polypheny.db.algebra.logical.relational.LogicalRelValues;
 import org.polypheny.db.algebra.logical.relational.LogicalRelViewScan;
->>>>>>> 18d3cce9
 import org.polypheny.db.algebra.metadata.AlgColumnMapping;
 import org.polypheny.db.algebra.metadata.AlgMetadataQuery;
 import org.polypheny.db.algebra.metadata.JaninoRelMetadataProvider;
@@ -174,11 +148,7 @@
 import org.polypheny.db.nodes.NodeVisitor;
 import org.polypheny.db.nodes.Operator;
 import org.polypheny.db.nodes.validate.ValidatorTable;
-<<<<<<< HEAD
-import org.polypheny.db.plan.AlgOptCluster;
-=======
 import org.polypheny.db.plan.AlgCluster;
->>>>>>> 18d3cce9
 import org.polypheny.db.plan.AlgOptSamplingParameters;
 import org.polypheny.db.plan.AlgOptUtil;
 import org.polypheny.db.plan.AlgTraitSet;
@@ -267,10 +237,7 @@
 import org.polypheny.db.util.InitializerExpressionFactory;
 import org.polypheny.db.util.Litmus;
 import org.polypheny.db.util.NameMatcher;
-<<<<<<< HEAD
-=======
 import org.polypheny.db.util.NameMatchers;
->>>>>>> 18d3cce9
 import org.polypheny.db.util.NlsString;
 import org.polypheny.db.util.NullInitializerExpressionFactory;
 import org.polypheny.db.util.NumberUtil;
@@ -296,11 +263,7 @@
     protected final RexBuilder rexBuilder;
     protected final Snapshot snapshot;
     @Getter
-<<<<<<< HEAD
-    protected final AlgOptCluster cluster;
-=======
     protected final AlgCluster cluster;
->>>>>>> 18d3cce9
     @Setter
     private SubQueryConverter subQueryConverter;
     protected final List<AlgNode> leaves = new ArrayList<>();
@@ -324,18 +287,13 @@
     /**
      * Mapping of non-correlated sub-queries that have been converted to their equivalent constants. Used to avoid
      * re-evaluating the sub-query if it's already been evaluated.
-
      */
     @Getter
     private final Map<SqlNode, RexNode> mapConvertedNonCorrSubqs = new HashMap<>();
 
 
     /* Creates a converter. */
-<<<<<<< HEAD
-    public SqlToAlgConverter( SqlValidator validator, Snapshot snapshot, AlgOptCluster cluster, SqlRexConvertletTable convertletTable, Config config ) {
-=======
     public SqlToAlgConverter( SqlValidator validator, Snapshot snapshot, AlgCluster cluster, SqlRexConvertletTable convertletTable, Config config ) {
->>>>>>> 18d3cce9
         this.opTab =
                 (validator == null)
                         ? SqlStdOperatorTable.instance()
@@ -348,21 +306,7 @@
         this.cluster = Objects.requireNonNull( cluster );
         this.exprConverter = new SqlNodeToRexConverterImpl( convertletTable );
         this.config = new ConfigBuilder().config( config ).build();
-<<<<<<< HEAD
-        this.algBuilder = config.getAlgBuilderFactory().create( cluster, null );
-    }
-
-
-    /**
-     * Returns the number of dynamic parameters encountered during translation; this must only be called after {@link #convertQuery}.
-     *
-     * @return number of dynamic parameters
-     */
-    public int getDynamicParamCount() {
-        return dynamicParamSqlNodes.size();
-=======
         this.algBuilder = config.algBuilderFactory().create( cluster, null );
->>>>>>> 18d3cce9
     }
 
 
@@ -381,34 +325,6 @@
     }
 
 
-<<<<<<< HEAD
-    /**
-     * Returns the current count of the number of dynamic parameters in an EXPLAIN PLAN statement.
-     *
-     * @param increment if true, increment the count
-     * @return the current count before the optional increment
-     */
-    public int getDynamicParamCountInExplain( boolean increment ) {
-        int retVal = explainParamCount;
-        if ( increment ) {
-            ++explainParamCount;
-        }
-        return retVal;
-    }
-
-
-    /**
-     * Adds to the current map of non-correlated converted sub-queries the elements from another map that contains non-correlated sub-queries that have been converted by another SqlToAlgConverter.
-     *
-     * @param alreadyConvertedNonCorrSubqs the other map
-     */
-    public void addConvertedNonCorrSubqs( Map<SqlNode, RexNode> alreadyConvertedNonCorrSubqs ) {
-        mapConvertedNonCorrSubqs.putAll( alreadyConvertedNonCorrSubqs );
-    }
-
-
-=======
->>>>>>> 18d3cce9
     private void checkConvertedType( Node query, AlgNode result ) {
         if ( query.isA( Kind.DML ) ) {
             return;
@@ -416,11 +332,7 @@
         // Verify that conversion from SQL to relational algebra did not perturb any type information.
         // (We can't do this if the SQL statement is something like an INSERT which has no
         // validator type information associated with its result, hence the namespace check above.)
-<<<<<<< HEAD
-        List<AlgDataTypeField> validatedFields = validator.getValidatedNodeType( query ).getFields(); // TODO DL read final
-=======
         List<AlgDataTypeField> validatedFields = validator.getValidatedNodeType( query ).getFields();
->>>>>>> 18d3cce9
         final AlgDataType validatedRowType =
                 validator.getTypeFactory().createStructType(
                         validatedFields.stream().map( AlgDataTypeField::getId ).toList(),
@@ -654,11 +566,7 @@
     /**
      * Having translated 'SELECT ... FROM ... [GROUP BY ...] [HAVING ...]', adds a relational expression to make the results unique.
      * <p>
-<<<<<<< HEAD
-     * If the SELECT clause contains duplicate expressions, adds {@link LogicalProject}s so that we are grouping on the minimal set of keys. The performance gain isn't huge, but
-=======
      * If the SELECT clause contains duplicate expressions, adds {@link LogicalRelProject}s so that we are grouping on the minimal set of keys. The performance gain isn't huge, but
->>>>>>> 18d3cce9
      * it is difficult to detect these duplicate expressions later.
      *
      * @param bb Blackboard
@@ -668,11 +576,7 @@
         // Look for duplicate expressions in the project.// Say we have 'select x, y, x, z'.
         // Then dups will be {[2, 0]} and oldToNew will be {[0, 0], [1, 1], [2, 0], [3, 2]}
         AlgNode alg = bb.root;
-<<<<<<< HEAD
-        if ( checkForDupExprs && (alg instanceof LogicalProject project) ) {
-=======
         if ( checkForDupExprs && (alg instanceof LogicalRelProject project) ) {
->>>>>>> 18d3cce9
             final List<RexNode> projectExprs = project.getProjects();
             final List<Integer> origins = new ArrayList<>();
             int dupCount = 0;
@@ -989,11 +893,7 @@
                 }
 
                 if ( query instanceof SqlNodeList valueList ) {
-<<<<<<< HEAD
-                    if ( !containsNullLiteral( valueList ) && valueList.size() < config.getInSubQueryThreshold() ) {
-=======
                     if ( !containsNullLiteral( valueList ) && valueList.size() < config.inSubQueryThreshold() ) {
->>>>>>> 18d3cce9
                         // We're under the threshold, so convert to OR.
                         subQuery.expr = convertInToOr( bb, leftKeys, valueList, (SqlInOperator) call.getOperator() );
                         return;
@@ -1044,13 +944,8 @@
                     final AlgNode seek = converted.r.getInput( 0 ); // fragile
                     final int keyCount = leftKeys.size();
                     final List<Integer> args = IntStream.range( 0, keyCount ).boxed().toList();
-<<<<<<< HEAD
-                    LogicalAggregate aggregate =
-                            LogicalAggregate.create( seek, ImmutableBitSet.of(), null,
-=======
                     LogicalRelAggregate aggregate =
                             LogicalRelAggregate.create( seek, ImmutableBitSet.of(), null,
->>>>>>> 18d3cce9
                                     ImmutableList.of(
                                             AggregateCall.create(
                                                     OperatorRegistry.getAgg( OperatorName.COUNT ),
@@ -1476,11 +1371,7 @@
                 }
             } else {
                 RexLiteral rexLiteral = convertLiteralInValuesList( node, bb, rowType, 0 );
-<<<<<<< HEAD
-                if ( (rexLiteral != null) && config.isCreateValuesAlg() ) {
-=======
                 if ( (rexLiteral != null) && config.createValuesAlg() ) {
->>>>>>> 18d3cce9
                     tuples.add( ImmutableList.of( rexLiteral ) );
                     continue;
                 } else {
@@ -1494,11 +1385,7 @@
             }
             unionInputs.add( convertRowConstructor( bb, call ) );
         }
-<<<<<<< HEAD
-        LogicalValues values = LogicalValues.create( cluster, rowType, tuples.build() );
-=======
         LogicalRelValues values = LogicalRelValues.create( cluster, rowType, tuples.build() );
->>>>>>> 18d3cce9
         AlgNode resultRel;
         if ( unionInputs.isEmpty() ) {
             resultRel = values;
@@ -1551,11 +1438,7 @@
             PolyString unpadded = value.asString();
             return rexBuilder.makeCharLiteral(
                     new NlsString(
-<<<<<<< HEAD
-                            Spaces.padRight( unpadded.value, type.getPrecision() ),
-=======
                             StringUtils.rightPad( unpadded.value, type.getPrecision() ),
->>>>>>> 18d3cce9
                             String.valueOf( Charsets.UTF_8 ),
                             Collation.COERCIBLE ) );
         }
@@ -1855,15 +1738,9 @@
                 final SqlValidatorNamespace leftNamespace = validator.getSqlNamespace( left );
                 final SqlValidatorNamespace rightNamespace = validator.getSqlNamespace( right );
                 if ( isNatural ) {
-<<<<<<< HEAD
-                    final AlgDataType leftRowType = leftNamespace.getRowType();
-                    final AlgDataType rightRowType = rightNamespace.getRowType();
-                    final List<String> columnList = SqlValidatorUtil.deriveNaturalJoinColumnList( snapshot.nameMatcher, leftRowType, rightRowType );
-=======
                     final AlgDataType leftRowType = leftNamespace.getTupleType();
                     final AlgDataType rightRowType = rightNamespace.getTupleType();
                     final List<String> columnList = SqlValidatorUtil.deriveNaturalJoinColumnList( NameMatchers.withCaseSensitive( false ), leftRowType, rightRowType );
->>>>>>> 18d3cce9
                     conditionExp = convertUsing( leftNamespace, rightNamespace, columnList );
                 } else {
                     conditionExp =
@@ -2119,10 +1996,6 @@
             assert table != null;
             final ValidatorTable validatorTable = table.unwrap( ValidatorTable.class ).orElseThrow();
             final List<AlgDataTypeField> extendedFields = SqlValidatorUtil.getExtendedColumns( validator.getTypeFactory(), table, extendedColumns );
-<<<<<<< HEAD
-            // table.extend( extendedFields ); todo dl
-=======
->>>>>>> 18d3cce9
         }
         final AlgNode tableRel;
         if ( config.convertTableAccess() ) {
@@ -2157,15 +2030,6 @@
         // Expand table macro if possible. It's more efficient than LogicalTableFunctionScan.
         final SqlCallBinding callBinding = new SqlCallBinding( bb.scope.getValidator(), bb.scope, call );
         if ( operator instanceof SqlUserDefinedTableMacro udf ) {
-<<<<<<< HEAD
-            //final TranslatableEntity table = udf.getTable( typeFactory, callBinding.sqlOperands() );
-            //final LogicalTable catalogTable = Catalog.getInstance().getTable( table.getId() );
-            //final AlgDataType rowType = table.getRowType( typeFactory );
-            //AlgOptEntity algOptEntity = AlgOptEntityImpl.create( null, rowType, table, catalogTable, null );
-            //AlgNode converted = toAlg( algOptEntity );
-            //bb.setRoot( converted, true );
-=======
->>>>>>> 18d3cce9
             return;
         }
 
@@ -2252,11 +2116,7 @@
             String originalRelName = lookup.getOriginalRelName();
             String originalFieldName = fieldAccess.getField().getName();
 
-<<<<<<< HEAD
-            final NameMatcher nameMatcher = Snapshot.nameMatcher;
-=======
             final NameMatcher nameMatcher = NameMatchers.withCaseSensitive( false );
->>>>>>> 18d3cce9
             final SqlValidatorScope.ResolvedImpl resolved = new SqlValidatorScope.ResolvedImpl();
             lookup.bb.scope.resolve( ImmutableList.of( originalRelName ), false, resolved );
             assert resolved.count() == 1;
@@ -2347,11 +2207,7 @@
             DeferredLookup lookup = mapCorrelToDeferred.get( correlName );
             String originalRelName = lookup.getOriginalRelName();
 
-<<<<<<< HEAD
-            final NameMatcher nameMatcher = Snapshot.nameMatcher;
-=======
             final NameMatcher nameMatcher = NameMatchers.withCaseSensitive( false );
->>>>>>> 18d3cce9
             final SqlValidatorScope.ResolvedImpl resolved = new SqlValidatorScope.ResolvedImpl();
             lookup.bb.scope.resolve( ImmutableList.of( originalRelName ), false, resolved );
 
@@ -2419,11 +2275,7 @@
      */
     private @Nonnull
     RexNode convertUsing( SqlValidatorNamespace leftNamespace, SqlValidatorNamespace rightNamespace, List<String> nameList ) {
-<<<<<<< HEAD
-        final NameMatcher nameMatcher = snapshot.nameMatcher;
-=======
         final NameMatcher nameMatcher = NameMatchers.withCaseSensitive( false );
->>>>>>> 18d3cce9
         final List<RexNode> list = new ArrayList<>();
         for ( String name : nameList ) {
             List<RexNode> operands = new ArrayList<>();
@@ -2830,15 +2682,9 @@
         final AlgNode left = convertQueryRecursive( call.operand( 0 ), false, null ).project();
         final AlgNode right = convertQueryRecursive( call.operand( 1 ), false, null ).project();
         return switch ( call.getKind() ) {
-<<<<<<< HEAD
-            case UNION -> LogicalUnion.create( ImmutableList.of( left, right ), all( call ) );
-            case INTERSECT -> LogicalIntersect.create( ImmutableList.of( left, right ), all( call ) );
-            case EXCEPT -> LogicalMinus.create( ImmutableList.of( left, right ), all( call ) );
-=======
             case UNION -> LogicalRelUnion.create( ImmutableList.of( left, right ), all( call ) );
             case INTERSECT -> LogicalRelIntersect.create( ImmutableList.of( left, right ), all( call ) );
             case EXCEPT -> LogicalRelMinus.create( ImmutableList.of( left, right ), all( call ) );
->>>>>>> 18d3cce9
             default -> throw Util.unexpected( call.getKind() );
         };
     }
@@ -2898,11 +2744,7 @@
 
         int virtualCount = 0;
         final List<RexNode> list = new ArrayList<>();
-<<<<<<< HEAD
-        for ( AlgDataTypeField f : table.getRowType().getFields() ) {
-=======
         for ( AlgDataTypeField f : table.getTupleType().getFields() ) {
->>>>>>> 18d3cce9
             final ColumnStrategy strategy = ief.generationStrategy( table, f.getIndex() );
             if ( Objects.requireNonNull( strategy ) == ColumnStrategy.VIRTUAL ) {
                 list.add( ief.newColumnDefaultValue( table, f.getIndex(), bb.get() ) );
@@ -2952,11 +2794,7 @@
         collectInsertTargets( call, sourceRef, targetColumnNames, columnExprs );
 
         final Entity targetTable = getTargetTable( call );
-<<<<<<< HEAD
-        final AlgDataType targetRowType = targetTable.getRowType();//AlgOptEntityImpl.realRowType( targetTable );
-=======
         final AlgDataType targetRowType = targetTable.getTupleType();//AlgOptEntityImpl.realRowType( targetTable );
->>>>>>> 18d3cce9
         final List<AlgDataTypeField> targetFields = targetRowType.getFields();
         boolean isDocument = call.getSchemaType() == DataModel.DOCUMENT;
 
@@ -2972,11 +2810,7 @@
 
         // Walk the name list and place the associated value in the expression list according to the ordinal value returned from the table construct, leaving nulls in the list for columns
         // that are not referenced.
-<<<<<<< HEAD
-        final NameMatcher nameMatcher = snapshot.nameMatcher;
-=======
         final NameMatcher nameMatcher = NameMatchers.withCaseSensitive( false );
->>>>>>> 18d3cce9
 
         for ( Pair<String, RexNode> p : Pair.zip( targetColumnNames, columnExprs ) ) {
             AlgDataTypeField field = nameMatcher.field( targetRowType, p.left );
@@ -3016,11 +2850,7 @@
 
         // Assign expressions for non-generated columns.
         final List<ColumnStrategy> strategies = targetTable.unwrap( LogicalTable.class ).orElseThrow().getColumnStrategies();
-<<<<<<< HEAD
-        final List<String> targetFields = targetTable.getRowType().getFieldNames();
-=======
         final List<String> targetFields = targetTable.getTupleType().getFieldNames();
->>>>>>> 18d3cce9
         for ( String targetColumnName : targetColumnNames ) {
             final int i = targetFields.indexOf( targetColumnName );
             switch ( strategies.get( i ) ) {
@@ -3066,11 +2896,7 @@
      */
     protected void collectInsertTargets( SqlInsert call, final RexNode sourceRef, final List<String> targetColumnNames, List<RexNode> columnExprs ) {
         final Entity targetTable = getTargetTable( call );
-<<<<<<< HEAD
-        final AlgDataType tableRowType = targetTable.getRowType();
-=======
         final AlgDataType tableRowType = targetTable.getTupleType();
->>>>>>> 18d3cce9
         SqlNodeList targetColumnList = call.getTargetColumnList();
         if ( targetColumnList == null ) {
             if ( validator.getConformance().isInsertSubsetColumnsAllowed() ) {
@@ -3230,11 +3056,7 @@
             nLevel1Exprs = level1InsertExprs.size();
         }
 
-<<<<<<< HEAD
-        LogicalJoin join = (LogicalJoin) mergeSourceRel.getInput( 0 );
-=======
         LogicalRelJoin join = (LogicalRelJoin) mergeSourceRel.getInput( 0 );
->>>>>>> 18d3cce9
         int nSourceFields = join.getLeft().getTupleType().getFieldCount();
         final List<RexNode> projects = new ArrayList<>();
         for ( int level1Idx = 0; level1Idx < nLevel1Exprs; level1Idx++ ) {
@@ -3488,11 +3310,7 @@
             fieldNames.add( deriveAlias( expr, aliases, i ) );
         }
 
-<<<<<<< HEAD
-        fieldNames = ValidatorUtil.uniquify( fieldNames, snapshot.nameMatcher.isCaseSensitive() );
-=======
         fieldNames = ValidatorUtil.uniquify( fieldNames, false );
->>>>>>> 18d3cce9
 
         algBuilder.push( bb.root ).projectNamed( exprs, fieldNames, true );
         bb.setRoot( algBuilder.build(), false );
@@ -3843,10 +3661,6 @@
                 }
                 return Pair.of( node, null );
             }
-<<<<<<< HEAD
-            final NameMatcher nameMatcher = scope.getValidator().getSnapshot().nameMatcher;
-=======
->>>>>>> 18d3cce9
             final SqlValidatorScope.ResolvedImpl resolved = new SqlValidatorScope.ResolvedImpl();
             scope.resolve( qualified.prefix(), false, resolved );
             if ( !(resolved.count() == 1) ) {
@@ -3890,15 +3704,9 @@
                     int i = 0;
                     int offset = 0;
                     for ( SqlValidatorNamespace c : ancestorScope1.getChildren() ) {
-<<<<<<< HEAD
-                        builder.addAll( c.getRowType().getFields() );
-                        if ( i == resolve.path.steps().get( 0 ).i ) {
-                            for ( AlgDataTypeField field : c.getRowType().getFields() ) {
-=======
                         builder.addAll( c.getTupleType().getFields() );
                         if ( i == resolve.path.steps().get( 0 ).i ) {
                             for ( AlgDataTypeField field : c.getTupleType().getFields() ) {
->>>>>>> 18d3cce9
                                 fields.put( field.getName(), field.getIndex() + offset );
                             }
                         }
@@ -4074,11 +3882,7 @@
             switch ( kind ) {
                 case SOME:
                 case ALL:
-<<<<<<< HEAD
-                    if ( config.isExpand() ) {
-=======
                     if ( config.expand() ) {
->>>>>>> 18d3cce9
                         throw new GenericRuntimeException( kind + " is only supported if expand = false" );
                     }
                     // fall through
@@ -5042,11 +4846,7 @@
      *
      * @param r The relational expression that uses the variable.
      */
-<<<<<<< HEAD
-    private record CorrelationUse(CorrelationId id, ImmutableBitSet requiredColumns, AlgNode r) {
-=======
     private record CorrelationUse( CorrelationId id, ImmutableBitSet requiredColumns, AlgNode r ) {
->>>>>>> 18d3cce9
 
     }
 
