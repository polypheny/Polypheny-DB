--- conflicted
+++ resolved
@@ -64,11 +64,7 @@
     @Override
     public void unparse( SqlWriter writer, int leftPrec, int rightPrec ) {
         assert value instanceof PolyString;
-<<<<<<< HEAD
-        writer.literal( "'" + value.asString().value + "'" );
-=======
         writer.literal( value.asString().toPrefixedString() );
->>>>>>> 250079c0
     }
 
 
