--- conflicted
+++ resolved
@@ -19,8 +19,6 @@
 
 import java.util.List;
 import org.polypheny.db.algebra.type.StructKind;
-import org.polypheny.db.catalog.entity.Entity;
-import org.polypheny.db.catalog.entity.logical.LogicalNamespace;
 import org.polypheny.db.sql.language.SqlNode;
 import org.polypheny.db.sql.language.SqlWithItem;
 
@@ -69,13 +67,7 @@
 
         if ( names.size() == 1 && names.equals( withItem.name.names ) ) {
             final SqlValidatorNamespace ns = validator.getSqlNamespace( withItem );
-<<<<<<< HEAD
-            final Step path2 = path.plus( ns.getRowType(), 0, names.get( 0 ), StructKind.FULLY_QUALIFIED );
-            LogicalNamespace namespace = validator.snapshot.getNamespace( names.get( 0 ) ).orElseThrow();
-            Entity entity = validator.snapshot.rel().getTable( names.get( 0 ), names.get( 1 ) ).orElseThrow();
-=======
             final Step path2 = path.plus( ns.getTupleType(), 0, names.get( 0 ), StructKind.FULLY_QUALIFIED );
->>>>>>> 18d3cce9
             resolved.found( ns, false, null, path2, null );
             return;
         }
@@ -87,12 +79,7 @@
     public void resolve( List<String> names, boolean deep, Resolved resolved ) {
         if ( names.size() == 1 && names.equals( withItem.name.names ) ) {
             final SqlValidatorNamespace ns = validator.getSqlNamespace( withItem );
-<<<<<<< HEAD
-            final Step path = Path.EMPTY.plus( ns.getRowType(), 0, names.get( 0 ), StructKind.FULLY_QUALIFIED );
-            Entity entity = validator.snapshot.rel().getTable( names.get( 0 ), names.get( 1 ) ).orElseThrow();
-=======
             final Step path = Path.EMPTY.plus( ns.getTupleType(), 0, names.get( 0 ), StructKind.FULLY_QUALIFIED );
->>>>>>> 18d3cce9
             resolved.found( ns, false, null, path, null );
             return;
         }
