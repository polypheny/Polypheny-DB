--- conflicted
+++ resolved
@@ -17,11 +17,6 @@
 package org.polypheny.db.sql.language.fun;
 
 
-<<<<<<< HEAD
-import java.util.Objects;
-import org.apache.calcite.avatica.util.TimeUnitRange;
-=======
->>>>>>> 250079c0
 import org.polypheny.db.algebra.constant.FunctionCategory;
 import org.polypheny.db.algebra.constant.Kind;
 import org.polypheny.db.algebra.constant.Monotonicity;
@@ -76,14 +71,9 @@
     @Override
     public Monotonicity getMonotonicity( OperatorBinding call ) {
         ///0, , TimeUnitRange.class ) ) {
-<<<<<<< HEAD
-        if ( call.getOperandLiteralValue( 0, PolyType.INTERVAL_DAY ).isInterval() ) {
-            if ( Objects.requireNonNull( call.getOperandLiteralValue( 0, PolyType.INTERVAL_DAY ).asInterval().qualifier.getTimeUnitRange() ) == TimeUnitRange.YEAR ) {
-=======
         PolyValue interval = call.getOperandLiteralValue( 0, PolyType.INTERVAL );
         if ( interval != null && interval.isInterval() ) {
             if ( interval.asInterval().months != null && interval.asInterval().months > 0 ) {
->>>>>>> 250079c0
                 return call.getOperandMonotonicity( 1 ).unstrict();
             }
         }
