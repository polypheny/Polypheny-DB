/*
 * Copyright 2019-2024 The Polypheny Project
 *
 * Licensed under the Apache License, Version 2.0 (the "License");
 * you may not use this file except in compliance with the License.
 * You may obtain a copy of the License at
 *
 * http://www.apache.org/licenses/LICENSE-2.0
 *
 * Unless required by applicable law or agreed to in writing, software
 * distributed under the License is distributed on an "AS IS" BASIS,
 * WITHOUT WARRANTIES OR CONDITIONS OF ANY KIND, either express or implied.
 * See the License for the specific language governing permissions and
 * limitations under the License.
 */

package org.polypheny.db.sql.language;


import com.google.common.collect.ImmutableSet;
import java.io.PrintWriter;
import java.io.StringWriter;
import java.util.ArrayDeque;
import java.util.Deque;
import java.util.Properties;
import java.util.Set;
import org.junit.jupiter.api.Disabled;
import org.junit.jupiter.api.Test;
import org.polypheny.db.algebra.AlgNode;
import org.polypheny.db.algebra.AlgVisitor;
import org.polypheny.db.algebra.constant.ConformanceEnum;
import org.polypheny.db.algebra.constant.ExplainLevel;
import org.polypheny.db.algebra.constant.NullCollation;
import org.polypheny.db.algebra.core.CorrelationId;
import org.polypheny.db.algebra.externalize.AlgXmlWriter;
import org.polypheny.db.config.PolyphenyDbConnectionConfigImpl;
import org.polypheny.db.config.PolyphenyDbConnectionProperty;
import org.polypheny.db.languages.NodeToAlgConverter;
import org.polypheny.db.languages.NodeToAlgConverter.Config;
import org.polypheny.db.languages.OperatorRegistry;
import org.polypheny.db.plan.Contexts;
import org.polypheny.db.sql.DiffRepository;
import org.polypheny.db.sql.language.fun.SqlCaseOperator;
import org.polypheny.db.sql.language.validate.SqlDelegatingConformance;
import org.polypheny.db.sql.sql2alg.SqlToAlgConverter;
import org.polypheny.db.util.Bug;
import org.polypheny.db.util.Conformance;
import org.polypheny.db.util.Litmus;
import org.polypheny.db.util.TestUtil;
import org.polypheny.db.util.Util;


/**
 * Unit test for {@link SqlToAlgConverter}.
 */
@Disabled // refactor
public class SqlToAlgConverterTest extends SqlToAlgTestBase {


    public SqlToAlgConverterTest() {
        super();
    }


    @Override
    protected DiffRepository getDiffRepos() {
        return DiffRepository.lookup( SqlToAlgConverterTest.class );
    }


    /**
     * Sets the SQL statement for a test.
     */
    public final Sql sql( String sql ) {
        return new Sql( sql, true, true, tester, false, Config.DEFAULT, tester.getConformance() );
    }


    protected final void check( String sql, String plan ) {
        sql( sql ).convertsTo( plan );
    }


    @Test
    @Disabled // refactor
    public void testDotLiteralAfterNestedRow() {
        final String sql = "select ((1,2),(3,4,5)).\"EXPR$1\".\"EXPR$2\" from emp";
        sql( sql ).ok();
    }


    @Test
    @Disabled // refactor
    public void testDotLiteralAfterRow() {
        final String sql = "select row(1,2).\"EXPR$1\" from emp";
        sql( sql ).ok();
    }


    @Test
    @Disabled // refactor
    public void testIntegerLiteral() {
        final String sql = "select 1 from emp";
        sql( sql ).ok();
    }


    @Test
    @Disabled // refactor
    public void testIntervalLiteralYearToMonth() {
        final String sql = """
                select
                  cast(empno as Integer) * (INTERVAL '1-1' YEAR TO MONTH)
                from emp""";
        sql( sql ).ok();
    }


    @Test
    @Disabled // refactor
    public void testIntervalLiteralHourToMinute() {
        final String sql = """
                select
                 cast(empno as Integer) * (INTERVAL '1:1' HOUR TO MINUTE)
                from emp""";
        sql( sql ).ok();
    }


    @Test
    @Disabled // refactor
    public void testAliasList() {
        final String sql = """
                select a + b from (
                  select deptno, 1 as uno, name from dept
                ) as d(a, b, c)
                where c like 'X%'""";
        sql( sql ).ok();
    }


    @Test
    @Disabled // refactor
    public void testAliasList2() {
        final String sql = """
                select * from (
                  select a, b, c from (values (1, 2, 3)) as t (c, b, a)
                ) join dept on dept.deptno = c
                order by c + a""";
        sql( sql ).ok();
    }


    /**
     * Test case for "struct type alias should not cause IOOBE".
     */
    @Test
    @Disabled // refactor
    public void testStructTypeAlias() {
        final String sql = "select t.r AS myRow \n"
                + "from (select row(row(1)) r from dept) t";
        sql( sql ).ok();
    }


    @Test
    @Disabled // refactor
    public void testJoinUsingDynamicTable() {
<<<<<<< HEAD
        final String sql = "select * from SALES.NATION t1\n"
                + "join SALES.NATION t2\n"
                + "using (n_nationkey)";
=======
        final String sql = """
                select * from SALES.NATION t1
                join SALES.NATION t2
                using (n_nationkey)""";
>>>>>>> 250079c0
        sql( sql ).ok();
    }


    /**
     * Tests that AND(x, AND(y, z)) gets flattened to AND(x, y, z).
     */
    @Test
    @Disabled // refactor
    public void testMultiAnd() {
        final String sql = """
                select * from emp
                where deptno < 10
                and deptno > 5
                and (deptno = 8 or empno < 100)""";
        sql( sql ).ok();
    }


    @Test
    @Disabled // refactor
    public void testJoinOn() {
        final String sql = "SELECT * FROM emp\n"
                + "JOIN dept on emp.deptno = dept.deptno";
        sql( sql ).ok();
    }


    /**
     * Test case for "Off-by-one translation of ON clause of JOIN".
     */
    @Test
    @Disabled // refactor
    public void testConditionOffByOne() {
        // Bug causes the plan to contain
        //   LogicalJoin(condition=[=($9, $9)], joinType=[inner])
        final String sql = "SELECT * FROM emp\n"
                + "JOIN dept on emp.deptno + 0 = dept.deptno";
        sql( sql ).ok();
    }


    @Test
    @Disabled // refactor
    public void testConditionOffByOneReversed() {
        final String sql = "SELECT * FROM emp\n"
                + "JOIN dept on dept.deptno = emp.deptno + 0";
        sql( sql ).ok();
    }


    @Test
    @Disabled // refactor
    public void testJoinOnExpression() {
        final String sql = "SELECT * FROM emp\n"
                + "JOIN dept on emp.deptno + 1 = dept.deptno - 2";
        sql( sql ).ok();
    }


    @Test
    @Disabled // refactor
    public void testJoinOnIn() {
        final String sql = "select * from emp join dept\n"
                + " on emp.deptno = dept.deptno and emp.empno in (1, 3)";
        sql( sql ).ok();
    }


    @Test
    @Disabled // refactor
    public void testJoinOnInSubQuery() {
        final String sql = """
                select * from emp left join dept
                on emp.empno = 1
                or dept.deptno in (select deptno from emp where empno > 5)""";
        sql( sql ).expand( false ).ok();
    }


    @Test
    @Disabled // refactor
    public void testJoinOnExists() {
        final String sql = """
                select * from emp left join dept
                on emp.empno = 1
                or exists (select deptno from emp where empno > dept.deptno + 5)""";
        sql( sql ).expand( false ).ok();
    }


    @Test
    @Disabled // refactor
    public void testJoinUsing() {
        sql( "SELECT * FROM emp JOIN dept USING (deptno)" ).ok();
    }


    /**
     * Test case for "JOIN ... USING fails in 3-way join with UnsupportedOperationException".
     */
    @Test
    @Disabled // refactor
    public void testJoinUsingThreeWay() {
        final String sql = """
                select *
                from emp as e
                join dept as d using (deptno)
                join emp as e2 using (empno)""";
        sql( sql ).ok();
    }


    @Test
    @Disabled // refactor
    public void testJoinUsingCompound() {
        final String sql = "SELECT * FROM emp LEFT JOIN (SELECT *, deptno * 5 as empno FROM dept) USING (deptno,empno)";
        sql( sql ).ok();
    }


    /**
     * Test case for "NullPointerException using USING on table alias with column aliases".
     */
    @Test
    @Disabled // refactor
    public void testValuesUsing() {
        final String sql = """
                select d.deptno, min(e.empid) as empid
                from (values (100, 'Bill', 1)) as e(empid, name, deptno)
                join (values (1, 'LeaderShip')) as d(deptno, name)
                  using (deptno)
                group by d.deptno""";
        sql( sql ).ok();
    }


    @Test
    @Disabled // refactor
    public void testJoinNatural() {
        sql( "SELECT * FROM emp NATURAL JOIN dept" ).ok();
    }


    @Test
    @Disabled // refactor
    public void testJoinNaturalNoCommonColumn() {
        final String sql = "SELECT *\n"
                + "FROM emp NATURAL JOIN (SELECT deptno AS foo, name FROM dept) AS d";
        sql( sql ).ok();
    }


    @Test
    @Disabled // refactor
    public void testJoinNaturalMultipleCommonColumn() {
        final String sql = """
                SELECT *
                FROM emp
                NATURAL JOIN (SELECT deptno, name AS ename FROM dept) AS d""";
        sql( sql ).ok();
    }


    @Test
    @Disabled // refactor
    public void testJoinWithUnion() {
        final String sql = """
                select grade
                from (select empno from emp union select deptno from dept),
                  salgrade""";
        sql( sql ).ok();
    }


    @Test
    @Disabled // refactor
    public void testGroup() {
        sql( "select deptno from emp group by deptno" ).ok();
    }


    @Test
    @Disabled // refactor
    public void testGroupByAlias() {
        sql( "select empno as d from emp group by d" ).conformance( ConformanceEnum.LENIENT ).ok();
    }


    @Test
    @Disabled // refactor
    public void testGroupByAliasOfSubExpressionsInProject() {
        final String sql = "select deptno+empno as d, deptno+empno+mgr\n"
                + "from emp group by d,mgr";
        sql( sql ).conformance( ConformanceEnum.LENIENT ).ok();
    }


    @Test
    @Disabled // refactor
    public void testGroupByAliasEqualToColumnName() {
        sql( "select empno, ename as deptno from emp group by empno, deptno" ).conformance( ConformanceEnum.LENIENT ).ok();
    }


    @Test
    @Disabled // refactor
    public void testGroupByOrdinal() {
        sql( "select empno from emp group by 1" ).conformance( ConformanceEnum.LENIENT ).ok();
    }


    @Test
    @Disabled // refactor
    public void testGroupByContainsLiterals() {
        final String sql = "select count(*) from (\n"
                + "  select 1 from emp group by substring(ename from 2 for 3))";
        sql( sql ).conformance( ConformanceEnum.LENIENT ).ok();
    }


    @Test
    @Disabled // refactor
    public void testAliasInHaving() {
        sql( "select count(empno) as e from emp having e > 1" ).conformance( ConformanceEnum.LENIENT ).ok();
    }


    @Test
    @Disabled // refactor
    public void testGroupJustOneAgg() {
        // just one agg
        final String sql = "select deptno, sum(sal) as sum_sal from emp group by deptno";
        sql( sql ).ok();
    }


    @Test
    @Disabled // refactor
    public void testGroupExpressionsInsideAndOut() {
        // Expressions inside and outside aggs. Common sub-expressions should be eliminated: 'sal' always translates to expression #2.
        final String sql = """
                select
                  deptno + 4, sum(sal), sum(3 + sal), 2 * count(sal)
                from emp group by deptno""";
        sql( sql ).ok();
    }


    @Test
    @Disabled // refactor
    public void testAggregateNoGroup() {
        sql( "select sum(deptno) from emp" ).ok();
    }


    @Test
    @Disabled // refactor
    public void testGroupEmpty() {
        sql( "select sum(deptno) from emp group by ()" ).ok();
    }


    // Same effect as writing "GROUP BY deptno"
    @Test
    @Disabled // refactor
    public void testSingletonGroupingSet() {
        sql( "select sum(sal) from emp group by grouping sets (deptno)" ).ok();
    }


    @Test
    @Disabled // refactor
    public void testGroupingSets() {
        final String sql = """
                select deptno, ename, sum(sal) from emp
                group by grouping sets ((deptno), (ename, deptno))
                order by 2""";
        sql( sql ).ok();
    }


    /**
     * Test case for "Incorrect plan in with with ROLLUP inside GROUPING SETS".
     * <p>
     * Equivalence example:
     * <code>GROUP BY GROUPING SETS (ROLLUP(A, B), CUBE(C,D))</code>
     * is equal to
     * <code>GROUP BY GROUPING SETS ((A,B), (A), (), (C,D), (C), (D) )</code>
     */
    @Test
    @Disabled // refactor
    public void testGroupingSetsWithRollup() {
        final String sql = """
                select deptno, ename, sum(sal) from emp
                group by grouping sets ( rollup(deptno), (ename, deptno))
                order by 2""";
        sql( sql ).ok();
    }


    @Test
    @Disabled // refactor
    public void testGroupingSetsWithCube() {
        final String sql = """
                select deptno, ename, sum(sal) from emp
                group by grouping sets ( (deptno), CUBE(ename, deptno))
                order by 2""";
        sql( sql ).ok();
    }


    @Test
    @Disabled // refactor
    public void testGroupingSetsWithRollupCube() {
        final String sql = """
                select deptno, ename, sum(sal) from emp
                group by grouping sets ( CUBE(deptno), ROLLUP(ename, deptno))
                order by 2""";
        sql( sql ).ok();
    }


    @Test
    @Disabled // refactor
    public void testGroupingSetsProduct() {
        // Example in SQL:2011:
        //   GROUP BY GROUPING SETS ((A, B), (C)), GROUPING SETS ((X, Y), ())
        // is transformed to
        //   GROUP BY GROUPING SETS ((A, B, X, Y), (A, B), (C, X, Y), (C))
        final String sql = """
                select 1
                from (values (0, 1, 2, 3, 4)) as t(a, b, c, x, y)
                group by grouping sets ((a, b), c), grouping sets ((x, y), ())""";
        sql( sql ).ok();
    }


    /**
     * When the GROUPING function occurs with GROUP BY (effectively just one grouping set), we can translate it directly to 1.
     */
    @Test
    @Disabled // refactor
    public void testGroupingFunctionWithGroupBy() {
        final String sql = """
                select
                  deptno, grouping(deptno), count(*), grouping(empno)
                from emp
                group by empno, deptno
                order by 2""";
        sql( sql ).ok();
    }


    @Test
    @Disabled // refactor
    public void testGroupingFunction() {
        final String sql = """
                select
                  deptno, grouping(deptno), count(*), grouping(empno)
                from emp
                group by rollup(empno, deptno)""";
        sql( sql ).ok();
    }


    /**
     * GROUP BY with duplicates.
     * <p>
     * From SQL spec:
     * <blockquote>NOTE 190 &mdash; That is, a simple <em>group by clause</em> that is not primitive may be transformed into a primitive <em>group by clause</em> by deleting all parentheses, and deleting extra commas as
     * necessary for correct syntax. If there are no grouping columns at all (for example, GROUP BY (), ()), this is transformed to the canonical form GROUP BY ().</blockquote>
     */
    // Same effect as writing "GROUP BY ()"
    @Test
    @Disabled // refactor
    public void testGroupByWithDuplicates() {
        sql( "select sum(sal) from emp group by (), ()" ).ok();
    }


    /**
     * GROUP BY with duplicate (and heavily nested) GROUPING SETS.
     */
    @Test
    @Disabled // refactor
    public void testDuplicateGroupingSets() {
        final String sql = """
                select sum(sal) from emp
                group by sal,
                  grouping sets (deptno,
                    grouping sets ((deptno, ename), ename),
                      (ename)),
                  ()""";
        sql( sql ).ok();
    }


    @Test
    @Disabled // refactor
    public void testGroupingSetsCartesianProduct() {
        // Equivalent to (a, c), (a, d), (b, c), (b, d)
        final String sql = """
                select 1
                from (values (1, 2, 3, 4)) as t(a, b, c, d)
                group by grouping sets (a, b), grouping sets (c, d)""";
        sql( sql ).ok();
    }


    @Test
    @Disabled // refactor
    public void testGroupingSetsCartesianProduct2() {
        final String sql = """
                select 1
                from (values (1, 2, 3, 4)) as t(a, b, c, d)
                group by grouping sets (a, (a, b)), grouping sets (c), d""";
        sql( sql ).ok();
    }


    @Test
    @Disabled // refactor
    public void testRollupSimple() {
        // a is nullable so is translated as just "a" b is not null, so is represented as 0 inside Aggregate, then+ using "CASE WHEN i$b THEN NULL ELSE b END"
        final String sql = """
                select a, b, count(*) as c
                from (values (cast(null as integer), 2)) as t(a, b)
                group by rollup(a, b)""";
        sql( sql ).ok();
    }


    @Test
    @Disabled // refactor
    public void testRollup() {
        // Equivalent to {(a, b), (a), ()}  * {(c, d), (c), ()}
        final String sql = """
                select 1
                from (values (1, 2, 3, 4)) as t(a, b, c, d)
                group by rollup(a, b), rollup(c, d)""";
        sql( sql ).ok();
    }


    @Test
    @Disabled // refactor
    public void testRollupTuples() {
        // rollup(b, (a, d)) is (b, a, d), (b), ()
        final String sql = """
                select 1
                from (values (1, 2, 3, 4)) as t(a, b, c, d)
                group by rollup(b, (a, d))""";
        sql( sql ).ok();
    }


    @Test
    @Disabled // refactor
    public void testCube() {
        // cube(a, b) is {(a, b), (a), (b), ()}
        final String sql = """
                select 1
                from (values (1, 2, 3, 4)) as t(a, b, c, d)
                group by cube(a, b)""";
        sql( sql ).ok();
    }


    @Test
    @Disabled // refactor
    public void testGroupingSetsWith() {
        final String sql = """
                with t(a, b, c, d) as (values (1, 2, 3, 4))
                select 1 from t
                group by rollup(a, b), rollup(c, d)""";
        sql( sql ).ok();
    }


    @Test
    @Disabled // refactor
    public void testHaving() {
        // empty group-by clause, having
        final String sql = "select sum(sal + sal) from emp having sum(sal) > 10";
        sql( sql ).ok();
    }


    @Test
    @Disabled // refactor
    public void testGroupBug281() {
        // Dtbug 281 gives:
        //   Internal error:
        //   Type 'RecordType(VARCHAR(128) $f0)' has no field 'NAME'
        final String sql = "select name from (select name from dept group by name)";
        sql( sql ).ok();
    }


    @Test
    @Disabled // refactor
    public void testGroupBug281b() {
        // Try to confuse it with spurious columns.
        final String sql = """
                select name, foo from (
                select deptno, name, count(deptno) as foo
                from dept
                group by name, deptno, name)""";
        sql( sql ).ok();
    }


    @Test
    @Disabled // refactor
    public void testGroupByExpression() {
        // This used to cause an infinite loop, SqlValidatorImpl.getValidatedNodeType calling getValidatedNodeTypeIfKnown calling getValidatedNodeType.
        final String sql = """
                select count(*)
                from emp
                group by substring(ename FROM 1 FOR 1)""";
        sql( sql ).ok();
    }


    @Test
    @Disabled // refactor
    public void testAggDistinct() {
        final String sql = """
                select deptno, sum(sal), sum(distinct sal), count(*)
                from emp
                group by deptno""";
        sql( sql ).ok();
    }


    @Test
    @Disabled // refactor
    public void testAggFilter() {
        final String sql = """
                select
                  deptno, sum(sal * 2) filter (where empno < 10), count(*)
                from emp
                group by deptno""";
        sql( sql ).ok();
    }


    @Test
    @Disabled // refactor
    public void testAggFilterWithIn() {
        final String sql = """
                select
                  deptno, sum(sal * 2) filter (where empno not in (1, 2)), count(*)
                from emp
                group by deptno""";
        sql( sql ).ok();
    }


    @Test
    @Disabled // refactor
    public void testFakeStar() {
        sql( "SELECT * FROM (VALUES (0, 0)) AS T(A, \"*\")" ).ok();
    }


    @Test
    @Disabled // refactor
    public void testSelectDistinct() {
        sql( "select distinct sal + 5 from emp" ).ok();
    }


    /**
     * Test case for "DISTINCT flag in windowed aggregates".
     */
    @Test
    @Disabled // refactor
    public void testSelectOverDistinct() {
        // Checks to see if <aggregate>(DISTINCT x) is set and preserved as a flag for the aggregate call.
        final String sql = """
                select SUM(DISTINCT deptno)
                over (ROWS BETWEEN 10 PRECEDING AND CURRENT ROW)
                from emp
                """;
        sql( sql ).ok();
    }


    /**
     * As {@link #testSelectOverDistinct()} but for streaming queries.
     */
    @Test
    @Disabled // refactor
    public void testSelectStreamPartitionDistinct() {
        final String sql = """
                select stream
                  count(distinct orderId) over (partition by productId
                    order by rowtime
                    range interval '1' second preceding) as c,
                  count(distinct orderId) over w as c2,
                  count(orderId) over w as c3
                from orders
                window w as (partition by productId)""";
        sql( sql ).ok();
    }


    @Test
    @Disabled // refactor
    public void testSelectDistinctGroup() {
        sql( "select distinct sum(sal) from emp group by deptno" ).ok();
    }


    /**
     * Tests that if the clause of SELECT DISTINCT contains duplicate expressions, they are only aggregated once.
     */
    @Test
    @Disabled // refactor
    public void testSelectDistinctDup() {
        final String sql = "select distinct sal + 5, deptno, sal + 5 from emp where deptno < 10";
        sql( sql ).ok();
    }


    @Test
    @Disabled // refactor
    public void testSelectWithoutFrom() {
        final String sql = "select 2+2";
        sql( sql ).ok();
    }


    /**
     * Tests referencing columns from a sub-query that has duplicate column names. I think the standard says that this is illegal. We roll with it, and rename the second column to "e0".
     */
    @Test
    @Disabled // refactor
    public void testDuplicateColumnsInSubQuery() {
        String sql = "select \"e\" from (\n"
                + "select empno as \"e\", deptno as d, 1 as \"e\" from EMP)";
        sql( sql ).ok();
    }


    @Test
    @Disabled // refactor
    public void testOrder() {
        final String sql = "select empno from emp order by empno";
        sql( sql ).ok();

        // duplicate field is dropped, so plan is same
        final String sql2 = "select empno from emp order by empno, empno asc";
        sql( sql2 ).ok();

        // ditto
        final String sql3 = "select empno from emp order by empno, empno desc";
        sql( sql3 ).ok();
    }


    /**
     * Tests that if a column occurs twice in ORDER BY, only the first key is kept.
     */
    @Test
    @Disabled // refactor
    public void testOrderBasedRepeatFields() {
        final String sql = "select empno from emp order by empno DESC, empno ASC";
        sql( sql ).ok();
    }


    @Test
    @Disabled // refactor
    public void testOrderDescNullsLast() {
        final String sql = "select empno from emp order by empno desc nulls last";
        sql( sql ).ok();
    }


    @Test
    @Disabled // refactor
    public void testOrderByOrdinalDesc() {
        // FRG-98
        if ( !tester.getConformance().isSortByOrdinal() ) {
            return;
        }
        final String sql = "select empno + 1, deptno, empno from emp order by 2 desc";
        sql( sql ).ok();

        // ordinals rounded down, so 2.5 should have same effect as 2, and generate identical plan
        final String sql2 =
                "select empno + 1, deptno, empno from emp order by 2.5 desc";
        sql( sql2 ).ok();
    }


    @Test
    @Disabled // refactor
    public void testOrderDistinct() {
        // The relexp aggregates by 3 expressions - the 2 select expressions plus the one to sort on. A little inefficient, but acceptable.
        final String sql = "select distinct empno, deptno + 1\n"
                + "from emp order by deptno + 1 + empno";
        sql( sql ).ok();
    }


    @Test
    @Disabled // refactor
    public void testOrderByNegativeOrdinal() {
        // Regardless of whether sort-by-ordinals is enabled, negative ordinals are treated like ordinary numbers.
        final String sql = "select empno + 1, deptno, empno from emp order by -1 desc";
        sql( sql ).ok();
    }


    @Test
    @Disabled // refactor
    public void testOrderByOrdinalInExpr() {
        // Regardless of whether sort-by-ordinals is enabled, ordinals inside expressions are treated like integers.
        final String sql = "select empno + 1, deptno, empno from emp order by 1 + 2 desc";
        sql( sql ).ok();
    }


    @Test
    @Disabled // refactor
    public void testOrderByIdenticalExpr() {
        // Expression in ORDER BY clause is identical to expression in SELECT clause, so plan should not need an extra project.
        final String sql = "select empno + 1 from emp order by deptno asc, empno + 1 desc";
        sql( sql ).ok();
    }


    @Test
    @Disabled // refactor
    public void testOrderByAlias() {
        final String sql = "select empno + 1 as x, empno - 2 as y from emp order by y";
        sql( sql ).ok();
    }


    @Test
    @Disabled // refactor
    public void testOrderByAliasInExpr() {
        final String sql = "select empno + 1 as x, empno - 2 as y\n"
                + "from emp order by y + 3";
        sql( sql ).ok();
    }


    @Test
    @Disabled // refactor
    public void testOrderByAliasOverrides() {
        if ( !tester.getConformance().isSortByAlias() ) {
            return;
        }

        // plan should contain '(empno + 1) + 3'
        final String sql = "select empno + 1 as empno, empno - 2 as y\n"
                + "from emp order by empno + 3";
        sql( sql ).ok();
    }


    @Test
    @Disabled // refactor
    public void testOrderByAliasDoesNotOverride() {
        if ( tester.getConformance().isSortByAlias() ) {
            return;
        }

        // plan should contain 'empno + 3', not '(empno + 1) + 3'
        final String sql = "select empno + 1 as empno, empno - 2 as y\n"
                + "from emp order by empno + 3";
        sql( sql ).ok();
    }


    @Test
    @Disabled // refactor
    public void testOrderBySameExpr() {
        final String sql = "select empno from emp, dept\n"
                + "order by sal + empno desc, sal * empno, sal + empno desc";
        sql( sql ).ok();
    }


    @Test
    @Disabled // refactor
    public void testOrderUnion() {
        final String sql = """
                select empno, sal from emp
                union all
                select deptno, deptno from dept
                order by sal desc, empno asc""";
        sql( sql ).ok();
    }


    @Test
    @Disabled // refactor
    public void testOrderUnionOrdinal() {
        if ( !tester.getConformance().isSortByOrdinal() ) {
            return;
        }
        final String sql = """
                select empno, sal from emp
                union all
                select deptno, deptno from dept
                order by 2""";
        sql( sql ).ok();
    }


    @Test
    @Disabled // refactor
    public void testOrderUnionExprs() {
        final String sql = """
                select empno, sal from emp
                union all
                select deptno, deptno from dept
                order by empno * sal + 2""";
        sql( sql ).ok();
    }


    @Test
    @Disabled // refactor
    public void testOrderOffsetFetch() {
        final String sql = "select empno from emp\n"
                + "order by empno offset 10 rows fetch next 5 rows only";
        sql( sql ).ok();
    }


    @Test
    @Disabled // refactor
    public void testOrderOffsetFetchWithDynamicParameter() {
        final String sql = "select empno from emp\n"
                + "order by empno offset ? rows fetch next ? rows only";
        sql( sql ).ok();
    }


    @Test
    @Disabled // refactor
    public void testOffsetFetch() {
        final String sql = "select empno from emp\n"
                + "offset 10 rows fetch next 5 rows only";
        sql( sql ).ok();
    }


    @Test
    @Disabled // refactor
    public void testOffsetFetchWithDynamicParameter() {
        final String sql = "select empno from emp\n"
                + "offset ? rows fetch next ? rows only";
        sql( sql ).ok();
    }


    @Test
    @Disabled // refactor
    public void testOffset() {
        final String sql = "select empno from emp offset 10 rows";
        sql( sql ).ok();
    }


    @Test
    @Disabled // refactor
    public void testOffsetWithDynamicParameter() {
        final String sql = "select empno from emp offset ? rows";
        sql( sql ).ok();
    }


    @Test
    @Disabled // refactor
    public void testFetch() {
        final String sql = "select empno from emp fetch next 5 rows only";
        sql( sql ).ok();
    }


    @Test
    @Disabled // refactor
    public void testFetchWithDynamicParameter() {
        final String sql = "select empno from emp fetch next ? rows only";
        sql( sql ).ok();
    }


    /**
     * Test case for "SqlValidatorUtil.uniquify() may not terminate under some conditions".
     */
    @Test
    @Disabled // refactor
    public void testGroupAlias() {
        final String sql = """
                select "$f2", max(x), max(x + 1)
                from (values (1, 2)) as t("$f2", x)
                group by "$f2\"""";
        sql( sql ).ok();
    }


    @Test
    @Disabled // refactor
    public void testOrderGroup() {
        final String sql = """
                select deptno, count(*)
                from emp
                group by deptno
                order by deptno * sum(sal) desc, min(empno)""";
        sql( sql ).ok();
    }


    @Test
    @Disabled // refactor
    public void testCountNoGroup() {
        final String sql = """
                select count(*), sum(sal)
                from emp
                where empno > 10""";
        sql( sql ).ok();
    }


    @Test
    @Disabled // refactor
    public void testWith() {
        final String sql = "with emp2 as (select * from emp)\n"
                + "select * from emp2";
        sql( sql ).ok();
    }


    /**
     * Test case for "WITH ... ORDER BY query gives AssertionError".
     */
    @Test
    @Disabled // refactor
    public void testWithOrder() {
        final String sql = "with emp2 as (select * from emp)\n"
                + "select * from emp2 order by deptno";
        sql( sql ).ok();
    }


    @Test
    @Disabled // refactor
    public void testWithUnionOrder() {
        final String sql = """
                with emp2 as (select empno, deptno as x from emp)
                select * from emp2
                union all
                select * from emp2
                order by empno + x""";
        sql( sql ).ok();
    }


    @Test
    @Disabled // refactor
    public void testWithUnion() {
        final String sql = """
                with emp2 as (select * from emp where deptno > 10)
                select empno from emp2 where deptno < 30
                union all
                select deptno from emp""";
        sql( sql ).ok();
    }


    @Test
    @Disabled // refactor
    public void testWithAlias() {
        final String sql = """
                with w(x, y) as
                  (select * from dept where deptno > 10)
                select x from w where x < 30 union all select deptno from dept""";
        sql( sql ).ok();
    }


    @Test
    @Disabled // refactor
    public void testWithInsideWhereExists() {
        final String sql = """
                select * from emp
                where exists (
                  with dept2 as (select * from dept where dept.deptno >= emp.deptno)
                  select 1 from dept2 where deptno <= emp.deptno)""";
        sql( sql ).decorrelate( false ).ok();
    }


    @Test
    @Disabled // refactor
    public void testWithInsideWhereExistsRex() {
        final String sql = """
                select * from emp
                where exists (
                  with dept2 as (select * from dept where dept.deptno >= emp.deptno)
                  select 1 from dept2 where deptno <= emp.deptno)""";
        sql( sql ).decorrelate( false ).expand( false ).ok();
    }


    @Test
    @Disabled // refactor
    public void testWithInsideWhereExistsDecorrelate() {
        final String sql = """
                select * from emp
                where exists (
                  with dept2 as (select * from dept where dept.deptno >= emp.deptno)
                  select 1 from dept2 where deptno <= emp.deptno)""";
        sql( sql ).decorrelate( true ).ok();
    }


    @Test
    @Disabled // refactor
    public void testWithInsideWhereExistsDecorrelateRex() {
        final String sql = """
                select * from emp
                where exists (
                  with dept2 as (select * from dept where dept.deptno >= emp.deptno)
                  select 1 from dept2 where deptno <= emp.deptno)""";
        sql( sql ).decorrelate( true ).expand( false ).ok();
    }


    @Test
    @Disabled // refactor
    public void testWithInsideScalarSubQuery() {
        final String sql = """
                select (
                 with dept2 as (select * from dept where deptno > 10) select count(*) from dept2) as c
                from emp""";
        sql( sql ).ok();
    }


    @Test
    @Disabled // refactor
    public void testWithInsideScalarSubQueryRex() {
        final String sql = """
                select (
                 with dept2 as (select * from dept where deptno > 10) select count(*) from dept2) as c
                from emp""";
        sql( sql ).expand( false ).ok();
    }


    /**
     * Test case for "AssertionError while translating query with WITH and correlated sub-query".
     */
    @Test
    @Disabled // refactor
    public void testWithExists() {
        final String sql = """
                with t (a, b) as (select * from (values (1, 2)))
                select * from t where exists (
                  select 1 from emp where deptno = t.a)""";
        sql( sql ).ok();
    }


    @Test
    @Disabled // refactor
    public void testTableSubset() {
        final String sql = "select deptno, name from dept";
        sql( sql ).ok();
    }


    @Test
    @Disabled // refactor
    public void testTableExpression() {
        final String sql = "select deptno + deptno from dept";
        sql( sql ).ok();
    }


    @Test
    @Disabled // refactor
    public void testTableExtend() {
        final String sql = "select * from dept extend (x varchar(5) not null)";
        sql( sql ).ok();
    }


    @Test
    @Disabled // refactor
    public void testTableExtendSubset() {
        final String sql = "select deptno, x from dept extend (x int)";
        sql( sql ).ok();
    }


    @Test
    @Disabled // refactor
    public void testTableExtendExpression() {
        final String sql = "select deptno + x from dept extend (x int not null)";
        sql( sql ).ok();
    }


    @Test
    @Disabled // refactor
    public void testUpdateExtendedColumnCollision() {
        sql( "update empdefaults(empno INTEGER NOT NULL, deptno INTEGER)"
                + " set deptno = 1, empno = 20, ename = 'Bob'"
                + " where deptno = 10" ).ok();
    }


    @Test
    @Disabled // refactor
    public void testUpdateExtendedColumnCaseSensitiveCollision() {
        sql( "update empdefaults(\"slacker\" INTEGER, deptno INTEGER)"
                + " set deptno = 1, \"slacker\" = 100"
                + " where ename = 'Bob'" ).ok();
    }


    @Test
    @Disabled // refactor
    public void testExplicitTable() {
        sql( "table emp" ).ok();
    }


    @Test
    @Disabled // refactor
    public void testCollectionTable() {
        sql( "select * from table(ramp(3))" ).ok();
    }


    @Test
    @Disabled // refactor
    public void testCollectionTableWithLateral() {
        sql( "select * from dept, lateral table(ramp(dept.deptno))" ).ok();
    }


    @Test
    @Disabled // refactor
    public void testCollectionTableWithLateral2() {
        sql( "select * from dept, lateral table(ramp(deptno))" ).ok();
    }


    /**
     * Test case for "IndexOutOfBoundsException when using LATERAL TABLE with more than one field".
     */
    @Test
    @Disabled // refactor
    public void testCollectionTableWithLateral3() {
        sql( "select * from dept, lateral table(DEDUP(dept.deptno, dept.name))" ).ok();
    }


    @Test
    @Disabled // refactor
    public void testSample() {
        final String sql = "select * from emp tablesample substitute('DATASET1') where empno > 5";
        sql( sql ).ok();
    }


    @Test
    @Disabled // refactor
    public void testSampleQuery() {
        final String sql = """
                select * from (
                 select * from emp as e tablesample substitute('DATASET1')
                 join dept on e.deptno = dept.deptno
                ) tablesample substitute('DATASET2')
                where empno > 5""";
        sql( sql ).ok();
    }


    @Test
    @Disabled // refactor
    public void testSampleBernoulli() {
        final String sql = "select * from emp tablesample bernoulli(50) where empno > 5";
        sql( sql ).ok();
    }


    @Test
    @Disabled // refactor
    public void testSampleBernoulliQuery() {
        final String sql = """
                select * from (
                 select * from emp as e tablesample bernoulli(10) repeatable(1)
                 join dept on e.deptno = dept.deptno
                ) tablesample bernoulli(50) repeatable(99)
                where empno > 5""";
        sql( sql ).ok();
    }


    @Test
    @Disabled // refactor
    public void testSampleSystem() {
        final String sql = "select * from emp tablesample system(50) where empno > 5";
        sql( sql ).ok();
    }


    @Test
    @Disabled // refactor
    public void testSampleSystemQuery() {
        final String sql = """
                select * from (
                 select * from emp as e tablesample system(10) repeatable(1)
                 join dept on e.deptno = dept.deptno
                ) tablesample system(50) repeatable(99)
                where empno > 5""";
        sql( sql ).ok();
    }


    @Test
    @Disabled // refactor
    public void testCollectionTableWithCursorParam() {
        final String sql = "select * from table(dedup(cursor(select ename from emp), cursor(select name from dept), 'NAME'))";
        sql( sql ).decorrelate( false ).ok();
    }


    @Test
    @Disabled // refactor
    public void testUnnest() {
        final String sql = "select*from unnest(multiset[1,2])";
        sql( sql ).ok();
    }


    @Test
    @Disabled // refactor
    public void testUnnestSubQuery() {
        final String sql = "select*from unnest(multiset(select*from dept))";
        sql( sql ).ok();
    }


    @Test
    @Disabled // refactor
    public void testUnnestArrayAggPlan() {
        final String sql = """
                select d.deptno, e2.empno_avg
                from dept_nested as d outer apply
                 (select avg(e.empno) as empno_avg from UNNEST(d.employees) as e) e2""";
        sql( sql ).conformance( ConformanceEnum.LENIENT ).ok();
    }


    @Test
    @Disabled
    public void testUnnestArrayPlan() {
<<<<<<< HEAD
        final String sql = "select d.deptno, e2.empno\n"
                + "from dept_nested as d,\n"
                + " UNNEST(d.employees) e2";
=======
        final String sql = """
                select d.deptno, e2.empno
                from dept_nested as d,
                 UNNEST(d.employees) e2""";
>>>>>>> 250079c0
        sql( sql ).ok();
    }


    @Test
    @Disabled
    public void testUnnestArrayPlanAs() {
<<<<<<< HEAD
        final String sql = "select d.deptno, e2.empno\n"
                + "from dept_nested as d,\n"
                + " UNNEST(d.employees) as e2(empno, y, z)";
=======
        final String sql = """
                select d.deptno, e2.empno
                from dept_nested as d,
                 UNNEST(d.employees) as e2(empno, y, z)""";
>>>>>>> 250079c0
        sql( sql ).ok();
    }


    @Test
    @Disabled // refactor
    public void testArrayOfRecord() {
        sql( "select employees[1].detail.skills[2+3].desc from dept_nested" ).ok();
    }


    @Test
    @Disabled // refactor
    public void testFlattenRecords() {
        sql( "select employees[1] from dept_nested" ).ok();
    }


    @Test
    @Disabled // refactor
    public void testUnnestArray() {
        sql( "select*from unnest(array(select*from dept))" ).ok();
    }


    @Test
    @Disabled // refactor
    public void testUnnestWithOrdinality() {
        final String sql = "select*from unnest(array(select*from dept)) with ordinality";
        sql( sql ).ok();
    }


    @Test
    @Disabled // refactor
    public void testMultisetSubQuery() {
        final String sql = "select multiset(select deptno from dept) from (values(true))";
        sql( sql ).ok();
    }


    @Test
    @Disabled // refactor
    public void testMultiset() {
        final String sql = "select 'a',multiset[10] from dept";
        sql( sql ).ok();
    }


    @Test
    @Disabled // refactor
    public void testMultisetOfColumns() {
        final String sql = "select 'abc',multiset[deptno,sal] from emp";
        sql( sql ).expand( true ).ok();
    }


    @Test
    @Disabled // refactor
    public void testMultisetOfColumnsRex() {
        sql( "select 'abc',multiset[deptno,sal] from emp" ).ok();
    }


    @Test
    @Disabled // refactor
    public void testCorrelationJoin() {
        final String sql = """
                select *,
                  multiset(select * from emp where deptno=dept.deptno) as empset
                from dept""";
        sql( sql ).ok();
    }


    @Test
    @Disabled // refactor
    public void testCorrelationJoinRex() {
        final String sql = """
                select *,
                  multiset(select * from emp where deptno=dept.deptno) as empset
                from dept""";
        sql( sql ).expand( false ).ok();
    }


    /**
     * Test case for "Correlation variable has incorrect row type if it is populated by right side of a Join".
     */
    @Test
    @Disabled // refactor
    public void testCorrelatedSubQueryInJoin() {
        final String sql = """
                select *
                from emp as e
                join dept as d using (deptno)
                where d.name = (
                  select max(name)
                  from dept as d2
                  where d2.deptno = d.deptno)""";
        sql( sql ).expand( false ).ok();
    }


    @Test
    @Disabled // refactor
    public void testExists() {
        final String sql = "select*from emp\n"
                + "where exists (select 1 from dept where deptno=55)";
        sql( sql ).ok();
    }


    @Test
    @Disabled // refactor
    public void testExistsCorrelated() {
        final String sql = "select*from emp where exists (\n"
                + "  select 1 from dept where emp.deptno=dept.deptno)";
        sql( sql ).decorrelate( false ).ok();
    }


    @Test
    @Disabled // refactor
    public void testNotExistsCorrelated() {
        final String sql = "select * from emp where not exists (\n"
                + "  select 1 from dept where emp.deptno=dept.deptno)";
        sql( sql ).decorrelate( false ).ok();
    }


    @Test
    @Disabled // refactor
    public void testExistsCorrelatedDecorrelate() {
        final String sql = "select*from emp where exists (\n"
                + "  select 1 from dept where emp.deptno=dept.deptno)";
        sql( sql ).decorrelate( true ).ok();
    }


    @Test
    @Disabled // refactor
    public void testExistsCorrelatedDecorrelateRex() {
        final String sql = "select*from emp where exists (\n"
                + "  select 1 from dept where emp.deptno=dept.deptno)";
        sql( sql ).decorrelate( true ).expand( false ).ok();
    }


    @Test
    @Disabled // refactor
    public void testExistsCorrelatedLimit() {
        final String sql = "select*from emp where exists (\n"
                + "  select 1 from dept where emp.deptno=dept.deptno limit 1)";
        sql( sql ).decorrelate( false ).ok();
    }


    @Test
    @Disabled // refactor
    public void testExistsCorrelatedLimitDecorrelate() {
        final String sql = "select*from emp where exists (\n"
                + "  select 1 from dept where emp.deptno=dept.deptno limit 1)";
        sql( sql ).decorrelate( true ).expand( true ).ok();
    }


    @Test
    @Disabled // refactor
    public void testExistsCorrelatedLimitDecorrelateRex() {
        final String sql = "select*from emp where exists (\n"
                + "  select 1 from dept where emp.deptno=dept.deptno limit 1)";
        sql( sql ).decorrelate( true ).expand( false ).ok();
    }


    @Test
    @Disabled // refactor
    public void testInValueListShort() {
        final String sql = "select empno from emp where deptno in (10, 20)";
        sql( sql ).ok();
        sql( sql ).expand( false ).ok();
    }


    @Test
    @Disabled // refactor
    public void testInValueListLong() {
        // Go over the default threshold of 20 to force a sub-query.
        final String sql = "select empno from emp where deptno in (10, 20, 30, 40, 50, 60, 70, 80, 90, 100, 110, 120, 130, 140, 150, 160, 170, 180, 190, 200, 210, 220, 230)";
        sql( sql ).ok();
    }


    @Test
    @Disabled // refactor
    public void testInUncorrelatedSubQuery() {
        final String sql = "select empno from emp where deptno in (select deptno from dept)";
        sql( sql ).ok();
    }


    @Test
    @Disabled // refactor
    public void testInUncorrelatedSubQueryRex() {
        final String sql = "select empno from emp where deptno in (select deptno from dept)";
        sql( sql ).expand( false ).ok();
    }


    @Test
    @Disabled // refactor
    public void testCompositeInUncorrelatedSubQueryRex() {
        final String sql = "select empno from emp where (empno, deptno) in (select deptno - 10, deptno from dept)";
        sql( sql ).expand( false ).ok();
    }


    @Test
    @Disabled // refactor
    public void testNotInUncorrelatedSubQuery() {
        final String sql = "select empno from emp where deptno not in (select deptno from dept)";
        sql( sql ).ok();
    }


    @Test
    @Disabled // refactor
    public void testAllValueList() {
        final String sql = "select empno from emp where deptno > all (10, 20)";
        sql( sql ).expand( false ).ok();
    }


    @Test
    @Disabled // refactor
    public void testSomeValueList() {
        final String sql = "select empno from emp where deptno > some (10, 20)";
        sql( sql ).expand( false ).ok();
    }


    @Test
    @Disabled // refactor
    public void testSome() {
        final String sql = "select empno from emp where deptno > some (\n"
                + "  select deptno from dept)";
        sql( sql ).expand( false ).ok();
    }


    @Test
    @Disabled // refactor
    public void testNotInUncorrelatedSubQueryRex() {
        final String sql = "select empno from emp where deptno not in (select deptno from dept)";
        sql( sql ).expand( false ).ok();
    }


    @Test
    @Disabled // refactor
    public void testNotCaseInThreeClause() {
        final String sql = "select empno from emp where not case when true then deptno in (10,20) else true end";
        sql( sql ).expand( false ).ok();
    }


    @Test
    @Disabled // refactor
    public void testNotCaseInMoreClause() {
        final String sql = "select empno from emp where not case when true then deptno in (10,20) when false then false else deptno in (30,40) end";
        sql( sql ).expand( false ).ok();
    }


    @Test
    @Disabled // refactor
    public void testNotCaseInWithoutElse() {
        final String sql = "select empno from emp where not case when true then deptno in (10,20)  end";
        sql( sql ).expand( false ).ok();
    }


    @Test
    @Disabled // refactor
    public void testWhereInCorrelated() {
        final String sql = """
                select empno from emp as e
                join dept as d using (deptno)
                where e.sal in (
                  select e2.sal from emp as e2 where e2.deptno > e.deptno)""";
        sql( sql ).expand( false ).ok();
    }


    @Test
    @Disabled // refactor
    public void testInUncorrelatedSubQueryInSelect() {
        // In the SELECT clause, the value of IN remains in 3-valued logic -- it's not forced into 2-valued by the "... IS TRUE" wrapper as in the WHERE clause -- so the translation is more complicated.
        final String sql = """
                select name, deptno in (
                  select case when true then deptno else null end from emp)
                from dept""";
        sql( sql ).ok();
    }


    @Test
    @Disabled // refactor
    public void testInUncorrelatedSubQueryInSelectRex() {
        // In the SELECT clause, the value of IN remains in 3-valued logic -- it's not forced into 2-valued by the "... IS TRUE" wrapper as in the WHERE clause -- so the translation is more complicated.
        final String sql = """
                select name, deptno in (
                  select case when true then deptno else null end from emp)
                from dept""";
        sql( sql ).expand( false ).ok();
    }


    @Test
    @Disabled // refactor
    public void testInUncorrelatedSubQueryInHavingRex() {
        final String sql = """
                select sum(sal) as s
                from emp
                group by deptno
                having count(*) > 2
                and deptno in (
                  select case when true then deptno else null end from emp)""";
        sql( sql ).expand( false ).ok();
    }


    @Test
    @Disabled // refactor
    public void testUncorrelatedScalarSubQueryInOrderRex() {
        final String sql = """
                select ename
                from emp
                order by (select case when true then deptno else null end from emp) desc,
                  ename""";
        sql( sql ).expand( false ).ok();
    }


    @Test
    @Disabled // refactor
    public void testUncorrelatedScalarSubQueryInGroupOrderRex() {
        final String sql = """
                select sum(sal) as s
                from emp
                group by deptno
                order by (select case when true then deptno else null end from emp) desc,
                  count(*)""";
        sql( sql ).expand( false ).ok();
    }


    @Test
    @Disabled // refactor
    public void testUncorrelatedScalarSubQueryInAggregateRex() {
        final String sql = """
                select sum((select min(deptno) from emp)) as s
                from emp
                group by deptno
                """;
        sql( sql ).expand( false ).ok();
    }


    /**
     * Plan should be as {@link #testInUncorrelatedSubQueryInSelect}, but with an extra NOT. Both queries require 3-valued logic.
     */
    @Test
    @Disabled // refactor
    public void testNotInUncorrelatedSubQueryInSelect() {
        final String sql = """
                select empno, deptno not in (
                  select case when true then deptno else null end from dept)
                from emp""";
        sql( sql ).ok();
    }


    @Test
    @Disabled // refactor
    public void testNotInUncorrelatedSubQueryInSelectRex() {
        final String sql = """
                select empno, deptno not in (
                  select case when true then deptno else null end from dept)
                from emp""";
        sql( sql ).expand( false ).ok();
    }


    /**
     * Since 'deptno NOT IN (SELECT deptno FROM dept)' can not be null, we generate a simpler plan.
     */
    @Test
    @Disabled // refactor
    public void testNotInUncorrelatedSubQueryInSelectNotNull() {
        final String sql = """
                select empno, deptno not in (
                  select deptno from dept)
                from emp""";
        sql( sql ).ok();
    }


    /**
     * Since 'deptno NOT IN (SELECT mgr FROM emp)' can be null, we need a more complex plan, including counts of null and not-null keys.
     */
    @Test
    @Disabled // refactor
    public void testNotInUncorrelatedSubQueryInSelectMayBeNull() {
        final String sql = """
                select empno, deptno not in (
                  select mgr from emp)
                from emp""";
        sql( sql ).ok();
    }


    /**
     * Even though "mgr" allows nulls, we can deduce from the WHERE clause that it will never be null. Therefore we can generate a simpler plan.
     */
    @Test
    @Disabled // refactor
    public void testNotInUncorrelatedSubQueryInSelectDeduceNotNull() {
        final String sql = """
                select empno, deptno not in (
                  select mgr from emp where mgr > 5)
                from emp""";
        sql( sql ).ok();
    }


    /**
     * Similar to {@link #testNotInUncorrelatedSubQueryInSelectDeduceNotNull()}, using {@code IS NOT NULL}.
     */
    @Test
    @Disabled // refactor
    public void testNotInUncorrelatedSubQueryInSelectDeduceNotNull2() {
        final String sql = """
                select empno, deptno not in (
                  select mgr from emp where mgr is not null)
                from emp""";
        sql( sql ).ok();
    }


    /**
     * Similar to {@link #testNotInUncorrelatedSubQueryInSelectDeduceNotNull()}, using {@code IN}.
     */
    @Test
    @Disabled // refactor
    public void testNotInUncorrelatedSubQueryInSelectDeduceNotNull3() {
        final String sql = """
                select empno, deptno not in (
                  select mgr from emp where mgr in (
                    select mgr from emp where deptno = 10))
                from emp""";
        sql( sql ).ok();
    }


    @Test
    @Disabled // refactor
    public void testNotInUncorrelatedSubQueryInSelectNotNullRex() {
        final String sql = """
                select empno, deptno not in (
                  select deptno from dept)
                from emp""";
        sql( sql ).expand( false ).ok();
    }


    @Test
    @Disabled // refactor
    public void testUnnestSelect() {
        final String sql = "select*from unnest(select multiset[deptno] from dept)";
        sql( sql ).expand( true ).ok();
    }


    @Test
    @Disabled // refactor
    public void testUnnestSelectRex() {
        final String sql = "select*from unnest(select multiset[deptno] from dept)";
        sql( sql ).expand( false ).ok();
    }


    @Test
    @Disabled // refactor
    public void testJoinUnnest() {
        final String sql = "select*from dept as d, unnest(multiset[d.deptno * 2])";
        sql( sql ).ok();
    }


    @Test
    @Disabled // refactor
    public void testJoinUnnestRex() {
        final String sql = "select*from dept as d, unnest(multiset[d.deptno * 2])";
        sql( sql ).expand( false ).ok();
    }


    @Test
    @Disabled // refactor
    public void testLateral() {
        final String sql = "select * from emp,\n"
                + "  LATERAL (select * from dept where emp.deptno=dept.deptno)";
        sql( sql ).decorrelate( false ).ok();
    }


    @Test
    @Disabled // refactor
    public void testLateralDecorrelate() {
        final String sql = "select * from emp,\n"
                + " LATERAL (select * from dept where emp.deptno=dept.deptno)";
        sql( sql ).decorrelate( true ).expand( true ).ok();
    }


    @Test
    @Disabled // refactor
    public void testLateralDecorrelateRex() {
        final String sql = "select * from emp,\n"
                + " LATERAL (select * from dept where emp.deptno=dept.deptno)";
        sql( sql ).decorrelate( true ).ok();
    }


    @Test
    @Disabled // refactor
    public void testLateralDecorrelateThetaRex() {
        final String sql = "select * from emp,\n"
                + " LATERAL (select * from dept where emp.deptno < dept.deptno)";
        sql( sql ).decorrelate( true ).ok();
    }


    @Test
    @Disabled // refactor
    public void testNestedCorrelations() {
        final String sql = """
                select *
                from (select 2+deptno d2, 3+deptno d3 from emp) e
                 where exists (select 1 from (select deptno+1 d1 from dept) d
                 where d1=e.d2 and exists (select 2 from (select deptno+4 d4, deptno+5 d5, deptno+6 d6 from dept)
                 where d4=d.d1 and d5=d.d1 and d6=e.d3))""";
        sql( sql ).decorrelate( false ).ok();
    }


    @Test
    @Disabled // refactor
    public void testNestedCorrelationsDecorrelated() {
        final String sql = """
                select *
                from (select 2+deptno d2, 3+deptno d3 from emp) e
                 where exists (select 1 from (select deptno+1 d1 from dept) d
                 where d1=e.d2 and exists (select 2 from (select deptno+4 d4, deptno+5 d5, deptno+6 d6 from dept)
                 where d4=d.d1 and d5=d.d1 and d6=e.d3))""";
        sql( sql ).decorrelate( true ).expand( true ).ok();
    }


    @Test
    @Disabled // refactor
    public void testNestedCorrelationsDecorrelatedRex() {
        final String sql = """
                select *
                from (select 2+deptno d2, 3+deptno d3 from emp) e
                 where exists (select 1 from (select deptno+1 d1 from dept) d
                 where d1=e.d2 and exists (select 2 from (select deptno+4 d4, deptno+5 d5, deptno+6 d6 from dept)
                 where d4=d.d1 and d5=d.d1 and d6=e.d3))""";
        sql( sql ).decorrelate( true ).ok();
    }


    @Test
    @Disabled // refactor
    public void testElement() {
        sql( "select element(multiset[5]) from emp" ).ok();
    }


    @Test
    @Disabled // refactor
    public void testElementInValues() {
        sql( "values element(multiset[5])" ).ok();
    }


    @Test
    @Disabled // refactor
    public void testUnionAll() {
        final String sql = "select empno from emp union all select deptno from dept";
        sql( sql ).ok();
    }


    @Test
    @Disabled // refactor
    public void testUnion() {
        final String sql = "select empno from emp union select deptno from dept";
        sql( sql ).ok();
    }


    @Test
    @Disabled // refactor
    public void testUnionValues() {
        // union with values
        final String sql = """
                values (10), (20)
                union all
                select 34 from emp
                union all values (30), (45 + 10)""";
        sql( sql ).ok();
    }


    @Test
    @Disabled // refactor
    public void testUnionSubQuery() {
        // union of sub-query, inside from list, also values
        final String sql = """
                select deptno from emp as emp0 cross join
                 (select empno from emp union all
                  select deptno from dept where deptno > 20 union all
                  values (45), (67))""";
        sql( sql ).ok();
    }


    @Test
    @Disabled // refactor
    public void testIsDistinctFrom() {
        final String sql = """
                select empno is distinct from deptno
                from (values (cast(null as int), 1),
                             (2, cast(null as int))) as emp(empno, deptno)""";
        sql( sql ).ok();
    }


    @Test
    @Disabled // refactor
    public void testIsNotDistinctFrom() {
        final String sql = """
                select empno is not distinct from deptno
                from (values (cast(null as int), 1),
                             (2, cast(null as int))) as emp(empno, deptno)""";
        sql( sql ).ok();
    }


    @Test
    @Disabled // refactor
    public void testNotLike() {
        // note that 'x not like y' becomes 'not(x like y)'
        final String sql = "values ('a' not like 'b' escape 'c')";
        sql( sql ).ok();
    }


    @Test
    @Disabled // refactor
    public void testTumble() {
        final String sql = """
                select STREAM
                  TUMBLE_START(rowtime, INTERVAL '1' MINUTE) AS s,
                  TUMBLE_END(rowtime, INTERVAL '1' MINUTE) AS e
                from Shipments
                GROUP BY TUMBLE(rowtime, INTERVAL '1' MINUTE)""";
        sql( sql ).ok();
    }


    @Test
    @Disabled // refactor
    public void testNotNotIn() {
        final String sql = "select * from EMP where not (ename not in ('Fred') )";
        sql( sql ).ok();
    }


    @Test
    @Disabled // refactor
    public void testOverMultiple() {
        final String sql = """
                select sum(sal) over w1,
                  sum(deptno) over w1,
                  sum(deptno) over w2
                from emp
                where deptno - sal > 999
                window w1 as (partition by job order by hiredate rows 2 preceding),
                  w2 as (partition by job order by hiredate rows 3 preceding disallow partial),
                  w3 as (partition by job order by hiredate range interval '1' second preceding)""";
        sql( sql ).ok();
    }


    /**
     * Test case for "Allow windowed aggregate on top of regular aggregate".
     */
    @Test
    @Disabled // refactor
    public void testNestedAggregates() {
        final String sql = """
                SELECT
                  avg(sum(sal) + 2 * min(empno) + 3 * avg(empno))
                  over (partition by deptno)
                from emp
                group by deptno""";
        sql( sql ).ok();
    }


    /**
     * Test one of the custom conversions which is recognized by the class of the operator (in this case, {@link SqlCaseOperator}).
     */
    @Test
    @Disabled // refactor
    public void testCase() {
        sql( "values (case 'a' when 'a' then 1 end)" ).ok();
    }


    /**
     * Tests one of the custom conversions which is recognized by the identity of the operator (in this case, {@link OperatorRegistry #CHARACTER_LENGTH}).
     */
    @Test
    @Disabled // refactor
    public void testCharLength() {
        // Note that CHARACTER_LENGTH becomes CHAR_LENGTH.
        sql( "values (character_length('foo'))" ).ok();
    }


    @Test
    @Disabled // refactor
    public void testOverAvg() {
        // AVG(x) gets translated to SUM(x)/COUNT(x).  Because COUNT controls the return type there usually needs to be a final CAST to get the result back to match the type of x.
        final String sql = """
                select sum(sal) over w1,
                  avg(sal) over w1
                from emp
                window w1 as (partition by job order by hiredate rows 2 preceding)""";
        sql( sql ).ok();
    }


    @Test
    @Disabled // refactor
    public void testOverAvg2() {
        // Check to see if extra CAST is present.  Because CAST is nested inside AVG it passed to both SUM and COUNT so the outer final CAST isn't needed.
        final String sql = """
                select sum(sal) over w1,
                  avg(CAST(sal as real)) over w1
                from emp
                window w1 as (partition by job order by hiredate rows 2 preceding)""";
        sql( sql ).ok();
    }


    @Test
    @Disabled // refactor
    public void testOverCountStar() {
        final String sql = """
                select count(sal) over w1,
                  count(*) over w1
                from emp
                window w1 as (partition by job order by hiredate rows 2 preceding)""";
        sql( sql ).ok();
    }


    /**
     * Tests that a window containing only ORDER BY is implicitly CURRENT ROW.
     */
    @Test
    @Disabled // refactor
    public void testOverOrderWindow() {
        final String sql = """
                select last_value(deptno) over w
                from emp
                window w as (order by empno)""";
        sql( sql ).ok();

        // Same query using inline window
        final String sql2 = """
                select last_value(deptno) over (order by empno)
                from emp
                """;
        sql( sql2 ).ok();
    }


    /**
     * Tests that a window with a FOLLOWING bound becomes BETWEEN CURRENT ROW AND FOLLOWING.
     */
    @Test
    @Disabled // refactor
    public void testOverOrderFollowingWindow() {
        // Window contains only ORDER BY (implicitly CURRENT ROW).
        final String sql = """
                select last_value(deptno) over w
                from emp
                window w as (order by empno rows 2 following)""";
        sql( sql ).ok();

        // Same query using inline window
        final String sql2 = """
                select
                  last_value(deptno) over (order by empno rows 2 following)
                from emp
                """;
        sql( sql2 ).ok();
    }


    @Test
    @Disabled // refactor
    public void testTumbleTable() {
        final String sql = """
                select stream tumble_end(rowtime, interval '2' hour) as rowtime, productId
                from orders
                group by tumble(rowtime, interval '2' hour), productId""";
        sql( sql ).ok();
    }


    /**
     * As {@link #testTumbleTable()} but on a table where "rowtime" is at position 1 not 0.
     */
    @Test
    @Disabled // refactor
    public void testTumbleTableRowtimeNotFirstColumn() {
        final String sql = """
                select stream
                   tumble_end(rowtime, interval '2' hour) as rowtime, orderId
                from shipments
                group by tumble(rowtime, interval '2' hour), orderId""";
        sql( sql ).ok();
    }


    @Test
    @Disabled // refactor
    public void testHopTable() {
        final String sql = """
                select stream hop_start(rowtime, interval '1' hour, interval '3' hour) as rowtime,
                  count(*) as c
                from orders
                group by hop(rowtime, interval '1' hour, interval '3' hour)""";
        sql( sql ).ok();
    }


    @Test
    @Disabled // refactor
    public void testSessionTable() {
        final String sql = """
                select stream session_start(rowtime, interval '1' hour) as rowtime,
                  session_end(rowtime, interval '1' hour),
                  count(*) as c
                from orders
                group by session(rowtime, interval '1' hour)""";
        sql( sql ).ok();
    }


    @Test
    @Disabled // refactor
    public void testInterval() {
        // temporarily disabled per DTbug 1212
        if ( !Bug.DT785_FIXED ) {
            return;
        }
        final String sql = "values(cast(interval '1' hour as interval hour to second))";
        sql( sql ).ok();
    }


    @Test
    @Disabled // refactor
    public void testStream() {
        final String sql = "select stream productId from orders where productId = 10";
        sql( sql ).ok();
    }


    @Test
    @Disabled // refactor
    public void testStreamGroupBy() {
        final String sql = """
                select stream
                 floor(rowtime to second) as rowtime, count(*) as c
                from orders
                group by floor(rowtime to second)""";
        sql( sql ).ok();
    }


    @Test
    @Disabled // refactor
    public void testStreamWindowedAggregation() {
        final String sql = """
                select stream *,
                  count(*) over (partition by productId
                    order by rowtime
                    range interval '1' second preceding) as c
                from orders""";
        sql( sql ).ok();
    }


    @Test
    @Disabled // refactor
    public void testExplainAsXml() {
        String sql = "select 1 + 2, 3 from (values (true))";
        final AlgNode alg = tester.convertSqlToAlg( sql ).alg;
        StringWriter sw = new StringWriter();
        PrintWriter pw = new PrintWriter( sw );
        AlgXmlWriter planWriter = new AlgXmlWriter( pw, ExplainLevel.EXPPLAN_ATTRIBUTES );
        alg.explain( planWriter );
        pw.flush();
        TestUtil.assertEqualsVerbose(
                """
                        <AlgNode type="LogicalProject">
                        \t<Property name="EXPR$0">
                        \t\t+(1, 2)\t</Property>
                        \t<Property name="EXPR$1">
                        \t\t3\t</Property>
                        \t<Inputs>
                        \t\t<AlgNode type="LogicalValues">
                        \t\t\t<Property name="tuples">
                        \t\t\t\t[{ true }]\t\t\t</Property>
                        \t\t\t<Inputs/>
                        \t\t</AlgNode>
                        \t</Inputs>
                        </AlgNode>
                        """,
                Util.toLinux( sw.toString() ) );
    }


    /**
     * Test case for "AlgFieldTrimmer: when trimming Sort, the collation and trait set don't match".
     */
    @Test
    @Disabled // refactor
    public void testSortWithTrim() {
        final String sql = "select ename from (select * from emp order by sal) a";
        sql( sql ).trim( true ).ok();
    }


    @Test
    @Disabled // refactor
    public void testOffset0() {
        final String sql = "select * from emp offset 0";
        sql( sql ).ok();
    }


    /**
     * Test group-by CASE expression involving a non-query IN
     */
    @Test
    @Disabled // refactor
    public void testGroupByCaseSubQuery() {
        final String sql = """
                SELECT CASE WHEN emp.empno IN (3) THEN 0 ELSE 1 END
                FROM emp
                GROUP BY (CASE WHEN emp.empno IN (3) THEN 0 ELSE 1 END)""";
        sql( sql ).ok();
    }


    /**
     * Test aggregate function on a CASE expression involving a non-query IN
     */
    @Test
    @Disabled // refactor
    public void testAggCaseSubQuery() {
        final String sql = "SELECT SUM(CASE WHEN empno IN (3) THEN 0 ELSE 1 END) FROM emp";
        sql( sql ).ok();
    }


    /**
     * Test case for "Test aggregate operators do not derive row types with duplicate column names".
     */
    @Test
    @Disabled // refactor
    public void testAggNoDuplicateColumnNames() {
        final String sql = """
                SELECT  empno, EXPR$2, COUNT(empno) FROM (
                    SELECT empno, deptno AS EXPR$2
                    FROM emp)
                GROUP BY empno, EXPR$2""";
        sql( sql ).ok();
    }


    @Test
    @Disabled // refactor
    public void testAggScalarSubQuery() {
        final String sql = "SELECT SUM(SELECT min(deptno) FROM dept) FROM emp";
        sql( sql ).ok();
    }


    /**
     * Test aggregate function on a CASE expression involving IN with a sub-query.
     * <p>
     * Test case for "Sub-query inside aggregate function".
     */
    @Test
    @Disabled // refactor
    public void testAggCaseInSubQuery() {
        final String sql = """
                SELECT SUM(
                  CASE WHEN deptno IN (SELECT deptno FROM dept) THEN 1 ELSE 0 END)
                FROM emp""";
        sql( sql ).expand( false ).ok();
    }


    @Test
    @Disabled // refactor
    public void testCorrelatedSubQueryInAggregate() {
        final String sql = """
                SELECT SUM(
                  (select char_length(name) from dept
                   where dept.deptno = emp.empno))
                FROM emp""";
        sql( sql ).expand( false ).ok();
    }


    /**
     * Test case for "IN within CASE within GROUP BY gives AssertionError".
     */
    @Test
    @Disabled // refactor
    public void testGroupByCaseIn() {
        final String sql = """
                select
                 (CASE WHEN (deptno IN (10, 20)) THEN 0 ELSE deptno END),
                 min(empno) from EMP
                group by (CASE WHEN (deptno IN (10, 20)) THEN 0 ELSE deptno END)""";
        sql( sql ).ok();
    }


    @Test
    @Disabled // refactor
    public void testInsert() {
        final String sql = "insert into empnullables (deptno, empno, ename)\n"
                + "values (10, 150, 'Fred')";
        sql( sql ).ok();
    }


    @Test
    @Disabled // refactor
    public void testInsertSubset() {
        final String sql = "insert into empnullables\n"
                + "values (50, 'Fred')";
        sql( sql ).conformance( ConformanceEnum.PRAGMATIC_2003 ).ok();
    }


    @Test
    @Disabled // refactor
    public void testInsertWithCustomInitializerExpressionFactory() {
        final String sql = "insert into empdefaults (deptno) values (300)";
        sql( sql ).ok();
    }


    @Test
    @Disabled // refactor
    public void testInsertSubsetWithCustomInitializerExpressionFactory() {
        final String sql = "insert into empdefaults values (100)";
        sql( sql ).conformance( ConformanceEnum.PRAGMATIC_2003 ).ok();
    }


    @Test
    @Disabled // refactor
    public void testInsertBind() {
        final String sql = "insert into empnullables (deptno, empno, ename)\n"
                + "values (?, ?, ?)";
        sql( sql ).ok();
    }


    @Test
    @Disabled // refactor
    public void testInsertBindSubset() {
        final String sql = "insert into empnullables\n"
                + "values (?, ?)";
        sql( sql ).conformance( ConformanceEnum.PRAGMATIC_2003 ).ok();
    }


    @Test
    @Disabled // refactor
    public void testInsertBindWithCustomInitializerExpressionFactory() {
        final String sql = "insert into empdefaults (deptno) values (?)";
        sql( sql ).ok();
    }


    @Test
    @Disabled // refactor
    public void testInsertBindSubsetWithCustomInitializerExpressionFactory() {
        final String sql = "insert into empdefaults values (?)";
        sql( sql ).conformance( ConformanceEnum.PRAGMATIC_2003 ).ok();
    }


    @Test
    @Disabled // refactor
    public void testInsertExtendedColumn() {
        final String sql = "insert into empdefaults(updated TIMESTAMP) (ename, deptno, empno, updated, sal) values ('Fred', 456, 44, timestamp '2017-03-12 13:03:05', 999999)";
        sql( sql ).ok();
    }


    @Test
    @Disabled // refactor
    public void testInsertBindExtendedColumn() {
        final String sql = "insert into empdefaults(updated TIMESTAMP) (ename, deptno, empno, updated, sal) values ('Fred', 456, 44, ?, 999999)";
        sql( sql ).ok();
    }


    @Test
    @Disabled // refactor
    public void testDelete() {
        final String sql = "delete from emp";
        sql( sql ).ok();
    }


    @Test
    @Disabled // refactor
    public void testDeleteWhere() {
        final String sql = "delete from emp where deptno = 10";
        sql( sql ).ok();
    }


    @Test
    @Disabled // refactor
    public void testDeleteBind() {
        final String sql = "delete from emp where deptno = ?";
        sql( sql ).ok();
    }


    @Test
    @Disabled // refactor
    public void testDeleteBindExtendedColumn() {
        final String sql = "delete from emp(enddate TIMESTAMP) where enddate < ?";
        sql( sql ).ok();
    }


    @Test
    @Disabled // refactor
    public void testUpdate() {
        final String sql = "update emp set empno = empno + 1";
        sql( sql ).ok();
    }


    @Disabled("POLYPHENYDB-1527")
    @Test
    public void testUpdateSubQuery() {
        final String sql = """
                update emp
                set empno = (
                  select min(empno) from emp as e where e.deptno = emp.deptno)""";
        sql( sql ).ok();
    }


    @Test
    @Disabled // refactor
    public void testUpdateWhere() {
        final String sql = "update emp set empno = empno + 1 where deptno = 10";
        sql( sql ).ok();
    }


    @Test
    @Disabled // refactor
    public void testUpdateExtendedColumn() {
        final String sql = "update empdefaults(updated TIMESTAMP) set deptno = 1, updated = timestamp '2017-03-12 13:03:05', empno = 20, ename = 'Bob' where deptno = 10";
        sql( sql ).ok();
    }


    @Test
    @Disabled // refactor
    public void testUpdateBind() {
        final String sql = "update emp set sal = sal + ? where slacker = false";
        sql( sql ).ok();
    }


    @Test
    @Disabled // refactor
    public void testUpdateBind2() {
        final String sql = "update emp set sal = ? where slacker = false";
        sql( sql ).ok();
    }


    @Disabled("POLYPHENYDB-1708")
    @Test
    public void testUpdateBindExtendedColumn() {
        final String sql = "update emp(test INT) set test = ?, sal = sal + 5000 where slacker = false";
        sql( sql ).ok();
    }


    @Disabled("POLYPHENYDB-985")
    @Test
    public void testMerge() {
        final String sql = """
                merge into emp as target
                using (select * from emp where deptno = 30) as source
                on target.empno = source.empno
                when matched then
                  update set sal = sal + source.sal
                when not matched then
                  insert (empno, deptno, sal)
                  values (source.empno, source.deptno, source.sal)""";
        sql( sql ).ok();
    }


    @Test
    @Disabled // refactor
    public void testInsertWithCustomColumnResolving() {
        final String sql = "insert into struct.t values (?, ?, ?, ?, ?, ?, ?, ?, ?)";
        sql( sql ).ok();
    }


    @Test
    @Disabled // refactor
    public void testInsertWithCustomColumnResolving2() {
        final String sql = "insert into struct.t_nullables (f0.c0, f1.c2, c1)\n"
                + "values (?, ?, ?)";
        sql( sql ).ok();
    }


    @Test
    @Disabled // refactor
    public void testUpdateWithCustomColumnResolving() {
        final String sql = "update struct.t set c0 = c0 + 1";
        sql( sql ).ok();
    }


    /**
     * Test case for "SqlSingleValueAggFunction is created when it may not be needed".
     */
    @Test
    @Disabled // refactor
    public void testSubQueryAggregateFunctionFollowedBySimpleOperation() {
        final String sql = """
                select deptno
                from EMP
                where deptno > (select min(deptno) * 2 + 10 from EMP)""";
        sql( sql ).ok();
    }


    /**
     * Test case for ""OR .. IN" sub-query conversion wrong".
     * <p>
     * The problem is only fixed if you have {@code expand = false}.
     */
    @Test
    @Disabled // refactor
    public void testSubQueryOr() {
        final String sql = """
                select * from emp where deptno = 10 or deptno in (
                    select dept.deptno from dept where deptno < 5)
                """;
        sql( sql ).expand( false ).ok();
    }


    /**
     * Test case for "SqlSingleValueAggFunction is created when it may not be needed".
     */
    @Test
    @Disabled // refactor
    public void testSubQueryValues() {
        final String sql = """
                select deptno
                from EMP
                where deptno > (values 10)""";
        sql( sql ).ok();
    }


    /**
     * Test case for "SqlSingleValueAggFunction is created when it may not be needed".
     */
    @Test
    @Disabled // refactor
    public void testSubQueryLimitOne() {
        final String sql = """
                select deptno
                from EMP
                where deptno > (select deptno
                from EMP order by deptno limit 1)""";
        sql( sql ).ok();
    }


    /**
     * Test case for "When look up sub-queries, perform the same logic as the way when ones were registered".
     */
    @Test
    @Disabled // refactor
    public void testIdenticalExpressionInSubQuery() {
        final String sql = """
                select deptno
                from EMP
                where deptno in (1, 2) or deptno in (1, 2)""";
        sql( sql ).ok();
    }


    /**
     * Test case for "Scan HAVING clause for sub-queries and IN-lists" relating to IN.
     */
    @Test
    @Disabled // refactor
    public void testHavingAggrFunctionIn() {
        final String sql = """
                select deptno
                from emp
                group by deptno
                having sum(case when deptno in (1, 2) then 0 else 1 end) +
                sum(case when deptno in (3, 4) then 0 else 1 end) > 10""";
        sql( sql ).ok();
    }


    /**
     * Test case for "Scan HAVING clause for sub-queries and IN-lists", with a sub-query in the HAVING clause.
     */
    @Test
    @Disabled // refactor
    public void testHavingInSubQueryWithAggrFunction() {
        final String sql = """
                select sal
                from emp
                group by sal
                having sal in (
                  select deptno
                  from dept
                  group by deptno
                  having sum(deptno) > 0)""";
        sql( sql ).ok();
    }


    /**
     * Test case for "Scalar sub-query and aggregate function in SELECT or HAVING clause gives AssertionError"; variant involving HAVING clause.
     */
    @Test
    @Disabled // refactor
    public void testAggregateAndScalarSubQueryInHaving() {
        final String sql = """
                select deptno
                from emp
                group by deptno
                having max(emp.empno) > (SELECT min(emp.empno) FROM emp)
                """;
        sql( sql ).ok();
    }


    /**
     * Test case for "Scalar sub-query and aggregate function in SELECT or HAVING clause gives AssertionError"; variant involving SELECT clause.
     */
    @Test
    @Disabled // refactor
    public void testAggregateAndScalarSubQueryInSelect() {
        final String sql = """
                select deptno,
                  max(emp.empno) > (SELECT min(emp.empno) FROM emp) as b
                from emp
                group by deptno
                """;
        sql( sql ).ok();
    }


    /**
     * Test case for "window aggregate and ranking functions with grouped aggregates".
     */
    @Test
    @Disabled // refactor
    public void testWindowAggWithGroupBy() {
        final String sql = """
                select min(deptno), rank() over (order by empno),
                max(empno) over (partition by deptno)
                from emp group by deptno, empno
                """;
        sql( sql ).ok();
    }


    /**
     * Test case for "AVG window function in GROUP BY gives AssertionError".
     */
    @Test
    @Disabled // refactor
    public void testWindowAverageWithGroupBy() {
        final String sql = """
                select avg(deptno) over ()
                from emp
                group by deptno""";
        sql( sql ).ok();
    }


    /**
     * Test case for "variant involving joins".
     */
    @Test
    @Disabled // refactor
    public void testWindowAggWithGroupByAndJoin() {
        final String sql = """
                select min(d.deptno), rank() over (order by e.empno),
                 max(e.empno) over (partition by e.deptno)
                from emp e, dept d
                where e.deptno = d.deptno
                group by d.deptno, e.empno, e.deptno
                """;
        sql( sql ).ok();
    }


    /**
     * Test case for "variant involving HAVING clause".
     */
    @Test
    @Disabled // refactor
    public void testWindowAggWithGroupByAndHaving() {
        final String sql = """
                select min(deptno), rank() over (order by empno),
                max(empno) over (partition by deptno)
                from emp group by deptno, empno
                having empno < 10 and min(deptno) < 20
                """;
        sql( sql ).ok();
    }


    /**
     * Test case for "variant involving join with sub-query that contains window function and GROUP BY".
     */
    @Test
    @Disabled // refactor
    public void testWindowAggInSubQueryJoin() {
        final String sql = """
                select T.x, T.y, T.z, emp.empno
                from (select min(deptno) as x,
                   rank() over (order by empno) as y,
                   max(empno) over (partition by deptno) as z
                   from emp group by deptno, empno) as T
                 inner join emp on T.x = emp.deptno
                 and T.y = emp.empno
                """;
        sql( sql ).ok();
    }


    /**
     * Test case for "Validator should derive type of expression in ORDER BY".
     */
    @Test
    @Disabled // refactor
    public void testOrderByOver() {
        String sql = "select deptno, rank() over(partition by empno order by deptno)\n"
                + "from emp order by row_number() over(partition by empno order by deptno)";
        sql( sql ).ok();
    }


    /**
     * Test case (correlated scalar aggregate sub-query) for "When de-correlating, push join condition into sub-query".
     */
    @Test
    @Disabled // refactor
    public void testCorrelationScalarAggAndFilter() {
        final String sql = """
                SELECT e1.empno
                FROM emp e1, dept d1 where e1.deptno = d1.deptno
                and e1.deptno < 10 and d1.deptno < 15
                and e1.sal > (select avg(sal) from emp e2 where e1.empno = e2.empno)""";
        sql( sql ).decorrelate( true ).expand( true ).ok();
    }


    /**
     * Test case for "Correlated scalar sub-query with multiple aggregates gives AssertionError".
     */
    @Test
    @Disabled // refactor
    public void testCorrelationMultiScalarAggregate() {
        final String sql = """
                select sum(e1.empno)
                from emp e1, dept d1
                where e1.deptno = d1.deptno
                and e1.sal > (select avg(e2.sal) from emp e2
                  where e2.deptno = d1.deptno)""";
        sql( sql ).decorrelate( true ).expand( true ).ok();
    }


    @Test
    @Disabled // refactor
    public void testCorrelationScalarAggAndFilterRex() {
        final String sql = """
                SELECT e1.empno
                FROM emp e1, dept d1 where e1.deptno = d1.deptno
                and e1.deptno < 10 and d1.deptno < 15
                and e1.sal > (select avg(sal) from emp e2 where e1.empno = e2.empno)""";
        sql( sql ).decorrelate( true ).expand( false ).ok();
    }


    /**
     * Test case (correlated EXISTS sub-query) for "When de-correlating, push join condition into sub-query".
     */
    @Test
    @Disabled // refactor
    public void testCorrelationExistsAndFilter() {
        final String sql = """
                SELECT e1.empno
                FROM emp e1, dept d1 where e1.deptno = d1.deptno
                and e1.deptno < 10 and d1.deptno < 15
                and exists (select * from emp e2 where e1.empno = e2.empno)""";
        sql( sql ).decorrelate( true ).expand( true ).ok();
    }


    @Test
    @Disabled // refactor
    public void testCorrelationExistsAndFilterRex() {
        final String sql = """
                SELECT e1.empno
                FROM emp e1, dept d1 where e1.deptno = d1.deptno
                and e1.deptno < 10 and d1.deptno < 15
                and exists (select * from emp e2 where e1.empno = e2.empno)""";
        sql( sql ).decorrelate( true ).ok();
    }


    /**
     * A theta join condition, unlike the equi-join condition in {@link #testCorrelationExistsAndFilterRex()}, requires a value generator.
     */
    @Test
    @Disabled // refactor
    public void testCorrelationExistsAndFilterThetaRex() {
        final String sql = """
                SELECT e1.empno
                FROM emp e1, dept d1 where e1.deptno = d1.deptno
                and e1.deptno < 10 and d1.deptno < 15
                and exists (select * from emp e2 where e1.empno < e2.empno)""";
        sql( sql ).decorrelate( true ).ok();
    }


    /**
     * Test case (correlated NOT EXISTS sub-query) for "When de-correlating, push join condition into sub-query".
     */
    @Test
    @Disabled // refactor
    public void testCorrelationNotExistsAndFilter() {
        final String sql = """
                SELECT e1.empno
                FROM emp e1, dept d1 where e1.deptno = d1.deptno
                and e1.deptno < 10 and d1.deptno < 15
                and not exists (select * from emp e2 where e1.empno = e2.empno)""";
        sql( sql ).decorrelate( true ).ok();
    }


    @Test
    @Disabled // refactor
    public void testCustomColumnResolving() {
        final String sql = "select k0 from struct.t";
        sql( sql ).ok();
    }


    @Test
    @Disabled // refactor
    public void testCustomColumnResolving2() {
        final String sql = "select c2 from struct.t";
        sql( sql ).ok();
    }


    @Test
    @Disabled // refactor
    public void testCustomColumnResolving3() {
        final String sql = "select f1.c2 from struct.t";
        sql( sql ).ok();
    }


    @Test
    @Disabled // refactor
    public void testCustomColumnResolving4() {
        final String sql = "select c1 from struct.t order by f0.c1";
        sql( sql ).ok();
    }


    @Test
    @Disabled // refactor
    public void testCustomColumnResolving5() {
        final String sql = "select count(c1) from struct.t group by f0.c1";
        sql( sql ).ok();
    }


    @Test
    @Disabled // refactor
    public void testCustomColumnResolvingWithSelectStar() {
        final String sql = "select * from struct.t";
        sql( sql ).ok();
    }


    @Test
    @Disabled // refactor
    public void testCustomColumnResolvingWithSelectFieldNameDotStar() {
        final String sql = "select f1.* from struct.t";
        sql( sql ).ok();
    }


    /**
     * Test case for "Dynamic Table / Dynamic Star support".
     */
    @Test
    @Disabled // refactor
    public void testSelectFromDynamicTable() throws Exception {
        final String sql = "select n_nationkey, n_name from SALES.NATION";
        sql( sql ).ok();
    }


    /**
     * Test case for Dynamic Table / Dynamic Star support.
     */
    @Test
    @Disabled // refactor
    public void testSelectStarFromDynamicTable() throws Exception {
        final String sql = "select * from SALES.NATION";
        sql( sql ).ok();
    }


    /**
     * Test case for "Query with NOT IN operator and literal fails throws AssertionError: 'Cast for just nullability not allowed'".
     */
    @Test
    @Disabled // refactor
    public void testNotInWithLiteral() {
<<<<<<< HEAD
        final String sql = "SELECT *\n"
                + "FROM SALES.NATION\n"
                + "WHERE n_name NOT IN\n"
                + "    (SELECT ''\n"
                + "     FROM SALES.NATION)";
=======
        final String sql = """
                SELECT *
                FROM SALES.NATION
                WHERE n_name NOT IN
                    (SELECT ''
                     FROM SALES.NATION)""";
>>>>>>> 250079c0
        sql( sql ).ok();
    }


    /**
     * Test case for Dynamic Table / Dynamic Star support.
     */
    @Test
    @Disabled // refactor
    public void testReferDynamicStarInSelectOB() throws Exception {
<<<<<<< HEAD
        final String sql = "select n_nationkey, n_name\n"
                + "from (select * from SALES.NATION)\n"
                + "order by n_regionkey";
=======
        final String sql = """
                select n_nationkey, n_name
                from (select * from SALES.NATION)
                order by n_regionkey""";
>>>>>>> 250079c0
        sql( sql ).ok();
    }


    /**
     * Test case for Dynamic Table / Dynamic Star support.
     */
    @Test
    @Disabled // refactor
    public void testDynamicStarInTableJoin() throws Exception {
        final String sql = "select * from "
                + " (select * from SALES.NATION) T1, "
                + " (SELECT * from SALES.CUSTOMER) T2 "
                + " where T1.n_nationkey = T2.c_nationkey";
        sql( sql ).ok();
    }


    @Test
    @Disabled // refactor
    public void testDynamicNestedColumn() {
<<<<<<< HEAD
        final String sql = "select t3.fake_q1['fake_col2'] as fake2\n"
                + "from (\n"
                + "  select t2.fake_col as fake_q1\n"
                + "  from SALES.CUSTOMER as t2) as t3";
=======
        final String sql = """
                select t3.fake_q1['fake_col2'] as fake2
                from (
                  select t2.fake_col as fake_q1
                  from SALES.CUSTOMER as t2) as t3""";
>>>>>>> 250079c0
        sql( sql ).ok();
    }


    @Test
    @Disabled // refactor
    public void testDynamicSchemaUnnest() {
<<<<<<< HEAD
        final String sql3 = "select t1.c_nationkey, t3.fake_col3\n"
                + "from SALES.CUSTOMER as t1,\n"
                + "lateral (select t2.\"$unnest\" as fake_col3\n"
                + "         from unnest(t1.fake_col) as t2) as t3";
=======
        final String sql3 = """
                select t1.c_nationkey, t3.fake_col3
                from SALES.CUSTOMER as t1,
                lateral (select t2."$unnest" as fake_col3
                         from unnest(t1.fake_col) as t2) as t3""";
>>>>>>> 250079c0
        sql( sql3 ).ok();
    }


    @Test
    @Disabled // refactor
    public void testStarDynamicSchemaUnnest() {
<<<<<<< HEAD
        final String sql3 = "select *\n"
                + "from SALES.CUSTOMER as t1,\n"
                + "lateral (select t2.\"$unnest\" as fake_col3\n"
                + "         from unnest(t1.fake_col) as t2) as t3";
=======
        final String sql3 = """
                select *
                from SALES.CUSTOMER as t1,
                lateral (select t2."$unnest" as fake_col3
                         from unnest(t1.fake_col) as t2) as t3""";
>>>>>>> 250079c0
        sql( sql3 ).ok();
    }


    @Test
    @Disabled // refactor
    public void testStarDynamicSchemaUnnest2() {
<<<<<<< HEAD
        final String sql3 = "select *\n"
                + "from SALES.CUSTOMER as t1,\n"
                + "unnest(t1.fake_col) as t2";
=======
        final String sql3 = """
                select *
                from SALES.CUSTOMER as t1,
                unnest(t1.fake_col) as t2""";
>>>>>>> 250079c0
        sql( sql3 ).ok();
    }


    @Test
    @Disabled // refactor
    public void testStarDynamicSchemaUnnestNestedSubQuery() {
<<<<<<< HEAD
        String sql3 = "select t2.c1\n"
                + "from (select * from SALES.CUSTOMER) as t1,\n"
                + "unnest(t1.fake_col) as t2(c1)";
=======
        String sql3 = """
                select t2.c1
                from (select * from SALES.CUSTOMER) as t1,
                unnest(t1.fake_col) as t2(c1)""";
>>>>>>> 250079c0
        sql( sql3 ).ok();
    }


    /**
     * Test case for Dynamic Table / Dynamic Star support.
     */
    @Test
    @Disabled // refactor
    public void testReferDynamicStarInSelectWhereGB() throws Exception {
        final String sql = "select n_regionkey, count(*) as cnt from (select * from SALES.NATION) where n_nationkey > 5 group by n_regionkey";
        sql( sql ).ok();
    }


    /**
     * Test case for Dynamic Table / Dynamic Star support.
     */
    @Test
    @Disabled // refactor
    public void testDynamicStarInJoinAndSubQ() throws Exception {
        final String sql = "select * from (select * from SALES.NATION T1, SALES.CUSTOMER T2 where T1.n_nationkey = T2.c_nationkey)";
        sql( sql ).ok();
    }


    /**
     * Test case for Dynamic Table / Dynamic Star support.
     */
    @Test
    @Disabled // refactor
    public void testStarJoinStaticDynTable() throws Exception {
        final String sql = "select * from SALES.NATION N, SALES.REGION as R where N.n_regionkey = R.r_regionkey";
        sql( sql ).ok();
    }


    /**
     * Test case for Dynamic Table / Dynamic Star support.
     */
    @Test
    @Disabled // refactor
    public void testGrpByColFromStarInSubQuery() throws Exception {
        final String sql = "SELECT n.n_nationkey AS col from (SELECT * FROM SALES.NATION) as n group by n.n_nationkey";
        sql( sql ).ok();
    }


    /**
     * Test case for Dynamic Table / Dynamic Star support.
     */
    @Test
    @Disabled // refactor
    public void testDynStarInExistSubQ() throws Exception {
        final String sql = "select *\n"
                + "from SALES.REGION where exists (select * from SALES.NATION)";
        sql( sql ).ok();
    }


    /**
     * Test case for "Create the a new DynamicRecordType, avoiding star expansion when working with this type".
     */
    @Test
    @Disabled // refactor
    public void testSelectDynamicStarOrderBy() throws Exception {
        final String sql = "SELECT * from SALES.NATION order by n_nationkey";
        sql( sql ).ok();
    }


    /**
     * Test case for "Configurable IN list size when converting IN clause to join".
     */
    @Test
    @Disabled // refactor
    public void testInToSemiJoin() {
        final String sql = """
                SELECT empno
                FROM emp AS e
                WHERE cast(e.empno as bigint) in (130, 131, 132, 133, 134)""";
        // No conversion to join since less than IN-list size threshold 10
        SqlToAlgConverter.Config noConvertConfig = NodeToAlgConverter.configBuilder().inSubQueryThreshold( 10 ).build();
        sql( sql ).withConfig( noConvertConfig ).convertsTo( "${planNotConverted}" );
        // Conversion to join since greater than IN-list size threshold 2
        SqlToAlgConverter.Config convertConfig = NodeToAlgConverter.configBuilder().inSubQueryThreshold( 2 ).build();
        sql( sql ).withConfig( convertConfig ).convertsTo( "${planConverted}" );
    }


    /**
     * Test case for "Window function applied to sub-query with dynamic star gets wrong plan".
     */
    @Test
    @Disabled // refactor
    public void testWindowOnDynamicStar() throws Exception {
<<<<<<< HEAD
        final String sql = "SELECT SUM(n_nationkey) OVER w\n"
                + "FROM (SELECT * FROM SALES.NATION) subQry\n"
                + "WINDOW w AS (PARTITION BY REGION ORDER BY n_nationkey)";
=======
        final String sql = """
                SELECT SUM(n_nationkey) OVER w
                FROM (SELECT * FROM SALES.NATION) subQry
                WINDOW w AS (PARTITION BY REGION ORDER BY n_nationkey)""";
>>>>>>> 250079c0
        sql( sql ).ok();
    }


    @Test
    @Disabled // refactor
    public void testWindowAndGroupByWithDynamicStar() {
        final String sql = """
                SELECT
                n_regionkey,
                MAX(MIN(n_nationkey)) OVER (PARTITION BY n_regionkey)
                FROM (SELECT * FROM SALES.NATION)
                GROUP BY n_regionkey""";

        sql( sql ).conformance( new SqlDelegatingConformance( ConformanceEnum.DEFAULT ) {
            @Override
            public boolean isGroupByAlias() {
                return true;
            }
        } ).ok();
    }


    /**
     * Test case for "Add support for ANY_VALUE aggregate function".
     */
    @Test
    @Disabled // refactor
    public void testAnyValueAggregateFunctionNoGroupBy() throws Exception {
        final String sql = "SELECT any_value(empno) as anyempno FROM emp AS e";
        sql( sql ).ok();
    }


    @Test
    @Disabled // refactor
    public void testAnyValueAggregateFunctionGroupBy() throws Exception {
        final String sql = "SELECT any_value(empno) as anyempno FROM emp AS e group by e.sal";
        sql( sql ).ok();
    }



    /* // TODO MV: FIX
    @Test @Disabled // refactor
    public void testLarge() {
        // Size factor used to be 400, but lambdas use a lot of stack
        final int x = 300;
        SqlValidatorTest.checkLarge( x, input -> {
            final AlgRoot root = tester.convertSqlToRel( input );
            final String s = RelOptUtil.toString( root.project() );
            assertThat( s, notNullValue() );
        } );
    }
*/


    @Test
    @Disabled // refactor
    public void testUnionInFrom() {
        final String sql = """
                select x0, x1 from (
                  select 'a' as x0, 'a' as x1, 'a' as x2 from emp
                  union all
                  select 'bb' as x0, 'bb' as x1, 'bb' as x2 from dept)""";
        sql( sql ).ok();
    }


    @Test
    @Disabled // refactor
    public void testMatchRecognize1() {
        final String sql = """
                select *
                  from emp match_recognize
                  (
                    partition by job, sal
                    order by job asc, sal desc, empno
                    pattern (strt down+ up+)
                    define
                      down as down.mgr < PREV(down.mgr),
                      up as up.mgr > prev(up.mgr)) as mr""";
        sql( sql ).ok();
    }


    @Test
    @Disabled // refactor
    public void testMatchRecognizeMeasures1() {
        final String sql = """
                select *
                from emp match_recognize (
                  partition by job, sal
                  order by job asc, sal desc
                  measures MATCH_NUMBER() as match_num,
                    CLASSIFIER() as var_match,
                    STRT.mgr as start_nw,
                    LAST(DOWN.mgr) as bottom_nw,
                    LAST(up.mgr) as end_nw
                  pattern (strt down+ up+)
                  define
                    down as down.mgr < PREV(down.mgr),
                    up as up.mgr > prev(up.mgr)) as mr""";
        sql( sql ).ok();
    }


    /**
     * Test case for "Output rowType of Match should include PARTITION BY and ORDER BY columns".
     */
    @Test
    @Disabled // refactor
    public void testMatchRecognizeMeasures2() {
        final String sql = """
                select *
                from emp match_recognize (
                  partition by job
                  order by sal
                  measures MATCH_NUMBER() as match_num,
                    CLASSIFIER() as var_match,
                    STRT.mgr as start_nw,
                    LAST(DOWN.mgr) as bottom_nw,
                    LAST(up.mgr) as end_nw
                  pattern (strt down+ up+)
                  define
                    down as down.mgr < PREV(down.mgr),
                    up as up.mgr > prev(up.mgr)) as mr""";
        sql( sql ).ok();
    }


    @Test
    @Disabled // refactor
    public void testMatchRecognizeMeasures3() {
        final String sql = """
                select *
                from emp match_recognize (
                  partition by job
                  order by sal
                  measures MATCH_NUMBER() as match_num,
                    CLASSIFIER() as var_match,
                    STRT.mgr as start_nw,
                    LAST(DOWN.mgr) as bottom_nw,
                    LAST(up.mgr) as end_nw
                  ALL ROWS PER MATCH
                  pattern (strt down+ up+)
                  define
                    down as down.mgr < PREV(down.mgr),
                    up as up.mgr > prev(up.mgr)) as mr""";
        sql( sql ).ok();
    }


    @Test
    @Disabled // refactor
    public void testMatchRecognizePatternSkip1() {
        final String sql = """
                select *
                  from emp match_recognize
                  (
                    after match skip to next row
                    pattern (strt down+ up+)
                    define
                      down as down.mgr < PREV(down.mgr),
                      up as up.mgr > NEXT(up.mgr)
                  ) mr""";
        sql( sql ).ok();
    }


    @Test
    @Disabled // refactor
    public void testMatchRecognizeSubset1() {
        final String sql = """
                select *
                  from emp match_recognize
                  (
                    after match skip to down
                    pattern (strt down+ up+)
                    subset stdn = (strt, down)
                    define
                      down as down.mgr < PREV(down.mgr),
                      up as up.mgr > NEXT(up.mgr)
                  ) mr""";
        sql( sql ).ok();
    }


    @Test
    @Disabled // refactor
    public void testMatchRecognizePrevLast() {
        final String sql = """
                SELECT *
                FROM emp
                MATCH_RECOGNIZE (
                  MEASURES
                    STRT.mgr AS start_mgr,
                    LAST(DOWN.mgr) AS bottom_mgr,
                    LAST(UP.mgr) AS end_mgr
                  ONE ROW PER MATCH
                  PATTERN (STRT DOWN+ UP+)
                  DEFINE
                    DOWN AS DOWN.mgr < PREV(DOWN.mgr),
                    UP AS UP.mgr > PREV(LAST(DOWN.mgr, 1), 1)
                ) AS T""";
        sql( sql ).ok();
    }


    @Test
    @Disabled // refactor
    public void testMatchRecognizePrevDown() {
        final String sql = """
                SELECT *
                FROM emp
                MATCH_RECOGNIZE (
                  MEASURES
                    STRT.mgr AS start_mgr,
                    LAST(DOWN.mgr) AS up_days,
                    LAST(UP.mgr) AS total_days
                  PATTERN (STRT DOWN+ UP+)
                  DEFINE
                    DOWN AS DOWN.mgr < PREV(DOWN.mgr),
                    UP AS UP.mgr > PREV(DOWN.mgr)
                ) AS T""";
        sql( sql ).ok();
    }


    @Test
    @Disabled // refactor
    public void testPrevClassifier() {
        final String sql = """
                SELECT *
                FROM emp
                MATCH_RECOGNIZE (
                  MEASURES
                    STRT.mgr AS start_mgr,
                    LAST(DOWN.mgr) AS up_days,
                    LAST(UP.mgr) AS total_days
                  PATTERN (STRT DOWN? UP+)
                  DEFINE
                    DOWN AS DOWN.mgr < PREV(DOWN.mgr),
                    UP AS CASE
                            WHEN PREV(CLASSIFIER()) = 'STRT'
                              THEN UP.mgr > 15
                            ELSE
                              UP.mgr > 20
                            END
                ) AS T""";
        sql( sql ).ok();
    }


    /**
     * Test case for "Validator should allow alternative nullCollations for ORDER BY in OVER".
     */
    @Test
    @Disabled // refactor
    public void testUserDefinedOrderByOver() {
        String sql = """
                select deptno,
                  rank() over(partition by empno order by deptno)
                from emp
                order by row_number() over(partition by empno order by deptno)""";
        Properties properties = new Properties();
        properties.setProperty( PolyphenyDbConnectionProperty.DEFAULT_NULL_COLLATION.camelName(), NullCollation.LOW.name() );
        PolyphenyDbConnectionConfigImpl connectionConfig = new PolyphenyDbConnectionConfigImpl( properties );
        TesterImpl tester = new TesterImpl( getDiffRepos(), false, false, true, false, null, SqlToAlgConverter.Config.DEFAULT, ConformanceEnum.DEFAULT, Contexts.of( connectionConfig ) );
        sql( sql ).with( tester ).ok();
    }


    @Test
    @Disabled // refactor
    public void testJsonExists() {
        final String sql = "select json_exists(ename, 'lax $')\n" + "from emp";
        sql( sql ).ok();
    }


    @Test
    @Disabled // refactor
    public void testJsonValue() {
        final String sql = "select json_value(ename, 'lax $')\n" + "from emp";
        sql( sql ).ok();
    }


    @Test
    @Disabled // refactor
    public void testJsonQuery() {
        final String sql = "select json_query(ename, 'lax $')\n" + "from emp";
        sql( sql ).ok();
    }


    @Test
    @Disabled // refactor
    public void testJsonArray() {
        final String sql = "select json_array(ename, ename)\n" + "from emp";
        sql( sql ).ok();
    }


    @Test
    @Disabled // refactor
    public void testJsonArrayAgg() {
        final String sql = "select json_arrayagg(ename)\n" + "from emp";
        sql( sql ).ok();
    }


    @Test
    @Disabled // refactor
    public void testJsonObject() {
        final String sql = "select json_object(ename: deptno, ename: deptno)\n" + "from emp";
        sql( sql ).ok();
    }


    @Test
    @Disabled // refactor
    public void testJsonObjectAgg() {
        final String sql = "select json_objectagg(ename: deptno)\n" + "from emp";
        sql( sql ).ok();
    }


    @Test
    @Disabled // refactor
    public void testJsonPredicate() {
        final String sql = """
                select
                ename is json,
                ename is json value,
                ename is json object,
                ename is json array,
                ename is json scalar,
                ename is not json,
                ename is not json value,
                ename is not json object,
                ename is not json array,
                ename is not json scalar
                from emp""";
        sql( sql ).ok();
    }


    @Test
    @Disabled // refactor
    public void testWithinGroup1() {
        final String sql = """
                select deptno,
                 collect(empno) within group (order by deptno, hiredate desc)
                from emp
                group by deptno""";
        sql( sql ).ok();
    }


    @Test
    @Disabled // refactor
    public void testWithinGroup2() {
        final String sql = """
                select dept.deptno,
                 collect(sal) within group (order by sal desc) as s,
                 collect(sal) within group (order by 1)as s1,
                 collect(sal) within group (order by sal)
                  filter (where sal > 2000) as s2
                from emp
                join dept using (deptno)
                group by dept.deptno""";
        sql( sql ).ok();
    }


    @Test
    @Disabled // refactor
    public void testWithinGroup3() {
        final String sql = """
                select deptno,
                 collect(empno) within group (order by empno not in (1, 2)), count(*)
                from emp
                group by deptno""";
        sql( sql ).ok();
    }


    @Test
    @Disabled // refactor
    public void testOrderByRemoval1() {
        final String sql = """
                select * from (
                  select empno from emp order by deptno offset 0) t
                order by empno desc""";
        sql( sql ).ok();
    }


    @Test
    @Disabled // refactor
    public void testOrderByRemoval2() {
        final String sql = """
                select * from (
                  select empno from emp order by deptno offset 1) t
                order by empno desc""";
        sql( sql ).ok();
    }


    @Test
    @Disabled // refactor
    public void testOrderByRemoval3() {
        final String sql = """
                select * from (
                  select empno from emp order by deptno limit 10) t
                order by empno""";
        sql( sql ).ok();
    }


    /**
     * Visitor that checks that every {@link AlgNode} in a tree is valid.
     *
     * @see AlgNode#isValid(Litmus, AlgNode.Context)
     */
    public static class RelValidityChecker extends AlgVisitor implements AlgNode.Context {

        int invalidCount;
        final Deque<AlgNode> stack = new ArrayDeque<>();


        @Override
        public Set<CorrelationId> correlationIds() {
            final ImmutableSet.Builder<CorrelationId> builder = ImmutableSet.builder();
            for ( AlgNode r : stack ) {
                builder.addAll( r.getVariablesSet() );
            }
            return builder.build();
        }


        @Override
        public void visit( AlgNode node, int ordinal, AlgNode parent ) {
            try {
                stack.push( node );
                if ( !node.isValid( Litmus.THROW, this ) ) {
                    ++invalidCount;
                }
                super.visit( node, ordinal, parent );
            } finally {
                stack.pop();
            }
        }

    }


    /**
     * Allows fluent testing.
     */
    public static class Sql {

        private final String sql;
        private final boolean expand;
        private final boolean decorrelate;
        private final Tester tester;
        private final boolean trim;
        private final SqlToAlgConverter.Config config;
        private final Conformance conformance;


        Sql( String sql, boolean expand, boolean decorrelate, Tester tester, boolean trim, SqlToAlgConverter.Config config, Conformance conformance ) {
            this.sql = sql;
            this.expand = expand;
            this.decorrelate = decorrelate;
            this.tester = tester;
            this.trim = trim;
            this.config = config;
            this.conformance = conformance;
        }


        public void ok() {
            convertsTo( "${plan}" );
        }


        public void convertsTo( String plan ) {
            tester.withExpand( expand )
                    .withDecorrelation( decorrelate )
                    .withConformance( conformance )
                    .withConfig( config )
                    .assertConvertsTo( sql, plan, trim );
        }


        public Sql withConfig( SqlToAlgConverter.Config config ) {
            return new Sql( sql, expand, decorrelate, tester, trim, config, conformance );
        }


        public Sql expand( boolean expand ) {
            return new Sql( sql, expand, decorrelate, tester, trim, config, conformance );
        }


        public Sql decorrelate( boolean decorrelate ) {
            return new Sql( sql, expand, decorrelate, tester, trim, config, conformance );
        }


        public Sql with( Tester tester ) {
            return new Sql( sql, expand, decorrelate, tester, trim, config, conformance );
        }


        public Sql trim( boolean trim ) {
            return new Sql( sql, expand, decorrelate, tester, trim, config, conformance );
        }


        public Sql conformance( Conformance conformance ) {
            return new Sql( sql, expand, decorrelate, tester, trim, config, conformance );
        }

    }

}
<|MERGE_RESOLUTION|>--- conflicted
+++ resolved
@@ -166,16 +166,10 @@
     @Test
     @Disabled // refactor
     public void testJoinUsingDynamicTable() {
-<<<<<<< HEAD
-        final String sql = "select * from SALES.NATION t1\n"
-                + "join SALES.NATION t2\n"
-                + "using (n_nationkey)";
-=======
         final String sql = """
                 select * from SALES.NATION t1
                 join SALES.NATION t2
                 using (n_nationkey)""";
->>>>>>> 250079c0
         sql( sql ).ok();
     }
 
@@ -1448,16 +1442,10 @@
     @Test
     @Disabled
     public void testUnnestArrayPlan() {
-<<<<<<< HEAD
-        final String sql = "select d.deptno, e2.empno\n"
-                + "from dept_nested as d,\n"
-                + " UNNEST(d.employees) e2";
-=======
         final String sql = """
                 select d.deptno, e2.empno
                 from dept_nested as d,
                  UNNEST(d.employees) e2""";
->>>>>>> 250079c0
         sql( sql ).ok();
     }
 
@@ -1465,16 +1453,10 @@
     @Test
     @Disabled
     public void testUnnestArrayPlanAs() {
-<<<<<<< HEAD
-        final String sql = "select d.deptno, e2.empno\n"
-                + "from dept_nested as d,\n"
-                + " UNNEST(d.employees) as e2(empno, y, z)";
-=======
         final String sql = """
                 select d.deptno, e2.empno
                 from dept_nested as d,
                  UNNEST(d.employees) as e2(empno, y, z)""";
->>>>>>> 250079c0
         sql( sql ).ok();
     }
 
@@ -3171,20 +3153,12 @@
     @Test
     @Disabled // refactor
     public void testNotInWithLiteral() {
-<<<<<<< HEAD
-        final String sql = "SELECT *\n"
-                + "FROM SALES.NATION\n"
-                + "WHERE n_name NOT IN\n"
-                + "    (SELECT ''\n"
-                + "     FROM SALES.NATION)";
-=======
         final String sql = """
                 SELECT *
                 FROM SALES.NATION
                 WHERE n_name NOT IN
                     (SELECT ''
                      FROM SALES.NATION)""";
->>>>>>> 250079c0
         sql( sql ).ok();
     }
 
@@ -3195,16 +3169,10 @@
     @Test
     @Disabled // refactor
     public void testReferDynamicStarInSelectOB() throws Exception {
-<<<<<<< HEAD
-        final String sql = "select n_nationkey, n_name\n"
-                + "from (select * from SALES.NATION)\n"
-                + "order by n_regionkey";
-=======
         final String sql = """
                 select n_nationkey, n_name
                 from (select * from SALES.NATION)
                 order by n_regionkey""";
->>>>>>> 250079c0
         sql( sql ).ok();
     }
 
@@ -3226,18 +3194,11 @@
     @Test
     @Disabled // refactor
     public void testDynamicNestedColumn() {
-<<<<<<< HEAD
-        final String sql = "select t3.fake_q1['fake_col2'] as fake2\n"
-                + "from (\n"
-                + "  select t2.fake_col as fake_q1\n"
-                + "  from SALES.CUSTOMER as t2) as t3";
-=======
         final String sql = """
                 select t3.fake_q1['fake_col2'] as fake2
                 from (
                   select t2.fake_col as fake_q1
                   from SALES.CUSTOMER as t2) as t3""";
->>>>>>> 250079c0
         sql( sql ).ok();
     }
 
@@ -3245,18 +3206,11 @@
     @Test
     @Disabled // refactor
     public void testDynamicSchemaUnnest() {
-<<<<<<< HEAD
-        final String sql3 = "select t1.c_nationkey, t3.fake_col3\n"
-                + "from SALES.CUSTOMER as t1,\n"
-                + "lateral (select t2.\"$unnest\" as fake_col3\n"
-                + "         from unnest(t1.fake_col) as t2) as t3";
-=======
         final String sql3 = """
                 select t1.c_nationkey, t3.fake_col3
                 from SALES.CUSTOMER as t1,
                 lateral (select t2."$unnest" as fake_col3
                          from unnest(t1.fake_col) as t2) as t3""";
->>>>>>> 250079c0
         sql( sql3 ).ok();
     }
 
@@ -3264,18 +3218,11 @@
     @Test
     @Disabled // refactor
     public void testStarDynamicSchemaUnnest() {
-<<<<<<< HEAD
-        final String sql3 = "select *\n"
-                + "from SALES.CUSTOMER as t1,\n"
-                + "lateral (select t2.\"$unnest\" as fake_col3\n"
-                + "         from unnest(t1.fake_col) as t2) as t3";
-=======
         final String sql3 = """
                 select *
                 from SALES.CUSTOMER as t1,
                 lateral (select t2."$unnest" as fake_col3
                          from unnest(t1.fake_col) as t2) as t3""";
->>>>>>> 250079c0
         sql( sql3 ).ok();
     }
 
@@ -3283,16 +3230,10 @@
     @Test
     @Disabled // refactor
     public void testStarDynamicSchemaUnnest2() {
-<<<<<<< HEAD
-        final String sql3 = "select *\n"
-                + "from SALES.CUSTOMER as t1,\n"
-                + "unnest(t1.fake_col) as t2";
-=======
         final String sql3 = """
                 select *
                 from SALES.CUSTOMER as t1,
                 unnest(t1.fake_col) as t2""";
->>>>>>> 250079c0
         sql( sql3 ).ok();
     }
 
@@ -3300,16 +3241,10 @@
     @Test
     @Disabled // refactor
     public void testStarDynamicSchemaUnnestNestedSubQuery() {
-<<<<<<< HEAD
-        String sql3 = "select t2.c1\n"
-                + "from (select * from SALES.CUSTOMER) as t1,\n"
-                + "unnest(t1.fake_col) as t2(c1)";
-=======
         String sql3 = """
                 select t2.c1
                 from (select * from SALES.CUSTOMER) as t1,
                 unnest(t1.fake_col) as t2(c1)""";
->>>>>>> 250079c0
         sql( sql3 ).ok();
     }
 
@@ -3406,16 +3341,10 @@
     @Test
     @Disabled // refactor
     public void testWindowOnDynamicStar() throws Exception {
-<<<<<<< HEAD
-        final String sql = "SELECT SUM(n_nationkey) OVER w\n"
-                + "FROM (SELECT * FROM SALES.NATION) subQry\n"
-                + "WINDOW w AS (PARTITION BY REGION ORDER BY n_nationkey)";
-=======
         final String sql = """
                 SELECT SUM(n_nationkey) OVER w
                 FROM (SELECT * FROM SALES.NATION) subQry
                 WINDOW w AS (PARTITION BY REGION ORDER BY n_nationkey)""";
->>>>>>> 250079c0
         sql( sql ).ok();
     }
 
