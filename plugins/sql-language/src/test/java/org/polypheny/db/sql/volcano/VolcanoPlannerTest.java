--- conflicted
+++ resolved
@@ -20,37 +20,20 @@
 import static org.hamcrest.CoreMatchers.equalTo;
 import static org.hamcrest.MatcherAssert.assertThat;
 import static org.junit.jupiter.api.Assertions.assertEquals;
-<<<<<<< HEAD
-import static org.junit.jupiter.api.Assertions.assertSame;
-import static org.junit.jupiter.api.Assertions.assertTrue;
-import static org.polypheny.db.test.Matchers.isLinux;
-=======
 import static org.junit.jupiter.api.Assertions.assertInstanceOf;
->>>>>>> 18d3cce9
 
 import java.util.ArrayList;
 import java.util.Arrays;
 import java.util.Collections;
 import java.util.List;
-<<<<<<< HEAD
-import org.junit.jupiter.api.Disabled;
-=======
->>>>>>> 18d3cce9
 import org.junit.jupiter.api.Test;
 import org.polypheny.db.algebra.AbstractAlgNode;
 import org.polypheny.db.algebra.AlgNode;
 import org.polypheny.db.algebra.convert.ConverterImpl;
 import org.polypheny.db.algebra.convert.ConverterRule;
 import org.polypheny.db.algebra.core.AlgFactories;
-<<<<<<< HEAD
-import org.polypheny.db.algebra.core.JoinAlgType;
-import org.polypheny.db.algebra.enumerable.EnumerableConvention;
-import org.polypheny.db.algebra.enumerable.EnumerableRules;
-import org.polypheny.db.algebra.logical.relational.LogicalProject;
-=======
 import org.polypheny.db.algebra.enumerable.EnumerableConvention;
 import org.polypheny.db.algebra.logical.relational.LogicalRelProject;
->>>>>>> 18d3cce9
 import org.polypheny.db.algebra.rules.ProjectRemoveRule;
 import org.polypheny.db.plan.AlgCluster;
 import org.polypheny.db.plan.AlgOptRule;
@@ -74,12 +57,7 @@
 /**
  * Unit test for {@link VolcanoPlanner the optimizer}.
  */
-<<<<<<< HEAD
-@Disabled
-public class VolcanoPlannerTest {
-=======
 public class VolcanoPlannerTest extends SqlLanguageDependent {
->>>>>>> 18d3cce9
 
     public VolcanoPlannerTest() {
     }
@@ -162,32 +140,6 @@
         return sort( Arrays.asList( es ) );
     }
 
-<<<<<<< HEAD
-
-    /**
-     * Tests transformation of a single+leaf from NONE to PHYS. In the past, this one didn't work due to the definition of ReformedSingleRule.
-     */
-    @Disabled // broken, because ReformedSingleRule matches child traits strictly
-    @Test
-    public void testTransformSingleReformed() {
-        VolcanoPlanner planner = new VolcanoPlanner();
-        planner.addAlgTraitDef( ConventionTraitDef.INSTANCE );
-
-        planner.addRule( new PhysLeafRule() );
-        planner.addRule( new ReformedSingleRule() );
-
-        AlgOptCluster cluster = PlannerTests.newCluster( planner );
-        NoneLeafAlg leafRel = new NoneLeafAlg( cluster, "a" );
-        NoneSingleAlg singleRel = new NoneSingleAlg( cluster, leafRel );
-        AlgNode convertedRel = planner.changeTraits( singleRel, cluster.traitSetOf( PlannerTests.PHYS_CALLING_CONVENTION ) );
-        planner.setRoot( convertedRel );
-        AlgNode result = planner.chooseDelegate().findBestExp();
-        assertTrue( result instanceof PhysSingleAlg );
-    }
-
-
-=======
->>>>>>> 18d3cce9
     private void removeTrivialProject( boolean useRule ) {
         VolcanoPlanner planner = new VolcanoPlanner();
         planner.ambitious = true;
@@ -247,169 +199,29 @@
 
 
     /**
-<<<<<<< HEAD
-     * Previously, this didn't work because ReformedRemoveSingleRule uses a pattern which spans calling conventions.
-     */
-    @Disabled // broken, because ReformedSingleRule matches child traits strictly
-    @Test
-    public void testRemoveSingleReformed() {
+     * This always worked because it uses a completely-physical pattern (requiring GoodSingleRule to fire first).
+     */
+    @Test
+    public void testRemoveSingleGood() {
         VolcanoPlanner planner = new VolcanoPlanner();
         planner.ambitious = true;
         planner.addAlgTraitDef( ConventionTraitDef.INSTANCE );
 
         planner.addRule( new PhysLeafRule() );
-        planner.addRule( new ReformedRemoveSingleRule() );
-
-        AlgOptCluster cluster = PlannerTests.newCluster( planner );
+        planner.addRule( new GoodSingleRule() );
+        planner.addRule( new GoodRemoveSingleRule() );
+
+        AlgCluster cluster = PlannerTests.newCluster( planner );
         NoneLeafAlg leafRel = new NoneLeafAlg( cluster, "a" );
         NoneSingleAlg singleRel = new NoneSingleAlg( cluster, leafRel );
         AlgNode convertedRel = planner.changeTraits( singleRel, cluster.traitSetOf( PlannerTests.PHYS_CALLING_CONVENTION ) );
         planner.setRoot( convertedRel );
         AlgNode result = planner.chooseDelegate().findBestExp();
-        assertTrue( result instanceof PhysLeafAlg );
-        PhysLeafAlg resultLeaf = (PhysLeafAlg) result;
-        assertEquals( "c", resultLeaf.label );
-    }
-
-
-    /**
-     * This always worked (in contrast to testRemoveSingleReformed) because it uses a completely-physical pattern (requiring GoodSingleRule to fire first).
-=======
-     * This always worked because it uses a completely-physical pattern (requiring GoodSingleRule to fire first).
->>>>>>> 18d3cce9
-     */
-    @Test
-    public void testRemoveSingleGood() {
-        VolcanoPlanner planner = new VolcanoPlanner();
-        planner.ambitious = true;
-        planner.addAlgTraitDef( ConventionTraitDef.INSTANCE );
-
-        planner.addRule( new PhysLeafRule() );
-        planner.addRule( new GoodSingleRule() );
-        planner.addRule( new GoodRemoveSingleRule() );
-
-        AlgCluster cluster = PlannerTests.newCluster( planner );
-        NoneLeafAlg leafRel = new NoneLeafAlg( cluster, "a" );
-        NoneSingleAlg singleRel = new NoneSingleAlg( cluster, leafRel );
-        AlgNode convertedRel = planner.changeTraits( singleRel, cluster.traitSetOf( PlannerTests.PHYS_CALLING_CONVENTION ) );
-        planner.setRoot( convertedRel );
-        AlgNode result = planner.chooseDelegate().findBestExp();
         assertInstanceOf( PhysLeafAlg.class, result );
         PhysLeafAlg resultLeaf = (PhysLeafAlg) result;
         assertEquals( "c", resultLeaf.label );
     }
 
-<<<<<<< HEAD
-
-    @Disabled("POLYPHENYDB-2592 EnumerableMergeJoin is never taken")
-    @Test
-    public void testMergeJoin() {
-        VolcanoPlanner planner = new VolcanoPlanner();
-        planner.addAlgTraitDef( ConventionTraitDef.INSTANCE );
-
-        // Below two lines are important for the planner to use collation trait and generate merge join
-        planner.addAlgTraitDef( AlgCollationTraitDef.INSTANCE );
-        planner.registerAbstractAlgebraRules();
-
-        planner.addRule( EnumerableRules.ENUMERABLE_MERGE_JOIN_RULE );
-        planner.addRule( EnumerableRules.ENUMERABLE_VALUES_RULE );
-        planner.addRule( EnumerableRules.ENUMERABLE_SORT_RULE );
-
-        AlgOptCluster cluster = PlannerTests.newCluster( planner );
-
-        AlgBuilder algBuilder = AlgFactories.LOGICAL_BUILDER.create( cluster, null );
-        AlgNode logicalPlan = algBuilder
-                .values( new String[]{ "id", "name" }, "2", "a", "1", "b" )
-                .values( new String[]{ "id", "name" }, "1", "x", "2", "y" )
-                .join( JoinAlgType.INNER, "id" )
-                .build();
-
-        AlgTraitSet desiredTraits = cluster.traitSet().replace( EnumerableConvention.INSTANCE );
-        final AlgNode newRoot = planner.changeTraits( logicalPlan, desiredTraits );
-        planner.setRoot( newRoot );
-
-        AlgNode bestExp = planner.findBestExp();
-
-        final String plan = ""
-                + "EnumerableMergeJoin(condition=[=($0, $2)], joinType=[inner])\n"
-                + "  EnumerableSort(sort0=[$0], dir0=[ASC])\n"
-                + "    EnumerableValues(tuples=[[{ '2', 'a' }, { '1', 'b' }]])\n"
-                + "  EnumerableValues(tuples=[[{ '1', 'x' }, { '2', 'y' }]])\n";
-        assertThat( "Merge join + sort is expected", plan, isLinux( AlgOptUtil.toString( bestExp ) ) );
-    }
-
-
-    /**
-     * Tests whether planner correctly notifies listeners of events.
-     */
-    @Disabled
-    @Test
-    public void testListener() {
-        TestListener listener = new TestListener();
-
-        VolcanoPlanner planner = new VolcanoPlanner();
-        planner.addListener( listener );
-
-        planner.addAlgTraitDef( ConventionTraitDef.INSTANCE );
-
-        planner.addRule( new PhysLeafRule() );
-
-        AlgOptCluster cluster = PlannerTests.newCluster( planner );
-        NoneLeafAlg leafRel = new NoneLeafAlg( cluster, "a" );
-        AlgNode convertedRel = planner.changeTraits( leafRel, cluster.traitSetOf( PlannerTests.PHYS_CALLING_CONVENTION ) );
-        planner.setRoot( convertedRel );
-        AlgNode result = planner.chooseDelegate().findBestExp();
-        assertTrue( result instanceof PhysLeafAlg );
-
-        List<AlgEvent> eventList = listener.getEventList();
-
-        // add node
-        checkEvent( eventList, 0, AlgEquivalenceEvent.class, leafRel, null );
-
-        // internal subset
-        checkEvent( eventList, 1, AlgEquivalenceEvent.class, null, null );
-
-        // before rule
-        checkEvent( eventList, 2, AlgOptListener.RuleAttemptedEvent.class, leafRel, PhysLeafRule.class );
-
-        // before rule
-        checkEvent( eventList, 3, AlgOptListener.RuleProductionEvent.class, result, PhysLeafRule.class );
-
-        // result of rule
-        checkEvent( eventList, 4, AlgEquivalenceEvent.class, result, null );
-
-        // after rule
-        checkEvent( eventList, 5, AlgOptListener.RuleProductionEvent.class, result, PhysLeafRule.class );
-
-        // after rule
-        checkEvent( eventList, 6, AlgOptListener.RuleAttemptedEvent.class, leafRel, PhysLeafRule.class );
-
-        // choose plan
-        checkEvent( eventList, 7, AlgChosenEvent.class, result, null );
-
-        // finish choosing plan
-        checkEvent( eventList, 8, AlgChosenEvent.class, null, null );
-    }
-
-
-    private void checkEvent( List<AlgEvent> eventList, int iEvent, Class expectedEventClass, AlgNode expectedRel, Class<? extends AlgOptRule> expectedRuleClass ) {
-        assertTrue( iEvent < eventList.size() );
-        AlgEvent event = eventList.get( iEvent );
-        assertSame( expectedEventClass, event.getClass() );
-        if ( expectedRel != null ) {
-            assertSame( expectedRel, event.getRel() );
-        }
-        if ( expectedRuleClass != null ) {
-            AlgOptListener.RuleEvent ruleEvent = (AlgOptListener.RuleEvent) event;
-            assertSame( expectedRuleClass, ruleEvent.getRuleCall().getRule().getClass() );
-        }
-    }
-
-    //~ Inner Classes ----------------------------------------------------------
-
-
-=======
->>>>>>> 18d3cce9
     /**
      * Converter from PHYS to ENUMERABLE convention.
      */
