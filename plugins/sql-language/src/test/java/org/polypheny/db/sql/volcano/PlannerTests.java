--- conflicted
+++ resolved
@@ -27,11 +27,7 @@
 import org.polypheny.db.algebra.type.AlgDataTypeFactory;
 import org.polypheny.db.algebra.type.AlgDataTypeSystem;
 import org.polypheny.db.catalog.Catalog;
-<<<<<<< HEAD
-import org.polypheny.db.plan.AlgOptCluster;
-=======
 import org.polypheny.db.plan.AlgCluster;
->>>>>>> 18d3cce9
 import org.polypheny.db.plan.AlgOptCost;
 import org.polypheny.db.plan.AlgOptRule;
 import org.polypheny.db.plan.AlgOptRuleCall;
@@ -66,11 +62,7 @@
 
     static AlgCluster newCluster( VolcanoPlanner planner ) {
         final AlgDataTypeFactory typeFactory = new PolyTypeFactoryImpl( AlgDataTypeSystem.DEFAULT );
-<<<<<<< HEAD
-        return AlgOptCluster.create( planner, new RexBuilder( typeFactory ), planner.emptyTraitSet(), Catalog.snapshot() );
-=======
         return AlgCluster.create( planner, new RexBuilder( typeFactory ), planner.emptyTraitSet(), Catalog.snapshot() );
->>>>>>> 18d3cce9
     }
 
 
