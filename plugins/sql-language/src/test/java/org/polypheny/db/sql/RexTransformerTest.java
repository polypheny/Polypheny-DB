/*
 * Copyright 2019-2024 The Polypheny Project
 *
 * Licensed under the Apache License, Version 2.0 (the "License");
 * you may not use this file except in compliance with the License.
 * You may obtain a copy of the License at
 *
 * http://www.apache.org/licenses/LICENSE-2.0
 *
 * Unless required by applicable law or agreed to in writing, software
 * distributed under the License is distributed on an "AS IS" BASIS,
 * WITHOUT WARRANTIES OR CONDITIONS OF ANY KIND, either express or implied.
 * See the License for the specific language governing permissions and
 * limitations under the License.
 */

package org.polypheny.db.sql;


import static org.hamcrest.CoreMatchers.is;
import static org.hamcrest.MatcherAssert.assertThat;
import static org.junit.jupiter.api.Assertions.assertFalse;
import static org.junit.jupiter.api.Assertions.assertTrue;
import static org.junit.jupiter.api.Assertions.fail;

import java.math.BigDecimal;
import java.util.ArrayList;
import java.util.List;
import org.junit.jupiter.api.AfterEach;
import org.junit.jupiter.api.BeforeEach;
<<<<<<< HEAD
import org.junit.jupiter.api.Disabled;
=======
>>>>>>> 18d3cce9
import org.junit.jupiter.api.Test;
import org.polypheny.db.algebra.AlgNode;
import org.polypheny.db.algebra.logical.relational.LogicalRelJoin;
import org.polypheny.db.algebra.logical.relational.LogicalRelProject;
import org.polypheny.db.algebra.operators.OperatorName;
import org.polypheny.db.algebra.type.AlgDataType;
import org.polypheny.db.algebra.type.AlgDataTypeFactory;
import org.polypheny.db.algebra.type.AlgDataTypeField;
import org.polypheny.db.algebra.type.AlgDataTypeSystem;
import org.polypheny.db.catalog.Catalog;
import org.polypheny.db.languages.OperatorRegistry;
import org.polypheny.db.plan.AlgOptUtil;
import org.polypheny.db.plan.AlgOptUtil.Logic;
import org.polypheny.db.prepare.JavaTypeFactoryImpl;
import org.polypheny.db.rex.LogicVisitor;
import org.polypheny.db.rex.RexBuilder;
import org.polypheny.db.rex.RexIndexRef;
import org.polypheny.db.rex.RexLiteral;
import org.polypheny.db.rex.RexNode;
import org.polypheny.db.rex.RexTransformer;
import org.polypheny.db.schemas.HrSnapshot;
import org.polypheny.db.sql.language.SqlToAlgTestBase;
import org.polypheny.db.type.PolyType;


/**
 * Tests transformations on rex nodes.
 */
public class RexTransformerTest extends SqlLanguageDependent {

    RexBuilder rexBuilder = null;
    RexNode x;
    RexNode y;
    RexNode z;
    RexNode trueRex;
    RexNode falseRex;
    AlgDataType boolAlgDataType;
    AlgDataTypeFactory typeFactory;


    /**
     * Converts a SQL string to an algebraic expression using mock schema.
     */
    private static AlgNode toAlg( String sql ) {
        final SqlToAlgTestBase test = new SqlToAlgTestBase() {
        };
<<<<<<< HEAD
        return test.createTester().convertSqlToAlg( sql ).alg;
=======
        return test.createTester().convertSqlToAlg( sql, new HrSnapshot() ).alg;
>>>>>>> 18d3cce9
    }


    @BeforeEach
    public void setUp() {
        typeFactory = new JavaTypeFactoryImpl( AlgDataTypeSystem.DEFAULT );
        rexBuilder = new RexBuilder( typeFactory );
        boolAlgDataType = typeFactory.createPolyType( PolyType.BOOLEAN );

        x = new RexIndexRef(
                0,
<<<<<<< HEAD
                typeFactory.createTypeWithNullability( boolRelDataType, true ) );
        y = new RexIndexRef(
                1,
                typeFactory.createTypeWithNullability( boolRelDataType, true ) );
=======
                typeFactory.createTypeWithNullability( boolAlgDataType, true ) );
        y = new RexIndexRef(
                1,
                typeFactory.createTypeWithNullability( boolAlgDataType, true ) );
>>>>>>> 18d3cce9
        z = new RexIndexRef(
                2,
                typeFactory.createTypeWithNullability( boolAlgDataType, true ) );
        trueRex = rexBuilder.makeLiteral( true );
        falseRex = rexBuilder.makeLiteral( false );
    }


    @AfterEach
    public void testDown() {
        typeFactory = null;
        rexBuilder = null;
        boolAlgDataType = null;
        x = y = z = trueRex = falseRex = null;
    }


    void check( Boolean encapsulateType, RexNode node, String expected ) {
        RexNode root;
        if ( null == encapsulateType ) {
            root = node;
        } else if ( encapsulateType.equals( Boolean.TRUE ) ) {
            root = isTrue( node );
        } else {
            // encapsulateType.equals(Boolean.FALSE)
            root = isFalse( node );
        }

        RexTransformer transformer = new RexTransformer( root, rexBuilder );
        RexNode result = transformer.transformNullSemantics();
        String actual = result.toString();
        if ( !actual.equals( expected ) ) {
            String msg = "\nExpected=<" + expected + ">\n  Actual=<" + actual + ">";
            fail( msg );
        }
    }


    private RexNode lessThan( RexNode a0, RexNode a1 ) {
        return rexBuilder.makeCall( OperatorRegistry.get( OperatorName.LESS_THAN ), a0, a1 );
    }


    private RexNode lessThanOrEqual( RexNode a0, RexNode a1 ) {
        return rexBuilder.makeCall( OperatorRegistry.get( OperatorName.LESS_THAN_OR_EQUAL ), a0, a1 );
    }


    private RexNode greaterThan( RexNode a0, RexNode a1 ) {
        return rexBuilder.makeCall( OperatorRegistry.get( OperatorName.GREATER_THAN ), a0, a1 );
    }


    private RexNode greaterThanOrEqual( RexNode a0, RexNode a1 ) {
        return rexBuilder.makeCall( OperatorRegistry.get( OperatorName.GREATER_THAN_OR_EQUAL ), a0, a1 );
    }


    private RexNode equals( RexNode a0, RexNode a1 ) {
        return rexBuilder.makeCall( OperatorRegistry.get( OperatorName.EQUALS ), a0, a1 );
    }


    private RexNode notEquals( RexNode a0, RexNode a1 ) {
        return rexBuilder.makeCall( OperatorRegistry.get( OperatorName.NOT_EQUALS ), a0, a1 );
    }


    private RexNode and( RexNode a0, RexNode a1 ) {
        return rexBuilder.makeCall( OperatorRegistry.get( OperatorName.AND ), a0, a1 );
    }


    private RexNode or( RexNode a0, RexNode a1 ) {
        return rexBuilder.makeCall( OperatorRegistry.get( OperatorName.OR ), a0, a1 );
    }


    private RexNode not( RexNode a0 ) {
        return rexBuilder.makeCall( OperatorRegistry.get( OperatorName.NOT ), a0 );
    }


    private RexNode plus( RexNode a0, RexNode a1 ) {
        return rexBuilder.makeCall( OperatorRegistry.get( OperatorName.PLUS ), a0, a1 );
    }


    private RexNode isNotNull( RexNode a0 ) {
        return rexBuilder.makeCall( OperatorRegistry.get( OperatorName.IS_NOT_NULL ), a0 );
    }


    private RexNode isFalse( RexNode node ) {
        return rexBuilder.makeCall( OperatorRegistry.get( OperatorName.IS_FALSE ), node );
    }


    private RexNode isTrue( RexNode node ) {
        return rexBuilder.makeCall( OperatorRegistry.get( OperatorName.IS_TRUE ), node );
    }


    @Test
    public void testPreTests() {
        // can make variable nullable?
        RexNode node = new RexIndexRef( 0, typeFactory.createTypeWithNullability( typeFactory.createPolyType( PolyType.BOOLEAN ), true ) );
        assertTrue( node.getType().isNullable() );

        // can make variable not nullable?
        node = new RexIndexRef( 0, typeFactory.createTypeWithNullability( typeFactory.createPolyType( PolyType.BOOLEAN ), false ) );
        assertFalse( node.getType().isNullable() );
    }


    @Test
    public void testNonBooleans() {
        RexNode node = plus( x, y );
        String expected = node.toString();
        check( Boolean.TRUE, node, expected );
        check( Boolean.FALSE, node, expected );
        check( null, node, expected );
    }


    /**
     * the or operator should pass through unchanged since e.g. x OR y should return true if x=null and y=true if it was transformed into something like (x IS NOT NULL) AND (y IS NOT NULL) AND (x OR y) an incorrect result could be produced
     */
    @Test
    public void testOrUnchanged() {
        RexNode node = or( x, y );
        String expected = node.toString();
        check( Boolean.TRUE, node, expected );
        check( Boolean.FALSE, node, expected );
        check( null, node, expected );
    }


    @Test
    public void testSimpleAnd() {
        RexNode node = and( x, y );
        check( Boolean.FALSE, node, "AND(AND(IS NOT NULL($0), IS NOT NULL($1)), AND($0, $1))" );
    }


    @Test
    public void testSimpleEquals() {
        RexNode node = equals( x, y );
        check( Boolean.TRUE, node, "AND(AND(IS NOT NULL($0), IS NOT NULL($1)), =($0, $1))" );
    }


    @Test
    public void testSimpleNotEquals() {
        RexNode node = notEquals( x, y );
        check( Boolean.FALSE, node, "AND(AND(IS NOT NULL($0), IS NOT NULL($1)), <>($0, $1))" );
    }


    @Test
    public void testSimpleGreaterThan() {
        RexNode node = greaterThan( x, y );
        check( Boolean.TRUE, node, "AND(AND(IS NOT NULL($0), IS NOT NULL($1)), >($0, $1))" );
    }


    @Test
    public void testSimpleGreaterEquals() {
        RexNode node = greaterThanOrEqual( x, y );
        check( Boolean.FALSE, node, "AND(AND(IS NOT NULL($0), IS NOT NULL($1)), >=($0, $1))" );
    }


    @Test
    public void testSimpleLessThan() {
        RexNode node = lessThan( x, y );
        check( Boolean.TRUE, node, "AND(AND(IS NOT NULL($0), IS NOT NULL($1)), <($0, $1))" );
    }


    @Test
    public void testSimpleLessEqual() {
        RexNode node = lessThanOrEqual( x, y );
        check( Boolean.FALSE, node, "AND(AND(IS NOT NULL($0), IS NOT NULL($1)), <=($0, $1))" );
    }


    @Test
    public void testOptimizeNonNullLiterals() {
        RexNode node = lessThanOrEqual( x, trueRex );
        check( Boolean.TRUE, node, "AND(IS NOT NULL($0), <=($0, true))" );
        node = lessThanOrEqual( trueRex, x );
        check( Boolean.FALSE, node, "AND(IS NOT NULL($0), <=(true, $0))" );
    }


    @Test
    public void testSimpleIdentifier() {
        RexNode node = rexBuilder.makeInputRef( boolAlgDataType, 0 );
        check( Boolean.TRUE, node, "=(IS TRUE($0), true)" );
    }


    @Test
    public void testMixed1() {
        // x=true AND y
        RexNode op1 = equals( x, trueRex );
        RexNode and = and( op1, y );
        check( Boolean.FALSE, and, "AND(IS NOT NULL($1), AND(AND(IS NOT NULL($0), =($0, true)), $1))" );
    }


    @Test
    public void testMixed2() {
        // x!=true AND y>z
        RexNode op1 = notEquals( x, trueRex );
        RexNode op2 = greaterThan( y, z );
        RexNode and = and( op1, op2 );
        check( Boolean.FALSE, and, "AND(AND(IS NOT NULL($0), <>($0, true)), AND(AND(IS NOT NULL($1), IS NOT NULL($2)), >($1, $2)))" );
    }


    @Test
    public void testMixed3() {
        // x=y AND false>z
        RexNode op1 = equals( x, y );
        RexNode op2 = greaterThan( falseRex, z );
        RexNode and = and( op1, op2 );
        check( Boolean.TRUE, and, "AND(AND(AND(IS NOT NULL($0), IS NOT NULL($1)), =($0, $1)), AND(IS NOT NULL($2), >(false, $2)))" );
    }


    /**
     * Test case for "RexBuilder reverses precision and scale of DECIMAL literal" and "Incorrect inferred precision when BigDecimal value is less than 1".
     */
    @Test
    public void testExactLiteral() {
        final RexLiteral literal = rexBuilder.makeExactLiteral( new BigDecimal( "-1234.56" ) );
        assertThat( literal.getType().getFullTypeString(), is( "DECIMAL(6, 2) NOT NULL" ) );
        assertThat( literal.getValue().toString(), is( "-1234.56" ) );

        final RexLiteral literal2 = rexBuilder.makeExactLiteral( new BigDecimal( "1234.56" ) );
        assertThat( literal2.getType().getFullTypeString(), is( "DECIMAL(6, 2) NOT NULL" ) );
        assertThat( literal2.getValue().toString(), is( "1234.56" ) );

        final RexLiteral literal3 = rexBuilder.makeExactLiteral( new BigDecimal( "0.0123456" ) );
        assertThat( literal3.getType().getFullTypeString(), is( "DECIMAL(8, 7) NOT NULL" ) );
        assertThat( literal3.getValue().toString(), is( "0.0123456" ) );

        final RexLiteral literal4 = rexBuilder.makeExactLiteral( new BigDecimal( "0.01234560" ) );
        assertThat( literal4.getType().getFullTypeString(), is( "DECIMAL(9, 8) NOT NULL" ) );
        assertThat( literal4.getValue().toString(), is( "0.01234560" ) );
    }


    /**
     * Test case for "RelOptUtil.splitJoinCondition attempts to split a Join-Condition which has a remaining condition".
     */
    @Test
    @Disabled // refactor
    public void testSplitJoinCondition() {
        final String sql = """
                select *\s
                from emp a\s
                INNER JOIN dept b\s
                ON CAST(a.empno AS int) <> b.deptno""";

        final AlgNode algNode = toAlg( sql );
        final LogicalRelProject project = (LogicalRelProject) algNode;
        final LogicalRelJoin join = (LogicalRelJoin) project.getInput( 0 );
        final List<RexNode> leftJoinKeys = new ArrayList<>();
        final List<RexNode> rightJoinKeys = new ArrayList<>();
        final ArrayList<AlgDataTypeField> sysFieldList = new ArrayList<>();
        final RexNode remaining = AlgOptUtil.splitJoinCondition(
                sysFieldList,
                join.getInputs().get( 0 ),
                join.getInputs().get( 1 ),
                join.getCondition(),
                leftJoinKeys,
                rightJoinKeys,
                null,
                null );

        assertThat( remaining.toString(), is( "<>($0, $4)" ) );
        assertThat( leftJoinKeys.isEmpty(), is( true ) );
        assertThat( rightJoinKeys.isEmpty(), is( true ) );

        // reset mock
        Catalog.getInstance().updateSnapshot();
    }


    /**
     * Test case for {@link LogicVisitor}.
     */
    @Test
    public void testLogic() {
        // x > FALSE AND ((y = z) IS NOT NULL)
        final RexNode node = and( greaterThan( x, falseRex ), isNotNull( equals( y, z ) ) );
        assertThat( deduceLogic( node, x, Logic.TRUE_FALSE ), is( Logic.TRUE_FALSE ) );
        assertThat( deduceLogic( node, y, Logic.TRUE_FALSE ), is( Logic.TRUE_FALSE_UNKNOWN ) );
        assertThat( deduceLogic( node, z, Logic.TRUE_FALSE ), is( Logic.TRUE_FALSE_UNKNOWN ) );

        // TRUE means that a value of FALSE or UNKNOWN will kill the row
        // (therefore we can safely use a semijoin)
        assertThat( deduceLogic( and( x, y ), x, Logic.TRUE ), is( Logic.TRUE ) );
        assertThat( deduceLogic( and( x, y ), y, Logic.TRUE ), is( Logic.TRUE ) );
        assertThat( deduceLogic( and( x, and( y, z ) ), z, Logic.TRUE ), is( Logic.TRUE ) );
        assertThat( deduceLogic( and( x, not( y ) ), x, Logic.TRUE ), is( Logic.TRUE ) );
        assertThat( deduceLogic( and( x, not( y ) ), y, Logic.TRUE ), is( Logic.UNKNOWN_AS_TRUE ) );
        assertThat( deduceLogic( and( x, not( not( y ) ) ), y, Logic.TRUE ), is( Logic.TRUE_FALSE_UNKNOWN ) ); // TRUE_FALSE would be better
        assertThat( deduceLogic( and( x, not( and( y, z ) ) ), z, Logic.TRUE ), is( Logic.UNKNOWN_AS_TRUE ) );
        assertThat( deduceLogic( or( x, y ), x, Logic.TRUE ), is( Logic.TRUE_FALSE_UNKNOWN ) );
    }


    private Logic deduceLogic( RexNode root, RexNode seek, Logic logic ) {
        final List<Logic> list = new ArrayList<>();
        LogicVisitor.collect( root, seek, logic, list );
        assertThat( list.size(), is( 1 ) );
        return list.get( 0 );
    }

}
<|MERGE_RESOLUTION|>--- conflicted
+++ resolved
@@ -28,10 +28,6 @@
 import java.util.List;
 import org.junit.jupiter.api.AfterEach;
 import org.junit.jupiter.api.BeforeEach;
-<<<<<<< HEAD
-import org.junit.jupiter.api.Disabled;
-=======
->>>>>>> 18d3cce9
 import org.junit.jupiter.api.Test;
 import org.polypheny.db.algebra.AlgNode;
 import org.polypheny.db.algebra.logical.relational.LogicalRelJoin;
@@ -78,11 +74,7 @@
     private static AlgNode toAlg( String sql ) {
         final SqlToAlgTestBase test = new SqlToAlgTestBase() {
         };
-<<<<<<< HEAD
-        return test.createTester().convertSqlToAlg( sql ).alg;
-=======
         return test.createTester().convertSqlToAlg( sql, new HrSnapshot() ).alg;
->>>>>>> 18d3cce9
     }
 
 
@@ -94,17 +86,10 @@
 
         x = new RexIndexRef(
                 0,
-<<<<<<< HEAD
-                typeFactory.createTypeWithNullability( boolRelDataType, true ) );
-        y = new RexIndexRef(
-                1,
-                typeFactory.createTypeWithNullability( boolRelDataType, true ) );
-=======
                 typeFactory.createTypeWithNullability( boolAlgDataType, true ) );
         y = new RexIndexRef(
                 1,
                 typeFactory.createTypeWithNullability( boolAlgDataType, true ) );
->>>>>>> 18d3cce9
         z = new RexIndexRef(
                 2,
                 typeFactory.createTypeWithNullability( boolAlgDataType, true ) );
@@ -364,7 +349,6 @@
      * Test case for "RelOptUtil.splitJoinCondition attempts to split a Join-Condition which has a remaining condition".
      */
     @Test
-    @Disabled // refactor
     public void testSplitJoinCondition() {
         final String sql = """
                 select *\s
