--- conflicted
+++ resolved
@@ -20,16 +20,11 @@
 import static org.junit.jupiter.api.Assertions.assertEquals;
 import static org.junit.jupiter.api.Assertions.assertNotNull;
 
-<<<<<<< HEAD
-import java.util.List;
-import java.util.function.Function;
-=======
 import java.lang.reflect.Field;
 import java.util.List;
 import java.util.function.Function;
 import lombok.SneakyThrows;
 import org.jetbrains.annotations.Nullable;
->>>>>>> 18d3cce9
 import org.polypheny.db.algebra.AlgFieldTrimmer;
 import org.polypheny.db.algebra.AlgNode;
 import org.polypheny.db.algebra.AlgRoot;
@@ -40,19 +35,12 @@
 import org.polypheny.db.algebra.type.AlgDataTypeFactory;
 import org.polypheny.db.algebra.type.AlgDataTypeSystem;
 import org.polypheny.db.catalog.Catalog;
-<<<<<<< HEAD
-import org.polypheny.db.languages.NodeToAlgConverter.Config;
-import org.polypheny.db.languages.QueryLanguage;
-import org.polypheny.db.nodes.Node;
-import org.polypheny.db.plan.AlgOptCluster;
-=======
 import org.polypheny.db.catalog.impl.PolyCatalog;
 import org.polypheny.db.catalog.snapshot.Snapshot;
 import org.polypheny.db.languages.NodeToAlgConverter.Config;
 import org.polypheny.db.languages.QueryLanguage;
 import org.polypheny.db.nodes.Node;
 import org.polypheny.db.plan.AlgCluster;
->>>>>>> 18d3cce9
 import org.polypheny.db.plan.AlgOptUtil;
 import org.polypheny.db.plan.Context;
 import org.polypheny.db.plan.Contexts;
@@ -65,10 +53,6 @@
 import org.polypheny.db.sql.language.fun.SqlStdOperatorTable;
 import org.polypheny.db.sql.language.validate.SqlValidator;
 import org.polypheny.db.sql.language.validate.SqlValidatorImpl;
-<<<<<<< HEAD
-import org.polypheny.db.test.MockAlgOptPlanner;
-=======
->>>>>>> 18d3cce9
 import org.polypheny.db.tools.AlgBuilder;
 import org.polypheny.db.transaction.Statement;
 import org.polypheny.db.transaction.Transaction;
@@ -142,15 +126,11 @@
          * @param sql SQL statement
          * @return Relational expression, never null
          */
-<<<<<<< HEAD
-        AlgRoot convertSqlToAlg( String sql );
-=======
         AlgRoot convertSqlToAlg( String sql, @Nullable Snapshot snapshot );
 
         default AlgRoot convertSqlToAlg( String sql ) {
             return convertSqlToAlg( sql, Catalog.snapshot() );
         }
->>>>>>> 18d3cce9
 
         /**
          * Returns the SQL dialect to test.
@@ -201,11 +181,7 @@
 
 
     /**
-<<<<<<< HEAD
-     * Default implementation of {@link Tester}, using mock classes and {@link MockAlgOptPlanner}.
-=======
      * Default implementation of {@link Tester}.
->>>>>>> 18d3cce9
      */
     public static class TesterImpl implements Tester {
 
@@ -216,11 +192,7 @@
         private final boolean enableTrim;
         private final boolean enableExpand;
         private final Conformance conformance;
-<<<<<<< HEAD
-        private final Function<AlgOptCluster, AlgOptCluster> clusterFactory;
-=======
         private final Function<AlgCluster, AlgCluster> clusterFactory;
->>>>>>> 18d3cce9
         private AlgDataTypeFactory typeFactory;
         public final Config config;
         private final Context context;
@@ -241,13 +213,8 @@
                 boolean enableTrim,
                 boolean enableExpand,
                 boolean enableLateDecorrelate,
-<<<<<<< HEAD
-                Function<AlgOptCluster,
-                        AlgOptCluster> clusterFactory ) {
-=======
                 Function<AlgCluster,
                         AlgCluster> clusterFactory ) {
->>>>>>> 18d3cce9
             this(
                     diffRepos,
                     enableDecorrelate,
@@ -267,11 +234,7 @@
                 boolean enableTrim,
                 boolean enableExpand,
                 boolean enableLateDecorrelate,
-<<<<<<< HEAD
-                Function<AlgOptCluster, AlgOptCluster> clusterFactory,
-=======
                 Function<AlgCluster, AlgCluster> clusterFactory,
->>>>>>> 18d3cce9
                 Config config,
                 Conformance conformance,
                 Context context ) {
@@ -291,13 +254,6 @@
 
         @SneakyThrows
         @Override
-<<<<<<< HEAD
-        public AlgRoot convertSqlToAlg( String sql ) {
-            QueryLanguage language = QueryLanguage.from( "sql" );
-
-            Processor processor = language.getProcessorSupplier().get();
-
-=======
         public AlgRoot convertSqlToAlg( String sql, @Nullable Snapshot snapshot ) {
             if ( snapshot != null ) {
                 // ok for testing
@@ -310,7 +266,6 @@
 
             Processor processor = language.processorSupplier().get();
 
->>>>>>> 18d3cce9
             List<? extends Node> nodes = processor.parse( sql );
 
             TransactionManager transactionManager = testHelper.getTransactionManager();
@@ -320,10 +275,6 @@
             AlgRoot root = null;
             for ( Node node : nodes ) {
                 Pair<Node, AlgDataType> validated = processor.validate( transaction, node, true );
-<<<<<<< HEAD
-
-=======
->>>>>>> 18d3cce9
                 Statement statement = transaction.createStatement();
                 root = processor.translate( statement, ParsedQueryContext.builder()
                         .origin( "Sql Test" )
