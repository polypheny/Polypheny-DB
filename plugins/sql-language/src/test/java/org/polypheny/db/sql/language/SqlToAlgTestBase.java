/*
 * Copyright 2019-2024 The Polypheny Project
 *
 * Licensed under the Apache License, Version 2.0 (the "License");
 * you may not use this file except in compliance with the License.
 * You may obtain a copy of the License at
 *
 * http://www.apache.org/licenses/LICENSE-2.0
 *
 * Unless required by applicable law or agreed to in writing, software
 * distributed under the License is distributed on an "AS IS" BASIS,
 * WITHOUT WARRANTIES OR CONDITIONS OF ANY KIND, either express or implied.
 * See the License for the specific language governing permissions and
 * limitations under the License.
 */

package org.polypheny.db.sql.language;


import static org.junit.jupiter.api.Assertions.assertEquals;
import static org.junit.jupiter.api.Assertions.assertNotNull;

<<<<<<< HEAD
import java.util.List;
import java.util.function.Function;
import org.junit.BeforeClass;
import org.polypheny.db.TestHelper;
=======
import java.lang.reflect.Field;
import java.util.List;
import java.util.function.Function;
import lombok.SneakyThrows;
import org.jetbrains.annotations.Nullable;
>>>>>>> 250079c0
import org.polypheny.db.algebra.AlgFieldTrimmer;
import org.polypheny.db.algebra.AlgNode;
import org.polypheny.db.algebra.AlgRoot;
import org.polypheny.db.algebra.constant.ConformanceEnum;
import org.polypheny.db.algebra.core.AlgFactories;
import org.polypheny.db.algebra.operators.OperatorTable;
import org.polypheny.db.algebra.type.AlgDataType;
import org.polypheny.db.algebra.type.AlgDataTypeFactory;
import org.polypheny.db.algebra.type.AlgDataTypeSystem;
import org.polypheny.db.catalog.Catalog;
<<<<<<< HEAD
import org.polypheny.db.languages.NodeToAlgConverter.Config;
import org.polypheny.db.languages.QueryLanguage;
import org.polypheny.db.nodes.Node;
import org.polypheny.db.nodes.validate.ValidatorCatalogReader;
import org.polypheny.db.plan.AlgOptCluster;
import org.polypheny.db.plan.AlgOptSchema;
import org.polypheny.db.plan.AlgOptSchemaWithSampling;
=======
import org.polypheny.db.catalog.impl.PolyCatalog;
import org.polypheny.db.catalog.snapshot.Snapshot;
import org.polypheny.db.languages.NodeToAlgConverter.Config;
import org.polypheny.db.languages.QueryLanguage;
import org.polypheny.db.nodes.Node;
import org.polypheny.db.plan.AlgCluster;
>>>>>>> 250079c0
import org.polypheny.db.plan.AlgOptUtil;
import org.polypheny.db.plan.Context;
import org.polypheny.db.plan.Contexts;
import org.polypheny.db.prepare.Prepare;
import org.polypheny.db.processing.Processor;
import org.polypheny.db.processing.QueryContext.ParsedQueryContext;
import org.polypheny.db.sql.DiffRepository;
import org.polypheny.db.sql.MockSqlOperatorTable;
import org.polypheny.db.sql.SqlLanguageDependent;
import org.polypheny.db.sql.language.fun.SqlStdOperatorTable;
import org.polypheny.db.sql.language.validate.SqlValidator;
import org.polypheny.db.sql.language.validate.SqlValidatorImpl;
<<<<<<< HEAD
import org.polypheny.db.test.MockAlgOptPlanner;
=======
>>>>>>> 250079c0
import org.polypheny.db.tools.AlgBuilder;
import org.polypheny.db.transaction.Statement;
import org.polypheny.db.transaction.Transaction;
import org.polypheny.db.transaction.TransactionManager;
import org.polypheny.db.type.PolyTypeFactoryImpl;
import org.polypheny.db.util.Conformance;
import org.polypheny.db.util.Pair;


/**
 * SqlToAlgTestBase is an abstract base for tests which involve conversion from SQL to relational algebra.
<<<<<<< HEAD
 *
=======
 * <p>
>>>>>>> 250079c0
 * SQL statements to be translated can use the schema defined in note that this is slightly different from Farrago's SALES schema. If you get a parser or validator
 * error from your test SQL, look down in the stack until you see "Caused by", which will usually tell you the real error.
 */
public abstract class SqlToAlgTestBase extends SqlLanguageDependent {
<<<<<<< HEAD

    private static TestHelper testHelper;


    @BeforeClass
    public static void start() {
        testHelper = TestHelper.getInstance();
    }

=======
>>>>>>> 250079c0

    protected static final String NL = System.lineSeparator();

    protected final Tester tester = createTester();


    public SqlToAlgTestBase() {
        super();
    }


    public Tester createTester() {
        return new TesterImpl( getDiffRepos(), false, false, true, false, null, Config.DEFAULT, ConformanceEnum.DEFAULT, Contexts.empty() );
    }


    /**
     * Returns the default diff repository for this test, or null if there is no repository.
     * <p>
     * The default implementation returns null.
     * <p>
     * Sub-classes that want to use a diff repository can override. Sub-sub-classes can override again, inheriting test cases and overriding selected test results.
     * <p>
     * And individual test cases can override by providing a different tester object.
     *
     * @return Diff repository
     */
    protected DiffRepository getDiffRepos() {
        return null;
    }


    /**
     * Checks that every node of a relational expression is valid.
     *
     * @param alg Relational expression
     */
    public static void assertValid( AlgNode alg ) {
        SqlToAlgConverterTest.RelValidityChecker checker = new SqlToAlgConverterTest.RelValidityChecker();
        checker.go( alg );
        assertEquals( 0, checker.invalidCount );
    }

    //~ Inner Interfaces -------------------------------------------------------


    /**
     * Helper class which contains default implementations of methods used for running sql-to-rel conversion tests.
     */
    public interface Tester {

        /**
         * Converts a SQL string to a {@link AlgNode} tree.
         *
         * @param sql SQL statement
         * @return Relational expression, never null
         */
<<<<<<< HEAD
        AlgRoot convertSqlToAlg( String sql );
=======
        AlgRoot convertSqlToAlg( String sql, @Nullable Snapshot snapshot );

        default AlgRoot convertSqlToAlg( String sql ) {
            return convertSqlToAlg( sql, Catalog.snapshot() );
        }
>>>>>>> 250079c0

        /**
         * Returns the SQL dialect to test.
         */
        Conformance getConformance();

        /**
         * Checks that a SQL statement converts to a given plan, optionally trimming columns that are not needed.
         *
         * @param sql SQL query
         * @param plan Expected plan
         * @param trim Whether to trim columns that are not needed
         */
        void assertConvertsTo( String sql, String plan, boolean trim );

        /**
         * Returns the validator.
         *
         * @return Validator
         */
        SqlValidator getValidator();

        /**
         * Returns a tester that optionally decorrelates queries.
         */
        Tester withDecorrelation( boolean enable );

        /**
         * Returns a tester that optionally expands sub-queries. If {@code expand} is false, the plan contains a {@link org.polypheny.db.rex.RexSubQuery} for each sub-query.
         *
         * @see Prepare#THREAD_EXPAND
         */
        Tester withExpand( boolean expand );

        /**
         * Returns a tester that optionally uses a {@code SqlToAlgConverter.Config}.
         */
        Tester withConfig( Config config );

        /**
         * Returns a tester with a {@link Conformance}.
         */
        Tester withConformance( Conformance conformance );

        boolean isLateDecorrelate();

    }


    /**
<<<<<<< HEAD
     * Mock implementation of {@link AlgOptSchema}.
     */
    protected static class MockRelOptSchema implements AlgOptSchemaWithSampling {


        public MockRelOptSchema( ValidatorCatalogReader catalogReader, AlgDataTypeFactory typeFactory ) {
        }


    }


    /**
     * Default implementation of {@link Tester}, using mock classes and {@link MockAlgOptPlanner}.
=======
     * Default implementation of {@link Tester}.
>>>>>>> 250079c0
     */
    public static class TesterImpl implements Tester {

        private OperatorTable opTab;
        private final DiffRepository diffRepos;
        private final boolean enableDecorrelate;
        private final boolean enableLateDecorrelate;
        private final boolean enableTrim;
        private final boolean enableExpand;
        private final Conformance conformance;
<<<<<<< HEAD
        private final Function<AlgOptCluster, AlgOptCluster> clusterFactory;
=======
        private final Function<AlgCluster, AlgCluster> clusterFactory;
>>>>>>> 250079c0
        private AlgDataTypeFactory typeFactory;
        public final Config config;
        private final Context context;


        /**
         * Creates a TesterImpl.
         *
         * @param diffRepos Diff repository
         * @param enableDecorrelate Whether to decorrelate
         * @param enableTrim Whether to trim unused fields
         * @param enableExpand Whether to expand sub-queries
         * @param clusterFactory Called after a cluster has been created
         */
        protected TesterImpl(
                DiffRepository diffRepos,
                boolean enableDecorrelate,
                boolean enableTrim,
                boolean enableExpand,
                boolean enableLateDecorrelate,
<<<<<<< HEAD
                Function<AlgOptCluster,
                        AlgOptCluster> clusterFactory ) {
=======
                Function<AlgCluster,
                        AlgCluster> clusterFactory ) {
>>>>>>> 250079c0
            this(
                    diffRepos,
                    enableDecorrelate,
                    enableTrim,
                    enableExpand,
                    enableLateDecorrelate,
                    clusterFactory,
                    Config.DEFAULT,
                    ConformanceEnum.DEFAULT,
                    Contexts.empty() );
        }


        protected TesterImpl(
                DiffRepository diffRepos,
                boolean enableDecorrelate,
                boolean enableTrim,
                boolean enableExpand,
                boolean enableLateDecorrelate,
<<<<<<< HEAD
                Function<AlgOptCluster, AlgOptCluster> clusterFactory,
=======
                Function<AlgCluster, AlgCluster> clusterFactory,
>>>>>>> 250079c0
                Config config,
                Conformance conformance,
                Context context ) {
            this.diffRepos = diffRepos;
            this.enableDecorrelate = enableDecorrelate;
            this.enableTrim = enableTrim;
            this.enableExpand = enableExpand;
            this.enableLateDecorrelate = enableLateDecorrelate;
            this.clusterFactory = clusterFactory;
            this.config = config;
            this.conformance = conformance;
            this.context = context;


        }


        @SneakyThrows
        @Override
<<<<<<< HEAD
        public AlgRoot convertSqlToAlg( String sql ) {
            QueryLanguage language = QueryLanguage.from( "sql" );

            Processor processor = language.getProcessorSupplier().get();

            List<? extends Node> nodes = processor.parse( sql );

            TransactionManager transactionManager = testHelper.getTransactionManager();

            Transaction transaction = transactionManager.startTransaction( Catalog.defaultUserId, false, "Sql Test" );

            AlgRoot root = null;
            for ( Node node : nodes ) {
                Pair<Node, AlgDataType> validated = processor.validate( transaction, node, true );

                Statement statement = transaction.createStatement();
                root = processor.translate( statement, ParsedQueryContext.builder().origin( "Sql Test" ).query( sql ).queryNode( validated.left ).build() );
=======
        public AlgRoot convertSqlToAlg( String sql, @Nullable Snapshot snapshot ) {
            if ( snapshot != null ) {
                // ok for testing
                Field field = PolyCatalog.class.getDeclaredField( "snapshot" );
                field.setAccessible( true );
                field.set( Catalog.getInstance(), snapshot );
            }

            QueryLanguage language = QueryLanguage.from( "sql" );

            Processor processor = language.processorSupplier().get();

            List<? extends Node> nodes = processor.parse( sql );

            TransactionManager transactionManager = testHelper.getTransactionManager();

            Transaction transaction = transactionManager.startTransaction( Catalog.defaultUserId, false, "Sql Test" );

            AlgRoot root = null;
            for ( Node node : nodes ) {
                Pair<Node, AlgDataType> validated = processor.validate( transaction, node, true );
                Statement statement = transaction.createStatement();
                root = processor.translate( statement, ParsedQueryContext.builder()
                        .origin( "Sql Test" )
                        .query( sql )
                        .language( QueryLanguage.from( "sql" ) )
                        .queryNode( validated.left )
                        .build() );
>>>>>>> 250079c0
            }
            return root;
        }


        protected final AlgDataTypeFactory getTypeFactory() {
            if ( typeFactory == null ) {
                typeFactory = createTypeFactory();
            }
            return typeFactory;
        }


        protected AlgDataTypeFactory createTypeFactory() {
            return new PolyTypeFactoryImpl( AlgDataTypeSystem.DEFAULT );
        }


        @Override
        public Conformance getConformance() {
            return conformance;
        }


        private SqlValidator createValidator( AlgDataTypeFactory typeFactory ) {
            return new FarragoTestValidator( getOperatorTable(), typeFactory, getConformance() );
        }


        private OperatorTable getOperatorTable() {
            if ( opTab == null ) {
                opTab = createOperatorTable();
            }
            return opTab;
        }


        /**
         * Creates an operator table.
         *
         * @return New operator table
         */
        protected OperatorTable createOperatorTable() {
            final MockSqlOperatorTable opTab = new MockSqlOperatorTable( SqlStdOperatorTable.instance() );
            MockSqlOperatorTable.addRamp( opTab );
            return opTab;
        }


        @Override
        public void assertConvertsTo( String sql, String plan, boolean trim ) {
            String sql2 = getDiffRepos().expand( "sql", sql );
            AlgNode alg = convertSqlToAlg( sql2 ).project();

            assertNotNull( alg );
            assertValid( alg );

            if ( trim ) {
                final AlgBuilder algBuilder = AlgFactories.LOGICAL_BUILDER.create( alg.getCluster(), null );
                final AlgFieldTrimmer trimmer = createFieldTrimmer( algBuilder );
                alg = trimmer.trim( alg );
                assertNotNull( alg );
                assertValid( alg );
            }

            // NOTE jvs 28-Mar-2006:  insert leading newline so that plans come out nicely stacked instead of first line immediately after CDATA start
            String actual = NL + AlgOptUtil.toString( alg );
            diffRepos.assertEquals( "plan", plan, actual );
        }


        /**
         * Creates a AlgFieldTrimmer.
         *
         * @param algBuilder Builder
         * @return Field trimmer
         */
        public AlgFieldTrimmer createFieldTrimmer( AlgBuilder algBuilder ) {
            return new AlgFieldTrimmer( getValidator(), algBuilder );
        }


        private DiffRepository getDiffRepos() {
            return diffRepos;
        }


        @Override
        public SqlValidator getValidator() {
            final AlgDataTypeFactory typeFactory = getTypeFactory();
            return createValidator( typeFactory );
        }


        @Override
        public TesterImpl withDecorrelation( boolean enableDecorrelate ) {
            return this.enableDecorrelate == enableDecorrelate
                    ? this
                    : new TesterImpl( diffRepos, enableDecorrelate, enableTrim, enableExpand, enableLateDecorrelate, clusterFactory, config, conformance, context );
        }


        @Override
        public TesterImpl withConfig( Config config ) {
            return this.config == config
                    ? this
                    : new TesterImpl( diffRepos, enableDecorrelate, enableTrim, enableExpand, enableLateDecorrelate, clusterFactory, config, conformance, context );
        }


        @Override
        public Tester withExpand( boolean enableExpand ) {
            return this.enableExpand == enableExpand
                    ? this
                    : new TesterImpl( diffRepos, enableDecorrelate, enableTrim, enableExpand, enableLateDecorrelate, clusterFactory, config, conformance, context );
        }


        @Override
        public Tester withConformance( Conformance conformance ) {
            return new TesterImpl( diffRepos, enableDecorrelate, false, enableExpand, enableLateDecorrelate, clusterFactory, config, conformance, context );
        }


        @Override
        public boolean isLateDecorrelate() {
            return enableLateDecorrelate;
        }

    }


    /**
     * Validator for testing.
     */
    private static class FarragoTestValidator extends SqlValidatorImpl {

        FarragoTestValidator( OperatorTable opTab, AlgDataTypeFactory typeFactory, Conformance conformance ) {
            super( opTab, Catalog.snapshot(), typeFactory, conformance );
        }


        // override SqlValidator
        @Override
        public boolean shouldExpandIdentifiers() {
            return true;
        }

    }

}<|MERGE_RESOLUTION|>--- conflicted
+++ resolved
@@ -20,18 +20,11 @@
 import static org.junit.jupiter.api.Assertions.assertEquals;
 import static org.junit.jupiter.api.Assertions.assertNotNull;
 
-<<<<<<< HEAD
-import java.util.List;
-import java.util.function.Function;
-import org.junit.BeforeClass;
-import org.polypheny.db.TestHelper;
-=======
 import java.lang.reflect.Field;
 import java.util.List;
 import java.util.function.Function;
 import lombok.SneakyThrows;
 import org.jetbrains.annotations.Nullable;
->>>>>>> 250079c0
 import org.polypheny.db.algebra.AlgFieldTrimmer;
 import org.polypheny.db.algebra.AlgNode;
 import org.polypheny.db.algebra.AlgRoot;
@@ -42,22 +35,12 @@
 import org.polypheny.db.algebra.type.AlgDataTypeFactory;
 import org.polypheny.db.algebra.type.AlgDataTypeSystem;
 import org.polypheny.db.catalog.Catalog;
-<<<<<<< HEAD
-import org.polypheny.db.languages.NodeToAlgConverter.Config;
-import org.polypheny.db.languages.QueryLanguage;
-import org.polypheny.db.nodes.Node;
-import org.polypheny.db.nodes.validate.ValidatorCatalogReader;
-import org.polypheny.db.plan.AlgOptCluster;
-import org.polypheny.db.plan.AlgOptSchema;
-import org.polypheny.db.plan.AlgOptSchemaWithSampling;
-=======
 import org.polypheny.db.catalog.impl.PolyCatalog;
 import org.polypheny.db.catalog.snapshot.Snapshot;
 import org.polypheny.db.languages.NodeToAlgConverter.Config;
 import org.polypheny.db.languages.QueryLanguage;
 import org.polypheny.db.nodes.Node;
 import org.polypheny.db.plan.AlgCluster;
->>>>>>> 250079c0
 import org.polypheny.db.plan.AlgOptUtil;
 import org.polypheny.db.plan.Context;
 import org.polypheny.db.plan.Contexts;
@@ -70,10 +53,6 @@
 import org.polypheny.db.sql.language.fun.SqlStdOperatorTable;
 import org.polypheny.db.sql.language.validate.SqlValidator;
 import org.polypheny.db.sql.language.validate.SqlValidatorImpl;
-<<<<<<< HEAD
-import org.polypheny.db.test.MockAlgOptPlanner;
-=======
->>>>>>> 250079c0
 import org.polypheny.db.tools.AlgBuilder;
 import org.polypheny.db.transaction.Statement;
 import org.polypheny.db.transaction.Transaction;
@@ -85,27 +64,11 @@
 
 /**
  * SqlToAlgTestBase is an abstract base for tests which involve conversion from SQL to relational algebra.
-<<<<<<< HEAD
- *
-=======
  * <p>
->>>>>>> 250079c0
  * SQL statements to be translated can use the schema defined in note that this is slightly different from Farrago's SALES schema. If you get a parser or validator
  * error from your test SQL, look down in the stack until you see "Caused by", which will usually tell you the real error.
  */
 public abstract class SqlToAlgTestBase extends SqlLanguageDependent {
-<<<<<<< HEAD
-
-    private static TestHelper testHelper;
-
-
-    @BeforeClass
-    public static void start() {
-        testHelper = TestHelper.getInstance();
-    }
-
-=======
->>>>>>> 250079c0
 
     protected static final String NL = System.lineSeparator();
 
@@ -163,15 +126,11 @@
          * @param sql SQL statement
          * @return Relational expression, never null
          */
-<<<<<<< HEAD
-        AlgRoot convertSqlToAlg( String sql );
-=======
         AlgRoot convertSqlToAlg( String sql, @Nullable Snapshot snapshot );
 
         default AlgRoot convertSqlToAlg( String sql ) {
             return convertSqlToAlg( sql, Catalog.snapshot() );
         }
->>>>>>> 250079c0
 
         /**
          * Returns the SQL dialect to test.
@@ -222,24 +181,7 @@
 
 
     /**
-<<<<<<< HEAD
-     * Mock implementation of {@link AlgOptSchema}.
-     */
-    protected static class MockRelOptSchema implements AlgOptSchemaWithSampling {
-
-
-        public MockRelOptSchema( ValidatorCatalogReader catalogReader, AlgDataTypeFactory typeFactory ) {
-        }
-
-
-    }
-
-
-    /**
-     * Default implementation of {@link Tester}, using mock classes and {@link MockAlgOptPlanner}.
-=======
      * Default implementation of {@link Tester}.
->>>>>>> 250079c0
      */
     public static class TesterImpl implements Tester {
 
@@ -250,11 +192,7 @@
         private final boolean enableTrim;
         private final boolean enableExpand;
         private final Conformance conformance;
-<<<<<<< HEAD
-        private final Function<AlgOptCluster, AlgOptCluster> clusterFactory;
-=======
         private final Function<AlgCluster, AlgCluster> clusterFactory;
->>>>>>> 250079c0
         private AlgDataTypeFactory typeFactory;
         public final Config config;
         private final Context context;
@@ -275,13 +213,8 @@
                 boolean enableTrim,
                 boolean enableExpand,
                 boolean enableLateDecorrelate,
-<<<<<<< HEAD
-                Function<AlgOptCluster,
-                        AlgOptCluster> clusterFactory ) {
-=======
                 Function<AlgCluster,
                         AlgCluster> clusterFactory ) {
->>>>>>> 250079c0
             this(
                     diffRepos,
                     enableDecorrelate,
@@ -301,11 +234,7 @@
                 boolean enableTrim,
                 boolean enableExpand,
                 boolean enableLateDecorrelate,
-<<<<<<< HEAD
-                Function<AlgOptCluster, AlgOptCluster> clusterFactory,
-=======
                 Function<AlgCluster, AlgCluster> clusterFactory,
->>>>>>> 250079c0
                 Config config,
                 Conformance conformance,
                 Context context ) {
@@ -325,25 +254,6 @@
 
         @SneakyThrows
         @Override
-<<<<<<< HEAD
-        public AlgRoot convertSqlToAlg( String sql ) {
-            QueryLanguage language = QueryLanguage.from( "sql" );
-
-            Processor processor = language.getProcessorSupplier().get();
-
-            List<? extends Node> nodes = processor.parse( sql );
-
-            TransactionManager transactionManager = testHelper.getTransactionManager();
-
-            Transaction transaction = transactionManager.startTransaction( Catalog.defaultUserId, false, "Sql Test" );
-
-            AlgRoot root = null;
-            for ( Node node : nodes ) {
-                Pair<Node, AlgDataType> validated = processor.validate( transaction, node, true );
-
-                Statement statement = transaction.createStatement();
-                root = processor.translate( statement, ParsedQueryContext.builder().origin( "Sql Test" ).query( sql ).queryNode( validated.left ).build() );
-=======
         public AlgRoot convertSqlToAlg( String sql, @Nullable Snapshot snapshot ) {
             if ( snapshot != null ) {
                 // ok for testing
@@ -372,7 +282,6 @@
                         .language( QueryLanguage.from( "sql" ) )
                         .queryNode( validated.left )
                         .build() );
->>>>>>> 250079c0
             }
             return root;
         }
