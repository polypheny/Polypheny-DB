/*
 * Copyright 2019-2024 The Polypheny Project
 *
 * Licensed under the Apache License, Version 2.0 (the "License");
 * you may not use this file except in compliance with the License.
 * You may obtain a copy of the License at
 *
 * http://www.apache.org/licenses/LICENSE-2.0
 *
 * Unless required by applicable law or agreed to in writing, software
 * distributed under the License is distributed on an "AS IS" BASIS,
 * WITHOUT WARRANTIES OR CONDITIONS OF ANY KIND, either express or implied.
 * See the License for the specific language governing permissions and
 * limitations under the License.
 *
 * This file incorporates code covered by the following terms:
 *
 * Licensed to the Apache Software Foundation (ASF) under one or more
 * contributor license agreements.  See the NOTICE file distributed with
 * this work for additional information regarding copyright ownership.
 * The ASF licenses this file to you under the Apache License, Version 2.0
 * (the "License"); you may not use this file except in compliance with
 * the License.  You may obtain a copy of the License at
 *
 * http://www.apache.org/licenses/LICENSE-2.0
 *
 * Unless required by applicable law or agreed to in writing, software
 * distributed under the License is distributed on an "AS IS" BASIS,
 * WITHOUT WARRANTIES OR CONDITIONS OF ANY KIND, either express or implied.
 * See the License for the specific language governing permissions and
 * limitations under the License.
 */

package org.polypheny.db.sql.volcano;


<<<<<<< HEAD
import static org.junit.jupiter.api.Assertions.assertEquals;
import static org.junit.jupiter.api.Assertions.assertTrue;
=======
import static org.junit.jupiter.api.Assertions.assertInstanceOf;
>>>>>>> 18d3cce9

import com.google.common.collect.HashMultimap;
import com.google.common.collect.Multimap;
import java.util.List;
import lombok.Getter;
<<<<<<< HEAD
import org.junit.jupiter.api.Disabled;
=======
>>>>>>> 18d3cce9
import org.junit.jupiter.api.Test;
import org.polypheny.db.algebra.AbstractAlgNode;
import org.polypheny.db.algebra.AlgNode;
import org.polypheny.db.algebra.AlgWriter;
import org.polypheny.db.algebra.SingleAlg;
import org.polypheny.db.algebra.convert.ConverterImpl;
import org.polypheny.db.algebra.convert.ConverterRule;
import org.polypheny.db.algebra.enumerable.EnumerableAlg;
import org.polypheny.db.algebra.enumerable.EnumerableAlgImplementor;
import org.polypheny.db.algebra.enumerable.EnumerableConvention;
import org.polypheny.db.algebra.metadata.AlgMetadataQuery;
import org.polypheny.db.algebra.type.AlgDataType;
import org.polypheny.db.algebra.type.AlgDataTypeFactory;
import org.polypheny.db.plan.AlgCluster;
import org.polypheny.db.plan.AlgOptCost;
import org.polypheny.db.plan.AlgOptRule;
import org.polypheny.db.plan.AlgOptRuleCall;
import org.polypheny.db.plan.AlgOptUtil;
import org.polypheny.db.plan.AlgPlanner;
import org.polypheny.db.plan.AlgTrait;
import org.polypheny.db.plan.AlgTraitDef;
import org.polypheny.db.plan.AlgTraitSet;
import org.polypheny.db.plan.Convention;
import org.polypheny.db.plan.ConventionTraitDef;
import org.polypheny.db.plan.volcano.VolcanoPlanner;
import org.polypheny.db.sql.SqlLanguageDependent;
import org.polypheny.db.util.Pair;


/**
 * Unit test for handling of traits by {@link VolcanoPlanner}.
 */
public class VolcanoPlannerTraitTest extends SqlLanguageDependent {

    /**
     * Private calling convention representing a generic "physical" calling convention.
     */
    private static final Convention PHYS_CALLING_CONVENTION = new Convention.Impl( "PHYS", AlgNode.class );

    /**
     * Private trait definition for an alternate type of traits.
     */
    private static final AltTraitDef ALT_TRAIT_DEF = new AltTraitDef();

    /**
     * Private alternate trait.
     */
    private static final AltTrait ALT_EMPTY_TRAIT = new AltTrait( ALT_TRAIT_DEF, "ALT_EMPTY" );

    /**
     * Private alternate trait.
     */
    private static final AltTrait ALT_TRAIT = new AltTrait( ALT_TRAIT_DEF, "ALT" );

    /**
     * Private alternate trait.
     */
    private static final AltTrait ALT_TRAIT2 = new AltTrait( ALT_TRAIT_DEF, "ALT2" );

    /**
     * Ordinal count for alternate traits (so they can implement equals() and avoid being canonized into the same trait).
     */
    private static int altTraitOrdinal = 0;


    public VolcanoPlannerTraitTest() {
    }


<<<<<<< HEAD
    @Disabled
    @Test
    public void testDoubleConversion() {
        VolcanoPlanner planner = new VolcanoPlanner();

        planner.addAlgTraitDef( ConventionTraitDef.INSTANCE );
        planner.addAlgTraitDef( ALT_TRAIT_DEF );

        planner.addRule( new PhysToIteratorConverterRule() );
        planner.addRule( new AltTraitConverterRule( ALT_TRAIT, ALT_TRAIT2, "AltToAlt2ConverterRule" ) );
        planner.addRule( new PhysLeafRule() );
        planner.addRule( new IterSingleRule() );

        AlgOptCluster cluster = PlannerTests.newCluster( planner );

        NoneLeafRel noneLeafRel = AlgOptUtil.addTrait( new NoneLeafRel( cluster, "noneLeafRel" ), ALT_TRAIT );

        NoneSingleAlg noneRel = AlgOptUtil.addTrait( new NoneSingleAlg( cluster, noneLeafRel ), ALT_TRAIT2 );

        AlgNode convertedRel = planner.changeTraits( noneRel, cluster.traitSetOf( EnumerableConvention.INSTANCE ).replace( ALT_TRAIT2 ) );

        planner.setRoot( convertedRel );
        AlgNode result = planner.chooseDelegate().findBestExp();

        assertTrue( result instanceof IterSingleRel );
        assertEquals( EnumerableConvention.INSTANCE, result.getTraitSet().getTrait( ConventionTraitDef.INSTANCE ) );
        assertEquals( ALT_TRAIT2, result.getTraitSet().getTrait( ALT_TRAIT_DEF ) );

        AlgNode child = result.getInputs().get( 0 );
        assertTrue( (child instanceof AltTraitConverter) || (child instanceof PhysToIteratorConverter) );

        child = child.getInputs().get( 0 );
        assertTrue( (child instanceof AltTraitConverter) || (child instanceof PhysToIteratorConverter) );

        child = child.getInputs().get( 0 );
        assertTrue( child instanceof PhysLeafRel );
    }


=======
>>>>>>> 18d3cce9
    @Test
    public void testRuleMatchAfterConversion() {
        VolcanoPlanner planner = new VolcanoPlanner();

        planner.addAlgTraitDef( ConventionTraitDef.INSTANCE );
        planner.addAlgTraitDef( ALT_TRAIT_DEF );

        planner.addRule( new PhysToIteratorConverterRule() );
        planner.addRule( new PhysLeafRule() );
        planner.addRule( new IterSingleRule() );
        planner.addRule( new IterSinglePhysMergeRule() );

<<<<<<< HEAD
        AlgOptCluster cluster = PlannerTests.newCluster( planner );

        NoneLeafRel noneLeafRel = AlgOptUtil.addTrait( new NoneLeafRel( cluster, "noneLeafRel" ), ALT_TRAIT );

        NoneSingleAlg noneRel = AlgOptUtil.addTrait( new NoneSingleAlg( cluster, noneLeafRel ), ALT_EMPTY_TRAIT );

        AlgNode convertedRel = planner.changeTraits( noneRel, cluster.traitSetOf( EnumerableConvention.INSTANCE ).replace( ALT_EMPTY_TRAIT ) );

        planner.setRoot( convertedRel );
        AlgNode result = planner.chooseDelegate().findBestExp();

        assertTrue( result instanceof IterMergedRel );
    }


    @Disabled
    @Test
    public void testTraitPropagation() {
        VolcanoPlanner planner = new VolcanoPlanner();
=======
        AlgCluster cluster = PlannerTests.newCluster( planner );
>>>>>>> 18d3cce9

        NoneLeafAlg noneLeafAlg = AlgOptUtil.addTrait( new NoneLeafAlg( cluster, "noneLeafAlg" ), ALT_TRAIT );

        NoneSingleAlg noneAlg = AlgOptUtil.addTrait( new NoneSingleAlg( cluster, noneLeafAlg ), ALT_EMPTY_TRAIT );

        AlgNode convertedAlg = planner.changeTraits( noneAlg, cluster.traitSetOf( EnumerableConvention.INSTANCE ).replace( ALT_EMPTY_TRAIT ) );

        planner.setRoot( convertedAlg );
        AlgNode result = planner.chooseDelegate().findBestExp();

<<<<<<< HEAD
        assertTrue( result instanceof IterSingleRel );
        assertEquals( EnumerableConvention.INSTANCE, result.getTraitSet().getTrait( ConventionTraitDef.INSTANCE ) );
        assertEquals( ALT_TRAIT2, result.getTraitSet().getTrait( ALT_TRAIT_DEF ) );

        AlgNode child = result.getInputs().get( 0 );
        assertTrue( child instanceof IterSingleRel );
        assertEquals( EnumerableConvention.INSTANCE, child.getTraitSet().getTrait( ConventionTraitDef.INSTANCE ) );
        assertEquals( ALT_TRAIT2, child.getTraitSet().getTrait( ALT_TRAIT_DEF ) );

        child = child.getInputs().get( 0 );
        assertTrue( (child instanceof AltTraitConverter) || (child instanceof PhysToIteratorConverter) );

        child = child.getInputs().get( 0 );
        assertTrue( (child instanceof AltTraitConverter) || (child instanceof PhysToIteratorConverter) );

        child = child.getInputs().get( 0 );
        assertTrue( child instanceof PhysLeafRel );
=======
        assertInstanceOf( IterMergedAlg.class, result );
>>>>>>> 18d3cce9
    }


    /**
     * Implementation of {@link AlgTrait} for testing.
     */
    private static class AltTrait implements AlgTrait<AltTraitDef> {

        private final AltTraitDef traitDef;
        private final int ordinal;
        private final String description;


        private AltTrait( AltTraitDef traitDef, String description ) {
            this.traitDef = traitDef;
            this.description = description;
            this.ordinal = altTraitOrdinal++;
        }


        @Override
        public void register( AlgPlanner planner ) {
        }


        @Override
        public AltTraitDef getTraitDef() {
            return traitDef;
        }

        public boolean equals( Object other ) {
            if ( other == this ) {
                return true;
            }
            if ( !(other instanceof AltTrait that) ) {
                return false;
            }
            return this.ordinal == that.ordinal;
        }


        public int hashCode() {
            return ordinal;
        }


        @Override
        public boolean satisfies( AlgTrait<?> trait ) {
            return trait.equals( ALT_EMPTY_TRAIT ) || equals( trait );
        }


        public String toString() {
            return description;
        }

    }


    /**
     * Definition of {@link AltTrait}.
     */
    private static class AltTraitDef extends AlgTraitDef<AltTrait> {

        private final Multimap<AlgTrait<?>, Pair<AlgTrait<?>, ConverterRule>> conversions = HashMultimap.create();


        @Override
        public Class<AltTrait> getTraitClass() {
            return AltTrait.class;
        }


        @Override
        public String getSimpleName() {
            return "alt_phys";
        }


        @Override
        public AltTrait getDefault() {
            return ALT_TRAIT;
        }


        @Override
<<<<<<< HEAD
        public AlgNode convert( AlgOptPlanner planner, AlgNode alg, AltTrait toTrait, boolean allowInfiniteCostConverters ) {
=======
        public AlgNode convert( AlgPlanner planner, AlgNode alg, AltTrait toTrait, boolean allowInfiniteCostConverters ) {
>>>>>>> 18d3cce9
            AlgTrait<?> fromTrait = alg.getTraitSet().getTrait( this );

            if ( conversions.containsKey( fromTrait ) ) {
                final AlgMetadataQuery mq = AlgMetadataQuery.instance();
                for ( Pair<AlgTrait<?>, ConverterRule> traitAndRule : conversions.get( fromTrait ) ) {
                    AlgTrait<?> trait = traitAndRule.left;
                    ConverterRule rule = traitAndRule.right;

                    if ( trait == toTrait ) {
                        AlgNode converted = rule.convert( alg );
                        if ( (converted != null)
                                && (!planner.getCost( converted, mq ).isInfinite()
                                || allowInfiniteCostConverters) ) {
                            return converted;
                        }
                    }
                }
            }

            return null;
        }


        @Override
<<<<<<< HEAD
        public boolean canConvert( AlgOptPlanner planner, AltTrait fromTrait, AltTrait toTrait ) {
=======
        public boolean canConvert( AlgPlanner planner, AltTrait fromTrait, AltTrait toTrait ) {
>>>>>>> 18d3cce9
            if ( conversions.containsKey( fromTrait ) ) {
                for ( Pair<AlgTrait<?>, ConverterRule> traitAndRule : conversions.get( fromTrait ) ) {
                    if ( traitAndRule.left == toTrait ) {
                        return true;
                    }
                }
            }

            return false;
        }


        @Override
        public void registerConverterRule( AlgPlanner planner, ConverterRule converterRule ) {
            if ( !converterRule.isGuaranteed() ) {
                return;
            }

            AlgTrait<?> fromTrait = converterRule.getInTrait();
            AlgTrait<?> toTrait = converterRule.getOutTrait();

            conversions.put( fromTrait, Pair.of( toTrait, converterRule ) );
        }

    }


    /**
     * A relational expression with zero inputs.
     */
    @Getter
<<<<<<< HEAD
    private abstract static class TestLeafRel extends AbstractAlgNode {
=======
    private abstract static class TestLeafAlg extends AbstractAlgNode {
>>>>>>> 18d3cce9

        private final String label;


        protected TestLeafAlg( AlgCluster cluster, AlgTraitSet traits, String label ) {
            super( cluster, traits );
            this.label = label;
        }


        // implement AlgNode
        @Override
        public AlgOptCost computeSelfCost( AlgPlanner planner, AlgMetadataQuery mq ) {
            return planner.getCostFactory().makeInfiniteCost();
        }


        // implement AlgNode
        @Override
        protected AlgDataType deriveRowType() {
            final AlgDataTypeFactory typeFactory = getCluster().getTypeFactory();
            return typeFactory.builder()
                    .add( null, "this", null, typeFactory.createJavaType( Void.TYPE ) )
                    .build();
        }


        @Override
        public AlgWriter explainTerms( AlgWriter pw ) {
            return super.explainTerms( pw ).item( "label", label );
        }


        @Override
        public String algCompareString() {
            return this.getClass().getSimpleName() + "$" + label + "&";
        }

    }


    /**
     * A relational expression with zero inputs, of NONE convention.
     */
    private static class NoneLeafAlg extends TestLeafAlg {

        protected NoneLeafAlg( AlgCluster cluster, String label ) {
            super( cluster, cluster.traitSetOf( Convention.NONE ), label );
        }


        @Override
        public AlgNode copy( AlgTraitSet traitSet, List<AlgNode> inputs ) {
            return new NoneLeafAlg( getCluster(), getLabel() );
        }

    }


    /**
     * Algebra expression with zero inputs, of PHYS convention.
     */
    private static class PhysLeafAlg extends TestLeafAlg {

        PhysLeafAlg( AlgCluster cluster, String label ) {
            super( cluster, cluster.traitSetOf( PHYS_CALLING_CONVENTION ), label );
        }


        // implement AlgNode
        @Override
        public AlgOptCost computeSelfCost( AlgPlanner planner, AlgMetadataQuery mq ) {
            return planner.getCostFactory().makeTinyCost();
        }

    }


    /**
     * Algebra expression with one input.
     */
    private abstract static class TestSingleAlg extends SingleAlg {

        protected TestSingleAlg( AlgCluster cluster, AlgTraitSet traits, AlgNode child ) {
            super( cluster, traits, child );
        }


        // implement AlgNode
        @Override
        public AlgOptCost computeSelfCost( AlgPlanner planner, AlgMetadataQuery mq ) {
            return planner.getCostFactory().makeInfiniteCost();
        }


        // implement AlgNode
        @Override
        protected AlgDataType deriveRowType() {
            return getInput().getTupleType();
        }


        @Override
        public String algCompareString() {
            return this.getClass().getSimpleName() + "$" + input.algCompareString() + "&";
        }

    }


    /**
     * Algebra expression with one input, of NONE convention.
     */
    private static class NoneSingleAlg extends TestSingleAlg {

        protected NoneSingleAlg( AlgCluster cluster, AlgNode child ) {
            this( cluster, cluster.traitSetOf( Convention.NONE ), child );
        }


        protected NoneSingleAlg( AlgCluster cluster, AlgTraitSet traitSet, AlgNode child ) {
            super( cluster, traitSet, child );
        }


        @Override
        public AlgNode copy( AlgTraitSet traitSet, List<AlgNode> inputs ) {
            return new NoneSingleAlg( getCluster(), traitSet, sole( inputs ) );
        }

    }


    /**
     * A mix-in interface to extend {@link AlgNode}, for testing.
     */
    interface FooAlg extends EnumerableAlg {

    }


    /**
     * Algebra expression with one input, that implements the {@link FooAlg} mix-in interface.
     */
    private static class IterSingleAlg extends TestSingleAlg implements FooAlg {

        IterSingleAlg( AlgCluster cluster, AlgNode child ) {
            super( cluster, cluster.traitSetOf( EnumerableConvention.INSTANCE ), child );
        }


        // implement AlgNode
        @Override
        public AlgOptCost computeSelfCost( AlgPlanner planner, AlgMetadataQuery mq ) {
            return planner.getCostFactory().makeTinyCost();
        }


        @Override
        public AlgNode copy( AlgTraitSet traitSet, List<AlgNode> inputs ) {
            assert traitSet.comprises( EnumerableConvention.INSTANCE );
            return new IterSingleAlg( getCluster(), sole( inputs ) );
        }


        @Override
        public Result implement( EnumerableAlgImplementor implementor, Prefer pref ) {
            return null;
        }

    }


    /**
     * Algebra expression with zero inputs, of the PHYS convention.
     */
    private static class PhysLeafRule extends AlgOptRule {

        PhysLeafRule() {
            super( operand( NoneLeafAlg.class, any() ) );
        }


        @Override
        public Convention getOutConvention() {
            return PHYS_CALLING_CONVENTION;
        }


        @Override
        public void onMatch( AlgOptRuleCall call ) {
            NoneLeafAlg leafAlg = call.alg( 0 );
            call.transformTo( new PhysLeafAlg( leafAlg.getCluster(), leafAlg.getLabel() ) );
        }

    }


    /**
     * Planner rule to convert a {@link NoneSingleAlg} to ENUMERABLE convention.
     */
    private static class IterSingleRule extends AlgOptRule {

        IterSingleRule() {
            super( operand( NoneSingleAlg.class, any() ) );
        }


        @Override
        public Convention getOutConvention() {
            return EnumerableConvention.INSTANCE;
        }


        @Override
        public AlgTrait<?> getOutTrait() {
            return getOutConvention();
        }

        @Override
        public void onMatch( AlgOptRuleCall call ) {
            NoneSingleAlg alg = call.alg( 0 );

            AlgNode converted = convert( alg.getInput( 0 ), alg.getTraitSet().replace( getOutTrait() ) );

            call.transformTo( new IterSingleAlg( alg.getCluster(), converted ) );
        }

    }

<<<<<<< HEAD

    /**
     * Another planner rule to convert a {@link NoneSingleAlg} to ENUMERABLE convention.
     */
    private static class IterSingleRule2 extends AlgOptRule {

        IterSingleRule2() {
            super( operand( NoneSingleAlg.class, any() ) );
        }


        // implement RelOptRule
        @Override
        public Convention getOutConvention() {
            return EnumerableConvention.INSTANCE;
        }


        @Override
        public AlgTrait<?> getOutTrait() {
            return getOutConvention();
        }


        // implement RelOptRule
        @Override
        public void onMatch( AlgOptRuleCall call ) {
            NoneSingleAlg alg = call.alg( 0 );

            AlgNode converted = convert( alg.getInput( 0 ), alg.getTraitSet().replace( getOutTrait() ) );

            IterSingleRel child = new IterSingleRel( alg.getCluster(), converted );

            call.transformTo( new IterSingleRel( alg.getCluster(), child ) );
        }

    }


    /**
     * Planner rule that converts between {@link AltTrait}s.
     */
    private static class AltTraitConverterRule extends ConverterRule {

        private final AlgTrait<?> toTrait;


        private AltTraitConverterRule( AltTrait fromTrait, AltTrait toTrait, String description ) {
            super( AlgNode.class, fromTrait, toTrait, description );
            this.toTrait = toTrait;
        }


        @Override
        public AlgNode convert( AlgNode alg ) {
            return new AltTraitConverter( alg.getCluster(), alg, toTrait );
        }


        @Override
        public boolean isGuaranteed() {
            return true;
        }

    }


    /**
     * Relational expression that converts between {@link AltTrait} values.
     */
    private static class AltTraitConverter extends ConverterImpl {

        private final AlgTrait<?> toTrait;


        private AltTraitConverter( AlgOptCluster cluster, AlgNode child, AlgTrait<?> toTrait ) {
            super( cluster, toTrait.getTraitDef(), child.getTraitSet().replace( toTrait ), child );
            this.toTrait = toTrait;
        }


        @Override
        public AlgNode copy( AlgTraitSet traitSet, List<AlgNode> inputs ) {
            return new AltTraitConverter( getCluster(), AbstractAlgNode.sole( inputs ), toTrait );
        }

    }


=======
>>>>>>> 18d3cce9
    /**
     * Planner rule that converts from PHYS to ENUMERABLE convention.
     */
    private static class PhysToIteratorConverterRule extends ConverterRule {

        PhysToIteratorConverterRule() {
            super( AlgNode.class, PHYS_CALLING_CONVENTION, EnumerableConvention.INSTANCE, "PhysToIteratorRule" );
        }


        @Override
        public AlgNode convert( AlgNode alg ) {
            return new PhysToIteratorConverter( alg.getCluster(), alg );
        }

    }


    /**
     * Planner rule that converts PHYS to ENUMERABLE convention.
     */
    private static class PhysToIteratorConverter extends ConverterImpl {

        PhysToIteratorConverter( AlgCluster cluster, AlgNode child ) {
            super( cluster, ConventionTraitDef.INSTANCE, child.getTraitSet().replace( EnumerableConvention.INSTANCE ), child );
        }


        @Override
        public AlgNode copy( AlgTraitSet traitSet, List<AlgNode> inputs ) {
            return new PhysToIteratorConverter( getCluster(), AbstractAlgNode.sole( inputs ) );
        }

    }


    /**
     * Planner rule that converts an {@link IterSingleAlg} on a {@link PhysToIteratorConverter} into a {@link IterMergedAlg}.
     */
    private static class IterSinglePhysMergeRule extends AlgOptRule {

        IterSinglePhysMergeRule() {
            super( operand( IterSingleAlg.class, operand( PhysToIteratorConverter.class, any() ) ) );
        }


        @Override
        public void onMatch( AlgOptRuleCall call ) {
            IterSingleAlg singleAlg = call.alg( 0 );
            call.transformTo( new IterMergedAlg( singleAlg.getCluster(), null ) );
        }

    }


    /**
     * Algebra expression with no inputs, that implements the {@link FooAlg} mix-in interface.
     */
    private static class IterMergedAlg extends TestLeafAlg implements FooAlg {

        IterMergedAlg( AlgCluster cluster, String label ) {
            super( cluster, cluster.traitSetOf( EnumerableConvention.INSTANCE ), label );
        }


        @Override
        public AlgOptCost computeSelfCost( AlgPlanner planner, AlgMetadataQuery mq ) {
            return planner.getCostFactory().makeZeroCost();
        }


        @Override
        public AlgNode copy( AlgTraitSet traitSet, List<AlgNode> inputs ) {
            assert traitSet.comprises( EnumerableConvention.INSTANCE );
            assert inputs.isEmpty();
            return new IterMergedAlg( getCluster(), this.getLabel() );
        }


        @Override
        public Result implement( EnumerableAlgImplementor implementor, Prefer pref ) {
            return null;
        }

    }

}<|MERGE_RESOLUTION|>--- conflicted
+++ resolved
@@ -34,21 +34,12 @@
 package org.polypheny.db.sql.volcano;
 
 
-<<<<<<< HEAD
-import static org.junit.jupiter.api.Assertions.assertEquals;
-import static org.junit.jupiter.api.Assertions.assertTrue;
-=======
 import static org.junit.jupiter.api.Assertions.assertInstanceOf;
->>>>>>> 18d3cce9
 
 import com.google.common.collect.HashMultimap;
 import com.google.common.collect.Multimap;
 import java.util.List;
 import lombok.Getter;
-<<<<<<< HEAD
-import org.junit.jupiter.api.Disabled;
-=======
->>>>>>> 18d3cce9
 import org.junit.jupiter.api.Test;
 import org.polypheny.db.algebra.AbstractAlgNode;
 import org.polypheny.db.algebra.AlgNode;
@@ -118,48 +109,6 @@
     }
 
 
-<<<<<<< HEAD
-    @Disabled
-    @Test
-    public void testDoubleConversion() {
-        VolcanoPlanner planner = new VolcanoPlanner();
-
-        planner.addAlgTraitDef( ConventionTraitDef.INSTANCE );
-        planner.addAlgTraitDef( ALT_TRAIT_DEF );
-
-        planner.addRule( new PhysToIteratorConverterRule() );
-        planner.addRule( new AltTraitConverterRule( ALT_TRAIT, ALT_TRAIT2, "AltToAlt2ConverterRule" ) );
-        planner.addRule( new PhysLeafRule() );
-        planner.addRule( new IterSingleRule() );
-
-        AlgOptCluster cluster = PlannerTests.newCluster( planner );
-
-        NoneLeafRel noneLeafRel = AlgOptUtil.addTrait( new NoneLeafRel( cluster, "noneLeafRel" ), ALT_TRAIT );
-
-        NoneSingleAlg noneRel = AlgOptUtil.addTrait( new NoneSingleAlg( cluster, noneLeafRel ), ALT_TRAIT2 );
-
-        AlgNode convertedRel = planner.changeTraits( noneRel, cluster.traitSetOf( EnumerableConvention.INSTANCE ).replace( ALT_TRAIT2 ) );
-
-        planner.setRoot( convertedRel );
-        AlgNode result = planner.chooseDelegate().findBestExp();
-
-        assertTrue( result instanceof IterSingleRel );
-        assertEquals( EnumerableConvention.INSTANCE, result.getTraitSet().getTrait( ConventionTraitDef.INSTANCE ) );
-        assertEquals( ALT_TRAIT2, result.getTraitSet().getTrait( ALT_TRAIT_DEF ) );
-
-        AlgNode child = result.getInputs().get( 0 );
-        assertTrue( (child instanceof AltTraitConverter) || (child instanceof PhysToIteratorConverter) );
-
-        child = child.getInputs().get( 0 );
-        assertTrue( (child instanceof AltTraitConverter) || (child instanceof PhysToIteratorConverter) );
-
-        child = child.getInputs().get( 0 );
-        assertTrue( child instanceof PhysLeafRel );
-    }
-
-
-=======
->>>>>>> 18d3cce9
     @Test
     public void testRuleMatchAfterConversion() {
         VolcanoPlanner planner = new VolcanoPlanner();
@@ -172,29 +121,7 @@
         planner.addRule( new IterSingleRule() );
         planner.addRule( new IterSinglePhysMergeRule() );
 
-<<<<<<< HEAD
-        AlgOptCluster cluster = PlannerTests.newCluster( planner );
-
-        NoneLeafRel noneLeafRel = AlgOptUtil.addTrait( new NoneLeafRel( cluster, "noneLeafRel" ), ALT_TRAIT );
-
-        NoneSingleAlg noneRel = AlgOptUtil.addTrait( new NoneSingleAlg( cluster, noneLeafRel ), ALT_EMPTY_TRAIT );
-
-        AlgNode convertedRel = planner.changeTraits( noneRel, cluster.traitSetOf( EnumerableConvention.INSTANCE ).replace( ALT_EMPTY_TRAIT ) );
-
-        planner.setRoot( convertedRel );
-        AlgNode result = planner.chooseDelegate().findBestExp();
-
-        assertTrue( result instanceof IterMergedRel );
-    }
-
-
-    @Disabled
-    @Test
-    public void testTraitPropagation() {
-        VolcanoPlanner planner = new VolcanoPlanner();
-=======
         AlgCluster cluster = PlannerTests.newCluster( planner );
->>>>>>> 18d3cce9
 
         NoneLeafAlg noneLeafAlg = AlgOptUtil.addTrait( new NoneLeafAlg( cluster, "noneLeafAlg" ), ALT_TRAIT );
 
@@ -205,27 +132,7 @@
         planner.setRoot( convertedAlg );
         AlgNode result = planner.chooseDelegate().findBestExp();
 
-<<<<<<< HEAD
-        assertTrue( result instanceof IterSingleRel );
-        assertEquals( EnumerableConvention.INSTANCE, result.getTraitSet().getTrait( ConventionTraitDef.INSTANCE ) );
-        assertEquals( ALT_TRAIT2, result.getTraitSet().getTrait( ALT_TRAIT_DEF ) );
-
-        AlgNode child = result.getInputs().get( 0 );
-        assertTrue( child instanceof IterSingleRel );
-        assertEquals( EnumerableConvention.INSTANCE, child.getTraitSet().getTrait( ConventionTraitDef.INSTANCE ) );
-        assertEquals( ALT_TRAIT2, child.getTraitSet().getTrait( ALT_TRAIT_DEF ) );
-
-        child = child.getInputs().get( 0 );
-        assertTrue( (child instanceof AltTraitConverter) || (child instanceof PhysToIteratorConverter) );
-
-        child = child.getInputs().get( 0 );
-        assertTrue( (child instanceof AltTraitConverter) || (child instanceof PhysToIteratorConverter) );
-
-        child = child.getInputs().get( 0 );
-        assertTrue( child instanceof PhysLeafRel );
-=======
         assertInstanceOf( IterMergedAlg.class, result );
->>>>>>> 18d3cce9
     }
 
 
@@ -312,11 +219,7 @@
 
 
         @Override
-<<<<<<< HEAD
-        public AlgNode convert( AlgOptPlanner planner, AlgNode alg, AltTrait toTrait, boolean allowInfiniteCostConverters ) {
-=======
         public AlgNode convert( AlgPlanner planner, AlgNode alg, AltTrait toTrait, boolean allowInfiniteCostConverters ) {
->>>>>>> 18d3cce9
             AlgTrait<?> fromTrait = alg.getTraitSet().getTrait( this );
 
             if ( conversions.containsKey( fromTrait ) ) {
@@ -341,11 +244,7 @@
 
 
         @Override
-<<<<<<< HEAD
-        public boolean canConvert( AlgOptPlanner planner, AltTrait fromTrait, AltTrait toTrait ) {
-=======
         public boolean canConvert( AlgPlanner planner, AltTrait fromTrait, AltTrait toTrait ) {
->>>>>>> 18d3cce9
             if ( conversions.containsKey( fromTrait ) ) {
                 for ( Pair<AlgTrait<?>, ConverterRule> traitAndRule : conversions.get( fromTrait ) ) {
                     if ( traitAndRule.left == toTrait ) {
@@ -377,11 +276,7 @@
      * A relational expression with zero inputs.
      */
     @Getter
-<<<<<<< HEAD
-    private abstract static class TestLeafRel extends AbstractAlgNode {
-=======
     private abstract static class TestLeafAlg extends AbstractAlgNode {
->>>>>>> 18d3cce9
 
         private final String label;
 
@@ -612,98 +507,6 @@
 
     }
 
-<<<<<<< HEAD
-
-    /**
-     * Another planner rule to convert a {@link NoneSingleAlg} to ENUMERABLE convention.
-     */
-    private static class IterSingleRule2 extends AlgOptRule {
-
-        IterSingleRule2() {
-            super( operand( NoneSingleAlg.class, any() ) );
-        }
-
-
-        // implement RelOptRule
-        @Override
-        public Convention getOutConvention() {
-            return EnumerableConvention.INSTANCE;
-        }
-
-
-        @Override
-        public AlgTrait<?> getOutTrait() {
-            return getOutConvention();
-        }
-
-
-        // implement RelOptRule
-        @Override
-        public void onMatch( AlgOptRuleCall call ) {
-            NoneSingleAlg alg = call.alg( 0 );
-
-            AlgNode converted = convert( alg.getInput( 0 ), alg.getTraitSet().replace( getOutTrait() ) );
-
-            IterSingleRel child = new IterSingleRel( alg.getCluster(), converted );
-
-            call.transformTo( new IterSingleRel( alg.getCluster(), child ) );
-        }
-
-    }
-
-
-    /**
-     * Planner rule that converts between {@link AltTrait}s.
-     */
-    private static class AltTraitConverterRule extends ConverterRule {
-
-        private final AlgTrait<?> toTrait;
-
-
-        private AltTraitConverterRule( AltTrait fromTrait, AltTrait toTrait, String description ) {
-            super( AlgNode.class, fromTrait, toTrait, description );
-            this.toTrait = toTrait;
-        }
-
-
-        @Override
-        public AlgNode convert( AlgNode alg ) {
-            return new AltTraitConverter( alg.getCluster(), alg, toTrait );
-        }
-
-
-        @Override
-        public boolean isGuaranteed() {
-            return true;
-        }
-
-    }
-
-
-    /**
-     * Relational expression that converts between {@link AltTrait} values.
-     */
-    private static class AltTraitConverter extends ConverterImpl {
-
-        private final AlgTrait<?> toTrait;
-
-
-        private AltTraitConverter( AlgOptCluster cluster, AlgNode child, AlgTrait<?> toTrait ) {
-            super( cluster, toTrait.getTraitDef(), child.getTraitSet().replace( toTrait ), child );
-            this.toTrait = toTrait;
-        }
-
-
-        @Override
-        public AlgNode copy( AlgTraitSet traitSet, List<AlgNode> inputs ) {
-            return new AltTraitConverter( getCluster(), AbstractAlgNode.sole( inputs ), toTrait );
-        }
-
-    }
-
-
-=======
->>>>>>> 18d3cce9
     /**
      * Planner rule that converts from PHYS to ENUMERABLE convention.
      */
