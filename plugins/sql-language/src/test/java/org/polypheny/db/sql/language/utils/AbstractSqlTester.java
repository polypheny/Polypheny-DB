--- conflicted
+++ resolved
@@ -18,15 +18,9 @@
 
 
 import static org.hamcrest.CoreMatchers.equalTo;
-<<<<<<< HEAD
-import static org.junit.Assert.assertEquals;
-import static org.junit.Assert.assertNotNull;
-import static org.junit.Assert.assertThat;
-=======
 import static org.hamcrest.MatcherAssert.assertThat;
 import static org.junit.jupiter.api.Assertions.assertEquals;
 import static org.junit.jupiter.api.Assertions.assertNotNull;
->>>>>>> 250079c0
 
 import com.google.common.collect.ImmutableList;
 import java.util.ArrayList;
@@ -157,11 +151,7 @@
     public AlgDataType getColumnType( String sql ) {
         AlgDataType rowType = getResultType( sql );
         final List<AlgDataTypeField> fields = rowType.getFields();
-<<<<<<< HEAD
-        assertEquals( "expected query to return 1 field", 1, fields.size() );
-=======
         assertEquals( 1, fields.size(), "expected query to return 1 field" );
->>>>>>> 250079c0
         return fields.get( 0 ).getType();
     }
 
