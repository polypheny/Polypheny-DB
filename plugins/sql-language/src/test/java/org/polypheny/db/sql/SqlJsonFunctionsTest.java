/*
 * Copyright 2019-2024 The Polypheny Project
 *
 * Licensed under the Apache License, Version 2.0 (the "License");
 * you may not use this file except in compliance with the License.
 * You may obtain a copy of the License at
 *
 * http://www.apache.org/licenses/LICENSE-2.0
 *
 * Unless required by applicable law or agreed to in writing, software
 * distributed under the License is distributed on an "AS IS" BASIS,
 * WITHOUT WARRANTIES OR CONDITIONS OF ANY KIND, either express or implied.
 * See the License for the specific language governing permissions and
 * limitations under the License.
 */

package org.polypheny.db.sql;


import static org.hamcrest.CoreMatchers.is;
import static org.hamcrest.CoreMatchers.nullValue;
import static org.hamcrest.MatcherAssert.assertThat;
<<<<<<< HEAD
=======
import static org.junit.jupiter.api.Assertions.assertThrows;
>>>>>>> 18d3cce9
import static org.junit.jupiter.api.Assertions.fail;

import com.jayway.jsonpath.PathNotFoundException;
import java.util.ArrayList;
import java.util.Arrays;
import java.util.HashMap;
import java.util.List;
import java.util.Map;
import java.util.Objects;
import java.util.function.Supplier;
import java.util.stream.Collectors;
import javax.annotation.Nonnull;
import org.bson.json.JsonParseException;
import org.hamcrest.BaseMatcher;
import org.hamcrest.Description;
import org.hamcrest.Matcher;
<<<<<<< HEAD
import org.junit.jupiter.api.Disabled;
=======
>>>>>>> 18d3cce9
import org.junit.jupiter.api.Test;
import org.polypheny.db.algebra.json.JsonConstructorNullClause;
import org.polypheny.db.algebra.json.JsonExistsErrorBehavior;
import org.polypheny.db.algebra.json.JsonQueryEmptyOrErrorBehavior;
import org.polypheny.db.algebra.json.JsonQueryWrapperBehavior;
import org.polypheny.db.algebra.json.JsonValueEmptyOrErrorBehavior;
import org.polypheny.db.catalog.exceptions.GenericRuntimeException;
import org.polypheny.db.functions.Functions;
import org.polypheny.db.functions.PathContext;
import org.polypheny.db.runtime.PolyphenyDbException;
import org.polypheny.db.type.entity.PolyList;
import org.polypheny.db.type.entity.PolyString;
import org.polypheny.db.type.entity.PolyValue;
import org.polypheny.db.type.entity.document.PolyDocument;
import org.polypheny.db.type.entity.numerical.PolyInteger;
import org.polypheny.db.type.entity.relational.PolyMap;


/**
 * Unit test for the methods in {@link Functions} that implement JSON processing functions.
 */
public class SqlJsonFunctionsTest extends SqlLanguageDependent {

    public static final String INVOC_DESC_JSON_VALUE_EXPRESSION = "jsonValueExpression";
    public static final String INVOC_DESC_JSON_STRUCTURED_VALUE_EXPRESSION = "jsonStructuredValueExpression";
    public static final String INVOC_DESC_JSON_API_COMMON_SYNTAX = "jsonApiCommonSyntax";
    public static final String INVOC_DESC_JSON_EXISTS = "jsonExists";
    public static final String INVOC_DESC_JSON_VALUE_ANY = "jsonValueAny";
    public static final String INVOC_DESC_JSON_QUERY = "jsonQuery";
    public static final String INVOC_DESC_JSONIZE = "toJson";
    public static final String INVOC_DESC_DEJSONIZE = "dejsonize";
    public static final String INVOC_DESC_JSON_OBJECT = "jsonObject";
    public static final String INVOC_DESC_JSON_OBJECT_AGG_ADD = "jsonObjectAggAdd";
    public static final String INVOC_DESC_JSON_ARRAY = "jsonArray";
    public static final String INVOC_DESC_JSON_ARRAY_AGG_ADD = "jsonArrayAggAdd";
    public static final String INVOC_DESC_IS_JSON_VALUE = "isJsonValue";
    public static final String INVOC_DESC_IS_JSON_SCALAR = "isJsonScalar";
    public static final String INVOC_DESC_IS_JSON_ARRAY = "isJsonArray";
    public static final String INVOC_DESC_IS_JSON_OBJECT = "isJsonObject";


    @Test
    public void testJsonValueExpression() {
        assertJsonValueExpression( "{}", is( PolyDocument.EMPTY_DOCUMENT ) );
    }


    @Test
    public void testJsonStructuredValueExpression() {
        assertJsonStructuredValueExpression( "bar", is( "bar" ) );
        assertJsonStructuredValueExpression( 100, is( 100 ) );
    }


    @Test
    @Disabled //refactor
    public void testJsonApiCommonSyntax() {
        assertJsonApiCommonSyntax(
                PolyDocument.of( Map.of( PolyString.of( "foo" ), PolyString.of( "bar" ) ) ),
                PolyString.of( "lax $.foo" ),
                contextMatches( PathContext.withReturned( Functions.PathMode.LAX, PolyString.of( "bar" ) ) ) );
        assertJsonApiCommonSyntax(
                PolyDocument.of( Map.of( PolyString.of( "foo" ), PolyString.of( "bar" ) ) ),
                PolyString.of( "strict $.foo" ),
                contextMatches( PathContext.withReturned( Functions.PathMode.STRICT, PolyString.of( "bar" ) ) ) );
        assertJsonApiCommonSyntax(
                PolyDocument.of( Map.of( PolyString.of( "foo" ), PolyString.of( "bar" ) ) ),
                PolyString.of( "lax $.foo1" ),
                contextMatches( PathContext.withReturned( Functions.PathMode.LAX, null ) ) );
        assertJsonApiCommonSyntax(
                PolyDocument.of( Map.of( PolyString.of( "foo" ), PolyString.of( "bar" ) ) ),
                PolyString.of( "strict $.foo1" ),
                contextMatches( PathContext.withStrictException( new PathNotFoundException( "No results for path: $['foo1']" ) ) ) );
        assertJsonApiCommonSyntax(
                PolyDocument.of( Map.of( PolyString.of( "foo" ), PolyInteger.of( 100 ) ) ),
                PolyString.of( "lax $.foo" ),
                contextMatches( PathContext.withReturned( Functions.PathMode.LAX, PolyInteger.of( 100 ) ) ) );
    }


    @Test
    public void testJsonExists() {
        assertJsonExists(
                PathContext.withReturned( Functions.PathMode.STRICT, PolyString.of( "bar" ) ),
                JsonExistsErrorBehavior.FALSE,
                is( true ) );

        assertJsonExists(
                PathContext.withReturned( Functions.PathMode.STRICT, PolyString.of( "bar" ) ),
                JsonExistsErrorBehavior.TRUE,
                is( true ) );

        assertJsonExists(
                PathContext.withReturned( Functions.PathMode.STRICT, PolyString.of( "bar" ) ),
                JsonExistsErrorBehavior.UNKNOWN,
                is( true ) );

        assertJsonExists(
                PathContext.withReturned( Functions.PathMode.STRICT, PolyString.of( "bar" ) ),
                JsonExistsErrorBehavior.ERROR,
                is( true ) );

        assertJsonExists(
                PathContext.withReturned( Functions.PathMode.LAX, null ),
                JsonExistsErrorBehavior.FALSE,
                is( false ) );

        assertJsonExists(
                PathContext.withReturned( Functions.PathMode.LAX, null ),
                JsonExistsErrorBehavior.TRUE,
                is( false ) );

        assertJsonExists(
                PathContext.withReturned( Functions.PathMode.LAX, null ),
                JsonExistsErrorBehavior.UNKNOWN,
                is( false ) );

        assertJsonExists(
                PathContext.withReturned( Functions.PathMode.LAX, null ),
                JsonExistsErrorBehavior.ERROR,
                is( false ) );

        assertJsonExists(
                PathContext.withStrictException( new Exception( "test message" ) ),
                JsonExistsErrorBehavior.FALSE,
                is( false ) );

        assertJsonExists(
                PathContext.withStrictException( new Exception( "test message" ) ),
                JsonExistsErrorBehavior.TRUE,
                is( true ) );

        assertJsonExists(
                PathContext.withStrictException( new Exception( "test message" ) ),
                JsonExistsErrorBehavior.UNKNOWN,
                nullValue() );

        assertJsonExistsFailed(
                PathContext.withStrictException( new Exception( "test message" ) ),
                JsonExistsErrorBehavior.ERROR,
                errorMatches( new GenericRuntimeException( "java.lang.Exception: test message" ) ) );
    }


    @Test
    public void testJsonValueAny() {
        assertJsonValueAny(
                PathContext.withReturned( Functions.PathMode.LAX, PolyString.of( "bar" ) ),
                JsonValueEmptyOrErrorBehavior.NULL,
                null,
                JsonValueEmptyOrErrorBehavior.NULL,
                null,
                is( PolyString.of( "bar" ) ) );
        assertJsonValueAny(
                PathContext.withReturned( Functions.PathMode.LAX, null ),
                JsonValueEmptyOrErrorBehavior.NULL,
                null,
                JsonValueEmptyOrErrorBehavior.NULL,
                null,
                nullValue() );
        assertJsonValueAny(
                PathContext.withReturned( Functions.PathMode.LAX, null ),
                JsonValueEmptyOrErrorBehavior.DEFAULT,
                PolyString.of( "empty" ),
                JsonValueEmptyOrErrorBehavior.NULL,
                null,
                is( PolyString.of( "empty" ) ) );
        assertJsonValueAnyFailed(
                PathContext.withReturned( Functions.PathMode.LAX, null ),
                JsonValueEmptyOrErrorBehavior.ERROR,
                null,
                JsonValueEmptyOrErrorBehavior.NULL,
                null,
                errorMatches( new PolyphenyDbException( "Empty result of JSON_VALUE function is not allowed", null ) ) );
        assertJsonValueAny(
                PathContext.withReturned( Functions.PathMode.LAX, PolyList.EMPTY_LIST ),
                JsonValueEmptyOrErrorBehavior.NULL,
                null,
                JsonValueEmptyOrErrorBehavior.NULL,
                null,
                nullValue() );
        assertJsonValueAny(
                PathContext.withReturned( Functions.PathMode.LAX, PolyList.EMPTY_LIST ),
                JsonValueEmptyOrErrorBehavior.DEFAULT,
                PolyString.of( "empty" ),
                JsonValueEmptyOrErrorBehavior.NULL,
                null,
                is( PolyString.of( "empty" ) ) );
        assertJsonValueAnyFailed(
                PathContext.withReturned( Functions.PathMode.LAX, PolyList.EMPTY_LIST ),
                JsonValueEmptyOrErrorBehavior.ERROR,
                null,
                JsonValueEmptyOrErrorBehavior.NULL,
                null,
                errorMatches( new PolyphenyDbException( "Empty result of JSON_VALUE function is not allowed", null ) ) );
        assertJsonValueAny(
                PathContext.withStrictException( new Exception( "test message" ) ),
                JsonValueEmptyOrErrorBehavior.NULL,
                null,
                JsonValueEmptyOrErrorBehavior.NULL,
                null,
                nullValue() );
        assertJsonValueAny(
                PathContext.withStrictException( new Exception( "test message" ) ),
                JsonValueEmptyOrErrorBehavior.NULL,
                null,
                JsonValueEmptyOrErrorBehavior.DEFAULT,
                PolyString.of( "empty" ),
                is( PolyString.of( "empty" ) ) );
        assertJsonValueAnyFailed(
                PathContext.withStrictException( new Exception( "test message" ) ),
                JsonValueEmptyOrErrorBehavior.NULL,
                null,
                JsonValueEmptyOrErrorBehavior.ERROR,
                null,
                errorMatches( new GenericRuntimeException( "java.lang.Exception: test message" ) ) );
        assertJsonValueAny(
                PathContext.withReturned( Functions.PathMode.STRICT, PolyList.EMPTY_LIST ),
                JsonValueEmptyOrErrorBehavior.NULL,
                null,
                JsonValueEmptyOrErrorBehavior.NULL,
                null,
                nullValue() );
        assertJsonValueAny(
                PathContext.withReturned( Functions.PathMode.STRICT, PolyList.EMPTY_LIST ),
                JsonValueEmptyOrErrorBehavior.NULL,
                null,
                JsonValueEmptyOrErrorBehavior.DEFAULT,
                PolyString.of( "empty" ),
                is( PolyString.of( "empty" ) ) );
        assertJsonValueAnyFailed(
                PathContext.withReturned( Functions.PathMode.STRICT, PolyList.EMPTY_LIST ),
                JsonValueEmptyOrErrorBehavior.NULL,
                null,
                JsonValueEmptyOrErrorBehavior.ERROR,
                null,
                errorMatches(
                        new PolyphenyDbException( "Strict jsonpath mode requires scalar value, and the actual value is: '[]'", null ) ) );
    }


    @Test
    public void testJsonQuery() {
        assertJsonQuery(
                PathContext.withReturned( Functions.PathMode.LAX, PolyList.of( PolyString.of( "bar" ) ) ),
                JsonQueryWrapperBehavior.WITHOUT_ARRAY,
                JsonQueryEmptyOrErrorBehavior.NULL,
                JsonQueryEmptyOrErrorBehavior.NULL,
                is( "[\"bar\"]" ) );
        assertJsonQuery(
                PathContext.withReturned( Functions.PathMode.LAX, null ),
                JsonQueryWrapperBehavior.WITHOUT_ARRAY,
                JsonQueryEmptyOrErrorBehavior.NULL,
                JsonQueryEmptyOrErrorBehavior.NULL,
                nullValue() );
        assertJsonQuery(
                PathContext.withReturned( Functions.PathMode.LAX, null ),
                JsonQueryWrapperBehavior.WITHOUT_ARRAY,
                JsonQueryEmptyOrErrorBehavior.EMPTY_ARRAY,
                JsonQueryEmptyOrErrorBehavior.NULL,
                is( "[]" ) );
        assertJsonQuery(
                PathContext.withReturned( Functions.PathMode.LAX, null ),
                JsonQueryWrapperBehavior.WITHOUT_ARRAY,
                JsonQueryEmptyOrErrorBehavior.EMPTY_OBJECT,
                JsonQueryEmptyOrErrorBehavior.NULL,
                is( "{}" ) );
        assertJsonQueryFailed(
                PathContext.withReturned( Functions.PathMode.LAX, null ),
                JsonQueryWrapperBehavior.WITHOUT_ARRAY,
                JsonQueryEmptyOrErrorBehavior.ERROR,
                JsonQueryEmptyOrErrorBehavior.NULL,
                errorMatches( new PolyphenyDbException( "Empty result of JSON_QUERY function is not allowed", null ) ) );

        assertJsonQuery(
                PathContext.withReturned( Functions.PathMode.LAX, PolyString.of( "bar" ) ),
                JsonQueryWrapperBehavior.WITHOUT_ARRAY,
                JsonQueryEmptyOrErrorBehavior.NULL,
                JsonQueryEmptyOrErrorBehavior.NULL,
                nullValue() );
        assertJsonQuery(
                PathContext.withReturned( Functions.PathMode.LAX, PolyString.of( "bar" ) ),
                JsonQueryWrapperBehavior.WITHOUT_ARRAY,
                JsonQueryEmptyOrErrorBehavior.EMPTY_ARRAY,
                JsonQueryEmptyOrErrorBehavior.NULL,
                is( "[]" ) );
        assertJsonQuery(
                PathContext.withReturned( Functions.PathMode.LAX, PolyString.of( "bar" ) ),
                JsonQueryWrapperBehavior.WITHOUT_ARRAY,
                JsonQueryEmptyOrErrorBehavior.EMPTY_OBJECT,
                JsonQueryEmptyOrErrorBehavior.NULL,
                is( "{}" ) );
        assertJsonQueryFailed(
                PathContext.withReturned( Functions.PathMode.LAX, PolyString.of( "bar" ) ),
                JsonQueryWrapperBehavior.WITHOUT_ARRAY,
                JsonQueryEmptyOrErrorBehavior.ERROR,
                JsonQueryEmptyOrErrorBehavior.NULL,
                errorMatches( new PolyphenyDbException( "Empty result of JSON_QUERY function is not allowed", null ) ) );
        assertJsonQuery(
                PathContext.withStrictException( new Exception( "test message" ) ),
                JsonQueryWrapperBehavior.WITHOUT_ARRAY,
                JsonQueryEmptyOrErrorBehavior.NULL,
                JsonQueryEmptyOrErrorBehavior.EMPTY_ARRAY,
                is( "[]" ) );
        assertJsonQuery(
                PathContext.withStrictException( new Exception( "test message" ) ),
                JsonQueryWrapperBehavior.WITHOUT_ARRAY,
                JsonQueryEmptyOrErrorBehavior.NULL,
                JsonQueryEmptyOrErrorBehavior.EMPTY_OBJECT,
                is( "{}" ) );
        assertJsonQueryFailed(
                PathContext.withStrictException( new Exception( "test message" ) ),
                JsonQueryWrapperBehavior.WITHOUT_ARRAY,
                JsonQueryEmptyOrErrorBehavior.NULL,
                JsonQueryEmptyOrErrorBehavior.ERROR,
                errorMatches( new GenericRuntimeException( "java.lang.Exception: test message" ) ) );
        assertJsonQuery(
                PathContext.withReturned( Functions.PathMode.STRICT, PolyString.of( "bar" ) ),
                JsonQueryWrapperBehavior.WITHOUT_ARRAY,
                JsonQueryEmptyOrErrorBehavior.NULL,
                JsonQueryEmptyOrErrorBehavior.NULL,
                nullValue() );
        assertJsonQuery(
                PathContext.withReturned( Functions.PathMode.STRICT, PolyString.of( "bar" ) ),
                JsonQueryWrapperBehavior.WITHOUT_ARRAY,
                JsonQueryEmptyOrErrorBehavior.NULL,
                JsonQueryEmptyOrErrorBehavior.EMPTY_ARRAY,
                is( "[]" ) );
        assertJsonQueryFailed(
                PathContext.withReturned( Functions.PathMode.STRICT, PolyString.of( "bar" ) ),
                JsonQueryWrapperBehavior.WITHOUT_ARRAY,
                JsonQueryEmptyOrErrorBehavior.NULL,
                JsonQueryEmptyOrErrorBehavior.ERROR,
                errorMatches( new PolyphenyDbException( "Strict jsonpath mode requires array or object value, and the actual value is: 'bar'", null ) ) );

        // wrapper behavior test

        assertJsonQuery(
                PathContext.withReturned( Functions.PathMode.STRICT, PolyString.of( "bar" ) ),
                JsonQueryWrapperBehavior.WITH_UNCONDITIONAL_ARRAY,
                JsonQueryEmptyOrErrorBehavior.NULL,
                JsonQueryEmptyOrErrorBehavior.NULL,
                is( "[\"bar\"]" ) );

        assertJsonQuery(
                PathContext.withReturned( Functions.PathMode.STRICT, PolyString.of( "bar" ) ),
                JsonQueryWrapperBehavior.WITH_CONDITIONAL_ARRAY,
                JsonQueryEmptyOrErrorBehavior.NULL,
                JsonQueryEmptyOrErrorBehavior.NULL,
                is( "[\"bar\"]" ) );

        assertJsonQuery(
                PathContext.withReturned( Functions.PathMode.STRICT, PolyList.of( PolyString.of( "bar" ) ) ),
                JsonQueryWrapperBehavior.WITH_UNCONDITIONAL_ARRAY,
                JsonQueryEmptyOrErrorBehavior.NULL,
                JsonQueryEmptyOrErrorBehavior.NULL,
                is( "[[\"bar\"]]" ) );

        assertJsonQuery(
                PathContext.withReturned( Functions.PathMode.STRICT, PolyList.of( PolyString.of( "bar" ) ) ),
                JsonQueryWrapperBehavior.WITH_CONDITIONAL_ARRAY,
                JsonQueryEmptyOrErrorBehavior.NULL,
                JsonQueryEmptyOrErrorBehavior.NULL,
                is( "[\"bar\"]" ) );
    }


    @Test
    public void testMapJsonize() {
        assertJsonize( PolyMap.EMPTY_MAP, is( "{}" ) );
    }


    @Test
    public void testDocJsonize() {
        assertJsonize( PolyDocument.EMPTY_DOCUMENT, is( "{}" ) );
    }


    @Test
    public void testDejsonize() {
        assertDejsonize( "{}", is( PolyDocument.EMPTY_DOCUMENT ) );
        assertDejsonize( "[]", is( PolyList.EMPTY_LIST ) );

        // expect exception thrown
        final String message = "JSON reader was expecting a value but found '}'.";
<<<<<<< HEAD
        assertDejsonizeFailed( "[}", errorMatches( new JsonParseException( message ) ) );
=======
        assertDejsonizeFailed( "[}", message );
>>>>>>> 18d3cce9
    }


    @Test
    public void testJsonObject() {
        assertJsonObject( is( "{}" ), JsonConstructorNullClause.NULL_ON_NULL );
        assertJsonObject(
                is( "{\"foo\":\"bar\"}" ),
                JsonConstructorNullClause.NULL_ON_NULL,
                PolyString.of( "foo" ),
                PolyString.of( "bar" ) );
        assertJsonObject(
                is( "{\"foo\":null}" ),
                JsonConstructorNullClause.NULL_ON_NULL,
                PolyString.of( "foo" ),
                null );
        assertJsonObject(
                is( "{}" ),
                JsonConstructorNullClause.ABSENT_ON_NULL,
                PolyString.of( "foo" ),
                null );
    }


    @Test
    public void testJsonObjectAggAdd() {
        Map<String, Object> map = new HashMap<>();
        Map<String, Object> expected = new HashMap<>();
        expected.put( "foo", "bar" );
        assertJsonObjectAggAdd( map, "foo", "bar", JsonConstructorNullClause.NULL_ON_NULL, is( expected ) );
        expected.put( "foo1", null );
        assertJsonObjectAggAdd( map, "foo1", null, JsonConstructorNullClause.NULL_ON_NULL, is( expected ) );
        assertJsonObjectAggAdd( map, "foo2", null, JsonConstructorNullClause.ABSENT_ON_NULL, is( expected ) );
    }


    @Test
    public void testJsonArray() {
        assertJsonArray( is( "[]" ), JsonConstructorNullClause.NULL_ON_NULL );
        assertJsonArray( is( "[\"foo\"]" ), JsonConstructorNullClause.NULL_ON_NULL, PolyString.of( "foo" ) );
        assertJsonArray( is( "[\"foo\",null]" ), JsonConstructorNullClause.NULL_ON_NULL, PolyString.of( "foo" ), null );
        assertJsonArray( is( "[\"foo\"]" ), JsonConstructorNullClause.ABSENT_ON_NULL, PolyString.of( "foo" ), null );
    }


    @Test
    public void testJsonArrayAggAdd() {
        List<PolyValue> list = new ArrayList<>();
        List<PolyValue> expected = new ArrayList<>();
        expected.add( PolyString.of( "foo" ) );
        assertJsonArrayAggAdd( list, PolyString.of( "foo" ), JsonConstructorNullClause.NULL_ON_NULL, is( expected ) );
        expected.add( null );
        assertJsonArrayAggAdd( list, null, JsonConstructorNullClause.NULL_ON_NULL, is( expected ) );
        assertJsonArrayAggAdd( list, null, JsonConstructorNullClause.ABSENT_ON_NULL, is( expected ) );
    }


    @Test
    public void testJsonPredicate() {
        assertIsJsonValue( "[]", is( true ) );
        assertIsJsonValue( "{}", is( true ) );
        assertIsJsonValue( "100", is( true ) );
        assertIsJsonValue( "{]", is( false ) );
        assertIsJsonObject( "[]", is( false ) );
        assertIsJsonObject( "{}", is( true ) );
        assertIsJsonObject( "100", is( false ) );
        assertIsJsonObject( "{]", is( false ) );
        assertIsJsonArray( "[]", is( true ) );
        assertIsJsonArray( "{}", is( false ) );
        assertIsJsonArray( "100", is( false ) );
        assertIsJsonArray( "{]", is( false ) );
        assertIsJsonScalar( "[]", is( false ) );
        assertIsJsonScalar( "{}", is( false ) );
        assertIsJsonScalar( "100", is( true ) );
        assertIsJsonScalar( "{]", is( false ) );
    }


    private void assertJsonValueExpression( String input, Matcher<Object> matcher ) {
        assertThat(
                invocationDesc( INVOC_DESC_JSON_VALUE_EXPRESSION, input ),
                Functions.jsonValueExpression( PolyString.of( input ) ), matcher );
    }


    private void assertJsonStructuredValueExpression( Object input, Matcher<Object> matcher ) {
        assertThat(
                invocationDesc( INVOC_DESC_JSON_STRUCTURED_VALUE_EXPRESSION, input ),
                Functions.jsonStructuredValueExpression( input ), matcher );
    }


    private void assertJsonApiCommonSyntax( PolyValue input, PolyString pathSpec, Matcher<? super PathContext> matcher ) {
        assertThat(
                invocationDesc( INVOC_DESC_JSON_API_COMMON_SYNTAX, input, pathSpec ),
                Functions.jsonApiCommonSyntax( input, pathSpec ), matcher );
    }


    private void assertJsonExists( PathContext input, JsonExistsErrorBehavior errorBehavior, Matcher<? super Boolean> matcher ) {
        assertThat( invocationDesc( INVOC_DESC_JSON_EXISTS, input, errorBehavior ), Functions.jsonExists( input, errorBehavior ), matcher );
    }


    private void assertJsonExistsFailed( PathContext input, JsonExistsErrorBehavior errorBehavior, Matcher<? super Throwable> matcher ) {
        assertFailed( invocationDesc( INVOC_DESC_JSON_EXISTS, input, errorBehavior ), () -> Functions.jsonExists( input, errorBehavior ), matcher );
    }


    private void assertJsonValueAny( PathContext input, JsonValueEmptyOrErrorBehavior emptyBehavior, PolyValue defaultValueOnEmpty, JsonValueEmptyOrErrorBehavior errorBehavior, PolyValue defaultValueOnError, Matcher<Object> matcher ) {
        assertThat(
                invocationDesc( INVOC_DESC_JSON_VALUE_ANY, input, emptyBehavior, defaultValueOnEmpty, errorBehavior, defaultValueOnError ),
                Functions.jsonValueAny( input, emptyBehavior, defaultValueOnEmpty, errorBehavior, defaultValueOnError ),
                matcher );
    }


    private void assertJsonValueAnyFailed( PathContext input, JsonValueEmptyOrErrorBehavior emptyBehavior, PolyValue defaultValueOnEmpty, JsonValueEmptyOrErrorBehavior errorBehavior, PolyValue defaultValueOnError, Matcher<? super Throwable> matcher ) {
        assertFailed(
                invocationDesc( INVOC_DESC_JSON_VALUE_ANY, input, emptyBehavior, defaultValueOnEmpty, errorBehavior, defaultValueOnError ),
                () -> Functions.jsonValueAny( input, emptyBehavior, defaultValueOnEmpty, errorBehavior, defaultValueOnError ),
                matcher );
    }


    private void assertJsonQuery( PathContext input, JsonQueryWrapperBehavior wrapperBehavior, JsonQueryEmptyOrErrorBehavior emptyBehavior, JsonQueryEmptyOrErrorBehavior errorBehavior, Matcher<? super String> matcher ) {
        assertThat(
                invocationDesc( INVOC_DESC_JSON_QUERY, input, wrapperBehavior, emptyBehavior, errorBehavior ),
                Functions.jsonQuery( input, wrapperBehavior, emptyBehavior, errorBehavior ),
                matcher );
    }


    private void assertJsonQueryFailed( PathContext input, JsonQueryWrapperBehavior wrapperBehavior, JsonQueryEmptyOrErrorBehavior emptyBehavior, JsonQueryEmptyOrErrorBehavior errorBehavior, Matcher<? super Throwable> matcher ) {
        assertFailed(
                invocationDesc( INVOC_DESC_JSON_QUERY, input, wrapperBehavior, emptyBehavior, errorBehavior ),
                () -> Functions.jsonQuery( input, wrapperBehavior, emptyBehavior, errorBehavior ),
                matcher );
    }


    private void assertJsonize( PolyValue input, Matcher<? super String> matcher ) {
        assertThat( invocationDesc( INVOC_DESC_JSONIZE, input ), Functions.toJson( input ), matcher );
    }


    private void assertDejsonize( String input, Matcher<Object> matcher ) {
        assertThat( invocationDesc( INVOC_DESC_DEJSONIZE, input ), Functions.dejsonize( PolyString.of( input ) ), matcher );
    }


<<<<<<< HEAD
    private void assertDejsonizeFailed( String input, Matcher<? super Throwable> matcher ) {
        assertFailed( invocationDesc( INVOC_DESC_DEJSONIZE, input ), () -> Functions.dejsonize( PolyString.of( input ) ), matcher );
=======
    private void assertDejsonizeFailed( String input, String msg ) {
        assertThrows( RuntimeException.class, () -> Functions.dejsonize( PolyString.of( input ) ), msg );
>>>>>>> 18d3cce9
    }


    private void assertJsonObject( Matcher<? super String> matcher, JsonConstructorNullClause nullClause, PolyValue... kvs ) {
        assertThat( invocationDesc( INVOC_DESC_JSON_OBJECT, nullClause, kvs ), Functions.jsonObject( nullClause, kvs ), matcher );
    }


    private void assertJsonObjectAggAdd( Map<String, Object> map, String k, Object v, JsonConstructorNullClause nullClause, Matcher<? super Map<?, ?>> matcher ) {
        Functions.jsonObjectAggAdd( map, k, v, nullClause );
        assertThat(
                invocationDesc( INVOC_DESC_JSON_OBJECT_AGG_ADD, map, k, v, nullClause ), map, matcher );
    }


    private void assertJsonArray( Matcher<? super String> matcher, JsonConstructorNullClause nullClause, PolyValue... elements ) {
        assertThat( invocationDesc( INVOC_DESC_JSON_ARRAY, nullClause, elements ), Functions.jsonArray( nullClause, elements ), matcher );
    }


<<<<<<< HEAD
    private void assertJsonArrayAggAdd( List<?> list, Object element, JsonConstructorNullClause nullClause, Matcher<? super List<?>> matcher ) {
=======
    private void assertJsonArrayAggAdd( List<PolyValue> list, PolyValue element, JsonConstructorNullClause nullClause, Matcher<? super List<?>> matcher ) {
>>>>>>> 18d3cce9
        Functions.jsonArrayAggAdd( list, element, nullClause );
        assertThat(
                invocationDesc( INVOC_DESC_JSON_ARRAY_AGG_ADD, list, element, nullClause ),
                list, matcher );
    }


    private void assertIsJsonValue( String input, Matcher<? super Boolean> matcher ) {
        assertThat(
                invocationDesc( INVOC_DESC_IS_JSON_VALUE, input ),
                Functions.isJsonValue( PolyString.of( input ) ),
                matcher );
    }


    private void assertIsJsonScalar( String input, Matcher<? super Boolean> matcher ) {
        assertThat(
                invocationDesc( INVOC_DESC_IS_JSON_SCALAR, input ),
                Functions.isJsonScalar( PolyString.of( input ) ),
                matcher );
    }


    private void assertIsJsonArray( String input, Matcher<? super Boolean> matcher ) {
        assertThat(
                invocationDesc( INVOC_DESC_IS_JSON_ARRAY, input ),
                Functions.isJsonArray( PolyString.of( input ) ),
                matcher );
    }


    private void assertIsJsonObject( String input, Matcher<? super Boolean> matcher ) {
        assertThat(
                invocationDesc( INVOC_DESC_IS_JSON_OBJECT, input ),
                Functions.isJsonObject( PolyString.of( input ) ),
                matcher );
    }


    private String invocationDesc( String methodName, Object... args ) {
        return methodName + "(" + Arrays.stream( args )
                .map( Objects::toString )
                .collect( Collectors.joining( ", " ) ) + ")";
    }


    private void assertFailed( String invocationDesc, Supplier<?> supplier, Matcher<? super Throwable> matcher ) {
        try {
            supplier.get();
            fail( "expect exception, but not: " + invocationDesc );
        } catch ( Throwable t ) {
            assertThat( invocationDesc, t, matcher );
        }
    }


    private Matcher<? super Throwable> errorMatches( Throwable expected ) {
        return new BaseMatcher<>() {
            @Override
            public boolean matches( Object item ) {
                if ( !(item instanceof Throwable error) ) {
                    return false;
                }
                return expected != null
                        && Objects.equals( error.getClass(), expected.getClass() )
                        && Objects.equals( error.getMessage(), expected.getMessage() );
            }


            @Override
            public void describeTo( Description description ) {
                description.appendText( "is " ).appendText( expected.toString() );
            }
        };
    }


    @Nonnull
    private BaseMatcher<PathContext> contextMatches( PathContext expected ) {
        return new BaseMatcher<>() {
            @Override
            public boolean matches( Object item ) {
                if ( !(item instanceof PathContext) ) {
                    return false;
                }
                PathContext context = (PathContext) item;
                if ( Objects.equals( context.mode, expected.mode ) && Objects.equals( context.pathReturned, expected.pathReturned ) ) {
                    if ( context.exc == null && expected.exc == null ) {
                        return true;
                    }
                    return context.exc != null
                            && expected.exc != null
                            && Objects.equals( context.exc.getClass(), expected.exc.getClass() )
                            && Objects.equals( context.exc.getMessage(), expected.exc.getMessage() );
                }
                return false;
            }


            @Override
            public void describeTo( Description description ) {
                description.appendText( "is " ).appendText( expected.toString() );
            }
        };
    }

}<|MERGE_RESOLUTION|>--- conflicted
+++ resolved
@@ -20,10 +20,7 @@
 import static org.hamcrest.CoreMatchers.is;
 import static org.hamcrest.CoreMatchers.nullValue;
 import static org.hamcrest.MatcherAssert.assertThat;
-<<<<<<< HEAD
-=======
 import static org.junit.jupiter.api.Assertions.assertThrows;
->>>>>>> 18d3cce9
 import static org.junit.jupiter.api.Assertions.fail;
 
 import com.jayway.jsonpath.PathNotFoundException;
@@ -36,14 +33,9 @@
 import java.util.function.Supplier;
 import java.util.stream.Collectors;
 import javax.annotation.Nonnull;
-import org.bson.json.JsonParseException;
 import org.hamcrest.BaseMatcher;
 import org.hamcrest.Description;
 import org.hamcrest.Matcher;
-<<<<<<< HEAD
-import org.junit.jupiter.api.Disabled;
-=======
->>>>>>> 18d3cce9
 import org.junit.jupiter.api.Test;
 import org.polypheny.db.algebra.json.JsonConstructorNullClause;
 import org.polypheny.db.algebra.json.JsonExistsErrorBehavior;
@@ -99,7 +91,6 @@
 
 
     @Test
-    @Disabled //refactor
     public void testJsonApiCommonSyntax() {
         assertJsonApiCommonSyntax(
                 PolyDocument.of( Map.of( PolyString.of( "foo" ), PolyString.of( "bar" ) ) ),
@@ -430,11 +421,7 @@
 
         // expect exception thrown
         final String message = "JSON reader was expecting a value but found '}'.";
-<<<<<<< HEAD
-        assertDejsonizeFailed( "[}", errorMatches( new JsonParseException( message ) ) );
-=======
         assertDejsonizeFailed( "[}", message );
->>>>>>> 18d3cce9
     }
 
 
@@ -586,13 +573,8 @@
     }
 
 
-<<<<<<< HEAD
-    private void assertDejsonizeFailed( String input, Matcher<? super Throwable> matcher ) {
-        assertFailed( invocationDesc( INVOC_DESC_DEJSONIZE, input ), () -> Functions.dejsonize( PolyString.of( input ) ), matcher );
-=======
     private void assertDejsonizeFailed( String input, String msg ) {
         assertThrows( RuntimeException.class, () -> Functions.dejsonize( PolyString.of( input ) ), msg );
->>>>>>> 18d3cce9
     }
 
 
@@ -613,11 +595,7 @@
     }
 
 
-<<<<<<< HEAD
-    private void assertJsonArrayAggAdd( List<?> list, Object element, JsonConstructorNullClause nullClause, Matcher<? super List<?>> matcher ) {
-=======
     private void assertJsonArrayAggAdd( List<PolyValue> list, PolyValue element, JsonConstructorNullClause nullClause, Matcher<? super List<?>> matcher ) {
->>>>>>> 18d3cce9
         Functions.jsonArrayAggAdd( list, element, nullClause );
         assertThat(
                 invocationDesc( INVOC_DESC_JSON_ARRAY_AGG_ADD, list, element, nullClause ),
