/*
 * Copyright 2019-2024 The Polypheny Project
 *
 * Licensed under the Apache License, Version 2.0 (the "License");
 * you may not use this file except in compliance with the License.
 * You may obtain a copy of the License at
 *
 * http://www.apache.org/licenses/LICENSE-2.0
 *
 * Unless required by applicable law or agreed to in writing, software
 * distributed under the License is distributed on an "AS IS" BASIS,
 * WITHOUT WARRANTIES OR CONDITIONS OF ANY KIND, either express or implied.
 * See the License for the specific language governing permissions and
 * limitations under the License.
 */

package org.polypheny.db.sql;


import static org.hamcrest.CoreMatchers.is;
import static org.hamcrest.CoreMatchers.nullValue;
import static org.hamcrest.MatcherAssert.assertThat;
import static org.junit.jupiter.api.Assertions.fail;

<<<<<<< HEAD
import com.jayway.jsonpath.InvalidJsonException;
=======
>>>>>>> 250079c0
import com.jayway.jsonpath.PathNotFoundException;
import java.util.ArrayList;
import java.util.Arrays;
import java.util.HashMap;
import java.util.List;
import java.util.Map;
import java.util.Objects;
import java.util.function.Supplier;
import java.util.stream.Collectors;
import javax.annotation.Nonnull;
import org.bson.json.JsonParseException;
import org.hamcrest.BaseMatcher;
import org.hamcrest.Description;
import org.hamcrest.Matcher;
import org.junit.jupiter.api.Test;
import org.polypheny.db.algebra.json.JsonConstructorNullClause;
import org.polypheny.db.algebra.json.JsonExistsErrorBehavior;
import org.polypheny.db.algebra.json.JsonQueryEmptyOrErrorBehavior;
import org.polypheny.db.algebra.json.JsonQueryWrapperBehavior;
import org.polypheny.db.algebra.json.JsonValueEmptyOrErrorBehavior;
<<<<<<< HEAD
import org.polypheny.db.functions.Functions;
import org.polypheny.db.functions.Functions.PathContext;
import org.polypheny.db.runtime.PolyphenyDbException;
import org.polypheny.db.type.entity.PolyInteger;
import org.polypheny.db.type.entity.PolyList;
import org.polypheny.db.type.entity.PolyString;
import org.polypheny.db.type.entity.PolyValue;
=======
import org.polypheny.db.catalog.exceptions.GenericRuntimeException;
import org.polypheny.db.functions.Functions;
import org.polypheny.db.functions.PathContext;
import org.polypheny.db.runtime.PolyphenyDbException;
import org.polypheny.db.type.entity.PolyList;
import org.polypheny.db.type.entity.PolyString;
import org.polypheny.db.type.entity.PolyValue;
import org.polypheny.db.type.entity.document.PolyDocument;
import org.polypheny.db.type.entity.numerical.PolyInteger;
import org.polypheny.db.type.entity.relational.PolyMap;
>>>>>>> 250079c0


/**
 * Unit test for the methods in {@link Functions} that implement JSON processing functions.
 */
public class SqlJsonFunctionsTest extends SqlLanguageDependent {

    public static final String INVOC_DESC_JSON_VALUE_EXPRESSION = "jsonValueExpression";
    public static final String INVOC_DESC_JSON_STRUCTURED_VALUE_EXPRESSION = "jsonStructuredValueExpression";
    public static final String INVOC_DESC_JSON_API_COMMON_SYNTAX = "jsonApiCommonSyntax";
    public static final String INVOC_DESC_JSON_EXISTS = "jsonExists";
    public static final String INVOC_DESC_JSON_VALUE_ANY = "jsonValueAny";
    public static final String INVOC_DESC_JSON_QUERY = "jsonQuery";
    public static final String INVOC_DESC_JSONIZE = "toJson";
    public static final String INVOC_DESC_DEJSONIZE = "dejsonize";
    public static final String INVOC_DESC_JSON_OBJECT = "jsonObject";
    public static final String INVOC_DESC_JSON_OBJECT_AGG_ADD = "jsonObjectAggAdd";
    public static final String INVOC_DESC_JSON_ARRAY = "jsonArray";
    public static final String INVOC_DESC_JSON_ARRAY_AGG_ADD = "jsonArrayAggAdd";
    public static final String INVOC_DESC_IS_JSON_VALUE = "isJsonValue";
    public static final String INVOC_DESC_IS_JSON_SCALAR = "isJsonScalar";
    public static final String INVOC_DESC_IS_JSON_ARRAY = "isJsonArray";
    public static final String INVOC_DESC_IS_JSON_OBJECT = "isJsonObject";


    @Test
    public void testJsonValueExpression() {
        assertJsonValueExpression( "{}", is( PolyDocument.EMPTY_DOCUMENT ) );
    }


    @Test
    public void testJsonStructuredValueExpression() {
        assertJsonStructuredValueExpression( "bar", is( "bar" ) );
        assertJsonStructuredValueExpression( 100, is( 100 ) );
    }


    @Test
    public void testJsonApiCommonSyntax() {
        assertJsonApiCommonSyntax(
<<<<<<< HEAD
                PolyList.of( PolyString.of( "foo" ), PolyString.of( "bar" ) ),
                PolyString.of( "lax $.foo" ),
                contextMatches( Functions.PathContext.withReturned( Functions.PathMode.LAX, "bar" ) ) );
        assertJsonApiCommonSyntax(
                PolyList.of( PolyString.of( "foo" ), PolyString.of( "bar" ) ),
                PolyString.of( "strict $.foo" ),
                contextMatches( Functions.PathContext.withReturned( Functions.PathMode.STRICT, "bar" ) ) );
        assertJsonApiCommonSyntax(
                PolyList.of( PolyString.of( "foo" ), PolyString.of( "bar" ) ),
                PolyString.of( "lax $.foo1" ),
                contextMatches( Functions.PathContext.withReturned( Functions.PathMode.LAX, null ) ) );
        assertJsonApiCommonSyntax(
                PolyList.of( PolyString.of( "foo" ), PolyString.of( "bar" ) ),
                PolyString.of( "strict $.foo1" ),
                contextMatches( Functions.PathContext.withStrictException( new PathNotFoundException( "No results for path: $['foo1']" ) ) ) );
        assertJsonApiCommonSyntax(
                PolyList.of( PolyString.of( "foo" ), PolyInteger.of( 100 ) ),
                PolyString.of( "lax $.foo" ),
                contextMatches( Functions.PathContext.withReturned( Functions.PathMode.LAX, 100 ) ) );
=======
                PolyDocument.of( Map.of( PolyString.of( "foo" ), PolyString.of( "bar" ) ) ),
                PolyString.of( "lax $.foo" ),
                contextMatches( PathContext.withReturned( Functions.PathMode.LAX, PolyString.of( "bar" ) ) ) );
        assertJsonApiCommonSyntax(
                PolyDocument.of( Map.of( PolyString.of( "foo" ), PolyString.of( "bar" ) ) ),
                PolyString.of( "strict $.foo" ),
                contextMatches( PathContext.withReturned( Functions.PathMode.STRICT, PolyString.of( "bar" ) ) ) );
        assertJsonApiCommonSyntax(
                PolyDocument.of( Map.of( PolyString.of( "foo" ), PolyString.of( "bar" ) ) ),
                PolyString.of( "lax $.foo1" ),
                contextMatches( PathContext.withReturned( Functions.PathMode.LAX, null ) ) );
        assertJsonApiCommonSyntax(
                PolyDocument.of( Map.of( PolyString.of( "foo" ), PolyString.of( "bar" ) ) ),
                PolyString.of( "strict $.foo1" ),
                contextMatches( PathContext.withStrictException( new PathNotFoundException( "No results for path: $['foo1']" ) ) ) );
        assertJsonApiCommonSyntax(
                PolyDocument.of( Map.of( PolyString.of( "foo" ), PolyInteger.of( 100 ) ) ),
                PolyString.of( "lax $.foo" ),
                contextMatches( PathContext.withReturned( Functions.PathMode.LAX, PolyInteger.of( 100 ) ) ) );
>>>>>>> 250079c0
    }


    @Test
    public void testJsonExists() {
        assertJsonExists(
                PathContext.withReturned( Functions.PathMode.STRICT, PolyString.of( "bar" ) ),
                JsonExistsErrorBehavior.FALSE,
                is( true ) );

        assertJsonExists(
                PathContext.withReturned( Functions.PathMode.STRICT, PolyString.of( "bar" ) ),
                JsonExistsErrorBehavior.TRUE,
                is( true ) );

        assertJsonExists(
                PathContext.withReturned( Functions.PathMode.STRICT, PolyString.of( "bar" ) ),
                JsonExistsErrorBehavior.UNKNOWN,
                is( true ) );

        assertJsonExists(
                PathContext.withReturned( Functions.PathMode.STRICT, PolyString.of( "bar" ) ),
                JsonExistsErrorBehavior.ERROR,
                is( true ) );

        assertJsonExists(
                PathContext.withReturned( Functions.PathMode.LAX, null ),
                JsonExistsErrorBehavior.FALSE,
                is( false ) );

        assertJsonExists(
                PathContext.withReturned( Functions.PathMode.LAX, null ),
                JsonExistsErrorBehavior.TRUE,
                is( false ) );

        assertJsonExists(
                PathContext.withReturned( Functions.PathMode.LAX, null ),
                JsonExistsErrorBehavior.UNKNOWN,
                is( false ) );

        assertJsonExists(
                PathContext.withReturned( Functions.PathMode.LAX, null ),
                JsonExistsErrorBehavior.ERROR,
                is( false ) );

        assertJsonExists(
                PathContext.withStrictException( new Exception( "test message" ) ),
                JsonExistsErrorBehavior.FALSE,
                is( false ) );

        assertJsonExists(
                PathContext.withStrictException( new Exception( "test message" ) ),
                JsonExistsErrorBehavior.TRUE,
                is( true ) );

        assertJsonExists(
                PathContext.withStrictException( new Exception( "test message" ) ),
                JsonExistsErrorBehavior.UNKNOWN,
                nullValue() );

        assertJsonExistsFailed(
                PathContext.withStrictException( new Exception( "test message" ) ),
                JsonExistsErrorBehavior.ERROR,
                errorMatches( new GenericRuntimeException( "java.lang.Exception: test message" ) ) );
    }


    @Test
    public void testJsonValueAny() {
        assertJsonValueAny(
                PathContext.withReturned( Functions.PathMode.LAX, PolyString.of( "bar" ) ),
                JsonValueEmptyOrErrorBehavior.NULL,
                null,
                JsonValueEmptyOrErrorBehavior.NULL,
                null,
                is( PolyString.of( "bar" ) ) );
        assertJsonValueAny(
                PathContext.withReturned( Functions.PathMode.LAX, null ),
                JsonValueEmptyOrErrorBehavior.NULL,
                null,
                JsonValueEmptyOrErrorBehavior.NULL,
                null,
                nullValue() );
        assertJsonValueAny(
                PathContext.withReturned( Functions.PathMode.LAX, null ),
                JsonValueEmptyOrErrorBehavior.DEFAULT,
                PolyString.of( "empty" ),
                JsonValueEmptyOrErrorBehavior.NULL,
                null,
                is( PolyString.of( "empty" ) ) );
        assertJsonValueAnyFailed(
                PathContext.withReturned( Functions.PathMode.LAX, null ),
                JsonValueEmptyOrErrorBehavior.ERROR,
                null,
                JsonValueEmptyOrErrorBehavior.NULL,
                null,
                errorMatches( new PolyphenyDbException( "Empty result of JSON_VALUE function is not allowed", null ) ) );
        assertJsonValueAny(
                PathContext.withReturned( Functions.PathMode.LAX, PolyList.EMPTY_LIST ),
                JsonValueEmptyOrErrorBehavior.NULL,
                null,
                JsonValueEmptyOrErrorBehavior.NULL,
                null,
                nullValue() );
        assertJsonValueAny(
                PathContext.withReturned( Functions.PathMode.LAX, PolyList.EMPTY_LIST ),
                JsonValueEmptyOrErrorBehavior.DEFAULT,
                PolyString.of( "empty" ),
                JsonValueEmptyOrErrorBehavior.NULL,
                null,
                is( PolyString.of( "empty" ) ) );
        assertJsonValueAnyFailed(
                PathContext.withReturned( Functions.PathMode.LAX, PolyList.EMPTY_LIST ),
                JsonValueEmptyOrErrorBehavior.ERROR,
                null,
                JsonValueEmptyOrErrorBehavior.NULL,
                null,
                errorMatches( new PolyphenyDbException( "Empty result of JSON_VALUE function is not allowed", null ) ) );
        assertJsonValueAny(
                PathContext.withStrictException( new Exception( "test message" ) ),
                JsonValueEmptyOrErrorBehavior.NULL,
                null,
                JsonValueEmptyOrErrorBehavior.NULL,
                null,
                nullValue() );
        assertJsonValueAny(
                PathContext.withStrictException( new Exception( "test message" ) ),
                JsonValueEmptyOrErrorBehavior.NULL,
                null,
                JsonValueEmptyOrErrorBehavior.DEFAULT,
                PolyString.of( "empty" ),
                is( PolyString.of( "empty" ) ) );
        assertJsonValueAnyFailed(
                PathContext.withStrictException( new Exception( "test message" ) ),
                JsonValueEmptyOrErrorBehavior.NULL,
                null,
                JsonValueEmptyOrErrorBehavior.ERROR,
                null,
                errorMatches( new GenericRuntimeException( "java.lang.Exception: test message" ) ) );
        assertJsonValueAny(
                PathContext.withReturned( Functions.PathMode.STRICT, PolyList.EMPTY_LIST ),
                JsonValueEmptyOrErrorBehavior.NULL,
                null,
                JsonValueEmptyOrErrorBehavior.NULL,
                null,
                nullValue() );
        assertJsonValueAny(
                PathContext.withReturned( Functions.PathMode.STRICT, PolyList.EMPTY_LIST ),
                JsonValueEmptyOrErrorBehavior.NULL,
                null,
                JsonValueEmptyOrErrorBehavior.DEFAULT,
                PolyString.of( "empty" ),
                is( PolyString.of( "empty" ) ) );
        assertJsonValueAnyFailed(
                PathContext.withReturned( Functions.PathMode.STRICT, PolyList.EMPTY_LIST ),
                JsonValueEmptyOrErrorBehavior.NULL,
                null,
                JsonValueEmptyOrErrorBehavior.ERROR,
                null,
                errorMatches(
                        new PolyphenyDbException( "Strict jsonpath mode requires scalar value, and the actual value is: '[]'", null ) ) );
    }


    @Test
    public void testJsonQuery() {
        assertJsonQuery(
                PathContext.withReturned( Functions.PathMode.LAX, PolyList.of( PolyString.of( "bar" ) ) ),
                JsonQueryWrapperBehavior.WITHOUT_ARRAY,
                JsonQueryEmptyOrErrorBehavior.NULL,
                JsonQueryEmptyOrErrorBehavior.NULL,
                is( "[\"bar\"]" ) );
        assertJsonQuery(
                PathContext.withReturned( Functions.PathMode.LAX, null ),
                JsonQueryWrapperBehavior.WITHOUT_ARRAY,
                JsonQueryEmptyOrErrorBehavior.NULL,
                JsonQueryEmptyOrErrorBehavior.NULL,
                nullValue() );
        assertJsonQuery(
                PathContext.withReturned( Functions.PathMode.LAX, null ),
                JsonQueryWrapperBehavior.WITHOUT_ARRAY,
                JsonQueryEmptyOrErrorBehavior.EMPTY_ARRAY,
                JsonQueryEmptyOrErrorBehavior.NULL,
                is( "[]" ) );
        assertJsonQuery(
                PathContext.withReturned( Functions.PathMode.LAX, null ),
                JsonQueryWrapperBehavior.WITHOUT_ARRAY,
                JsonQueryEmptyOrErrorBehavior.EMPTY_OBJECT,
                JsonQueryEmptyOrErrorBehavior.NULL,
                is( "{}" ) );
        assertJsonQueryFailed(
                PathContext.withReturned( Functions.PathMode.LAX, null ),
                JsonQueryWrapperBehavior.WITHOUT_ARRAY,
                JsonQueryEmptyOrErrorBehavior.ERROR,
                JsonQueryEmptyOrErrorBehavior.NULL,
                errorMatches( new PolyphenyDbException( "Empty result of JSON_QUERY function is not allowed", null ) ) );

        assertJsonQuery(
                PathContext.withReturned( Functions.PathMode.LAX, PolyString.of( "bar" ) ),
                JsonQueryWrapperBehavior.WITHOUT_ARRAY,
                JsonQueryEmptyOrErrorBehavior.NULL,
                JsonQueryEmptyOrErrorBehavior.NULL,
                nullValue() );
        assertJsonQuery(
                PathContext.withReturned( Functions.PathMode.LAX, PolyString.of( "bar" ) ),
                JsonQueryWrapperBehavior.WITHOUT_ARRAY,
                JsonQueryEmptyOrErrorBehavior.EMPTY_ARRAY,
                JsonQueryEmptyOrErrorBehavior.NULL,
                is( "[]" ) );
        assertJsonQuery(
                PathContext.withReturned( Functions.PathMode.LAX, PolyString.of( "bar" ) ),
                JsonQueryWrapperBehavior.WITHOUT_ARRAY,
                JsonQueryEmptyOrErrorBehavior.EMPTY_OBJECT,
                JsonQueryEmptyOrErrorBehavior.NULL,
                is( "{}" ) );
        assertJsonQueryFailed(
                PathContext.withReturned( Functions.PathMode.LAX, PolyString.of( "bar" ) ),
                JsonQueryWrapperBehavior.WITHOUT_ARRAY,
                JsonQueryEmptyOrErrorBehavior.ERROR,
                JsonQueryEmptyOrErrorBehavior.NULL,
                errorMatches( new PolyphenyDbException( "Empty result of JSON_QUERY function is not allowed", null ) ) );
        assertJsonQuery(
                PathContext.withStrictException( new Exception( "test message" ) ),
                JsonQueryWrapperBehavior.WITHOUT_ARRAY,
                JsonQueryEmptyOrErrorBehavior.NULL,
                JsonQueryEmptyOrErrorBehavior.EMPTY_ARRAY,
                is( "[]" ) );
        assertJsonQuery(
                PathContext.withStrictException( new Exception( "test message" ) ),
                JsonQueryWrapperBehavior.WITHOUT_ARRAY,
                JsonQueryEmptyOrErrorBehavior.NULL,
                JsonQueryEmptyOrErrorBehavior.EMPTY_OBJECT,
                is( "{}" ) );
        assertJsonQueryFailed(
                PathContext.withStrictException( new Exception( "test message" ) ),
                JsonQueryWrapperBehavior.WITHOUT_ARRAY,
                JsonQueryEmptyOrErrorBehavior.NULL,
                JsonQueryEmptyOrErrorBehavior.ERROR,
                errorMatches( new GenericRuntimeException( "java.lang.Exception: test message" ) ) );
        assertJsonQuery(
                PathContext.withReturned( Functions.PathMode.STRICT, PolyString.of( "bar" ) ),
                JsonQueryWrapperBehavior.WITHOUT_ARRAY,
                JsonQueryEmptyOrErrorBehavior.NULL,
                JsonQueryEmptyOrErrorBehavior.NULL,
                nullValue() );
        assertJsonQuery(
                PathContext.withReturned( Functions.PathMode.STRICT, PolyString.of( "bar" ) ),
                JsonQueryWrapperBehavior.WITHOUT_ARRAY,
                JsonQueryEmptyOrErrorBehavior.NULL,
                JsonQueryEmptyOrErrorBehavior.EMPTY_ARRAY,
                is( "[]" ) );
        assertJsonQueryFailed(
                PathContext.withReturned( Functions.PathMode.STRICT, PolyString.of( "bar" ) ),
                JsonQueryWrapperBehavior.WITHOUT_ARRAY,
                JsonQueryEmptyOrErrorBehavior.NULL,
                JsonQueryEmptyOrErrorBehavior.ERROR,
                errorMatches( new PolyphenyDbException( "Strict jsonpath mode requires array or object value, and the actual value is: 'bar'", null ) ) );

        // wrapper behavior test

        assertJsonQuery(
                PathContext.withReturned( Functions.PathMode.STRICT, PolyString.of( "bar" ) ),
                JsonQueryWrapperBehavior.WITH_UNCONDITIONAL_ARRAY,
                JsonQueryEmptyOrErrorBehavior.NULL,
                JsonQueryEmptyOrErrorBehavior.NULL,
                is( "[\"bar\"]" ) );

        assertJsonQuery(
                PathContext.withReturned( Functions.PathMode.STRICT, PolyString.of( "bar" ) ),
                JsonQueryWrapperBehavior.WITH_CONDITIONAL_ARRAY,
                JsonQueryEmptyOrErrorBehavior.NULL,
                JsonQueryEmptyOrErrorBehavior.NULL,
                is( "[\"bar\"]" ) );

        assertJsonQuery(
                PathContext.withReturned( Functions.PathMode.STRICT, PolyList.of( PolyString.of( "bar" ) ) ),
                JsonQueryWrapperBehavior.WITH_UNCONDITIONAL_ARRAY,
                JsonQueryEmptyOrErrorBehavior.NULL,
                JsonQueryEmptyOrErrorBehavior.NULL,
                is( "[[\"bar\"]]" ) );

        assertJsonQuery(
                PathContext.withReturned( Functions.PathMode.STRICT, PolyList.of( PolyString.of( "bar" ) ) ),
                JsonQueryWrapperBehavior.WITH_CONDITIONAL_ARRAY,
                JsonQueryEmptyOrErrorBehavior.NULL,
                JsonQueryEmptyOrErrorBehavior.NULL,
                is( "[\"bar\"]" ) );
    }


    @Test
    public void testMapJsonize() {
        assertJsonize( PolyMap.EMPTY_MAP, is( "{}" ) );
    }


    @Test
    public void testDocJsonize() {
        assertJsonize( PolyDocument.EMPTY_DOCUMENT, is( "{}" ) );
    }


    @Test
    public void testDejsonize() {
        assertDejsonize( "{}", is( PolyDocument.EMPTY_DOCUMENT ) );
        assertDejsonize( "[]", is( PolyList.EMPTY_LIST ) );

        // expect exception thrown
        final String message = "JSON reader was expecting a value but found '}'.";
        assertDejsonizeFailed( "[}", errorMatches( new JsonParseException( message ) ) );
    }


    @Test
    public void testJsonObject() {
        assertJsonObject( is( "{}" ), JsonConstructorNullClause.NULL_ON_NULL );
        assertJsonObject(
                is( "{\"foo\":\"bar\"}" ),
                JsonConstructorNullClause.NULL_ON_NULL,
                PolyString.of( "foo" ),
                PolyString.of( "bar" ) );
        assertJsonObject(
                is( "{\"foo\":null}" ),
                JsonConstructorNullClause.NULL_ON_NULL,
                PolyString.of( "foo" ),
                null );
        assertJsonObject(
                is( "{}" ),
                JsonConstructorNullClause.ABSENT_ON_NULL,
                PolyString.of( "foo" ),
                null );
    }


    @Test
    public void testJsonObjectAggAdd() {
        Map<String, Object> map = new HashMap<>();
        Map<String, Object> expected = new HashMap<>();
        expected.put( "foo", "bar" );
        assertJsonObjectAggAdd( map, "foo", "bar", JsonConstructorNullClause.NULL_ON_NULL, is( expected ) );
        expected.put( "foo1", null );
        assertJsonObjectAggAdd( map, "foo1", null, JsonConstructorNullClause.NULL_ON_NULL, is( expected ) );
        assertJsonObjectAggAdd( map, "foo2", null, JsonConstructorNullClause.ABSENT_ON_NULL, is( expected ) );
    }


    @Test
    public void testJsonArray() {
        assertJsonArray( is( "[]" ), JsonConstructorNullClause.NULL_ON_NULL );
        assertJsonArray( is( "[\"foo\"]" ), JsonConstructorNullClause.NULL_ON_NULL, PolyString.of( "foo" ) );
        assertJsonArray( is( "[\"foo\",null]" ), JsonConstructorNullClause.NULL_ON_NULL, PolyString.of( "foo" ), null );
        assertJsonArray( is( "[\"foo\"]" ), JsonConstructorNullClause.ABSENT_ON_NULL, PolyString.of( "foo" ), null );
    }


    @Test
    public void testJsonArrayAggAdd() {
        List<PolyValue> list = new ArrayList<>();
        List<PolyValue> expected = new ArrayList<>();
        expected.add( PolyString.of( "foo" ) );
        assertJsonArrayAggAdd( list, PolyString.of( "foo" ), JsonConstructorNullClause.NULL_ON_NULL, is( expected ) );
        expected.add( null );
        assertJsonArrayAggAdd( list, null, JsonConstructorNullClause.NULL_ON_NULL, is( expected ) );
        assertJsonArrayAggAdd( list, null, JsonConstructorNullClause.ABSENT_ON_NULL, is( expected ) );
    }


    @Test
    public void testJsonPredicate() {
        assertIsJsonValue( "[]", is( true ) );
        assertIsJsonValue( "{}", is( true ) );
        assertIsJsonValue( "100", is( true ) );
        assertIsJsonValue( "{]", is( false ) );
        assertIsJsonObject( "[]", is( false ) );
        assertIsJsonObject( "{}", is( true ) );
        assertIsJsonObject( "100", is( false ) );
        assertIsJsonObject( "{]", is( false ) );
        assertIsJsonArray( "[]", is( true ) );
        assertIsJsonArray( "{}", is( false ) );
        assertIsJsonArray( "100", is( false ) );
        assertIsJsonArray( "{]", is( false ) );
        assertIsJsonScalar( "[]", is( false ) );
        assertIsJsonScalar( "{}", is( false ) );
        assertIsJsonScalar( "100", is( true ) );
        assertIsJsonScalar( "{]", is( false ) );
    }


    private void assertJsonValueExpression( String input, Matcher<Object> matcher ) {
        assertThat(
                invocationDesc( INVOC_DESC_JSON_VALUE_EXPRESSION, input ),
                Functions.jsonValueExpression( PolyString.of( input ) ), matcher );
    }


    private void assertJsonStructuredValueExpression( Object input, Matcher<Object> matcher ) {
        assertThat(
                invocationDesc( INVOC_DESC_JSON_STRUCTURED_VALUE_EXPRESSION, input ),
                Functions.jsonStructuredValueExpression( input ), matcher );
    }


<<<<<<< HEAD
    private void assertJsonApiCommonSyntax( PolyValue input, PolyString pathSpec, Matcher<? super Functions.PathContext> matcher ) {
=======
    private void assertJsonApiCommonSyntax( PolyValue input, PolyString pathSpec, Matcher<? super PathContext> matcher ) {
>>>>>>> 250079c0
        assertThat(
                invocationDesc( INVOC_DESC_JSON_API_COMMON_SYNTAX, input, pathSpec ),
                Functions.jsonApiCommonSyntax( input, pathSpec ), matcher );
    }


    private void assertJsonExists( PathContext input, JsonExistsErrorBehavior errorBehavior, Matcher<? super Boolean> matcher ) {
        assertThat( invocationDesc( INVOC_DESC_JSON_EXISTS, input, errorBehavior ), Functions.jsonExists( input, errorBehavior ), matcher );
    }


    private void assertJsonExistsFailed( PathContext input, JsonExistsErrorBehavior errorBehavior, Matcher<? super Throwable> matcher ) {
        assertFailed( invocationDesc( INVOC_DESC_JSON_EXISTS, input, errorBehavior ), () -> Functions.jsonExists( input, errorBehavior ), matcher );
    }


<<<<<<< HEAD
    private void assertJsonValueAny( PathContext input, JsonValueEmptyOrErrorBehavior emptyBehavior, PolyValue defaultValueOnEmpty, JsonValueEmptyOrErrorBehavior errorBehavior, Object defaultValueOnError, Matcher<Object> matcher ) {
=======
    private void assertJsonValueAny( PathContext input, JsonValueEmptyOrErrorBehavior emptyBehavior, PolyValue defaultValueOnEmpty, JsonValueEmptyOrErrorBehavior errorBehavior, PolyValue defaultValueOnError, Matcher<Object> matcher ) {
>>>>>>> 250079c0
        assertThat(
                invocationDesc( INVOC_DESC_JSON_VALUE_ANY, input, emptyBehavior, defaultValueOnEmpty, errorBehavior, defaultValueOnError ),
                Functions.jsonValueAny( input, emptyBehavior, defaultValueOnEmpty, errorBehavior, defaultValueOnError ),
                matcher );
    }


<<<<<<< HEAD
    private void assertJsonValueAnyFailed( PathContext input, JsonValueEmptyOrErrorBehavior emptyBehavior, PolyValue defaultValueOnEmpty, JsonValueEmptyOrErrorBehavior errorBehavior, Object defaultValueOnError, Matcher<? super Throwable> matcher ) {
=======
    private void assertJsonValueAnyFailed( PathContext input, JsonValueEmptyOrErrorBehavior emptyBehavior, PolyValue defaultValueOnEmpty, JsonValueEmptyOrErrorBehavior errorBehavior, PolyValue defaultValueOnError, Matcher<? super Throwable> matcher ) {
>>>>>>> 250079c0
        assertFailed(
                invocationDesc( INVOC_DESC_JSON_VALUE_ANY, input, emptyBehavior, defaultValueOnEmpty, errorBehavior, defaultValueOnError ),
                () -> Functions.jsonValueAny( input, emptyBehavior, defaultValueOnEmpty, errorBehavior, defaultValueOnError ),
                matcher );
    }


    private void assertJsonQuery( PathContext input, JsonQueryWrapperBehavior wrapperBehavior, JsonQueryEmptyOrErrorBehavior emptyBehavior, JsonQueryEmptyOrErrorBehavior errorBehavior, Matcher<? super String> matcher ) {
        assertThat(
                invocationDesc( INVOC_DESC_JSON_QUERY, input, wrapperBehavior, emptyBehavior, errorBehavior ),
                Functions.jsonQuery( input, wrapperBehavior, emptyBehavior, errorBehavior ),
                matcher );
    }


    private void assertJsonQueryFailed( PathContext input, JsonQueryWrapperBehavior wrapperBehavior, JsonQueryEmptyOrErrorBehavior emptyBehavior, JsonQueryEmptyOrErrorBehavior errorBehavior, Matcher<? super Throwable> matcher ) {
        assertFailed(
                invocationDesc( INVOC_DESC_JSON_QUERY, input, wrapperBehavior, emptyBehavior, errorBehavior ),
                () -> Functions.jsonQuery( input, wrapperBehavior, emptyBehavior, errorBehavior ),
                matcher );
    }


    private void assertJsonize( PolyValue input, Matcher<? super String> matcher ) {
        assertThat( invocationDesc( INVOC_DESC_JSONIZE, input ), Functions.toJson( input ), matcher );
    }


    private void assertDejsonize( String input, Matcher<Object> matcher ) {
        assertThat( invocationDesc( INVOC_DESC_DEJSONIZE, input ), Functions.dejsonize( PolyString.of( input ) ), matcher );
    }


    private void assertDejsonizeFailed( String input, Matcher<? super Throwable> matcher ) {
        assertFailed( invocationDesc( INVOC_DESC_DEJSONIZE, input ), () -> Functions.dejsonize( PolyString.of( input ) ), matcher );
    }


    private void assertJsonObject( Matcher<? super String> matcher, JsonConstructorNullClause nullClause, PolyValue... kvs ) {
        assertThat( invocationDesc( INVOC_DESC_JSON_OBJECT, nullClause, kvs ), Functions.jsonObject( nullClause, kvs ), matcher );
    }


    private void assertJsonObjectAggAdd( Map<String, Object> map, String k, Object v, JsonConstructorNullClause nullClause, Matcher<? super Map<?, ?>> matcher ) {
        Functions.jsonObjectAggAdd( map, k, v, nullClause );
        assertThat(
                invocationDesc( INVOC_DESC_JSON_OBJECT_AGG_ADD, map, k, v, nullClause ), map, matcher );
    }


    private void assertJsonArray( Matcher<? super String> matcher, JsonConstructorNullClause nullClause, PolyValue... elements ) {
        assertThat( invocationDesc( INVOC_DESC_JSON_ARRAY, nullClause, elements ), Functions.jsonArray( nullClause, elements ), matcher );
    }


    private void assertJsonArrayAggAdd( List<PolyValue> list, PolyValue element, JsonConstructorNullClause nullClause, Matcher<? super List<?>> matcher ) {
        Functions.jsonArrayAggAdd( list, element, nullClause );
        assertThat(
                invocationDesc( INVOC_DESC_JSON_ARRAY_AGG_ADD, list, element, nullClause ),
                list, matcher );
    }


    private void assertIsJsonValue( String input, Matcher<? super Boolean> matcher ) {
        assertThat(
                invocationDesc( INVOC_DESC_IS_JSON_VALUE, input ),
                Functions.isJsonValue( PolyString.of( input ) ),
                matcher );
    }


    private void assertIsJsonScalar( String input, Matcher<? super Boolean> matcher ) {
        assertThat(
                invocationDesc( INVOC_DESC_IS_JSON_SCALAR, input ),
                Functions.isJsonScalar( PolyString.of( input ) ),
                matcher );
    }


    private void assertIsJsonArray( String input, Matcher<? super Boolean> matcher ) {
        assertThat(
                invocationDesc( INVOC_DESC_IS_JSON_ARRAY, input ),
                Functions.isJsonArray( PolyString.of( input ) ),
                matcher );
    }


    private void assertIsJsonObject( String input, Matcher<? super Boolean> matcher ) {
        assertThat(
                invocationDesc( INVOC_DESC_IS_JSON_OBJECT, input ),
                Functions.isJsonObject( PolyString.of( input ) ),
                matcher );
    }


    private String invocationDesc( String methodName, Object... args ) {
        return methodName + "(" + Arrays.stream( args )
                .map( Objects::toString )
                .collect( Collectors.joining( ", " ) ) + ")";
    }


    private void assertFailed( String invocationDesc, Supplier<?> supplier, Matcher<? super Throwable> matcher ) {
        try {
            supplier.get();
            fail( "expect exception, but not: " + invocationDesc );
        } catch ( Throwable t ) {
            assertThat( invocationDesc, t, matcher );
        }
    }


    private Matcher<? super Throwable> errorMatches( Throwable expected ) {
        return new BaseMatcher<>() {
            @Override
            public boolean matches( Object item ) {
                if ( !(item instanceof Throwable error) ) {
                    return false;
                }
                return expected != null
                        && Objects.equals( error.getClass(), expected.getClass() )
                        && Objects.equals( error.getMessage(), expected.getMessage() );
            }


            @Override
            public void describeTo( Description description ) {
                description.appendText( "is " ).appendText( expected.toString() );
            }
        };
    }


    @Nonnull
    private BaseMatcher<PathContext> contextMatches( PathContext expected ) {
        return new BaseMatcher<>() {
            @Override
            public boolean matches( Object item ) {
                if ( !(item instanceof PathContext) ) {
                    return false;
                }
                PathContext context = (PathContext) item;
                if ( Objects.equals( context.mode, expected.mode ) && Objects.equals( context.pathReturned, expected.pathReturned ) ) {
                    if ( context.exc == null && expected.exc == null ) {
                        return true;
                    }
                    return context.exc != null
                            && expected.exc != null
                            && Objects.equals( context.exc.getClass(), expected.exc.getClass() )
                            && Objects.equals( context.exc.getMessage(), expected.exc.getMessage() );
                }
                return false;
            }


            @Override
            public void describeTo( Description description ) {
                description.appendText( "is " ).appendText( expected.toString() );
            }
        };
    }

}<|MERGE_RESOLUTION|>--- conflicted
+++ resolved
@@ -22,10 +22,6 @@
 import static org.hamcrest.MatcherAssert.assertThat;
 import static org.junit.jupiter.api.Assertions.fail;
 
-<<<<<<< HEAD
-import com.jayway.jsonpath.InvalidJsonException;
-=======
->>>>>>> 250079c0
 import com.jayway.jsonpath.PathNotFoundException;
 import java.util.ArrayList;
 import java.util.Arrays;
@@ -46,15 +42,6 @@
 import org.polypheny.db.algebra.json.JsonQueryEmptyOrErrorBehavior;
 import org.polypheny.db.algebra.json.JsonQueryWrapperBehavior;
 import org.polypheny.db.algebra.json.JsonValueEmptyOrErrorBehavior;
-<<<<<<< HEAD
-import org.polypheny.db.functions.Functions;
-import org.polypheny.db.functions.Functions.PathContext;
-import org.polypheny.db.runtime.PolyphenyDbException;
-import org.polypheny.db.type.entity.PolyInteger;
-import org.polypheny.db.type.entity.PolyList;
-import org.polypheny.db.type.entity.PolyString;
-import org.polypheny.db.type.entity.PolyValue;
-=======
 import org.polypheny.db.catalog.exceptions.GenericRuntimeException;
 import org.polypheny.db.functions.Functions;
 import org.polypheny.db.functions.PathContext;
@@ -65,7 +52,6 @@
 import org.polypheny.db.type.entity.document.PolyDocument;
 import org.polypheny.db.type.entity.numerical.PolyInteger;
 import org.polypheny.db.type.entity.relational.PolyMap;
->>>>>>> 250079c0
 
 
 /**
@@ -107,27 +93,6 @@
     @Test
     public void testJsonApiCommonSyntax() {
         assertJsonApiCommonSyntax(
-<<<<<<< HEAD
-                PolyList.of( PolyString.of( "foo" ), PolyString.of( "bar" ) ),
-                PolyString.of( "lax $.foo" ),
-                contextMatches( Functions.PathContext.withReturned( Functions.PathMode.LAX, "bar" ) ) );
-        assertJsonApiCommonSyntax(
-                PolyList.of( PolyString.of( "foo" ), PolyString.of( "bar" ) ),
-                PolyString.of( "strict $.foo" ),
-                contextMatches( Functions.PathContext.withReturned( Functions.PathMode.STRICT, "bar" ) ) );
-        assertJsonApiCommonSyntax(
-                PolyList.of( PolyString.of( "foo" ), PolyString.of( "bar" ) ),
-                PolyString.of( "lax $.foo1" ),
-                contextMatches( Functions.PathContext.withReturned( Functions.PathMode.LAX, null ) ) );
-        assertJsonApiCommonSyntax(
-                PolyList.of( PolyString.of( "foo" ), PolyString.of( "bar" ) ),
-                PolyString.of( "strict $.foo1" ),
-                contextMatches( Functions.PathContext.withStrictException( new PathNotFoundException( "No results for path: $['foo1']" ) ) ) );
-        assertJsonApiCommonSyntax(
-                PolyList.of( PolyString.of( "foo" ), PolyInteger.of( 100 ) ),
-                PolyString.of( "lax $.foo" ),
-                contextMatches( Functions.PathContext.withReturned( Functions.PathMode.LAX, 100 ) ) );
-=======
                 PolyDocument.of( Map.of( PolyString.of( "foo" ), PolyString.of( "bar" ) ) ),
                 PolyString.of( "lax $.foo" ),
                 contextMatches( PathContext.withReturned( Functions.PathMode.LAX, PolyString.of( "bar" ) ) ) );
@@ -147,7 +112,6 @@
                 PolyDocument.of( Map.of( PolyString.of( "foo" ), PolyInteger.of( 100 ) ) ),
                 PolyString.of( "lax $.foo" ),
                 contextMatches( PathContext.withReturned( Functions.PathMode.LAX, PolyInteger.of( 100 ) ) ) );
->>>>>>> 250079c0
     }
 
 
@@ -550,11 +514,7 @@
     }
 
 
-<<<<<<< HEAD
-    private void assertJsonApiCommonSyntax( PolyValue input, PolyString pathSpec, Matcher<? super Functions.PathContext> matcher ) {
-=======
     private void assertJsonApiCommonSyntax( PolyValue input, PolyString pathSpec, Matcher<? super PathContext> matcher ) {
->>>>>>> 250079c0
         assertThat(
                 invocationDesc( INVOC_DESC_JSON_API_COMMON_SYNTAX, input, pathSpec ),
                 Functions.jsonApiCommonSyntax( input, pathSpec ), matcher );
@@ -571,11 +531,7 @@
     }
 
 
-<<<<<<< HEAD
-    private void assertJsonValueAny( PathContext input, JsonValueEmptyOrErrorBehavior emptyBehavior, PolyValue defaultValueOnEmpty, JsonValueEmptyOrErrorBehavior errorBehavior, Object defaultValueOnError, Matcher<Object> matcher ) {
-=======
     private void assertJsonValueAny( PathContext input, JsonValueEmptyOrErrorBehavior emptyBehavior, PolyValue defaultValueOnEmpty, JsonValueEmptyOrErrorBehavior errorBehavior, PolyValue defaultValueOnError, Matcher<Object> matcher ) {
->>>>>>> 250079c0
         assertThat(
                 invocationDesc( INVOC_DESC_JSON_VALUE_ANY, input, emptyBehavior, defaultValueOnEmpty, errorBehavior, defaultValueOnError ),
                 Functions.jsonValueAny( input, emptyBehavior, defaultValueOnEmpty, errorBehavior, defaultValueOnError ),
@@ -583,11 +539,7 @@
     }
 
 
-<<<<<<< HEAD
-    private void assertJsonValueAnyFailed( PathContext input, JsonValueEmptyOrErrorBehavior emptyBehavior, PolyValue defaultValueOnEmpty, JsonValueEmptyOrErrorBehavior errorBehavior, Object defaultValueOnError, Matcher<? super Throwable> matcher ) {
-=======
     private void assertJsonValueAnyFailed( PathContext input, JsonValueEmptyOrErrorBehavior emptyBehavior, PolyValue defaultValueOnEmpty, JsonValueEmptyOrErrorBehavior errorBehavior, PolyValue defaultValueOnError, Matcher<? super Throwable> matcher ) {
->>>>>>> 250079c0
         assertFailed(
                 invocationDesc( INVOC_DESC_JSON_VALUE_ANY, input, emptyBehavior, defaultValueOnEmpty, errorBehavior, defaultValueOnError ),
                 () -> Functions.jsonValueAny( input, emptyBehavior, defaultValueOnEmpty, errorBehavior, defaultValueOnError ),
