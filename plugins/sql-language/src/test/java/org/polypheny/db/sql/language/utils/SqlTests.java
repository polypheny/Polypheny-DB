--- conflicted
+++ resolved
@@ -238,21 +238,6 @@
     }
 
 
-<<<<<<< HEAD
-    private static ColumnMetaData.Rep rep( int columnType ) {
-        return switch ( columnType ) {
-            case Types.BOOLEAN -> ColumnMetaData.Rep.BOOLEAN;
-            case Types.TINYINT -> ColumnMetaData.Rep.BYTE;
-            case Types.SMALLINT -> ColumnMetaData.Rep.SHORT;
-            case Types.INTEGER -> ColumnMetaData.Rep.INTEGER;
-            case Types.BIGINT -> ColumnMetaData.Rep.LONG;
-            case Types.REAL -> ColumnMetaData.Rep.FLOAT;
-            case Types.DOUBLE -> ColumnMetaData.Rep.DOUBLE;
-            case Types.TIME -> ColumnMetaData.Rep.JAVA_SQL_TIME;
-            case Types.TIMESTAMP -> ColumnMetaData.Rep.JAVA_SQL_TIMESTAMP;
-            case Types.DATE -> ColumnMetaData.Rep.JAVA_SQL_DATE;
-            default -> ColumnMetaData.Rep.OBJECT;
-=======
     private static SqlTypeRepresentation rep( int columnType ) {
         return switch ( columnType ) {
             case Types.BOOLEAN -> SqlTypeRepresentation.BOOLEAN;
@@ -266,7 +251,6 @@
             case Types.TIMESTAMP -> SqlTypeRepresentation.JAVA_SQL_TIMESTAMP;
             case Types.DATE -> SqlTypeRepresentation.JAVA_SQL_DATE;
             default -> SqlTypeRepresentation.OBJECT;
->>>>>>> 18d3cce9
         };
     }
 
