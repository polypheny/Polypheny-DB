/*
 * Copyright 2019-2024 The Polypheny Project
 *
 * Licensed under the Apache License, Version 2.0 (the "License");
 * you may not use this file except in compliance with the License.
 * You may obtain a copy of the License at
 *
 * http://www.apache.org/licenses/LICENSE-2.0
 *
 * Unless required by applicable law or agreed to in writing, software
 * distributed under the License is distributed on an "AS IS" BASIS,
 * WITHOUT WARRANTIES OR CONDITIONS OF ANY KIND, either express or implied.
 * See the License for the specific language governing permissions and
 * limitations under the License.
 */

package org.polypheny.db.sql.language;


import com.google.common.base.Supplier;
import com.google.common.base.Suppliers;
import com.google.common.collect.ImmutableMap;
import com.google.common.collect.ImmutableSortedMap;
import java.util.Map;
import java.util.Objects;
import org.polypheny.db.algebra.constant.ConformanceEnum;
import org.polypheny.db.algebra.operators.OperatorTable;
import org.polypheny.db.algebra.type.AlgDataTypeFactory;
import org.polypheny.db.algebra.type.AlgDataTypeSystem;
import org.polypheny.db.algebra.type.DelegatingTypeSystem;
import org.polypheny.db.languages.Parser;
import org.polypheny.db.languages.Parser.ParserConfig;
import org.polypheny.db.prepare.JavaTypeFactoryImpl;
import org.polypheny.db.sql.MockSqlOperatorTable;
import org.polypheny.db.sql.language.fun.OracleSqlOperatorTable;
import org.polypheny.db.sql.language.parser.SqlAbstractParserImpl;
import org.polypheny.db.sql.language.parser.SqlParser;
import org.polypheny.db.sql.language.validate.SqlValidator;
<<<<<<< HEAD
import org.polypheny.db.sql.language.validate.SqlValidatorWithHints;
=======
import org.polypheny.db.sql.language.validate.SqlValidatorUtil;
import org.polypheny.db.util.Casing;
>>>>>>> 18d3cce9
import org.polypheny.db.util.Conformance;
import org.polypheny.db.util.Quoting;
import org.polypheny.db.util.SourceStringReader;


/**
 * Default implementation of {@link SqlTestFactory}.
 * <p>
 * Suitable for most tests. If you want different behavior, you can extend; if you want a factory with different properties (e.g. SQL conformance level or identifier quoting), use {@link #with(String, Object)} to create a new factory.
 */
public class SqlTestFactory {

    public static final ImmutableMap<String, Object> DEFAULT_OPTIONS =
            ImmutableSortedMap.<String, Object>naturalOrder()
                    .put( "quoting", Quoting.DOUBLE_QUOTE )
                    .put( "quotedCasing", Casing.UNCHANGED )
                    .put( "unquotedCasing", Casing.TO_UPPER )
                    .put( "caseSensitive", true )
                    .put( "conformance", ConformanceEnum.DEFAULT )
                    .put( "operatorTable", OracleSqlOperatorTable.instance() )
                    .build();

    public static final SqlTestFactory INSTANCE = new SqlTestFactory();

    private final ImmutableMap<String, Object> options;
    private final ValidatorFactory validatorFactory;

    private final Supplier<AlgDataTypeFactory> typeFactory;
    private final Supplier<OperatorTable> operatorTable;
    private final Supplier<ParserConfig> parserConfig;


    protected SqlTestFactory() {
<<<<<<< HEAD
        this( DEFAULT_OPTIONS, null );//SqlValidatorUtil::newValidator );
=======
        this( DEFAULT_OPTIONS, SqlValidatorUtil::newValidator );
>>>>>>> 18d3cce9
    }


    protected SqlTestFactory( ImmutableMap<String, Object> options, ValidatorFactory validatorFactory ) {
        this.options = options;
        this.validatorFactory = validatorFactory;
        this.operatorTable = Suppliers.memoize( () -> createOperatorTable( (OperatorTable) options.get( "operatorTable" ) ) );
        this.typeFactory = Suppliers.memoize( () -> createTypeFactory( (Conformance) options.get( "conformance" ) ) );
<<<<<<< HEAD
        Boolean caseSensitive = (Boolean) options.get( "caseSensitive" );
=======
>>>>>>> 18d3cce9
        this.parserConfig = Suppliers.memoize( () -> createParserConfig( options ) );
    }


    private static OperatorTable createOperatorTable( OperatorTable opTab0 ) {
        MockSqlOperatorTable opTab = new MockSqlOperatorTable( opTab0 );
        MockSqlOperatorTable.addRamp( opTab );
        return opTab;
    }


    public Parser createParser( String sql ) {
        ParserConfig config = parserConfig.get();
        SqlAbstractParserImpl parser = (SqlAbstractParserImpl) config.parserFactory().getParser( new SourceStringReader( sql ) );
        return new SqlParser( parser, config );
    }


    public static ParserConfig createParserConfig( ImmutableMap<String, Object> options ) {
        return Parser.configBuilder()
                .setQuoting( (Quoting) options.get( "quoting" ) )
                .setUnquotedCasing( (Casing) options.get( "unquotedCasing" ) )
                .setQuotedCasing( (Casing) options.get( "quotedCasing" ) )
                .setConformance( (Conformance) options.get( "conformance" ) )
                .build();
    }


    public SqlValidator getValidator() {
        final Conformance conformance = (Conformance) options.get( "conformance" );
        return validatorFactory.create( operatorTable.get(), typeFactory.get(), conformance );
<<<<<<< HEAD
    }


    public SqlAdvisor createAdvisor() {
        SqlValidator validator = getValidator();
        if ( validator instanceof SqlValidatorWithHints ) {
            return new SqlAdvisor( (SqlValidatorWithHints) validator, parserConfig.get() );
        }
        throw new UnsupportedOperationException( "Validator should implement SqlValidatorWithHints, actual validator is " + validator );
=======
>>>>>>> 18d3cce9
    }


    public SqlTestFactory with( String name, Object value ) {
        if ( Objects.equals( value, options.get( name ) ) ) {
            return this;
        }
        ImmutableMap.Builder<String, Object> builder = ImmutableSortedMap.naturalOrder();
        // Protect from IllegalArgumentException: Multiple entries with same key
        for ( Map.Entry<String, Object> entry : options.entrySet() ) {
            if ( name.equals( entry.getKey() ) ) {
                continue;
            }
            builder.put( entry );
        }
        builder.put( name, value );
        return new SqlTestFactory( builder.build(), validatorFactory );
<<<<<<< HEAD
    }



    public SqlTestFactory withValidator( ValidatorFactory newValidatorFactory ) {
        return new SqlTestFactory( options, newValidatorFactory );
=======
>>>>>>> 18d3cce9
    }


    public final Object get( String name ) {
        return options.get( name );
    }


    private static AlgDataTypeFactory createTypeFactory( Conformance conformance ) {
        AlgDataTypeSystem typeSystem = AlgDataTypeSystem.DEFAULT;
        if ( conformance.shouldConvertRaggedUnionTypesToVarying() ) {
            typeSystem = new DelegatingTypeSystem( typeSystem ) {
                @Override
                public boolean shouldConvertRaggedUnionTypesToVarying() {
                    return true;
                }
            };
        }
        if ( conformance.allowExtendedTrim() ) {
            typeSystem = new DelegatingTypeSystem( typeSystem ) {
            };
        }
        return new JavaTypeFactoryImpl( typeSystem );
    }


    /**
     * Creates {@link SqlValidator} for tests.
     */
    public interface ValidatorFactory {

        SqlValidator create( OperatorTable opTab, AlgDataTypeFactory typeFactory, Conformance conformance );

    }


}
<|MERGE_RESOLUTION|>--- conflicted
+++ resolved
@@ -36,12 +36,8 @@
 import org.polypheny.db.sql.language.parser.SqlAbstractParserImpl;
 import org.polypheny.db.sql.language.parser.SqlParser;
 import org.polypheny.db.sql.language.validate.SqlValidator;
-<<<<<<< HEAD
-import org.polypheny.db.sql.language.validate.SqlValidatorWithHints;
-=======
 import org.polypheny.db.sql.language.validate.SqlValidatorUtil;
 import org.polypheny.db.util.Casing;
->>>>>>> 18d3cce9
 import org.polypheny.db.util.Conformance;
 import org.polypheny.db.util.Quoting;
 import org.polypheny.db.util.SourceStringReader;
@@ -75,11 +71,7 @@
 
 
     protected SqlTestFactory() {
-<<<<<<< HEAD
-        this( DEFAULT_OPTIONS, null );//SqlValidatorUtil::newValidator );
-=======
         this( DEFAULT_OPTIONS, SqlValidatorUtil::newValidator );
->>>>>>> 18d3cce9
     }
 
 
@@ -88,10 +80,6 @@
         this.validatorFactory = validatorFactory;
         this.operatorTable = Suppliers.memoize( () -> createOperatorTable( (OperatorTable) options.get( "operatorTable" ) ) );
         this.typeFactory = Suppliers.memoize( () -> createTypeFactory( (Conformance) options.get( "conformance" ) ) );
-<<<<<<< HEAD
-        Boolean caseSensitive = (Boolean) options.get( "caseSensitive" );
-=======
->>>>>>> 18d3cce9
         this.parserConfig = Suppliers.memoize( () -> createParserConfig( options ) );
     }
 
@@ -123,18 +111,6 @@
     public SqlValidator getValidator() {
         final Conformance conformance = (Conformance) options.get( "conformance" );
         return validatorFactory.create( operatorTable.get(), typeFactory.get(), conformance );
-<<<<<<< HEAD
-    }
-
-
-    public SqlAdvisor createAdvisor() {
-        SqlValidator validator = getValidator();
-        if ( validator instanceof SqlValidatorWithHints ) {
-            return new SqlAdvisor( (SqlValidatorWithHints) validator, parserConfig.get() );
-        }
-        throw new UnsupportedOperationException( "Validator should implement SqlValidatorWithHints, actual validator is " + validator );
-=======
->>>>>>> 18d3cce9
     }
 
 
@@ -152,15 +128,6 @@
         }
         builder.put( name, value );
         return new SqlTestFactory( builder.build(), validatorFactory );
-<<<<<<< HEAD
-    }
-
-
-
-    public SqlTestFactory withValidator( ValidatorFactory newValidatorFactory ) {
-        return new SqlTestFactory( options, newValidatorFactory );
-=======
->>>>>>> 18d3cce9
     }
 
 
