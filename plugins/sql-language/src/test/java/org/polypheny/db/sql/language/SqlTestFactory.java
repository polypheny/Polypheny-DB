/*
 * Copyright 2019-2024 The Polypheny Project
 *
 * Licensed under the Apache License, Version 2.0 (the "License");
 * you may not use this file except in compliance with the License.
 * You may obtain a copy of the License at
 *
 * http://www.apache.org/licenses/LICENSE-2.0
 *
 * Unless required by applicable law or agreed to in writing, software
 * distributed under the License is distributed on an "AS IS" BASIS,
 * WITHOUT WARRANTIES OR CONDITIONS OF ANY KIND, either express or implied.
 * See the License for the specific language governing permissions and
 * limitations under the License.
 */

package org.polypheny.db.sql.language;


import com.google.common.base.Supplier;
import com.google.common.base.Suppliers;
import com.google.common.collect.ImmutableMap;
import com.google.common.collect.ImmutableSortedMap;
import java.util.Map;
import java.util.Objects;
import org.apache.calcite.avatica.util.Casing;
import org.apache.calcite.avatica.util.Quoting;
import org.polypheny.db.algebra.constant.ConformanceEnum;
import org.polypheny.db.algebra.operators.OperatorTable;
import org.polypheny.db.algebra.type.AlgDataTypeFactory;
import org.polypheny.db.algebra.type.AlgDataTypeSystem;
import org.polypheny.db.algebra.type.DelegatingTypeSystem;
import org.polypheny.db.languages.Parser;
import org.polypheny.db.languages.Parser.ParserConfig;
import org.polypheny.db.prepare.JavaTypeFactoryImpl;
import org.polypheny.db.sql.MockSqlOperatorTable;
import org.polypheny.db.sql.language.fun.OracleSqlOperatorTable;
import org.polypheny.db.sql.language.parser.SqlAbstractParserImpl;
import org.polypheny.db.sql.language.parser.SqlParser;
import org.polypheny.db.sql.language.validate.SqlValidator;
<<<<<<< HEAD
import org.polypheny.db.sql.language.validate.SqlValidatorWithHints;
=======
import org.polypheny.db.sql.language.validate.SqlValidatorUtil;
>>>>>>> 250079c0
import org.polypheny.db.util.Conformance;
import org.polypheny.db.util.SourceStringReader;


/**
 * Default implementation of {@link SqlTestFactory}.
 * <p>
 * Suitable for most tests. If you want different behavior, you can extend; if you want a factory with different properties (e.g. SQL conformance level or identifier quoting), use {@link #with(String, Object)} to create a new factory.
 */
public class SqlTestFactory {

    public static final ImmutableMap<String, Object> DEFAULT_OPTIONS =
            ImmutableSortedMap.<String, Object>naturalOrder()
                    .put( "quoting", Quoting.DOUBLE_QUOTE )
                    .put( "quotedCasing", Casing.UNCHANGED )
                    .put( "unquotedCasing", Casing.TO_UPPER )
                    .put( "caseSensitive", true )
                    .put( "conformance", ConformanceEnum.DEFAULT )
                    .put( "operatorTable", OracleSqlOperatorTable.instance() )
                    .build();

    public static final SqlTestFactory INSTANCE = new SqlTestFactory();

    private final ImmutableMap<String, Object> options;
    private final ValidatorFactory validatorFactory;

    private final Supplier<AlgDataTypeFactory> typeFactory;
    private final Supplier<OperatorTable> operatorTable;
    private final Supplier<ParserConfig> parserConfig;


    protected SqlTestFactory() {
<<<<<<< HEAD
        this( DEFAULT_OPTIONS, null );//SqlValidatorUtil::newValidator );
=======
        this( DEFAULT_OPTIONS, SqlValidatorUtil::newValidator );
>>>>>>> 250079c0
    }


    protected SqlTestFactory( ImmutableMap<String, Object> options, ValidatorFactory validatorFactory ) {
        this.options = options;
        this.validatorFactory = validatorFactory;
        this.operatorTable = Suppliers.memoize( () -> createOperatorTable( (OperatorTable) options.get( "operatorTable" ) ) );
        this.typeFactory = Suppliers.memoize( () -> createTypeFactory( (Conformance) options.get( "conformance" ) ) );
<<<<<<< HEAD
        Boolean caseSensitive = (Boolean) options.get( "caseSensitive" );
=======
>>>>>>> 250079c0
        this.parserConfig = Suppliers.memoize( () -> createParserConfig( options ) );
    }


    private static OperatorTable createOperatorTable( OperatorTable opTab0 ) {
        MockSqlOperatorTable opTab = new MockSqlOperatorTable( opTab0 );
        MockSqlOperatorTable.addRamp( opTab );
        return opTab;
    }



    public Parser createParser( String sql ) {
        ParserConfig config = parserConfig.get();
        SqlAbstractParserImpl parser = (SqlAbstractParserImpl) config.parserFactory().getParser( new SourceStringReader( sql ) );
        return new SqlParser( parser, config );
    }


    public static ParserConfig createParserConfig( ImmutableMap<String, Object> options ) {
        return Parser.configBuilder()
                .setQuoting( (Quoting) options.get( "quoting" ) )
                .setUnquotedCasing( (Casing) options.get( "unquotedCasing" ) )
                .setQuotedCasing( (Casing) options.get( "quotedCasing" ) )
                .setConformance( (Conformance) options.get( "conformance" ) )
                .build();
    }


    public SqlValidator getValidator() {
        final Conformance conformance = (Conformance) options.get( "conformance" );
        return validatorFactory.create( operatorTable.get(), typeFactory.get(), conformance );
<<<<<<< HEAD
    }


    public SqlAdvisor createAdvisor() {
        SqlValidator validator = getValidator();
        if ( validator instanceof SqlValidatorWithHints ) {
            return new SqlAdvisor( (SqlValidatorWithHints) validator, parserConfig.get() );
        }
        throw new UnsupportedOperationException( "Validator should implement SqlValidatorWithHints, actual validator is " + validator );
=======
>>>>>>> 250079c0
    }


    public SqlTestFactory with( String name, Object value ) {
        if ( Objects.equals( value, options.get( name ) ) ) {
            return this;
        }
        ImmutableMap.Builder<String, Object> builder = ImmutableSortedMap.naturalOrder();
        // Protect from IllegalArgumentException: Multiple entries with same key
        for ( Map.Entry<String, Object> entry : options.entrySet() ) {
            if ( name.equals( entry.getKey() ) ) {
                continue;
            }
            builder.put( entry );
        }
        builder.put( name, value );
        return new SqlTestFactory( builder.build(), validatorFactory );
    }

<<<<<<< HEAD


    public SqlTestFactory withValidator( ValidatorFactory newValidatorFactory ) {
        return new SqlTestFactory( options, newValidatorFactory );
    }

=======

>>>>>>> 250079c0

    public final Object get( String name ) {
        return options.get( name );
    }


    private static AlgDataTypeFactory createTypeFactory( Conformance conformance ) {
        AlgDataTypeSystem typeSystem = AlgDataTypeSystem.DEFAULT;
        if ( conformance.shouldConvertRaggedUnionTypesToVarying() ) {
            typeSystem = new DelegatingTypeSystem( typeSystem ) {
                @Override
                public boolean shouldConvertRaggedUnionTypesToVarying() {
                    return true;
                }
            };
        }
        if ( conformance.allowExtendedTrim() ) {
            typeSystem = new DelegatingTypeSystem( typeSystem ) {
            };
        }
        return new JavaTypeFactoryImpl( typeSystem );
    }


    /**
     * Creates {@link SqlValidator} for tests.
     */
    public interface ValidatorFactory {

        SqlValidator create( OperatorTable opTab, AlgDataTypeFactory typeFactory, Conformance conformance );

    }


}
<|MERGE_RESOLUTION|>--- conflicted
+++ resolved
@@ -38,11 +38,7 @@
 import org.polypheny.db.sql.language.parser.SqlAbstractParserImpl;
 import org.polypheny.db.sql.language.parser.SqlParser;
 import org.polypheny.db.sql.language.validate.SqlValidator;
-<<<<<<< HEAD
-import org.polypheny.db.sql.language.validate.SqlValidatorWithHints;
-=======
 import org.polypheny.db.sql.language.validate.SqlValidatorUtil;
->>>>>>> 250079c0
 import org.polypheny.db.util.Conformance;
 import org.polypheny.db.util.SourceStringReader;
 
@@ -75,11 +71,7 @@
 
 
     protected SqlTestFactory() {
-<<<<<<< HEAD
-        this( DEFAULT_OPTIONS, null );//SqlValidatorUtil::newValidator );
-=======
         this( DEFAULT_OPTIONS, SqlValidatorUtil::newValidator );
->>>>>>> 250079c0
     }
 
 
@@ -88,10 +80,6 @@
         this.validatorFactory = validatorFactory;
         this.operatorTable = Suppliers.memoize( () -> createOperatorTable( (OperatorTable) options.get( "operatorTable" ) ) );
         this.typeFactory = Suppliers.memoize( () -> createTypeFactory( (Conformance) options.get( "conformance" ) ) );
-<<<<<<< HEAD
-        Boolean caseSensitive = (Boolean) options.get( "caseSensitive" );
-=======
->>>>>>> 250079c0
         this.parserConfig = Suppliers.memoize( () -> createParserConfig( options ) );
     }
 
@@ -124,18 +112,6 @@
     public SqlValidator getValidator() {
         final Conformance conformance = (Conformance) options.get( "conformance" );
         return validatorFactory.create( operatorTable.get(), typeFactory.get(), conformance );
-<<<<<<< HEAD
-    }
-
-
-    public SqlAdvisor createAdvisor() {
-        SqlValidator validator = getValidator();
-        if ( validator instanceof SqlValidatorWithHints ) {
-            return new SqlAdvisor( (SqlValidatorWithHints) validator, parserConfig.get() );
-        }
-        throw new UnsupportedOperationException( "Validator should implement SqlValidatorWithHints, actual validator is " + validator );
-=======
->>>>>>> 250079c0
     }
 
 
@@ -155,16 +131,7 @@
         return new SqlTestFactory( builder.build(), validatorFactory );
     }
 
-<<<<<<< HEAD
 
-
-    public SqlTestFactory withValidator( ValidatorFactory newValidatorFactory ) {
-        return new SqlTestFactory( options, newValidatorFactory );
-    }
-
-=======
-
->>>>>>> 250079c0
 
     public final Object get( String name ) {
         return options.get( name );
