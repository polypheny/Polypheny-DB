/*
 * Copyright 2019-2024 The Polypheny Project
 *
 * Licensed under the Apache License, Version 2.0 (the "License");
 * you may not use this file except in compliance with the License.
 * You may obtain a copy of the License at
 *
 * http://www.apache.org/licenses/LICENSE-2.0
 *
 * Unless required by applicable law or agreed to in writing, software
 * distributed under the License is distributed on an "AS IS" BASIS,
 * WITHOUT WARRANTIES OR CONDITIONS OF ANY KIND, either express or implied.
 * See the License for the specific language governing permissions and
 * limitations under the License.
 */

package org.polypheny.db.sql;


import static org.hamcrest.CoreMatchers.equalTo;
import static org.hamcrest.CoreMatchers.is;
import static org.hamcrest.CoreMatchers.nullValue;
import static org.hamcrest.MatcherAssert.assertThat;
import static org.junit.jupiter.api.Assertions.assertEquals;
import static org.junit.jupiter.api.Assertions.assertFalse;
import static org.junit.jupiter.api.Assertions.assertNotEquals;
import static org.junit.jupiter.api.Assertions.assertNotSame;

import com.google.common.collect.ImmutableList;
import com.google.common.collect.ImmutableMap;
import com.google.common.collect.LinkedHashMultimap;
import com.google.common.collect.Multimap;
import java.math.BigDecimal;
import java.util.ArrayList;
import java.util.Arrays;
import java.util.List;
import java.util.Map;
import java.util.TreeMap;
import org.apache.calcite.avatica.util.ByteString;
import org.junit.jupiter.api.Assertions;
import org.junit.jupiter.api.Test;
import org.polypheny.db.algebra.constant.Kind;
import org.polypheny.db.algebra.operators.OperatorName;
import org.polypheny.db.algebra.type.AlgDataType;
import org.polypheny.db.algebra.type.AlgDataTypeFactory;
import org.polypheny.db.languages.OperatorRegistry;
import org.polypheny.db.plan.AlgOptPredicateList;
import org.polypheny.db.plan.AlgOptUtil;
import org.polypheny.db.plan.Strong;
import org.polypheny.db.rex.RexCall;
import org.polypheny.db.rex.RexDynamicParam;
import org.polypheny.db.rex.RexIndexRef;
import org.polypheny.db.rex.RexInterpreter;
import org.polypheny.db.rex.RexLiteral;
import org.polypheny.db.rex.RexLocalRef;
import org.polypheny.db.rex.RexNode;
import org.polypheny.db.rex.RexProgram;
import org.polypheny.db.rex.RexProgramBuilder;
import org.polypheny.db.rex.RexProgramBuilderBase;
import org.polypheny.db.rex.RexSimplify;
import org.polypheny.db.rex.RexUnknownAs;
import org.polypheny.db.rex.RexUtil;
import org.polypheny.db.sql.language.SqlOperator;
import org.polypheny.db.sql.language.SqlSpecialOperator;
import org.polypheny.db.type.PolyType;
import org.polypheny.db.type.PolyTypeAssignmentRules;
import org.polypheny.db.type.entity.PolyBoolean;
import org.polypheny.db.type.entity.PolyNull;
import org.polypheny.db.type.entity.PolyValue;
import org.polypheny.db.type.inference.ReturnTypes;
import org.polypheny.db.util.DateString;
import org.polypheny.db.util.ImmutableBitSet;
<<<<<<< HEAD
=======
import org.polypheny.db.util.PolyphenyDbAssert;
>>>>>>> 250079c0
import org.polypheny.db.util.TestUtil;
import org.polypheny.db.util.TimeString;
import org.polypheny.db.util.TimestampString;
import org.polypheny.db.util.TimestampWithTimeZoneString;
import org.polypheny.db.util.Util;


/**
 * Unit tests for {@link RexProgram} and {@link RexProgramBuilder}.
 */
public class RexProgramTest extends RexProgramBuilderBase {

    /**
     * Creates a RexProgramTest.
     */
    public RexProgramTest() {
        super();
        SqlLanguageDependent.setupSqlAndSchema();
        super.setUp();
    }


    private void checkCnf( RexNode node, String expected ) {
        assertThat( "RexUtil.toCnf(rexBuilder, " + node + ")", RexUtil.toCnf( rexBuilder, node ).toString(), equalTo( expected ) );
    }


    private void checkThresholdCnf( RexNode node, int threshold, String expected ) {
        assertThat( "RexUtil.toCnf(rexBuilder, threshold=" + threshold + " , " + node + ")", RexUtil.toCnf( rexBuilder, threshold, node ).toString(), equalTo( expected ) );
    }


    private void checkPullFactorsUnchanged( RexNode node ) {
        checkPullFactors( node, node.toString() );
    }


    private void checkPullFactors( RexNode node, String expected ) {
        assertThat( "RexUtil.pullFactors(rexBuilder, " + node + ")", RexUtil.pullFactors( rexBuilder, node ).toString(), equalTo( expected ) );
    }


    /**
     * Asserts that given node has expected string representation with account of node type
     *
     * @param message extra message that clarifies where the node came from
     * @param expected expected string representation of the node
     * @param node node to check
     */
    private void assertNode( String message, String expected, RexNode node ) {
        String actual;
        if ( node.isA( Kind.CAST ) || node.isA( Kind.NEW_SPECIFICATION ) ) {
            // toString contains type (see RexCall.toString)
            actual = node.toString();
        } else {
            actual = node + ":" + node.getType() + (node.getType().isNullable() ? "" : " NOT NULL");
        }
        assertEquals( expected, actual, message );
    }


    /**
     * Simplifies an expression and checks that the result is as expected.
     */
    private void checkSimplify( RexNode node, String expected ) {
        final String nodeString = node.toString();
        checkSimplify3_( node, expected, expected, expected );
        if ( expected.equals( nodeString ) ) {
            throw new AssertionError( "expected == node.toString(); use checkSimplifyUnchanged" );
        }
    }


    /**
     * Simplifies an expression and checks that the result is unchanged.
     */
    private void checkSimplifyUnchanged( RexNode node ) {
        final String expected = node.toString();
        checkSimplify3_( node, expected, expected, expected );
    }


    /**
     * Simplifies an expression and checks the result if unknowns remain unknown, or if unknown becomes false. If the result is the same, use {@link #checkSimplify(RexNode, String)}.
     *
     * @param node Expression to simplify
     * @param expected Expected simplification
     * @param expectedFalse Expected simplification, if unknown is to be treated as false
     */
    private void checkSimplify2( RexNode node, String expected, String expectedFalse ) {
        checkSimplify3_( node, expected, expectedFalse, expected );
        if ( expected.equals( expectedFalse ) ) {
            throw new AssertionError( "expected == expectedFalse; use checkSimplify" );
        }
    }


    private void checkSimplify3( RexNode node, String expected, String expectedFalse, String expectedTrue ) {
        checkSimplify3_( node, expected, expectedFalse, expectedTrue );
        if ( expected.equals( expectedFalse ) && expected.equals( expectedTrue ) ) {
            throw new AssertionError( "expected == expectedFalse == expectedTrue; use checkSimplify" );
        }
        if ( expected.equals( expectedTrue ) ) {
            throw new AssertionError( "expected == expectedTrue; use checkSimplify2" );
        }
    }


    private void checkSimplify3_( RexNode node, String expected, String expectedFalse, String expectedTrue ) {
        final RexNode simplified = simplify.simplifyUnknownAs( node, RexUnknownAs.UNKNOWN );
        assertThat( "simplify(unknown as unknown): " + node, simplified.toString(), equalTo( expected ) );
        if ( node.getType().getPolyType() == PolyType.BOOLEAN ) {
            final RexNode simplified2 = simplify.simplifyUnknownAs( node, RexUnknownAs.FALSE );
            assertThat( "simplify(unknown as false): " + node, simplified2.toString(), equalTo( expectedFalse ) );
            final RexNode simplified3 = simplify.simplifyUnknownAs( node, RexUnknownAs.TRUE );
            assertThat( "simplify(unknown as true): " + node, simplified3.toString(), equalTo( expectedTrue ) );
        } else {
            assertThat( "node type is not BOOLEAN, so <<expectedFalse>> should match <<expected>>", expectedFalse, is( expected ) );
            assertThat( "node type is not BOOLEAN, so <<expectedTrue>> should match <<expected>>", expectedTrue, is( expected ) );
        }
    }


    private void checkSimplifyFilter( RexNode node, String expected ) {
        final RexNode simplified = this.simplify.simplifyUnknownAs( node, RexUnknownAs.FALSE );
        assertThat( simplified.toString(), equalTo( expected ) );
    }


    private void checkSimplifyFilter( RexNode node, AlgOptPredicateList predicates, String expected ) {
        final RexNode simplified = simplify.withPredicates( predicates ).simplifyUnknownAs( node, RexUnknownAs.FALSE );
        assertThat( simplified.toString(), equalTo( expected ) );
    }


    /**
     * Returns the number of nodes (including leaves) in a Rex tree.
     */
    private static int nodeCount( RexNode node ) {
        int n = 1;
        if ( node instanceof RexCall ) {
            for ( RexNode operand : ((RexCall) node).getOperands() ) {
                n += nodeCount( operand );
            }
        }
        return n;
    }


    /**
     * Tests construction of a RexProgram.
     */
    @Test
    public void testBuildProgram() {
        final RexProgramBuilder builder = createProg( 0 );
        final RexProgram program = builder.getProgram( false );
        final String programString = program.toString();
        TestUtil.assertEqualsVerbose( "(expr#0..1=[{inputs}], expr#2=[+($0, 1)], expr#3=[77], expr#4=[+($0, $1)], expr#5=[+($0, $0)], expr#6=[+($t4, $t2)], a=[$t6], b=[$t5])", programString );

        // Normalize the program using the RexProgramBuilder.normalize API. Note that unused expression '77' is eliminated, input refs (e.g. $0) become local refs (e.g. $t0), and constants are assigned to locals.
        final RexProgram normalizedProgram = program.normalize( rexBuilder, null );
        final String normalizedProgramString = normalizedProgram.toString();
        TestUtil.assertEqualsVerbose( "(expr#0..1=[{inputs}], expr#2=[+($t0, $t1)], expr#3=[1], expr#4=[+($t0, $t3)], expr#5=[+($t2, $t4)], expr#6=[+($t0, $t0)], a=[$t5], b=[$t6])", normalizedProgramString );
    }


    /**
     * Tests construction and normalization of a RexProgram.
     */
    @Test
    public void testNormalize() {
        final RexProgramBuilder builder = createProg( 0 );
        final String program = builder.getProgram( true ).toString();
        TestUtil.assertEqualsVerbose( "(expr#0..1=[{inputs}], expr#2=[+($t0, $t1)], expr#3=[1], expr#4=[+($t0, $t3)], expr#5=[+($t2, $t4)], expr#6=[+($t0, $t0)], a=[$t5], b=[$t6])", program );
    }


    /**
     * Tests construction and normalization of a RexProgram.
     */
    @Test
    public void testElimDups() {
        final RexProgramBuilder builder = createProg( 1 );
        final String unnormalizedProgram = builder.getProgram( false ).toString();
        TestUtil.assertEqualsVerbose( "(expr#0..1=[{inputs}], expr#2=[+($0, 1)], expr#3=[77], expr#4=[+($0, $1)], expr#5=[+($0, 1)], expr#6=[+($0, $t5)], expr#7=[+($t4, $t2)], a=[$t7], b=[$t6])", unnormalizedProgram );

        // normalize eliminates duplicates (specifically "+($0, $1)")
        final RexProgramBuilder builder2 = createProg( 1 );
        final String program2 = builder2.getProgram( true ).toString();
        TestUtil.assertEqualsVerbose( "(expr#0..1=[{inputs}], expr#2=[+($t0, $t1)], expr#3=[1], expr#4=[+($t0, $t3)], expr#5=[+($t2, $t4)], expr#6=[+($t0, $t4)], a=[$t5], b=[$t6])", program2 );
    }


    /**
     * Tests how the condition is simplified.
     */
    @Test
    public void testSimplifyCondition() {
        final RexProgram program = createProg( 3 ).getProgram( false );
        assertThat(
                program.toString(),
                is( "(expr#0..1=[{inputs}], expr#2=[+($0, 1)], expr#3=[77], expr#4=[+($0, $1)], expr#5=[+($0, 1)], expr#6=[+($0, $t5)], expr#7=[+($t4, $t2)], expr#8=[5], expr#9=[>($t2, $t8)], "
                        + "expr#10=[true], expr#11=[IS NOT NULL($t5)], expr#12=[false], expr#13=[null:BOOLEAN], expr#14=[CASE($t9, $t10, $t11, $t12, $t13)], expr#15=[NOT($t14)], a=[$t7], b=[$t6], $condition=[$t15])" ) );

        assertThat(
                program.normalize( rexBuilder, simplify ).toString(),
                is( "(expr#0..1=[{inputs}], expr#2=[+($t0, $t1)], expr#3=[1], expr#4=[+($t0, $t3)], expr#5=[+($t2, $t4)], expr#6=[+($t0, $t4)], expr#7=[5], expr#8=[>($t4, $t7)], expr#9=[NOT($t8)], a=[$t5], b=[$t6], $condition=[$t9])" ) );
    }


    /**
     * Tests how the condition is simplified.
     */
    @Test
    public void testSimplifyCondition2() {
        final RexProgram program = createProg( 4 ).getProgram( false );
        assertThat(
                program.toString(),
                is( "(expr#0..1=[{inputs}], expr#2=[+($0, 1)], expr#3=[77], expr#4=[+($0, $1)], expr#5=[+($0, 1)], expr#6=[+($0, $t5)], expr#7=[+($t4, $t2)], expr#8=[5], expr#9=[>($t2, $t8)], expr#10=[true], expr#11=[IS NOT NULL($t5)], expr#12=[false], "
                        + "expr#13=[null:BOOLEAN], expr#14=[CASE($t9, $t10, $t11, $t12, $t13)], expr#15=[NOT($t14)], expr#16=[IS TRUE($t15)], a=[$t7], b=[$t6], $condition=[$t16])" ) );

        assertThat(
                program.normalize( rexBuilder, simplify ).toString(),
                is( "(expr#0..1=[{inputs}], expr#2=[+($t0, $t1)], expr#3=[1], expr#4=[+($t0, $t3)], expr#5=[+($t2, $t4)], expr#6=[+($t0, $t4)], expr#7=[5], expr#8=[>($t4, $t7)], expr#9=[NOT($t8)], a=[$t5], b=[$t6], $condition=[$t9])" ) );
    }


    /**
     * Checks translation of AND(x, x).
     */
    @Test
    public void testDuplicateAnd() {
        // RexProgramBuilder used to translate AND(x, x) to x. Now it translates it to AND(x, x).
        // The optimization of AND(x, x) => x occurs at a higher level.
        final RexProgramBuilder builder = createProg( 2 );
        final String program = builder.getProgram( true ).toString();
        TestUtil.assertEqualsVerbose( "(expr#0..1=[{inputs}], expr#2=[+($t0, $t1)], expr#3=[1], expr#4=[+($t0, $t3)], expr#5=[+($t2, $t4)], expr#6=[+($t0, $t0)], expr#7=[>($t2, $t0)], a=[$t5], b=[$t6], $condition=[$t7])", program );
    }


    /**
     * Creates a program, depending on variant:
     *
     * <ol>
     * <li><code>select (x + y) + (x + 1) as a, (x + x) as b from t(x, y)</code>
     * <li><code>select (x + y) + (x + 1) as a, (x + (x + 1)) as b from t(x, y)</code>
     * <li><code>select (x + y) + (x + 1) as a, (x + x) as b from t(x, y) where ((x + y) &gt; 1) and ((x + y) &gt; 1)</code>
     * <li><code>select (x + y) + (x + 1) as a, (x + x) as b from t(x, y) where not case when x + 1 &gt; 5 then true when y is null then null else false end</code>
     * </ol>
     */
    private RexProgramBuilder createProg( int variant ) {
        assert variant >= 0 && variant <= 4;
        List<AlgDataType> types =
                Arrays.asList(
                        typeFactory.createPolyType( PolyType.INTEGER ),
                        typeFactory.createPolyType( PolyType.INTEGER ) );
        List<String> names = Arrays.asList( "x", "y" );
<<<<<<< HEAD
        AlgDataType inputRowType = typeFactory.createStructType( null, types, names );
=======
        AlgDataType inputRowType = typeFactory.createStructType( types.stream().map( t -> (Long) null ).toList(), types, names );
>>>>>>> 250079c0
        final RexProgramBuilder builder = new RexProgramBuilder( inputRowType, rexBuilder );
        // $t0 = x
        // $t1 = y
        // $t2 = $t0 + 1 (i.e. x + 1)
        final RexNode i0 = rexBuilder.makeInputRef( types.get( 0 ), 0 );
        final RexLiteral c1 = rexBuilder.makeExactLiteral( BigDecimal.ONE );
        final RexLiteral c5 = rexBuilder.makeExactLiteral( BigDecimal.valueOf( 5L ) );
        RexLocalRef t2 = builder.addExpr( rexBuilder.makeCall( OperatorRegistry.get( OperatorName.PLUS ), i0, c1 ) );
        // $t3 = 77 (not used)
        final RexLiteral c77 = rexBuilder.makeExactLiteral( BigDecimal.valueOf( 77 ) );
        RexLocalRef t3 = builder.addExpr( c77 );
        Util.discard( t3 );
        // $t4 = $t0 + $t1 (i.e. x + y)
        final RexNode i1 = rexBuilder.makeInputRef( types.get( 1 ), 1 );
        RexLocalRef t4 = builder.addExpr( rexBuilder.makeCall( OperatorRegistry.get( OperatorName.PLUS ), i0, i1 ) );
        RexLocalRef t5;
        final RexLocalRef t1;
        switch ( variant ) {
            case 0:
            case 2:
                // $t5 = $t0 + $t0 (i.e. x + x)
                t5 = builder.addExpr( rexBuilder.makeCall( OperatorRegistry.get( OperatorName.PLUS ), i0, i0 ) );
                t1 = null;
                break;
            case 1:
            case 3:
            case 4:
                // $tx = $t0 + 1
                t1 = builder.addExpr( rexBuilder.makeCall( OperatorRegistry.get( OperatorName.PLUS ), i0, c1 ) );
                // $t5 = $t0 + $tx (i.e. x + (x + 1))
                t5 = builder.addExpr( rexBuilder.makeCall( OperatorRegistry.get( OperatorName.PLUS ), i0, t1 ) );
                break;
            default:
                throw new AssertionError( "unexpected variant " + variant );
        }
        // $t6 = $t4 + $t2 (i.e. (x + y) + (x + 1))
        RexLocalRef t6 = builder.addExpr( rexBuilder.makeCall( OperatorRegistry.get( OperatorName.PLUS ), t4, t2 ) );
        builder.addProject( t6.getIndex(), "a" );
        builder.addProject( t5.getIndex(), "b" );

        final RexLocalRef t7;
        final RexLocalRef t8;
        switch ( variant ) {
            case 2:
                // $t7 = $t4 > $i0 (i.e. (x + y) > 0)
                t7 = builder.addExpr( rexBuilder.makeCall( OperatorRegistry.get( OperatorName.GREATER_THAN ), t4, i0 ) );
                // $t8 = $t7 AND $t7
                t8 = builder.addExpr( and( t7, t7 ) );
                builder.addCondition( t8 );
                builder.addCondition( t7 );
                break;
            case 3:
            case 4:
                // $t7 = 5
                t7 = builder.addExpr( c5 );
                // $t8 = $t2 > $t7 (i.e. (x + 1) > 5)
                t8 = builder.addExpr( gt( t2, t7 ) );
                // $t9 = true
                final RexLocalRef t9 = builder.addExpr( trueLiteral );
                // $t10 = $t1 is not null (i.e. y is not null)
                assert t1 != null;
                final RexLocalRef t10 = builder.addExpr( rexBuilder.makeCall( OperatorRegistry.get( OperatorName.IS_NOT_NULL ), t1 ) );
                // $t11 = false
                final RexLocalRef t11 = builder.addExpr( falseLiteral );
                // $t12 = unknown
                final RexLocalRef t12 = builder.addExpr( nullBool );
                // $t13 = case when $t8 then $t9 when $t10 then $t11 else $t12 end
                final RexLocalRef t13 = builder.addExpr( case_( t8, t9, t10, t11, t12 ) );
                // $t14 = not $t13 (i.e. not case ... end)
                final RexLocalRef t14 = builder.addExpr( not( t13 ) );
                // don't add 't14 is true' - that is implicit
                if ( variant == 3 ) {
                    builder.addCondition( t14 );
                } else {
                    // $t15 = $14 is true
                    final RexLocalRef t15 = builder.addExpr( isTrue( t14 ) );
                    builder.addCondition( t15 );
                }
        }
        return builder;
    }


    /**
     * Unit test for {@link Strong}.
     */
    @Test
    public void testStrong() {
        final AlgDataType intType = typeFactory.createPolyType( PolyType.INTEGER );

        final ImmutableBitSet c = ImmutableBitSet.of();
        final ImmutableBitSet c0 = ImmutableBitSet.of( 0 );
        final ImmutableBitSet c1 = ImmutableBitSet.of( 1 );
        final ImmutableBitSet c01 = ImmutableBitSet.of( 0, 1 );
        final ImmutableBitSet c13 = ImmutableBitSet.of( 1, 3 );

        // input ref
        final RexIndexRef i0 = rexBuilder.makeInputRef( intType, 0 );
        final RexIndexRef i1 = rexBuilder.makeInputRef( intType, 1 );

        assertThat( Strong.isNull( i0, c0 ), is( true ) );
        assertThat( Strong.isNull( i0, c1 ), is( false ) );
        assertThat( Strong.isNull( i0, c01 ), is( true ) );
        assertThat( Strong.isNull( i0, c13 ), is( false ) );

        // literals are strong iff they are always null
        assertThat( Strong.isNull( trueLiteral, c ), is( false ) );
        assertThat( Strong.isNull( trueLiteral, c13 ), is( false ) );
        assertThat( Strong.isNull( falseLiteral, c13 ), is( false ) );
        assertThat( Strong.isNull( nullInt, c ), is( true ) );
        assertThat( Strong.isNull( nullInt, c13 ), is( true ) );
        assertThat( Strong.isNull( nullBool, c13 ), is( true ) );

        // AND is strong if one of its arguments is strong
        final RexNode andUnknownTrue = and( nullBool, trueLiteral );
        final RexNode andTrueUnknown = and( trueLiteral, nullBool );
        final RexNode andFalseTrue = and( falseLiteral, trueLiteral );

        assertThat( Strong.isNull( andUnknownTrue, c ), is( false ) );
        assertThat( Strong.isNull( andTrueUnknown, c ), is( false ) );
        assertThat( Strong.isNull( andFalseTrue, c ), is( false ) );

        // If i0 is null, "i0 and i1 is null" is null
        assertThat( Strong.isNull( and( i0, isNull( i1 ) ), c0 ), is( false ) );
        // If i1 is null, "i0 and i1" is false
        assertThat( Strong.isNull( and( i0, isNull( i1 ) ), c1 ), is( false ) );
        // If i0 and i1 are both null, "i0 and i1" is null
        assertThat( Strong.isNull( and( i0, i1 ), c01 ), is( true ) );
        assertThat( Strong.isNull( and( i0, i1 ), c1 ), is( false ) );
        // If i0 and i1 are both null, "i0 and isNull(i1) is false"
        assertThat( Strong.isNull( and( i0, isNull( i1 ) ), c01 ), is( false ) );
        // If i0 and i1 are both null, "i0 or i1" is null
        assertThat( Strong.isNull( or( i0, i1 ), c01 ), is( true ) );
        // If i0 is null, "i0 or i1" is not necessarily null
        assertThat( Strong.isNull( or( i0, i1 ), c0 ), is( false ) );
        assertThat( Strong.isNull( or( i0, i1 ), c1 ), is( false ) );

        // If i0 is null, then "i0 is not null" is false
        RexNode i0NotNull = isNotNull( i0 );
        assertThat( Strong.isNull( i0NotNull, c0 ), is( false ) );
        assertThat( Strong.isNotTrue( i0NotNull, c0 ), is( true ) );

        // If i0 is null, then "not(i0 is not null)" is true.
        // Join-strengthening relies on this.
        RexNode notI0NotNull = not( isNotNull( i0 ) );
        assertThat( Strong.isNull( notI0NotNull, c0 ), is( false ) );
        assertThat( Strong.isNotTrue( notI0NotNull, c0 ), is( false ) );

        // NULLIF(null, null): null
        // NULLIF(null, X): null
        // NULLIF(X, X/Y): null or X
        // NULLIF(X, null): X
        assertThat( Strong.isNull( nullIf( nullInt, nullInt ), c ), is( true ) );
        assertThat( Strong.isNull( nullIf( nullInt, trueLiteral ), c ), is( true ) );
        assertThat( Strong.isNull( nullIf( trueLiteral, trueLiteral ), c ), is( false ) );
        assertThat( Strong.isNull( nullIf( trueLiteral, falseLiteral ), c ), is( false ) );
        assertThat( Strong.isNull( nullIf( trueLiteral, nullInt ), c ), is( false ) );

        // ISNULL(null) is true, ISNULL(not null value) is false
        assertThat( Strong.isNull( isNull( nullInt ), c01 ), is( false ) );
        assertThat( Strong.isNull( isNull( trueLiteral ), c01 ), is( false ) );

        // CASE ( <predicate1> <value1> <predicate2> <value2> <predicate3> <value3> ...)
        // only definitely null if all values are null.
        assertThat(
                Strong.isNull( case_( eq( i0, i1 ), nullInt, ge( i0, i1 ), nullInt, nullInt ), c01 ),
                is( true ) );
        assertThat(
                Strong.isNull( case_( eq( i0, i1 ), i0, ge( i0, i1 ), nullInt, nullInt ), c01 ),
                is( true ) );
        assertThat(
                Strong.isNull( case_( eq( i0, i1 ), i0, ge( i0, i1 ), nullInt, nullInt ), c1 ),
                is( false ) );
        assertThat(
                Strong.isNull( case_( eq( i0, i1 ), nullInt, ge( i0, i1 ), i0, nullInt ), c01 ),
                is( true ) );
        assertThat(
                Strong.isNull( case_( eq( i0, i1 ), nullInt, ge( i0, i1 ), i0, nullInt ), c1 ),
                is( false ) );
        assertThat(
                Strong.isNull( case_( eq( i0, i1 ), nullInt, ge( i0, i1 ), nullInt, i0 ), c01 ),
                is( true ) );
        assertThat(
                Strong.isNull( case_( eq( i0, i1 ), nullInt, ge( i0, i1 ), nullInt, i0 ), c1 ),
                is( false ) );
        assertThat(
                Strong.isNull( case_( isNotNull( i0 ), i0, i1 ), c ),
                is( false ) );
        assertThat(
                Strong.isNull( case_( isNotNull( i0 ), i0, i1 ), c0 ),
                is( false ) );
        assertThat(
                Strong.isNull( case_( isNotNull( i0 ), i0, i1 ), c1 ),
                is( false ) );
        assertThat(
                Strong.isNull( case_( isNotNull( i0 ), i0, i1 ), c01 ),
                is( true ) );

    }


    @Test
    public void xAndNotX() {
        checkSimplify2(
                and( vBool(), not( vBool() ), vBool( 1 ), not( vBool( 1 ) ) ),
                "AND(null, IS NULL(?0:ROW.bool0), IS NULL(?0:ROW.bool1))",
                "false" );

        checkSimplify2(
                and( vBool(), vBool( 1 ), not( vBool( 1 ) ) ),
                "AND(?0:ROW.bool0, null, IS NULL(?0:ROW.bool1))",
                "false" );

        checkSimplify(
                and( vBool(), not( vBool() ), vBoolNotNull( 1 ), not( vBoolNotNull( 1 ) ) ),
                "false" );
    }


    /**
     * Unit test for {@link RexUtil#isLosslessCast(RexNode)}.
     */
    @Test
    public void testLosslessCast() {
        final AlgDataType tinyIntType = typeFactory.createPolyType( PolyType.TINYINT );
        final AlgDataType smallIntType = typeFactory.createPolyType( PolyType.SMALLINT );
        final AlgDataType intType = typeFactory.createPolyType( PolyType.INTEGER );
        final AlgDataType bigIntType = typeFactory.createPolyType( PolyType.BIGINT );
        final AlgDataType floatType = typeFactory.createPolyType( PolyType.FLOAT );
        final AlgDataType booleanType = typeFactory.createPolyType( PolyType.BOOLEAN );
        final AlgDataType charType5 = typeFactory.createPolyType( PolyType.CHAR, 5 );
        final AlgDataType charType6 = typeFactory.createPolyType( PolyType.CHAR, 6 );
        final AlgDataType varCharType10 = typeFactory.createPolyType( PolyType.VARCHAR, 10 );
        final AlgDataType varCharType11 = typeFactory.createPolyType( PolyType.VARCHAR, 11 );

        // Negative
        assertThat( RexUtil.isLosslessCast( rexBuilder.makeInputRef( intType, 0 ) ), is( false ) );
        assertThat(
                RexUtil.isLosslessCast( rexBuilder.makeCast( tinyIntType, rexBuilder.makeInputRef( smallIntType, 0 ) ) ),
                is( false ) );
        assertThat(
                RexUtil.isLosslessCast( rexBuilder.makeCast( smallIntType, rexBuilder.makeInputRef( intType, 0 ) ) ),
                is( false ) );
        assertThat(
                RexUtil.isLosslessCast( rexBuilder.makeCast( intType, rexBuilder.makeInputRef( bigIntType, 0 ) ) ),
                is( false ) );
        assertThat(
                RexUtil.isLosslessCast( rexBuilder.makeCast( bigIntType, rexBuilder.makeInputRef( floatType, 0 ) ) ),
                is( false ) );
        assertThat(
                RexUtil.isLosslessCast( rexBuilder.makeCast( booleanType, rexBuilder.makeInputRef( bigIntType, 0 ) ) ),
                is( false ) );
        assertThat(
                RexUtil.isLosslessCast( rexBuilder.makeCast( intType, rexBuilder.makeInputRef( charType5, 0 ) ) ),
                is( false ) );
        assertThat(
                RexUtil.isLosslessCast( rexBuilder.makeCast( intType, rexBuilder.makeInputRef( varCharType10, 0 ) ) ),
                is( false ) );
        assertThat(
                RexUtil.isLosslessCast( rexBuilder.makeCast( varCharType10, rexBuilder.makeInputRef( varCharType11, 0 ) ) ),
                is( false ) );
        assertThat(
                RexUtil.isLosslessCast( rexBuilder.makeCast( charType5, rexBuilder.makeInputRef( bigIntType, 0 ) ) ),
                is( false ) );
        assertThat(
                RexUtil.isLosslessCast( rexBuilder.makeCast( charType5, rexBuilder.makeInputRef( smallIntType, 0 ) ) ),
                is( false ) );
        assertThat(
                RexUtil.isLosslessCast( rexBuilder.makeCast( varCharType10, rexBuilder.makeInputRef( intType, 0 ) ) ),
                is( false ) );

        // Positive
        assertThat(
                RexUtil.isLosslessCast( rexBuilder.makeCast( smallIntType, rexBuilder.makeInputRef( tinyIntType, 0 ) ) ),
                is( true ) );
        assertThat(
                RexUtil.isLosslessCast( rexBuilder.makeCast( intType, rexBuilder.makeInputRef( smallIntType, 0 ) ) ),
                is( true ) );
        assertThat(
                RexUtil.isLosslessCast( rexBuilder.makeCast( bigIntType, rexBuilder.makeInputRef( intType, 0 ) ) ),
                is( true ) );
        //assertThat( RexUtil.isLosslessCast( rexBuilder.makeCast( intType, rexBuilder.makeInputRef( intType, 0 ) ) ),is( true ) ); // the cast operator is not even create, as it is unnecessary for the same type
        assertThat(
                RexUtil.isLosslessCast( rexBuilder.makeCast( charType6, rexBuilder.makeInputRef( smallIntType, 0 ) ) ),
                is( true ) );
        assertThat(
                RexUtil.isLosslessCast( rexBuilder.makeCast( varCharType10, rexBuilder.makeInputRef( smallIntType, 0 ) ) ),
                is( true ) );
        assertThat(
                RexUtil.isLosslessCast( rexBuilder.makeCast( varCharType11, rexBuilder.makeInputRef( intType, 0 ) ) ),
                is( true ) );
        assertThat(
                RexUtil.isLosslessCast( rexBuilder.makeCast( varCharType11, rexBuilder.makeInputRef( charType6, 0 ) ) ),
                is( true ) );
        assertThat(
                RexUtil.isLosslessCast( rexBuilder.makeCast( varCharType11, rexBuilder.makeInputRef( varCharType10, 0 ) ) ),
                is( true ) );
    }


    @Test
    public void removeRedundantCast() {
        checkSimplifyUnchanged( cast( vInt(), nullable( tInt() ) ) ); // cast is not produced, therefore no simplification possible
        checkSimplifyUnchanged( cast( vInt(), tInt() ) );
        checkSimplify( cast( vIntNotNull(), nullable( tInt() ) ), "?0:ROW.notNullInt0" );
        checkSimplifyUnchanged( cast( vIntNotNull(), tInt() ) ); // cast is not produced, therefore no simplification possible

        // Nested int int cast is removed
        checkSimplifyUnchanged( cast( cast( vVarchar(), tInt() ), tInt() ) );
        checkSimplifyUnchanged( cast( cast( vVarchar(), tInt() ), tVarchar() ) );
    }


    @Test
    public void testNoCommonReturnTypeFails() {
        try {
            final RexNode node = coalesce( vVarchar( 1 ), vInt( 2 ) );
            Assertions.fail( "expected exception, got " + node );
        } catch ( IllegalArgumentException e ) {
            final String expected = "Cannot infer return type for COALESCE; operand types: [VARCHAR, INTEGER]";
            assertThat( e.getMessage(), is( expected ) );
        }
    }


    /**
     * Unit test for {@link RexUtil#toCnf}.
     */
    @Test
    public void testCnf() {
        final AlgDataType booleanType = typeFactory.createPolyType( PolyType.BOOLEAN );
        final AlgDataType intType = typeFactory.createPolyType( PolyType.INTEGER );
        final AlgDataType rowType = typeFactory.builder()
                .add( null, "a", null, booleanType )
                .add( null, "b", null, booleanType )
                .add( null, "c", null, booleanType )
                .add( null, "d", null, booleanType )
                .add( null, "e", null, booleanType )
                .add( null, "f", null, booleanType )
                .add( null, "g", null, booleanType )
                .add( null, "h", null, intType )
                .build();

        final RexDynamicParam range = rexBuilder.makeDynamicParam( rowType, 0 );
        final RexNode aRef = rexBuilder.makeFieldAccess( range, 0 );
        final RexNode bRef = rexBuilder.makeFieldAccess( range, 1 );
        final RexNode cRef = rexBuilder.makeFieldAccess( range, 2 );
        final RexNode dRef = rexBuilder.makeFieldAccess( range, 3 );
        final RexNode eRef = rexBuilder.makeFieldAccess( range, 4 );
        final RexNode fRef = rexBuilder.makeFieldAccess( range, 5 );
        final RexNode gRef = rexBuilder.makeFieldAccess( range, 6 );
        final RexNode hRef = rexBuilder.makeFieldAccess( range, 7 );

        final RexLiteral sevenLiteral = rexBuilder.makeExactLiteral( BigDecimal.valueOf( 7 ) );
        final RexNode hEqSeven = eq( hRef, sevenLiteral );

        checkCnf( aRef, "?0:ROW.a" );
        checkCnf( trueLiteral, "true" );
        checkCnf( falseLiteral, "false" );
        checkCnf( nullBool, "null:BOOLEAN" );
        checkCnf( and( aRef, bRef ), "AND(?0:ROW.a, ?0:ROW.b)" );
        checkCnf( and( aRef, bRef, cRef ), "AND(?0:ROW.a, ?0:ROW.b, ?0:ROW.c)" );

        checkCnf( and( or( aRef, bRef ), or( cRef, dRef ) ), "AND(OR(?0:ROW.a, ?0:ROW.b), OR(?0:ROW.c, ?0:ROW.d))" );
        checkCnf( or( and( aRef, bRef ), and( cRef, dRef ) ), "AND(OR(?0:ROW.a, ?0:ROW.c), OR(?0:ROW.a, ?0:ROW.d), OR(?0:ROW.b, ?0:ROW.c), OR(?0:ROW.b, ?0:ROW.d))" );
        // Input has nested ORs, output ORs are flat
        checkCnf( or( and( aRef, bRef ), or( cRef, dRef ) ), "AND(OR(?0:ROW.a, ?0:ROW.c, ?0:ROW.d), OR(?0:ROW.b, ?0:ROW.c, ?0:ROW.d))" );

        checkCnf( or( aRef, not( and( bRef, not( hEqSeven ) ) ) ), "OR(?0:ROW.a, NOT(?0:ROW.b), =(?0:ROW.h, 7))" );

        // apply de Morgan's theorem
        checkCnf( not( or( aRef, not( bRef ) ) ), "AND(NOT(?0:ROW.a), ?0:ROW.b)" );

        // apply de Morgan's theorem,
        // filter out 'OR ... FALSE' and 'AND ... TRUE'
        checkCnf( not( or( and( aRef, trueLiteral ), not( bRef ), falseLiteral ) ), "AND(NOT(?0:ROW.a), ?0:ROW.b)" );

        checkCnf( and( aRef, or( bRef, and( cRef, dRef ) ) ), "AND(?0:ROW.a, OR(?0:ROW.b, ?0:ROW.c), OR(?0:ROW.b, ?0:ROW.d))" );

        checkCnf(
                and( aRef, or( bRef, and( cRef, or( dRef, and( eRef, or( fRef, gRef ) ) ) ) ) ),
                "AND(?0:ROW.a, OR(?0:ROW.b, ?0:ROW.c), OR(?0:ROW.b, ?0:ROW.d, ?0:ROW.e), OR(?0:ROW.b, ?0:ROW.d, ?0:ROW.f, ?0:ROW.g))" );

        checkCnf(
                and( aRef, or( bRef, and( cRef, or( dRef, and( eRef, or( fRef, and( gRef, or( trueLiteral, falseLiteral ) ) ) ) ) ) ) ),
                "AND(?0:ROW.a, OR(?0:ROW.b, ?0:ROW.c), OR(?0:ROW.b, ?0:ROW.d, ?0:ROW.e), OR(?0:ROW.b, ?0:ROW.d, ?0:ROW.f, ?0:ROW.g))" );
    }


    /**
     * Unit test for "Add RexUtil.toCnf, to convert expressions to conjunctive normal form (CNF)".
     */
    @Test
    public void testCnf2() {
        final AlgDataType intType = typeFactory.createPolyType( PolyType.INTEGER );
        final AlgDataType rowType = typeFactory.builder()
                .add( null, "x", null, intType )
                .add( null, "y", null, intType )
                .add( null, "z", null, intType )
                .add( null, "a", null, intType )
                .add( null, "b", null, intType )
                .build();

        final RexDynamicParam range = rexBuilder.makeDynamicParam( rowType, 0 );
        final RexNode xRef = rexBuilder.makeFieldAccess( range, 0 );
        final RexNode yRef = rexBuilder.makeFieldAccess( range, 1 );
        final RexNode zRef = rexBuilder.makeFieldAccess( range, 2 );
        final RexNode aRef = rexBuilder.makeFieldAccess( range, 3 );
        final RexNode bRef = rexBuilder.makeFieldAccess( range, 4 );

        final RexLiteral literal1 = rexBuilder.makeExactLiteral( BigDecimal.valueOf( 1 ) );
        final RexLiteral literal2 = rexBuilder.makeExactLiteral( BigDecimal.valueOf( 2 ) );
        final RexLiteral literal3 = rexBuilder.makeExactLiteral( BigDecimal.valueOf( 3 ) );

        checkCnf(
                or(
                        and(
                                eq( xRef, literal1 ),
                                eq( yRef, literal1 ),
                                eq( zRef, literal1 ) ),
                        and(
                                eq( xRef, literal2 ),
                                eq( yRef, literal2 ),
                                eq( aRef, literal2 ) ),
                        and(
                                eq( xRef, literal3 ),
                                eq( aRef, literal3 ),
                                eq( bRef, literal3 ) ) ),
                "AND("
                        + "OR(=(?0:ROW.x, 1), =(?0:ROW.x, 2), =(?0:ROW.x, 3)), "
                        + "OR(=(?0:ROW.x, 1), =(?0:ROW.x, 2), =(?0:ROW.a, 3)), "
                        + "OR(=(?0:ROW.x, 1), =(?0:ROW.x, 2), =(?0:ROW.b, 3)), "
                        + "OR(=(?0:ROW.x, 1), =(?0:ROW.y, 2), =(?0:ROW.x, 3)), "
                        + "OR(=(?0:ROW.x, 1), =(?0:ROW.y, 2), =(?0:ROW.a, 3)), "
                        + "OR(=(?0:ROW.x, 1), =(?0:ROW.y, 2), =(?0:ROW.b, 3)), "
                        + "OR(=(?0:ROW.x, 1), =(?0:ROW.a, 2), =(?0:ROW.x, 3)), "
                        + "OR(=(?0:ROW.x, 1), =(?0:ROW.a, 2), =(?0:ROW.a, 3)), "
                        + "OR(=(?0:ROW.x, 1), =(?0:ROW.a, 2), =(?0:ROW.b, 3)), "
                        + "OR(=(?0:ROW.y, 1), =(?0:ROW.x, 2), =(?0:ROW.x, 3)), "
                        + "OR(=(?0:ROW.y, 1), =(?0:ROW.x, 2), =(?0:ROW.a, 3)), "
                        + "OR(=(?0:ROW.y, 1), =(?0:ROW.x, 2), =(?0:ROW.b, 3)), "
                        + "OR(=(?0:ROW.y, 1), =(?0:ROW.y, 2), =(?0:ROW.x, 3)), "
                        + "OR(=(?0:ROW.y, 1), =(?0:ROW.y, 2), =(?0:ROW.a, 3)), "
                        + "OR(=(?0:ROW.y, 1), =(?0:ROW.y, 2), =(?0:ROW.b, 3)), "
                        + "OR(=(?0:ROW.y, 1), =(?0:ROW.a, 2), =(?0:ROW.x, 3)), "
                        + "OR(=(?0:ROW.y, 1), =(?0:ROW.a, 2), =(?0:ROW.a, 3)), "
                        + "OR(=(?0:ROW.y, 1), =(?0:ROW.a, 2), =(?0:ROW.b, 3)), "
                        + "OR(=(?0:ROW.z, 1), =(?0:ROW.x, 2), =(?0:ROW.x, 3)), "
                        + "OR(=(?0:ROW.z, 1), =(?0:ROW.x, 2), =(?0:ROW.a, 3)), "
                        + "OR(=(?0:ROW.z, 1), =(?0:ROW.x, 2), =(?0:ROW.b, 3)), "
                        + "OR(=(?0:ROW.z, 1), =(?0:ROW.y, 2), =(?0:ROW.x, 3)), "
                        + "OR(=(?0:ROW.z, 1), =(?0:ROW.y, 2), =(?0:ROW.a, 3)), "
                        + "OR(=(?0:ROW.z, 1), =(?0:ROW.y, 2), =(?0:ROW.b, 3)), "
                        + "OR(=(?0:ROW.z, 1), =(?0:ROW.a, 2), =(?0:ROW.x, 3)), "
                        + "OR(=(?0:ROW.z, 1), =(?0:ROW.a, 2), =(?0:ROW.a, 3)), "
                        + "OR(=(?0:ROW.z, 1), =(?0:ROW.a, 2), =(?0:ROW.b, 3)))" );
    }


    /**
     * Unit test for "When converting to CNF, fail if the expression exceeds a threshold".
     */
    @Test
    public void testThresholdCnf() {
        final AlgDataType intType = typeFactory.createPolyType( PolyType.INTEGER );
        final AlgDataType rowType = typeFactory.builder()
                .add( null, "x", null, intType )
                .add( null, "y", null, intType )
                .build();

        final RexDynamicParam range = rexBuilder.makeDynamicParam( rowType, 0 );
        final RexNode xRef = rexBuilder.makeFieldAccess( range, 0 );
        final RexNode yRef = rexBuilder.makeFieldAccess( range, 1 );

        final RexLiteral literal1 = rexBuilder.makeExactLiteral( BigDecimal.valueOf( 1 ) );
        final RexLiteral literal2 = rexBuilder.makeExactLiteral( BigDecimal.valueOf( 2 ) );
        final RexLiteral literal3 = rexBuilder.makeExactLiteral( BigDecimal.valueOf( 3 ) );
        final RexLiteral literal4 = rexBuilder.makeExactLiteral( BigDecimal.valueOf( 4 ) );

        // Expression
        //   OR(=(?0:ROW.x, 1), AND(=(?0:ROW.x, 2), =(?0:ROW.y, 3)))
        // transformation creates 7 nodes
        //   AND(OR(=(?0:ROW.x, 1), =(?0:ROW.x, 2)), OR(=(?0:ROW.x, 1), =(?0:ROW.y, 3)))
        // Thus, it is triggered.
        checkThresholdCnf(
                or( eq( xRef, literal1 ), and( eq( xRef, literal2 ), eq( yRef, literal3 ) ) ),
                8, "AND(OR(=(?0:ROW.x, 1), =(?0:ROW.x, 2)), OR(=(?0:ROW.x, 1), =(?0:ROW.y, 3)))" );

        // Expression
        //   OR(=(?0:ROW.x, 1), =(?0:ROW.x, 2), AND(=(?0:ROW.x, 3), =(?0:ROW.y, 4)))
        // transformation creates 9 nodes
        //   AND(OR(=(?0:ROW.x, 1), =(?0:ROW.x, 2), =(?0:ROW.x, 3)),
        //       OR(=(?0:ROW.x, 1), =(?0:ROW.x, 2), =(?0:ROW.y, 8)))
        // Thus, it is NOT triggered.
        checkThresholdCnf(
                or( eq( xRef, literal1 ), eq( xRef, literal2 ), and( eq( xRef, literal3 ), eq( yRef, literal4 ) ) ),
                8, "OR(=(?0:ROW.x, 1), =(?0:ROW.x, 2), AND(=(?0:ROW.x, 3), =(?0:ROW.y, 4)))" );
    }


    /**
     * Tests formulas of various sizes whose size is exponential when converted to CNF.
     */
    @Test
    public void testCnfExponential() {
        // run out of memory if limit is higher than about 20
        final int limit = PolyphenyDbAssert.ENABLE_SLOW ? 16 : 6;
        for ( int i = 2; i < limit; i++ ) {
            checkExponentialCnf( i );
        }
    }


    private void checkExponentialCnf( int n ) {
        final AlgDataType booleanType = typeFactory.createPolyType( PolyType.BOOLEAN );
        final AlgDataTypeFactory.Builder builder = typeFactory.builder();
        for ( int i = 0; i < n; i++ ) {
            builder.add( null, "x" + i, null, booleanType )
                    .add( null, "y" + i, null, booleanType );
        }
        final AlgDataType rowType3 = builder.build();
        final RexDynamicParam range3 = rexBuilder.makeDynamicParam( rowType3, 0 );
        final List<RexNode> list = new ArrayList<>();
        for ( int i = 0; i < n; i++ ) {
            list.add( and( rexBuilder.makeFieldAccess( range3, i * 2 ), rexBuilder.makeFieldAccess( range3, i * 2 + 1 ) ) );
        }
        final RexNode cnf = RexUtil.toCnf( rexBuilder, or( list ) );
        final int nodeCount = nodeCount( cnf );
        assertThat( (n + 1) * (int) Math.pow( 2, n ) + 1, equalTo( nodeCount ) );
        if ( n == 3 ) {
            assertThat(
                    cnf.toString(),
                    equalTo( "AND(OR(?0:ROW.x0, ?0:ROW.x1, ?0:ROW.x2), OR(?0:ROW.x0, ?0:ROW.x1, ?0:ROW.y2), OR(?0:ROW.x0, ?0:ROW.y1, ?0:ROW.x2), OR(?0:ROW.x0, ?0:ROW.y1, ?0:ROW.y2), OR(?0:ROW.y0, ?0:ROW.x1, ?0:ROW.x2), OR(?0:ROW.y0, ?0:ROW.x1, ?0:ROW.y2), OR(?0:ROW.y0, ?0:ROW.y1, ?0:ROW.x2), OR(?0:ROW.y0, ?0:ROW.y1, ?0:ROW.y2))" ) );
        }
    }


    /**
     * Unit test for {@link RexUtil#pullFactors}.
     */
    @Test
    public void testPullFactors() {
        final AlgDataType booleanType = typeFactory.createPolyType( PolyType.BOOLEAN );
        final AlgDataType intType = typeFactory.createPolyType( PolyType.INTEGER );
        final AlgDataType rowType = typeFactory.builder()
                .add( null, "a", null, booleanType )
                .add( null, "b", null, booleanType )
                .add( null, "c", null, booleanType )
                .add( null, "d", null, booleanType )
                .add( null, "e", null, booleanType )
                .add( null, "f", null, booleanType )
                .add( null, "g", null, booleanType )
                .add( null, "h", null, intType )
                .build();

        final RexDynamicParam range = rexBuilder.makeDynamicParam( rowType, 0 );
        final RexNode aRef = rexBuilder.makeFieldAccess( range, 0 );
        final RexNode bRef = rexBuilder.makeFieldAccess( range, 1 );
        final RexNode cRef = rexBuilder.makeFieldAccess( range, 2 );
        final RexNode dRef = rexBuilder.makeFieldAccess( range, 3 );
        final RexNode eRef = rexBuilder.makeFieldAccess( range, 4 );
        final RexNode fRef = rexBuilder.makeFieldAccess( range, 5 );
        final RexNode gRef = rexBuilder.makeFieldAccess( range, 6 );
        final RexNode hRef = rexBuilder.makeFieldAccess( range, 7 );

        final RexLiteral sevenLiteral = rexBuilder.makeExactLiteral( BigDecimal.valueOf( 7 ) );
        final RexNode hEqSeven = eq( hRef, sevenLiteral );

        // Most of the expressions in testCnf are unaffected by pullFactors.
        checkPullFactors(
                or( and( aRef, bRef ), and( cRef, aRef, dRef, aRef ) ),
                "AND(?0:ROW.a, OR(?0:ROW.b, AND(?0:ROW.c, ?0:ROW.d)))" );

        checkPullFactors( aRef, "?0:ROW.a" );
        checkPullFactors( trueLiteral, "true" );
        checkPullFactors( falseLiteral, "false" );
        checkPullFactors( nullBool, "null:BOOLEAN" );
        checkPullFactors( and( aRef, bRef ), "AND(?0:ROW.a, ?0:ROW.b)" );
        checkPullFactors( and( aRef, bRef, cRef ), "AND(?0:ROW.a, ?0:ROW.b, ?0:ROW.c)" );

        checkPullFactorsUnchanged( and( or( aRef, bRef ), or( cRef, dRef ) ) );
        checkPullFactorsUnchanged( or( and( aRef, bRef ), and( cRef, dRef ) ) );
        // Input has nested ORs, output ORs are flat; different from CNF
        checkPullFactors( or( and( aRef, bRef ), or( cRef, dRef ) ), "OR(AND(?0:ROW.a, ?0:ROW.b), ?0:ROW.c, ?0:ROW.d)" );

        checkPullFactorsUnchanged( or( aRef, not( and( bRef, not( hEqSeven ) ) ) ) );
        checkPullFactorsUnchanged( not( or( aRef, not( bRef ) ) ) );
        checkPullFactorsUnchanged( not( or( and( aRef, trueLiteral ), not( bRef ), falseLiteral ) ) );
        checkPullFactorsUnchanged( and( aRef, or( bRef, and( cRef, dRef ) ) ) );

        checkPullFactorsUnchanged( and( aRef, or( bRef, and( cRef, or( dRef, and( eRef, or( fRef, gRef ) ) ) ) ) ) );

        checkPullFactorsUnchanged( and( aRef, or( bRef, and( cRef, or( dRef, and( eRef, or( fRef, and( gRef, or( trueLiteral, falseLiteral ) ) ) ) ) ) ) ) );
    }


    @Test
    public void testSimplify() {
        final AlgDataType booleanType = typeFactory.createPolyType( PolyType.BOOLEAN );
        final AlgDataType intType = typeFactory.createPolyType( PolyType.INTEGER );
        final AlgDataType intNullableType = typeFactory.createTypeWithNullability( intType, true );
        final AlgDataType rowType = typeFactory.builder()
                .add( null, "a", null, booleanType )
                .add( null, "b", null, booleanType )
                .add( null, "c", null, booleanType )
                .add( null, "d", null, booleanType )
                .add( null, "e", null, booleanType )
                .add( null, "f", null, booleanType )
                .add( null, "g", null, booleanType )
                .add( null, "h", null, intType )
                .add( null, "i", null, intNullableType )
                .add( null, "j", null, intType )
                .add( null, "k", null, intType )
                .build();

        final RexDynamicParam range = rexBuilder.makeDynamicParam( rowType, 0 );
        final RexNode aRef = rexBuilder.makeFieldAccess( range, 0 );
        final RexNode bRef = rexBuilder.makeFieldAccess( range, 1 );
        final RexNode cRef = rexBuilder.makeFieldAccess( range, 2 );
        final RexNode dRef = rexBuilder.makeFieldAccess( range, 3 );
        final RexNode eRef = rexBuilder.makeFieldAccess( range, 4 );
        final RexNode hRef = rexBuilder.makeFieldAccess( range, 7 );
        final RexNode iRef = rexBuilder.makeFieldAccess( range, 8 );
        final RexNode jRef = rexBuilder.makeFieldAccess( range, 9 );
        final RexNode kRef = rexBuilder.makeFieldAccess( range, 10 );
        final RexLiteral literal1 = rexBuilder.makeExactLiteral( BigDecimal.ONE );

        // and: remove duplicates
        checkSimplify( and( aRef, bRef, aRef ), "AND(?0:ROW.a, ?0:ROW.b)" );

        // and: remove true
        checkSimplify( and( aRef, bRef, trueLiteral ), "AND(?0:ROW.a, ?0:ROW.b)" );

        // and: false falsifies
        checkSimplify( and( aRef, bRef, falseLiteral ), "false" );

        // and: remove duplicate "not"s
        checkSimplify( and( not( aRef ), bRef, not( cRef ), not( aRef ) ), "AND(?0:ROW.b, NOT(?0:ROW.a), NOT(?0:ROW.c))" );

        // and: "not true" falsifies
        checkSimplify( and( not( aRef ), bRef, not( trueLiteral ) ), "false" );

        // and: flatten and remove duplicates
        checkSimplify(
                and( aRef, and( and( bRef, not( cRef ), dRef, not( eRef ) ), not( eRef ) ) ),
                "AND(?0:ROW.a, ?0:ROW.b, ?0:ROW.d, NOT(?0:ROW.c), NOT(?0:ROW.e))" );

        // and: expand "... and not(or(x, y))" to "... and not(x) and not(y)"
        checkSimplify(
                and( aRef, bRef, not( or( cRef, or( dRef, eRef ) ) ) ),
                "AND(?0:ROW.a, ?0:ROW.b, NOT(?0:ROW.c), NOT(?0:ROW.d), NOT(?0:ROW.e))" );

        checkSimplify(
                and( aRef, bRef, not( or( not( cRef ), dRef, not( eRef ) ) ) ),
                "AND(?0:ROW.a, ?0:ROW.b, ?0:ROW.c, ?0:ROW.e, NOT(?0:ROW.d))" );

        // or: remove duplicates
        checkSimplify( or( aRef, bRef, aRef ), "OR(?0:ROW.a, ?0:ROW.b)" );

        // or: remove false
        checkSimplify( or( aRef, bRef, falseLiteral ), "OR(?0:ROW.a, ?0:ROW.b)" );

        // or: true makes everything true
        checkSimplify( or( aRef, bRef, trueLiteral ), "true" );

        // case: remove false branches
        checkSimplify(
                case_( eq( bRef, cRef ), dRef, falseLiteral, aRef, eRef ),
                "OR(AND(=(?0:ROW.b, ?0:ROW.c), ?0:ROW.d), AND(?0:ROW.e, <>(?0:ROW.b, ?0:ROW.c)))" );

        // case: true branches become the last branch
        checkSimplify(
                case_( eq( bRef, cRef ), dRef, trueLiteral, aRef, eq( cRef, dRef ), eRef, cRef ),
                "OR(AND(=(?0:ROW.b, ?0:ROW.c), ?0:ROW.d), AND(?0:ROW.a, <>(?0:ROW.b, ?0:ROW.c)))" );

        // case: singleton
        checkSimplify(
                case_( trueLiteral, aRef, eq( cRef, dRef ), eRef, cRef ),
                "?0:ROW.a" );

        // case: always same value
        checkSimplify(
                case_( aRef, literal1, bRef, literal1, cRef, literal1, dRef, literal1, literal1 ),
                "1" );

        // case: trailing false and null, no simplification
        checkSimplify3(
                case_( aRef, trueLiteral, bRef, trueLiteral, cRef, falseLiteral, nullBool ),
                "OR(?0:ROW.a, ?0:ROW.b, AND(null, NOT(?0:ROW.a), NOT(?0:ROW.b), NOT(?0:ROW.c)))",
                "OR(?0:ROW.a, ?0:ROW.b)",
                "OR(?0:ROW.a, ?0:ROW.b, NOT(?0:ROW.c))" );

        // case: form an AND of branches that return true
        checkSimplify(
                case_( aRef, trueLiteral, bRef, falseLiteral, cRef, falseLiteral, dRef, trueLiteral, falseLiteral ),
                "OR(?0:ROW.a, AND(?0:ROW.d, NOT(?0:ROW.b), NOT(?0:ROW.c)))" );

        checkSimplify(
                case_( aRef, trueLiteral, bRef, falseLiteral, cRef, falseLiteral, dRef, trueLiteral, eRef, falseLiteral, trueLiteral ),
                "OR(?0:ROW.a, AND(?0:ROW.d, NOT(?0:ROW.b), NOT(?0:ROW.c)), AND(NOT(?0:ROW.b), NOT(?0:ROW.c), NOT(?0:ROW.e)))" );

        checkSimplify(
                case_( eq( falseLiteral, falseLiteral ), falseLiteral, eq( falseLiteral, falseLiteral ), trueLiteral, trueLiteral ),
                "false" );

        // is null, applied to not-null value
        checkSimplify(
                rexBuilder.makeCall( OperatorRegistry.get( OperatorName.IS_NULL ), aRef ),
                "false" );

        // is not null, applied to not-null value
        checkSimplify(
                rexBuilder.makeCall( OperatorRegistry.get( OperatorName.IS_NOT_NULL ), aRef ),
                "true" );

        // condition, and the inverse - nothing to do due to null values
        checkSimplify2(
                and( le( hRef, literal1 ), gt( hRef, literal1 ) ),
                "AND(<=(?0:ROW.h, 1), >(?0:ROW.h, 1))",
                "false" );

        checkSimplify2(
                and( le( hRef, literal1 ), ge( hRef, literal1 ) ),
                "AND(<=(?0:ROW.h, 1), >=(?0:ROW.h, 1))",
                "=(?0:ROW.h, 1)" );

        checkSimplify2(
                and( lt( hRef, literal1 ), eq( hRef, literal1 ), ge( hRef, literal1 ) ),
                "AND(<(?0:ROW.h, 1), =(?0:ROW.h, 1), >=(?0:ROW.h, 1))",
                "false" );

        checkSimplify(
                and( lt( hRef, literal1 ), or( falseLiteral, falseLiteral ) ),
                "false" );
        checkSimplify(
                and( lt( hRef, literal1 ), or( falseLiteral, gt( jRef, kRef ) ) ),
                "AND(<(?0:ROW.h, 1), >(?0:ROW.j, ?0:ROW.k))" );
        checkSimplify(
                or( lt( hRef, literal1 ), and( trueLiteral, trueLiteral ) ),
                "true" );
        checkSimplify(
                or( lt( hRef, literal1 ), and( trueLiteral, or( trueLiteral, falseLiteral ) ) ),
                "true" );
        checkSimplify(
                or( lt( hRef, literal1 ), and( trueLiteral, and( trueLiteral, falseLiteral ) ) ),
                "<(?0:ROW.h, 1)" );
        checkSimplify(
                or( lt( hRef, literal1 ), and( trueLiteral, or( falseLiteral, falseLiteral ) ) ),
                "<(?0:ROW.h, 1)" );

        // "x = x" simplifies to "x is not null"
        checkSimplify( eq( literal1, literal1 ), "true" );
        checkSimplify( eq( hRef, hRef ), "true" );
        checkSimplify2( eq( iRef, iRef ), "=(?0:ROW.i, ?0:ROW.i)", "IS NOT NULL(?0:ROW.i)" );
        checkSimplifyUnchanged( eq( iRef, hRef ) );

        // "x <= x" simplifies to "x is not null"
        checkSimplify( le( literal1, literal1 ), "true" );
        checkSimplify( le( hRef, hRef ), "true" );
        checkSimplify2( le( iRef, iRef ), "<=(?0:ROW.i, ?0:ROW.i)", "IS NOT NULL(?0:ROW.i)" );
        checkSimplifyUnchanged( le( iRef, hRef ) );

        // "x >= x" simplifies to "x is not null"
        checkSimplify( ge( literal1, literal1 ), "true" );
        checkSimplify( ge( hRef, hRef ), "true" );
        checkSimplify2( ge( iRef, iRef ), ">=(?0:ROW.i, ?0:ROW.i)", "IS NOT NULL(?0:ROW.i)" );
        checkSimplifyUnchanged( ge( iRef, hRef ) );

        // "x != x" simplifies to "false"
        checkSimplify( ne( literal1, literal1 ), "false" );
        checkSimplify( ne( hRef, hRef ), "false" );
        checkSimplify2( ne( iRef, iRef ), "<>(?0:ROW.i, ?0:ROW.i)", "false" );
        checkSimplifyUnchanged( ne( iRef, hRef ) );

        // "x < x" simplifies to "false"
        checkSimplify( lt( literal1, literal1 ), "false" );
        checkSimplify( lt( hRef, hRef ), "false" );
        checkSimplify2( lt( iRef, iRef ), "<(?0:ROW.i, ?0:ROW.i)", "false" );
        checkSimplifyUnchanged( lt( iRef, hRef ) );

        // "x > x" simplifies to "false"
        checkSimplify( gt( literal1, literal1 ), "false" );
        checkSimplify( gt( hRef, hRef ), "false" );
        checkSimplify2( gt( iRef, iRef ), ">(?0:ROW.i, ?0:ROW.i)", "false" );
        checkSimplifyUnchanged( gt( iRef, hRef ) );

        // "(not x) is null" to "x is null"
        checkSimplify( isNull( not( vBool() ) ), "IS NULL(?0:ROW.bool0)" );
        checkSimplify( isNull( not( vBoolNotNull() ) ), "false" );

        // "(not x) is not null" to "x is not null"
        checkSimplify( isNotNull( not( vBool() ) ), "IS NOT NULL(?0:ROW.bool0)" );
        checkSimplify( isNotNull( not( vBoolNotNull() ) ), "true" );

        // "null is null" to "true"
        checkSimplify( isNull( nullBool ), "true" );
        // "(x + y) is null" simplifies to "x is null or y is null"
        checkSimplify( isNull( plus( vInt( 0 ), vInt( 1 ) ) ), "OR(IS NULL(?0:ROW.int0), IS NULL(?0:ROW.int1))" );
        checkSimplify( isNull( plus( vInt( 0 ), vIntNotNull( 1 ) ) ), "IS NULL(?0:ROW.int0)" );
        checkSimplify( isNull( plus( vIntNotNull( 0 ), vIntNotNull( 1 ) ) ), "false" );
        checkSimplify( isNull( plus( vIntNotNull( 0 ), vInt( 1 ) ) ), "IS NULL(?0:ROW.int1)" );

        // "(x + y) is not null" simplifies to "x is not null and y is not null"
        checkSimplify( isNotNull( plus( vInt( 0 ), vInt( 1 ) ) ), "AND(IS NOT NULL(?0:ROW.int0), IS NOT NULL(?0:ROW.int1))" );
        checkSimplify( isNotNull( plus( vInt( 0 ), vIntNotNull( 1 ) ) ), "IS NOT NULL(?0:ROW.int0)" );
        checkSimplify( isNotNull( plus( vIntNotNull( 0 ), vIntNotNull( 1 ) ) ), "true" );
        checkSimplify( isNotNull( plus( vIntNotNull( 0 ), vInt( 1 ) ) ), "IS NOT NULL(?0:ROW.int1)" );
    }


    @Test
    public void simplifyStrong() {
        checkSimplify( ge( trueLiteral, falseLiteral ), "true" );
        checkSimplify3( ge( trueLiteral, nullBool ), "null:BOOLEAN", "false", "true" );
        checkSimplify3( ge( nullBool, nullBool ), "null:BOOLEAN", "false", "true" );
        checkSimplify3( gt( trueLiteral, nullBool ), "null:BOOLEAN", "false", "true" );
        checkSimplify3( le( trueLiteral, nullBool ), "null:BOOLEAN", "false", "true" );
        checkSimplify3( lt( trueLiteral, nullBool ), "null:BOOLEAN", "false", "true" );

        checkSimplify3( not( nullBool ), "null:BOOLEAN", "false", "true" );
        checkSimplify3( ne( vInt(), nullBool ), "null:BOOLEAN", "false", "true" );
        checkSimplify3( eq( vInt(), nullBool ), "null:BOOLEAN", "false", "true" );

        checkSimplify( plus( vInt(), nullInt ), "null:INTEGER" );
        checkSimplify( sub( vInt(), nullInt ), "null:INTEGER" );
        checkSimplify( mul( vInt(), nullInt ), "null:INTEGER" );
        checkSimplify( div( vInt(), nullInt ), "null:INTEGER" );
    }


    @Test
    public void testSimplifyFilter() {
        final AlgDataType booleanType = typeFactory.createPolyType( PolyType.BOOLEAN );
        final AlgDataType intType = typeFactory.createPolyType( PolyType.INTEGER );
        final AlgDataType rowType = typeFactory.builder()
                .add( null, "a", null, intType )
                .add( null, "b", null, intType )
                .add( null, "c", null, booleanType )
                .add( null, "d", null, booleanType )
                .add( null, "e", null, booleanType )
                .add( null, "f", null, booleanType )
                .add( null, "g", null, booleanType )
                .add( null, "h", null, intType )
                .build();

        final RexDynamicParam range = rexBuilder.makeDynamicParam( rowType, 0 );
        final RexNode aRef = rexBuilder.makeFieldAccess( range, 0 );
        final RexNode bRef = rexBuilder.makeFieldAccess( range, 1 );
        final RexNode cRef = rexBuilder.makeFieldAccess( range, 2 );
        final RexNode dRef = rexBuilder.makeFieldAccess( range, 3 );
        final RexNode eRef = rexBuilder.makeFieldAccess( range, 4 );
        final RexNode fRef = rexBuilder.makeFieldAccess( range, 5 );
        final RexLiteral literal1 = rexBuilder.makeExactLiteral( BigDecimal.ONE );
        final RexLiteral literal5 = rexBuilder.makeExactLiteral( new BigDecimal( 5 ) );
        final RexLiteral literal10 = rexBuilder.makeExactLiteral( BigDecimal.TEN );

        // condition, and the inverse
        checkSimplifyFilter( and( le( aRef, literal1 ), gt( aRef, literal1 ) ), "false" );

        checkSimplifyFilter( and( le( aRef, literal1 ), ge( aRef, literal1 ) ), "=(?0:ROW.a, 1)" );

        checkSimplifyFilter( and( lt( aRef, literal1 ), eq( aRef, literal1 ), ge( aRef, literal1 ) ), "false" );

        // simplify equals boolean
        final ImmutableList<RexNode> args = ImmutableList.of( eq( eq( aRef, literal1 ), trueLiteral ), eq( bRef, literal1 ) );
        checkSimplifyFilter( and( args ), "AND(=(?0:ROW.a, 1), =(?0:ROW.b, 1))" );

        // as previous, using simplifyFilterPredicates
        assertThat(
                simplify.simplifyFilterPredicates( args ).toString(),
                equalTo( "AND(=(?0:ROW.a, 1), =(?0:ROW.b, 1))" ) );

        // "a = 1 and a = 10" is always false
        final ImmutableList<RexNode> args2 = ImmutableList.of( eq( aRef, literal1 ), eq( aRef, literal10 ) );
        checkSimplifyFilter( and( args2 ), "false" );

        assertThat( simplify.simplifyFilterPredicates( args2 ), nullValue() );

        // equality on constants, can remove the equality on the variables
        checkSimplifyFilter( and( eq( aRef, literal1 ), eq( bRef, literal1 ), eq( aRef, bRef ) ), "AND(=(?0:ROW.a, 1), =(?0:ROW.b, 1))" );

        // condition not satisfiable
        checkSimplifyFilter( and( eq( aRef, literal1 ), eq( bRef, literal10 ), eq( aRef, bRef ) ), "false" );

        // condition not satisfiable
        checkSimplifyFilter( and( gt( aRef, literal10 ), ge( bRef, literal1 ), lt( aRef, literal10 ) ), "false" );

        // one "and" containing three "or"s
        checkSimplifyFilter(
                or( gt( aRef, literal10 ), gt( bRef, literal1 ), gt( aRef, literal10 ) ),
                "OR(>(?0:ROW.a, 10), >(?0:ROW.b, 1))" );

        // case: trailing false and null, remove
        checkSimplifyFilter(
                case_( cRef, trueLiteral, dRef, trueLiteral, eRef, falseLiteral, fRef, falseLiteral, nullBool ),
                "OR(?0:ROW.c, ?0:ROW.d)" );

        // condition with null value for range
        checkSimplifyFilter( and( gt( aRef, nullBool ), ge( bRef, literal1 ) ), "false" );

        // condition "1 < a && 5 < x" yields "5 < x"
        checkSimplifyFilter(
                and( lt( literal1, aRef ), lt( literal5, aRef ) ),
                AlgOptPredicateList.EMPTY,
                "<(5, ?0:ROW.a)" );

        // condition "1 < a && a < 5" is unchanged
        checkSimplifyFilter(
                and( lt( literal1, aRef ), lt( aRef, literal5 ) ),
                AlgOptPredicateList.EMPTY,
                "AND(<(1, ?0:ROW.a), <(?0:ROW.a, 5))" );

        // condition "1 > a && 5 > x" yields "1 > a"
        checkSimplifyFilter(
                and( gt( literal1, aRef ), gt( literal5, aRef ) ),
                AlgOptPredicateList.EMPTY,
                ">(1, ?0:ROW.a)" );

        // condition "1 > a && a > 5" yields false
        checkSimplifyFilter(
                and( gt( literal1, aRef ), gt( aRef, literal5 ) ),
                AlgOptPredicateList.EMPTY,
                "false" );

        // range with no predicates;
        // condition "a > 1 && a < 10 && a < 5" yields "a < 1 && a < 5"
        checkSimplifyFilter(
                and( gt( aRef, literal1 ), lt( aRef, literal10 ), lt( aRef, literal5 ) ),
                AlgOptPredicateList.EMPTY,
                "AND(>(?0:ROW.a, 1), <(?0:ROW.a, 5))" );

        // condition "a > 1 && a < 10 && a < 5"
        // with pre-condition "a > 5"
        // yields "false"
        checkSimplifyFilter(
                and( gt( aRef, literal1 ), lt( aRef, literal10 ), lt( aRef, literal5 ) ),
                AlgOptPredicateList.of( rexBuilder, ImmutableList.of( gt( aRef, literal5 ) ) ),
                "false" );

        // condition "a > 1 && a < 10 && a <= 5"
        // with pre-condition "a >= 5"
        // yields "a = 5"
        // "a <= 5" would also be correct, just a little less concise.
        checkSimplifyFilter(
                and( gt( aRef, literal1 ), lt( aRef, literal10 ), le( aRef, literal5 ) ),
                AlgOptPredicateList.of( rexBuilder, ImmutableList.of( ge( aRef, literal5 ) ) ),
                "=(?0:ROW.a, 5)" );

        // condition "a > 1 && a < 10 && a < 5"
        // with pre-condition "b < 10 && a > 5"
        // yields "a > 1 and a < 5"
        checkSimplifyFilter(
                and( gt( aRef, literal1 ), lt( aRef, literal10 ), lt( aRef, literal5 ) ),
                AlgOptPredicateList.of( rexBuilder, ImmutableList.of( lt( bRef, literal10 ), ge( aRef, literal1 ) ) ),
                "AND(>(?0:ROW.a, 1), <(?0:ROW.a, 5))" );

        // condition "a > 1"
        // with pre-condition "b < 10 && a > 5"
        // yields "true"
        checkSimplifyFilter(
                gt( aRef, literal1 ),
                AlgOptPredicateList.of( rexBuilder, ImmutableList.of( lt( bRef, literal10 ), gt( aRef, literal5 ) ) ),
                "true" );

        // condition "a < 1"
        // with pre-condition "b < 10 && a > 5"
        // yields "false"
        checkSimplifyFilter(
                lt( aRef, literal1 ),
                AlgOptPredicateList.of( rexBuilder, ImmutableList.of( lt( bRef, literal10 ), gt( aRef, literal5 ) ) ),
                "false" );

        // condition "a > 5"
        // with pre-condition "b < 10 && a >= 5"
        // yields "a > 5"
        checkSimplifyFilter(
                gt( aRef, literal5 ),
                AlgOptPredicateList.of( rexBuilder, ImmutableList.of( lt( bRef, literal10 ), ge( aRef, literal5 ) ) ),
                ">(?0:ROW.a, 5)" );

        // condition "a > 5"
        // with pre-condition "a <= 5"
        // yields "false"
        checkSimplifyFilter(
                gt( aRef, literal5 ),
                AlgOptPredicateList.of( rexBuilder, ImmutableList.of( le( aRef, literal5 ) ) ),
                "false" );

        // condition "a > 5"
        // with pre-condition "a <= 5 and b <= 5"
        // yields "false"
        checkSimplifyFilter(
                gt( aRef, literal5 ),
                AlgOptPredicateList.of( rexBuilder, ImmutableList.of( le( aRef, literal5 ), le( bRef, literal5 ) ) ),
                "false" );

        // condition "a > 5 or b > 5"
        // with pre-condition "a <= 5 and b <= 5"
        // should yield "false" but yields "a = 5 or b = 5"
        checkSimplifyFilter(
                or( gt( aRef, literal5 ), gt( bRef, literal5 ) ),
                AlgOptPredicateList.of( rexBuilder, ImmutableList.of( le( aRef, literal5 ), le( bRef, literal5 ) ) ),
                "false" );
    }


    @Test
    public void testSimplifyAndPush() {
        final AlgDataType intType = typeFactory.createPolyType( PolyType.INTEGER );
        final AlgDataType rowType = typeFactory.builder()
                .add( null, "a", null, intType )
                .add( null, "b", null, intType )
                .build();

        final RexDynamicParam range = rexBuilder.makeDynamicParam( rowType, 0 );
        final RexNode aRef = rexBuilder.makeFieldAccess( range, 0 );
        final RexNode bRef = rexBuilder.makeFieldAccess( range, 1 );
        final RexLiteral literal1 = rexBuilder.makeExactLiteral( BigDecimal.ONE );
        final RexLiteral literal5 = rexBuilder.makeExactLiteral( BigDecimal.valueOf( 5 ) );
        final RexLiteral literal10 = rexBuilder.makeExactLiteral( BigDecimal.TEN );

        checkSimplifyFilter(
                or(
                        or( eq( aRef, literal1 ), eq( aRef, literal1 ) ),
                        eq( aRef, literal1 ) ),
                "=(?0:ROW.a, 1)" );

        checkSimplifyFilter(
                or(
                        and( eq( aRef, literal1 ), eq( aRef, literal1 ) ),
                        and( eq( aRef, literal10 ), eq( aRef, literal1 ) ) ),
                "=(?0:ROW.a, 1)" );

        checkSimplifyFilter(
                and(
                        eq( aRef, literal1 ),
                        or( eq( aRef, literal1 ), eq( aRef, literal10 ) ) ),
                "=(?0:ROW.a, 1)" );
        checkSimplifyFilter(
                and(
                        or( eq( aRef, literal1 ), eq( aRef, literal10 ) ),
                        eq( aRef, literal1 ) ),
                "=(?0:ROW.a, 1)" );

        checkSimplifyFilter(
                and( gt( aRef, literal10 ), gt( aRef, literal1 ) ),
                ">(?0:ROW.a, 10)" );

        checkSimplifyFilter(
                and( gt( aRef, literal1 ), gt( aRef, literal10 ) ),
                ">(?0:ROW.a, 10)" );

        // "null AND NOT(null OR x)" => "null AND NOT(x)"
        checkSimplify2(
                and( nullBool, not( or( nullBool, vBool() ) ) ),
                "AND(null, NOT(?0:ROW.bool0))",
                "false" );

        // "x1 AND x2 AND x3 AND NOT(x1) AND NOT(x2) AND NOT(x0)" =>
        // "x3 AND null AND x1 IS NULL AND x2 IS NULL AND NOT(x0)"
        checkSimplify2(
                and( vBool( 1 ), vBool( 2 ), vBool( 3 ), not( vBool( 1 ) ), not( vBool( 2 ) ), not( vBool() ) ),
                "AND(?0:ROW.bool3, null, IS NULL(?0:ROW.bool1), IS NULL(?0:ROW.bool2), NOT(?0:ROW.bool0))",
                "false" );
    }


    @Test
    public void testSimplifyOrTerms() {
        final AlgDataType intType = typeFactory.createPolyType( PolyType.INTEGER );
        final AlgDataType rowType = typeFactory.builder()
                .add( null, "a", null, intType ).nullable( false )
                .add( null, "b", null, intType ).nullable( true )
                .add( null, "c", null, intType ).nullable( true )
                .build();

        final RexDynamicParam range = rexBuilder.makeDynamicParam( rowType, 0 );
        final RexNode aRef = rexBuilder.makeFieldAccess( range, 0 );
        final RexNode bRef = rexBuilder.makeFieldAccess( range, 1 );
        final RexNode cRef = rexBuilder.makeFieldAccess( range, 2 );
        final RexLiteral literal1 = rexBuilder.makeExactLiteral( BigDecimal.ONE );
        final RexLiteral literal2 = rexBuilder.makeExactLiteral( BigDecimal.valueOf( 2 ) );
        final RexLiteral literal3 = rexBuilder.makeExactLiteral( BigDecimal.valueOf( 3 ) );
        final RexLiteral literal4 = rexBuilder.makeExactLiteral( BigDecimal.valueOf( 4 ) );

        // "a != 1 or a = 1" ==> "true"
        checkSimplifyFilter(
                or( ne( aRef, literal1 ), eq( aRef, literal1 ) ),
                "true" );

        // TODO: make this simplify to "true"
        checkSimplifyFilter(
                or( eq( aRef, literal1 ), ne( aRef, literal1 ) ),
                "OR(=(?0:ROW.a, 1), <>(?0:ROW.a, 1))" );

        // "b != 1 or b = 1" cannot be simplified, because b might be null
        final RexNode neOrEq = or( ne( bRef, literal1 ), eq( bRef, literal1 ) );
        checkSimplifyFilter( neOrEq, "OR(<>(?0:ROW.b, 1), =(?0:ROW.b, 1))" );

        // Careful of the excluded middle!
        // We cannot simplify "b != 1 or b = 1" to "true" because if b is null, the result is unknown.
        // TODO: "b is not unknown" would be the best simplification.
        final RexNode simplified = this.simplify.simplifyUnknownAs( neOrEq, RexUnknownAs.UNKNOWN );
        assertThat( simplified.toString(), equalTo( "OR(<>(?0:ROW.b, 1), =(?0:ROW.b, 1))" ) );

        // "a is null or a is not null" ==> "true"
        checkSimplifyFilter(
                or( isNull( aRef ), isNotNull( aRef ) ),
                "true" );

        // "a is not null or a is null" ==> "true"
        checkSimplifyFilter(
                or( isNotNull( aRef ), isNull( aRef ) ),
                "true" );

        // "b is not null or b is null" ==> "true" (valid even though b nullable)
        checkSimplifyFilter(
                or( isNotNull( bRef ), isNull( bRef ) ),
                "true" );

        // "b is not null or c is null" unchanged
        checkSimplifyFilter(
                or( isNotNull( bRef ), isNull( cRef ) ),
                "OR(IS NOT NULL(?0:ROW.b), IS NULL(?0:ROW.c))" );

        // "b is null or b is not false" unchanged
        checkSimplifyFilter(
                or( isNull( bRef ), isNotFalse( bRef ) ),
                "OR(IS NULL(?0:ROW.b), IS NOT FALSE(?0:ROW.b))" );

        // multiple predicates are handled correctly
        checkSimplifyFilter(
                and(
                        or( eq( bRef, literal1 ), eq( bRef, literal2 ) ),
                        eq( bRef, literal2 ),
                        eq( aRef, literal3 ),
                        or( eq( aRef, literal3 ), eq( aRef, literal4 ) ) ),
                "AND(=(?0:ROW.b, 2), =(?0:ROW.a, 3))" );

        checkSimplify3(
                or( lt( vInt(), nullInt ), ne( literal( 0 ), vInt() ) ),
                "OR(null, <>(0, ?0:ROW.int0))",
                "<>(0, ?0:ROW.int0)",
                "true" );
    }


    @Test
    public void testSimplifyNotAnd() {
        final RexNode e = or(
                le(
                        vBool( 1 ),
                        literal( true ) ),
                eq(
                        literal( false ),
                        eq( literal( false ), vBool( 1 ) ) ) );
        checkSimplifyUnchanged( e );
    }


    @Test
    public void testSimplifyUnknown() {
        final AlgDataType intType = typeFactory.createPolyType( PolyType.INTEGER );
        final AlgDataType rowType = typeFactory.builder()
                .add( null, "a", null, intType ).nullable( true )
                .build();

        final RexDynamicParam range = rexBuilder.makeDynamicParam( rowType, 0 );
        final RexNode aRef = rexBuilder.makeFieldAccess( range, 0 );
        final RexLiteral literal1 = rexBuilder.makeExactLiteral( BigDecimal.ONE );

        checkSimplify2(
                and( eq( aRef, literal1 ), nullInt ),
                "AND(=(?0:ROW.a, 1), null:INTEGER)",
                "false" );
        checkSimplify2(
                and( trueLiteral, nullBool ),
                "null:BOOLEAN",
                "false" );
        checkSimplify(
                and( falseLiteral, nullBool ),
                "false" );

        checkSimplify2(
                and( nullBool, eq( aRef, literal1 ) ),
                "AND(null, =(?0:ROW.a, 1))",
                "false" );

        checkSimplify3(
                or( eq( aRef, literal1 ), nullBool ),
                "OR(=(?0:ROW.a, 1), null)",
                "=(?0:ROW.a, 1)",
                "true" );
        checkSimplify(
                or( trueLiteral, nullBool ),
                "true" );
        checkSimplify3(
                or( falseLiteral, nullBool ),
                "null:BOOLEAN",
                "false",
                "true" );
    }


    @Test
    public void testSimplifyAnd3() {
        final AlgDataType boolType = typeFactory.createPolyType( PolyType.BOOLEAN );
        final AlgDataType rowType = typeFactory.builder()
                .add( null, "a", null, boolType ).nullable( true )
                .build();

        final RexDynamicParam range = rexBuilder.makeDynamicParam( rowType, 0 );
        final RexNode aRef = rexBuilder.makeFieldAccess( range, 0 );

        // in the case of 3-valued logic, the result must be unknown if a is unknown
        checkSimplify2(
                and( aRef, not( aRef ) ),
                "AND(null, IS NULL(?0:ROW.a))",
                "false" );
    }


    @Test
    public void fieldAccessEqualsHashCode() {
        assertEquals( vBool(), vBool(), "vBool() instances should be equal" );
        assertEquals( vBool().hashCode(), vBool().hashCode(), "vBool().hashCode()" );
        assertNotSame( vBool(), vBool(), "vBool() is expected to produce new RexFieldAccess" );
        assertNotEquals( vBool( 0 ), vBool( 1 ), "vBool(0) != vBool(1)" );
    }


    @Test
    public void testSimplifyDynamicParam() {
        checkSimplify( or( vBool(), vBool() ), "?0:ROW.bool0" );
    }


    /**
     * Unit test for "RexUtil.simplifyCase() should account for nullability".
     */
    @Test
    public void testSimplifyCaseNotNullableBoolean() {
        RexNode condition = eq( vVarchar(), literal( "S" ) );
        RexCall caseNode = (RexCall) case_( condition, trueLiteral, falseLiteral );

        final RexCall result = (RexCall) simplify.simplifyUnknownAs( caseNode, RexUnknownAs.UNKNOWN );
        assertThat( "The case should be nonNullable", caseNode.getType().isNullable(), is( false ) );
        assertThat( "Expected a nonNullable type", result.getType().isNullable(), is( false ) );
        assertThat( result.getType().getPolyType(), is( PolyType.BOOLEAN ) );
        assertThat( result.getOperator(), is( OperatorRegistry.get( OperatorName.IS_TRUE ) ) );
        assertThat( result.getOperands().get( 0 ), is( condition ) );
    }


    @Test
    public void testSimplifyCaseNullableBoolean() {
        RexNode condition = eq( input( tVarchar(), 0 ), literal( "S" ) );
        RexNode caseNode = case_( condition, trueLiteral, falseLiteral );

        RexCall result = (RexCall) simplify.simplifyUnknownAs( caseNode, RexUnknownAs.UNKNOWN );
        assertThat( result.getType().isNullable(), is( false ) );
        assertThat( result.getType().getPolyType(), is( PolyType.BOOLEAN ) );
        assertThat( result, is( condition ) );
    }


    @Test
    public void testSimplifyCaseBranchesCollapse() {
        // case when x is true then 1 when x is not true then 1 else 2 end
        // => case when x is true or x is not true then 1 else 2 end
        checkSimplify(
                case_(
                        isTrue( vBool() ),
                        literal( 1 ),
                        isNotTrue( vBool() ),
                        literal( 1 ),
                        literal( 2 ) ),
                "CASE(OR(IS TRUE(?0:ROW.bool0), IS NOT TRUE(?0:ROW.bool0)), 1, 2)" );
    }


    @Test
    public void testSimplifyCaseBranchesCollapse2() {
        // case when x is true then 1 when true then 1 else 2 end
        // => 1
        checkSimplify(
                case_(
                        isTrue( vBool() ),
                        literal( 1 ),
                        trueLiteral,
                        literal( 1 ),
                        literal( 2 ) ),
                "1" );
    }


    @Test
    public void testSimplifyCaseNullableVarChar() {
        RexNode condition = eq( input( tVarchar(), 0 ), literal( "S" ) );
        RexNode caseNode = case_( condition, literal( "A" ), literal( "B" ) );

        RexCall result = (RexCall) simplify.simplifyUnknownAs( caseNode, RexUnknownAs.UNKNOWN );
        assertThat( result.getType().isNullable(), is( false ) );
        assertThat( result.getType().getPolyType(), is( PolyType.VARCHAR ) );
        assertThat( result, is( caseNode ) );
    }


    @Test
    public void testSimplifyCaseCasting() {
        RexNode caseNode = case_( eq( vIntNotNull(), literal( 3 ) ), nullBool, falseLiteral );

        checkSimplify3(
                caseNode,
                "AND(=(?0:ROW.notNullInt0, 3), null)",
                "false",
                "=(?0:ROW.notNullInt0, 3)" );
    }


    @Test
    public void testSimplifyCaseAndNotSimplicationIsInAction() {
        RexNode caseNode = case_(
                eq( vIntNotNull(), literal( 0 ) ),
                falseLiteral,
                eq( vIntNotNull(), literal( 1 ) ),
                trueLiteral,
                falseLiteral );
        checkSimplify( caseNode, "=(?0:ROW.notNullInt0, 1)" );
    }


    @Test
    public void testSimplifyCaseBranchRemovalStrengthensType() {
        RexNode caseNode = case_( falseLiteral, nullBool, eq( div( vInt(), literal( 2 ) ), literal( 3 ) ), trueLiteral, falseLiteral );
        assertThat( "Expected to have a nullable type for " + caseNode + ".", caseNode.getType().isNullable(), is( true ) );
        RexNode res = simplify.simplify( caseNode );
        assertThat( "Expected to have a nonNullable type for " + res + ".", res.getType().isNullable(), is( false ) );
    }


    @Test
    public void testSimplifyCaseCompaction() {
        RexNode caseNode = case_( vBool( 0 ), vInt( 0 ), vBool( 1 ), vInt( 0 ), vInt( 1 ) );
        checkSimplify( caseNode, "CASE(OR(?0:ROW.bool0, ?0:ROW.bool1), ?0:ROW.int0, ?0:ROW.int1)" );
    }


    @Test
    public void testSimplifyCaseCompaction2() {
        RexNode caseNode = case_( vBool( 0 ), vInt( 0 ), vBool( 1 ), vInt( 1 ), vInt( 1 ) );
        checkSimplify( caseNode, "CASE(?0:ROW.bool0, ?0:ROW.int0, ?0:ROW.int1)" );
    }


    @Test
    public void testSimplifyCaseCompactionDiv() {
        // FIXME: RexInterpreter currently evaluates children beforehand.
        simplify = simplify.withParanoid( false );
        RexNode caseNode = case_( vBool( 0 ), vInt( 0 ),
                eq( div( literal( 3 ), vIntNotNull() ), literal( 11 ) ),
                vInt( 0 ),
                vInt( 1 ) );
        // expectation here is that the 2 branches are not merged.
        checkSimplifyUnchanged( caseNode );
    }


    /**
     * Tests a CASE value branch that contains division.
     */
    @Test
    public void testSimplifyCaseDiv1() {
        // FIXME: RexInterpreter currently evaluates children beforehand.
        simplify = simplify.withParanoid( false );
        RexNode caseNode = case_(
                ne( vIntNotNull(), literal( 0 ) ),
                eq( div( literal( 3 ), vIntNotNull() ), literal( 11 ) ),
                falseLiteral );
        checkSimplifyUnchanged( caseNode );
    }


    /**
     * Tests a CASE condition that contains division,
     */
    @Test
    public void testSimplifyCaseDiv2() {
        // FIXME: RexInterpreter currently evaluates children beforehand.
        simplify = simplify.withParanoid( false );
        RexNode caseNode = case_(
                eq( vIntNotNull(), literal( 0 ) ),
                trueLiteral,
                gt( div( literal( 3 ), vIntNotNull() ), literal( 1 ) ),
                trueLiteral,
                falseLiteral );
        checkSimplifyUnchanged( caseNode );
    }


    @Test
    public void testSimplifyAnd() {
        AlgDataType booleanNotNullableType = typeFactory.createTypeWithNullability( typeFactory.createPolyType( PolyType.BOOLEAN ), false );
        AlgDataType booleanNullableType = typeFactory.createTypeWithNullability( typeFactory.createPolyType( PolyType.BOOLEAN ), true );
        RexNode andCondition = and(
                rexBuilder.makeInputRef( booleanNotNullableType, 0 ),
                rexBuilder.makeInputRef( booleanNullableType, 1 ),
                rexBuilder.makeInputRef( booleanNotNullableType, 2 ) );
        RexNode result = simplify.simplifyUnknownAs( andCondition, RexUnknownAs.UNKNOWN );
        assertThat( result.getType().isNullable(), is( true ) );
        assertThat( result.getType().getPolyType(), is( PolyType.BOOLEAN ) );
    }


    @Test
    public void testSimplifyIsNotNull() {
        AlgDataType intType = typeFactory.createTypeWithNullability( typeFactory.createPolyType( PolyType.INTEGER ), false );
        AlgDataType intNullableType = typeFactory.createTypeWithNullability( typeFactory.createPolyType( PolyType.INTEGER ), true );
        final RexIndexRef i0 = rexBuilder.makeInputRef( intNullableType, 0 );
        final RexIndexRef i1 = rexBuilder.makeInputRef( intNullableType, 1 );
        final RexIndexRef i2 = rexBuilder.makeInputRef( intType, 2 );
        final RexIndexRef i3 = rexBuilder.makeInputRef( intType, 3 );
        final RexLiteral one = rexBuilder.makeExactLiteral( BigDecimal.ONE );
        final RexLiteral null_ = rexBuilder.makeNullLiteral( intType );
        checkSimplify( isNotNull( lt( i0, i1 ) ), "AND(IS NOT NULL($0), IS NOT NULL($1))" );
        checkSimplify( isNotNull( lt( i0, i2 ) ), "IS NOT NULL($0)" );
        checkSimplify( isNotNull( lt( i2, i3 ) ), "true" );
        checkSimplify( isNotNull( lt( i0, one ) ), "IS NOT NULL($0)" );
        checkSimplify( isNotNull( lt( i0, null_ ) ), "false" );
    }


    @Test
    public void checkSimplifyDynamicParam() {
        checkSimplify( isNotNull( lt( vInt( 0 ), vInt( 1 ) ) ), "AND(IS NOT NULL(?0:ROW.int0), IS NOT NULL(?0:ROW.int1))" );
        checkSimplify( isNotNull( lt( vInt( 0 ), vIntNotNull( 2 ) ) ), "IS NOT NULL(?0:ROW.int0)" );
        checkSimplify( isNotNull( lt( vIntNotNull( 2 ), vIntNotNull( 3 ) ) ), "true" );
        checkSimplify( isNotNull( lt( vInt( 0 ), literal( BigDecimal.ONE ) ) ), "IS NOT NULL(?0:ROW.int0)" );
        checkSimplify( isNotNull( lt( vInt( 0 ), null_( tInt() ) ) ), "false" );
    }


    @Test
    public void testSimplifyCastLiteral() {
        final List<RexLiteral> literals = new ArrayList<>();
        literals.add( rexBuilder.makeExactLiteral( BigDecimal.ONE, typeFactory.createPolyType( PolyType.INTEGER ) ) );
        literals.add( rexBuilder.makeExactLiteral( BigDecimal.valueOf( 2 ), typeFactory.createPolyType( PolyType.BIGINT ) ) );
        literals.add( rexBuilder.makeExactLiteral( BigDecimal.valueOf( 3 ), typeFactory.createPolyType( PolyType.SMALLINT ) ) );
        literals.add( rexBuilder.makeExactLiteral( BigDecimal.valueOf( 4 ), typeFactory.createPolyType( PolyType.TINYINT ) ) );
        literals.add( rexBuilder.makeExactLiteral( new BigDecimal( "1234" ), typeFactory.createPolyType( PolyType.DECIMAL, 4, 0 ) ) );
        literals.add( rexBuilder.makeExactLiteral( new BigDecimal( "123.45" ), typeFactory.createPolyType( PolyType.DECIMAL, 5, 2 ) ) );
        literals.add( rexBuilder.makeApproxLiteral( new BigDecimal( "3.1415" ), typeFactory.createPolyType( PolyType.REAL ) ) );
        literals.add( rexBuilder.makeApproxLiteral( BigDecimal.valueOf( Math.E ), typeFactory.createPolyType( PolyType.FLOAT ) ) );
        literals.add( rexBuilder.makeApproxLiteral( BigDecimal.valueOf( Math.PI ), typeFactory.createPolyType( PolyType.DOUBLE ) ) );
        literals.add( rexBuilder.makeLiteral( true ) );
        literals.add( rexBuilder.makeLiteral( false ) );
        literals.add( rexBuilder.makeLiteral( "hello world" ) );
        literals.add( rexBuilder.makeLiteral( "1969-07-20 12:34:56" ) );
        literals.add( rexBuilder.makeLiteral( "1969-07-20" ) );
        literals.add( rexBuilder.makeLiteral( "12:34:45" ) );
        literals.add( (RexLiteral) rexBuilder.makeLiteral( new ByteString( new byte[]{ 1, 2, -34, 0, -128 } ), typeFactory.createPolyType( PolyType.BINARY, 5 ), false ) );
        literals.add( rexBuilder.makeDateLiteral( new DateString( 1974, 8, 9 ) ) );
        literals.add( rexBuilder.makeTimeLiteral( new TimeString( 1, 23, 45 ), 0 ) );
        literals.add( rexBuilder.makeTimestampLiteral( new TimestampString( 1974, 8, 9, 1, 23, 45 ), 0 ) );

        final Multimap<PolyType, RexLiteral> map = LinkedHashMultimap.create();
        for ( RexLiteral literal : literals ) {
            map.put( literal.getPolyType(), literal );
        }

        final List<AlgDataType> types = new ArrayList<>();
        types.add( typeFactory.createPolyType( PolyType.INTEGER ) );
        types.add( typeFactory.createPolyType( PolyType.BIGINT ) );
        types.add( typeFactory.createPolyType( PolyType.SMALLINT ) );
        types.add( typeFactory.createPolyType( PolyType.TINYINT ) );
        types.add( typeFactory.createPolyType( PolyType.REAL ) );
        types.add( typeFactory.createPolyType( PolyType.FLOAT ) );
        types.add( typeFactory.createPolyType( PolyType.DOUBLE ) );
        types.add( typeFactory.createPolyType( PolyType.BOOLEAN ) );
        types.add( typeFactory.createPolyType( PolyType.VARCHAR, 10 ) );
        types.add( typeFactory.createPolyType( PolyType.CHAR, 5 ) );
        types.add( typeFactory.createPolyType( PolyType.VARBINARY, 60 ) );
        types.add( typeFactory.createPolyType( PolyType.BINARY, 3 ) );
        types.add( typeFactory.createPolyType( PolyType.TIMESTAMP ) );
        types.add( typeFactory.createPolyType( PolyType.TIME ) );
        types.add( typeFactory.createPolyType( PolyType.DATE ) );

        for ( AlgDataType fromType : types ) {
            for ( AlgDataType toType : types ) {
                if ( PolyTypeAssignmentRules.instance( false ).canCastFrom( toType.getPolyType(), fromType.getPolyType() ) ) {
                    for ( RexLiteral literal : map.get( fromType.getPolyType() ) ) {
                        final RexNode cast = rexBuilder.makeCast( toType, literal );
                        if ( cast instanceof RexLiteral ) {
                            assertThat( cast.getType(), is( toType ) );
                            continue; // makeCast already simplified
                        }
                        final RexNode simplified = simplify.simplifyUnknownAs( cast, RexUnknownAs.UNKNOWN );
                        boolean expectedSimplify =
                                literal.getPolyType() != toType.getPolyType()
                                        || (literal.getPolyType() == PolyType.CHAR
                                        && literal.value.asString().value.length()
                                        > toType.getPrecision())
                                        || (literal.getPolyType() == PolyType.BINARY
<<<<<<< HEAD
                                        && literal.value.asBinary().value.length()
=======
                                        && literal.value.asBinary().length()
>>>>>>> 250079c0
                                        > toType.getPrecision());
                        boolean couldSimplify = !cast.equals( simplified );
                        final String reason = (expectedSimplify
                                ? "expected to simplify, but could not: "
                                : "simplified, but did not expect to: ")
                                + cast + " --> " + simplified;
                        assertThat( reason, couldSimplify, is( expectedSimplify ) );
                    }
                }
            }
        }
    }


    @Test
    public void testCastLiteral() {
        assertNode( "cast(literal int not null)", "42:INTEGER NOT NULL", cast( literal( 42 ), tInt() ) );
        assertNode( "cast(literal int)", "42:INTEGER NOT NULL", cast( literal( 42 ), nullable( tInt() ) ) );

        //assertNode( "abstractCast(literal int not null)", "CAST(42):INTEGER NOT NULL", abstractCast( literal( 42 ), tInt() ) );// cast to same types is removed
        assertNode( "abstractCast(literal int)", "CAST(42):INTEGER", abstractCast( literal( 42 ), nullable( tInt() ) ) );
    }


    @Test
    public void testSimplifyCastLiteral2() {
        final RexLiteral literalAbc = rexBuilder.makeLiteral( "abc" );
        final RexLiteral literalOne = rexBuilder.makeExactLiteral( BigDecimal.ONE );
        final AlgDataType intType = typeFactory.createPolyType( PolyType.INTEGER );
        final AlgDataType varcharType = typeFactory.createPolyType( PolyType.VARCHAR, 10 );
        final AlgDataType booleanType = typeFactory.createPolyType( PolyType.BOOLEAN );
        final AlgDataType dateType = typeFactory.createPolyType( PolyType.DATE );
        final AlgDataType timestampType = typeFactory.createPolyType( PolyType.TIMESTAMP );
        checkSimplifyUnchanged( cast( literalAbc, intType ) );
        checkSimplifyUnchanged( cast( literalOne, intType ) );
        checkSimplifyUnchanged( cast( literalAbc, varcharType ) );
        checkSimplify( cast( literalOne, varcharType ), "'1':VARCHAR(10)" );
        checkSimplifyUnchanged( cast( literalAbc, booleanType ) );
        checkSimplify( cast( literalOne, booleanType ), "true" ); // different from Hive
        checkSimplifyUnchanged( cast( literalAbc, dateType ) );
        checkSimplify( cast( literalOne, dateType ), "1970-01-02" ); // different from Hive
        checkSimplifyUnchanged( cast( literalAbc, timestampType ) );
        checkSimplify( cast( literalOne, timestampType ), "1970-01-01 00:00:00.001" ); // different from Hive
    }


    @Test
    public void testSimplifyCastLiteral3() {
        // Default TimeZone is "America/Los_Angeles" (DummyDataContext)
        final RexLiteral literalDate = rexBuilder.makeDateLiteral( new DateString( "2011-07-20" ) );
        final RexLiteral literalTime = rexBuilder.makeTimeLiteral( new TimeString( "12:34:56" ), 0 );
        final RexLiteral literalTimestamp = rexBuilder.makeTimestampLiteral( new TimestampString( "2011-07-20 12:34:56" ), 0 );
        final RexLiteral timeLTZChar1 = rexBuilder.makeLiteral( "12:34:45 America/Los_Angeles" );
        final RexLiteral timeLTZChar2 = rexBuilder.makeLiteral( "12:34:45 UTC" );
        final RexLiteral timeLTZChar3 = rexBuilder.makeLiteral( "12:34:45 GMT+01" );
        final RexLiteral timestampLTZChar1 = rexBuilder.makeLiteral( "2011-07-20 12:34:56 Asia/Tokyo" );
        final RexLiteral timestampLTZChar2 = rexBuilder.makeLiteral( "2011-07-20 12:34:56 GMT+01" );
        final RexLiteral timestampLTZChar3 = rexBuilder.makeLiteral( "2011-07-20 12:34:56 UTC" );

        final AlgDataType dateType = typeFactory.createPolyType( PolyType.DATE );
        final AlgDataType timeType = typeFactory.createPolyType( PolyType.TIME );
        final AlgDataType timestampType = typeFactory.createPolyType( PolyType.TIMESTAMP );
        final AlgDataType varCharType = typeFactory.createPolyType( PolyType.VARCHAR, 40 );

        checkSimplify( cast( literalTimestamp, dateType ), "2011-07-20" );
    }


    @Test
    public void testRemovalOfNullabilityWideningCast() {
        RexNode expr = cast( isTrue( vBoolNotNull() ), tBoolean( true ) );
        assertThat( expr.getType().isNullable(), is( true ) );
        RexNode result = simplify.simplifyUnknownAs( expr, RexUnknownAs.UNKNOWN );
        assertThat( result.getType().isNullable(), is( false ) );
    }


    @Test
    public void testCompareTimestampWithTimeZone() {
        final TimestampWithTimeZoneString timestampLTZChar1 = new TimestampWithTimeZoneString( "2011-07-20 10:34:56 America/Los_Angeles" );
        final TimestampWithTimeZoneString timestampLTZChar2 = new TimestampWithTimeZoneString( "2011-07-20 19:34:56 Europe/Rome" );
        final TimestampWithTimeZoneString timestampLTZChar3 = new TimestampWithTimeZoneString( "2011-07-20 01:34:56 Asia/Tokyo" );
        final TimestampWithTimeZoneString timestampLTZChar4 = new TimestampWithTimeZoneString( "2011-07-20 10:34:56 America/Los_Angeles" );

        assertThat( timestampLTZChar1.equals( timestampLTZChar2 ), is( false ) );
        assertThat( timestampLTZChar1.equals( timestampLTZChar3 ), is( false ) );
        assertThat( timestampLTZChar1.equals( timestampLTZChar4 ), is( true ) );
    }


    @Test
    public void testSimplifyLiterals() {
        final RexLiteral literalAbc = rexBuilder.makeLiteral( "abc" );
        final RexLiteral literalDef = rexBuilder.makeLiteral( "def" );

        final RexLiteral literalZero = rexBuilder.makeExactLiteral( BigDecimal.ZERO );
        final RexLiteral literalOne = rexBuilder.makeExactLiteral( BigDecimal.ONE );
        final RexLiteral literalOneDotZero = rexBuilder.makeExactLiteral( new BigDecimal( 1.0 ) );

        // Check string comparison
        checkSimplify( eq( literalAbc, literalAbc ), "true" );
        checkSimplify( eq( literalAbc, literalDef ), "false" );
        checkSimplify( ne( literalAbc, literalAbc ), "false" );
        checkSimplify( ne( literalAbc, literalDef ), "true" );
        checkSimplify( gt( literalAbc, literalDef ), "false" );
        checkSimplify( gt( literalDef, literalAbc ), "true" );
        checkSimplify( gt( literalDef, literalDef ), "false" );
        checkSimplify( ge( literalAbc, literalDef ), "false" );
        checkSimplify( ge( literalDef, literalAbc ), "true" );
        checkSimplify( ge( literalDef, literalDef ), "true" );
        checkSimplify( lt( literalAbc, literalDef ), "true" );
        checkSimplify( lt( literalAbc, literalDef ), "true" );
        checkSimplify( lt( literalDef, literalDef ), "false" );
        checkSimplify( le( literalAbc, literalDef ), "true" );
        checkSimplify( le( literalDef, literalAbc ), "false" );
        checkSimplify( le( literalDef, literalDef ), "true" );

        // Check whole number comparison
        checkSimplify( eq( literalZero, literalOne ), "false" );
        checkSimplify( eq( literalOne, literalZero ), "false" );
        checkSimplify( ne( literalZero, literalOne ), "true" );
        checkSimplify( ne( literalOne, literalZero ), "true" );
        checkSimplify( gt( literalZero, literalOne ), "false" );
        checkSimplify( gt( literalOne, literalZero ), "true" );
        checkSimplify( gt( literalOne, literalOne ), "false" );
        checkSimplify( ge( literalZero, literalOne ), "false" );
        checkSimplify( ge( literalOne, literalZero ), "true" );
        checkSimplify( ge( literalOne, literalOne ), "true" );
        checkSimplify( lt( literalZero, literalOne ), "true" );
        checkSimplify( lt( literalOne, literalZero ), "false" );
        checkSimplify( lt( literalOne, literalOne ), "false" );
        checkSimplify( le( literalZero, literalOne ), "true" );
        checkSimplify( le( literalOne, literalZero ), "false" );
        checkSimplify( le( literalOne, literalOne ), "true" );

        // Check decimal equality comparison
        checkSimplify( eq( literalOne, literalOneDotZero ), "true" );
        checkSimplify( eq( literalOneDotZero, literalOne ), "true" );
        checkSimplify( ne( literalOne, literalOneDotZero ), "false" );
        checkSimplify( ne( literalOneDotZero, literalOne ), "false" );

        // Check different types shouldn't change simplification
        checkSimplifyUnchanged( eq( literalZero, literalAbc ) );
        checkSimplifyUnchanged( eq( literalAbc, literalZero ) );
        checkSimplifyUnchanged( ne( literalZero, literalAbc ) );
        checkSimplifyUnchanged( ne( literalAbc, literalZero ) );
        checkSimplifyUnchanged( gt( literalZero, literalAbc ) );
        checkSimplifyUnchanged( gt( literalAbc, literalZero ) );
        checkSimplifyUnchanged( ge( literalZero, literalAbc ) );
        checkSimplifyUnchanged( ge( literalAbc, literalZero ) );
        checkSimplifyUnchanged( lt( literalZero, literalAbc ) );
        checkSimplifyUnchanged( lt( literalAbc, literalZero ) );
        checkSimplifyUnchanged( le( literalZero, literalAbc ) );
        checkSimplifyUnchanged( le( literalAbc, literalZero ) );
    }


    @Test
    public void testSimpleDynamicVars() {
        assertTypeAndToString( vBool( 2 ), "?0:ROW.bool2", "BOOLEAN" );
        assertTypeAndToString( vBoolNotNull( 0 ), "?0:ROW.notNullBool0", "BOOLEAN NOT NULL" );

        assertTypeAndToString( vInt( 2 ), "?0:ROW.int2", "INTEGER" );
        assertTypeAndToString( vIntNotNull( 0 ), "?0:ROW.notNullInt0", "INTEGER NOT NULL" );

        assertTypeAndToString( vVarchar(), "?0:ROW.varchar0", "VARCHAR" );
        assertTypeAndToString( vVarcharNotNull( 9 ), "?0:ROW.notNullVarchar9", "VARCHAR NOT NULL" );
    }


    private void assertTypeAndToString( RexNode rexNode, String representation, String type ) {
        assertEquals( representation, rexNode.toString() );
        assertEquals( type, rexNode.getType().toString() + (rexNode.getType().isNullable() ? "" : " NOT NULL"), "type of " + rexNode );
    }


    @Test
    public void testIsDeterministic() {
        SqlOperator ndc = new SqlSpecialOperator( "NDC", Kind.OTHER_FUNCTION, 0, false, ReturnTypes.BOOLEAN, null, null ) {
            @Override
            public boolean isDeterministic() {
                return false;
            }
        };
        RexNode n = rexBuilder.makeCall( ndc );
        assertFalse( RexUtil.isDeterministic( n ) );
        assertEquals( 0, RexUtil.retainDeterministic( AlgOptUtil.conjunctions( n ) ).size() );
    }


    @Test
    public void testConstantMap() {
        final AlgDataType intType = typeFactory.createPolyType( PolyType.INTEGER );
        final AlgDataType rowType = typeFactory.builder()
                .add( null, "a", null, intType )
                .add( null, "b", null, intType )
                .add( null, "c", null, intType )
                .add( null, "d", null, intType )
                .add( null, "e", null, intType )
                .build();

        final RexDynamicParam range = rexBuilder.makeDynamicParam( rowType, 0 );
        final RexNode aRef = rexBuilder.makeFieldAccess( range, 0 );
        final RexNode bRef = rexBuilder.makeFieldAccess( range, 1 );
        final RexNode cRef = rexBuilder.makeFieldAccess( range, 2 );
        final RexNode dRef = rexBuilder.makeFieldAccess( range, 3 );
        final RexNode eRef = rexBuilder.makeFieldAccess( range, 4 );
        final RexLiteral literal1 = rexBuilder.makeExactLiteral( BigDecimal.ONE );
        final RexLiteral literal2 = rexBuilder.makeExactLiteral( BigDecimal.valueOf( 2 ) );

        final ImmutableMap<RexNode, RexNode> map =
                RexUtil.predicateConstants( RexNode.class, rexBuilder,
                        ImmutableList.of( eq( aRef, bRef ), eq( cRef, literal1 ), eq( cRef, aRef ),
                                eq( dRef, eRef ) ) );
        assertThat( getString( map ), is( "{1=?0:ROW.c, ?0:ROW.a=?0:ROW.b, ?0:ROW.b=?0:ROW.a, ?0:ROW.c=1, ?0:ROW.d=?0:ROW.e, ?0:ROW.e=?0:ROW.d}" ) );

        // Contradictory constraints yield no constants
        final RexNode ref0 = rexBuilder.makeInputRef( rowType, 0 );
        final ImmutableMap<RexNode, RexNode> map2 =
                RexUtil.predicateConstants( RexNode.class, rexBuilder,
                        ImmutableList.of(
                                eq( ref0, literal1 ),
                                eq( ref0, literal2 ) ) );
        assertThat( getString( map2 ), is( "{}" ) );

        // Contradictory constraints on field accesses SHOULD yield no constants but currently there's a bug
        final ImmutableMap<RexNode, RexNode> map3 =
                RexUtil.predicateConstants( RexNode.class, rexBuilder,
                        ImmutableList.of(
                                eq( aRef, literal1 ),
                                eq( aRef, literal2 ) ) );
        assertThat( getString( map3 ), is( "{1=?0:ROW.a, 2=?0:ROW.a}" ) );
    }


    @Test
    public void notDistinct() {
        checkSimplify( isFalse( isNotDistinctFrom( vBool( 0 ), vBool( 1 ) ) ), "IS DISTINCT FROM(?0:ROW.bool0, ?0:ROW.bool1)" );
    }


    /**
     * Unit test for "RexSimplify wrongly simplifies "COALESCE(+(NULL), x)" to "NULL"".
     */
    @Test
    public void testSimplifyCoalesce() {
        checkSimplify(
                coalesce( vIntNotNull(), vInt() ), // first arg not null
                "?0:ROW.notNullInt0" );
        checkSimplifyUnchanged( coalesce( vInt(), vIntNotNull() ) );
        checkSimplify(
                coalesce( vInt(), vInt() ), // repeated arg
                "?0:ROW.int0" );
        checkSimplify(
                coalesce( vIntNotNull(), vIntNotNull() ), // repeated arg
                "?0:ROW.notNullInt0" );
        checkSimplify(
                coalesce( vIntNotNull(), literal( 1 ) ),
                "?0:ROW.notNullInt0" );
        checkSimplifyUnchanged(
                coalesce( vInt(), literal( 1 ) ) );
        checkSimplify(
                coalesce( vInt(), plus( vInt(), vIntNotNull() ), literal( 1 ), vIntNotNull() ),
                "COALESCE(?0:ROW.int0, +(?0:ROW.int0, ?0:ROW.notNullInt0), 1)" );
        checkSimplify(
                coalesce( gt( nullInt, nullInt ), trueLiteral ),
                "true" );
        checkSimplify(
                coalesce( unaryPlus( nullInt ), unaryPlus( vInt() ) ),
                "+(?0:ROW.int0)" );
        checkSimplifyUnchanged( coalesce( unaryPlus( vInt( 1 ) ), unaryPlus( vInt() ) ) );

        checkSimplify( coalesce( nullInt, vInt() ), "?0:ROW.int0" );
        checkSimplify( coalesce( vInt(), nullInt, vInt( 1 ) ), "COALESCE(?0:ROW.int0, ?0:ROW.int1)" );
    }


    @Test
    public void simplifyNull() {
        checkSimplify3( nullBool, "null:BOOLEAN", "false", "true" );
        // null int must not be simplified to false
        checkSimplifyUnchanged( nullInt );
    }


    /**
     * Converts a map to a string, sorting on the string representation of its
     * keys.
     */
    private static String getString( ImmutableMap<RexNode, RexNode> map ) {
        final TreeMap<String, RexNode> map2 = new TreeMap<>();
        for ( Map.Entry<RexNode, RexNode> entry : map.entrySet() ) {
            map2.put( entry.getKey().toString(), entry.getValue() );
        }
        return map2.toString();
    }


    @Test
    public void testSimplifyFalse() {
        final AlgDataType booleanNullableType =
                typeFactory.createTypeWithNullability(
                        typeFactory.createPolyType( PolyType.BOOLEAN ), true );
        final RexNode booleanInput = input( booleanNullableType, 0 );
        final RexNode isFalse = isFalse( booleanInput );
        final RexCall result = (RexCall) simplify( isFalse );
        assertThat( result.getType().isNullable(), is( false ) );
        assertThat( result.getOperator(), is( OperatorRegistry.get( OperatorName.IS_FALSE ) ) );
        assertThat( result.getOperands().size(), is( 1 ) );
        assertThat( result.getOperands().get( 0 ), is( booleanInput ) );

        // Make sure that IS_FALSE(IS_FALSE(nullable boolean)) != IS_TRUE(nullable boolean)
        // IS_FALSE(IS_FALSE(null)) = IS_FALSE(false) = true
        // IS_TRUE(null) = false
        final RexNode isFalseIsFalse = isFalse( isFalse );
        final RexCall result2 = (RexCall) simplify( isFalseIsFalse );
        assertThat( result2.getType().isNullable(), is( false ) );
        assertThat( result2.getOperator(), is( OperatorRegistry.get( OperatorName.IS_NOT_FALSE ) ) );
        assertThat( result2.getOperands().size(), is( 1 ) );
        assertThat( result2.getOperands().get( 0 ), is( booleanInput ) );
    }


    @Test
    public void testSimplifyNot() {
        // "NOT(NOT(x))" => "x"
        checkSimplify( not( not( vBool() ) ), "?0:ROW.bool0" );
        // "NOT(true)"  => "false"
        checkSimplify( not( trueLiteral ), "false" );
        // "NOT(false)" => "true"
        checkSimplify( not( falseLiteral ), "true" );
        // "NOT(IS FALSE(x))" => "IS NOT FALSE(x)"
        checkSimplify( not( isFalse( vBool() ) ), "IS NOT FALSE(?0:ROW.bool0)" );
        // "NOT(IS TRUE(x))" => "IS NOT TRUE(x)"
        checkSimplify( not( isTrue( vBool() ) ), "IS NOT TRUE(?0:ROW.bool0)" );
        // "NOT(IS NULL(x))" => "IS NOT NULL(x)"
        checkSimplify( not( isNull( vBool() ) ), "IS NOT NULL(?0:ROW.bool0)" );
        // "NOT(IS NOT NULL(x)) => "IS NULL(x)"
        checkSimplify( not( isNotNull( vBool() ) ), "IS NULL(?0:ROW.bool0)" );
        // "NOT(AND(x0,x1))" => "OR(NOT(x0),NOT(x1))"
        checkSimplify( not( and( vBool( 0 ), vBool( 1 ) ) ), "OR(NOT(?0:ROW.bool0), NOT(?0:ROW.bool1))" );
        // "NOT(OR(x0,x1))" => "AND(NOT(x0),NOT(x1))"
        checkSimplify( not( or( vBool( 0 ), vBool( 1 ) ) ), "AND(NOT(?0:ROW.bool0), NOT(?0:ROW.bool1))" );
    }


    @Test
    public void testSimplifyAndNot() {
        // "x > 1 AND NOT (y > 2)" -> "x > 1 AND y <= 2"
        checkSimplify( and( gt( vInt( 1 ), literal( 1 ) ), not( gt( vInt( 2 ), literal( 2 ) ) ) ), "AND(>(?0:ROW.int1, 1), <=(?0:ROW.int2, 2))" );
        // "x = x AND NOT (y >= y)"
        //    -> "x = x AND y < y" (treating unknown as unknown)
        //    -> false (treating unknown as false)
        checkSimplify2( and( eq( vInt( 1 ), vInt( 1 ) ), not( ge( vInt( 2 ), vInt( 2 ) ) ) ), "AND(=(?0:ROW.int1, ?0:ROW.int1), <(?0:ROW.int2, ?0:ROW.int2))", "false" );

        // "NOT(x = x AND NOT (y = y))"
        //   -> "OR(x <> x, y >= y)" (treating unknown as unknown)
        //   -> "y IS NOT NULL" (treating unknown as false)
        checkSimplify2( not( and( eq( vInt( 1 ), vInt( 1 ) ), not( ge( vInt( 2 ), vInt( 2 ) ) ) ) ), "OR(<>(?0:ROW.int1, ?0:ROW.int1), >=(?0:ROW.int2, ?0:ROW.int2))", "IS NOT NULL(?0:ROW.int2)" );
    }


    @Test
    public void testSimplifyOrNot() {
        // "x > 1 OR NOT (y > 2)" -> "x > 1 OR y <= 2"
        checkSimplify( or( gt( vInt( 1 ), literal( 1 ) ), not( gt( vInt( 2 ), literal( 2 ) ) ) ), "OR(>(?0:ROW.int1, 1), <=(?0:ROW.int2, 2))" );

        // "x = x OR NOT (y >= y)"
        //    -> "x = x OR y < y" (treating unknown as unknown)
        //    -> "x IS NOT NULL" (treating unknown as false)
        checkSimplify2( or( eq( vInt( 1 ), vInt( 1 ) ), not( ge( vInt( 2 ), vInt( 2 ) ) ) ), "OR(=(?0:ROW.int1, ?0:ROW.int1), <(?0:ROW.int2, ?0:ROW.int2))", "IS NOT NULL(?0:ROW.int1)" );

        // "NOT(x = x OR NOT (y = y))"
        //   -> "AND(x <> x, y >= y)" (treating unknown as unknown)
        //   -> "FALSE" (treating unknown as false)
        checkSimplify2( not( or( eq( vInt( 1 ), vInt( 1 ) ), not( ge( vInt( 2 ), vInt( 2 ) ) ) ) ), "AND(<>(?0:ROW.int1, ?0:ROW.int1), >=(?0:ROW.int2, ?0:ROW.int2))", "false" );
    }


    private RexNode simplify( RexNode e ) {
        final RexSimplify simplify = new RexSimplify( rexBuilder, AlgOptPredicateList.EMPTY, RexUtil.EXECUTOR ).withParanoid( true );
        return simplify.simplifyUnknownAs( e, RexUnknownAs.UNKNOWN );
    }


    @Test
    public void testInterpreter() {
        assertThat( eval( trueLiteral ), is( PolyBoolean.TRUE ) );
        assertThat( eval( nullInt ), is( PolyNull.NULL ) );
        assertThat( eval( eq( nullInt, nullInt ) ), is( PolyNull.NULL ) );
        assertThat( eval( eq( this.trueLiteral, nullInt ) ), is( PolyNull.NULL ) );
        assertThat( eval( eq( falseLiteral, trueLiteral ) ), is( PolyBoolean.FALSE ) );
        assertThat( eval( ne( falseLiteral, trueLiteral ) ), is( PolyBoolean.TRUE ) );
        assertThat( eval( ne( falseLiteral, nullInt ) ), is( PolyNull.NULL ) );
        assertThat( eval( and( this.trueLiteral, falseLiteral ) ), is( PolyBoolean.FALSE ) );
    }


    /**
     * Unit tests for "RexCall#isAlwaysTrue returns incorrect result".
     */
    @Test
    public void testIsAlwaysTrueAndFalseXisNullisNotNullisFalse() {
        // "((x IS NULL) IS NOT NULL) IS FALSE" -> false
        checkIs( isFalse( isNotNull( isNull( vBool() ) ) ), false );
    }


    @Test
    public void testIsAlwaysTrueAndFalseNotXisNullisNotNullisFalse() {
        // "(NOT ((x IS NULL) IS NOT NULL)) IS FALSE" -> true
        checkIs( isFalse( not( isNotNull( isNull( vBool() ) ) ) ), true );
    }


    @Test
    public void testIsAlwaysTrueAndFalseXisNullisNotNullisTrue() {
        // "((x IS NULL) IS NOT NULL) IS TRUE" -> true
        checkIs( isTrue( isNotNull( isNull( vBool() ) ) ), true );
    }


    @Test
    public void testIsAlwaysTrueAndFalseNotXisNullisNotNullisTrue() {
        // "(NOT ((x IS NULL) IS NOT NULL)) IS TRUE" -> false
        checkIs( isTrue( not( isNotNull( isNull( vBool() ) ) ) ), false );
    }


    @Test
    public void testIsAlwaysTrueAndFalseNotXisNullisNotNullisNotTrue() {
        // "(NOT ((x IS NULL) IS NOT NULL)) IS NOT TRUE" -> true
        checkIs( isNotTrue( not( isNotNull( isNull( vBool() ) ) ) ), true );
    }


    @Test
    public void testIsAlwaysTrueAndFalseXisNullisNotNull() {
        // "(x IS NULL) IS NOT NULL" -> true
        checkIs( isNotNull( isNull( vBool() ) ), true );
    }


    @Test
    public void testIsAlwaysTrueAndFalseXisNotNullisNotNull() {
        // "(x IS NOT NULL) IS NOT NULL" -> true
        checkIs( isNotNull( isNotNull( vBool() ) ), true );
    }


    @Test
    public void testIsAlwaysTrueAndFalseXisNullisNull() {
        // "(x IS NULL) IS NULL" -> false
        checkIs( isNull( isNull( vBool() ) ), false );
    }


    @Test
    public void testIsAlwaysTrueAndFalseXisNotNullisNull() {
        // "(x IS NOT NULL) IS NULL" -> false
        checkIs( isNull( isNotNull( vBool() ) ), false );
    }


    @Test
    public void testIsAlwaysTrueAndFalseXisNullisNotNullisNotFalse() {
        // "((x IS NULL) IS NOT NULL) IS NOT FALSE" -> true
        checkIs( isNotFalse( isNotNull( isNull( vBool() ) ) ), true );
    }


    @Test
    public void testIsAlwaysTrueAndFalseXisNullisNotNullisNotTrue() {
        // "((x IS NULL) IS NOT NULL) IS NOT TRUE" -> false
        checkIs( isNotTrue( isNotNull( isNull( vBool() ) ) ), false );
    }


    /**
     * Checks that {@link RexNode#isAlwaysTrue()}, {@link RexNode#isAlwaysTrue()} and {@link RexSimplify} agree that an expression reduces to true or false.
     */
    private void checkIs( RexNode e, boolean expected ) {
        assertThat( "isAlwaysTrue() of expression: " + e.toString(), e.isAlwaysTrue(), is( expected ) );
        assertThat( "isAlwaysFalse() of expression: " + e.toString(), e.isAlwaysFalse(), is( !expected ) );
        assertThat( "Simplification is not using isAlwaysX informations", simplify( e ).toString(), is( expected ? "true" : "false" ) );
    }


    private PolyValue eval( RexNode e ) {
        return RexInterpreter.evaluate( e, ImmutableMap.of() );
    }

}
<|MERGE_RESOLUTION|>--- conflicted
+++ resolved
@@ -70,10 +70,7 @@
 import org.polypheny.db.type.inference.ReturnTypes;
 import org.polypheny.db.util.DateString;
 import org.polypheny.db.util.ImmutableBitSet;
-<<<<<<< HEAD
-=======
 import org.polypheny.db.util.PolyphenyDbAssert;
->>>>>>> 250079c0
 import org.polypheny.db.util.TestUtil;
 import org.polypheny.db.util.TimeString;
 import org.polypheny.db.util.TimestampString;
@@ -331,11 +328,7 @@
                         typeFactory.createPolyType( PolyType.INTEGER ),
                         typeFactory.createPolyType( PolyType.INTEGER ) );
         List<String> names = Arrays.asList( "x", "y" );
-<<<<<<< HEAD
-        AlgDataType inputRowType = typeFactory.createStructType( null, types, names );
-=======
         AlgDataType inputRowType = typeFactory.createStructType( types.stream().map( t -> (Long) null ).toList(), types, names );
->>>>>>> 250079c0
         final RexProgramBuilder builder = new RexProgramBuilder( inputRowType, rexBuilder );
         // $t0 = x
         // $t1 = y
@@ -1839,11 +1832,7 @@
                                         && literal.value.asString().value.length()
                                         > toType.getPrecision())
                                         || (literal.getPolyType() == PolyType.BINARY
-<<<<<<< HEAD
-                                        && literal.value.asBinary().value.length()
-=======
                                         && literal.value.asBinary().length()
->>>>>>> 250079c0
                                         > toType.getPrecision());
                         boolean couldSimplify = !cast.equals( simplified );
                         final String reason = (expectedSimplify
