--- conflicted
+++ resolved
@@ -38,10 +38,7 @@
 import org.polypheny.db.prepare.Context;
 import org.polypheny.db.sql.language.dialect.MysqlSqlDialect;
 
-<<<<<<< HEAD
-=======
 @SuppressWarnings("unused")
->>>>>>> 18d3cce9
 public class MysqlSourcePlugin extends PolyPlugin {
 
 
@@ -94,13 +91,8 @@
             description = "List of tables which should be imported. The names must to be separated by a comma.")
     public static class MysqlSource extends AbstractJdbcSource {
 
-<<<<<<< HEAD
-        public MysqlSource( long storeId, String uniqueName, final Map<String, String> settings ) {
-            super( storeId, uniqueName, settings, "org.mariadb.jdbc.Driver", MysqlSqlDialect.DEFAULT, false );
-=======
         public MysqlSource( final long storeId, final String uniqueName, final Map<String, String> settings, final DeployMode mode ) {
             super( storeId, uniqueName, settings, mode, "org.mariadb.jdbc.Driver", MysqlSqlDialect.DEFAULT, false );
->>>>>>> 18d3cce9
         }
 
 
