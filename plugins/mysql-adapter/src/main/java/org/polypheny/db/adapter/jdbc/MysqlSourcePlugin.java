/*
 * Copyright 2019-2024 The Polypheny Project
 *
 * Licensed under the Apache License, Version 2.0 (the "License");
 * you may not use this file except in compliance with the License.
 * You may obtain a copy of the License at
 *
 * http://www.apache.org/licenses/LICENSE-2.0
 *
 * Unless required by applicable law or agreed to in writing, software
 * distributed under the License is distributed on an "AS IS" BASIS,
 * WITHOUT WARRANTIES OR CONDITIONS OF ANY KIND, either express or implied.
 * See the License for the specific language governing permissions and
 * limitations under the License.
 */

package org.polypheny.db.adapter.jdbc;


import java.sql.Connection;
import java.sql.DatabaseMetaData;
import java.sql.ResultSet;
import java.sql.SQLException;
import java.util.ArrayList;
import java.util.Arrays;
import java.util.HashMap;
import java.util.HashSet;
import java.util.LinkedHashMap;
import java.util.List;
import java.util.Map;
import java.util.Optional;
import java.util.Set;
import java.util.stream.Collectors;
import lombok.extern.slf4j.Slf4j;
import org.polypheny.db.adapter.AdapterManager;
import org.polypheny.db.adapter.DeployMode;
import org.polypheny.db.adapter.RelationalDataSource;
import org.polypheny.db.adapter.annotations.AdapterProperties;
import org.polypheny.db.adapter.annotations.AdapterSettingInteger;
import org.polypheny.db.adapter.annotations.AdapterSettingList;
import org.polypheny.db.adapter.annotations.AdapterSettingString;
import org.polypheny.db.adapter.java.SchemaFilter;
import org.polypheny.db.adapter.java.TableFilter;
import org.polypheny.db.adapter.jdbc.connection.ConnectionHandler;
import org.polypheny.db.adapter.jdbc.connection.ConnectionHandlerException;
import org.polypheny.db.adapter.jdbc.sources.AbstractJdbcSource;
import org.polypheny.db.catalog.entity.allocation.AllocationTableWrapper;
import org.polypheny.db.catalog.entity.logical.LogicalTableWrapper;
import org.polypheny.db.catalog.entity.physical.PhysicalEntity;
import org.polypheny.db.catalog.entity.physical.PhysicalTable;
import org.polypheny.db.catalog.exceptions.GenericRuntimeException;
import org.polypheny.db.plugins.PluginContext;
import org.polypheny.db.plugins.PolyPlugin;
import org.polypheny.db.prepare.Context;
import org.polypheny.db.schemaDiscovery.AbstractNode;
import org.polypheny.db.schemaDiscovery.AttributeNode;
import org.polypheny.db.schemaDiscovery.MetadataProvider;
import org.polypheny.db.schemaDiscovery.Node;
import org.polypheny.db.sql.language.dialect.MysqlSqlDialect;
import org.polypheny.db.transaction.PUID;
import org.polypheny.db.transaction.PolyXid;

@SuppressWarnings("unused")
public class MysqlSourcePlugin extends PolyPlugin {


    public static final String ADAPTER_NAME = "MySQL";
    private long id;


    /**
     * Constructor to be used by plugin manager for plugin instantiation.
     * Your plugins have to provide constructor with this exact signature to be successfully loaded by manager.
     */
    public MysqlSourcePlugin( PluginContext context ) {
        super( context );
    }


    @Override
    public void afterCatalogInit() {
        this.id = AdapterManager.addAdapterTemplate( MysqlSource.class, ADAPTER_NAME, MysqlSource::new );
    }


    @Override
    public void stop() {
        AdapterManager.removeAdapterTemplate( this.id );
    }


    @Slf4j
    @AdapterProperties(
            name = "MySQL",
            description = "Data source adapter for the relational database systems MariaDB and MySQL.",
            usedModes = DeployMode.REMOTE,
            defaultMode = DeployMode.REMOTE)
    @AdapterSettingString(name = "host", defaultValue = "localhost", position = 1,
            description = "Hostname or IP address of the remote MariaDB / MySQL instance.")
    @AdapterSettingInteger(name = "port", defaultValue = 3306, position = 2,
            description = "JDBC port number on the remote MariaDB / MySQL instance.")
    @AdapterSettingString(name = "database", defaultValue = "test", position = 3,
            description = "Name of the database to connect to.")
    @AdapterSettingString(name = "username", defaultValue = "root", position = 4,
            description = "Username to be used for authenticating at the remote instance.")
    @AdapterSettingString(name = "password", defaultValue = "roman123", position = 5,
            description = "Password to be used for authenticating at the remote instance.")
    @AdapterSettingInteger(name = "maxConnections", defaultValue = 25,
            description = "Maximum number of concurrent JDBC connections.")
    @AdapterSettingList(name = "transactionIsolation", options = { "SERIALIZABLE", "READ_UNCOMMITTED", "READ_COMMITTED", "REPEATABLE_READ" }, defaultValue = "SERIALIZABLE",
            description = "Which level of transaction isolation should be used.")
    @AdapterSettingString(name = "tables", defaultValue = "test.testtable",
            description = "List of tables which should be imported. The names must to be separated by a comma.")
    public static class MysqlSource extends AbstractJdbcSource implements MetadataProvider {

        public AbstractNode metadataRoot;
        private Map<String, List<Map<String, Object>>> previewByTable = new LinkedHashMap<>();


        public MysqlSource( final long storeId, final String uniqueName, final Map<String, String> settings, final DeployMode mode ) {
            super( storeId, uniqueName, settings, mode, "org.mariadb.jdbc.Driver", MysqlSqlDialect.DEFAULT, false );
        }


        @Override
        public List<PhysicalEntity> createTable( Context context, LogicalTableWrapper logical, AllocationTableWrapper allocation ) {
            String physicalSchema;
            if ( logical.physicalSchemaFinal == null ) {
                physicalSchema = logical.table.getNamespaceName();
            } else {
                physicalSchema = logical.physicalSchemaFinal;
            }
            PhysicalTable table = adapterCatalog.createTable(
                    physicalSchema,
                    logical.physicalTable.toLowerCase(),
                    logical.columns.stream().collect( Collectors.toMap( c -> c.id, c -> c.name ) ),
                    logical.table,
                    logical.columns.stream().collect( Collectors.toMap( t -> t.id, t -> t ) ),
                    logical.pkIds, allocation );

            JdbcTable physical = currentJdbcSchema.createJdbcTable( table );

            adapterCatalog.replacePhysical( physical );

            return List.of( physical );
        }


        @Override
        public void shutdown() {
            try {
                removeInformationPage();
                connectionFactory.close();
            } catch ( SQLException e ) {
                log.warn( "Exception while shutting down {}", getUniqueName(), e );
            }
        }


        @Override
        protected void reloadSettings( List<String> updatedSettings ) {
            // TODO: Implement disconnect and reconnect to PostgreSQL instance.
        }


        @Override
        protected String getConnectionUrl( final String dbHostname, final int dbPort, final String dbName ) {
            return String.format( "jdbc:mysql://%s:%d/%s", dbHostname, dbPort, dbName );
        }


        @Override
        protected boolean requiresSchema() {
            return false;
        }


        @Override
<<<<<<< HEAD
        public AbstractNode fetchMetadataTree() {
            String dbName = settings.get( "database" );
            Node root = new Node( "relational", dbName );

            SchemaFilter filter = SchemaFilter.forAdapter( adapterName );
            TableFilter tableFilter = TableFilter.forAdapter( adapterName );

            PolyXid xid = PolyXid.generateLocalTransactionIdentifier( PUID.EMPTY_PUID, PUID.EMPTY_PUID );

            try {
                ConnectionHandler handler = connectionFactory.getOrCreateConnectionHandler( xid );
                java.sql.Statement stmt = handler.getStatement();
                Connection conn = stmt.getConnection();
                DatabaseMetaData meta = conn.getMetaData();

                try ( ResultSet schemas = meta.getCatalogs() ) {
                    while ( schemas.next() ) {

                        String schemaName = requiresSchema()
                                ? schemas.getString( "TABLE_SCHEM" )
                                : schemas.getString( "TABLE_CAT" );

                        if ( filter.ignoredSchemas.contains( schemaName ) ) {
                            continue;
                        }

                        AbstractNode schemaNode = new Node( "schema", schemaName );

                        try ( ResultSet tables = meta.getTables(
                                schemaName,
                                null,
                                "%",
                                new String[]{ "TABLE" }
                        ) ) {
                            while ( tables.next() ) {

                                String tableName = tables.getString( "TABLE_NAME" );

                                if ( tableFilter.shouldIgnore( tableName ) ) {
                                    continue;
                                }

                                AbstractNode tableNode = new Node( "table", tableName );

                                Set<String> pkCols = new HashSet<>();
                                try ( ResultSet pk = meta.getPrimaryKeys(
                                        schemaName,
                                        null,
                                        tableName ) ) {
                                    while ( pk.next() ) {
                                        pkCols.add( pk.getString( "COLUMN_NAME" ) );
                                    }
                                }

                                try ( ResultSet cols = meta.getColumns(
                                        schemaName,
                                        null,
                                        tableName,
                                        "%" ) ) {
                                    while ( cols.next() ) {

                                        String colName = cols.getString( "COLUMN_NAME" );
                                        String typeName = cols.getString( "TYPE_NAME" );
                                        boolean nullable = cols.getInt( "NULLABLE" ) == DatabaseMetaData.columnNullable;
                                        boolean primary = pkCols.contains( colName );

                                        AbstractNode colNode = new AttributeNode( "column", colName );
                                        colNode.addProperty( "type", typeName );
                                        colNode.addProperty( "nullable", nullable );
                                        colNode.addProperty( "primaryKey", primary );

                                        Integer len = (Integer) cols.getInt( "COLUMN_SIZE" );
                                        Integer scale = (Integer) cols.getInt( "DECIMAL_DIGITS" );
                                        if ( len != null ) {
                                            colNode.addProperty( "length", len );
                                        }
                                        if ( scale != null ) {
                                            colNode.addProperty( "scale", scale );
                                        }

                                        tableNode.addChild( colNode );
                                    }
                                }

                                schemaNode.addChild( tableNode );
                            }
                        }

                        root.addChild( schemaNode );
                    }
                }

            } catch ( SQLException | ConnectionHandlerException ex ) {
                throw new GenericRuntimeException( "Error while fetching metadata tree", ex );
            }

            this.metadataRoot = root;
            return this.metadataRoot;
        }


        @Override
        public List<Map<String, Object>> fetchPreview( Connection conn, String fqName, int limit ) {
            return List.of();
        }


        @Override
        public void markSelectedAttributes( List<String> selectedPaths ) {
            List<List<String>> attributePaths = new ArrayList<>();

            for ( String path : selectedPaths ) {
                String cleanPath = path.replaceFirst( " ?:.*$", "" ).trim();

                List<String> segments = Arrays.asList( cleanPath.split( "\\." ) );
                if ( !segments.isEmpty() && segments.get( 0 ).equals( metadataRoot.getName() ) ) {
                    segments = segments.subList( 1, segments.size() );
                }

                attributePaths.add( segments );
            }

            for ( List<String> pathSegments : attributePaths ) {
                AbstractNode current = metadataRoot;

                for ( int i = 0; i < pathSegments.size(); i++ ) {
                    String segment = pathSegments.get( i );

                    if ( i == pathSegments.size() - 1 ) {
                        Optional<AbstractNode> attrNodeOpt = current.getChildren().stream()
                                .filter( c -> c instanceof AttributeNode && segment.equals( c.getName() ) )
                                .findFirst();

                        if ( attrNodeOpt.isPresent() ) {
                            ((AttributeNode) attrNodeOpt.get()).setSelected( true );
                            log.info( "✅ Attribut gesetzt: " + String.join( ".", pathSegments ) );
                        } else {
                            log.warn( "❌ Attribut nicht gefunden: " + String.join( ".", pathSegments ) );
                        }

                    } else {
                        Optional<AbstractNode> childOpt = current.getChildren().stream()
                                .filter( c -> segment.equals( c.getName() ) )
                                .findFirst();

                        if ( childOpt.isPresent() ) {
                            current = childOpt.get();
                        } else {
                            log.warn( "❌ Segment nicht gefunden: " + segment + " im Pfad " + String.join( ".", pathSegments ) );
                            break;
                        }
                    }
                }
            }
        }


        @Override
        public void printTree( AbstractNode node, int depth ) {
            if ( node == null ) {
                node = this.metadataRoot;
            }
            System.out.println( "  ".repeat( depth ) + node.getType() + ": " + node.getName() );
            for ( Map.Entry<String, Object> entry : node.getProperties().entrySet() ) {
                System.out.println( "  ".repeat( depth + 1 ) + "- " + entry.getKey() + ": " + entry.getValue() );
            }
            for ( AbstractNode child : node.getChildren() ) {
                printTree( child, depth + 1 );
            }
        }


        @Override
        public void setRoot( AbstractNode root ) {
            this.metadataRoot = root;
        }


        @Override
        public Object getPreview() {
            Map<String, List<Map<String, Object>>> preview = new LinkedHashMap<>();

            PolyXid xid = PolyXid.generateLocalTransactionIdentifier( PUID.EMPTY_PUID, PUID.EMPTY_PUID );
            try {
                ConnectionHandler ch = connectionFactory.getOrCreateConnectionHandler( xid );
                java.sql.Connection conn = ch.getStatement().getConnection();

                String[] tables = {"testtable"};
                for ( String str : tables ) {
                    String[] parts = str.split( "\\." );
                    String schema = parts.length == 2 ? parts[0] : null;
                    String table = parts.length == 2 ? parts[1] : parts[0];

                    String fqName = (schema != null ? schema + "." : "") + table;
                    List<Map<String, Object>> rows = new ArrayList<>();

                    try ( var stmt = conn.createStatement();
                            var rs = stmt.executeQuery( "SELECT * FROM TESTTABLE " + " LIMIT " + 10 ) ) {

                        var meta = rs.getMetaData();
                        while ( rs.next() ) {
                            Map<String, Object> row = new HashMap<>();
                            for ( int i = 1; i <= meta.getColumnCount(); i++ ) {
                                row.put( meta.getColumnName( i ), rs.getObject( i ) );
                            }
                            rows.add( row );
                        }
                    }

                    preview.put( fqName, rows );
                }
            } catch ( Exception e ) {
                throw new GenericRuntimeException( "Error fetching preview data", e );
            }

            return preview;
        }


        @Override
        public AbstractNode getRoot() {
            return this.metadataRoot;
=======
        public RelationalDataSource asRelationalDataSource() {
            return this;
>>>>>>> 93fbff67
        }

    }

}<|MERGE_RESOLUTION|>--- conflicted
+++ resolved
@@ -176,7 +176,6 @@
 
 
         @Override
-<<<<<<< HEAD
         public AbstractNode fetchMetadataTree() {
             String dbName = settings.get( "database" );
             Node root = new Node( "relational", dbName );
@@ -399,10 +398,12 @@
         @Override
         public AbstractNode getRoot() {
             return this.metadataRoot;
-=======
+        }
+
+
+        @Override
         public RelationalDataSource asRelationalDataSource() {
             return this;
->>>>>>> 93fbff67
         }
 
     }
