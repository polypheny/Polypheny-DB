/*
 * Copyright 2019-2024 The Polypheny Project
 *
 * Licensed under the Apache License, Version 2.0 (the "License");
 * you may not use this file except in compliance with the License.
 * You may obtain a copy of the License at
 *
 * http://www.apache.org/licenses/LICENSE-2.0
 *
 * Unless required by applicable law or agreed to in writing, software
 * distributed under the License is distributed on an "AS IS" BASIS,
 * WITHOUT WARRANTIES OR CONDITIONS OF ANY KIND, either express or implied.
 * See the License for the specific language governing permissions and
 * limitations under the License.
 */

package org.polypheny.db.adapter.monetdb;

import org.polypheny.db.adapter.AdapterManager;
import org.polypheny.db.adapter.monetdb.sources.MonetdbSource;
import org.polypheny.db.adapter.monetdb.stores.MonetdbStore;
import org.polypheny.db.plugins.PluginContext;
import org.polypheny.db.plugins.PolyPlugin;
import org.polypheny.db.sql.language.SqlDialectRegistry;

<<<<<<< HEAD
=======
@SuppressWarnings("unused")
>>>>>>> 18d3cce9
public class MonetdbPlugin extends PolyPlugin {


    public static final String ADAPTER_NAME = "MonetDB";
<<<<<<< HEAD
    private long storeId;
    private long sourcId;
=======
    private long storeTemplateId;
    private long sourceTemplateId;
>>>>>>> 18d3cce9


    /**
     * Constructor to be used by plugin manager for plugin instantiation.
     * Your plugins have to provide constructor with this exact signature to
     * be successfully loaded by manager.
     */
    public MonetdbPlugin( PluginContext context ) {
        super( context );
    }


    @Override
    public void afterCatalogInit() {
        SqlDialectRegistry.registerDialect( "MonetDB", MonetdbSqlDialect.DEFAULT );
<<<<<<< HEAD
        this.storeId = AdapterManager.addAdapterTemplate( MonetdbStore.class, ADAPTER_NAME, MonetdbStore::new );
        this.sourcId = AdapterManager.addAdapterTemplate( MonetdbSource.class, ADAPTER_NAME, MonetdbSource::new );
=======
        this.storeTemplateId = AdapterManager.addAdapterTemplate( MonetdbStore.class, ADAPTER_NAME, MonetdbStore::new );
        this.sourceTemplateId = AdapterManager.addAdapterTemplate( MonetdbSource.class, ADAPTER_NAME, MonetdbSource::new );
>>>>>>> 18d3cce9
    }


    @Override
    public void stop() {
        SqlDialectRegistry.unregisterDialect( "MonetDB" );
<<<<<<< HEAD
        AdapterManager.removeAdapterTemplate( storeId );
        AdapterManager.removeAdapterTemplate( sourcId );
=======
        AdapterManager.removeAdapterTemplate( storeTemplateId );
        AdapterManager.removeAdapterTemplate( sourceTemplateId );
>>>>>>> 18d3cce9
    }

}<|MERGE_RESOLUTION|>--- conflicted
+++ resolved
@@ -23,21 +23,13 @@
 import org.polypheny.db.plugins.PolyPlugin;
 import org.polypheny.db.sql.language.SqlDialectRegistry;
 
-<<<<<<< HEAD
-=======
 @SuppressWarnings("unused")
->>>>>>> 18d3cce9
 public class MonetdbPlugin extends PolyPlugin {
 
 
     public static final String ADAPTER_NAME = "MonetDB";
-<<<<<<< HEAD
-    private long storeId;
-    private long sourcId;
-=======
     private long storeTemplateId;
     private long sourceTemplateId;
->>>>>>> 18d3cce9
 
 
     /**
@@ -53,26 +45,16 @@
     @Override
     public void afterCatalogInit() {
         SqlDialectRegistry.registerDialect( "MonetDB", MonetdbSqlDialect.DEFAULT );
-<<<<<<< HEAD
-        this.storeId = AdapterManager.addAdapterTemplate( MonetdbStore.class, ADAPTER_NAME, MonetdbStore::new );
-        this.sourcId = AdapterManager.addAdapterTemplate( MonetdbSource.class, ADAPTER_NAME, MonetdbSource::new );
-=======
         this.storeTemplateId = AdapterManager.addAdapterTemplate( MonetdbStore.class, ADAPTER_NAME, MonetdbStore::new );
         this.sourceTemplateId = AdapterManager.addAdapterTemplate( MonetdbSource.class, ADAPTER_NAME, MonetdbSource::new );
->>>>>>> 18d3cce9
     }
 
 
     @Override
     public void stop() {
         SqlDialectRegistry.unregisterDialect( "MonetDB" );
-<<<<<<< HEAD
-        AdapterManager.removeAdapterTemplate( storeId );
-        AdapterManager.removeAdapterTemplate( sourcId );
-=======
         AdapterManager.removeAdapterTemplate( storeTemplateId );
         AdapterManager.removeAdapterTemplate( sourceTemplateId );
->>>>>>> 18d3cce9
     }
 
 }