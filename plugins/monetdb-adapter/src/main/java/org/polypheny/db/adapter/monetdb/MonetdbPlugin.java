--- conflicted
+++ resolved
@@ -21,24 +21,15 @@
 import org.polypheny.db.adapter.monetdb.stores.MonetdbStore;
 import org.polypheny.db.plugins.PluginContext;
 import org.polypheny.db.plugins.PolyPlugin;
-<<<<<<< HEAD
-
-=======
 import org.polypheny.db.sql.language.SqlDialectRegistry;
 
 @SuppressWarnings("unused")
->>>>>>> 250079c0
 public class MonetdbPlugin extends PolyPlugin {
 
 
     public static final String ADAPTER_NAME = "MonetDB";
-<<<<<<< HEAD
-    private long storeId;
-    private long sourcId;
-=======
     private long storeTemplateId;
     private long sourceTemplateId;
->>>>>>> 250079c0
 
 
     /**
@@ -53,27 +44,17 @@
 
     @Override
     public void afterCatalogInit() {
-<<<<<<< HEAD
-        this.storeId = AdapterManager.addAdapterTemplate( MonetdbStore.class, ADAPTER_NAME, MonetdbStore::new );
-        this.sourcId = AdapterManager.addAdapterTemplate( MonetdbSource.class, ADAPTER_NAME, MonetdbSource::new );
-=======
         SqlDialectRegistry.registerDialect( "MonetDB", MonetdbSqlDialect.DEFAULT );
         this.storeTemplateId = AdapterManager.addAdapterTemplate( MonetdbStore.class, ADAPTER_NAME, MonetdbStore::new );
         this.sourceTemplateId = AdapterManager.addAdapterTemplate( MonetdbSource.class, ADAPTER_NAME, MonetdbSource::new );
->>>>>>> 250079c0
     }
 
 
     @Override
     public void stop() {
-<<<<<<< HEAD
-        AdapterManager.removeAdapterTemplate( storeId );
-        AdapterManager.removeAdapterTemplate( sourcId );
-=======
         SqlDialectRegistry.unregisterDialect( "MonetDB" );
         AdapterManager.removeAdapterTemplate( storeTemplateId );
         AdapterManager.removeAdapterTemplate( sourceTemplateId );
->>>>>>> 250079c0
     }
 
 }