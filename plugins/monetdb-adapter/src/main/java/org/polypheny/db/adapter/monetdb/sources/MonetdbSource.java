/*
 * Copyright 2019-2024 The Polypheny Project
 *
 * Licensed under the Apache License, Version 2.0 (the "License");
 * you may not use this file except in compliance with the License.
 * You may obtain a copy of the License at
 *
 * http://www.apache.org/licenses/LICENSE-2.0
 *
 * Unless required by applicable law or agreed to in writing, software
 * distributed under the License is distributed on an "AS IS" BASIS,
 * WITHOUT WARRANTIES OR CONDITIONS OF ANY KIND, either express or implied.
 * See the License for the specific language governing permissions and
 * limitations under the License.
 */

package org.polypheny.db.adapter.monetdb.sources;


import java.sql.SQLException;
import java.util.List;
import java.util.Map;
import java.util.stream.Collectors;
import lombok.extern.slf4j.Slf4j;
import org.apache.commons.dbcp2.BasicDataSource;
import org.polypheny.db.adapter.DeployMode;
import org.polypheny.db.adapter.annotations.AdapterProperties;
import org.polypheny.db.adapter.annotations.AdapterSettingInteger;
import org.polypheny.db.adapter.annotations.AdapterSettingString;
import org.polypheny.db.adapter.jdbc.JdbcTable;
import org.polypheny.db.adapter.jdbc.connection.ConnectionFactory;
import org.polypheny.db.adapter.jdbc.connection.TransactionalConnectionFactory;
import org.polypheny.db.adapter.jdbc.sources.AbstractJdbcSource;
import org.polypheny.db.adapter.monetdb.MonetdbSqlDialect;
import org.polypheny.db.catalog.entity.allocation.AllocationTableWrapper;
import org.polypheny.db.catalog.entity.logical.LogicalTableWrapper;
import org.polypheny.db.catalog.entity.physical.PhysicalEntity;
import org.polypheny.db.catalog.entity.physical.PhysicalTable;
import org.polypheny.db.prepare.Context;
import org.polypheny.db.sql.language.SqlDialect;


@Slf4j
@AdapterProperties(
        name = "MonetDB",
        description = "MonetDB is an execute-source column-oriented database management system. It is based on an optimistic concurrency control.",
        usedModes = DeployMode.REMOTE,
        defaultMode = DeployMode.REMOTE)
<<<<<<< HEAD
@AdapterSettingString(name = "hose", defaultValue = "localhost", description = "Hostname or IP address of the remote MonetDB instance.", position = 1)
=======
@AdapterSettingString(name = "host", defaultValue = "localhost", description = "Hostname or IP address of the remote MonetDB instance.", position = 1)
>>>>>>> 18d3cce9
@AdapterSettingInteger(name = "port", defaultValue = 50000, description = "JDBC port number on the remote MonetDB instance.", position = 2)
@AdapterSettingString(name = "database", defaultValue = "polypheny", description = "JDBC port number on the remote MonetDB instance.", position = 3)
@AdapterSettingString(name = "username", defaultValue = "polypheny", description = "Name of the database to connect to.", position = 4)
@AdapterSettingString(name = "password", defaultValue = "polypheny", description = "Username to be used for authenticating at the remote instance.", position = 5)
@AdapterSettingInteger(name = "maxConnections", defaultValue = 25, description = "Password to be used for authenticating at the remote instance.")
@AdapterSettingString(name = "table", defaultValue = "public.foo,public.bar", description = "Maximum number of concurrent JDBC connections.")
public class MonetdbSource extends AbstractJdbcSource {

<<<<<<< HEAD
    public MonetdbSource( long storeId, String uniqueName, final Map<String, String> settings ) {
        super( storeId, uniqueName, settings, "nl.cwi.monetdb.jdbc.MonetDriver", MonetdbSqlDialect.DEFAULT, false );
=======
    public MonetdbSource( final long storeId, final String uniqueName, final Map<String, String> settings, final DeployMode mode ) {
        super( storeId, uniqueName, settings, mode, "nl.cwi.monetdb.jdbc.MonetDriver", MonetdbSqlDialect.DEFAULT, false );
>>>>>>> 18d3cce9
    }


    @Override
    protected ConnectionFactory createConnectionFactory( final Map<String, String> settings, SqlDialect dialect, String driverClass ) {
        BasicDataSource dataSource = new BasicDataSource();
        final String connectionUrl;
        if ( settings.get( "host" ).equals( "running-embedded" ) ) { // For integration testing
            connectionUrl = "jdbc:monetdb:embedded::memory:";
        } else {
            dataSource.setDriverClassName( driverClass );
            connectionUrl = getConnectionUrl( settings.get( "host" ), Integer.parseInt( settings.get( "port" ) ), settings.get( "database" ) );
            dataSource.setUsername( settings.get( "username" ) );
            dataSource.setPassword( settings.get( "password" ) );
        }
        dataSource.setUrl( connectionUrl );
        if ( log.isDebugEnabled() ) {
            log.debug( "JDBC Connection URL: {}", connectionUrl );
        }
        dataSource.setDefaultAutoCommit( false );
        return new TransactionalConnectionFactory( dataSource, Integer.parseInt( settings.get( "maxConnections" ) ), dialect );
    }


    @Override
    public void shutdown() {
        try {
            removeInformationPage();
            connectionFactory.close();
        } catch ( SQLException e ) {
            log.warn( "Exception while shutting down {}", getUniqueName(), e );
        }
    }


    @Override
    protected void reloadSettings( List<String> updatedSettings ) {
        // TODO: Implement disconnect and reconnect to PostgreSQL instance.
    }


    @Override
    protected String getConnectionUrl( final String dbHostname, final int dbPort, final String dbName ) {
        return String.format( "jdbc:monetdb://%s:%d/%s", dbHostname, dbPort, dbName );
    }


    @Override
    protected boolean requiresSchema() {
        return true;
    }


    @Override
    public List<PhysicalEntity> createTable( Context context, LogicalTableWrapper logical, AllocationTableWrapper allocation ) {
        PhysicalTable table = adapterCatalog.createTable(
                logical.table.getNamespaceName(),
                logical.table.name,
                logical.columns.stream().collect( Collectors.toMap( c -> c.id, c -> c.name ) ),
                logical.table,
                logical.columns.stream().collect( Collectors.toMap( t -> t.id, t -> t ) ),
                logical.pkIds,
                allocation );

        JdbcTable physical = currentJdbcSchema.createJdbcTable( table );

        adapterCatalog.replacePhysical( physical );

        return List.of( physical );
    }

}<|MERGE_RESOLUTION|>--- conflicted
+++ resolved
@@ -46,11 +46,7 @@
         description = "MonetDB is an execute-source column-oriented database management system. It is based on an optimistic concurrency control.",
         usedModes = DeployMode.REMOTE,
         defaultMode = DeployMode.REMOTE)
-<<<<<<< HEAD
-@AdapterSettingString(name = "hose", defaultValue = "localhost", description = "Hostname or IP address of the remote MonetDB instance.", position = 1)
-=======
 @AdapterSettingString(name = "host", defaultValue = "localhost", description = "Hostname or IP address of the remote MonetDB instance.", position = 1)
->>>>>>> 18d3cce9
 @AdapterSettingInteger(name = "port", defaultValue = 50000, description = "JDBC port number on the remote MonetDB instance.", position = 2)
 @AdapterSettingString(name = "database", defaultValue = "polypheny", description = "JDBC port number on the remote MonetDB instance.", position = 3)
 @AdapterSettingString(name = "username", defaultValue = "polypheny", description = "Name of the database to connect to.", position = 4)
@@ -59,13 +55,8 @@
 @AdapterSettingString(name = "table", defaultValue = "public.foo,public.bar", description = "Maximum number of concurrent JDBC connections.")
 public class MonetdbSource extends AbstractJdbcSource {
 
-<<<<<<< HEAD
-    public MonetdbSource( long storeId, String uniqueName, final Map<String, String> settings ) {
-        super( storeId, uniqueName, settings, "nl.cwi.monetdb.jdbc.MonetDriver", MonetdbSqlDialect.DEFAULT, false );
-=======
     public MonetdbSource( final long storeId, final String uniqueName, final Map<String, String> settings, final DeployMode mode ) {
         super( storeId, uniqueName, settings, mode, "nl.cwi.monetdb.jdbc.MonetDriver", MonetdbSqlDialect.DEFAULT, false );
->>>>>>> 18d3cce9
     }
 
 
