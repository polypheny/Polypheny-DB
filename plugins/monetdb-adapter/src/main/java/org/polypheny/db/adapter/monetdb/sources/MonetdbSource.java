--- conflicted
+++ resolved
@@ -163,7 +163,6 @@
 
 
     @Override
-<<<<<<< HEAD
     public Map<String, List<ExportedColumn>> getExportedColumns() {
         Map<String, List<ExportedColumn>> map = new HashMap<>();
         PolyXid xid = PolyXid.generateLocalTransactionIdentifier( PUID.EMPTY_PUID, PUID.EMPTY_PUID );
@@ -503,10 +502,12 @@
     @Override
     public AbstractNode getRoot() {
         return this.metadataRoot;
-=======
+    }
+
+
+    @Override
     public RelationalDataSource asRelationalDataSource() {
         return this;
->>>>>>> 93fbff67
     }
 
 }