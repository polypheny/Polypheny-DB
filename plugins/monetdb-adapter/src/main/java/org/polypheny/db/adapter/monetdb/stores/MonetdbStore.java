--- conflicted
+++ resolved
@@ -35,10 +35,7 @@
 import org.polypheny.db.adapter.jdbc.connection.ConnectionHandlerException;
 import org.polypheny.db.adapter.jdbc.connection.TransactionalConnectionFactory;
 import org.polypheny.db.adapter.jdbc.stores.AbstractJdbcStore;
-<<<<<<< HEAD
-=======
 import org.polypheny.db.adapter.monetdb.MonetdbSqlDialect;
->>>>>>> 250079c0
 import org.polypheny.db.catalog.entity.allocation.AllocationTable;
 import org.polypheny.db.catalog.entity.logical.LogicalColumn;
 import org.polypheny.db.catalog.entity.logical.LogicalIndex;
@@ -52,10 +49,6 @@
 import org.polypheny.db.docker.DockerManager;
 import org.polypheny.db.plugins.PolyPluginManager;
 import org.polypheny.db.prepare.Context;
-<<<<<<< HEAD
-import org.polypheny.db.sql.language.dialect.MonetdbSqlDialect;
-=======
->>>>>>> 250079c0
 import org.polypheny.db.transaction.PUID;
 import org.polypheny.db.transaction.PUID.Type;
 import org.polypheny.db.transaction.PolyXid;
@@ -85,11 +78,7 @@
     private DockerContainer container;
 
 
-<<<<<<< HEAD
-    public MonetdbStore( long storeId, String uniqueName, final Map<String, String> settings ) {
-=======
     public MonetdbStore( final long storeId, final String uniqueName, final Map<String, String> settings ) {
->>>>>>> 250079c0
         super( storeId, uniqueName, settings, MonetdbSqlDialect.DEFAULT, true );
     }
 
@@ -188,27 +177,14 @@
         if ( !this.dialect.supportsNestedArrays() && newCol.collectionsType != null ) {
             return;
         }
-<<<<<<< HEAD
-        PhysicalColumn column = storeCatalog.updateColumnType( allocId, newCol );
-
-        PhysicalTable table = storeCatalog.getTable( allocId );
+        PhysicalColumn column = adapterCatalog.updateColumnType( allocId, newCol );
+
+        PhysicalTable table = adapterCatalog.fromAllocation( allocId );
         // MonetDB does not support updating the column type directly. We need to do a work-around
-        //LogicalTable catalogTable = Catalog.getInstance().getTable( catalogColumn.tableId );
+
         String tmpColName = column.name + "tmp";
         StringBuilder builder;
 
-        //for ( CatalogPartitionPlacement partitionPlacement : catalog.getPartitionPlacementsByTableOnAdapter( columnPlacement.adapterId, columnPlacement.tableId ) ) {
-
-=======
-        PhysicalColumn column = adapterCatalog.updateColumnType( allocId, newCol );
-
-        PhysicalTable table = adapterCatalog.fromAllocation( allocId );
-        // MonetDB does not support updating the column type directly. We need to do a work-around
-
-        String tmpColName = column.name + "tmp";
-        StringBuilder builder;
-
->>>>>>> 250079c0
         // (1) Create a temporary column `alter table tabX add column colXtemp NEW_TYPE;`
         builder = new StringBuilder();
         builder.append( "ALTER TABLE " )
@@ -275,16 +251,10 @@
                 .append( dialect.quoteIdentifier( table.name ) );
         builder.append( " DROP COLUMN " )
                 .append( dialect.quoteIdentifier( tmpColName ) );
-<<<<<<< HEAD
-        executeUpdate( builder, context );
-        //}
-        //Catalog.getInstance().updateColumnPlacementPhysicalPosition( getAdapterId(), catalogColumn.id );
-=======
 
         executeUpdate( builder, context );
 
         updateNativePhysical( allocId );
->>>>>>> 250079c0
     }
 
 
@@ -332,43 +302,6 @@
         if ( type.getFamily() == PolyTypeFamily.MULTIMEDIA ) {
             return "BLOB";
         }
-<<<<<<< HEAD
-        switch ( type ) {
-            case BOOLEAN:
-                return "BOOLEAN";
-            case VARBINARY:
-                return "VARCHAR";//throw new GenericRuntimeException( "Unsupported datatype: " + type.name() );
-            case TINYINT:
-                return "TINYINT";
-            case SMALLINT:
-                return "SMALLINT";
-            case INTEGER:
-                return "INT";
-            case BIGINT:
-                return "BIGINT";
-            case REAL:
-                return "REAL";
-            case DOUBLE:
-                return "DOUBLE";
-            case DECIMAL:
-                return "DECIMAL";
-            case VARCHAR:
-                return "VARCHAR";
-            case JSON:
-                return "TEXT";
-            case DATE:
-                return "DATE";
-            case TIME:
-                return "TIME";
-            case TIMESTAMP:
-                return "TIMESTAMP";
-            case ARRAY:
-                return "TEXT";
-            case TEXT:
-                return "TEXT";
-        }
-        throw new GenericRuntimeException( "Unknown type: " + type.name() );
-=======
         return switch ( type ) {
             case BOOLEAN -> "BOOLEAN";
             case VARBINARY -> "VARCHAR";//throw new GenericRuntimeException( "Unsupported datatype: " + type.name() );
@@ -386,16 +319,11 @@
             case TIMESTAMP -> "TIMESTAMP";
             default -> throw new GenericRuntimeException( "Unknown type: " + type.name() );
         };
->>>>>>> 250079c0
-    }
-
-
-    @Override
-<<<<<<< HEAD
-    public String getDefaultPhysicalNamespaceName() {
-=======
+    }
+
+
+    @Override
     public String getDefaultPhysicalSchemaName() {
->>>>>>> 250079c0
         return "public";
     }
 
