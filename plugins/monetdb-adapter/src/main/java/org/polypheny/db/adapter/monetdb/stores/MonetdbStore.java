/*
 * Copyright 2019-2024 The Polypheny Project
 *
 * Licensed under the Apache License, Version 2.0 (the "License");
 * you may not use this file except in compliance with the License.
 * You may obtain a copy of the License at
 *
 * http://www.apache.org/licenses/LICENSE-2.0
 *
 * Unless required by applicable law or agreed to in writing, software
 * distributed under the License is distributed on an "AS IS" BASIS,
 * WITHOUT WARRANTIES OR CONDITIONS OF ANY KIND, either express or implied.
 * See the License for the specific language governing permissions and
 * limitations under the License.
 */

package org.polypheny.db.adapter.monetdb.stores;

import com.google.common.collect.ImmutableList;
import java.io.IOException;
import java.sql.Connection;
import java.sql.ResultSet;
import java.sql.SQLException;
import java.util.List;
import java.util.Map;
import lombok.extern.slf4j.Slf4j;
import org.apache.commons.dbcp2.BasicDataSource;
import org.polypheny.db.adapter.DeployMode;
import org.polypheny.db.adapter.DeployMode.DeploySetting;
import org.polypheny.db.adapter.annotations.AdapterProperties;
import org.polypheny.db.adapter.annotations.AdapterSettingInteger;
import org.polypheny.db.adapter.annotations.AdapterSettingString;
import org.polypheny.db.adapter.jdbc.connection.ConnectionFactory;
import org.polypheny.db.adapter.jdbc.connection.ConnectionHandler;
import org.polypheny.db.adapter.jdbc.connection.ConnectionHandlerException;
import org.polypheny.db.adapter.jdbc.connection.TransactionalConnectionFactory;
import org.polypheny.db.adapter.jdbc.stores.AbstractJdbcStore;
import org.polypheny.db.adapter.monetdb.MonetdbSqlDialect;
import org.polypheny.db.catalog.entity.allocation.AllocationTable;
import org.polypheny.db.catalog.entity.logical.LogicalColumn;
import org.polypheny.db.catalog.entity.logical.LogicalIndex;
import org.polypheny.db.catalog.entity.logical.LogicalTable;
import org.polypheny.db.catalog.entity.physical.PhysicalColumn;
<<<<<<< HEAD
import org.polypheny.db.catalog.entity.physical.PhysicalEntity;
=======
>>>>>>> 18d3cce9
import org.polypheny.db.catalog.entity.physical.PhysicalTable;
import org.polypheny.db.catalog.exceptions.GenericRuntimeException;
import org.polypheny.db.docker.DockerContainer;
import org.polypheny.db.docker.DockerContainer.HostAndPort;
import org.polypheny.db.docker.DockerInstance;
import org.polypheny.db.docker.DockerManager;
import org.polypheny.db.plugins.PolyPluginManager;
import org.polypheny.db.prepare.Context;
import org.polypheny.db.transaction.PUID;
import org.polypheny.db.transaction.PUID.Type;
import org.polypheny.db.transaction.PolyXid;
import org.polypheny.db.type.PolyType;
import org.polypheny.db.type.PolyTypeFamily;
import org.polypheny.db.util.PasswordGenerator;


@Slf4j
@AdapterProperties(
        name = "MonetDB",
        description = "MonetDB is an execute-source column-oriented database management system. It is based on an optimistic concurrency control.",
        usedModes = { DeployMode.REMOTE, DeployMode.DOCKER },
        defaultMode = DeployMode.DOCKER)
@AdapterSettingString(name = "host", defaultValue = "localhost", description = "Hostname or IP address of the remote MonetDB instance.", position = 1, appliesTo = DeploySetting.REMOTE)
@AdapterSettingInteger(name = "port", defaultValue = 50000, description = "JDBC port number on the remote MonetDB instance.", position = 2, appliesTo = DeploySetting.REMOTE)
@AdapterSettingString(name = "database", defaultValue = "polypheny", description = "Name of the database to connect to.", position = 3, appliesTo = DeploySetting.REMOTE)
@AdapterSettingString(name = "username", defaultValue = "polypheny", description = "Username to be used for authenticating at the remote instance.", position = 4, appliesTo = DeploySetting.REMOTE)
@AdapterSettingString(name = "password", defaultValue = "polypheny", description = "Password to be used for authenticating at the remote instance.", appliesTo = DeploySetting.REMOTE)
@AdapterSettingInteger(name = "maxConnections", defaultValue = 25, description = "Maximum number of concurrent connections opened by Polypheny-DB to this data store.")
public class MonetdbStore extends AbstractJdbcStore {

    private String host;
    private int port;
    private String database;
    private String username;
    private DockerContainer container;


<<<<<<< HEAD
    public MonetdbStore( long storeId, String uniqueName, final Map<String, String> settings ) {
        super( storeId, uniqueName, settings, MonetdbSqlDialect.DEFAULT, true );
=======
    public MonetdbStore( final long storeId, final String uniqueName, final Map<String, String> settings, final DeployMode mode ) {
        super( storeId, uniqueName, settings, mode, MonetdbSqlDialect.DEFAULT, true );
>>>>>>> 18d3cce9
    }


    @Override
    protected ConnectionFactory deployDocker( int dockerInstanceId ) {
        database = "monetdb";
        username = "monetdb";

        if ( settings.getOrDefault( "deploymentId", "" ).isEmpty() ) {
            if ( settings.getOrDefault( "password", "polypheny" ).equals( "polypheny" ) ) {
                settings.put( "password", PasswordGenerator.generatePassword() );
                updateSettings( settings );
            }

            DockerInstance instance = DockerManager.getInstance().getInstanceById( dockerInstanceId )
                    .orElseThrow( () -> new GenericRuntimeException( "No docker instance with id " + dockerInstanceId ) );
            try {
                this.container = instance.newBuilder( "polypheny/monet:latest", getUniqueName() )
                        .withEnvironmentVariable( "MONETDB_PASSWORD", settings.get( "password" ) )
                        .withEnvironmentVariable( "MONET_DATABASE", "monetdb" )
                        .createAndStart();
            } catch ( IOException e ) {
                throw new GenericRuntimeException( e );
            }

            if ( !container.waitTillStarted( this::testDockerConnection, 15000 ) ) {
                container.destroy();
                throw new GenericRuntimeException( "Failed to connect to monetdb container" );
            }

            deploymentId = container.getContainerId();
            settings.put( "deploymentId", deploymentId );
            updateSettings( settings );
        } else {
            deploymentId = settings.get( "deploymentId" );
            DockerManager.getInstance(); // Make sure docker instances are loaded.  Very hacky, but it works.
            container = DockerContainer.getContainerByUUID( deploymentId )
                    .orElseThrow( () -> new GenericRuntimeException( "Could not find docker container with id " + deploymentId ) );
            if ( !testDockerConnection() ) {
                throw new GenericRuntimeException( "Could not connect to container" );
            }
        }

        ConnectionFactory connectionFactory = createConnectionFactory();
        createDefaultSchema( connectionFactory );
        return connectionFactory;
    }


    @Override
    protected ConnectionFactory deployRemote() {
        host = settings.get( "host" );
        port = Integer.parseInt( settings.get( "port" ) );
        database = settings.get( "database" );
        username = settings.get( "username" );
        if ( !testConnection() ) {
            throw new GenericRuntimeException( "Unable to connect" );
        }
        ConnectionFactory connectionFactory = createConnectionFactory();
        createDefaultSchema( connectionFactory );
        return connectionFactory;
    }


    private void createDefaultSchema( ConnectionFactory connectionFactory ) {
        // Create schema public if it does not exist
        PolyXid randomXid = PolyXid.generateLocalTransactionIdentifier( PUID.randomPUID( Type.NODE ), PUID.randomPUID( Type.TRANSACTION ) );
        try {
            ConnectionHandler handler = connectionFactory.getOrCreateConnectionHandler( randomXid );
            handler.execute( "CREATE SCHEMA IF NOT EXISTS \"public\";" );
            handler.commit();
        } catch ( SQLException | ConnectionHandlerException e ) {
            throw new GenericRuntimeException( "Exception while creating default schema on monetdb store!", e );
        }
    }


    private ConnectionFactory createConnectionFactory() {
        BasicDataSource dataSource = new BasicDataSource();
        dataSource.setDriverClassName( "nl.cwi.monetdb.jdbc.MonetDriver" );

        final String connectionUrl = getConnectionUrl( host, port, database );
        dataSource.setUrl( connectionUrl );
        dataSource.setUsername( username );
        dataSource.setPassword( settings.get( "password" ) );
        dataSource.setDefaultAutoCommit( false );
        dataSource.setDefaultTransactionIsolation( Connection.TRANSACTION_READ_UNCOMMITTED );
        dataSource.setDriverClassLoader( PolyPluginManager.getMainClassLoader() );
        return new TransactionalConnectionFactory( dataSource, Integer.parseInt( settings.get( "maxConnections" ) ), dialect );
    }


    @Override
    public void updateColumnType( Context context, long allocId, LogicalColumn newCol ) {
        if ( !this.dialect.supportsNestedArrays() && newCol.collectionsType != null ) {
            return;
        }
        PhysicalColumn column = adapterCatalog.updateColumnType( allocId, newCol );

        PhysicalTable table = adapterCatalog.fromAllocation( allocId );
        // MonetDB does not support updating the column type directly. We need to do a work-around

        String tmpColName = column.name + "tmp";
        StringBuilder builder;

        // (1) Create a temporary column `alter table tabX add column colXtemp NEW_TYPE;`
        builder = new StringBuilder();
        builder.append( "ALTER TABLE " )
                .append( dialect.quoteIdentifier( table.namespaceName ) )
                .append( "." )
                .append( dialect.quoteIdentifier( table.name ) );
        builder.append( " ADD COLUMN " )
                .append( dialect.quoteIdentifier( tmpColName ) )
                .append( " " )
                .append( getTypeString( column.type ) );
        executeUpdate( builder, context );

        // (2) Set data in temporary column to original data `update tabX set colXtemp=colX;`
        builder = new StringBuilder();
        builder.append( "UPDATE " )
                .append( dialect.quoteIdentifier( table.namespaceName ) )
                .append( "." )
                .append( dialect.quoteIdentifier( table.name ) );
        builder.append( " SET " )
                .append( dialect.quoteIdentifier( tmpColName ) )
                .append( "=" )
                .append( dialect.quoteIdentifier( column.name ) );
        executeUpdate( builder, context );

        // (3) Remove the original column `alter table tabX drop column colX;`
        builder = new StringBuilder();
        builder.append( "ALTER TABLE " )
                .append( dialect.quoteIdentifier( table.namespaceName ) )
                .append( "." )
                .append( dialect.quoteIdentifier( table.name ) );
        builder.append( " DROP COLUMN " )
                .append( dialect.quoteIdentifier( column.name ) );
        executeUpdate( builder, context );

        // (4) Re-create the original column with the new type `alter table tabX add column colX NEW_TYPE;
        builder = new StringBuilder();
        builder.append( "ALTER TABLE " )
                .append( dialect.quoteIdentifier( table.namespaceName ) )
                .append( "." )
                .append( dialect.quoteIdentifier( table.name ) );
        builder.append( " ADD COLUMN " )
                .append( dialect.quoteIdentifier( column.name ) )
                .append( " " )
                .append( getTypeString( column.type ) );
        executeUpdate( builder, context );

        // (5) Move data from temporary column to new column `update tabX set colX=colXtemp`;
        builder = new StringBuilder();
        builder.append( "UPDATE " )
                .append( dialect.quoteIdentifier( table.namespaceName ) )
                .append( "." )
                .append( dialect.quoteIdentifier( table.name ) );
        builder.append( " SET " )
                .append( dialect.quoteIdentifier( column.name ) )
                .append( "=" )
                .append( dialect.quoteIdentifier( tmpColName ) );
        executeUpdate( builder, context );

        // (6) Drop the temporary column `alter table tabX drop column colXtemp;`
        builder = new StringBuilder();
        builder.append( "ALTER TABLE " )
                .append( dialect.quoteIdentifier( table.namespaceName ) )
                .append( "." )
                .append( dialect.quoteIdentifier( table.name ) );
        builder.append( " DROP COLUMN " )
                .append( dialect.quoteIdentifier( tmpColName ) );

        executeUpdate( builder, context );

        updateNativePhysical( allocId );
    }


    @Override
    public String addIndex( Context context, LogicalIndex index, AllocationTable allocation ) {
        throw new GenericRuntimeException( "MonetDB adapter does not support adding indexes" );
    }


    @Override
    public void dropIndex( Context context, LogicalIndex index, long allocId ) {
        throw new GenericRuntimeException( "MonetDB adapter does not support dropping indexes" );
    }


    @Override
    public List<IndexMethodModel> getAvailableIndexMethods() {
        // According to the MonetDB documentation, MonetDB takes create index statements only as an advice and often freely
        // neglects them. Indexes are created and removed automatically. We therefore decided to not support manually creating
        // indexes on MonetDB.
        return ImmutableList.of();
    }


    @Override
    public IndexMethodModel getDefaultIndexMethod() {
        throw new GenericRuntimeException( "MonetDB adapter does not support adding indexes" );
    }


    @Override
    public List<FunctionalIndexInfo> getFunctionalIndexes( LogicalTable catalogTable ) {
        return ImmutableList.of(); // TODO
    }


    @Override
    protected void reloadSettings( List<String> updatedSettings ) {
        // TODO: Implement disconnect and reconnect to MonetDB instance.
    }


    @Override
    protected String getTypeString( PolyType type ) {
        if ( type.getFamily() == PolyTypeFamily.MULTIMEDIA ) {
<<<<<<< HEAD
            return "BLOB";
        }
        return switch ( type ) {
            case BOOLEAN -> "BOOLEAN";
            case VARBINARY -> "VARCHAR";//throw new GenericRuntimeException( "Unsupported datatype: " + type.name() );
            case TINYINT -> "SMALLINT"; // there seems to be an issue with tinyints and the jdbc driver
            case SMALLINT -> "SMALLINT";
            case INTEGER -> "INT";
            case BIGINT -> "BIGINT";
=======
            return "TEXT";
        }
        return switch ( type ) {
            case BOOLEAN -> "BOOLEAN";
            case VARBINARY, BINARY -> "TEXT";
            case TINYINT -> "SMALLINT"; // there seems to be an issue with tinyints and the jdbc driver
            case SMALLINT -> "SMALLINT";
            case INTEGER -> "INT";
            case BIGINT -> "HUGEINT";
>>>>>>> 18d3cce9
            case REAL -> "REAL";
            case DOUBLE -> "DOUBLE";
            case DECIMAL -> "DECIMAL";
            case VARCHAR -> "VARCHAR";
<<<<<<< HEAD
            case JSON, ARRAY, TEXT, GEOMETRY -> "TEXT";
=======
            case JSON, ARRAY, TEXT -> "TEXT";
>>>>>>> 18d3cce9
            case DATE -> "DATE";
            case TIME -> "TIME";
            case TIMESTAMP -> "TIMESTAMP";
            default -> throw new GenericRuntimeException( "Unknown type: " + type.name() );
        };
    }


    @Override
<<<<<<< HEAD
    public String getDefaultPhysicalNamespaceName() {
=======
    public String getDefaultPhysicalSchemaName() {
>>>>>>> 18d3cce9
        return "public";
    }


    private static String getConnectionUrl( final String dbHostname, final int dbPort, final String dbName ) {
        return String.format( "jdbc:monetdb://%s:%d/%s", dbHostname, dbPort, dbName );
    }


    private boolean testDockerConnection() {
        if ( container == null ) {
            return false;
        }

        HostAndPort hp = container.connectToContainer( 50000 );
        this.host = hp.host();
        this.port = hp.port();

        return testConnection();
    }


    private boolean testConnection() {
        ConnectionFactory connectionFactory = null;
        ConnectionHandler handler = null;

        try {
            connectionFactory = createConnectionFactory();

            PolyXid randomXid = PolyXid.generateLocalTransactionIdentifier( PUID.randomPUID( Type.NODE ), PUID.randomPUID( Type.TRANSACTION ) );
            handler = connectionFactory.getOrCreateConnectionHandler( randomXid );
            ResultSet resultSet = handler.executeQuery( "SELECT 1" );

            if ( resultSet.isBeforeFirst() ) {
                handler.commit();
                connectionFactory.close();
                return true;
            }
        } catch ( Exception e ) {
            // ignore
        }
        if ( handler != null ) {
            try {
                handler.commit();
            } catch ( ConnectionHandlerException e ) {
                // ignore
            }
        }
        if ( connectionFactory != null ) {
            try {
                connectionFactory.close();
            } catch ( SQLException e ) {
                // ignore
            }
        }

        return false;
    }


<<<<<<< HEAD
    @Override
    public void restoreTable( AllocationTable alloc, List<PhysicalEntity> entities ) {
        PhysicalEntity table = entities.get( 0 );
        updateNamespace( table.namespaceName, table.namespaceId );
        adapterCatalog.addPhysical( alloc, currentJdbcSchema.createJdbcTable( table.unwrap( PhysicalTable.class ).orElseThrow() ) );
    }

=======
>>>>>>> 18d3cce9
}<|MERGE_RESOLUTION|>--- conflicted
+++ resolved
@@ -41,10 +41,6 @@
 import org.polypheny.db.catalog.entity.logical.LogicalIndex;
 import org.polypheny.db.catalog.entity.logical.LogicalTable;
 import org.polypheny.db.catalog.entity.physical.PhysicalColumn;
-<<<<<<< HEAD
-import org.polypheny.db.catalog.entity.physical.PhysicalEntity;
-=======
->>>>>>> 18d3cce9
 import org.polypheny.db.catalog.entity.physical.PhysicalTable;
 import org.polypheny.db.catalog.exceptions.GenericRuntimeException;
 import org.polypheny.db.docker.DockerContainer;
@@ -82,13 +78,8 @@
     private DockerContainer container;
 
 
-<<<<<<< HEAD
-    public MonetdbStore( long storeId, String uniqueName, final Map<String, String> settings ) {
-        super( storeId, uniqueName, settings, MonetdbSqlDialect.DEFAULT, true );
-=======
     public MonetdbStore( final long storeId, final String uniqueName, final Map<String, String> settings, final DeployMode mode ) {
         super( storeId, uniqueName, settings, mode, MonetdbSqlDialect.DEFAULT, true );
->>>>>>> 18d3cce9
     }
 
 
@@ -309,17 +300,6 @@
     @Override
     protected String getTypeString( PolyType type ) {
         if ( type.getFamily() == PolyTypeFamily.MULTIMEDIA ) {
-<<<<<<< HEAD
-            return "BLOB";
-        }
-        return switch ( type ) {
-            case BOOLEAN -> "BOOLEAN";
-            case VARBINARY -> "VARCHAR";//throw new GenericRuntimeException( "Unsupported datatype: " + type.name() );
-            case TINYINT -> "SMALLINT"; // there seems to be an issue with tinyints and the jdbc driver
-            case SMALLINT -> "SMALLINT";
-            case INTEGER -> "INT";
-            case BIGINT -> "BIGINT";
-=======
             return "TEXT";
         }
         return switch ( type ) {
@@ -329,16 +309,11 @@
             case SMALLINT -> "SMALLINT";
             case INTEGER -> "INT";
             case BIGINT -> "HUGEINT";
->>>>>>> 18d3cce9
             case REAL -> "REAL";
             case DOUBLE -> "DOUBLE";
             case DECIMAL -> "DECIMAL";
             case VARCHAR -> "VARCHAR";
-<<<<<<< HEAD
-            case JSON, ARRAY, TEXT, GEOMETRY -> "TEXT";
-=======
             case JSON, ARRAY, TEXT -> "TEXT";
->>>>>>> 18d3cce9
             case DATE -> "DATE";
             case TIME -> "TIME";
             case TIMESTAMP -> "TIMESTAMP";
@@ -348,11 +323,7 @@
 
 
     @Override
-<<<<<<< HEAD
-    public String getDefaultPhysicalNamespaceName() {
-=======
     public String getDefaultPhysicalSchemaName() {
->>>>>>> 18d3cce9
         return "public";
     }
 
@@ -413,14 +384,4 @@
     }
 
 
-<<<<<<< HEAD
-    @Override
-    public void restoreTable( AllocationTable alloc, List<PhysicalEntity> entities ) {
-        PhysicalEntity table = entities.get( 0 );
-        updateNamespace( table.namespaceName, table.namespaceId );
-        adapterCatalog.addPhysical( alloc, currentJdbcSchema.createJdbcTable( table.unwrap( PhysicalTable.class ).orElseThrow() ) );
-    }
-
-=======
->>>>>>> 18d3cce9
 }