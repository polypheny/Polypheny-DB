--- conflicted
+++ resolved
@@ -24,11 +24,7 @@
 
 
 public enum NeoMethod {
-<<<<<<< HEAD
-    EXECUTE( NeoEntity.NeoQueryable.class, "execute", String.class, NestedPolyType.class, Map.class ),
-=======
     EXECUTE( NeoEntity.NeoQueryable.class, "execute", String.class, NestedPolyType.class, Map.class, boolean.class ),
->>>>>>> 18d3cce9
     GRAPH_EXECUTE( NeoGraph.NeoQueryable.class, "execute", String.class, NestedPolyType.class, Map.class ),
     GRAPH_ALL( NeoGraph.NeoQueryable.class, "executeAll", String.class, String.class );
 
