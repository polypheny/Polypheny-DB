/*
 * Copyright 2019-2024 The Polypheny Project
 *
 * Licensed under the Apache License, Version 2.0 (the "License");
 * you may not use this file except in compliance with the License.
 * You may obtain a copy of the License at
 *
 * http://www.apache.org/licenses/LICENSE-2.0
 *
 * Unless required by applicable law or agreed to in writing, software
 * distributed under the License is distributed on an "AS IS" BASIS,
 * WITHOUT WARRANTIES OR CONDITIONS OF ANY KIND, either express or implied.
 * See the License for the specific language governing permissions and
 * limitations under the License.
 */

package org.polypheny.db.adapter.neo4j;

import java.util.Collection;
import java.util.List;
<<<<<<< HEAD
import java.util.Set;
import lombok.Getter;
=======
import lombok.EqualsAndHashCode;
import lombok.Value;
>>>>>>> 18d3cce9
import org.apache.calcite.linq4j.tree.Expression;
import org.neo4j.driver.Driver;
import org.neo4j.driver.Session;
import org.polypheny.db.adapter.neo4j.Neo4jPlugin.Neo4jStore;
<<<<<<< HEAD
import org.polypheny.db.algebra.type.AlgProtoDataType;
import org.polypheny.db.catalog.entity.Entity;
=======
>>>>>>> 18d3cce9
import org.polypheny.db.catalog.entity.logical.LogicalTable;
import org.polypheny.db.catalog.entity.physical.PhysicalEntity;
import org.polypheny.db.catalog.entity.physical.PhysicalField;
import org.polypheny.db.catalog.impl.Expressible;
<<<<<<< HEAD
import org.polypheny.db.catalog.snapshot.Snapshot;
import org.polypheny.db.plan.Convention;
import org.polypheny.db.schema.Function;
import org.polypheny.db.schema.Namespace;
import org.polypheny.db.schema.Namespace.Schema;
import org.polypheny.db.schema.SchemaVersion;


public class NeoNamespace implements Namespace, Schema, Expressible {

    @Getter
    private final long id;

    public final Driver graph;
    public final Neo4jStore store;
    public final String physicalName;
    public final Session session;
    public final TransactionProvider transactionProvider;
=======
import org.polypheny.db.plan.Convention;
import org.polypheny.db.schema.Namespace;

@EqualsAndHashCode(callSuper = true)
@Value
public class NeoNamespace extends Namespace implements Expressible {

    public Driver graph;
    public Neo4jStore store;
    public String physicalName;
    public Session session;
    public TransactionProvider transactionProvider;
>>>>>>> 18d3cce9


    /**
     * Namespace object for the Neo4j database.
     *
     * @param db driver reference for the Neo4j database
     * @param id id of the namespace
     */
    public NeoNamespace( Driver db, TransactionProvider transactionProvider, Neo4jStore neo4jStore, long id ) {
<<<<<<< HEAD
        this.id = id;
=======
        super( id, neo4jStore.getAdapterId() );
>>>>>>> 18d3cce9
        this.graph = db;
        this.store = neo4jStore;
        this.physicalName = Neo4jPlugin.getPhysicalNamespaceName( getId() );
        this.session = graph.session();
        this.transactionProvider = transactionProvider;
    }


    /**
     * Creates a new table according to the given {@link LogicalTable}
     *
     * @return the created table
     */
    public NeoEntity createEntity( PhysicalEntity entity, List<? extends PhysicalField> fields, NeoNamespace namespace ) {

        return new NeoEntity( entity, fields, namespace );
    }


    @Override
    public Expression asExpression() {
        return null;
<<<<<<< HEAD
    }


    @Override
    public Namespace getSubNamespace( String name ) {
        return null;
    }


    @Override
    public Set<String> getSubNamespaceNames() {
        return null;
    }


    @Override
    public Entity getEntity( String name ) {
        return null;
    }


    @Override
    public Set<String> getEntityNames() {
        return null;
    }


    @Override
    public AlgProtoDataType getType( String name ) {
        return null;
    }


    @Override
    public Set<String> getTypeNames() {
        return null;
=======
>>>>>>> 18d3cce9
    }


    @Override
<<<<<<< HEAD
    public Collection<Function> getFunctions( String name ) {
        return null;
    }


    @Override
    public Set<String> getFunctionNames() {
        return null;
    }


    @Override
    public Expression getExpression( Snapshot snapshot, long id ) {
        return null;
    }


    @Override
    public boolean isMutable() {
        return false;
    }


    @Override
    public Namespace snapshot( SchemaVersion version ) {
        return null;
    }


    @Override
    public Convention getConvention() {
        return null;
=======
    public Convention getConvention() {
        return NeoConvention.INSTANCE;
>>>>>>> 18d3cce9
    }

}<|MERGE_RESOLUTION|>--- conflicted
+++ resolved
@@ -16,48 +16,17 @@
 
 package org.polypheny.db.adapter.neo4j;
 
-import java.util.Collection;
 import java.util.List;
-<<<<<<< HEAD
-import java.util.Set;
-import lombok.Getter;
-=======
 import lombok.EqualsAndHashCode;
 import lombok.Value;
->>>>>>> 18d3cce9
 import org.apache.calcite.linq4j.tree.Expression;
 import org.neo4j.driver.Driver;
 import org.neo4j.driver.Session;
 import org.polypheny.db.adapter.neo4j.Neo4jPlugin.Neo4jStore;
-<<<<<<< HEAD
-import org.polypheny.db.algebra.type.AlgProtoDataType;
-import org.polypheny.db.catalog.entity.Entity;
-=======
->>>>>>> 18d3cce9
 import org.polypheny.db.catalog.entity.logical.LogicalTable;
 import org.polypheny.db.catalog.entity.physical.PhysicalEntity;
 import org.polypheny.db.catalog.entity.physical.PhysicalField;
 import org.polypheny.db.catalog.impl.Expressible;
-<<<<<<< HEAD
-import org.polypheny.db.catalog.snapshot.Snapshot;
-import org.polypheny.db.plan.Convention;
-import org.polypheny.db.schema.Function;
-import org.polypheny.db.schema.Namespace;
-import org.polypheny.db.schema.Namespace.Schema;
-import org.polypheny.db.schema.SchemaVersion;
-
-
-public class NeoNamespace implements Namespace, Schema, Expressible {
-
-    @Getter
-    private final long id;
-
-    public final Driver graph;
-    public final Neo4jStore store;
-    public final String physicalName;
-    public final Session session;
-    public final TransactionProvider transactionProvider;
-=======
 import org.polypheny.db.plan.Convention;
 import org.polypheny.db.schema.Namespace;
 
@@ -70,7 +39,6 @@
     public String physicalName;
     public Session session;
     public TransactionProvider transactionProvider;
->>>>>>> 18d3cce9
 
 
     /**
@@ -80,11 +48,7 @@
      * @param id id of the namespace
      */
     public NeoNamespace( Driver db, TransactionProvider transactionProvider, Neo4jStore neo4jStore, long id ) {
-<<<<<<< HEAD
-        this.id = id;
-=======
         super( id, neo4jStore.getAdapterId() );
->>>>>>> 18d3cce9
         this.graph = db;
         this.store = neo4jStore;
         this.physicalName = Neo4jPlugin.getPhysicalNamespaceName( getId() );
@@ -107,86 +71,12 @@
     @Override
     public Expression asExpression() {
         return null;
-<<<<<<< HEAD
-    }
-
-
-    @Override
-    public Namespace getSubNamespace( String name ) {
-        return null;
-    }
-
-
-    @Override
-    public Set<String> getSubNamespaceNames() {
-        return null;
-    }
-
-
-    @Override
-    public Entity getEntity( String name ) {
-        return null;
-    }
-
-
-    @Override
-    public Set<String> getEntityNames() {
-        return null;
-    }
-
-
-    @Override
-    public AlgProtoDataType getType( String name ) {
-        return null;
-    }
-
-
-    @Override
-    public Set<String> getTypeNames() {
-        return null;
-=======
->>>>>>> 18d3cce9
-    }
-
-
-    @Override
-<<<<<<< HEAD
-    public Collection<Function> getFunctions( String name ) {
-        return null;
-    }
-
-
-    @Override
-    public Set<String> getFunctionNames() {
-        return null;
-    }
-
-
-    @Override
-    public Expression getExpression( Snapshot snapshot, long id ) {
-        return null;
-    }
-
-
-    @Override
-    public boolean isMutable() {
-        return false;
-    }
-
-
-    @Override
-    public Namespace snapshot( SchemaVersion version ) {
-        return null;
     }
 
 
     @Override
     public Convention getConvention() {
-        return null;
-=======
-    public Convention getConvention() {
         return NeoConvention.INSTANCE;
->>>>>>> 18d3cce9
     }
 
 }