/*
 * Copyright 2019-2024 The Polypheny Project
 *
 * Licensed under the Apache License, Version 2.0 (the "License");
 * you may not use this file except in compliance with the License.
 * You may obtain a copy of the License at
 *
 * http://www.apache.org/licenses/LICENSE-2.0
 *
 * Unless required by applicable law or agreed to in writing, software
 * distributed under the License is distributed on an "AS IS" BASIS,
 * WITHOUT WARRANTIES OR CONDITIONS OF ANY KIND, either express or implied.
 * See the License for the specific language governing permissions and
 * limitations under the License.
 */

package org.polypheny.db.adapter.neo4j.util;

import static org.polypheny.db.adapter.neo4j.util.NeoStatements.edge_;
import static org.polypheny.db.adapter.neo4j.util.NeoStatements.node_;

<<<<<<< HEAD
import java.sql.Time;
import java.util.ArrayList;
import java.util.Arrays;
import java.util.GregorianCalendar;
=======
import java.util.ArrayList;
import java.util.Arrays;
>>>>>>> 250079c0
import java.util.HashMap;
import java.util.Iterator;
import java.util.List;
import java.util.Map;
import java.util.Map.Entry;
import java.util.stream.Collectors;
import lombok.Getter;
import lombok.NonNull;
import org.apache.calcite.linq4j.function.Function1;
import org.apache.commons.lang3.NotImplementedException;
import org.neo4j.driver.Record;
import org.neo4j.driver.Value;
<<<<<<< HEAD
=======
import org.neo4j.driver.internal.value.FloatValue;
import org.neo4j.driver.internal.value.IntegerValue;
import org.neo4j.driver.internal.value.ListValue;
import org.neo4j.driver.internal.value.StringValue;
>>>>>>> 250079c0
import org.neo4j.driver.types.Node;
import org.neo4j.driver.types.Path;
import org.neo4j.driver.types.Relationship;
import org.polypheny.db.adapter.neo4j.types.NestedPolyType;
import org.polypheny.db.algebra.constant.Kind;
import org.polypheny.db.algebra.core.Filter;
import org.polypheny.db.algebra.core.Project;
import org.polypheny.db.algebra.operators.OperatorName;
import org.polypheny.db.algebra.type.AlgDataType;
import org.polypheny.db.catalog.exceptions.GenericRuntimeException;
import org.polypheny.db.rex.RexCall;
import org.polypheny.db.rex.RexLiteral;
import org.polypheny.db.rex.RexNode;
import org.polypheny.db.rex.RexVisitorImpl;
import org.polypheny.db.schema.trait.ModelTrait;
import org.polypheny.db.type.PolyType;
<<<<<<< HEAD
import org.polypheny.db.type.entity.PolyBigDecimal;
import org.polypheny.db.type.entity.PolyBinary;
import org.polypheny.db.type.entity.PolyBoolean;
import org.polypheny.db.type.entity.PolyDate;
import org.polypheny.db.type.entity.PolyDouble;
import org.polypheny.db.type.entity.PolyFloat;
import org.polypheny.db.type.entity.PolyInteger;
=======
import org.polypheny.db.type.entity.PolyBinary;
import org.polypheny.db.type.entity.PolyBoolean;
>>>>>>> 250079c0
import org.polypheny.db.type.entity.PolyList;
import org.polypheny.db.type.entity.PolyNull;
import org.polypheny.db.type.entity.PolyString;
import org.polypheny.db.type.entity.PolySymbol;
<<<<<<< HEAD
import org.polypheny.db.type.entity.PolyTime;
import org.polypheny.db.type.entity.PolyTimestamp;
=======
>>>>>>> 250079c0
import org.polypheny.db.type.entity.PolyValue;
import org.polypheny.db.type.entity.category.PolyBlob;
import org.polypheny.db.type.entity.document.PolyDocument;
import org.polypheny.db.type.entity.graph.PolyDictionary;
import org.polypheny.db.type.entity.graph.PolyEdge;
import org.polypheny.db.type.entity.graph.PolyEdge.EdgeDirection;
import org.polypheny.db.type.entity.graph.PolyNode;
import org.polypheny.db.type.entity.graph.PolyPath;
<<<<<<< HEAD
import org.polypheny.db.util.Pair;
import org.polypheny.db.util.TimeString;
=======
import org.polypheny.db.type.entity.numerical.PolyBigDecimal;
import org.polypheny.db.type.entity.numerical.PolyDouble;
import org.polypheny.db.type.entity.numerical.PolyFloat;
import org.polypheny.db.type.entity.numerical.PolyInteger;
import org.polypheny.db.type.entity.temporal.PolyDate;
import org.polypheny.db.type.entity.temporal.PolyTime;
import org.polypheny.db.type.entity.temporal.PolyTimestamp;
import org.polypheny.db.util.Pair;
>>>>>>> 250079c0
import org.polypheny.db.util.UnsupportedRexCallVisitor;

public interface NeoUtil {

<<<<<<< HEAD
    static Function1<Value, PolyValue> getTypeFunction( PolyType type, PolyType componentType ) {
        Function1<Value, PolyValue> getter = getUnnullableTypeFunction( type, componentType );
=======
    static Function1<Value, PolyValue> getTypeFunction( NestedPolyType type, boolean isNested ) {
        Function1<Value, PolyValue> getter = getUnnullableTypeFunction( type, isNested );
>>>>>>> 250079c0
        return o -> {
            if ( o.isNull() ) {
                return PolyNull.NULL;
            }
            return getter.apply( o );
        };
    }

<<<<<<< HEAD
    static Function1<Value, PolyValue> getUnnullableTypeFunction( PolyType type, PolyType componentType ) {
=======
    static Function1<Value, PolyValue> getUnnullableTypeFunction( NestedPolyType type, boolean isNested ) {
>>>>>>> 250079c0

        switch ( type.getType() ) {
            case NULL:
                return o -> PolyNull.NULL;
            case BOOLEAN:
                return value -> PolyBoolean.of( value.asBoolean() );
            case TINYINT:
            case SMALLINT:
            case INTEGER:
<<<<<<< HEAD
                return v -> PolyInteger.of( v.asInt() );
            case DATE:
                return v -> PolyDate.of( v.asInt() );
            case TIME:
            case TIME_WITH_LOCAL_TIME_ZONE:
                return v -> PolyTime.of( v.asInt() );
            case TIMESTAMP:
            case TIMESTAMP_WITH_LOCAL_TIME_ZONE:
                return v -> PolyTimestamp.of( v.asLong() );
=======
                return v -> PolyInteger.of( v.asNumber() );
            case DATE:
                return v -> PolyDate.of( v.asNumber() );
            case TIME:
                return v -> PolyTime.of( v.asNumber() );
            case TIMESTAMP:
                return v -> PolyTimestamp.of( v.asNumber() );
>>>>>>> 250079c0
            case BIGINT:
                return v -> PolyBigDecimal.of( v.asLong() );
            case DECIMAL:
                return v -> PolyBigDecimal.of( v.asDouble() );
            case FLOAT:
            case REAL:
<<<<<<< HEAD
                return v -> PolyFloat.of( v.asDouble() );
            case DOUBLE:
                return v -> PolyDouble.of( v.asDouble() );
            case INTERVAL_YEAR:
            case INTERVAL_YEAR_MONTH:
            case INTERVAL_MONTH:
            case INTERVAL_DAY:
            case INTERVAL_DAY_HOUR:
            case INTERVAL_DAY_MINUTE:
            case INTERVAL_DAY_SECOND:
            case INTERVAL_HOUR:
            case INTERVAL_HOUR_MINUTE:
            case INTERVAL_HOUR_SECOND:
            case INTERVAL_MINUTE:
            case INTERVAL_MINUTE_SECOND:
            case INTERVAL_SECOND:
=======
                return v -> PolyFloat.of( v.asNumber() );
            case DOUBLE:
                return v -> PolyDouble.of( v.asNumber() );
            case INTERVAL:
>>>>>>> 250079c0
                break;
            case ANY:
                return v -> PolyString.of( v.asObject().toString() );
            case CHAR:
            case VARCHAR:
<<<<<<< HEAD
                return v -> PolyString.of( v.toString() );
=======
            case TEXT:
                return v -> PolyString.of( v.asString() );
>>>>>>> 250079c0
            case BINARY:
            case VARBINARY:
                return v -> PolyBinary.of( v.asByteArray() );
            case FILE:
            case IMAGE:
            case VIDEO:
            case AUDIO:
                return v -> PolyBlob.of( v.asByteArray() );
<<<<<<< HEAD
            case ANY:
            case SYMBOL:
                return v -> PolySymbol.of( v.asObject() );
            case ARRAY:
                Function1<Value, PolyValue> componentFunc = getTypeFunction( componentType, componentType );
=======
            case SYMBOL:
                return v -> PolySymbol.of( v.asObject() );
            case ARRAY:
                if ( isNested ) {
                    return v -> PolyValue.fromTypedJson( v.asString(), PolyList.class );
                }
                Function1<Value, PolyValue> componentFunc = getTypeFunction( type.asList().types.get( 0 ), true );
>>>>>>> 250079c0
                return el -> PolyList.of( el.asList( componentFunc::apply ) );
            case MAP:
                return value -> PolyString.of( value.asString() );
            case DOCUMENT:
            case JSON:
<<<<<<< HEAD
                return value -> {
                    return PolyDocument.deserialize( value.asString() );
                };
=======
                return value -> PolyDocument.deserialize( value.asString() );
>>>>>>> 250079c0
            case GRAPH:
                return o -> (PolyValue) o;
            case NODE:
                return o -> asPolyNode( o.asNode() );
            case EDGE:
                return o -> asPolyEdge( o.asRelationship() );
            case PATH:
                return o -> asPolyPath( o.asPath() );
        }

        throw new GenericRuntimeException( String.format( "Object of type %s was not transformable.", type ) );
    }

    static PolyPath asPolyPath( Path path ) {
        Iterator<Node> nodeIter = path.nodes().iterator();
        Iterator<Relationship> edgeIter = path.relationships().iterator();
        List<PolyNode> nodes = new ArrayList<>();
        List<PolyEdge> edges = new ArrayList<>();
        while ( nodeIter.hasNext() ) {
            nodes.add( asPolyNode( nodeIter.next() ) );
            if ( nodeIter.hasNext() ) {
                edges.add( asPolyEdge( edgeIter.next() ) );
            }
        }

        return PolyPath.create(
<<<<<<< HEAD
                nodes.stream().map( n -> Pair.of( (PolyString) null, n ) ).collect( Collectors.toList() ),
                edges.stream().map( e -> Pair.of( (PolyString) null, e ) ).collect( Collectors.toList() ) );
=======
                nodes.stream().map( n -> Pair.of( (PolyString) null, n ) ).toList(),
                edges.stream().map( e -> Pair.of( (PolyString) null, e ) ).toList() );
>>>>>>> 250079c0
    }

    static PolyNode asPolyNode( Node node ) {
        Map<PolyString, PolyValue> map = new HashMap<>( node.asMap( NeoUtil::getComparableOrString ).entrySet().stream().collect( Collectors.toMap( e -> PolyString.of( e.getKey() ), Entry::getValue ) ) );
        PolyString id = map.remove( PolyString.of( "_id" ) ).asString();
        List<PolyString> labels = new ArrayList<>();
        node.labels().forEach( e -> {
            if ( !e.startsWith( "__namespace" ) && !e.endsWith( "__" ) ) {
                labels.add( PolyString.of( e ) );
            }
        } );
        return new PolyNode( id, new PolyDictionary( map ), labels, null );
    }


    static PolyEdge asPolyEdge( Relationship relationship ) {
        Map<PolyString, PolyValue> map = new HashMap<>( relationship.asMap( NeoUtil::getComparableOrString ).entrySet().stream().collect( Collectors.toMap( e -> PolyString.of( e.getKey() ), Entry::getValue ) ) );
        String id = map.remove( PolyString.of( "_id" ) ).toString();
        String sourceId = map.remove( PolyString.of( "__sourceId__" ) ).toString();
        String targetId = map.remove( PolyString.of( "__targetId__" ) ).toString();
        return new PolyEdge( PolyString.of( id ), new PolyDictionary( map ), List.of( PolyString.of( relationship.type() ) ), PolyString.of( sourceId ), PolyString.of( targetId ), EdgeDirection.LEFT_TO_RIGHT, null );
    }

    static PolyValue getComparableOrString( Value e ) {
        if ( e.isNull() ) {
            return null;
        }
        Object obj = e.asObject();
<<<<<<< HEAD
        if ( obj instanceof List<?> ) {
            return new PolyList<>( (List<PolyValue>) obj );
        }

        if ( obj instanceof PolyValue ) {
            return (PolyValue) obj;
        }

        return asPolyValue( e );
    }

    static PolyValue asPolyValue( Value value ) {
        return PolyString.of( value.asString() );
    }

    static Function1<Record, PolyValue[]> getTypesFunction( List<PolyType> types, List<PolyType> componentTypes ) {
        int i = 0;
        List<Function1<Value, PolyValue>> functions = new ArrayList<>();
        for ( PolyType type : types ) {
            functions.add( getTypeFunction( type, componentTypes.get( i ) ) );
            i++;
=======
        if ( obj instanceof PolyValue ) {
            return (PolyValue) obj;
        }

        return asPolyValue( e );
    }

    static PolyValue asPolyValue( @NonNull Value value ) {
        if ( value instanceof IntegerValue ) {
            return PolyString.of( String.valueOf( value.asLong() ) );
        } else if ( value instanceof StringValue ) {
            return PolyString.of( value.asString() );
        } else if ( value instanceof FloatValue ) {
            return PolyString.of( String.valueOf( value.asDouble() ) );
        } else if ( value instanceof ListValue ) {
            return new PolyList<>( (value).asList( NeoUtil::getComparableOrString ) );
        }
        throw new NotImplementedException( "Type not supported" );
    }

    static Function1<Record, PolyValue[]> getTypesFunction( NestedPolyType types ) {

        List<Function1<Value, PolyValue>> functions = new ArrayList<>();
        for ( NestedPolyType type : types.asList().types ) {
            functions.add( getTypeFunction( type, false ) );
>>>>>>> 250079c0
        }
        if ( functions.size() == 1 ) {
            // SCALAR
            return o -> new PolyValue[]{ functions.get( 0 ).apply( o.get( 0 ) ) };
        }

        // ARRAY
        return o -> Pair.zip( o.fields(), functions ).stream()
                .map( e -> e.right.apply( e.left.value() ) )
                .toArray( PolyValue[]::new );
    }

    static String asParameter( long key, boolean withDollar ) {
        if ( withDollar ) {
            return String.format( "$p%s", key );
        } else {
            return String.format( "p%s", key );
        }
    }

    static String fixParameter( String name ) {
        if ( name.charAt( 0 ) == '$' ) {
            return "_" + name;
        }
        if ( name.contains( "." ) ) {
            // [namespace].[entity].[field] adjustment
            String[] splits = name.split( "\\." );
            return splits[splits.length - 1];
        }
        return name;
    }


    static PolyType getComponentTypeOrParent( AlgDataType type ) {
        if ( type.getPolyType() == PolyType.ARRAY ) {
            return type.getComponentType().getPolyType();
        }
        return type.getPolyType();
    }

    static String rexAsString( RexLiteral literal, String mappingLabel, boolean isLiteral ) {
        Object ob = literal.getValue();
        if ( ob == null ) {
            return null;
        }
        switch ( literal.getPolyType() ) {
            case BOOLEAN:
                return literal.value.asBoolean().toString();
            case TINYINT:
            case SMALLINT:
            case INTEGER:
            case DATE:
            case TIME:
<<<<<<< HEAD
            case TIME_WITH_LOCAL_TIME_ZONE:
                return literal.value.asNumber().toString();
            case BIGINT:
            case INTERVAL_YEAR:
            case INTERVAL_YEAR_MONTH:
            case INTERVAL_MONTH:
            case INTERVAL_DAY:
            case INTERVAL_DAY_HOUR:
            case INTERVAL_DAY_MINUTE:
            case INTERVAL_DAY_SECOND:
            case INTERVAL_HOUR:
            case INTERVAL_HOUR_MINUTE:
            case INTERVAL_HOUR_SECOND:
            case INTERVAL_MINUTE:
            case INTERVAL_MINUTE_SECOND:
            case INTERVAL_SECOND:
                return literal.getValue().toString();
            case TIMESTAMP:
            case TIMESTAMP_WITH_LOCAL_TIME_ZONE:
                return literal.value.asTemporal().getMilliSinceEpoch().toString();
=======
                return literal.value.asNumber().toString();
            case BIGINT:
            case INTERVAL:
                return literal.getValue().toString();
            case TIMESTAMP:
                return literal.value.asTemporal().getMillisSinceEpoch().toString();
>>>>>>> 250079c0
            case DECIMAL:
            case FLOAT:
            case REAL:
            case DOUBLE:
                return literal.getValue().toString();
            case CHAR:
            case VARCHAR:
                if ( isLiteral ) {
                    return "'" + literal.value.asString() + "'";
                }
                return literal.value.asString().value;
            case MAP:
            case DOCUMENT:
            case ARRAY:
                return literal.value.asList().toString();
            case BINARY:
            case VARBINARY:
            case FILE:
            case IMAGE:
            case VIDEO:
            case AUDIO:
                return Arrays.toString( literal.value.asBlob().asByteArray() );
            case NULL:
                return null;
            case GRAPH:
            case PATH:
            case DISTINCT:
            case STRUCTURED:
            case ROW:
            case OTHER:
            case CURSOR:
            case COLUMN_LIST:
            case DYNAMIC_STAR:
            case GEOMETRY:
            case JSON:
                break;
            case NODE:
                PolyNode node = literal.value.asNode();
                if ( node.isVariable() ) {
                    return node_( node, null, false ).build();
                }
                return node_( node, PolyString.of( mappingLabel ), isLiteral ).build();
            case EDGE:
                return edge_( literal.value.asEdge(), isLiteral ).build();
            case SYMBOL:
                return literal.getValue().toString();
        }
        throw new UnsupportedOperationException( "Type is not supported by the Neo4j adapter." );
    }

    static Function1<List<String>, String> getOpAsNeo( OperatorName operatorName, List<RexNode> operands, AlgDataType returnType ) {
        switch ( operatorName ) {
            case AND:
                return o -> o.stream().map( e -> String.format( "(%s)", e ) ).collect( Collectors.joining( " AND " ) );
            case DIVIDE:
                return handleDivide( operatorName, operands, returnType );
            case DIVIDE_INTEGER:
                return o -> String.format( "%s / %s", o.get( 0 ), o.get( 1 ) );
            case EQUALS:
            case IS_DISTINCT_FROM:
                return o -> String.format( "%s = %s", o.get( 0 ), o.get( 1 ) );
            case GREATER_THAN:
                return o -> String.format( "%s > %s", o.get( 0 ), o.get( 1 ) );
            case GREATER_THAN_OR_EQUAL:
                return o -> String.format( "%s >= %s", o.get( 0 ), o.get( 1 ) );
            case IN:
                return o -> String.format( "%s IN %s", o.get( 0 ), o.get( 1 ) );
            case NOT_IN:
                return o -> String.format( "%s NOT IN %s", o.get( 0 ), o.get( 1 ) );
            case LESS_THAN:
                return o -> String.format( "%s < %s", o.get( 0 ), o.get( 1 ) );
            case LESS_THAN_OR_EQUAL:
                return o -> String.format( "%s <= %s", o.get( 0 ), o.get( 1 ) );
            case MINUS:
                return o -> String.format( "%s - %s", o.get( 0 ), o.get( 1 ) );
            case MULTIPLY:
                return o -> String.format( "%s * %s", o.get( 0 ), o.get( 1 ) );
            case NOT_EQUALS:
            case IS_NOT_DISTINCT_FROM:
                return o -> String.format( "%s <> %s", o.get( 0 ), o.get( 1 ) );
            case OR:
                return o -> o.stream().map( e -> String.format( "(%s)", e ) ).collect( Collectors.joining( " OR " ) );
            case PLUS:
                return o -> String.format( "%s + %s", o.get( 0 ), o.get( 1 ) );
            case IS_NOT_NULL:
                return o -> String.format( "%s IS NOT NULL ", o.get( 0 ) );
            case IS_NULL:
                return o -> String.format( "%s IS NULL", o.get( 0 ) );
            case IS_NOT_TRUE:
            case IS_FALSE:
                return o -> String.format( "NOT %s", o.get( 0 ) );
            case IS_TRUE:
            case IS_NOT_FALSE:
                return o -> String.format( "%s", o.get( 0 ) );
            case IS_EMPTY:
                return o -> String.format( "%s = []", o.get( 0 ) );
            case IS_NOT_EMPTY:
                return o -> String.format( "%s <> []", o.get( 0 ) );
            case EXISTS:
                return o -> String.format( "exists(%s)", o.get( 0 ) );
            case NOT:
                return o -> String.format( "NOT %s", o.get( 0 ) );
            case UNARY_MINUS:
                return o -> String.format( "-%s", o.get( 0 ) );
            case UNARY_PLUS:
                return o -> o.get( 0 );
            case COALESCE:
                return o -> "coalesce(" + String.join( ", ", o ) + ")";
            case NOT_LIKE:
                return handleLike( operands, true );
            case CYPHER_LIKE:
                return o -> String.format( "%s =~ '%s'", o.get( 0 ), maybeUnquote( getAsRegex( o.get( 1 ) ) ) );
            case LIKE:
                return handleLike( operands, false );
            case POWER:
                return o -> String.format( "%s^%s", o.get( 0 ), o.get( 1 ) );
            case SQRT:
                return o -> String.format( "sqrt(%s)", o.get( 0 ) );
            case MOD:
                return o -> o.get( 0 ) + " % " + o.get( 1 );
            case LOG10:
                return o -> String.format( "log10(toFloat(%s))", o.get( 0 ) );
            case ABS:
                return o -> String.format( "abs(toFloat(%s))", o.get( 0 ) );
            case ACOS:
                return o -> String.format( "acos(toFloat(%s))", o.get( 0 ) );
            case ASIN:
                return o -> String.format( "asin(toFloat(%s))", o.get( 0 ) );
            case ATAN:
                return o -> String.format( "atan(toFloat(%s))", o.get( 0 ) );
            case ATAN2:
                return o -> String.format( "atan2(toFloat(%s), toFloat(%s))", o.get( 0 ), o.get( 1 ) );
            case COS:
                return o -> String.format( "cos(toFloat(%s))", o.get( 0 ) );
            case COT:
                return o -> String.format( "cot(toFloat(%s))", o.get( 0 ) );
            case RADIANS:
                return o -> String.format( "radians(toFloat(%s))", o.get( 0 ) );
            case ROUND:
                if ( operands.size() == 1 ) {
                    return o -> String.format( "round(toFloat(%s))", o.get( 0 ) );
                } else {
                    return o -> String.format( "round(toFloat(%s), toInteger(%s))", o.get( 0 ), o.get( 1 ) );
                }
            case SIGN:
                return o -> String.format( "sign(toFloat(%s))", o.get( 0 ) );
            case SIN:
                return o -> String.format( "sin(toFloat(%s))", o.get( 0 ) );
            case TAN:
                return o -> String.format( "tan(toFloat(%s))", o.get( 0 ) );
            case CAST:
                return handleCast( operands );
            case ITEM:
                return o -> String.format( "%s[toInteger(%s - 1)]", o.get( 0 ), o.get( 1 ) );
            case ARRAY_VALUE_CONSTRUCTOR:
                return o -> "[" + String.join( ", ", o ) + "]";
            case CYPHER_EXTRACT_FROM_PATH:
                return o -> o.get( 0 );
            case CYPHER_ADJUST_EDGE:
                return o -> String.format( "%s%s%s", o.get( 1 ), o.get( 0 ), o.get( 2 ) );
            case CYPHER_REMOVE_LABELS:
                return Object::toString;
            case CYPHER_SET_LABELS:
                return o -> {
                    String name = o.get( 0 );
                    for ( int i = 1; i < o.size(); i++ ) {
                        name += ":" + o.get( i );
                    }
                    return name;
                };
            case CYPHER_SET_PROPERTIES:
                throw new GenericRuntimeException( "No values should land here" );
            case CYPHER_SET_PROPERTY:
                return o -> String.format( "%s.%s = %s", o.get( 0 ), maybeUnquote( o.get( 1 ) ), o.get( 2 ) );
            case CYPHER_EXTRACT_PROPERTY:
                return o -> {
                    String name = o.get( 0 );
                    if ( name.contains( "." ) ) {
                        name = name.split( "\\." )[0];
                    }
                    return String.format( "%s.%s", name, NeoUtil.maybeUnquote( o.get( 1 ) ) );
                };
            case CYPHER_EXTRACT_ID:
                return o -> String.format( " %s.id ", o.get( 0 ) );
            case CYPHER_HAS_PROPERTY:
                return o -> String.format( " EXISTS(%s.%s) ", o.get( 0 ), NeoUtil.maybeUnquote( o.get( 1 ) ) );
            case COUNT:
                return o -> String.format( "count(%s)", String.join( ",", o ) );
            case AVG:
                return o -> String.format( "avg(%s)", o.get( 0 ) );
            case MIN:
                return o -> String.format( "min(%s)", o.get( 0 ) );
            case MAX:
                return o -> String.format( "max(%s)", o.get( 0 ) );
            default:
                return null;
        }

    }

    static String maybeUnquote( String key ) {
        return key.startsWith( "'" ) && key.endsWith( "'" ) ? key.substring( 1, key.length() - 1 ) : key;
    }

    private static Function1<List<String>, String> handleCast( List<RexNode> operands ) {
        if ( operands.get( 0 ).getType().getPolyType() == PolyType.DATE ) {
            return null;
        }
        return o -> o.get( 0 );
    }

    static Function1<List<String>, String> handleDivide( OperatorName operatorName, List<RexNode> operands, AlgDataType returnType ) {
        if ( PolyType.APPROX_TYPES.contains( returnType.getPolyType() ) ) {
            return o -> String.format( "toFloat(%s) / %s", o.get( 0 ), o.get( 1 ) );
        }
        return o -> String.format( "toInteger(toFloat(%s) / %s)", o.get( 0 ), o.get( 1 ) );
    }

    static Function1<List<String>, String> handleLike( List<RexNode> operands, boolean negate ) {
        if ( operands.get( 1 ).isA( Kind.DYNAMIC_PARAM ) ) {
            return null;
        }

        Function1<List<String>, String> func = o -> String.format( "%s =~ '%s'", o.get( 0 ), getAsRegex( o.get( 1 ) ) );
        if ( operands.get( 1 ).isA( Kind.INPUT_REF ) ) {
            func = o -> String.format( "%s = %s", o.get( 0 ), o.get( 1 ) );
        }
        if ( negate ) {
            Function1<List<String>, String> finalFunc = func;
            func = o -> String.format( " NOT (%s)", finalFunc.apply( o ) );
        }
        return func;
    }

    static String getAsRegex( String like ) {
        String adjusted = like.replace( "\\.", "." );
        //adjusted = adjusted.replace( ".", "_dot_" );
        adjusted = adjusted.replace( "\\*", "*" );
        adjusted = adjusted.replace( "*", "_star_" );
        adjusted = adjusted.replace( "%", ".*" );
        //adjusted = adjusted.replace( ".", "_" );
        adjusted = adjusted.replace( "_dot_", "." );
        adjusted = adjusted.replace( "_star_", "*" );
        return adjusted;
    }

    static boolean supports( Filter r ) {
        if ( r.getTraitSet().contains( ModelTrait.GRAPH ) ) {
            return false;
        }
        NeoSupportVisitor visitor = new NeoSupportVisitor();
        r.getCondition().accept( visitor );
        return visitor.supports;
    }

    static boolean supports( Project p ) {
        if ( p.getTraitSet().contains( ModelTrait.GRAPH ) ) {
            return false;
        }
        if ( p.getTupleType().getFieldNames().stream().anyMatch( n -> n.matches( "^[0-9].*" ) ) ) {
            return false;
        }

        NeoSupportVisitor visitor = new NeoSupportVisitor();
        for ( RexNode project : p.getProjects() ) {
            project.accept( visitor );
        }
        return visitor.supports && !UnsupportedRexCallVisitor.containsModelItem( p.getProjects() );
    }

<<<<<<< HEAD
    static Object fixParameterValue( PolyValue value, Pair<PolyType, PolyType> type ) {
=======
    static Object fixParameterValue( PolyValue value, NestedPolyType type, boolean isNested ) {
>>>>>>> 250079c0
        if ( value == null ) {
            return null;
        }
        if ( type == null ) {
            return value;
        }

        if ( value.isNumber() ) {
<<<<<<< HEAD
            return value.asNumber().doubleValue();
        }
        if ( value.isList() ) {
            return value.asList().value.stream().map( e -> fixParameterValue( e, Pair.of( type.right, type.right ) ) ).collect( Collectors.toList() );
        }

        switch ( type.left ) {
            case DATE:
                return value.asTemporal().getDaysSinceEpoch();
            case TIME:
                return value.asTemporal().getMilliSinceEpoch();//handleFixTime( value );
            case TIMESTAMP:
                /*if ( value instanceof Long ) {
                    return value;
                } else if ( value instanceof java.sql.Timestamp ) {
                    int offset = Calendar.getInstance().getTimeZone().getRawOffset();
                    return ((Timestamp) value).getTime() + offset;
                }
                return ((TimestampString) value).getMillisSinceEpoch();*/
                return value.asTemporal().getMilliSinceEpoch();
            case DOCUMENT:
                return value.asDocument().toTypedJson();//.toString();
            case INTEGER:
                return value.asNumber().intValue();
            case BIGINT:
                return value.asNumber().longValue();
            case VARCHAR:
                return value.asString().value;
        }
        throw new NotImplementedException();
    }
=======
            return value.asNumber().DoubleValue();
        }
        if ( value.isList() ) {
            if ( isNested ) {
                return value.toTypedJson();
            }
            return value.asList().value.stream().map( e -> fixParameterValue( e, type.asList().types.get( 0 ), true ) ).toList();
        }
>>>>>>> 250079c0

        return switch ( type.getType() ) {
            case DATE -> value.asTemporal().getDaysSinceEpoch();
            case TIME -> value.asTemporal().getMillisSinceEpoch();
            case TIMESTAMP -> value.asTemporal().getMillisSinceEpoch();
            case DOCUMENT -> value.asDocument().toTypedJson();
            case INTEGER -> value.asNumber().IntValue();
            case BIGINT -> value.asNumber().LongValue();
            case VARCHAR, TEXT, CHAR -> value.asString().value;
            case BOOLEAN -> value.asBoolean().value;
            case BINARY, VARBINARY, FILE, IMAGE, VIDEO, AUDIO -> value.asBlob().asByteArray();
            case FLOAT, REAL, DOUBLE, DECIMAL -> value.asNumber().doubleValue();
            case ARRAY -> value.asList().value.stream().map( e -> {
                if ( isNested ) {
                    return e.toTypedJson();
                }
                return fixParameterValue( e, type.asList().types.get( 0 ), true );
            } ).toList();
            default -> throw new NotImplementedException();
        };
    }

    @Getter
    class NeoSupportVisitor extends RexVisitorImpl<Void> {

        private boolean supports;


        public NeoSupportVisitor() {
            super( true );
            this.supports = true;
        }


        @Override
        public Void visitCall( RexCall call ) {
            if ( NeoUtil.getOpAsNeo( call.op.getOperatorName(), call.operands, call.type ) == null ) {
                supports = false;
            }
            return super.visitCall( call );
        }

    }

}<|MERGE_RESOLUTION|>--- conflicted
+++ resolved
@@ -19,15 +19,8 @@
 import static org.polypheny.db.adapter.neo4j.util.NeoStatements.edge_;
 import static org.polypheny.db.adapter.neo4j.util.NeoStatements.node_;
 
-<<<<<<< HEAD
-import java.sql.Time;
 import java.util.ArrayList;
 import java.util.Arrays;
-import java.util.GregorianCalendar;
-=======
-import java.util.ArrayList;
-import java.util.Arrays;
->>>>>>> 250079c0
 import java.util.HashMap;
 import java.util.Iterator;
 import java.util.List;
@@ -40,13 +33,10 @@
 import org.apache.commons.lang3.NotImplementedException;
 import org.neo4j.driver.Record;
 import org.neo4j.driver.Value;
-<<<<<<< HEAD
-=======
 import org.neo4j.driver.internal.value.FloatValue;
 import org.neo4j.driver.internal.value.IntegerValue;
 import org.neo4j.driver.internal.value.ListValue;
 import org.neo4j.driver.internal.value.StringValue;
->>>>>>> 250079c0
 import org.neo4j.driver.types.Node;
 import org.neo4j.driver.types.Path;
 import org.neo4j.driver.types.Relationship;
@@ -63,27 +53,12 @@
 import org.polypheny.db.rex.RexVisitorImpl;
 import org.polypheny.db.schema.trait.ModelTrait;
 import org.polypheny.db.type.PolyType;
-<<<<<<< HEAD
-import org.polypheny.db.type.entity.PolyBigDecimal;
 import org.polypheny.db.type.entity.PolyBinary;
 import org.polypheny.db.type.entity.PolyBoolean;
-import org.polypheny.db.type.entity.PolyDate;
-import org.polypheny.db.type.entity.PolyDouble;
-import org.polypheny.db.type.entity.PolyFloat;
-import org.polypheny.db.type.entity.PolyInteger;
-=======
-import org.polypheny.db.type.entity.PolyBinary;
-import org.polypheny.db.type.entity.PolyBoolean;
->>>>>>> 250079c0
 import org.polypheny.db.type.entity.PolyList;
 import org.polypheny.db.type.entity.PolyNull;
 import org.polypheny.db.type.entity.PolyString;
 import org.polypheny.db.type.entity.PolySymbol;
-<<<<<<< HEAD
-import org.polypheny.db.type.entity.PolyTime;
-import org.polypheny.db.type.entity.PolyTimestamp;
-=======
->>>>>>> 250079c0
 import org.polypheny.db.type.entity.PolyValue;
 import org.polypheny.db.type.entity.category.PolyBlob;
 import org.polypheny.db.type.entity.document.PolyDocument;
@@ -92,10 +67,6 @@
 import org.polypheny.db.type.entity.graph.PolyEdge.EdgeDirection;
 import org.polypheny.db.type.entity.graph.PolyNode;
 import org.polypheny.db.type.entity.graph.PolyPath;
-<<<<<<< HEAD
-import org.polypheny.db.util.Pair;
-import org.polypheny.db.util.TimeString;
-=======
 import org.polypheny.db.type.entity.numerical.PolyBigDecimal;
 import org.polypheny.db.type.entity.numerical.PolyDouble;
 import org.polypheny.db.type.entity.numerical.PolyFloat;
@@ -104,18 +75,12 @@
 import org.polypheny.db.type.entity.temporal.PolyTime;
 import org.polypheny.db.type.entity.temporal.PolyTimestamp;
 import org.polypheny.db.util.Pair;
->>>>>>> 250079c0
 import org.polypheny.db.util.UnsupportedRexCallVisitor;
 
 public interface NeoUtil {
 
-<<<<<<< HEAD
-    static Function1<Value, PolyValue> getTypeFunction( PolyType type, PolyType componentType ) {
-        Function1<Value, PolyValue> getter = getUnnullableTypeFunction( type, componentType );
-=======
     static Function1<Value, PolyValue> getTypeFunction( NestedPolyType type, boolean isNested ) {
         Function1<Value, PolyValue> getter = getUnnullableTypeFunction( type, isNested );
->>>>>>> 250079c0
         return o -> {
             if ( o.isNull() ) {
                 return PolyNull.NULL;
@@ -124,11 +89,7 @@
         };
     }
 
-<<<<<<< HEAD
-    static Function1<Value, PolyValue> getUnnullableTypeFunction( PolyType type, PolyType componentType ) {
-=======
     static Function1<Value, PolyValue> getUnnullableTypeFunction( NestedPolyType type, boolean isNested ) {
->>>>>>> 250079c0
 
         switch ( type.getType() ) {
             case NULL:
@@ -138,17 +99,6 @@
             case TINYINT:
             case SMALLINT:
             case INTEGER:
-<<<<<<< HEAD
-                return v -> PolyInteger.of( v.asInt() );
-            case DATE:
-                return v -> PolyDate.of( v.asInt() );
-            case TIME:
-            case TIME_WITH_LOCAL_TIME_ZONE:
-                return v -> PolyTime.of( v.asInt() );
-            case TIMESTAMP:
-            case TIMESTAMP_WITH_LOCAL_TIME_ZONE:
-                return v -> PolyTimestamp.of( v.asLong() );
-=======
                 return v -> PolyInteger.of( v.asNumber() );
             case DATE:
                 return v -> PolyDate.of( v.asNumber() );
@@ -156,47 +106,23 @@
                 return v -> PolyTime.of( v.asNumber() );
             case TIMESTAMP:
                 return v -> PolyTimestamp.of( v.asNumber() );
->>>>>>> 250079c0
             case BIGINT:
                 return v -> PolyBigDecimal.of( v.asLong() );
             case DECIMAL:
                 return v -> PolyBigDecimal.of( v.asDouble() );
             case FLOAT:
             case REAL:
-<<<<<<< HEAD
-                return v -> PolyFloat.of( v.asDouble() );
-            case DOUBLE:
-                return v -> PolyDouble.of( v.asDouble() );
-            case INTERVAL_YEAR:
-            case INTERVAL_YEAR_MONTH:
-            case INTERVAL_MONTH:
-            case INTERVAL_DAY:
-            case INTERVAL_DAY_HOUR:
-            case INTERVAL_DAY_MINUTE:
-            case INTERVAL_DAY_SECOND:
-            case INTERVAL_HOUR:
-            case INTERVAL_HOUR_MINUTE:
-            case INTERVAL_HOUR_SECOND:
-            case INTERVAL_MINUTE:
-            case INTERVAL_MINUTE_SECOND:
-            case INTERVAL_SECOND:
-=======
                 return v -> PolyFloat.of( v.asNumber() );
             case DOUBLE:
                 return v -> PolyDouble.of( v.asNumber() );
             case INTERVAL:
->>>>>>> 250079c0
                 break;
             case ANY:
                 return v -> PolyString.of( v.asObject().toString() );
             case CHAR:
             case VARCHAR:
-<<<<<<< HEAD
-                return v -> PolyString.of( v.toString() );
-=======
             case TEXT:
                 return v -> PolyString.of( v.asString() );
->>>>>>> 250079c0
             case BINARY:
             case VARBINARY:
                 return v -> PolyBinary.of( v.asByteArray() );
@@ -205,13 +131,6 @@
             case VIDEO:
             case AUDIO:
                 return v -> PolyBlob.of( v.asByteArray() );
-<<<<<<< HEAD
-            case ANY:
-            case SYMBOL:
-                return v -> PolySymbol.of( v.asObject() );
-            case ARRAY:
-                Function1<Value, PolyValue> componentFunc = getTypeFunction( componentType, componentType );
-=======
             case SYMBOL:
                 return v -> PolySymbol.of( v.asObject() );
             case ARRAY:
@@ -219,19 +138,12 @@
                     return v -> PolyValue.fromTypedJson( v.asString(), PolyList.class );
                 }
                 Function1<Value, PolyValue> componentFunc = getTypeFunction( type.asList().types.get( 0 ), true );
->>>>>>> 250079c0
                 return el -> PolyList.of( el.asList( componentFunc::apply ) );
             case MAP:
                 return value -> PolyString.of( value.asString() );
             case DOCUMENT:
             case JSON:
-<<<<<<< HEAD
-                return value -> {
-                    return PolyDocument.deserialize( value.asString() );
-                };
-=======
                 return value -> PolyDocument.deserialize( value.asString() );
->>>>>>> 250079c0
             case GRAPH:
                 return o -> (PolyValue) o;
             case NODE:
@@ -258,13 +170,8 @@
         }
 
         return PolyPath.create(
-<<<<<<< HEAD
-                nodes.stream().map( n -> Pair.of( (PolyString) null, n ) ).collect( Collectors.toList() ),
-                edges.stream().map( e -> Pair.of( (PolyString) null, e ) ).collect( Collectors.toList() ) );
-=======
                 nodes.stream().map( n -> Pair.of( (PolyString) null, n ) ).toList(),
                 edges.stream().map( e -> Pair.of( (PolyString) null, e ) ).toList() );
->>>>>>> 250079c0
     }
 
     static PolyNode asPolyNode( Node node ) {
@@ -293,29 +200,6 @@
             return null;
         }
         Object obj = e.asObject();
-<<<<<<< HEAD
-        if ( obj instanceof List<?> ) {
-            return new PolyList<>( (List<PolyValue>) obj );
-        }
-
-        if ( obj instanceof PolyValue ) {
-            return (PolyValue) obj;
-        }
-
-        return asPolyValue( e );
-    }
-
-    static PolyValue asPolyValue( Value value ) {
-        return PolyString.of( value.asString() );
-    }
-
-    static Function1<Record, PolyValue[]> getTypesFunction( List<PolyType> types, List<PolyType> componentTypes ) {
-        int i = 0;
-        List<Function1<Value, PolyValue>> functions = new ArrayList<>();
-        for ( PolyType type : types ) {
-            functions.add( getTypeFunction( type, componentTypes.get( i ) ) );
-            i++;
-=======
         if ( obj instanceof PolyValue ) {
             return (PolyValue) obj;
         }
@@ -341,7 +225,6 @@
         List<Function1<Value, PolyValue>> functions = new ArrayList<>();
         for ( NestedPolyType type : types.asList().types ) {
             functions.add( getTypeFunction( type, false ) );
->>>>>>> 250079c0
         }
         if ( functions.size() == 1 ) {
             // SCALAR
@@ -395,35 +278,12 @@
             case INTEGER:
             case DATE:
             case TIME:
-<<<<<<< HEAD
-            case TIME_WITH_LOCAL_TIME_ZONE:
-                return literal.value.asNumber().toString();
-            case BIGINT:
-            case INTERVAL_YEAR:
-            case INTERVAL_YEAR_MONTH:
-            case INTERVAL_MONTH:
-            case INTERVAL_DAY:
-            case INTERVAL_DAY_HOUR:
-            case INTERVAL_DAY_MINUTE:
-            case INTERVAL_DAY_SECOND:
-            case INTERVAL_HOUR:
-            case INTERVAL_HOUR_MINUTE:
-            case INTERVAL_HOUR_SECOND:
-            case INTERVAL_MINUTE:
-            case INTERVAL_MINUTE_SECOND:
-            case INTERVAL_SECOND:
-                return literal.getValue().toString();
-            case TIMESTAMP:
-            case TIMESTAMP_WITH_LOCAL_TIME_ZONE:
-                return literal.value.asTemporal().getMilliSinceEpoch().toString();
-=======
                 return literal.value.asNumber().toString();
             case BIGINT:
             case INTERVAL:
                 return literal.getValue().toString();
             case TIMESTAMP:
                 return literal.value.asTemporal().getMillisSinceEpoch().toString();
->>>>>>> 250079c0
             case DECIMAL:
             case FLOAT:
             case REAL:
@@ -694,11 +554,7 @@
         return visitor.supports && !UnsupportedRexCallVisitor.containsModelItem( p.getProjects() );
     }
 
-<<<<<<< HEAD
-    static Object fixParameterValue( PolyValue value, Pair<PolyType, PolyType> type ) {
-=======
     static Object fixParameterValue( PolyValue value, NestedPolyType type, boolean isNested ) {
->>>>>>> 250079c0
         if ( value == null ) {
             return null;
         }
@@ -707,39 +563,6 @@
         }
 
         if ( value.isNumber() ) {
-<<<<<<< HEAD
-            return value.asNumber().doubleValue();
-        }
-        if ( value.isList() ) {
-            return value.asList().value.stream().map( e -> fixParameterValue( e, Pair.of( type.right, type.right ) ) ).collect( Collectors.toList() );
-        }
-
-        switch ( type.left ) {
-            case DATE:
-                return value.asTemporal().getDaysSinceEpoch();
-            case TIME:
-                return value.asTemporal().getMilliSinceEpoch();//handleFixTime( value );
-            case TIMESTAMP:
-                /*if ( value instanceof Long ) {
-                    return value;
-                } else if ( value instanceof java.sql.Timestamp ) {
-                    int offset = Calendar.getInstance().getTimeZone().getRawOffset();
-                    return ((Timestamp) value).getTime() + offset;
-                }
-                return ((TimestampString) value).getMillisSinceEpoch();*/
-                return value.asTemporal().getMilliSinceEpoch();
-            case DOCUMENT:
-                return value.asDocument().toTypedJson();//.toString();
-            case INTEGER:
-                return value.asNumber().intValue();
-            case BIGINT:
-                return value.asNumber().longValue();
-            case VARCHAR:
-                return value.asString().value;
-        }
-        throw new NotImplementedException();
-    }
-=======
             return value.asNumber().DoubleValue();
         }
         if ( value.isList() ) {
@@ -748,7 +571,6 @@
             }
             return value.asList().value.stream().map( e -> fixParameterValue( e, type.asList().types.get( 0 ), true ) ).toList();
         }
->>>>>>> 250079c0
 
         return switch ( type.getType() ) {
             case DATE -> value.asTemporal().getDaysSinceEpoch();
