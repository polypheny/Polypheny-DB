/*
 * Copyright 2019-2024 The Polypheny Project
 *
 * Licensed under the Apache License, Version 2.0 (the "License");
 * you may not use this file except in compliance with the License.
 * You may obtain a copy of the License at
 *
 * http://www.apache.org/licenses/LICENSE-2.0
 *
 * Unless required by applicable law or agreed to in writing, software
 * distributed under the License is distributed on an "AS IS" BASIS,
 * WITHOUT WARRANTIES OR CONDITIONS OF ANY KIND, either express or implied.
 * See the License for the specific language governing permissions and
 * limitations under the License.
 */

package org.polypheny.db.adapter.neo4j.util;

import static org.polypheny.db.adapter.neo4j.util.NeoStatements.edge_;
import static org.polypheny.db.adapter.neo4j.util.NeoStatements.node_;

import java.util.ArrayList;
import java.util.Arrays;
import java.util.HashMap;
import java.util.Iterator;
import java.util.List;
import java.util.Map;
import java.util.Map.Entry;
import java.util.stream.Collectors;
import lombok.Getter;
import lombok.NonNull;
import org.apache.calcite.linq4j.function.Function1;
import org.apache.commons.lang3.NotImplementedException;
<<<<<<< HEAD
import org.jetbrains.annotations.NotNull;
=======
>>>>>>> 18d3cce9
import org.neo4j.driver.Record;
import org.neo4j.driver.Value;
import org.neo4j.driver.internal.value.FloatValue;
import org.neo4j.driver.internal.value.IntegerValue;
import org.neo4j.driver.internal.value.ListValue;
import org.neo4j.driver.internal.value.StringValue;
import org.neo4j.driver.types.Node;
import org.neo4j.driver.types.Path;
import org.neo4j.driver.types.Relationship;
import org.polypheny.db.adapter.neo4j.types.NestedPolyType;
import org.polypheny.db.algebra.constant.Kind;
import org.polypheny.db.algebra.core.Filter;
import org.polypheny.db.algebra.core.Project;
import org.polypheny.db.algebra.operators.OperatorName;
import org.polypheny.db.algebra.type.AlgDataType;
import org.polypheny.db.catalog.exceptions.GenericRuntimeException;
import org.polypheny.db.rex.RexCall;
import org.polypheny.db.rex.RexLiteral;
import org.polypheny.db.rex.RexNode;
import org.polypheny.db.rex.RexVisitorImpl;
import org.polypheny.db.schema.trait.ModelTrait;
import org.polypheny.db.type.PolyType;
import org.polypheny.db.type.entity.PolyBinary;
import org.polypheny.db.type.entity.PolyBoolean;
import org.polypheny.db.type.entity.PolyList;
import org.polypheny.db.type.entity.PolyNull;
import org.polypheny.db.type.entity.PolyString;
import org.polypheny.db.type.entity.PolySymbol;
import org.polypheny.db.type.entity.PolyValue;
import org.polypheny.db.type.entity.category.PolyBlob;
import org.polypheny.db.type.entity.document.PolyDocument;
import org.polypheny.db.type.entity.graph.PolyDictionary;
import org.polypheny.db.type.entity.graph.PolyEdge;
import org.polypheny.db.type.entity.graph.PolyEdge.EdgeDirection;
import org.polypheny.db.type.entity.graph.PolyNode;
import org.polypheny.db.type.entity.graph.PolyPath;
import org.polypheny.db.type.entity.numerical.PolyBigDecimal;
import org.polypheny.db.type.entity.numerical.PolyDouble;
import org.polypheny.db.type.entity.numerical.PolyFloat;
import org.polypheny.db.type.entity.numerical.PolyInteger;
import org.polypheny.db.type.entity.temporal.PolyDate;
import org.polypheny.db.type.entity.temporal.PolyTime;
import org.polypheny.db.type.entity.temporal.PolyTimestamp;
import org.polypheny.db.util.Pair;
import org.polypheny.db.util.UnsupportedRexCallVisitor;

public interface NeoUtil {

    static Function1<Value, PolyValue> getTypeFunction( NestedPolyType type, boolean isNested ) {
        Function1<Value, PolyValue> getter = getUnnullableTypeFunction( type, isNested );
        return o -> {
            if ( o.isNull() ) {
                return PolyNull.NULL;
            }
            return getter.apply( o );
        };
    }

    static Function1<Value, PolyValue> getUnnullableTypeFunction( NestedPolyType type, boolean isNested ) {

        switch ( type.getType() ) {
            case NULL:
                return o -> PolyNull.NULL;
            case BOOLEAN:
                return value -> PolyBoolean.of( value.asBoolean() );
            case TINYINT:
            case SMALLINT:
            case INTEGER:
                return v -> PolyInteger.of( v.asNumber() );
            case DATE:
                return v -> PolyDate.of( v.asNumber() );
            case TIME:
<<<<<<< HEAD
            case TIME_WITH_LOCAL_TIME_ZONE:
                return v -> PolyTime.of( v.asNumber() );
            case TIMESTAMP:
            case TIMESTAMP_WITH_LOCAL_TIME_ZONE:
=======
                return v -> PolyTime.of( v.asNumber() );
            case TIMESTAMP:
>>>>>>> 18d3cce9
                return v -> PolyTimestamp.of( v.asNumber() );
            case BIGINT:
                return v -> PolyBigDecimal.of( v.asLong() );
            case DECIMAL:
<<<<<<< HEAD
                return v -> PolyBigDecimal.of( v.asDouble() );
            case FLOAT:
            case REAL:
                return v -> PolyFloat.of( v.asNumber() );
            case DOUBLE:
                return v -> PolyDouble.of( v.asNumber() );
            case INTERVAL_YEAR:
            case INTERVAL_YEAR_MONTH:
            case INTERVAL_MONTH:
            case INTERVAL_DAY:
            case INTERVAL_DAY_HOUR:
            case INTERVAL_DAY_MINUTE:
            case INTERVAL_DAY_SECOND:
            case INTERVAL_HOUR:
            case INTERVAL_HOUR_MINUTE:
            case INTERVAL_HOUR_SECOND:
            case INTERVAL_MINUTE:
            case INTERVAL_MINUTE_SECOND:
            case INTERVAL_SECOND:
=======
                return v -> v instanceof StringValue ? PolyBigDecimal.of( v.asString() ) : PolyBigDecimal.of( v.asDouble() );
            case FLOAT:
            case REAL:
                return v -> v instanceof StringValue ? PolyFloat.of( Float.valueOf( v.asString() ) ) : PolyFloat.of( v.asNumber() );
            case DOUBLE:
                return v -> v instanceof StringValue ? PolyDouble.of( Double.valueOf( v.asString() ) ) : PolyDouble.of( v.asNumber() );
            case INTERVAL:
>>>>>>> 18d3cce9
                break;
            case ANY:
                return v -> PolyString.of( v.asObject().toString() );
            case CHAR:
            case VARCHAR:
            case TEXT:
                return v -> PolyString.of( v.asString() );
            case BINARY:
            case VARBINARY:
                return v -> PolyBinary.of( v.asByteArray() );
            case FILE:
            case IMAGE:
            case VIDEO:
            case AUDIO:
                return v -> PolyBlob.of( v.asByteArray() );
            case SYMBOL:
                return v -> PolySymbol.of( v.asObject() );
            case ARRAY:
                if ( isNested ) {
                    return v -> PolyValue.fromTypedJson( v.asString(), PolyList.class );
                }
                Function1<Value, PolyValue> componentFunc = getTypeFunction( type.asList().types.get( 0 ), true );
                return el -> PolyList.of( el.asList( componentFunc::apply ) );
            case MAP:
                return value -> PolyString.of( value.asString() );
            case DOCUMENT:
            case JSON:
                return value -> PolyDocument.deserialize( value.asString() );
            case GRAPH:
                return o -> (PolyValue) o;
            case NODE:
                return o -> asPolyNode( o.asNode() );
            case EDGE:
                return o -> asPolyEdge( o.asRelationship() );
            case PATH:
                return o -> asPolyPath( o.asPath() );
        }

        throw new GenericRuntimeException( String.format( "Object of type %s was not transformable.", type ) );
    }

    static PolyPath asPolyPath( Path path ) {
        Iterator<Node> nodeIter = path.nodes().iterator();
        Iterator<Relationship> edgeIter = path.relationships().iterator();
        List<PolyNode> nodes = new ArrayList<>();
        List<PolyEdge> edges = new ArrayList<>();
        while ( nodeIter.hasNext() ) {
            nodes.add( asPolyNode( nodeIter.next() ) );
            if ( nodeIter.hasNext() ) {
                edges.add( asPolyEdge( edgeIter.next() ) );
            }
        }

        return PolyPath.create(
                nodes.stream().map( n -> Pair.of( (PolyString) null, n ) ).toList(),
                edges.stream().map( e -> Pair.of( (PolyString) null, e ) ).toList() );
    }

    static PolyNode asPolyNode( Node node ) {
        Map<PolyString, PolyValue> map = new HashMap<>( node.asMap( NeoUtil::getComparableOrString ).entrySet().stream().collect( Collectors.toMap( e -> PolyString.of( e.getKey() ), Entry::getValue ) ) );
        PolyString id = map.remove( PolyString.of( "_id" ) ).asString();
        List<PolyString> labels = new ArrayList<>();
        node.labels().forEach( e -> {
            if ( !e.startsWith( "__namespace" ) && !e.endsWith( "__" ) ) {
                labels.add( PolyString.of( e ) );
            }
        } );
        return new PolyNode( id, new PolyDictionary( map ), labels, null );
    }


    static PolyEdge asPolyEdge( Relationship relationship ) {
        Map<PolyString, PolyValue> map = new HashMap<>( relationship.asMap( NeoUtil::getComparableOrString ).entrySet().stream().collect( Collectors.toMap( e -> PolyString.of( e.getKey() ), Entry::getValue ) ) );
        String id = map.remove( PolyString.of( "_id" ) ).toString();
        String sourceId = map.remove( PolyString.of( "__sourceId__" ) ).toString();
        String targetId = map.remove( PolyString.of( "__targetId__" ) ).toString();
        return new PolyEdge( PolyString.of( id ), new PolyDictionary( map ), List.of( PolyString.of( relationship.type() ) ), PolyString.of( sourceId ), PolyString.of( targetId ), EdgeDirection.LEFT_TO_RIGHT, null );
    }

    static PolyValue getComparableOrString( Value e ) {
        if ( e.isNull() ) {
            return null;
        }
        Object obj = e.asObject();
        if ( obj instanceof PolyValue ) {
            return (PolyValue) obj;
        }

        return asPolyValue( e );
    }

<<<<<<< HEAD
    static PolyValue asPolyValue( @NotNull Value value ) {
=======
    static PolyValue asPolyValue( @NonNull Value value ) {
>>>>>>> 18d3cce9
        if ( value instanceof IntegerValue ) {
            return PolyString.of( String.valueOf( value.asLong() ) );
        } else if ( value instanceof StringValue ) {
            return PolyString.of( value.asString() );
        } else if ( value instanceof FloatValue ) {
            return PolyString.of( String.valueOf( value.asDouble() ) );
        } else if ( value instanceof ListValue ) {
            return new PolyList<>( (value).asList( NeoUtil::getComparableOrString ) );
        }
        throw new NotImplementedException( "Type not supported" );
<<<<<<< HEAD
        //return PolyString.of( value.asObject().toString() );
=======
>>>>>>> 18d3cce9
    }

    static Function1<Record, PolyValue[]> getTypesFunction( NestedPolyType types ) {

        List<Function1<Value, PolyValue>> functions = new ArrayList<>();
        for ( NestedPolyType type : types.asList().types ) {
            functions.add( getTypeFunction( type, false ) );
        }
        if ( functions.size() == 1 ) {
            // SCALAR
            return o -> new PolyValue[]{ functions.get( 0 ).apply( o.get( 0 ) ) };
        }

        // ARRAY
        return o -> Pair.zip( o.fields(), functions ).stream()
                .map( e -> e.right.apply( e.left.value() ) )
                .toArray( PolyValue[]::new );
    }

    static String asParameter( long key, boolean withDollar ) {
        if ( withDollar ) {
            return String.format( "$p%s", key );
        } else {
            return String.format( "p%s", key );
        }
    }

    static String fixParameter( String name ) {
        if ( name.charAt( 0 ) == '$' ) {
            return "_" + name;
        }
        if ( name.contains( "." ) ) {
            // [namespace].[entity].[field] adjustment
            String[] splits = name.split( "\\." );
            return splits[splits.length - 1];
        }
        return name;
    }


    static PolyType getComponentTypeOrParent( AlgDataType type ) {
        if ( type.getPolyType() == PolyType.ARRAY ) {
            return type.getComponentType().getPolyType();
        }
        return type.getPolyType();
    }

    static String rexAsString( RexLiteral literal, String mappingLabel, boolean isLiteral ) {
        Object ob = literal.getValue();
        if ( ob == null ) {
            return null;
        }
        switch ( literal.getPolyType() ) {
            case BOOLEAN:
                return literal.value.asBoolean().toString();
            case TINYINT:
            case SMALLINT:
            case INTEGER:
            case DATE:
            case TIME:
<<<<<<< HEAD
            case TIME_WITH_LOCAL_TIME_ZONE:
                return literal.value.asNumber().toString();
            case BIGINT:
            case INTERVAL_YEAR:
            case INTERVAL_YEAR_MONTH:
            case INTERVAL_MONTH:
            case INTERVAL_DAY:
            case INTERVAL_DAY_HOUR:
            case INTERVAL_DAY_MINUTE:
            case INTERVAL_DAY_SECOND:
            case INTERVAL_HOUR:
            case INTERVAL_HOUR_MINUTE:
            case INTERVAL_HOUR_SECOND:
            case INTERVAL_MINUTE:
            case INTERVAL_MINUTE_SECOND:
            case INTERVAL_SECOND:
                return literal.getValue().toString();
            case TIMESTAMP:
            case TIMESTAMP_WITH_LOCAL_TIME_ZONE:
=======
                return literal.value.asNumber().toString();
            case BIGINT:
            case INTERVAL:
                return literal.getValue().toString();
            case TIMESTAMP:
>>>>>>> 18d3cce9
                return literal.value.asTemporal().getMillisSinceEpoch().toString();
            case DECIMAL:
            case FLOAT:
            case REAL:
            case DOUBLE:
                return literal.getValue().toString();
            case CHAR:
            case VARCHAR:
                if ( isLiteral ) {
                    return "'" + literal.value.asString() + "'";
                }
                return literal.value.asString().value;
            case MAP:
            case DOCUMENT:
            case ARRAY:
                return literal.value.asList().toString();
            case BINARY:
            case VARBINARY:
                return literal.value.asBinary().as64String();
            case FILE:
            case IMAGE:
            case VIDEO:
            case AUDIO:
                return Arrays.toString( literal.value.asBlob().asByteArray() );
            case NULL:
                return null;
            case GRAPH:
            case PATH:
            case DISTINCT:
            case STRUCTURED:
            case ROW:
            case OTHER:
            case CURSOR:
            case COLUMN_LIST:
            case DYNAMIC_STAR:
            case GEOMETRY:
            case JSON:
                break;
            case NODE:
                PolyNode node = literal.value.asNode();
                if ( node.isVariable() ) {
                    return node_( node, null, false ).build();
                }
                return node_( node, PolyString.of( mappingLabel ), isLiteral ).build();
            case EDGE:
                return edge_( literal.value.asEdge(), isLiteral ).build();
            case SYMBOL:
                return literal.getValue().toString();
        }
        throw new UnsupportedOperationException( "Type is not supported by the Neo4j adapter." );
    }

    static Function1<List<String>, String> getOpAsNeo( OperatorName operatorName, List<RexNode> operands, AlgDataType returnType ) {
        switch ( operatorName ) {
            case AND:
                return o -> o.stream().map( e -> String.format( "(%s)", e ) ).collect( Collectors.joining( " AND " ) );
            case DIVIDE:
                return handleDivide( operatorName, operands, returnType );
            case DIVIDE_INTEGER:
                return o -> String.format( "%s / %s", o.get( 0 ), o.get( 1 ) );
            case EQUALS:
            case IS_DISTINCT_FROM:
                return o -> String.format( "%s = %s", o.get( 0 ), o.get( 1 ) );
            case GREATER_THAN:
                return o -> String.format( "%s > %s", o.get( 0 ), o.get( 1 ) );
            case GREATER_THAN_OR_EQUAL:
                return o -> String.format( "%s >= %s", o.get( 0 ), o.get( 1 ) );
            case LESS_THAN:
                return o -> String.format( "%s < %s", o.get( 0 ), o.get( 1 ) );
            case LESS_THAN_OR_EQUAL:
                return o -> String.format( "%s <= %s", o.get( 0 ), o.get( 1 ) );
            case MINUS:
                return o -> String.format( "%s - %s", o.get( 0 ), o.get( 1 ) );
            case MULTIPLY:
                return o -> String.format( "%s * %s", o.get( 0 ), o.get( 1 ) );
            case NOT_EQUALS:
            case IS_NOT_DISTINCT_FROM:
                return o -> String.format( "%s <> %s", o.get( 0 ), o.get( 1 ) );
            case OR:
                return o -> o.stream().map( e -> String.format( "(%s)", e ) ).collect( Collectors.joining( " OR " ) );
            case PLUS:
                return o -> String.format( "%s + %s", o.get( 0 ), o.get( 1 ) );
            case IS_NOT_NULL:
                return o -> String.format( "%s IS NOT NULL ", o.get( 0 ) );
            case IS_NULL:
                return o -> String.format( "%s IS NULL", o.get( 0 ) );
            case IS_NOT_TRUE:
            case IS_FALSE:
                return o -> String.format( "NOT %s", o.get( 0 ) );
            case IS_TRUE:
            case IS_NOT_FALSE:
                return o -> String.format( "%s", o.get( 0 ) );
            case IS_EMPTY:
                return o -> String.format( "%s = []", o.get( 0 ) );
            case IS_NOT_EMPTY:
                return o -> String.format( "%s <> []", o.get( 0 ) );
            case EXISTS:
                return o -> String.format( "exists(%s)", o.get( 0 ) );
            case NOT:
                return o -> String.format( "NOT %s", o.get( 0 ) );
            case UNARY_MINUS:
                return o -> String.format( "-%s", o.get( 0 ) );
            case UNARY_PLUS:
                return o -> o.get( 0 );
            case COALESCE:
                return o -> "coalesce(" + String.join( ", ", o ) + ")";
            case NOT_LIKE:
                return handleLike( operands, true );
            case CYPHER_LIKE:
                return o -> String.format( "%s =~ '%s'", o.get( 0 ), maybeUnquote( getAsRegex( o.get( 1 ) ) ) );
            case LIKE:
                return handleLike( operands, false );
            case POWER:
                return o -> String.format( "%s^%s", o.get( 0 ), o.get( 1 ) );
            case SQRT:
                return o -> String.format( "sqrt(%s)", o.get( 0 ) );
            case MOD:
                return o -> o.get( 0 ) + " % " + o.get( 1 );
            case LOG10:
                return o -> String.format( "log10(toFloat(%s))", o.get( 0 ) );
            case ABS:
                return o -> String.format( "abs(toFloat(%s))", o.get( 0 ) );
            case ACOS:
                return o -> String.format( "acos(toFloat(%s))", o.get( 0 ) );
            case ASIN:
                return o -> String.format( "asin(toFloat(%s))", o.get( 0 ) );
            case ATAN:
                return o -> String.format( "atan(toFloat(%s))", o.get( 0 ) );
            case ATAN2:
                return o -> String.format( "atan2(toFloat(%s), toFloat(%s))", o.get( 0 ), o.get( 1 ) );
            case COS:
                return o -> String.format( "cos(toFloat(%s))", o.get( 0 ) );
            case COT:
                return o -> String.format( "cot(toFloat(%s))", o.get( 0 ) );
            case RADIANS:
                return o -> String.format( "radians(toFloat(%s))", o.get( 0 ) );
            case ROUND:
                if ( operands.size() == 1 ) {
                    return o -> String.format( "round(toFloat(%s))", o.get( 0 ) );
                } else {
                    return o -> String.format( "round(toFloat(%s), toInteger(%s))", o.get( 0 ), o.get( 1 ) );
                }
            case SIGN:
                return o -> String.format( "sign(toFloat(%s))", o.get( 0 ) );
            case SIN:
                return o -> String.format( "sin(toFloat(%s))", o.get( 0 ) );
            case TAN:
                return o -> String.format( "tan(toFloat(%s))", o.get( 0 ) );
            case CAST:
                return handleCast( operands );
            case ITEM:
                return o -> String.format( "%s[toInteger(%s - 1)]", o.get( 0 ), o.get( 1 ) );
            case ARRAY_VALUE_CONSTRUCTOR:
                return o -> "[" + String.join( ", ", o ) + "]";
            case CYPHER_EXTRACT_FROM_PATH:
                return o -> o.get( 0 );
            case CYPHER_ADJUST_EDGE:
                return o -> String.format( "%s%s%s", o.get( 1 ), o.get( 0 ), o.get( 2 ) );
            case CYPHER_REMOVE_LABELS:
                return Object::toString;
            case CYPHER_SET_LABELS:
                return o -> {
                    String name = o.get( 0 );
                    for ( int i = 1; i < o.size(); i++ ) {
                        name += ":" + o.get( i );
                    }
                    return name;
                };
            case CYPHER_SET_PROPERTIES:
                throw new GenericRuntimeException( "No values should land here" );
            case CYPHER_SET_PROPERTY:
                return o -> String.format( "%s.%s = %s", o.get( 0 ), maybeUnquote( o.get( 1 ) ), o.get( 2 ) );
            case CYPHER_EXTRACT_PROPERTY:
                return o -> {
                    String name = o.get( 0 );
                    if ( name.contains( "." ) ) {
                        name = name.split( "\\." )[0];
                    }
                    return String.format( "%s.%s", name, NeoUtil.maybeUnquote( o.get( 1 ) ) );
                };
            case CYPHER_EXTRACT_ID:
                return o -> String.format( " %s.id ", o.get( 0 ) );
            case CYPHER_HAS_PROPERTY:
                return o -> String.format( " EXISTS(%s.%s) ", o.get( 0 ), NeoUtil.maybeUnquote( o.get( 1 ) ) );
            case COUNT:
                return o -> String.format( "count(%s)", String.join( ",", o ) );
            case AVG:
                return o -> String.format( "avg(%s)", o.get( 0 ) );
            case MIN:
                return o -> String.format( "min(%s)", o.get( 0 ) );
            case MAX:
                return o -> String.format( "max(%s)", o.get( 0 ) );
            default:
                return null;
        }

    }

    static String maybeUnquote( String key ) {
        return key.startsWith( "'" ) && key.endsWith( "'" ) ? key.substring( 1, key.length() - 1 ) : key;
    }

    private static Function1<List<String>, String> handleCast( List<RexNode> operands ) {
        if ( operands.get( 0 ).getType().getPolyType() == PolyType.DATE ) {
            return null;
        }
        return o -> o.get( 0 );
    }

    static Function1<List<String>, String> handleDivide( OperatorName operatorName, List<RexNode> operands, AlgDataType returnType ) {
        if ( PolyType.APPROX_TYPES.contains( returnType.getPolyType() ) ) {
            return o -> String.format( "toFloat(%s) / %s", o.get( 0 ), o.get( 1 ) );
        }
        return o -> String.format( "toInteger(toFloat(%s) / %s)", o.get( 0 ), o.get( 1 ) );
    }

    static Function1<List<String>, String> handleLike( List<RexNode> operands, boolean negate ) {
        if ( operands.get( 1 ).isA( Kind.DYNAMIC_PARAM ) ) {
            return null;
        }

        Function1<List<String>, String> func = o -> String.format( "%s =~ '%s'", o.get( 0 ), getAsRegex( o.get( 1 ) ) );
        if ( operands.get( 1 ).isA( Kind.INPUT_REF ) ) {
            func = o -> String.format( "%s = %s", o.get( 0 ), o.get( 1 ) );
        }
        if ( negate ) {
            Function1<List<String>, String> finalFunc = func;
            func = o -> String.format( " NOT (%s)", finalFunc.apply( o ) );
        }
        return func;
    }

    static String getAsRegex( String like ) {
        String adjusted = like.replace( "\\.", "." );
        //adjusted = adjusted.replace( ".", "_dot_" );
        adjusted = adjusted.replace( "\\*", "*" );
        adjusted = adjusted.replace( "*", "_star_" );
        adjusted = adjusted.replace( "%", ".*" );
        //adjusted = adjusted.replace( ".", "_" );
        adjusted = adjusted.replace( "_dot_", "." );
        adjusted = adjusted.replace( "_star_", "*" );
        return adjusted;
    }

    static boolean supports( Filter r ) {
        if ( r.getTraitSet().contains( ModelTrait.GRAPH ) ) {
            return false;
        }
        NeoSupportVisitor visitor = new NeoSupportVisitor();
        r.getCondition().accept( visitor );
        return visitor.supports;
    }

    static boolean supports( Project p ) {
        if ( p.getTraitSet().contains( ModelTrait.GRAPH ) ) {
            return false;
        }

        if ( p.getTupleType().getFieldNames().stream().anyMatch( n -> n.matches( "^[0-9].*" ) ) ) {
            return false;
        }

        NeoSupportVisitor visitor = new NeoSupportVisitor();
        for ( RexNode project : p.getProjects() ) {
            project.accept( visitor );
        }
        return visitor.supports && !UnsupportedRexCallVisitor.containsModelItem( p.getProjects() );
    }

    static Object fixParameterValue( PolyValue value, NestedPolyType type, boolean isNested ) {
        if ( value == null ) {
            return null;
        }
        if ( type == null ) {
            return value;
        }

        if ( value.isNumber() ) {
<<<<<<< HEAD
            return value.asNumber().DoubleValue();
=======
            if ( type.getType() == PolyType.DECIMAL ) {
                return value.asNumber().bigDecimalValue().toPlainString();
            }
>>>>>>> 18d3cce9
        }
        if ( value.isList() ) {
            if ( isNested ) {
                return value.toTypedJson();
            }
            return value.asList().value.stream().map( e -> fixParameterValue( e, type.asList().types.get( 0 ), true ) ).toList();
        }

        return switch ( type.getType() ) {
<<<<<<< HEAD
            case DATE -> value.asTemporal().getDaysSinceEpoch();
            case TIME -> value.asTemporal().getMillisSinceEpoch();
            case TIMESTAMP -> value.asTemporal().getMillisSinceEpoch();
            case DOCUMENT -> value.asDocument().toTypedJson();
            case INTEGER -> value.asNumber().IntValue();
            case BIGINT -> value.asNumber().LongValue();
            case VARCHAR, TEXT, CHAR -> value.asString().value;
            case BOOLEAN -> value.asBoolean().value;
            case BINARY, VARBINARY, FILE, IMAGE, VIDEO, AUDIO -> value.asBlob().asByteArray();
            case FLOAT, REAL, DOUBLE, DECIMAL -> value.asNumber().doubleValue();
=======
            case DATE, TIME, TIMESTAMP -> value.asTemporal().getMillisSinceEpoch();
            case DOCUMENT -> value.asDocument().toTypedJson();
            case TINYINT, INTEGER, SMALLINT -> value.asNumber().IntValue();
            case BIGINT -> value.asNumber().LongValue();
            case VARCHAR, TEXT, CHAR -> value.asString().value;
            case BOOLEAN -> value.asBoolean().value;
            case BINARY, VARBINARY, FILE, IMAGE, VIDEO, AUDIO -> value.asBinary().value;
            case FLOAT, REAL, DOUBLE -> value.asNumber().doubleValue();
            case DECIMAL -> value.asNumber().bigDecimalValue();
>>>>>>> 18d3cce9
            case ARRAY -> value.asList().value.stream().map( e -> {
                if ( isNested ) {
                    return e.toTypedJson();
                }
                return fixParameterValue( e, type.asList().types.get( 0 ), true );
            } ).toList();
<<<<<<< HEAD
            default -> throw new NotImplementedException();
=======
            default -> throw new NotImplementedException( "Poly to Neo4j value" );
>>>>>>> 18d3cce9
        };
    }

    @Getter
    class NeoSupportVisitor extends RexVisitorImpl<Void> {

        private boolean supports;


        public NeoSupportVisitor() {
            super( true );
            this.supports = true;
        }


        @Override
        public Void visitCall( RexCall call ) {
            if ( NeoUtil.getOpAsNeo( call.op.getOperatorName(), call.operands, call.type ) == null ) {
                supports = false;
            }
            return super.visitCall( call );
        }

    }

}<|MERGE_RESOLUTION|>--- conflicted
+++ resolved
@@ -31,10 +31,6 @@
 import lombok.NonNull;
 import org.apache.calcite.linq4j.function.Function1;
 import org.apache.commons.lang3.NotImplementedException;
-<<<<<<< HEAD
-import org.jetbrains.annotations.NotNull;
-=======
->>>>>>> 18d3cce9
 import org.neo4j.driver.Record;
 import org.neo4j.driver.Value;
 import org.neo4j.driver.internal.value.FloatValue;
@@ -107,40 +103,12 @@
             case DATE:
                 return v -> PolyDate.of( v.asNumber() );
             case TIME:
-<<<<<<< HEAD
-            case TIME_WITH_LOCAL_TIME_ZONE:
                 return v -> PolyTime.of( v.asNumber() );
             case TIMESTAMP:
-            case TIMESTAMP_WITH_LOCAL_TIME_ZONE:
-=======
-                return v -> PolyTime.of( v.asNumber() );
-            case TIMESTAMP:
->>>>>>> 18d3cce9
                 return v -> PolyTimestamp.of( v.asNumber() );
             case BIGINT:
                 return v -> PolyBigDecimal.of( v.asLong() );
             case DECIMAL:
-<<<<<<< HEAD
-                return v -> PolyBigDecimal.of( v.asDouble() );
-            case FLOAT:
-            case REAL:
-                return v -> PolyFloat.of( v.asNumber() );
-            case DOUBLE:
-                return v -> PolyDouble.of( v.asNumber() );
-            case INTERVAL_YEAR:
-            case INTERVAL_YEAR_MONTH:
-            case INTERVAL_MONTH:
-            case INTERVAL_DAY:
-            case INTERVAL_DAY_HOUR:
-            case INTERVAL_DAY_MINUTE:
-            case INTERVAL_DAY_SECOND:
-            case INTERVAL_HOUR:
-            case INTERVAL_HOUR_MINUTE:
-            case INTERVAL_HOUR_SECOND:
-            case INTERVAL_MINUTE:
-            case INTERVAL_MINUTE_SECOND:
-            case INTERVAL_SECOND:
-=======
                 return v -> v instanceof StringValue ? PolyBigDecimal.of( v.asString() ) : PolyBigDecimal.of( v.asDouble() );
             case FLOAT:
             case REAL:
@@ -148,7 +116,6 @@
             case DOUBLE:
                 return v -> v instanceof StringValue ? PolyDouble.of( Double.valueOf( v.asString() ) ) : PolyDouble.of( v.asNumber() );
             case INTERVAL:
->>>>>>> 18d3cce9
                 break;
             case ANY:
                 return v -> PolyString.of( v.asObject().toString() );
@@ -240,11 +207,7 @@
         return asPolyValue( e );
     }
 
-<<<<<<< HEAD
-    static PolyValue asPolyValue( @NotNull Value value ) {
-=======
     static PolyValue asPolyValue( @NonNull Value value ) {
->>>>>>> 18d3cce9
         if ( value instanceof IntegerValue ) {
             return PolyString.of( String.valueOf( value.asLong() ) );
         } else if ( value instanceof StringValue ) {
@@ -255,10 +218,6 @@
             return new PolyList<>( (value).asList( NeoUtil::getComparableOrString ) );
         }
         throw new NotImplementedException( "Type not supported" );
-<<<<<<< HEAD
-        //return PolyString.of( value.asObject().toString() );
-=======
->>>>>>> 18d3cce9
     }
 
     static Function1<Record, PolyValue[]> getTypesFunction( NestedPolyType types ) {
@@ -319,33 +278,11 @@
             case INTEGER:
             case DATE:
             case TIME:
-<<<<<<< HEAD
-            case TIME_WITH_LOCAL_TIME_ZONE:
-                return literal.value.asNumber().toString();
-            case BIGINT:
-            case INTERVAL_YEAR:
-            case INTERVAL_YEAR_MONTH:
-            case INTERVAL_MONTH:
-            case INTERVAL_DAY:
-            case INTERVAL_DAY_HOUR:
-            case INTERVAL_DAY_MINUTE:
-            case INTERVAL_DAY_SECOND:
-            case INTERVAL_HOUR:
-            case INTERVAL_HOUR_MINUTE:
-            case INTERVAL_HOUR_SECOND:
-            case INTERVAL_MINUTE:
-            case INTERVAL_MINUTE_SECOND:
-            case INTERVAL_SECOND:
-                return literal.getValue().toString();
-            case TIMESTAMP:
-            case TIMESTAMP_WITH_LOCAL_TIME_ZONE:
-=======
                 return literal.value.asNumber().toString();
             case BIGINT:
             case INTERVAL:
                 return literal.getValue().toString();
             case TIMESTAMP:
->>>>>>> 18d3cce9
                 return literal.value.asTemporal().getMillisSinceEpoch().toString();
             case DECIMAL:
             case FLOAT:
@@ -624,13 +561,9 @@
         }
 
         if ( value.isNumber() ) {
-<<<<<<< HEAD
-            return value.asNumber().DoubleValue();
-=======
             if ( type.getType() == PolyType.DECIMAL ) {
                 return value.asNumber().bigDecimalValue().toPlainString();
             }
->>>>>>> 18d3cce9
         }
         if ( value.isList() ) {
             if ( isNested ) {
@@ -640,18 +573,6 @@
         }
 
         return switch ( type.getType() ) {
-<<<<<<< HEAD
-            case DATE -> value.asTemporal().getDaysSinceEpoch();
-            case TIME -> value.asTemporal().getMillisSinceEpoch();
-            case TIMESTAMP -> value.asTemporal().getMillisSinceEpoch();
-            case DOCUMENT -> value.asDocument().toTypedJson();
-            case INTEGER -> value.asNumber().IntValue();
-            case BIGINT -> value.asNumber().LongValue();
-            case VARCHAR, TEXT, CHAR -> value.asString().value;
-            case BOOLEAN -> value.asBoolean().value;
-            case BINARY, VARBINARY, FILE, IMAGE, VIDEO, AUDIO -> value.asBlob().asByteArray();
-            case FLOAT, REAL, DOUBLE, DECIMAL -> value.asNumber().doubleValue();
-=======
             case DATE, TIME, TIMESTAMP -> value.asTemporal().getMillisSinceEpoch();
             case DOCUMENT -> value.asDocument().toTypedJson();
             case TINYINT, INTEGER, SMALLINT -> value.asNumber().IntValue();
@@ -661,18 +582,13 @@
             case BINARY, VARBINARY, FILE, IMAGE, VIDEO, AUDIO -> value.asBinary().value;
             case FLOAT, REAL, DOUBLE -> value.asNumber().doubleValue();
             case DECIMAL -> value.asNumber().bigDecimalValue();
->>>>>>> 18d3cce9
             case ARRAY -> value.asList().value.stream().map( e -> {
                 if ( isNested ) {
                     return e.toTypedJson();
                 }
                 return fixParameterValue( e, type.asList().types.get( 0 ), true );
             } ).toList();
-<<<<<<< HEAD
-            default -> throw new NotImplementedException();
-=======
             default -> throw new NotImplementedException( "Poly to Neo4j value" );
->>>>>>> 18d3cce9
         };
     }
 
