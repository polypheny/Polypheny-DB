/*
 * Copyright 2019-2024 The Polypheny Project
 *
 * Licensed under the Apache License, Version 2.0 (the "License");
 * you may not use this file except in compliance with the License.
 * You may obtain a copy of the License at
 *
 * http://www.apache.org/licenses/LICENSE-2.0
 *
 * Unless required by applicable law or agreed to in writing, software
 * distributed under the License is distributed on an "AS IS" BASIS,
 * WITHOUT WARRANTIES OR CONDITIONS OF ANY KIND, either express or implied.
 * See the License for the specific language governing permissions and
 * limitations under the License.
 */

package org.polypheny.db.adapter.neo4j;

import static org.polypheny.db.adapter.neo4j.util.NeoStatements.as_;
import static org.polypheny.db.adapter.neo4j.util.NeoStatements.assign_;
import static org.polypheny.db.adapter.neo4j.util.NeoStatements.create_;
import static org.polypheny.db.adapter.neo4j.util.NeoStatements.delete_;
import static org.polypheny.db.adapter.neo4j.util.NeoStatements.identityProperties_;
import static org.polypheny.db.adapter.neo4j.util.NeoStatements.labels_;
import static org.polypheny.db.adapter.neo4j.util.NeoStatements.list_;
import static org.polypheny.db.adapter.neo4j.util.NeoStatements.literal_;
import static org.polypheny.db.adapter.neo4j.util.NeoStatements.match_;
import static org.polypheny.db.adapter.neo4j.util.NeoStatements.node_;
import static org.polypheny.db.adapter.neo4j.util.NeoStatements.prepared_;
import static org.polypheny.db.adapter.neo4j.util.NeoStatements.property_;
import static org.polypheny.db.adapter.neo4j.util.NeoStatements.return_;
import static org.polypheny.db.adapter.neo4j.util.NeoStatements.set_;
import static org.polypheny.db.adapter.neo4j.util.NeoStatements.where_;

import com.google.common.collect.ImmutableList;
import java.util.ArrayList;
import java.util.HashMap;
import java.util.List;
import java.util.Map;
import java.util.stream.Collectors;
import javax.annotation.Nullable;
import lombok.Getter;
import lombok.Setter;
import org.apache.calcite.linq4j.function.Function1;
import org.polypheny.db.adapter.neo4j.rules.NeoRelAlg;
import org.polypheny.db.adapter.neo4j.rules.relational.NeoFilter;
import org.polypheny.db.adapter.neo4j.rules.relational.NeoModify;
import org.polypheny.db.adapter.neo4j.rules.relational.NeoProject;
import org.polypheny.db.adapter.neo4j.types.NestedPolyType;
import org.polypheny.db.adapter.neo4j.util.NeoStatements;
import org.polypheny.db.adapter.neo4j.util.NeoStatements.ListStatement;
import org.polypheny.db.adapter.neo4j.util.NeoStatements.NeoStatement;
import org.polypheny.db.adapter.neo4j.util.NeoStatements.OperatorStatement;
import org.polypheny.db.adapter.neo4j.util.NeoStatements.PropertyStatement;
import org.polypheny.db.adapter.neo4j.util.NeoStatements.StatementType;
import org.polypheny.db.adapter.neo4j.util.NeoUtil;
import org.polypheny.db.adapter.neo4j.util.Translator;
import org.polypheny.db.algebra.AlgNode;
import org.polypheny.db.algebra.AlgShuttleImpl;
import org.polypheny.db.algebra.constant.Kind;
import org.polypheny.db.algebra.type.AlgDataType;
import org.polypheny.db.algebra.type.AlgDataTypeField;
import org.polypheny.db.catalog.exceptions.GenericRuntimeException;
import org.polypheny.db.rex.RexDynamicParam;
import org.polypheny.db.rex.RexLiteral;
import org.polypheny.db.rex.RexNode;
import org.polypheny.db.type.entity.PolyString;
import org.polypheny.db.type.entity.numerical.PolyInteger;
import org.polypheny.db.util.Pair;


/**
 * Shuttle class, which saves the state of the algebra Neo4j algebra nodes it passes through when needed.
 * This state is then later used to build the algebra code ({@link org.apache.calcite.linq4j.tree.Expression}), which represents the passed algebra tree.
 */
public class NeoRelationalImplementor extends AlgShuttleImpl {

    private final List<OperatorStatement> statements = new ArrayList<>();
    public NeoEntity selectFromTable = null;

    @Setter
    @Getter
    private boolean isPrepared;

    @Setter
    @Getter
    private boolean isDml;

    @Getter
    @Setter
    private NeoEntity entity;

    @Getter
    private final Map<Long, NestedPolyType> preparedTypes = new HashMap<>();


    private ImmutableList<ImmutableList<RexLiteral>> values;

    @Setter
    @Getter
    private AlgNode last;

    @Getter
    private boolean needsPreparedReturn;


    public void add( OperatorStatement statement ) {
        this.statements.add( statement );
    }


    public void addAll( List<OperatorStatement> statements ) {
        statements.forEach( this::add );
    }


    public void addValues( ImmutableList<ImmutableList<RexLiteral>> tuples ) {
        this.values = tuples;
    }


    public boolean hasValues() {
        return this.values != null && !this.values.isEmpty();
    }


    public boolean isEmpty() {
        return statements.isEmpty();
    }


    /**
     * Adds a cypher <code>CREATE</code> statement, which is used to map most SQL <code>DML</code> statements.
     */
    public void addCreate() {
        if ( values != null ) {
            Pair<Integer, OperatorStatement> res = createCreate( values, entity );
            add( res.right );
            addRowCount( res.left );
        } else if ( !statements.isEmpty() ) {
            add( create_( node_( PolyString.of( entity.name + "_" ), labels_( PolyString.of( entity.name ) ), identityProperties_( entity.getFields() ) ) ) );
            addRowCount( 1 );
        } else {
            throw new UnsupportedOperationException( "Neither values nor a source table was selected for the CREATE" );
        }

    }


    /**
     * Attaches a <code>RETURN</code> of the modified rows to the cypher statement stack.
     *
     * @param size the modified rows
     */
    private void addRowCount( int size ) {
        add( return_( as_( literal_( PolyInteger.of( size ) ), literal_( PolyString.of( "ROWCOUNT" ) ) ) ) );
    }


    private void addRowCountEntity() {
        add( return_( as_( literal_( PolyString.of( String.format( "COUNT(%s)", entity.name ) ) ), literal_( PolyString.of( "ROWCOUNT" ) ) ) ) );
    }


    /**
     * Attaches a cypher parameter value (<code>$param</code>), which is used to handle prepared values ({@link RexDynamicParam })
     */
    public void addPreparedValues() {
        if ( last instanceof NeoProject ) {
            add( createProjectValues( (NeoProject) last, entity, this ) );
            this.needsPreparedReturn = true;
            return;
        }
        throw new GenericRuntimeException( "" );
    }


    public void visitChild( int ordinal, AlgNode input ) {
        assert ordinal == 0;
        ((NeoRelAlg) input).implement( this );
        this.setLast( input );
    }


    /**
     * Attaches a <code>WITH</code> cypher statement which is used to map a SQL project in some cases.
     */
    public void addWith( NeoProject project, boolean isDml ) {
        add( create( NeoStatements::with_, project, last, this, isDml ) );
    }


    /**
     * Attaches a <code>CREATE</code> cypher statement which is used to map a SQL DML.
     */
    public static Pair<Integer, NeoStatements.OperatorStatement> createCreate( ImmutableList<ImmutableList<RexLiteral>> values, NeoEntity entity ) {
        int nodeI = 0;
        List<NeoStatements.NeoStatement> nodes = new ArrayList<>();
<<<<<<< HEAD
        AlgDataType rowType = entity.getRowType();
=======
        AlgDataType rowType = entity.getTupleType();
>>>>>>> 18d3cce9

        for ( ImmutableList<RexLiteral> row : values ) {
            int pos = 0;
            List<PropertyStatement> props = new ArrayList<>();
            for ( RexLiteral value : row ) {
                if ( pos >= rowType.getFieldCount() ) {
                    continue;
                }
                props.add( property_( rowType.getFields().get( pos ).getPhysicalName(), literal_( value ) ) );
                pos++;
            }
            String name = entity.name;

            nodes.add( node_( PolyString.of( name + nodeI ), NeoStatements.labels_( PolyString.of( name ) ), props ) );
            nodeI++;
        }

        return Pair.of( nodeI, NeoStatements.create_( nodes ) );
    }


    public static NeoStatements.OperatorStatement create( Function1<ListStatement<?>, OperatorStatement> transformer, NeoProject neoProject, AlgNode last, NeoRelationalImplementor implementor, boolean isDml ) {
        List<AlgDataTypeField> fields = neoProject.getTupleType().getFields();

        List<NeoStatements.NeoStatement> nodes = new ArrayList<>();
        int i = 0;
        for ( RexNode project : neoProject.getProjects() ) {
            Translator translator = new Translator( neoProject.getTupleType(), last.getTupleType(), new HashMap<>(), implementor, null, true );
            String res = project.accept( translator );
            assert res != null : "Unsupported operation encountered for projects in Neo4j.";

            nodes.add( as_( literal_( PolyString.of( res ) ), literal_( PolyString.of( fields.get( i ).getName() ) ) ) );
            i++;
        }
        // we add the original entity to no lose it for dmls
        if ( isDml ) {
            nodes.add( literal_( PolyString.of( implementor.entity.name ) ) );
        }

        return transformer.apply( list_( nodes ) );
    }


    public static OperatorStatement createProjectValues( NeoProject last, NeoEntity entity, NeoRelationalImplementor implementor ) {
        List<PropertyStatement> properties = new ArrayList<>();
<<<<<<< HEAD
        List<AlgDataTypeField> fields = entity.getRowType().getFields();
=======
        List<AlgDataTypeField> fields = entity.getTupleType().getFields();
>>>>>>> 18d3cce9

        int i = 0;
        for ( RexNode project : last.getProjects() ) {
            String key = fields.get( i ).getPhysicalName();
            if ( project.isA( Kind.LITERAL ) ) {
                properties.add( property_( key, literal_( (RexLiteral) project ) ) );
            } else if ( project.isA( Kind.DYNAMIC_PARAM ) ) {
                implementor.addPreparedType( (RexDynamicParam) project );
                properties.add( property_( key, prepared_( (RexDynamicParam) project ) ) );
            } else {
                throw new UnsupportedOperationException( "This operation is not supported." );
            }
            i++;
        }
        String name = entity.name;

        return create_( node_( PolyString.of( name ), labels_( PolyString.of( name ) ), properties ) );
    }


    public void addPreparedType( RexDynamicParam dynamicParam ) {
        preparedTypes.put(
                dynamicParam.getIndex(),
                NestedPolyType.from( dynamicParam.getType() ) );
    }


    public String build() {
        addReturnIfNecessary();
        return statements.stream().map( NeoStatement::build ).collect( Collectors.joining( "\n" ) );

    }


    public void addReturnIfNecessary() {
        OperatorStatement statement = statements.get( statements.size() - 1 );
        if ( statements.get( statements.size() - 1 ).type != StatementType.RETURN ) {
            if ( isDml ) {
<<<<<<< HEAD
                addRowCountEntity();
=======
                needsPreparedReturn = true;
>>>>>>> 18d3cce9
            } else if ( statement.type == StatementType.WITH ) {
                // can replace
                statements.remove( statements.size() - 1 );
                statements.add( return_( statement.statements ) );
            } else {//if ( statement.type == StatementType.WHERE ) {
                // have to add
                statements.add( return_( list_( last.getTupleType().getFieldNames().stream().map( f -> literal_( PolyString.of( NeoUtil.fixParameter( f ) ) ) ).toList() ) ) );
            }
        }
    }


    public void addFilter( NeoFilter filter ) {
        Translator translator = new Translator( last.getTupleType(), last.getTupleType(), new HashMap<>(), this, null, true );
        add( where_( literal_( PolyString.of( filter.getCondition().accept( translator ) ) ) ) );
    }


    private Map<String, String> getToPhysicalMapping( @Nullable AlgNode node ) {
        Map<String, String> mapping = new HashMap<>();
<<<<<<< HEAD
        for ( AlgDataTypeField field : entity.getRowType().getFields() ) {
=======
        for ( AlgDataTypeField field : entity.getTupleType().getFields() ) {
>>>>>>> 18d3cce9
            mapping.put( field.getName(), entity.name + "." + field.getPhysicalName() );
        }

        if ( node instanceof NeoProject project ) {
            for ( AlgDataTypeField field : project.getTupleType().getFields() ) {
                if ( !mapping.containsKey( field.getName() ) ) {
                    Translator translator = new Translator( project.getTupleType(), project.getTupleType(), new HashMap<>(), this, null, true );
                    mapping.put( field.getName(), project.getProjects().get( field.getIndex() ).accept( translator ) );
                }
            }
        }

        return mapping;
    }


    public void addDelete() {
        if ( isEmpty() ) {
            add( match_( node_( PolyString.of( entity.name ), labels_( PolyString.of( entity.name ) ) ) ) );
        }

        add( delete_( false, literal_( PolyString.of( entity.name ) ) ) );
    }


    public void addUpdate( NeoModify neoModify ) {
        Map<String, String> mapping = getToPhysicalMapping( last );

        List<NeoStatement> nodes = new ArrayList<>();
        int i = 0;
        for ( RexNode node : neoModify.getSourceExpressions() ) {
            Translator translator = new Translator( last.getTupleType(), last.getTupleType(), mapping, this, null, true );
            nodes.add( assign_( literal_( PolyString.of( mapping.get( neoModify.getUpdateColumns().get( i ) ) ) ), literal_( PolyString.of( node.accept( translator ) ) ) ) );
            i++;
        }

        add( set_( list_( nodes ) ) );
    }

}<|MERGE_RESOLUTION|>--- conflicted
+++ resolved
@@ -196,11 +196,7 @@
     public static Pair<Integer, NeoStatements.OperatorStatement> createCreate( ImmutableList<ImmutableList<RexLiteral>> values, NeoEntity entity ) {
         int nodeI = 0;
         List<NeoStatements.NeoStatement> nodes = new ArrayList<>();
-<<<<<<< HEAD
-        AlgDataType rowType = entity.getRowType();
-=======
         AlgDataType rowType = entity.getTupleType();
->>>>>>> 18d3cce9
 
         for ( ImmutableList<RexLiteral> row : values ) {
             int pos = 0;
@@ -246,11 +242,7 @@
 
     public static OperatorStatement createProjectValues( NeoProject last, NeoEntity entity, NeoRelationalImplementor implementor ) {
         List<PropertyStatement> properties = new ArrayList<>();
-<<<<<<< HEAD
-        List<AlgDataTypeField> fields = entity.getRowType().getFields();
-=======
         List<AlgDataTypeField> fields = entity.getTupleType().getFields();
->>>>>>> 18d3cce9
 
         int i = 0;
         for ( RexNode project : last.getProjects() ) {
@@ -289,11 +281,7 @@
         OperatorStatement statement = statements.get( statements.size() - 1 );
         if ( statements.get( statements.size() - 1 ).type != StatementType.RETURN ) {
             if ( isDml ) {
-<<<<<<< HEAD
-                addRowCountEntity();
-=======
                 needsPreparedReturn = true;
->>>>>>> 18d3cce9
             } else if ( statement.type == StatementType.WITH ) {
                 // can replace
                 statements.remove( statements.size() - 1 );
@@ -314,11 +302,7 @@
 
     private Map<String, String> getToPhysicalMapping( @Nullable AlgNode node ) {
         Map<String, String> mapping = new HashMap<>();
-<<<<<<< HEAD
-        for ( AlgDataTypeField field : entity.getRowType().getFields() ) {
-=======
         for ( AlgDataTypeField field : entity.getTupleType().getFields() ) {
->>>>>>> 18d3cce9
             mapping.put( field.getName(), entity.name + "." + field.getPhysicalName() );
         }
 
