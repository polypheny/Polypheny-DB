--- conflicted
+++ resolved
@@ -54,11 +54,7 @@
 import org.polypheny.db.catalog.entity.physical.PhysicalGraph;
 import org.polypheny.db.catalog.snapshot.Snapshot;
 import org.polypheny.db.functions.Functions;
-<<<<<<< HEAD
-import org.polypheny.db.plan.AlgOptCluster;
-=======
 import org.polypheny.db.plan.AlgCluster;
->>>>>>> 18d3cce9
 import org.polypheny.db.plan.AlgTraitSet;
 import org.polypheny.db.plan.Convention;
 import org.polypheny.db.rex.RexNode;
@@ -108,11 +104,7 @@
      */
     @Override
     public Modify<?> toModificationTable(
-<<<<<<< HEAD
-            AlgOptCluster cluster,
-=======
             AlgCluster cluster,
->>>>>>> 18d3cce9
             AlgTraitSet traits,
             Entity table,
             AlgNode child,
@@ -134,11 +126,7 @@
 
     @Override
     public Modify<?> toModificationGraph(
-<<<<<<< HEAD
-            AlgOptCluster cluster,
-=======
             AlgCluster cluster,
->>>>>>> 18d3cce9
             AlgTraitSet traits,
             Entity graph,
             AlgNode child,
@@ -158,11 +146,7 @@
 
 
     @Override
-<<<<<<< HEAD
-    public AlgNode toAlg( AlgOptCluster cluster, AlgTraitSet traitSet ) {
-=======
     public AlgNode toAlg( AlgCluster cluster, AlgTraitSet traitSet ) {
->>>>>>> 18d3cce9
         return new NeoLpgScan( cluster, cluster.traitSetOf( NeoConvention.INSTANCE ).replace( ModelTrait.GRAPH ), this );
     }
 
