--- conflicted
+++ resolved
@@ -46,11 +46,7 @@
      * @param traits Traits active for this node, including {@link ModelTrait#GRAPH}
      * @param input Input algebraic expression
      */
-<<<<<<< HEAD
-    public NeoLpgProject( AlgOptCluster cluster, AlgTraitSet traits, AlgNode input, List<PolyString> names, List<? extends RexNode> projects ) {
-=======
     public NeoLpgProject( AlgCluster cluster, AlgTraitSet traits, AlgNode input, List<PolyString> names, List<? extends RexNode> projects ) {
->>>>>>> 250079c0
         super( cluster, traits, input, projects, names );
     }
 
@@ -66,13 +62,8 @@
             for ( RexNode project : getProjects() ) {
                 Translator translator = new Translator( getTupleType(), implementor.getLast().getTupleType(), new HashMap<>(), null, implementor.getGraph().mappingLabel, false );
                 String name = project.accept( translator );
-<<<<<<< HEAD
-                if ( names.get( i ) != null && !name.equals( names.get( i ).value ) && !names.get( i ).value.contains( "." ) ) {
-                    statements.add( as_( literal_( project.accept( translator ) ), literal_( names.get( i ) ) ) );
-=======
                 if ( names.get( i ) != null && !name.equals( names.get( i ).value ) && !names.get( i ).value.contains( "." ) && !name.equals( "*" ) ) {
                     statements.add( as_( literal_( PolyString.of( project.accept( translator ) ) ), literal_( names.get( i ) ) ) );
->>>>>>> 250079c0
                 } else {
                     statements.add( literal_( PolyString.of( project.accept( translator ) ) ) );
                 }
