--- conflicted
+++ resolved
@@ -47,11 +47,7 @@
      * @param traits Traits active for this node, including {@link ModelTrait#GRAPH}
      * @param input Input algebraic expression
      */
-<<<<<<< HEAD
-    public NeoLpgMatch( AlgOptCluster cluster, AlgTraitSet traits, AlgNode input, List<RexCall> matches, List<PolyString> names ) {
-=======
     public NeoLpgMatch( AlgCluster cluster, AlgTraitSet traits, AlgNode input, List<RexCall> matches, List<PolyString> names ) {
->>>>>>> 18d3cce9
         super( cluster, traits, input, matches, names );
     }
 
