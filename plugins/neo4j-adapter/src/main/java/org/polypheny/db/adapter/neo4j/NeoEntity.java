/*
 * Copyright 2019-2024 The Polypheny Project
 *
 * Licensed under the Apache License, Version 2.0 (the "License");
 * you may not use this file except in compliance with the License.
 * You may obtain a copy of the License at
 *
 * http://www.apache.org/licenses/LICENSE-2.0
 *
 * Unless required by applicable law or agreed to in writing, software
 * distributed under the License is distributed on an "AS IS" BASIS,
 * WITHOUT WARRANTIES OR CONDITIONS OF ANY KIND, either express or implied.
 * See the License for the specific language governing permissions and
 * limitations under the License.
 */

package org.polypheny.db.adapter.neo4j;

import java.util.ArrayList;
import java.util.Comparator;
import java.util.HashMap;
import java.util.List;
import java.util.Map;
import java.util.Map.Entry;
import java.util.stream.Collectors;
import lombok.Getter;
import lombok.experimental.SuperBuilder;
<<<<<<< HEAD
=======
import lombok.extern.slf4j.Slf4j;
>>>>>>> 18d3cce9
import org.apache.calcite.linq4j.AbstractEnumerable;
import org.apache.calcite.linq4j.Enumerable;
import org.apache.calcite.linq4j.Enumerator;
import org.apache.calcite.linq4j.function.Function1;
import org.apache.calcite.linq4j.tree.Expression;
import org.apache.calcite.linq4j.tree.Expressions;
import org.neo4j.driver.Record;
import org.neo4j.driver.Result;
import org.neo4j.driver.Transaction;
import org.polypheny.db.adapter.DataContext;
import org.polypheny.db.adapter.neo4j.rules.relational.NeoScan;
import org.polypheny.db.adapter.neo4j.types.NestedPolyType;
import org.polypheny.db.adapter.neo4j.util.NeoUtil;
import org.polypheny.db.algebra.AlgNode;
import org.polypheny.db.algebra.core.common.Modify;
import org.polypheny.db.algebra.core.common.Modify.Operation;
import org.polypheny.db.algebra.core.relational.RelModify;
import org.polypheny.db.algebra.logical.relational.LogicalRelModify;
import org.polypheny.db.algebra.type.AlgDataType;
import org.polypheny.db.algebra.type.AlgDataTypeFactory;
import org.polypheny.db.algebra.type.AlgDataTypeImpl;
import org.polypheny.db.algebra.type.AlgProtoDataType;
import org.polypheny.db.catalog.Catalog;
import org.polypheny.db.catalog.entity.Entity;
import org.polypheny.db.catalog.entity.physical.PhysicalColumn;
import org.polypheny.db.catalog.entity.physical.PhysicalEntity;
import org.polypheny.db.catalog.entity.physical.PhysicalField;
import org.polypheny.db.catalog.entity.physical.PhysicalGraph;
import org.polypheny.db.catalog.logistic.DataModel;
import org.polypheny.db.catalog.snapshot.Snapshot;
<<<<<<< HEAD
import org.polypheny.db.plan.AlgOptCluster;
=======
import org.polypheny.db.plan.AlgCluster;
>>>>>>> 18d3cce9
import org.polypheny.db.plan.AlgTraitSet;
import org.polypheny.db.plan.Convention;
import org.polypheny.db.rex.RexNode;
import org.polypheny.db.schema.impl.AbstractEntityQueryable;
import org.polypheny.db.schema.types.ModifiableTable;
import org.polypheny.db.schema.types.QueryableEntity;
import org.polypheny.db.schema.types.TranslatableEntity;
import org.polypheny.db.type.entity.PolyValue;

/**
 * Relational Neo4j representation of a {@link PhysicalEntity} entity
 */
<<<<<<< HEAD
=======
@Slf4j
>>>>>>> 18d3cce9
@SuperBuilder(toBuilder = true)
public class NeoEntity extends PhysicalEntity implements TranslatableEntity, ModifiableTable, QueryableEntity {

    @Getter
    private final List<? extends PhysicalField> fields;

    private final NeoNamespace namespace;


    protected NeoEntity( PhysicalEntity physical, List<? extends PhysicalField> fields, NeoNamespace namespace ) {
        super( physical.id, physical.allocationId, physical.logicalId, physical.name, physical.namespaceId, physical.namespaceName, physical.uniqueFieldIds, physical.dataModel, physical.adapterId );
        this.fields = fields;
        this.namespace = namespace;
    }


    @Override
<<<<<<< HEAD
    public AlgNode toAlg( AlgOptCluster cluster, AlgTraitSet traitSet ) {
=======
    public AlgNode toAlg( AlgCluster cluster, AlgTraitSet traitSet ) {
>>>>>>> 18d3cce9
        return new NeoScan( cluster, traitSet.replace( NeoConvention.INSTANCE ), this );
    }


    /**
     * Creates an {@link RelModify} algebra object, which is modifies this relational entity.
     *
     * @param child child algebra nodes of the created algebra operation
     * @param operation the operation type
     */
    @Override
    public Modify<Entity> toModificationTable(
<<<<<<< HEAD
            AlgOptCluster cluster,
=======
            AlgCluster cluster,
>>>>>>> 18d3cce9
            AlgTraitSet traits,
            Entity physical,
            AlgNode child,
            Operation operation,
            List<String> targets,
            List<? extends RexNode> sources ) {
        NeoConvention.INSTANCE.register( cluster.getPlanner() );
        return new LogicalRelModify(
                traits.replace( Convention.NONE ),
                physical,
                child,
                operation,
                targets,
                sources
        );
    }


    @Override
    public PolyValue[] getParameterArray() {
        return new PolyValue[0];
    }


    @Override
    public Expression asExpression() {
        return Expressions.call(
                Expressions.convert_(
                        Expressions.call(
                                Expressions.call(
                                        namespace.store.getCatalogAsExpression(),
                                        "getPhysical", Expressions.constant( id ) ),
                                "unwrapOrThrow", Expressions.constant( NeoEntity.class ) ),
                        NeoEntity.class ),
                "asQueryable",
                DataContext.ROOT,
                Catalog.SNAPSHOT_EXPRESSION );
    }


    @Override
    public NeoQueryable asQueryable( DataContext dataContext, Snapshot snapshot ) {
        return new NeoQueryable( dataContext, snapshot, this );
    }


    @Override
    public PhysicalEntity normalize() {
        return new PhysicalGraph( id, allocationId, logicalId, name, adapterId );
    }


<<<<<<< HEAD
    public AlgDataType getRowType() {
        if ( dataModel == DataModel.RELATIONAL ) {
            return buildProto().apply( AlgDataTypeFactory.DEFAULT );
        }
        return super.getRowType();
=======
    public AlgDataType getTupleType() {
        if ( dataModel == DataModel.RELATIONAL ) {
            return buildProto().apply( AlgDataTypeFactory.DEFAULT );
        }
        return super.getTupleType();
>>>>>>> 18d3cce9
    }


    public AlgProtoDataType buildProto() {
        final AlgDataTypeFactory.Builder fieldInfo = AlgDataTypeFactory.DEFAULT.builder();

        for ( PhysicalColumn column : fields.stream().map( f -> f.unwrap( PhysicalColumn.class ).orElseThrow() ).sorted( Comparator.comparingInt( a -> a.position ) ).toList() ) {
            AlgDataType sqlType = column.getAlgDataType( AlgDataTypeFactory.DEFAULT );
            fieldInfo.add( column.id, column.logicalName, column.name, sqlType ).nullable( column.nullable );
        }

        return AlgDataTypeImpl.proto( fieldInfo.build() );
    }


    public static class NeoQueryable extends AbstractEntityQueryable<PolyValue[], NeoEntity> {

        private final AlgDataType rowType;


        public NeoQueryable( DataContext dataContext, Snapshot snapshot, NeoEntity entity ) {
            super( dataContext, snapshot, entity );
<<<<<<< HEAD
            this.rowType = entity.getRowType();
=======
            this.rowType = entity.getTupleType();
>>>>>>> 18d3cce9
        }


        @Override
        public Enumerator<PolyValue[]> enumerator() {
            return execute(
<<<<<<< HEAD
                    String.format( "MATCH (n:%s) RETURN %s", entity.name, buildAllQuery() ),
                    getTypes(),
                    Map.of() ).enumerator();
=======
                    "MATCH (n:%s) RETURN %s".formatted( entity.name, buildAllQuery() ),
                    getTypes(),
                    Map.of(),
                    false ).enumerator();
>>>>>>> 18d3cce9
        }


        private NestedPolyType getTypes() {
            return NestedPolyType.from( rowType );
        }


        private String buildAllQuery() {
            return rowType.getFields().stream().map( f -> "n." + f.getPhysicalName() ).collect( Collectors.joining( ", " ) );
        }


        /**
         * Executes the given query and returns a {@link Enumerable}, which returns the results when iterated.
         *
         * @param query the query to execute
         * @param prepared mapping of parameters and their components if they are collections
         */
        @SuppressWarnings("UnusedDeclaration")
<<<<<<< HEAD
        public Enumerable<PolyValue[]> execute( String query, NestedPolyType types, Map<Long, NestedPolyType> prepared ) {
            Transaction trx = getTrx();

            dataContext.getStatement().getTransaction().registerInvolvedAdapter( entity.namespace.store );

            List<Result> results = new ArrayList<>();
            if ( dataContext.getParameterValues().size() == 1 ) {
                results.add( trx.run( query, toParameters( dataContext.getParameterValues().get( 0 ), prepared, false ) ) );
            } else if ( !dataContext.getParameterValues().isEmpty() ) {
                for ( Map<Long, PolyValue> value : dataContext.getParameterValues() ) {
                    results.add( trx.run( query, toParameters( value, prepared, false ) ) );
=======
        public Enumerable<PolyValue[]> execute( String query, NestedPolyType types, Map<Long, NestedPolyType> prepared, boolean needsPreparedReturn ) {
            Transaction trx = getTrx();

            dataContext.getStatement().getTransaction().registerInvolvedAdapter( entity.namespace.store );

            if ( log.isDebugEnabled() ) {
                log.warn( "Executing query: {}", query );
            }

            List<Result> results = new ArrayList<>();
            if ( dataContext.getParameterValues().size() == 1 ) {
                String adjustedQuery = needsPreparedReturn ? query + " RETURN 1" : query;
                results.add( trx.run( adjustedQuery, toParameters( dataContext.getParameterValues().get( 0 ), prepared, false ) ) );
            } else if ( !dataContext.getParameterValues().isEmpty() ) {
                String adjustedQuery = needsPreparedReturn ? query + " RETURN " + dataContext.getParameterValues().size() : query;
                for ( Map<Long, PolyValue> value : dataContext.getParameterValues() ) {
                    results.add( trx.run( adjustedQuery, toParameters( value, prepared, false ) ) );
>>>>>>> 18d3cce9
                }
            } else {
                String adjustedQuery = needsPreparedReturn ? query + " RETURN 1" : query;
                results.add( trx.run( query ) );
            }

            Function1<Record, PolyValue[]> getter = NeoQueryable.getter( types );

            return new AbstractEnumerable<>() {
                @Override
                public Enumerator<PolyValue[]> enumerator() {
                    return new NeoEnumerator( results, getter );
                }
            };
        }


        /**
         * Creates a mapping of parameters to the provided values, as Neo4j needs it.
         *
         * @param values the values to execute the query with
         * @param parameterTypes the types of the attached values
         */
        private Map<String, Object> toParameters( Map<Long, PolyValue> values, Map<Long, NestedPolyType> parameterTypes, boolean nested ) {
            Map<String, Object> parameters = new HashMap<>();
            for ( Entry<Long, PolyValue> entry : values.entrySet().stream().filter( e -> parameterTypes.containsKey( e.getKey() ) ).toList() ) {
                parameters.put(
                        NeoUtil.asParameter( entry.getKey(), false ),
                        NeoUtil.fixParameterValue( entry.getValue(), parameterTypes.get( entry.getKey() ), false ) );
            }
            return parameters;
        }


        static Function1<Record, PolyValue[]> getter( NestedPolyType types ) {
            return NeoUtil.getTypesFunction( types );
        }


        private Transaction getTrx() {
            return entity.namespace.transactionProvider.get( dataContext.getStatement().getTransaction().getXid() );
        }

    }

}<|MERGE_RESOLUTION|>--- conflicted
+++ resolved
@@ -25,10 +25,7 @@
 import java.util.stream.Collectors;
 import lombok.Getter;
 import lombok.experimental.SuperBuilder;
-<<<<<<< HEAD
-=======
 import lombok.extern.slf4j.Slf4j;
->>>>>>> 18d3cce9
 import org.apache.calcite.linq4j.AbstractEnumerable;
 import org.apache.calcite.linq4j.Enumerable;
 import org.apache.calcite.linq4j.Enumerator;
@@ -59,11 +56,7 @@
 import org.polypheny.db.catalog.entity.physical.PhysicalGraph;
 import org.polypheny.db.catalog.logistic.DataModel;
 import org.polypheny.db.catalog.snapshot.Snapshot;
-<<<<<<< HEAD
-import org.polypheny.db.plan.AlgOptCluster;
-=======
 import org.polypheny.db.plan.AlgCluster;
->>>>>>> 18d3cce9
 import org.polypheny.db.plan.AlgTraitSet;
 import org.polypheny.db.plan.Convention;
 import org.polypheny.db.rex.RexNode;
@@ -76,10 +69,7 @@
 /**
  * Relational Neo4j representation of a {@link PhysicalEntity} entity
  */
-<<<<<<< HEAD
-=======
 @Slf4j
->>>>>>> 18d3cce9
 @SuperBuilder(toBuilder = true)
 public class NeoEntity extends PhysicalEntity implements TranslatableEntity, ModifiableTable, QueryableEntity {
 
@@ -97,11 +87,7 @@
 
 
     @Override
-<<<<<<< HEAD
-    public AlgNode toAlg( AlgOptCluster cluster, AlgTraitSet traitSet ) {
-=======
     public AlgNode toAlg( AlgCluster cluster, AlgTraitSet traitSet ) {
->>>>>>> 18d3cce9
         return new NeoScan( cluster, traitSet.replace( NeoConvention.INSTANCE ), this );
     }
 
@@ -114,11 +100,7 @@
      */
     @Override
     public Modify<Entity> toModificationTable(
-<<<<<<< HEAD
-            AlgOptCluster cluster,
-=======
             AlgCluster cluster,
->>>>>>> 18d3cce9
             AlgTraitSet traits,
             Entity physical,
             AlgNode child,
@@ -171,19 +153,11 @@
     }
 
 
-<<<<<<< HEAD
-    public AlgDataType getRowType() {
-        if ( dataModel == DataModel.RELATIONAL ) {
-            return buildProto().apply( AlgDataTypeFactory.DEFAULT );
-        }
-        return super.getRowType();
-=======
     public AlgDataType getTupleType() {
         if ( dataModel == DataModel.RELATIONAL ) {
             return buildProto().apply( AlgDataTypeFactory.DEFAULT );
         }
         return super.getTupleType();
->>>>>>> 18d3cce9
     }
 
 
@@ -206,27 +180,17 @@
 
         public NeoQueryable( DataContext dataContext, Snapshot snapshot, NeoEntity entity ) {
             super( dataContext, snapshot, entity );
-<<<<<<< HEAD
-            this.rowType = entity.getRowType();
-=======
             this.rowType = entity.getTupleType();
->>>>>>> 18d3cce9
         }
 
 
         @Override
         public Enumerator<PolyValue[]> enumerator() {
             return execute(
-<<<<<<< HEAD
-                    String.format( "MATCH (n:%s) RETURN %s", entity.name, buildAllQuery() ),
-                    getTypes(),
-                    Map.of() ).enumerator();
-=======
                     "MATCH (n:%s) RETURN %s".formatted( entity.name, buildAllQuery() ),
                     getTypes(),
                     Map.of(),
                     false ).enumerator();
->>>>>>> 18d3cce9
         }
 
 
@@ -247,19 +211,6 @@
          * @param prepared mapping of parameters and their components if they are collections
          */
         @SuppressWarnings("UnusedDeclaration")
-<<<<<<< HEAD
-        public Enumerable<PolyValue[]> execute( String query, NestedPolyType types, Map<Long, NestedPolyType> prepared ) {
-            Transaction trx = getTrx();
-
-            dataContext.getStatement().getTransaction().registerInvolvedAdapter( entity.namespace.store );
-
-            List<Result> results = new ArrayList<>();
-            if ( dataContext.getParameterValues().size() == 1 ) {
-                results.add( trx.run( query, toParameters( dataContext.getParameterValues().get( 0 ), prepared, false ) ) );
-            } else if ( !dataContext.getParameterValues().isEmpty() ) {
-                for ( Map<Long, PolyValue> value : dataContext.getParameterValues() ) {
-                    results.add( trx.run( query, toParameters( value, prepared, false ) ) );
-=======
         public Enumerable<PolyValue[]> execute( String query, NestedPolyType types, Map<Long, NestedPolyType> prepared, boolean needsPreparedReturn ) {
             Transaction trx = getTrx();
 
@@ -277,7 +228,6 @@
                 String adjustedQuery = needsPreparedReturn ? query + " RETURN " + dataContext.getParameterValues().size() : query;
                 for ( Map<Long, PolyValue> value : dataContext.getParameterValues() ) {
                     results.add( trx.run( adjustedQuery, toParameters( value, prepared, false ) ) );
->>>>>>> 18d3cce9
                 }
             } else {
                 String adjustedQuery = needsPreparedReturn ? query + " RETURN 1" : query;
