--- conflicted
+++ resolved
@@ -51,11 +51,7 @@
      * @param cluster Cluster this expression belongs to
      * @param traits Traits active for this node, including {@link org.polypheny.db.catalog.logistic.DataModel#GRAPH}
      */
-<<<<<<< HEAD
-    public NeoLpgAggregate( AlgOptCluster cluster, AlgTraitSet traits, AlgNode child, @NotNull List<RexNameRef> groups, List<LaxAggregateCall> aggCalls, AlgDataType tupleType ) {
-=======
     public NeoLpgAggregate( AlgCluster cluster, AlgTraitSet traits, AlgNode child, @NotNull List<RexNameRef> groups, List<LaxAggregateCall> aggCalls, AlgDataType tupleType ) {
->>>>>>> 18d3cce9
         super( cluster, traits, child, groups, aggCalls, tupleType );
     }
 
