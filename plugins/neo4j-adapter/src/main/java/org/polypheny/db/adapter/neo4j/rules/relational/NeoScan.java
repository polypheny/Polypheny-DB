/*
 * Copyright 2019-2024 The Polypheny Project
 *
 * Licensed under the Apache License, Version 2.0 (the "License");
 * you may not use this file except in compliance with the License.
 * You may obtain a copy of the License at
 *
 * http://www.apache.org/licenses/LICENSE-2.0
 *
 * Unless required by applicable law or agreed to in writing, software
 * distributed under the License is distributed on an "AS IS" BASIS,
 * WITHOUT WARRANTIES OR CONDITIONS OF ANY KIND, either express or implied.
 * See the License for the specific language governing permissions and
 * limitations under the License.
 */

package org.polypheny.db.adapter.neo4j.rules.relational;

import static org.polypheny.db.adapter.neo4j.util.NeoStatements.as_;
import static org.polypheny.db.adapter.neo4j.util.NeoStatements.labels_;
import static org.polypheny.db.adapter.neo4j.util.NeoStatements.list_;
import static org.polypheny.db.adapter.neo4j.util.NeoStatements.literal_;
import static org.polypheny.db.adapter.neo4j.util.NeoStatements.match_;
import static org.polypheny.db.adapter.neo4j.util.NeoStatements.node_;
import static org.polypheny.db.adapter.neo4j.util.NeoStatements.with_;

import java.util.ArrayList;
import java.util.List;
import java.util.Objects;
import org.polypheny.db.adapter.neo4j.NeoEntity;
import org.polypheny.db.adapter.neo4j.NeoRelationalImplementor;
import org.polypheny.db.adapter.neo4j.rules.NeoRelAlg;
import org.polypheny.db.adapter.neo4j.util.NeoStatements.NeoStatement;
import org.polypheny.db.algebra.AlgNode;
import org.polypheny.db.algebra.core.relational.RelScan;
<<<<<<< HEAD
import org.polypheny.db.plan.AlgOptCluster;
=======
import org.polypheny.db.plan.AlgCluster;
>>>>>>> 250079c0
import org.polypheny.db.plan.AlgTraitSet;
import org.polypheny.db.type.entity.PolyString;

public class NeoScan extends RelScan<NeoEntity> implements NeoRelAlg {


<<<<<<< HEAD
    public NeoScan( AlgOptCluster cluster, AlgTraitSet traitSet, NeoEntity neoEntity ) {
=======
    public NeoScan( AlgCluster cluster, AlgTraitSet traitSet, NeoEntity neoEntity ) {
>>>>>>> 250079c0
        super( cluster, traitSet, neoEntity );
    }


    @Override
    public void implement( NeoRelationalImplementor implementor ) {
        if ( implementor.getEntity() != null && !Objects.equals( entity.id, implementor.getEntity().id ) ) {
            handleInsertFromOther( implementor );
            return;
        }

        implementor.setEntity( entity );
<<<<<<< HEAD

        implementor.add( match_( node_( PolyString.of( entity.name ), labels_( PolyString.of( entity.name ) ) ) ) );

        if ( !implementor.isDml() ) {
            List<NeoStatement> mapping = entity
                    .getRowType()
                    .getFields()
                    .stream().map( f -> as_( literal_( entity.name + "." + f.getPhysicalName() ), literal_( f.getName() ) ) )
                    .collect( Collectors.toList() );
=======

        implementor.add( match_( node_( PolyString.of( entity.name ), labels_( PolyString.of( entity.name ) ) ) ) );

        if ( !implementor.isDml() || !implementor.isPrepared() ) {
            List<NeoStatement> mapping = entity
                    .getTupleType()
                    .getFields()
                    .stream().map( f -> (NeoStatement) as_( literal_( PolyString.of( entity.name + "." + f.getPhysicalName() ) ), literal_( PolyString.of( f.getName() ) ) ) )
                    .toList();

            if ( implementor.isDml() ) {
                mapping = new ArrayList<>( mapping );
                mapping.add( literal_( PolyString.of( entity.name ) ) );
            }
>>>>>>> 250079c0

            implementor.add( with_( list_( mapping ) ) );
        }
    }


    private void handleInsertFromOther( NeoRelationalImplementor implementor ) {
        implementor.selectFromTable = entity;
    }


    @Override
    public AlgNode copy( AlgTraitSet traitSet, List<AlgNode> inputs ) {
        return new NeoScan( getCluster(), traitSet, entity );
    }

}<|MERGE_RESOLUTION|>--- conflicted
+++ resolved
@@ -33,22 +33,14 @@
 import org.polypheny.db.adapter.neo4j.util.NeoStatements.NeoStatement;
 import org.polypheny.db.algebra.AlgNode;
 import org.polypheny.db.algebra.core.relational.RelScan;
-<<<<<<< HEAD
-import org.polypheny.db.plan.AlgOptCluster;
-=======
 import org.polypheny.db.plan.AlgCluster;
->>>>>>> 250079c0
 import org.polypheny.db.plan.AlgTraitSet;
 import org.polypheny.db.type.entity.PolyString;
 
 public class NeoScan extends RelScan<NeoEntity> implements NeoRelAlg {
 
 
-<<<<<<< HEAD
-    public NeoScan( AlgOptCluster cluster, AlgTraitSet traitSet, NeoEntity neoEntity ) {
-=======
     public NeoScan( AlgCluster cluster, AlgTraitSet traitSet, NeoEntity neoEntity ) {
->>>>>>> 250079c0
         super( cluster, traitSet, neoEntity );
     }
 
@@ -61,17 +53,6 @@
         }
 
         implementor.setEntity( entity );
-<<<<<<< HEAD
-
-        implementor.add( match_( node_( PolyString.of( entity.name ), labels_( PolyString.of( entity.name ) ) ) ) );
-
-        if ( !implementor.isDml() ) {
-            List<NeoStatement> mapping = entity
-                    .getRowType()
-                    .getFields()
-                    .stream().map( f -> as_( literal_( entity.name + "." + f.getPhysicalName() ), literal_( f.getName() ) ) )
-                    .collect( Collectors.toList() );
-=======
 
         implementor.add( match_( node_( PolyString.of( entity.name ), labels_( PolyString.of( entity.name ) ) ) ) );
 
@@ -86,7 +67,6 @@
                 mapping = new ArrayList<>( mapping );
                 mapping.add( literal_( PolyString.of( entity.name ) ) );
             }
->>>>>>> 250079c0
 
             implementor.add( with_( list_( mapping ) ) );
         }
