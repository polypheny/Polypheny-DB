/*
 * Copyright 2019-2024 The Polypheny Project
 *
 * Licensed under the Apache License, Version 2.0 (the "License");
 * you may not use this file except in compliance with the License.
 * You may obtain a copy of the License at
 *
 * http://www.apache.org/licenses/LICENSE-2.0
 *
 * Unless required by applicable law or agreed to in writing, software
 * distributed under the License is distributed on an "AS IS" BASIS,
 * WITHOUT WARRANTIES OR CONDITIONS OF ANY KIND, either express or implied.
 * See the License for the specific language governing permissions and
 * limitations under the License.
 */

package org.polypheny.db.adapter.neo4j;

import java.util.List;
import lombok.extern.slf4j.Slf4j;
import org.apache.calcite.linq4j.Enumerator;
import org.apache.calcite.linq4j.function.Function1;
import org.neo4j.driver.Record;
import org.neo4j.driver.Result;
import org.polypheny.db.type.entity.PolyValue;


/**
<<<<<<< HEAD
 * Neo4j representation of a {@link Enumerator}.
 *
 */
=======
 * Neo4j's representation of a {@link Enumerator}.
 */
@Slf4j
>>>>>>> 18d3cce9
public class NeoEnumerator implements Enumerator<PolyValue[]> {

    private final List<Result> results;
    private final Function1<Record, PolyValue[]> getter;
    private Result result;
    private PolyValue[] current;
    private int pos = 0;


    public NeoEnumerator( List<Result> results, Function1<Record, PolyValue[]> getter ) {
        this.results = results;
        this.result = results.get( pos );
        pos++;
        this.getter = getter;
    }


    @Override
    public PolyValue[] current() {
        return current;
    }


    @Override
    public boolean moveNext() {
        if ( result.hasNext() ) {
            this.current = getter.apply( result.next() );
            return true;
        }
        if ( results.size() > pos ) {
            this.result = results.get( pos );
            pos++;

            return moveNext();
        }

        return false;
    }


    @Override
    public void reset() {
        throw new UnsupportedOperationException();
    }


    @Override
    public void close() {
        this.result.consume();
    }

}<|MERGE_RESOLUTION|>--- conflicted
+++ resolved
@@ -26,15 +26,9 @@
 
 
 /**
-<<<<<<< HEAD
- * Neo4j representation of a {@link Enumerator}.
- *
- */
-=======
  * Neo4j's representation of a {@link Enumerator}.
  */
 @Slf4j
->>>>>>> 18d3cce9
 public class NeoEnumerator implements Enumerator<PolyValue[]> {
 
     private final List<Result> results;
