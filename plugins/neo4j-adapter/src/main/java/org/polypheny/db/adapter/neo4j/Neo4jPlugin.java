/*
 * Copyright 2019-2024 The Polypheny Project
 *
 * Licensed under the Apache License, Version 2.0 (the "License");
 * you may not use this file except in compliance with the License.
 * You may obtain a copy of the License at
 *
 * http://www.apache.org/licenses/LICENSE-2.0
 *
 * Unless required by applicable law or agreed to in writing, software
 * distributed under the License is distributed on an "AS IS" BASIS,
 * WITHOUT WARRANTIES OR CONDITIONS OF ANY KIND, either express or implied.
 * See the License for the specific language governing permissions and
 * limitations under the License.
 */

package org.polypheny.db.adapter.neo4j;

import com.google.common.collect.ImmutableList;
import java.io.IOException;
import java.net.URI;
import java.net.URISyntaxException;
import java.util.ArrayList;
import java.util.Arrays;
import java.util.Comparator;
import java.util.List;
import java.util.Locale;
import java.util.Map;
import java.util.stream.Collectors;
import java.util.stream.Stream;
import lombok.Getter;
import lombok.experimental.Delegate;
import lombok.extern.slf4j.Slf4j;
import org.neo4j.driver.AuthToken;
import org.neo4j.driver.AuthTokens;
import org.neo4j.driver.Driver;
import org.neo4j.driver.GraphDatabase;
import org.neo4j.driver.Result;
import org.neo4j.driver.Session;
import org.neo4j.driver.Transaction;
import org.pf4j.Extension;
import org.polypheny.db.adapter.AdapterManager;
import org.polypheny.db.adapter.DataStore;
import org.polypheny.db.adapter.DataStore.IndexMethodModel;
import org.polypheny.db.adapter.DeployMode;
import org.polypheny.db.adapter.DeployMode.DeploySetting;
import org.polypheny.db.adapter.GraphModifyDelegate;
import org.polypheny.db.adapter.annotations.AdapterProperties;
import org.polypheny.db.adapter.annotations.AdapterSettingInteger;
import org.polypheny.db.adapter.annotations.AdapterSettingString;
import org.polypheny.db.adapter.neo4j.types.NestedSingleType;
import org.polypheny.db.adapter.neo4j.util.NeoUtil;
import org.polypheny.db.catalog.catalogs.GraphAdapterCatalog;
import org.polypheny.db.catalog.entity.LogicalDefaultValue;
import org.polypheny.db.catalog.entity.allocation.AllocationCollection;
import org.polypheny.db.catalog.entity.allocation.AllocationGraph;
import org.polypheny.db.catalog.entity.allocation.AllocationTable;
import org.polypheny.db.catalog.entity.allocation.AllocationTableWrapper;
import org.polypheny.db.catalog.entity.logical.LogicalColumn;
import org.polypheny.db.catalog.entity.logical.LogicalGraph;
import org.polypheny.db.catalog.entity.logical.LogicalIndex;
import org.polypheny.db.catalog.entity.logical.LogicalTable;
import org.polypheny.db.catalog.entity.logical.LogicalTableWrapper;
import org.polypheny.db.catalog.entity.physical.PhysicalColumn;
import org.polypheny.db.catalog.entity.physical.PhysicalEntity;
import org.polypheny.db.catalog.entity.physical.PhysicalField;
import org.polypheny.db.catalog.entity.physical.PhysicalGraph;
import org.polypheny.db.catalog.entity.physical.PhysicalTable;
import org.polypheny.db.catalog.exceptions.GenericRuntimeException;
import org.polypheny.db.docker.DockerContainer;
import org.polypheny.db.docker.DockerContainer.HostAndPort;
import org.polypheny.db.docker.DockerInstance;
import org.polypheny.db.docker.DockerManager;
import org.polypheny.db.plugins.PluginContext;
import org.polypheny.db.plugins.PolyPlugin;
import org.polypheny.db.prepare.Context;
import org.polypheny.db.transaction.PolyXid;
import org.polypheny.db.type.PolyType;
import org.polypheny.db.util.PasswordGenerator;


public class Neo4jPlugin extends PolyPlugin {


    public static final String ADAPTER_NAME = "Neo4j";
    private long id;


    /**
     * Constructor to be used by plugin manager for plugin instantiation.
     * Your plugins have to provide constructor with this exact signature to be successfully loaded by manager.
     */
    public Neo4jPlugin( PluginContext context ) {
        super( context );
    }


    @Override
    public void afterCatalogInit() {
        this.id = AdapterManager.addAdapterTemplate( Neo4jStore.class, ADAPTER_NAME, Neo4jStore::new );
    }


    @Override
    public void stop() {
        AdapterManager.removeAdapterTemplate( id );
    }


    public static String getPhysicalEntityName( long namespaceId, long allocId ) {
        return String.format( "n_%d_entity_%d_", namespaceId, allocId );
    }


    public static String getPhysicalNamespaceName( long id ) {
        return String.format( "namespace_%d", id );
    }


    public static String getPhysicalFieldName( long id ) {
        return String.format( "field_%d", id );
    }


    private static String getPhysicalGraphName( long id ) {
        return String.format( "graph_%d", id );
    }


    static String getMappingLabel( long id ) {
        return String.format( "___n_%d___", id );
    }


    @Slf4j
    @Extension
    @AdapterProperties(
            name = "Neo4j",
            description = "Neo4j is a graph-model based database system. It stores data in a graph structure which consists of nodes and edges.",
            usedModes = { DeployMode.DOCKER, DeployMode.REMOTE },
            defaultMode = DeployMode.DOCKER)
    @AdapterSettingString(name = "host", defaultValue = "localhost", appliesTo = DeploySetting.REMOTE)
    @AdapterSettingInteger(name = "port", defaultValue = 7687, appliesTo = DeploySetting.REMOTE)
    @AdapterSettingString(name = "user", defaultValue = "neo4j", appliesTo = DeploySetting.REMOTE)
    @AdapterSettingString(name = "password", defaultValue = "neo4j", appliesTo = DeploySetting.REMOTE)
    public static class Neo4jStore extends DataStore<GraphAdapterCatalog> {

        private final String DEFAULT_DATABASE = "public";
        @Delegate(excludes = Exclude.class)
        private final GraphModifyDelegate delegate;

        private int port;
        private final String user;
        private final Session session;
        private final DockerContainer container;
        private Driver db;
        private final String pass;
        private final AuthToken auth;
        @Getter
        private NeoNamespace currentNamespace;

        private final TransactionProvider transactionProvider;
        private String host;


        public Neo4jStore( final long adapterId, final String uniqueName, final Map<String, String> adapterSettings, DeployMode mode ) {
            super( adapterId, uniqueName, adapterSettings, mode, true, new GraphAdapterCatalog( adapterId ) );

            this.user = "neo4j";
            if ( !settings.containsKey( "password" ) ) {
                this.pass = PasswordGenerator.generatePassword();
                settings.put( "password", this.pass );
                updateSettings( settings );
            } else {
                this.pass = settings.get( "password" );
            }
            this.auth = AuthTokens.basic( this.user, this.pass );

            if ( deployMode == DeployMode.DOCKER ) {
                if ( settings.getOrDefault( "deploymentId", "" ).isEmpty() ) {
                    int instanceId = Integer.parseInt( settings.get( "instanceId" ) );
                    DockerInstance instance = DockerManager.getInstance().getInstanceById( instanceId )
                            .orElseThrow( () -> new GenericRuntimeException( "No docker instance with id " + instanceId ) );
                    try {
                        this.container = instance.newBuilder( "polypheny/neo:latest", getUniqueName() )
                                .withEnvironmentVariable( "NEO4J_AUTH", String.format( "%s/%s", user, pass ) )
                                .createAndStart();
                    } catch ( IOException e ) {
                        throw new GenericRuntimeException( e );
                    }

                    if ( !container.waitTillStarted( this::testConnection, 100000 ) ) {
                        container.destroy();
                        throw new GenericRuntimeException( "Failed to create neo4j container" );
                    }
                    this.deploymentId = container.getContainerId();
                    settings.put( "deploymentId", deploymentId );
                    updateSettings( settings );
                } else {
                    deploymentId = settings.get( "deploymentId" );
                    DockerManager.getInstance(); // Make sure docker instances are loaded.  Very hacky, but it works
                    container = DockerContainer.getContainerByUUID( deploymentId )
                            .orElseThrow( () -> new GenericRuntimeException( "Could not find docker container with id " + deploymentId ) );
                    if ( !testConnection() ) {
                        throw new GenericRuntimeException( "Could not connect to container" );
                    }
                }
            } else if ( deployMode == DeployMode.REMOTE ) {
                this.host = settings.get( "host" );
                this.port = Integer.parseInt( settings.get( "port" ) );
                this.container = null;
                if ( !testConnection() ) {
                    throw new GenericRuntimeException( "Could not connect to neo4j database" );
                }
            } else {
                throw new GenericRuntimeException( "Not supported deploy mode: " + deployMode.name() );
            }

            if ( this.db == null ) {
                try {
                    this.db = GraphDatabase.driver( new URI( String.format( "bolt://%s:%s", host, port ) ), auth );
                } catch ( URISyntaxException e ) {
                    throw new GenericRuntimeException( "Error while restoring the Neo4j database." );
                }
            }

            this.session = this.db.session();
            this.transactionProvider = new TransactionProvider( this.db );

            addInformationPhysicalNames();
            enableInformationPage();

            this.delegate = new GraphModifyDelegate( this, adapterCatalog );
        }


        /**
         * Test if a connection to the provided Neo4j database is possible.
         */
        private boolean testConnection() {
            if ( container != null ) {
                HostAndPort hp = container.connectToContainer( 7687 );
                this.host = hp.host();
                this.port = hp.port();
            }

            try {
                this.db = GraphDatabase.driver( new URI( String.format( "bolt://%s:%s", host, port ) ), auth );
            } catch ( URISyntaxException e ) {
                throw new GenericRuntimeException( "Error while initiating the neo4j adapter." );
            }
            if ( this.db == null ) {
                return false;
            }

            try {
                this.db.verifyConnectivity();
                return true;
            } catch ( Exception e ) {
                return false;
            }
        }


        public void executeDdlTrx( PolyXid xid, List<String> queries ) {
            Transaction trx = transactionProvider.getDdlTransaction();
            try {
                for ( String query : queries ) {
                    Result result = trx.run( query );
                    result.consume();
                }

                transactionProvider.commitDdlTransaction();
            } catch ( Exception e ) {
                transactionProvider.rollbackDdlTransaction();
                throw new GenericRuntimeException( e );
            }
        }


        public void executeDdlTrx( PolyXid session, String query ) {
            executeDdlTrx( session, List.of( query ) );
        }


        @Override
        public List<PhysicalEntity> createTable( Context context, LogicalTableWrapper logical, AllocationTableWrapper allocation ) {
            if ( this.currentNamespace == null ) {
                updateNamespace( DEFAULT_DATABASE, allocation.table.id );
                adapterCatalog.addNamespace( allocation.table.namespaceId, currentNamespace );
            }

            String physicalName = getPhysicalEntityName( logical.table.namespaceId, allocation.table.id );

            PhysicalTable physical = adapterCatalog.createTable(
                    logical.getTable().getNamespaceName(),
                    physicalName,
                    allocation.columns.stream().collect( Collectors.toMap( c -> c.columnId, c -> getPhysicalFieldName( c.columnId ) ) ),
                    logical.table,
                    logical.columns.stream().collect( Collectors.toMap( c -> c.id, c -> c ) ),
                    logical.pkIds,
                    allocation );

            this.adapterCatalog.addPhysical( allocation.table, this.currentNamespace.createEntity( physical, physical.columns, currentNamespace ) );
            return refreshTable( allocation.table.id );
        }


        public List<PhysicalEntity> refreshTable( long allocId ) {
            PhysicalEntity physical = adapterCatalog.fromAllocation( allocId, PhysicalEntity.class );
            List<? extends PhysicalField> fields = adapterCatalog.getFields( allocId );
            adapterCatalog.replacePhysical( currentNamespace.createEntity( physical, fields, this.currentNamespace ) );
            return List.of( physical );
        }


        @Override
        public void dropTable( Context context, long allocId ) {
            transactionProvider.commitAll();
            context.getStatement().getTransaction().registerInvolvedAdapter( this );
            PhysicalEntity physical = adapterCatalog.fromAllocation( allocId, PhysicalEntity.class );

            executeDdlTrx(
                    context.getStatement().getTransaction().getXid(),
                    String.format( "MATCH (n:%s) DELETE n", physical.name ) );
        }


        @Override
        public void addColumn( Context context, long allocId, LogicalColumn logicalColumn ) {
            transactionProvider.commitAll();
            context.getStatement().getTransaction().registerInvolvedAdapter( this );
            NeoEntity physical = adapterCatalog.fromAllocation( allocId, NeoEntity.class );
            String physicalName = getPhysicalFieldName( logicalColumn.id );
            PhysicalColumn column = adapterCatalog.createColumn( physicalName, allocId, physical.getFields().size() - 1, logicalColumn );

            if ( logicalColumn.defaultValue != null ) {
                executeDdlTrx( context.getStatement().getTransaction().getXid(), String.format(
                        "MATCH (n:%s) SET n += {%s:%s}",
                        getPhysicalEntityName( logicalColumn.namespaceId, allocId ),
                        getPhysicalFieldName( logicalColumn.id ),
                        getDefaultAsNeo( logicalColumn.defaultValue, logicalColumn.type ) ) );
            }

            List<PhysicalField> fields = new ArrayList<>( physical.getFields() );
            fields.add( column );
            adapterCatalog.replacePhysical(
                    physical.toBuilder().fields( fields.stream()
                            .map( f -> f.unwrapOrThrow( PhysicalColumn.class ) )
                            .sorted( Comparator.comparingInt( a -> a.position ) ).toList() ).build() );
        }


        private Object getDefaultAsNeo( LogicalDefaultValue defaultValue, PolyType type ) {
            if ( defaultValue != null ) {
                Object value = NeoUtil.fixParameterValue( defaultValue.value, new NestedSingleType( type ), false );
                return String.format( "%s", value );
            }
            return null;
        }


        @Override
        public void dropColumn( Context context, long allocId, long columnId ) {
            NeoEntity physical = adapterCatalog.fromAllocation( allocId, NeoEntity.class );
            PhysicalColumn column = adapterCatalog.getField( columnId, allocId ).unwrapOrThrow( PhysicalColumn.class );
            context.getStatement().getTransaction().registerInvolvedAdapter( this );

            adapterCatalog.fields.values().stream().filter( f -> f.id == columnId && f.allocId == allocId ).forEach( f -> {
                adapterCatalog.dropColumn( f.allocId, f.id );
            } );

            executeDdlTrx(
                    context.getStatement().getTransaction().getXid(),
                    String.format( "MATCH (n:%s) REMOVE n.%s", physical.name, column.name ) );

            adapterCatalog.replacePhysical(
                    physical.toBuilder().fields( physical.getFields().stream().filter( f -> f.id != columnId ).toList() ).build() );
        }


        @Override
        public String addIndex( Context context, LogicalIndex index, AllocationTable allocation ) {
            NeoEntity physical = adapterCatalog.fromAllocation( allocation.id, NeoEntity.class );
            context.getStatement().getTransaction().registerInvolvedAdapter( this );
            IndexTypes type = IndexTypes.valueOf( index.method.toUpperCase( Locale.ROOT ) );
            List<Long> columns = index.key.fieldIds;

            String physicalIndexName = "idx" + index.key.entityId + "_" + index.id;

            switch ( type ) {
                case DEFAULT:
                case COMPOSITE:
                    addCompositeIndex(
                            context.getStatement().getTransaction().getXid(),
                            index,
                            columns,
                            physical,
                            physicalIndexName );
                    break;
            }

            return physicalIndexName;
        }


        private void addCompositeIndex( PolyXid xid, LogicalIndex index, List<Long> columnIds, NeoEntity physical, String physicalIndexName ) {
            String fields = columnIds.stream()
                    .map( id -> String.format( "n.%s", getPhysicalFieldName( id ) ) )
                    .collect( Collectors.joining( ", " ) );

            executeDdlTrx( xid, String.format(
                    "CREATE INDEX %s IF NOT EXISTS FOR (n:%s) on (%s)",
                    physicalIndexName + "_" + physical.id + "_" + index.id,
                    getPhysicalEntityName( index.key.namespaceId, physical.id ),
                    fields ) );
        }


        @Override
        public void restoreTable( AllocationTable alloc, List<PhysicalEntity> entities, Context context ) {
            for ( PhysicalEntity entity : entities ) {
                updateNamespace( entity.namespaceName, entity.namespaceId );
<<<<<<< HEAD

                // TODO: If entity is of type PhysicalGraph, unwrap() does not work
                //   Happens if we restart Polypheny-DB and try to restore the graph from Neo4j.
                adapterCatalog.addPhysical( alloc, currentNamespace.createEntity( entity, entity.unwrap( PhysicalTable.class ).orElseThrow().columns, currentNamespace ) );
=======
                adapterCatalog.addPhysical( alloc, currentNamespace.createEntity( entity, entity.unwrapOrThrow( PhysicalTable.class ).columns, currentNamespace ) );
>>>>>>> 4f68ea50
            }
        }


        @Override
        public void restoreGraph( AllocationGraph alloc, List<PhysicalEntity> entities, Context context ) {
            for ( PhysicalEntity entity : entities ) {
                updateNamespace( entity.namespaceName, entity.namespaceId );
                adapterCatalog.addPhysical( alloc,  currentNamespace.createGraph( entity, List.of(), this.db, this ) );
            }
        }


        @Override
        public void restoreCollection( AllocationCollection alloc, List<PhysicalEntity> entities, Context context ) {
            adapterCatalog.addPhysical( alloc, entities.toArray( new PhysicalEntity[]{} ) );
        }


        @Override
        public void dropIndex( Context context, LogicalIndex index, long allocId ) {
            context.getStatement().getTransaction().registerInvolvedAdapter( this );

            executeDdlTrx(
                    context.getStatement().getTransaction().getXid(),
                    String.format( "DROP INDEX %s IF EXISTS", index.physicalName + "_" + allocId + "_" + index.id ) );

        }


        @Override
        public void updateColumnType( Context context, long allocId, LogicalColumn newCol ) {
            // empty on purpose, all string?
            NeoEntity entity = adapterCatalog.fromAllocation( allocId, NeoEntity.class );
            PhysicalColumn column = adapterCatalog.updateColumnType( allocId, newCol );

            adapterCatalog.replacePhysical(
                    entity.toBuilder().fields( entity.getFields().stream().map( f -> f.id == newCol.id ? column : f ).toList() ).build() );
        }


        @Override
        public List<IndexMethodModel> getAvailableIndexMethods() {
            return Arrays.stream( IndexTypes.values() ).map( IndexTypes::asMethod ).toList();
        }


        @Override
        public IndexMethodModel getDefaultIndexMethod() {
            return IndexTypes.COMPOSITE.asMethod();
        }


        @Override
        public List<FunctionalIndexInfo> getFunctionalIndexes( LogicalTable table ) {
            return ImmutableList.of();
        }


        @Override
        public void updateNamespace( String name, long id ) {
            this.currentNamespace = new NeoNamespace(
                    db,
                    transactionProvider,
                    this,
                    id );
        }


        @Override
        public void truncate( Context context, long allocId ) {
            transactionProvider.commitAll();
            context.getStatement().getTransaction().registerInvolvedAdapter( this );

            NeoEntity physical = adapterCatalog.fromAllocation( allocId, NeoEntity.class );
            executeDdlTrx(
                    context.getStatement().getTransaction().getXid(),
                    String.format( "MATCH (n:%s) DETACH DELETE n", physical.name ) );

        }


        @Override
        public List<PhysicalEntity> createGraph( Context context, LogicalGraph logical, AllocationGraph allocation ) {
            PhysicalGraph physical = adapterCatalog.createGraph(
                    getPhysicalGraphName( allocation.id ),
                    logical,
                    allocation );

            this.adapterCatalog.addPhysical( allocation, new NeoGraph( physical, List.of(), this.transactionProvider, this.db, getMappingLabel( physical.id ), this ) );
            return refreshGraph( allocation.id );
        }


        public List<PhysicalEntity> refreshGraph( long allocId ) {
            PhysicalGraph physical = adapterCatalog.fromAllocation( allocId, PhysicalGraph.class );
            adapterCatalog.replacePhysical( new NeoGraph( physical, List.of(), this.transactionProvider, this.db, getMappingLabel( physical.id ), this ) );
            return List.of( physical );
        }


        @Override
        public void dropGraph( Context context, AllocationGraph allocation ) {
            context.getStatement().getTransaction().registerInvolvedAdapter( this );
            PhysicalGraph physical = adapterCatalog.fromAllocation( allocation.id, PhysicalGraph.class );
            executeDdlTrx(
                    context.getStatement().getTransaction().getXid(),
                    String.format( "MATCH (n:%s) DETACH DELETE n", getMappingLabel( physical.id ) ) );
        }


        @Override
        public void renameLogicalColumn( long id, String newColumnName ) {
            Stream<Long> allocIds = adapterCatalog.fields.values().stream().filter( f -> f.id == id ).map( f -> f.allocId ).distinct();
            adapterCatalog.renameLogicalColumn( id, newColumnName );
            allocIds.forEach( allocId -> {
                NeoEntity entity = adapterCatalog.fromAllocation( allocId, NeoEntity.class );
                this.currentNamespace.createEntity( entity, adapterCatalog.getFields( allocId ), this.currentNamespace );
            } );
        }


        @Override
        public boolean prepare( PolyXid xid ) {
            return true;
        }


        @Override
        public void commit( PolyXid xid ) {
            this.transactionProvider.commit( xid );
        }


        @Override
        public void rollback( PolyXid xid ) {
            this.transactionProvider.rollback( xid );
        }


        @Override
        public void shutdown() {
            removeInformationPage();
        }


        @Override
        protected void reloadSettings( List<String> updatedSettings ) {

        }


    }


    public enum IndexTypes {
        DEFAULT,
        COMPOSITE;


        public IndexMethodModel asMethod() {
            return new IndexMethodModel( name().toLowerCase( Locale.ROOT ), name() + " INDEX" );
        }
    }


    @SuppressWarnings("unused")
    public interface Exclude {

        void refreshGraph( long allocId );

        void dropGraph( Context context, AllocationGraph allocation );

        void createGraph( Context context, LogicalGraph logical, AllocationGraph allocation );

        void dropColumn( Context context, long allocId, long columnId );

        void dropTable( Context context, long allocId );

        void updateColumnType( Context context, long allocId, LogicalColumn newCol );

        void addColumn( Context context, long allocId, LogicalColumn logicalColumn );

        void refreshTable( long allocId );

        void createTable( Context context, LogicalTableWrapper logical, AllocationTableWrapper allocationWrapper );

        String addIndex( Context context, LogicalIndex logicalIndex, AllocationTable allocation );

        void dropIndex( Context context, LogicalIndex index, long allocId );

        void renameLogicalColumn( long id, String newColumnName );

        void restoreTable( AllocationTable alloc, List<PhysicalEntity> entities, Context context );

        void restoreGraph( AllocationGraph alloc, List<PhysicalEntity> entities, Context context );

        void restoreCollection( AllocationCollection alloc, List<PhysicalEntity> entities, Context context );

    }

}<|MERGE_RESOLUTION|>--- conflicted
+++ resolved
@@ -421,14 +421,10 @@
         public void restoreTable( AllocationTable alloc, List<PhysicalEntity> entities, Context context ) {
             for ( PhysicalEntity entity : entities ) {
                 updateNamespace( entity.namespaceName, entity.namespaceId );
-<<<<<<< HEAD
 
                 // TODO: If entity is of type PhysicalGraph, unwrap() does not work
                 //   Happens if we restart Polypheny-DB and try to restore the graph from Neo4j.
-                adapterCatalog.addPhysical( alloc, currentNamespace.createEntity( entity, entity.unwrap( PhysicalTable.class ).orElseThrow().columns, currentNamespace ) );
-=======
                 adapterCatalog.addPhysical( alloc, currentNamespace.createEntity( entity, entity.unwrapOrThrow( PhysicalTable.class ).columns, currentNamespace ) );
->>>>>>> 4f68ea50
             }
         }
 
