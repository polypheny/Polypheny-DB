--- conflicted
+++ resolved
@@ -49,10 +49,7 @@
 import org.polypheny.db.adapter.neo4j.util.NeoUtil;
 import org.polypheny.db.catalog.catalogs.GraphAdapterCatalog;
 import org.polypheny.db.catalog.entity.LogicalDefaultValue;
-<<<<<<< HEAD
-=======
 import org.polypheny.db.catalog.entity.allocation.AllocationCollection;
->>>>>>> 18d3cce9
 import org.polypheny.db.catalog.entity.allocation.AllocationGraph;
 import org.polypheny.db.catalog.entity.allocation.AllocationTable;
 import org.polypheny.db.catalog.entity.allocation.AllocationTableWrapper;
@@ -108,11 +105,7 @@
 
 
     public static String getPhysicalEntityName( long namespaceId, long allocId ) {
-<<<<<<< HEAD
-        return format( "n_%d_entity_%d_", namespaceId, allocId );
-=======
         return String.format( "n_%d_entity_%d_", namespaceId, allocId );
->>>>>>> 18d3cce9
     }
 
 
@@ -166,13 +159,8 @@
         private String host;
 
 
-<<<<<<< HEAD
-        public Neo4jStore( long adapterId, String uniqueName, Map<String, String> adapterSettings ) {
-            super( adapterId, uniqueName, adapterSettings, true, new GraphAdapterCatalog( adapterId ) );
-=======
         public Neo4jStore( final long adapterId, final String uniqueName, final Map<String, String> adapterSettings, DeployMode mode ) {
             super( adapterId, uniqueName, adapterSettings, mode, true, new GraphAdapterCatalog( adapterId ) );
->>>>>>> 18d3cce9
 
             this.user = "neo4j";
             if ( !settings.containsKey( "password" ) ) {
@@ -192,11 +180,7 @@
                             .orElseThrow( () -> new GenericRuntimeException( "No docker instance with id " + instanceId ) );
                     try {
                         this.container = instance.newBuilder( "polypheny/neo:latest", getUniqueName() )
-<<<<<<< HEAD
-                                .withEnvironmentVariable( "NEO4J_AUTH", format( "%s/%s", user, pass ) )
-=======
                                 .withEnvironmentVariable( "NEO4J_AUTH", String.format( "%s/%s", user, pass ) )
->>>>>>> 18d3cce9
                                 .createAndStart();
                     } catch ( IOException e ) {
                         throw new GenericRuntimeException( e );
@@ -329,16 +313,6 @@
 
         @Override
         public void dropTable( Context context, long allocId ) {
-<<<<<<< HEAD
-            context.getStatement().getTransaction().registerInvolvedAdapter( this );
-            PhysicalEntity physical = adapterCatalog.fromAllocation( allocId, PhysicalEntity.class );
-
-            executeDdlTrx(
-                    context.getStatement().getTransaction().getXid(),
-                    format( "MATCH (n:%s) DELETE n", physical.name ) );
-        }
-
-=======
             transactionProvider.commitAll();
             context.getStatement().getTransaction().registerInvolvedAdapter( this );
             PhysicalEntity physical = adapterCatalog.fromAllocation( allocId, PhysicalEntity.class );
@@ -348,7 +322,6 @@
                     String.format( "MATCH (n:%s) DELETE n", physical.name ) );
         }
 
->>>>>>> 18d3cce9
 
         @Override
         public void addColumn( Context context, long allocId, LogicalColumn logicalColumn ) {
@@ -359,11 +332,7 @@
             PhysicalColumn column = adapterCatalog.createColumn( physicalName, allocId, physical.getFields().size() - 1, logicalColumn );
 
             if ( logicalColumn.defaultValue != null ) {
-<<<<<<< HEAD
-                executeDdlTrx( context.getStatement().getTransaction().getXid(), format(
-=======
                 executeDdlTrx( context.getStatement().getTransaction().getXid(), String.format(
->>>>>>> 18d3cce9
                         "MATCH (n:%s) SET n += {%s:%s}",
                         getPhysicalEntityName( logicalColumn.namespaceId, allocId ),
                         getPhysicalFieldName( logicalColumn.id ),
@@ -382,11 +351,7 @@
         private Object getDefaultAsNeo( LogicalDefaultValue defaultValue, PolyType type ) {
             if ( defaultValue != null ) {
                 Object value = NeoUtil.fixParameterValue( defaultValue.value, new NestedSingleType( type ), false );
-<<<<<<< HEAD
-                return format( "%s", value );
-=======
                 return String.format( "%s", value );
->>>>>>> 18d3cce9
             }
             return null;
         }
@@ -404,11 +369,7 @@
 
             executeDdlTrx(
                     context.getStatement().getTransaction().getXid(),
-<<<<<<< HEAD
-                    format( "MATCH (n:%s) REMOVE n.%s", physical.name, column.name ) );
-=======
                     String.format( "MATCH (n:%s) REMOVE n.%s", physical.name, column.name ) );
->>>>>>> 18d3cce9
 
             adapterCatalog.replacePhysical(
                     physical.toBuilder().fields( physical.getFields().stream().filter( f -> f.id != columnId ).toList() ).build() );
@@ -420,11 +381,7 @@
             NeoEntity physical = adapterCatalog.fromAllocation( allocation.id, NeoEntity.class );
             context.getStatement().getTransaction().registerInvolvedAdapter( this );
             IndexTypes type = IndexTypes.valueOf( index.method.toUpperCase( Locale.ROOT ) );
-<<<<<<< HEAD
-            List<Long> columns = index.key.columnIds;
-=======
             List<Long> columns = index.key.fieldIds;
->>>>>>> 18d3cce9
 
             String physicalIndexName = "idx" + index.key.entityId + "_" + index.id;
 
@@ -449,11 +406,7 @@
                     .map( id -> String.format( "n.%s", getPhysicalFieldName( id ) ) )
                     .collect( Collectors.joining( ", " ) );
 
-<<<<<<< HEAD
-            executeDdlTrx( xid, format(
-=======
             executeDdlTrx( xid, String.format(
->>>>>>> 18d3cce9
                     "CREATE INDEX %s IF NOT EXISTS FOR (n:%s) on (%s)",
                     physicalIndexName + "_" + physical.id + "_" + index.id,
                     getPhysicalEntityName( index.key.namespaceId, physical.id ),
@@ -462,26 +415,41 @@
 
 
         @Override
-<<<<<<< HEAD
-        public void dropIndex( Context context, LogicalIndex index, long allocId ) {
-            context.getStatement().getTransaction().registerInvolvedAdapter( this );
-
-            executeDdlTrx(
-                    context.getStatement().getTransaction().getXid(),
-                    format( "DROP INDEX %s IF EXISTS", index.physicalName + "_" + allocId + "_" + index.id ) );
-
-=======
         public void restoreTable( AllocationTable alloc, List<PhysicalEntity> entities, Context context ) {
             for ( PhysicalEntity entity : entities ) {
                 updateNamespace( entity.namespaceName, entity.namespaceId );
                 adapterCatalog.addPhysical( alloc, currentNamespace.createEntity( entity, entity.unwrap( PhysicalTable.class ).orElseThrow().columns, currentNamespace ) );
             }
->>>>>>> 18d3cce9
-        }
-
-
-        @Override
-<<<<<<< HEAD
+        }
+
+
+        @Override
+        public void restoreGraph( AllocationGraph alloc, List<PhysicalEntity> entities, Context context ) {
+            for ( PhysicalEntity entity : entities ) {
+                updateNamespace( entity.namespaceName, entity.namespaceId );
+                adapterCatalog.addPhysical( alloc, currentNamespace.createEntity( entity, List.of(), currentNamespace ) );
+            }
+        }
+
+
+        @Override
+        public void restoreCollection( AllocationCollection alloc, List<PhysicalEntity> entities, Context context ) {
+            adapterCatalog.addPhysical( alloc, entities.toArray( new PhysicalEntity[]{} ) );
+        }
+
+
+        @Override
+        public void dropIndex( Context context, LogicalIndex index, long allocId ) {
+            context.getStatement().getTransaction().registerInvolvedAdapter( this );
+
+            executeDdlTrx(
+                    context.getStatement().getTransaction().getXid(),
+                    String.format( "DROP INDEX %s IF EXISTS", index.physicalName + "_" + allocId + "_" + index.id ) );
+
+        }
+
+
+        @Override
         public void updateColumnType( Context context, long allocId, LogicalColumn newCol ) {
             // empty on purpose, all string?
             NeoEntity entity = adapterCatalog.fromAllocation( allocId, NeoEntity.class );
@@ -489,135 +457,38 @@
 
             adapterCatalog.replacePhysical(
                     entity.toBuilder().fields( entity.getFields().stream().map( f -> f.id == newCol.id ? column : f ).toList() ).build() );
-=======
-        public void restoreGraph( AllocationGraph alloc, List<PhysicalEntity> entities, Context context ) {
-            for ( PhysicalEntity entity : entities ) {
-                updateNamespace( entity.namespaceName, entity.namespaceId );
-                adapterCatalog.addPhysical( alloc, currentNamespace.createEntity( entity, List.of(), currentNamespace ) );
-            }
->>>>>>> 18d3cce9
-        }
-
-
-        @Override
-<<<<<<< HEAD
+        }
+
+
+        @Override
         public List<IndexMethodModel> getAvailableIndexMethods() {
             return Arrays.stream( IndexTypes.values() ).map( IndexTypes::asMethod ).toList();
-=======
-        public void restoreCollection( AllocationCollection alloc, List<PhysicalEntity> entities, Context context ) {
-            adapterCatalog.addPhysical( alloc, entities.toArray( new PhysicalEntity[]{} ) );
->>>>>>> 18d3cce9
-        }
-
-
-        @Override
-<<<<<<< HEAD
+        }
+
+
+        @Override
         public IndexMethodModel getDefaultIndexMethod() {
             return IndexTypes.COMPOSITE.asMethod();
-=======
-        public void dropIndex( Context context, LogicalIndex index, long allocId ) {
-            context.getStatement().getTransaction().registerInvolvedAdapter( this );
-
-            executeDdlTrx(
-                    context.getStatement().getTransaction().getXid(),
-                    String.format( "DROP INDEX %s IF EXISTS", index.physicalName + "_" + allocId + "_" + index.id ) );
-
->>>>>>> 18d3cce9
-        }
-
-
-        @Override
-<<<<<<< HEAD
-        public List<FunctionalIndexInfo> getFunctionalIndexes( LogicalTable catalogTable ) {
+        }
+
+
+        @Override
+        public List<FunctionalIndexInfo> getFunctionalIndexes( LogicalTable table ) {
             return ImmutableList.of();
-=======
-        public void updateColumnType( Context context, long allocId, LogicalColumn newCol ) {
-            // empty on purpose, all string?
-            NeoEntity entity = adapterCatalog.fromAllocation( allocId, NeoEntity.class );
-            PhysicalColumn column = adapterCatalog.updateColumnType( allocId, newCol );
-
-            adapterCatalog.replacePhysical(
-                    entity.toBuilder().fields( entity.getFields().stream().map( f -> f.id == newCol.id ? column : f ).toList() ).build() );
->>>>>>> 18d3cce9
-        }
-
-
-        @Override
-<<<<<<< HEAD
+        }
+
+
+        @Override
         public void updateNamespace( String name, long id ) {
             this.currentNamespace = new NeoNamespace(
                     db,
                     transactionProvider,
                     this,
                     id );
-=======
-        public List<IndexMethodModel> getAvailableIndexMethods() {
-            return Arrays.stream( IndexTypes.values() ).map( IndexTypes::asMethod ).toList();
->>>>>>> 18d3cce9
-        }
-
-
-        @Override
-<<<<<<< HEAD
-        public void truncate( Context context, long allocId ) {
-            transactionProvider.commitAll();
-            context.getStatement().getTransaction().registerInvolvedAdapter( this );
-
-            NeoEntity physical = adapterCatalog.fromAllocation( allocId, NeoEntity.class );
-            executeDdlTrx(
-                    context.getStatement().getTransaction().getXid(),
-                    format( "MATCH (n:%s) DETACH DELETE n", physical.name ) );
-
-=======
-        public IndexMethodModel getDefaultIndexMethod() {
-            return IndexTypes.COMPOSITE.asMethod();
->>>>>>> 18d3cce9
-        }
-
-
-        @Override
-<<<<<<< HEAD
-        public List<PhysicalEntity> createGraph( Context context, LogicalGraph logical, AllocationGraph allocation ) {
-            PhysicalGraph physical = adapterCatalog.createGraph(
-                    getPhysicalGraphName( allocation.id ),
-                    logical,
-                    allocation );
-
-            this.adapterCatalog.addPhysical( allocation, new NeoGraph( physical, List.of(), this.transactionProvider, this.db, getMappingLabel( physical.id ), this ) );
-            return refreshGraph( allocation.id );
-        }
-
-
-        public List<PhysicalEntity> refreshGraph( long allocId ) {
-            PhysicalGraph physical = adapterCatalog.fromAllocation( allocId, PhysicalGraph.class );
-            adapterCatalog.replacePhysical( new NeoGraph( physical, List.of(), this.transactionProvider, this.db, getMappingLabel( physical.id ), this ) );
-            return List.of( physical );
-=======
-        public List<FunctionalIndexInfo> getFunctionalIndexes( LogicalTable table ) {
-            return ImmutableList.of();
-        }
-
-
-        @Override
-        public void updateNamespace( String name, long id ) {
-            this.currentNamespace = new NeoNamespace(
-                    db,
-                    transactionProvider,
-                    this,
-                    id );
->>>>>>> 18d3cce9
-        }
-
-
-        @Override
-<<<<<<< HEAD
-        public void dropGraph( Context context, AllocationGraph allocation ) {
-            context.getStatement().getTransaction().registerInvolvedAdapter( this );
-            PhysicalGraph physical = adapterCatalog.fromAllocation( allocation.id, PhysicalGraph.class );
-            executeDdlTrx(
-                    context.getStatement().getTransaction().getXid(),
-                    format( "MATCH (n:%s) DETACH DELETE n", getMappingLabel( physical.id ) ) );
-=======
+        }
+
+
+        @Override
         public void truncate( Context context, long allocId ) {
             transactionProvider.commitAll();
             context.getStatement().getTransaction().registerInvolvedAdapter( this );
@@ -627,13 +498,10 @@
                     context.getStatement().getTransaction().getXid(),
                     String.format( "MATCH (n:%s) DETACH DELETE n", physical.name ) );
 
->>>>>>> 18d3cce9
-        }
-
-
-        @Override
-<<<<<<< HEAD
-=======
+        }
+
+
+        @Override
         public List<PhysicalEntity> createGraph( Context context, LogicalGraph logical, AllocationGraph allocation ) {
             PhysicalGraph physical = adapterCatalog.createGraph(
                     getPhysicalGraphName( allocation.id ),
@@ -663,7 +531,6 @@
 
 
         @Override
->>>>>>> 18d3cce9
         public void renameLogicalColumn( long id, String newColumnName ) {
             Stream<Long> allocIds = adapterCatalog.fields.values().stream().filter( f -> f.id == id ).map( f -> f.allocId ).distinct();
             adapterCatalog.renameLogicalColumn( id, newColumnName );
@@ -747,15 +614,12 @@
 
         void renameLogicalColumn( long id, String newColumnName );
 
-<<<<<<< HEAD
-=======
         void restoreTable( AllocationTable alloc, List<PhysicalEntity> entities, Context context );
 
         void restoreGraph( AllocationGraph alloc, List<PhysicalEntity> entities, Context context );
 
         void restoreCollection( AllocationCollection alloc, List<PhysicalEntity> entities, Context context );
 
->>>>>>> 18d3cce9
     }
 
 }