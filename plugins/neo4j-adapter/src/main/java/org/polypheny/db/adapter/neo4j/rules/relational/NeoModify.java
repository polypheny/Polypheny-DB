/*
 * Copyright 2019-2024 The Polypheny Project
 *
 * Licensed under the Apache License, Version 2.0 (the "License");
 * you may not use this file except in compliance with the License.
 * You may obtain a copy of the License at
 *
 * http://www.apache.org/licenses/LICENSE-2.0
 *
 * Unless required by applicable law or agreed to in writing, software
 * distributed under the License is distributed on an "AS IS" BASIS,
 * WITHOUT WARRANTIES OR CONDITIONS OF ANY KIND, either express or implied.
 * See the License for the specific language governing permissions and
 * limitations under the License.
 */

package org.polypheny.db.adapter.neo4j.rules.relational;

import java.util.List;
import org.polypheny.db.adapter.neo4j.NeoEntity;
import org.polypheny.db.adapter.neo4j.NeoRelationalImplementor;
import org.polypheny.db.adapter.neo4j.rules.NeoRelAlg;
import org.polypheny.db.algebra.AlgNode;
import org.polypheny.db.algebra.core.relational.RelModify;
<<<<<<< HEAD
import org.polypheny.db.plan.AlgOptCluster;
=======
import org.polypheny.db.plan.AlgCluster;
>>>>>>> 250079c0
import org.polypheny.db.plan.AlgTraitSet;
import org.polypheny.db.rex.RexNode;

public class NeoModify extends RelModify<NeoEntity> implements NeoRelAlg {

    /**
     * Creates a {@code Modify}.
     *
     * The UPDATE operation has format like this:
     * <blockquote>
     * <pre>UPDATE table SET iden1 = exp1, ident2 = exp2  WHERE condition</pre>
     * </blockquote>
     *
     * @param cluster Cluster this algebra expression belongs to
     * @param traitSet Traits of this algebra expression
     * @param table Target table to modify
     * @param input Sub-query or filter condition
     * @param operation Modify operation (INSERT, UPDATE, DELETE)
     * @param updateColumnList List of column identifiers to be updated (e.g. ident1, ident2); null if not UPDATE
     * @param sourceExpressionList List of value expressions to be set (e.g. exp1, exp2); null if not UPDATE
     * @param flattened Whether set flattens the input row type
     */
<<<<<<< HEAD
    public NeoModify( AlgOptCluster cluster, AlgTraitSet traitSet, NeoEntity table, AlgNode input, Operation operation, List<String> updateColumnList, List<? extends RexNode> sourceExpressionList, boolean flattened ) {
=======
    public NeoModify( AlgCluster cluster, AlgTraitSet traitSet, NeoEntity table, AlgNode input, Operation operation, List<String> updateColumnList, List<? extends RexNode> sourceExpressionList, boolean flattened ) {
>>>>>>> 250079c0
        super( cluster, traitSet, table, input, operation, updateColumnList, sourceExpressionList, flattened );
    }


    @Override
    public void implement( NeoRelationalImplementor implementor ) {
        assert getEntity() != null;
        implementor.setEntity( entity );
        implementor.setDml( true );

        implementor.visitChild( 0, getInput() );

        switch ( getOperation() ) {
            case INSERT:
                handleInsert( implementor );
                break;
            case UPDATE:
                handleUpdate( implementor );
                break;
            case DELETE:
                handleDelete( implementor );
                break;
            case MERGE:
                throw new UnsupportedOperationException( "Merge is not supported" );
        }
    }


    private void handleDelete( NeoRelationalImplementor implementor ) {
        implementor.addDelete();
    }


    private void handleUpdate( NeoRelationalImplementor implementor ) {
        implementor.addUpdate( this );
    }


    private void handleInsert( NeoRelationalImplementor implementor ) {
        // insert
        if ( !implementor.isPrepared() ) {
            implementor.addCreate();
        } else {
            implementor.addPreparedValues();
        }
    }


    @Override
    public AlgNode copy( AlgTraitSet traitSet, List<AlgNode> inputs ) {
        return new NeoModify(
                inputs.get( 0 ).getCluster(),
                traitSet,
                entity,
                inputs.get( 0 ),
                getOperation(),
                getUpdateColumns(),
                getSourceExpressions(),
                isFlattened() );
    }

}<|MERGE_RESOLUTION|>--- conflicted
+++ resolved
@@ -22,11 +22,7 @@
 import org.polypheny.db.adapter.neo4j.rules.NeoRelAlg;
 import org.polypheny.db.algebra.AlgNode;
 import org.polypheny.db.algebra.core.relational.RelModify;
-<<<<<<< HEAD
-import org.polypheny.db.plan.AlgOptCluster;
-=======
 import org.polypheny.db.plan.AlgCluster;
->>>>>>> 250079c0
 import org.polypheny.db.plan.AlgTraitSet;
 import org.polypheny.db.rex.RexNode;
 
@@ -49,11 +45,7 @@
      * @param sourceExpressionList List of value expressions to be set (e.g. exp1, exp2); null if not UPDATE
      * @param flattened Whether set flattens the input row type
      */
-<<<<<<< HEAD
-    public NeoModify( AlgOptCluster cluster, AlgTraitSet traitSet, NeoEntity table, AlgNode input, Operation operation, List<String> updateColumnList, List<? extends RexNode> sourceExpressionList, boolean flattened ) {
-=======
     public NeoModify( AlgCluster cluster, AlgTraitSet traitSet, NeoEntity table, AlgNode input, Operation operation, List<String> updateColumnList, List<? extends RexNode> sourceExpressionList, boolean flattened ) {
->>>>>>> 250079c0
         super( cluster, traitSet, table, input, operation, updateColumnList, sourceExpressionList, flattened );
     }
 
