--- conflicted
+++ resolved
@@ -21,23 +21,13 @@
 import org.apache.calcite.linq4j.tree.BlockBuilder;
 import org.apache.calcite.linq4j.tree.Expression;
 import org.apache.calcite.linq4j.tree.Expressions;
-<<<<<<< HEAD
-import org.polypheny.db.adapter.DataContext;
-import org.polypheny.db.adapter.neo4j.NeoGraph.NeoQueryable;
-import org.polypheny.db.adapter.neo4j.util.NeoUtil;
-=======
 import org.polypheny.db.adapter.neo4j.types.NestedPolyType;
->>>>>>> 250079c0
 import org.polypheny.db.algebra.AlgNode;
 import org.polypheny.db.algebra.convert.ConverterImpl;
 import org.polypheny.db.algebra.enumerable.EnumUtils;
 import org.polypheny.db.algebra.enumerable.EnumerableAlg;
 import org.polypheny.db.algebra.enumerable.EnumerableAlgImplementor;
-<<<<<<< HEAD
-import org.polypheny.db.algebra.enumerable.JavaRowFormat;
-=======
 import org.polypheny.db.algebra.enumerable.JavaTupleFormat;
->>>>>>> 250079c0
 import org.polypheny.db.algebra.enumerable.PhysType;
 import org.polypheny.db.algebra.enumerable.PhysTypeImpl;
 import org.polypheny.db.algebra.metadata.AlgMetadataQuery;
@@ -47,11 +37,6 @@
 import org.polypheny.db.plan.AlgPlanner;
 import org.polypheny.db.plan.AlgTraitSet;
 import org.polypheny.db.plan.ConventionTraitDef;
-<<<<<<< HEAD
-import org.polypheny.db.schema.SchemaPlus;
-import org.polypheny.db.schema.Schemas;
-=======
->>>>>>> 250079c0
 import org.polypheny.db.schema.trait.ModelTrait;
 import org.polypheny.db.type.PolyType;
 import org.polypheny.db.util.BuiltInMethod;
@@ -113,10 +98,6 @@
         final Expression graph = blockBuilder.append( "graph", graphImplementor.getGraph().asExpression() );
 
         Expression enumerable;
-<<<<<<< HEAD
-        /*if ( graphImplementor.isAll() && rowType.getFieldCount() == 1 && rowType.getFieldList().get( 0 ).getType().getPolyType() == PolyType.GRAPH ) {
-            Pair<String, String> queries = graphImplementor.getAllQueries();
-=======
 
         final Expression types = NestedPolyType.from( rowType ).asExpression();
 
@@ -125,39 +106,21 @@
         if ( graphImplementor.statements.isEmpty() && graphImplementor.isAll() ) {
             String nodes = String.format( "MATCH (n:%s) RETURN n", graphImplementor.getGraph().mappingLabel );
             String edges = String.format( "MATCH (n:%s)-[e]->(m) RETURN e", graphImplementor.getGraph().mappingLabel );
->>>>>>> 250079c0
 
             enumerable = blockBuilder.append(
                     blockBuilder.newName( "enumerable" ),
                     Expressions.call(
                             graph,
-<<<<<<< HEAD
-                            NeoMethod.GRAPH_ALL.method, Expressions.constant( queries.left ), Expressions.constant( queries.right ) ) );
-
-        } else {*/
-            final Expression fields = getFields( blockBuilder, rowType, AlgDataType::getPolyType );
-
-            final Expression arrayFields = getFields( blockBuilder, rowType, NeoUtil::getComponentTypeOrParent );
-
-            final Expression parameterClasses = Expressions.constant( null );
-
-=======
                             NeoMethod.GRAPH_ALL.method, Expressions.constant( nodes ), Expressions.constant( edges ) ) );
         } else {
->>>>>>> 250079c0
             final String query = graphImplementor.build();
 
             enumerable = blockBuilder.append(
                     blockBuilder.newName( "enumerable" ),
                     Expressions.call(
                             graph,
-<<<<<<< HEAD
-                            NeoMethod.GRAPH_EXECUTE.method, Expressions.constant( query ), fields, arrayFields, parameterClasses ) );
-        //}
-=======
                             NeoMethod.GRAPH_EXECUTE.method, Expressions.constant( query ), types, parameterClasses ) );
         }
->>>>>>> 250079c0
 
         blockBuilder.add( Expressions.return_( null, enumerable ) );
 
@@ -179,17 +142,9 @@
         neoImplementor.visitChild( 0, getInput() );
 
         final AlgDataType rowType = getTupleType();
-<<<<<<< HEAD
-
-        // PhysType is Enumerable Adapter class that maps SQL types (getRowType) with physical Java types (getJavaTypes())
-        final PhysType physType = PhysTypeImpl.of( implementor.getTypeFactory(), rowType, pref.prefer( JavaRowFormat.ARRAY ) );
-
-        final Expression entity = blockBuilder.append( "entity", neoImplementor.getEntity().asExpression( NeoEntity.NeoQueryable.class ) );
-=======
 
         // PhysType is Enumerable Adapter class that maps SQL types (getTupleType) with physical Java types (getJavaTypes())
         final PhysType physType = PhysTypeImpl.of( implementor.getTypeFactory(), rowType, pref.prefer( JavaTupleFormat.ARRAY ) );
->>>>>>> 250079c0
 
         final Expression entity = blockBuilder.append( "entity", neoImplementor.getEntity().asExpression( NeoEntity.NeoQueryable.class ) );
 
@@ -203,11 +158,7 @@
                 blockBuilder.newName( "enumerable" ),
                 Expressions.call(
                         entity,
-<<<<<<< HEAD
-                        NeoMethod.EXECUTE.method, Expressions.constant( query ), fields, arrayFields, parameterClasses ) );
-=======
                         NeoMethod.EXECUTE.method, Expressions.constant( query ), types, parameterClasses ) );
->>>>>>> 250079c0
 
         blockBuilder.add( Expressions.return_( null, enumerable ) );
 
@@ -230,44 +181,8 @@
                                 map.entrySet()
                                         .stream()
                                         .map( p ->
-<<<<<<< HEAD
-                                                Expressions.call( BuiltInMethod.PAIR_OF.method, Expressions.constant( p.getKey(), Long.class ),
-                                                        getPair( p.getValue(), PolyType.class, PolyType.class ) ) ).collect( Collectors.toList() ) ) ) );
-    }
-
-
-    /**
-     * Returns the provided pair as {@link Expression}.
-     *
-     * @param pair the target pair
-     * @param classLeft class of the left element
-     * @param classRight class of the right element
-     * @return the pair as Expression e.g. <code>Pair.of( (int) 0, (long) 3 )</code>
-     */
-    public <T, E> Expression getPair( Pair<T, E> pair, Class<T> classLeft, Class<E> classRight ) {
-        return Expressions.call( BuiltInMethod.PAIR_OF.method, Expressions.constant( pair.left, classLeft ), Expressions.constant( pair.left, classRight ) );
-    }
-
-
-    /**
-     * Returns the {@link Expression} for the given {@link AlgDataType} where each field is represented as {@link PolyType}.
-     *
-     * @param builder helper builder to generate expressions
-     * @param rowType the RowType to transform
-     * @param typeGetter function, which transforms a {@link AlgDataType} into a matching {@link PolyType}
-     */
-    public Expression getFields( BlockBuilder builder, AlgDataType rowType, Function1<AlgDataType, PolyType> typeGetter ) {
-        return builder.append(
-                builder.newName( "fields" ),
-                EnumUtils.constantArrayList( rowType
-                        .getFields()
-                        .stream()
-                        .map( f -> typeGetter.apply( f.getType() ) )
-                        .collect( Collectors.toList() ), PolyType.class ) );
-=======
                                                 (Expression) Expressions.call( BuiltInMethod.PAIR_OF.method, Expressions.constant( p.getKey(), Long.class ),
                                                         p.getValue().asExpression() ) ).toList() ) ) );
->>>>>>> 250079c0
     }
 
 
