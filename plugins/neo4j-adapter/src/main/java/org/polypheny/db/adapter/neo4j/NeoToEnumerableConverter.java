--- conflicted
+++ resolved
@@ -27,11 +27,7 @@
 import org.polypheny.db.algebra.enumerable.EnumUtils;
 import org.polypheny.db.algebra.enumerable.EnumerableAlg;
 import org.polypheny.db.algebra.enumerable.EnumerableAlgImplementor;
-<<<<<<< HEAD
-import org.polypheny.db.algebra.enumerable.JavaRowFormat;
-=======
 import org.polypheny.db.algebra.enumerable.JavaTupleFormat;
->>>>>>> 18d3cce9
 import org.polypheny.db.algebra.enumerable.PhysType;
 import org.polypheny.db.algebra.enumerable.PhysTypeImpl;
 import org.polypheny.db.algebra.metadata.AlgMetadataQuery;
@@ -146,17 +142,10 @@
         neoImplementor.visitChild( 0, getInput() );
 
         final AlgDataType rowType = getTupleType();
-<<<<<<< HEAD
-
-        // PhysType is Enumerable Adapter class that maps SQL types (getRowType) with physical Java types (getJavaTypes())
-        final PhysType physType = PhysTypeImpl.of( implementor.getTypeFactory(), rowType, pref.prefer( JavaRowFormat.ARRAY ) );
-
-=======
 
         // PhysType is Enumerable Adapter class that maps SQL types (getTupleType) with physical Java types (getJavaTypes())
         final PhysType physType = PhysTypeImpl.of( implementor.getTypeFactory(), rowType, pref.prefer( JavaTupleFormat.ARRAY ) );
 
->>>>>>> 18d3cce9
         final Expression entity = blockBuilder.append( "entity", neoImplementor.getEntity().asExpression( NeoEntity.NeoQueryable.class ) );
 
         final Expression types = NestedPolyType.from( rowType ).asExpression();
@@ -169,11 +158,7 @@
                 blockBuilder.newName( "enumerable" ),
                 Expressions.call(
                         entity,
-<<<<<<< HEAD
-                        NeoMethod.EXECUTE.method, Expressions.constant( query ), types, parameterClasses ) );
-=======
                         NeoMethod.EXECUTE.method, Expressions.constant( query ), types, parameterClasses, Expressions.constant( neoImplementor.isNeedsPreparedReturn() ) ) );
->>>>>>> 18d3cce9
 
         blockBuilder.add( Expressions.return_( null, enumerable ) );
 
