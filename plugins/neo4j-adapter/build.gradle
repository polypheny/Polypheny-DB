group "org.polypheny"


dependencies {
    compileOnly project(":core")
    compileOnly project(":plugins:sql-language")
    compileOnly project(":dbms")

    implementation group: "org.neo4j.driver", name: "neo4j-java-driver", version: neo4j_version // Apache 2.0


    // --- Test Compile ---
    testImplementation project(path: ":core", configuration: "tests")

}


sourceSets {
    main {
        java {
            srcDirs = ["src/main/java"]
        }
        resources {
            srcDirs = ["src/main/resources"]
        }
        output.resourcesDir = file(project.buildDir.absolutePath + "/classes")
    }
    test {
        java {
            srcDirs = ["src/test/java"]
            destinationDirectory.set(file(project.buildDir.absolutePath + "/test-classes"))
        }
        resources {
            srcDirs = ["src/test/resources"]
        }
        output.resourcesDir = file(project.buildDir.absolutePath + "/test-classes")
    }
}

compileJava {
    dependsOn(":config:processResources")
    dependsOn(":core:processResources")
    dependsOn(":information:processResources")
    dependsOn(":plugins:sql-language:processResources")
}

delombok {
    dependsOn(":plugins:sql-language:processResources")
}


/**
 * Tests
 */
test {
    include "**/MongoAdapterTest.class"
    maxHeapSize = "2g" // Increase heap size (default is 512MB)
}


/**
 * JARs
 */
jar {
    manifest {
        attributes "Manifest-Version": "1.0"
        attributes "Copyright": "The Polypheny Project (polypheny.org)"
        attributes "Version": "$project.version"
    }
}
java {
    withJavadocJar()
    withSourcesJar()
}

licensee {
    allow('Apache-2.0')
    allow('MIT-0')
<<<<<<< HEAD
=======
    allow('MIT')
>>>>>>> 18d3cce9
}<|MERGE_RESOLUTION|>--- conflicted
+++ resolved
@@ -76,8 +76,5 @@
 licensee {
     allow('Apache-2.0')
     allow('MIT-0')
-<<<<<<< HEAD
-=======
     allow('MIT')
->>>>>>> 18d3cce9
 }