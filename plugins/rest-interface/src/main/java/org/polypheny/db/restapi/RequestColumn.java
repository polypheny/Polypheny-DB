/*
 * Copyright 2019-2024 The Polypheny Project
 *
 * Licensed under the Apache License, Version 2.0 (the "License");
 * you may not use this file except in compliance with the License.
 * You may obtain a copy of the License at
 *
 * http://www.apache.org/licenses/LICENSE-2.0
 *
 * Unless required by applicable law or agreed to in writing, software
 * distributed under the License is distributed on an "AS IS" BASIS,
 * WITHOUT WARRANTIES OR CONDITIONS OF ANY KIND, either express or implied.
 * See the License for the specific language governing permissions and
 * limitations under the License.
 */

package org.polypheny.db.restapi;


import java.util.Objects;
import lombok.Getter;
import lombok.Setter;
import org.polypheny.db.algebra.fun.AggFunction;
import org.polypheny.db.catalog.entity.logical.LogicalColumn;


public class RequestColumn {

<<<<<<< HEAD
=======
    @Getter
>>>>>>> 250079c0
    private final LogicalColumn column;
    private final int tableScanIndex;
    @Setter
    @Getter
    private int logicalIndex;
    @Getter
    private final String fullyQualifiedName;
    @Getter
    private final String alias;
    @Getter
    private final AggFunction aggregate;
    @Getter
    private final boolean explicit;


    RequestColumn( LogicalColumn column, int tableScanIndex, int logicalIndex, String alias, AggFunction aggregate, boolean explicit ) {
        this.column = Objects.requireNonNull( column );
        this.tableScanIndex = tableScanIndex;
        this.logicalIndex = logicalIndex;
        this.fullyQualifiedName = column.getNamespaceName() + "." + column.getTableName() + "." + column.name;
        if ( alias == null ) {
            this.alias = this.fullyQualifiedName;
        } else {
            this.alias = alias;
        }
        this.aggregate = aggregate;
        this.explicit = explicit;
    }


    RequestColumn( LogicalColumn column, int tableScanIndex, int logicalIndex, String alias, AggFunction aggregate ) {
        this( column, tableScanIndex, logicalIndex, alias, aggregate, true );
    }


    public boolean isAggregateColumn() {
        return this.aggregate != null;
    }


    public boolean isAliased() {
        return this.alias != null;
    }


    public int getScanIndex() {
        return tableScanIndex;
    }

<<<<<<< HEAD

    public int getLogicalIndex() {
        return logicalIndex;
    }


    public String getFullyQualifiedName() {
        return fullyQualifiedName;
    }


    public String getAlias() {
        return alias;
    }


    public LogicalColumn getColumn() {
        return column;
    }


    public AggFunction getAggregate() {
        return aggregate;
    }


    public boolean isExplicit() {
        return explicit;
    }


    public void setLogicalIndex( int logicalIndex ) {
        this.logicalIndex = logicalIndex;
    }

=======
>>>>>>> 250079c0
    // The alias of a column in a request perfectly identifies it when it comes to uniqueness!
    // This is due to the fact that the same CatalogColumn may be present multiple times iff it is aliased to different names.
    // This usually happens if aggregate functions are used.


    @Override
    public boolean equals( Object o ) {
        if ( this == o ) {
            return true;
        }
        if ( o == null || getClass() != o.getClass() ) {
            return false;
        }
        RequestColumn that = (RequestColumn) o;
        return alias.equals( that.alias );
    }


    @Override
    public int hashCode() {
        return Objects.hash( alias );
    }

}<|MERGE_RESOLUTION|>--- conflicted
+++ resolved
@@ -26,10 +26,7 @@
 
 public class RequestColumn {
 
-<<<<<<< HEAD
-=======
     @Getter
->>>>>>> 250079c0
     private final LogicalColumn column;
     private final int tableScanIndex;
     @Setter
@@ -79,44 +76,6 @@
         return tableScanIndex;
     }
 
-<<<<<<< HEAD
-
-    public int getLogicalIndex() {
-        return logicalIndex;
-    }
-
-
-    public String getFullyQualifiedName() {
-        return fullyQualifiedName;
-    }
-
-
-    public String getAlias() {
-        return alias;
-    }
-
-
-    public LogicalColumn getColumn() {
-        return column;
-    }
-
-
-    public AggFunction getAggregate() {
-        return aggregate;
-    }
-
-
-    public boolean isExplicit() {
-        return explicit;
-    }
-
-
-    public void setLogicalIndex( int logicalIndex ) {
-        this.logicalIndex = logicalIndex;
-    }
-
-=======
->>>>>>> 250079c0
     // The alias of a column in a request perfectly identifies it when it comes to uniqueness!
     // This is due to the fact that the same CatalogColumn may be present multiple times iff it is aliased to different names.
     // This usually happens if aggregate functions are used.
