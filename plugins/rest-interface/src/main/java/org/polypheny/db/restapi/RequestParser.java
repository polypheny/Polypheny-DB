/*
 * Copyright 2019-2024 The Polypheny Project
 *
 * Licensed under the Apache License, Version 2.0 (the "License");
 * you may not use this file except in compliance with the License.
 * You may obtain a copy of the License at
 *
 * http://www.apache.org/licenses/LICENSE-2.0
 *
 * Unless required by applicable law or agreed to in writing, software
 * distributed under the License is distributed on an "AS IS" BASIS,
 * WITHOUT WARRANTIES OR CONDITIONS OF ANY KIND, either express or implied.
 * See the License for the specific language governing permissions and
 * limitations under the License.
 */

package org.polypheny.db.restapi;


import com.google.common.annotations.VisibleForTesting;
import com.google.gson.Gson;
import io.javalin.http.Context;
import java.math.BigDecimal;
import java.time.Instant;
import java.time.LocalDateTime;
import java.time.ZoneOffset;
import java.util.ArrayList;
import java.util.Comparator;
import java.util.HashMap;
import java.util.HashSet;
import java.util.List;
import java.util.Map;
import java.util.Set;
import java.util.regex.Matcher;
import java.util.regex.Pattern;
import javax.servlet.http.HttpServletRequest;
import lombok.AllArgsConstructor;
import lombok.extern.slf4j.Slf4j;
import org.apache.commons.codec.binary.Base64;
import org.apache.commons.lang3.NotImplementedException;
import org.apache.commons.lang3.StringUtils;
import org.polypheny.db.algebra.fun.AggFunction;
import org.polypheny.db.algebra.operators.OperatorName;
import org.polypheny.db.catalog.Catalog;
import org.polypheny.db.catalog.entity.LogicalUser;
import org.polypheny.db.catalog.entity.logical.LogicalColumn;
import org.polypheny.db.catalog.entity.logical.LogicalNamespace;
import org.polypheny.db.catalog.entity.logical.LogicalTable;
import org.polypheny.db.iface.AuthenticationException;
import org.polypheny.db.iface.Authenticator;
import org.polypheny.db.languages.OperatorRegistry;
import org.polypheny.db.nodes.Operator;
import org.polypheny.db.restapi.exception.ParserException;
import org.polypheny.db.restapi.exception.UnauthorizedAccessException;
import org.polypheny.db.restapi.models.requests.ResourceDeleteRequest;
import org.polypheny.db.restapi.models.requests.ResourceGetRequest;
import org.polypheny.db.restapi.models.requests.ResourcePatchRequest;
import org.polypheny.db.restapi.models.requests.ResourcePostRequest;
import org.polypheny.db.transaction.TransactionManager;
import org.polypheny.db.type.PolyType;
import org.polypheny.db.type.PolyTypeFamily;
import org.polypheny.db.type.entity.PolyBoolean;
<<<<<<< HEAD
import org.polypheny.db.type.entity.PolyLong;
=======
>>>>>>> 18d3cce9
import org.polypheny.db.type.entity.PolyString;
import org.polypheny.db.type.entity.PolyValue;
import org.polypheny.db.type.entity.numerical.PolyBigDecimal;
import org.polypheny.db.type.entity.numerical.PolyDouble;
<<<<<<< HEAD
=======
import org.polypheny.db.type.entity.numerical.PolyLong;
>>>>>>> 18d3cce9
import org.polypheny.db.type.entity.temporal.PolyDate;
import org.polypheny.db.type.entity.temporal.PolyTime;
import org.polypheny.db.type.entity.temporal.PolyTimestamp;
import org.polypheny.db.util.DateString;
import org.polypheny.db.util.Pair;
import org.polypheny.db.util.TimeString;


@Slf4j
public class RequestParser {

    private final TransactionManager transactionManager;
    private final Authenticator authenticator;
    private final String databaseName;
    private final String userName;


    private final static Pattern PROJECTION_ENTRY_PATTERN = Pattern.compile(
            "^(?<column>[a-zA-Z]\\w*\\.[a-zA-Z]\\w*\\.[a-zA-Z]\\w*)(?:@(?<alias>[a-zA-Z]\\w*)(?:\\((?<agg>[A-Z]+)\\))?)?$" );

    private final static Pattern SORTING_ENTRY_PATTERN = Pattern.compile(
            "^(?<column>[a-zA-Z]\\w*(?:\\.[a-zA-Z]\\w*\\.[a-zA-Z]\\w*)?)(?:@(?<dir>ASC|DESC))?$" );
    private final Catalog catalog;


    public RequestParser( final TransactionManager transactionManager, final Authenticator authenticator, final String userName, final String databaseName ) {
        this( Catalog.getInstance(), transactionManager, authenticator, userName, databaseName );
    }


    @VisibleForTesting
    RequestParser( Catalog catalog, TransactionManager transactionManager, Authenticator authenticator, String userName, String databaseName ) {
        this.transactionManager = transactionManager;
        this.authenticator = authenticator;
        this.userName = userName;
        this.databaseName = databaseName;
    }


    /**
     * Parses and authenticates the Basic Authorization for a request.
     *
     * @return the authorized user
     * @throws UnauthorizedAccessException thrown if no authorization provided or invalid credentials
     */
    public LogicalUser parseBasicAuthentication( Context ctx ) throws UnauthorizedAccessException {
        if ( ctx.req.getHeader( "Authorization" ) == null ) {
            log.debug( "No Authorization header for request id: {}.", ctx.req.getSession().getId() );
            throw new UnauthorizedAccessException( "No Basic Authorization sent by user." );
        }

        final String basicAuthHeader = ctx.req.getHeader( "Authorization" );

        final Pair<String, String> decoded = decodeBasicAuthorization( basicAuthHeader );

        try {
            return this.authenticator.authenticate( decoded.left, decoded.right );
        } catch ( AuthenticationException e ) {
            log.info( "Unable to authenticate user for request id: {}.", ctx.sessionAttribute( "id" ), e );
            throw new UnauthorizedAccessException( "Not authorized." );
        }
    }


    @VisibleForTesting
    static Pair<String, String> decodeBasicAuthorization( String encodedAuthorization ) {
        if ( !Base64.isBase64( encodedAuthorization ) ) {
            throw new UnauthorizedAccessException( "Basic Authorization header is not properly encoded." );
        }
        final String encodedHeader = StringUtils.substringAfter( encodedAuthorization, "Basic" );
        final String decodedHeader = new String( Base64.decodeBase64( encodedHeader ) );
        final String[] decoded = StringUtils.splitPreserveAllTokens( decodedHeader, ":" );
        return new Pair<>( decoded[0], decoded[1] );
    }


    public ResourceGetRequest parseGetResourceRequest( HttpServletRequest req, String resourceName ) throws ParserException {

        List<LogicalTable> tables = this.parseTables( resourceName );
        List<RequestColumn> requestColumns = this.newParseProjectionsAndAggregations( getProjectionsValues( req ), tables );

        Map<String, RequestColumn> nameMapping = this.newGenerateNameMapping( requestColumns );

        List<RequestColumn> groupings = this.parseGroupings( req, nameMapping );

        int limit = this.parseLimit( req );
        int offset = this.parseOffset( req );

        List<Pair<RequestColumn, Boolean>> sorting = this.parseSorting( req, nameMapping );

        Filters filters = this.parseFilters( getFilterMap( req ), nameMapping );

        return new ResourceGetRequest( tables, requestColumns, nameMapping, groupings, limit, offset, sorting, filters );
    }


    public ResourcePostRequest parsePostResourceRequest( Context ctx, String resourceName, Gson gson ) throws ParserException {
        List<LogicalTable> tables = this.parseTables( resourceName );
        List<RequestColumn> requestColumns = this.newParseProjectionsAndAggregations( getProjectionsValues( ctx.req ), tables );
        Map<String, RequestColumn> nameMapping = this.newGenerateNameMapping( requestColumns );
        List<List<Pair<RequestColumn, PolyValue>>> values = this.parseValues( ctx, gson, nameMapping );

        return new ResourcePostRequest( tables, requestColumns, nameMapping, values, false );
    }


    public ResourcePostRequest parsePostMultipartRequest( String resourceName, String[] projections, List<Object> insertValues ) throws ParserException {
        List<LogicalTable> tables = this.parseTables( resourceName );
        List<RequestColumn> requestColumns = this.newParseProjectionsAndAggregations( projections, tables );
        Map<String, RequestColumn> nameMapping = this.newGenerateNameMapping( requestColumns );
        List<List<Pair<RequestColumn, PolyValue>>> values = parseInsertStatementBody( insertValues, nameMapping );

        return new ResourcePostRequest( tables, requestColumns, nameMapping, values, true );
    }


    public ResourcePatchRequest parsePatchResourceRequest( Context ctx, String resourceName, Gson gson ) throws ParserException {
        // TODO js: make sure it's only a single resource
        List<LogicalTable> tables = this.parseTables( resourceName );
        // TODO js: make sure there are no actual projections
        List<RequestColumn> requestColumns = this.newParseProjectionsAndAggregations( getProjectionsValues( ctx.req ), tables );
        Map<String, RequestColumn> nameMapping = this.newGenerateNameMapping( requestColumns );

        Filters filters = this.parseFilters( getFilterMap( ctx.req ), nameMapping );

        List<List<Pair<RequestColumn, PolyValue>>> values = this.parseValues( ctx, gson, nameMapping );

        return new ResourcePatchRequest( tables, requestColumns, values, nameMapping, filters, false );
    }


    public ResourcePatchRequest parsePatchMultipartRequest( String resourceName, String[] projections, Map<String, String[]> filterMap, List<Object> insertValues ) {
        List<LogicalTable> tables = this.parseTables( resourceName );
        List<RequestColumn> requestColumns = this.newParseProjectionsAndAggregations( projections, tables );
        Map<String, RequestColumn> nameMapping = this.newGenerateNameMapping( requestColumns );
        Filters filters = this.parseFilters( filterMap, nameMapping );
        List<List<Pair<RequestColumn, PolyValue>>> values = parseInsertStatementBody( insertValues, nameMapping );
        return new ResourcePatchRequest( tables, requestColumns, values, nameMapping, filters, true );
    }


    public ResourceDeleteRequest parseDeleteResourceRequest( HttpServletRequest request, String resourceName ) throws ParserException {
        // TODO js: make sure it's only a single resource
        List<LogicalTable> tables = this.parseTables( resourceName );

        List<RequestColumn> requestColumns = this.newParseProjectionsAndAggregations( getProjectionsValues( request ), tables );

        Map<String, RequestColumn> nameMapping = this.newGenerateNameMapping( requestColumns );

        Filters filters = this.parseFilters( getFilterMap( request ), nameMapping );

        return new ResourceDeleteRequest( tables, requestColumns, nameMapping, filters );
    }


    /**
     * Parse the list of tables for a request.
     *
     * @param tableList list of tables
     * @return parsed list of tables
     * @throws ParserException thrown if unable to parse table list
     */
    @VisibleForTesting
    List<LogicalTable> parseTables( String tableList ) throws ParserException {
        log.debug( "Starting to parse table list: {}", tableList );
        if ( tableList == null ) {
            throw new ParserException( ParserErrorCode.TABLE_LIST_GENERIC, "null" );
        }
        String[] tableNameList = tableList.split( "," );

        List<LogicalTable> tables = new ArrayList<>();
        for ( String tableName : tableNameList ) {
            LogicalTable temp = this.parseCatalogTableName( tableName );
            tables.add( temp );
            log.debug( "Added table \"{}\" to table list.", tableName );
        }

        log.debug( "Finished parsing table list: {}", tableList );
        return tables;
    }


    /**
     * Parse individual table name.
     *
     * @param tableName table name
     * @return parsed table name
     * @throws ParserException thrown if unable to parse table name
     */
    @VisibleForTesting
    LogicalTable parseCatalogTableName( String tableName ) throws ParserException {
        String[] tableElements = tableName.split( "\\." );
        if ( tableElements.length != 2 ) {
            log.warn( "Table name \"{}\" not possible to parse.", tableName );
            throw new ParserException( ParserErrorCode.TABLE_LIST_MALFORMED_TABLE, tableName );
        }

<<<<<<< HEAD
        LogicalTable table = Catalog.snapshot().rel().getTable( tableElements[0], tableElements[1] ).orElseThrow();
=======
        LogicalTable table = catalog.getSnapshot().rel().getTable( tableElements[0], tableElements[1] ).orElseThrow();
>>>>>>> 18d3cce9
        if ( log.isDebugEnabled() ) {
            log.debug( "Finished parsing table \"{}\".", tableName );
        }
        return table;
    }


    @VisibleForTesting
    List<RequestColumn> newParseProjectionsAndAggregations( String[] possibleProjectionValues, List<LogicalTable> tables ) throws ParserException {
        // Helper structures & data
        Map<Long, Integer> tableOffsets = new HashMap<>();
        Set<Long> validColumns = new HashSet<>();
        int columnOffset = 0;
        for ( LogicalTable table : tables ) {
            tableOffsets.put( table.id, columnOffset );
            validColumns.addAll( table.getColumnIds() );
            columnOffset += table.getColumns().size();
        }

        List<RequestColumn> columns;
        if ( possibleProjectionValues == null ) {
            columns = this.generateRequestColumnsWithoutProject( tables, tableOffsets );
        } else {
            String possibleProjectionsString = possibleProjectionValues[0];
            columns = this.generateRequestColumnsWithProject( possibleProjectionsString, tableOffsets, validColumns );
        }

        return columns;
    }


    private String[] getProjectionsValues( HttpServletRequest request ) {
        if ( !request.getParameterMap().containsKey( "_project" ) ) {
            return null;
        }
        return request.getParameterMap().get( "_project" );
    }


    @VisibleForTesting
    List<RequestColumn> generateRequestColumnsWithoutProject( List<LogicalTable> tables, Map<Long, Integer> tableOffsets ) {
        List<RequestColumn> columns = new ArrayList<>();
        long internalPosition = 0L;
        for ( LogicalTable table : tables ) {
            for ( LogicalColumn column : table.getColumns() ) {
                int calculatedPosition = tableOffsets.get( table.id ) + column.position - 1;
                RequestColumn requestColumn = new RequestColumn( column, calculatedPosition, calculatedPosition, null, null, true );
                columns.add( requestColumn );
            }
        }

        return columns;
    }


    @VisibleForTesting
    List<RequestColumn> generateRequestColumnsWithProject( String projectionString, Map<Long, Integer> tableOffsets, Set<Long> validColumns ) throws ParserException {
        List<RequestColumn> columns = new ArrayList<>();
        int internalPosition = 0;
        Set<Long> projectedColumns = new HashSet<>();

        String[] possibleProjections = projectionString.split( "," );

        for ( String projectionToParse : possibleProjections ) {
            Matcher matcher = PROJECTION_ENTRY_PATTERN.matcher( projectionToParse );
            if ( matcher.find() ) {
                String columnName = matcher.group( "column" );
                LogicalColumn logicalColumn = this.getCatalogColumnFromString( columnName );
                log.debug( "Fetched catalog column for projection key: {}.", columnName );

                if ( !validColumns.contains( logicalColumn.id ) ) {
                    log.warn( "Column isn't valid. Column: {}.", columnName );
                    throw new ParserException( ParserErrorCode.PROJECTION_INVALID_COLUMN, columnName );
                }

                projectedColumns.add( logicalColumn.id );
                int calculatedPosition = tableOffsets.get( logicalColumn.tableId ) + logicalColumn.position - 1;
                RequestColumn requestColumn = new RequestColumn( logicalColumn, calculatedPosition, internalPosition, matcher.group( "alias" ), this.decodeAggregateFunction( matcher.group( "agg" ) ) );
                internalPosition++;

                columns.add( requestColumn );
            } else {
                log.warn( "Malformed request: {}.", projectionToParse );
                throw new ParserException( ParserErrorCode.PROJECTION_MALFORMED, projectionToParse );
            }
        }

        Set<Long> notYetAdded = new HashSet<>( validColumns );
        notYetAdded.removeAll( projectedColumns );
        for ( long columnId : notYetAdded ) {
<<<<<<< HEAD
            LogicalColumn column = Catalog.snapshot().getNamespaces( null ).stream().map( n -> Catalog.snapshot().rel().getColumn( columnId ).orElseThrow() ).findFirst().orElseThrow();
=======
            LogicalColumn column = catalog.getSnapshot().getNamespaces( null ).stream().map( n -> catalog.getSnapshot().rel().getColumn( columnId ).orElseThrow() ).findFirst().orElseThrow();
>>>>>>> 18d3cce9
            int calculatedPosition = tableOffsets.get( column.tableId ) + column.position - 1;
            RequestColumn requestColumn = new RequestColumn( column, calculatedPosition, calculatedPosition, null, null, false );
            columns.add( requestColumn );
        }

        return columns;
    }


    @VisibleForTesting
    Map<String, RequestColumn> newGenerateNameMapping( List<RequestColumn> requestColumns ) {
        Map<String, RequestColumn> nameMapping = new HashMap<>();
        for ( RequestColumn requestColumn : requestColumns ) {
            nameMapping.put( requestColumn.getFullyQualifiedName(), requestColumn );
            nameMapping.put( requestColumn.getAlias(), requestColumn );
        }

        return nameMapping;
    }


    private List<RequestColumn> getAggregateColumns( List<RequestColumn> requestColumns ) {
        return requestColumns.stream().filter( RequestColumn::isAggregateColumn ).toList();
    }


    @VisibleForTesting
    AggFunction decodeAggregateFunction( String function ) {
        if ( function == null ) {
            return null;
        }

        return switch ( function ) {
            case "COUNT" -> OperatorRegistry.getAgg( OperatorName.COUNT );
            case "MAX" -> OperatorRegistry.getAgg( OperatorName.MAX );
            case "MIN" -> OperatorRegistry.getAgg( OperatorName.MIN );
            case "AVG" -> OperatorRegistry.getAgg( OperatorName.AVG );
            case "SUM" -> OperatorRegistry.getAgg( OperatorName.SUM );
            default -> null;
        };
    }


    private LogicalColumn getCatalogColumnFromString( String name ) throws ParserException {
        String[] splitString = name.split( "\\." );
        if ( splitString.length != 3 ) {
            log.warn( "Column name is not 3 fields long. Got: {}", name );
            throw new ParserException( ParserErrorCode.PROJECTION_MALFORMED, name );
        }

        LogicalNamespace namespace = Catalog.snapshot().getNamespace( splitString[0] ).orElseThrow();

        return Catalog.snapshot().rel().getColumn( namespace.id, splitString[1], splitString[2] ).orElseThrow();

    }


    @VisibleForTesting
    List<Pair<RequestColumn, Boolean>> parseSorting( HttpServletRequest request, Map<String, RequestColumn> nameAndAliasMapping ) throws ParserException {
        if ( !request.getParameterMap().containsKey( "_sort" ) ) {
            log.debug( "Request does not contain a sort. Returning null." );
            return null;
        }

        String[] possibleSortValues = request.getParameterMap().get( "_sort" );
        String possibleSortString = possibleSortValues[0];
        log.debug( "Starting to parse sort: {}", possibleSortString );

        List<Pair<RequestColumn, Boolean>> sortingColumns = new ArrayList<>();
        String[] possibleSorts = possibleSortString.split( "," );

        for ( String sortEntry : possibleSorts ) {
            Matcher matcher = SORTING_ENTRY_PATTERN.matcher( sortEntry );

            if ( matcher.find() ) {
                RequestColumn catalogColumn = nameAndAliasMapping.get( matcher.group( "column" ) );

                if ( catalogColumn == null ) {
                    throw new ParserException( ParserErrorCode.SORT_UNKNOWN_COLUMN, matcher.group( "column" ) );
                }

                boolean inverted = false;
                if ( matcher.group( "dir" ) != null ) {
                    String direction = matcher.group( "dir" );
                    inverted = "DESC".equals( direction );
                }

                sortingColumns.add( new Pair<>( catalogColumn, inverted ) );

            } else {
                // FIXME: Proper error handling.
                throw new ParserException( ParserErrorCode.SORT_MALFORMED, sortEntry );
//                throw new IllegalArgumentException( "The following provided sort instruction is not proper: '" + sortEntry + "'." );
            }
        }

        return sortingColumns;
    }


    @VisibleForTesting
    List<RequestColumn> parseGroupings( HttpServletRequest request, Map<String, RequestColumn> nameAndAliasMapping ) throws ParserException {
        if ( !request.getParameterMap().containsKey( "_groupby" ) ) {
            log.debug( "Request does not contain a grouping. Returning null." );
            return new ArrayList<>();
        }

        String[] possibleGroupbyValues = request.getParameterMap().get( "_groupby" );
        String possibleGroupbyString = possibleGroupbyValues[0];
        log.debug( "Starting to parse grouping: {}", possibleGroupbyString );

        List<RequestColumn> groupingColumns = new ArrayList<>();
        String[] possibleGroupings = possibleGroupbyString.split( "," );
        for ( String groupbyEntry : possibleGroupings ) {
            if ( nameAndAliasMapping.containsKey( groupbyEntry ) ) {
                groupingColumns.add( nameAndAliasMapping.get( groupbyEntry ) );
            } else {
                throw new ParserException( ParserErrorCode.GROUPING_UNKNOWN, groupbyEntry );
            }
        }

        return groupingColumns;
    }


    @VisibleForTesting
    Integer parseLimit( HttpServletRequest request ) throws ParserException {
        if ( !request.getParameterMap().containsKey( "_limit" ) ) {
            log.debug( "Request does not contain a limit. Returning -1." );
            return -1;
        }
        String[] possibleLimitValues = request.getParameterMap().get( "_limit" );

        try {
            log.debug( "Parsed limit value: {}.", possibleLimitValues[0] );
            return Integer.valueOf( possibleLimitValues[0] );
        } catch ( NumberFormatException e ) {
            log.warn( "Unable to parse limit value: {}", possibleLimitValues[0] );
            throw new ParserException( ParserErrorCode.LIMIT_MALFORMED, possibleLimitValues[0] );
        }
    }


    @VisibleForTesting
    Integer parseOffset( HttpServletRequest request ) throws ParserException {
        if ( !request.getParameterMap().containsKey( "_offset" ) ) {
            log.debug( "Request does not contain an offset. Returning -1." );
            return -1;
        }
        String[] possibleOffsetValues = request.getParameterMap().get( "_offset" );

        return this.parseOffset( possibleOffsetValues[0] );
    }


    @VisibleForTesting
    Integer parseOffset( String offsetString ) throws ParserException {
        try {
            log.debug( "Parsed offset value: {}.", offsetString );
            return Integer.valueOf( offsetString );
        } catch ( NumberFormatException e ) {
            log.warn( "Unable to parse offset value: {}", offsetString );
            throw new ParserException( ParserErrorCode.OFFSET_MALFORMED, offsetString );
        }
    }


    @VisibleForTesting
    Filters parseFilters( Map<String, String[]> filterMap, Map<String, RequestColumn> nameAndAliasMapping ) throws ParserException {
        Map<RequestColumn, List<Pair<Operator, PolyValue>>> literalFilters = new HashMap<>();
        Map<RequestColumn, List<Pair<Operator, RequestColumn>>> columnFilters = new HashMap<>();

        for ( String possibleFilterKey : filterMap.keySet() ) {
            if ( possibleFilterKey.startsWith( "_" ) ) {
                log.debug( "Not a filter: {}", possibleFilterKey );
                continue;
            }
            log.debug( "Attempting to parse filters for key: {}.", possibleFilterKey );

            /*if ( ! nameAndAliasMapping.containsKey( possibleFilterKey ) ) {
                throw new IllegalArgumentException( "Not a valid column for filtering: '" + possibleFilterKey + "'." );
            }*/

            RequestColumn catalogColumn = nameAndAliasMapping.get( possibleFilterKey );

            if ( catalogColumn == null ) {
                log.warn( "Unknown column: {}", possibleFilterKey );
                throw new ParserException( ParserErrorCode.FILTER_UNKNOWN_COLUMN, possibleFilterKey );
            }

            List<Pair<Operator, PolyValue>> literalFilterOperators = new ArrayList<>();
            List<Pair<Operator, RequestColumn>> columnFilterOperators = new ArrayList<>();

            for ( String filterString : filterMap.get( possibleFilterKey ) ) {
                Pair<Operator, String> rightHandSide = this.parseFilterOperation( filterString );
                PolyValue literal = this.parseLiteralValue( catalogColumn.getColumn().type, rightHandSide.right );
                // TODO: add column filters here
                literalFilterOperators.add( new Pair<>( rightHandSide.left, literal ) );
            }
            // TODO: Add If Size != 0 checks for both put
            if ( !literalFilterOperators.isEmpty() ) {
                literalFilters.put( catalogColumn, literalFilterOperators );
            }
            //noinspection ConstantConditions
            if ( !columnFilterOperators.isEmpty() ) {
                // This statement is currently never run! This will change once column filters are added to the interface.
                columnFilters.put( catalogColumn, columnFilterOperators );
            }
            log.debug( "Finished parsing filters for key: {}.", possibleFilterKey );
        }

        return new Filters( literalFilters, columnFilters );
    }


    private Map<String, String[]> getFilterMap( HttpServletRequest request ) {
        HashMap<String, String[]> filterMap = new HashMap<>();
        for ( String filterKey : request.getParameterMap().keySet() ) {
            filterMap.put( filterKey, request.getParameterMap().get( filterKey ) );
        }
        return filterMap;
    }


    @VisibleForTesting
    Pair<Operator, String> parseFilterOperation( String filterString ) throws ParserException {
        log.debug( "Starting to parse filter operation. Value: {}.", filterString );

        Operator callOperator;
        String rightHandSide;
        if ( filterString.startsWith( "<=" ) ) {
            callOperator = OperatorRegistry.get( OperatorName.LESS_THAN_OR_EQUAL );
            rightHandSide = filterString.substring( 2 );
        } else if ( filterString.startsWith( "<" ) ) {
            callOperator = OperatorRegistry.get( OperatorName.LESS_THAN );
            rightHandSide = filterString.substring( 1 );
        } else if ( filterString.startsWith( ">=" ) ) {
            callOperator = OperatorRegistry.get( OperatorName.GREATER_THAN_OR_EQUAL );
            rightHandSide = filterString.substring( 2 );
        } else if ( filterString.startsWith( ">" ) ) {
            callOperator = OperatorRegistry.get( OperatorName.GREATER_THAN );
            rightHandSide = filterString.substring( 1 );
        } else if ( filterString.startsWith( "=" ) ) {
            callOperator = OperatorRegistry.get( OperatorName.EQUALS );
            rightHandSide = filterString.substring( 1 );
        } else if ( filterString.startsWith( "!=" ) ) {
            callOperator = OperatorRegistry.get( OperatorName.NOT_EQUALS );
            rightHandSide = filterString.substring( 2 );
        } else if ( filterString.startsWith( "%" ) ) {
            callOperator = OperatorRegistry.get( OperatorName.LIKE );
            rightHandSide = filterString.substring( 1 );
        } else if ( filterString.startsWith( "!%" ) ) {
            callOperator = OperatorRegistry.get( OperatorName.NOT_LIKE );
            rightHandSide = filterString.substring( 2 );
        } else {
            log.warn( "Unable to parse filter operation comparator. Returning null." );
            throw new ParserException( ParserErrorCode.FILTER_GENERIC, filterString );
        }

        return new Pair<>( callOperator, rightHandSide );
    }


    // TODO: REWRITE THIS METHOD
    @VisibleForTesting
    PolyValue parseLiteralValue( PolyType type, Object objectLiteral ) throws ParserException {
        if ( !(objectLiteral instanceof String literal) ) {
            if ( PolyType.FRACTIONAL_TYPES.contains( type ) ) {
                if ( objectLiteral instanceof Number ) {
                    return PolyBigDecimal.of( BigDecimal.valueOf( ((Number) objectLiteral).doubleValue() ) );
                }
            } else if ( PolyType.NUMERIC_TYPES.contains( type ) ) {
                if ( objectLiteral instanceof Number ) {
                    return PolyBigDecimal.of( BigDecimal.valueOf( ((Number) objectLiteral).longValue() ) );
                }
            } else if ( PolyType.BOOLEAN_TYPES.contains( type ) ) {
                if ( objectLiteral instanceof Boolean ) {
                    return PolyBoolean.of( (Boolean) objectLiteral );
                }
            }
            throw new NotImplementedException( "Rest to Poly: " + objectLiteral );
        } else {
            PolyValue parsedLiteral;
            if ( PolyType.BOOLEAN_TYPES.contains( type ) ) {
                parsedLiteral = PolyBoolean.of( Boolean.valueOf( literal ) );
            } else if ( PolyType.INT_TYPES.contains( type ) ) {
                parsedLiteral = PolyLong.of( Long.valueOf( literal ) );
            } else if ( PolyType.NUMERIC_TYPES.contains( type ) ) {
                if ( type == PolyType.DECIMAL ) {
                    parsedLiteral = PolyBigDecimal.of( new BigDecimal( literal ) );
                } else {
                    parsedLiteral = PolyDouble.of( Double.valueOf( literal ) );
                }
            } else if ( PolyType.CHAR_TYPES.contains( type ) ) {
                parsedLiteral = PolyString.of( literal );
            } else if ( PolyType.DATETIME_TYPES.contains( type ) ) {
                switch ( type ) {
                    case DATE:
                        parsedLiteral = PolyDate.of( new DateString( literal ).getMillisSinceEpoch() );
                        break;
                    case TIMESTAMP:
                        Instant instant = LocalDateTime.parse( literal ).toInstant( ZoneOffset.UTC );
<<<<<<< HEAD
                        long millisecondsSinceEpoch = instant.toEpochMilli();// * 1000L + instant.getNano() / 1000000L;
=======
                        long millisecondsSinceEpoch = instant.toEpochMilli();
>>>>>>> 18d3cce9
                        parsedLiteral = PolyTimestamp.of( millisecondsSinceEpoch );
                        break;
                    case TIME:
                        parsedLiteral = PolyTime.of( new TimeString( literal ).getMillisOfDay() );//- TimeZone.getDefault().getRawOffset() );
                        break;
                    default:
                        return null;
                }
            } else if ( type.getFamily() == PolyTypeFamily.MULTIMEDIA ) {
                //the binary data will be fetched later
                return null;
            } else {
                // TODO js: error handling.
                log.warn( "Unable to convert literal value. Returning null. Type: {}, Value: {}.", type, literal );
                throw new ParserException( ParserErrorCode.FILTER_GENERIC, objectLiteral.toString() );
            }

            return parsedLiteral;
        }
    }


    @VisibleForTesting
    List<List<Pair<RequestColumn, PolyValue>>> parseValues( Context ctx, Gson gson, Map<String, RequestColumn> nameMapping ) throws ParserException {
        // FIXME: Verify stuff like applications/json, so on, so forth
        Object bodyObject = ctx.bodyAsClass( Object.class );
        Map<?, ?> bodyMap = (Map<?, ?>) bodyObject;
        List<Object> valuesList = (List<Object>) bodyMap.get( "data" );
        if ( valuesList == null ) {
            log.warn( "Missing values statement. Body: {}", bodyMap );
            throw new ParserException( ParserErrorCode.VALUE_MISSING, "" );
        }
        return this.parseInsertStatementBody( valuesList, nameMapping );
    }


    @VisibleForTesting
    List<List<Pair<RequestColumn, PolyValue>>> parseInsertStatementBody( List<Object> bodyInsertValues, Map<String, RequestColumn> nameMapping ) throws ParserException {
        List<List<Pair<RequestColumn, PolyValue>>> returnValue = new ArrayList<>();

        for ( Object rowObject : bodyInsertValues ) {
            Map rowMap = (Map) rowObject;
            List<Pair<RequestColumn, PolyValue>> rowValue = this.parseInsertStatementValues( rowMap, nameMapping );
            returnValue.add( rowValue );
        }

        return returnValue;
    }


    private List<Pair<RequestColumn, PolyValue>> parseInsertStatementValues( Map rowValuesMap, Map<String, RequestColumn> nameMapping ) throws ParserException {
        List<Pair<RequestColumn, PolyValue>> result = new ArrayList<>();

        for ( Object objectColumnName : rowValuesMap.keySet() ) {
            String stringColumnName = (String) objectColumnName;

            // Make sure we actually have a column
            RequestColumn column = nameMapping.get( stringColumnName );
            if ( column == null ) {
                log.error( "Unable to fetch catalog column for filter key: {}.", stringColumnName );
                throw new ParserException( ParserErrorCode.VALUE_UNKNOWN_COLUMN, stringColumnName );
            }
            log.debug( "Fetched catalog column for filter key: {}", stringColumnName );

            Object litVal = rowValuesMap.get( objectColumnName );
            PolyValue parsedValue = this.parseLiteralValue( column.getColumn().type, litVal );
            result.add( new Pair<>( column, parsedValue ) );
        }

        // TODO js: Do I need logical or table relScan indices here?
        result.sort( Comparator.comparingInt( p -> p.left.getLogicalIndex() ) );

        return result;
    }


    public Map<String, LogicalColumn> generateNameMapping( List<LogicalTable> tables ) {
        Map<String, LogicalColumn> nameMapping = new HashMap<>();
        for ( LogicalTable table : tables ) {
            for ( LogicalColumn column : Catalog.snapshot().rel().getColumns( table.id ) ) {
                nameMapping.put( column.getNamespaceName() + "." + column.getTableName() + "." + column.name, column );
            }
        }

        return nameMapping;
    }


    @AllArgsConstructor
    public static class Filters {

        public final Map<RequestColumn, List<Pair<Operator, PolyValue>>> literalFilters;
        public final Map<RequestColumn, List<Pair<Operator, RequestColumn>>> columnFilters;

    }


}<|MERGE_RESOLUTION|>--- conflicted
+++ resolved
@@ -60,18 +60,11 @@
 import org.polypheny.db.type.PolyType;
 import org.polypheny.db.type.PolyTypeFamily;
 import org.polypheny.db.type.entity.PolyBoolean;
-<<<<<<< HEAD
-import org.polypheny.db.type.entity.PolyLong;
-=======
->>>>>>> 18d3cce9
 import org.polypheny.db.type.entity.PolyString;
 import org.polypheny.db.type.entity.PolyValue;
 import org.polypheny.db.type.entity.numerical.PolyBigDecimal;
 import org.polypheny.db.type.entity.numerical.PolyDouble;
-<<<<<<< HEAD
-=======
 import org.polypheny.db.type.entity.numerical.PolyLong;
->>>>>>> 18d3cce9
 import org.polypheny.db.type.entity.temporal.PolyDate;
 import org.polypheny.db.type.entity.temporal.PolyTime;
 import org.polypheny.db.type.entity.temporal.PolyTimestamp;
@@ -104,6 +97,7 @@
 
     @VisibleForTesting
     RequestParser( Catalog catalog, TransactionManager transactionManager, Authenticator authenticator, String userName, String databaseName ) {
+        this.catalog = catalog;
         this.transactionManager = transactionManager;
         this.authenticator = authenticator;
         this.userName = userName;
@@ -269,11 +263,7 @@
             throw new ParserException( ParserErrorCode.TABLE_LIST_MALFORMED_TABLE, tableName );
         }
 
-<<<<<<< HEAD
-        LogicalTable table = Catalog.snapshot().rel().getTable( tableElements[0], tableElements[1] ).orElseThrow();
-=======
         LogicalTable table = catalog.getSnapshot().rel().getTable( tableElements[0], tableElements[1] ).orElseThrow();
->>>>>>> 18d3cce9
         if ( log.isDebugEnabled() ) {
             log.debug( "Finished parsing table \"{}\".", tableName );
         }
@@ -364,11 +354,7 @@
         Set<Long> notYetAdded = new HashSet<>( validColumns );
         notYetAdded.removeAll( projectedColumns );
         for ( long columnId : notYetAdded ) {
-<<<<<<< HEAD
-            LogicalColumn column = Catalog.snapshot().getNamespaces( null ).stream().map( n -> Catalog.snapshot().rel().getColumn( columnId ).orElseThrow() ).findFirst().orElseThrow();
-=======
             LogicalColumn column = catalog.getSnapshot().getNamespaces( null ).stream().map( n -> catalog.getSnapshot().rel().getColumn( columnId ).orElseThrow() ).findFirst().orElseThrow();
->>>>>>> 18d3cce9
             int calculatedPosition = tableOffsets.get( column.tableId ) + column.position - 1;
             RequestColumn requestColumn = new RequestColumn( column, calculatedPosition, calculatedPosition, null, null, false );
             columns.add( requestColumn );
@@ -671,11 +657,7 @@
                         break;
                     case TIMESTAMP:
                         Instant instant = LocalDateTime.parse( literal ).toInstant( ZoneOffset.UTC );
-<<<<<<< HEAD
-                        long millisecondsSinceEpoch = instant.toEpochMilli();// * 1000L + instant.getNano() / 1000000L;
-=======
                         long millisecondsSinceEpoch = instant.toEpochMilli();
->>>>>>> 18d3cce9
                         parsedLiteral = PolyTimestamp.of( millisecondsSinceEpoch );
                         break;
                     case TIME:
