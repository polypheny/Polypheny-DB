/*
 * Copyright 2019-2024 The Polypheny Project
 *
 * Licensed under the Apache License, Version 2.0 (the "License");
 * you may not use this file except in compliance with the License.
 * You may obtain a copy of the License at
 *
 * http://www.apache.org/licenses/LICENSE-2.0
 *
 * Unless required by applicable law or agreed to in writing, software
 * distributed under the License is distributed on an "AS IS" BASIS,
 * WITHOUT WARRANTIES OR CONDITIONS OF ANY KIND, either express or implied.
 * See the License for the specific language governing permissions and
 * limitations under the License.
 */

package org.polypheny.db.restapi;


import com.google.gson.Gson;
import io.javalin.http.Context;
import java.io.File;
import java.io.FileInputStream;
import java.io.FileOutputStream;
import java.io.IOException;
import java.io.OutputStream;
import java.nio.charset.StandardCharsets;
import java.time.LocalDateTime;
import java.time.ZoneOffset;
import java.util.ArrayList;
import java.util.HashMap;
import java.util.List;
import java.util.Map;
import java.util.zip.ZipEntry;
import java.util.zip.ZipOutputStream;
import lombok.Getter;
import lombok.extern.slf4j.Slf4j;
import org.apache.commons.lang3.time.StopWatch;
import org.polypheny.db.ResultIterator;
import org.polypheny.db.algebra.constant.Kind;
import org.polypheny.db.algebra.type.AlgDataType;
import org.polypheny.db.algebra.type.AlgDataTypeField;
import org.polypheny.db.catalog.exceptions.GenericRuntimeException;
import org.polypheny.db.type.PolyTypeFamily;
import org.polypheny.db.type.entity.PolyValue;
import org.polypheny.db.util.Pair;


@Slf4j
public class RestResult {

    private final Kind kind;
    private final ResultIterator iterator;
    private final AlgDataType dataType;
    private final List<String> fields;
    private List<Map<String, Object>> result;
    @Getter
    private long executionTime;

    private final boolean containsFiles = false;
    private File zipFile;
    private FileOutputStream fos;
    private ZipOutputStream zipOut;


<<<<<<< HEAD
    public RestResult( Kind Kind, ResultIterator iterator, AlgDataType dataType, List<ColumnMetaData> columns ) {
=======
    public RestResult( Kind Kind, ResultIterator iterator, AlgDataType dataType, List<String> fields ) {
>>>>>>> 18d3cce9
        this.kind = Kind;
        this.iterator = iterator;
        this.dataType = dataType;
        this.fields = fields;
    }


    public RestResult transform() {
        if ( kind.belongsTo( Kind.DML ) ) {
            transformDML();
        } else {
            transformNonDML();
        }
        return this;
    }


    private void transformDML() {
        List<PolyValue[]> object;
        int rowsChanged = -1;
        while ( iterator.hasMoreRows() ) {
<<<<<<< HEAD
            object = iterator.getArrayRows();
=======
            object = iterator.getTupleRows();
>>>>>>> 18d3cce9
            int num;
            if ( object != null && object.get( 0 ).getClass().isArray() ) {
                num = object.get( 0 )[0].asNumber().intValue();
            } else {
                throw new GenericRuntimeException( "Result is null" );
            }
            // Check if num is equal for all stores
            if ( rowsChanged != -1 && rowsChanged != num ) {
                throw new GenericRuntimeException( "The number of changed rows is not equal for all stores!" );
            }
            rowsChanged = num;
        }
        List<Map<String, Object>> result = new ArrayList<>();
        Map<String, Object> map = new HashMap<>();
<<<<<<< HEAD
        map.put( columns.get( 0 ).columnName, rowsChanged );
=======
        map.put( fields.get( 0 ), rowsChanged );
>>>>>>> 18d3cce9
        result.add( map );
        this.result = result;
    }


    private void transformNonDML() {
        StopWatch stopWatch = new StopWatch();
        stopWatch.start();
        List<Map<String, Object>> result = new ArrayList<>();
        while ( iterator.hasMoreRows() ) {
<<<<<<< HEAD
            PolyValue[] row = iterator.getArrayRows().get( 0 );
=======
            PolyValue[] row = iterator.getTupleRows().get( 0 );
>>>>>>> 18d3cce9

            Map<String, Object> temp = new HashMap<>();
            int i = 0;
            for ( AlgDataTypeField type : dataType.getFields() ) {
                PolyValue o = row[i];

<<<<<<< HEAD
                String columnName = columns.get( i ).columnName;
=======
                String columnName = fields.get( i );
>>>>>>> 18d3cce9
                if ( o == null ) {
                    temp.put( columnName, null );
                    continue;
                }

                if ( type.getType().getPolyType().getFamily() == PolyTypeFamily.MULTIMEDIA ) {
                    temp.put( columnName, o );
                } else {
                    switch ( type.getType().getPolyType() ) {
                        case TIMESTAMP:
<<<<<<< HEAD
                            LocalDateTime localDateTime = o.asTimestamp().asSqlTimestamp().toInstant().atOffset( ZoneOffset.UTC ).toLocalDateTime();//.toLocalDateTime(); //LocalDateTime.ofEpochSecond( nanoSeconds / 1000L, (int) ((nanoSeconds % 1000) * 1000), ZoneOffset.UTC );
=======
                            LocalDateTime localDateTime = o.asTimestamp().asSqlTimestamp().toInstant().atOffset( ZoneOffset.UTC ).toLocalDateTime();
>>>>>>> 18d3cce9
                            temp.put( columnName, localDateTime.toString() );
                            break;
                        case TIME:
                            temp.put( columnName, o.asTime().ofDay );
                            break;
                        case VARCHAR:
                            temp.put( columnName, o.asString().value );
                            break;
                        case DOUBLE:
                            temp.put( columnName, o.asNumber().DoubleValue() );
                            break;
                        case REAL:
                        case FLOAT:
                            temp.put( columnName, o.asNumber().FloatValue() );
                            break;
                        case DECIMAL:
                            temp.put( columnName, o.asNumber().bigDecimalValue() );
                            break;
                        case BOOLEAN:
                            temp.put( columnName, o.asBoolean().value );
                            break;
                        case BIGINT:
                            temp.put( columnName, o.asNumber().LongValue() );
                            break;
                        case TINYINT:
                        case SMALLINT:
                        case INTEGER:
                            temp.put( columnName, o.asNumber().IntValue() );
                            break;
                        case DATE:
                            temp.put( columnName, o.asDate().getDaysSinceEpoch() );
                            break;
                        default:
                            temp.put( columnName, o );
                            break;
                    }
                }
                i++;
            }
            result.add( temp );
        }
        stopWatch.stop();
        this.executionTime = stopWatch.getNanoTime();
        this.result = result;
    }


<<<<<<< HEAD
    private String addZipEntry( final Object data ) {
        //see https://www.baeldung.com/java-compress-and-uncompress
        containsFiles = true;
        String tempFileName = UUID.randomUUID().toString();
        try {
            if ( zipFile == null ) {
                zipFile = new File( System.getProperty( "user.home" ), ".polypheny/tmp/" + UUID.randomUUID().toString() + ".zip" );
                fos = new FileOutputStream( zipFile );
                zipOut = new ZipOutputStream( fos );
            }
            ZipEntry zipEntry = new ZipEntry( tempFileName + getContentType( data ) );
            zipOut.putNextEntry( zipEntry );
            if ( data instanceof File ) {
                File f = ((File) data);
                FileInputStream fis = new FileInputStream( f );
                byte[] bytes = new byte[1024];
                int len;
                while ( (len = fis.read( bytes )) > 0 ) {
                    zipOut.write( bytes, 0, len );
                }
                fis.close();
            } else if ( data instanceof InputStream ) {
                IOUtils.copyLarge( (InputStream) data, fos );
            } else if ( data instanceof byte[] ) {
                fos.write( (byte[]) data );
            }
            //zipOut.close();
            //fos.close();
        } catch ( IOException e ) {
            log.error( "Could not write to zip file", e );
        }
        return tempFileName;
    }


    private String getContentType( Object o ) {
        ContentInfoUtil util = new ContentInfoUtil();
        ContentInfo info;
        if ( o instanceof File ) {
            try {
                info = util.findMatch( (File) o );
            } catch ( IOException e ) {
                log.error( "Could not determine content type of file {}", ((File) o).getAbsolutePath() );
                return "";
            }
        } else if ( o instanceof byte[] ) {
            info = util.findMatch( (byte[]) o );
        } else if ( o instanceof InputStream ) {
            PushbackInputStream pbis = new PushbackInputStream( (InputStream) o, ContentInfoUtil.DEFAULT_READ_SIZE );
            byte[] buffer = new byte[ContentInfoUtil.DEFAULT_READ_SIZE];
            try {
                pbis.read( buffer );
                info = util.findMatch( buffer );
                pbis.unread( buffer );
            } catch ( IOException e ) {
                log.error( "Could not determine content type of InputStream" );
                return "";
            }
        } else {
            throw new GenericRuntimeException( "Unexpected data for content type detection: " + o.getClass().getSimpleName() );
        }
        if ( info != null && info.getFileExtensions() != null && info.getFileExtensions().length > 0 ) {
            return "." + info.getFileExtensions()[0];
        } else {
            return "";
        }
    }


=======
>>>>>>> 18d3cce9
    public Pair<String, Integer> getResult( final Context ctx ) {
        Gson gson = new Gson();
        Map<String, Object> finalResult = new HashMap<>();
        finalResult.put( "result", result );
        finalResult.put( "size", result.size() );
        if ( !containsFiles ) {
            return new Pair<>( gson.toJson( finalResult ), finalResult.size() );
        } else {
            OutputStream os;
            ZipEntry zipEntry = new ZipEntry( "data.json" );
            try {
                zipOut.putNextEntry( zipEntry );
                zipOut.write( gson.toJson( finalResult ).getBytes( StandardCharsets.UTF_8 ) );
                zipOut.close();
                fos.close();
                ctx.contentType( "application/octet-stream" );
                //ctx.res().setContentType( "application/octet-stream" );
                ctx.res.setHeader( "Content-Disposition", "attachment; filename=result.zip" );
                os = ctx.res.getOutputStream();
                FileInputStream fis = new FileInputStream( zipFile );
                byte[] buf = new byte[2048];
                int len;
                while ( (len = fis.read( buf )) > 0 ) {
                    os.write( buf, 0, len );
                }
                if ( !zipFile.delete() ) {
                    log.warn( "Could not delete {}", zipFile.getAbsolutePath() );
                }
            } catch ( IOException e ) {
                zipFile.delete();
                ctx.status( 500 );
            }
            return new Pair<>( "", finalResult.size() );
        }
    }

}<|MERGE_RESOLUTION|>--- conflicted
+++ resolved
@@ -63,11 +63,7 @@
     private ZipOutputStream zipOut;
 
 
-<<<<<<< HEAD
-    public RestResult( Kind Kind, ResultIterator iterator, AlgDataType dataType, List<ColumnMetaData> columns ) {
-=======
     public RestResult( Kind Kind, ResultIterator iterator, AlgDataType dataType, List<String> fields ) {
->>>>>>> 18d3cce9
         this.kind = Kind;
         this.iterator = iterator;
         this.dataType = dataType;
@@ -89,11 +85,7 @@
         List<PolyValue[]> object;
         int rowsChanged = -1;
         while ( iterator.hasMoreRows() ) {
-<<<<<<< HEAD
-            object = iterator.getArrayRows();
-=======
             object = iterator.getTupleRows();
->>>>>>> 18d3cce9
             int num;
             if ( object != null && object.get( 0 ).getClass().isArray() ) {
                 num = object.get( 0 )[0].asNumber().intValue();
@@ -108,11 +100,7 @@
         }
         List<Map<String, Object>> result = new ArrayList<>();
         Map<String, Object> map = new HashMap<>();
-<<<<<<< HEAD
-        map.put( columns.get( 0 ).columnName, rowsChanged );
-=======
         map.put( fields.get( 0 ), rowsChanged );
->>>>>>> 18d3cce9
         result.add( map );
         this.result = result;
     }
@@ -123,22 +111,14 @@
         stopWatch.start();
         List<Map<String, Object>> result = new ArrayList<>();
         while ( iterator.hasMoreRows() ) {
-<<<<<<< HEAD
-            PolyValue[] row = iterator.getArrayRows().get( 0 );
-=======
             PolyValue[] row = iterator.getTupleRows().get( 0 );
->>>>>>> 18d3cce9
 
             Map<String, Object> temp = new HashMap<>();
             int i = 0;
             for ( AlgDataTypeField type : dataType.getFields() ) {
                 PolyValue o = row[i];
 
-<<<<<<< HEAD
-                String columnName = columns.get( i ).columnName;
-=======
                 String columnName = fields.get( i );
->>>>>>> 18d3cce9
                 if ( o == null ) {
                     temp.put( columnName, null );
                     continue;
@@ -149,11 +129,7 @@
                 } else {
                     switch ( type.getType().getPolyType() ) {
                         case TIMESTAMP:
-<<<<<<< HEAD
-                            LocalDateTime localDateTime = o.asTimestamp().asSqlTimestamp().toInstant().atOffset( ZoneOffset.UTC ).toLocalDateTime();//.toLocalDateTime(); //LocalDateTime.ofEpochSecond( nanoSeconds / 1000L, (int) ((nanoSeconds % 1000) * 1000), ZoneOffset.UTC );
-=======
                             LocalDateTime localDateTime = o.asTimestamp().asSqlTimestamp().toInstant().atOffset( ZoneOffset.UTC ).toLocalDateTime();
->>>>>>> 18d3cce9
                             temp.put( columnName, localDateTime.toString() );
                             break;
                         case TIME:
@@ -201,78 +177,6 @@
     }
 
 
-<<<<<<< HEAD
-    private String addZipEntry( final Object data ) {
-        //see https://www.baeldung.com/java-compress-and-uncompress
-        containsFiles = true;
-        String tempFileName = UUID.randomUUID().toString();
-        try {
-            if ( zipFile == null ) {
-                zipFile = new File( System.getProperty( "user.home" ), ".polypheny/tmp/" + UUID.randomUUID().toString() + ".zip" );
-                fos = new FileOutputStream( zipFile );
-                zipOut = new ZipOutputStream( fos );
-            }
-            ZipEntry zipEntry = new ZipEntry( tempFileName + getContentType( data ) );
-            zipOut.putNextEntry( zipEntry );
-            if ( data instanceof File ) {
-                File f = ((File) data);
-                FileInputStream fis = new FileInputStream( f );
-                byte[] bytes = new byte[1024];
-                int len;
-                while ( (len = fis.read( bytes )) > 0 ) {
-                    zipOut.write( bytes, 0, len );
-                }
-                fis.close();
-            } else if ( data instanceof InputStream ) {
-                IOUtils.copyLarge( (InputStream) data, fos );
-            } else if ( data instanceof byte[] ) {
-                fos.write( (byte[]) data );
-            }
-            //zipOut.close();
-            //fos.close();
-        } catch ( IOException e ) {
-            log.error( "Could not write to zip file", e );
-        }
-        return tempFileName;
-    }
-
-
-    private String getContentType( Object o ) {
-        ContentInfoUtil util = new ContentInfoUtil();
-        ContentInfo info;
-        if ( o instanceof File ) {
-            try {
-                info = util.findMatch( (File) o );
-            } catch ( IOException e ) {
-                log.error( "Could not determine content type of file {}", ((File) o).getAbsolutePath() );
-                return "";
-            }
-        } else if ( o instanceof byte[] ) {
-            info = util.findMatch( (byte[]) o );
-        } else if ( o instanceof InputStream ) {
-            PushbackInputStream pbis = new PushbackInputStream( (InputStream) o, ContentInfoUtil.DEFAULT_READ_SIZE );
-            byte[] buffer = new byte[ContentInfoUtil.DEFAULT_READ_SIZE];
-            try {
-                pbis.read( buffer );
-                info = util.findMatch( buffer );
-                pbis.unread( buffer );
-            } catch ( IOException e ) {
-                log.error( "Could not determine content type of InputStream" );
-                return "";
-            }
-        } else {
-            throw new GenericRuntimeException( "Unexpected data for content type detection: " + o.getClass().getSimpleName() );
-        }
-        if ( info != null && info.getFileExtensions() != null && info.getFileExtensions().length > 0 ) {
-            return "." + info.getFileExtensions()[0];
-        } else {
-            return "";
-        }
-    }
-
-
-=======
->>>>>>> 18d3cce9
     public Pair<String, Integer> getResult( final Context ctx ) {
         Gson gson = new Gson();
         Map<String, Object> finalResult = new HashMap<>();
