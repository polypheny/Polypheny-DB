/*
 * Copyright 2019-2024 The Polypheny Project
 *
 * Licensed under the Apache License, Version 2.0 (the "License");
 * you may not use this file except in compliance with the License.
 * You may obtain a copy of the License at
 *
 * http://www.apache.org/licenses/LICENSE-2.0
 *
 * Unless required by applicable law or agreed to in writing, software
 * distributed under the License is distributed on an "AS IS" BASIS,
 * WITHOUT WARRANTIES OR CONDITIONS OF ANY KIND, either express or implied.
 * See the License for the specific language governing permissions and
 * limitations under the License.
 */

package org.polypheny.db.restapi;


import com.google.common.annotations.VisibleForTesting;
import com.google.common.collect.ImmutableList;
import io.javalin.http.Context;
import java.io.InputStream;
import java.util.ArrayList;
import java.util.HashMap;
import java.util.List;
import java.util.Map;
import javax.servlet.http.HttpServletRequest;
import lombok.extern.slf4j.Slf4j;
import org.polypheny.db.PolyImplementation;
import org.polypheny.db.ResultIterator;
import org.polypheny.db.adapter.java.JavaTypeFactory;
import org.polypheny.db.algebra.AlgCollation;
import org.polypheny.db.algebra.AlgCollations;
import org.polypheny.db.algebra.AlgNode;
import org.polypheny.db.algebra.AlgRoot;
import org.polypheny.db.algebra.constant.Kind;
import org.polypheny.db.algebra.core.AggregateCall;
import org.polypheny.db.algebra.core.JoinAlgType;
import org.polypheny.db.algebra.core.Sort;
import org.polypheny.db.algebra.core.common.Modify;
import org.polypheny.db.algebra.core.relational.RelModify;
<<<<<<< HEAD
import org.polypheny.db.algebra.fun.AggFunction;
import org.polypheny.db.algebra.logical.relational.LogicalRelModify;
import org.polypheny.db.algebra.logical.relational.LogicalValues;
=======
import org.polypheny.db.algebra.logical.relational.LogicalRelModify;
import org.polypheny.db.algebra.logical.relational.LogicalRelValues;
>>>>>>> 18d3cce9
import org.polypheny.db.algebra.operators.OperatorName;
import org.polypheny.db.algebra.type.AlgDataType;
import org.polypheny.db.algebra.type.AlgDataTypeField;
import org.polypheny.db.catalog.Catalog;
import org.polypheny.db.catalog.entity.logical.LogicalTable;
import org.polypheny.db.catalog.snapshot.Snapshot;
import org.polypheny.db.languages.OperatorRegistry;
import org.polypheny.db.nodes.Operator;
<<<<<<< HEAD
import org.polypheny.db.plan.AlgOptCluster;
import org.polypheny.db.plan.AlgOptPlanner;
=======
import org.polypheny.db.plan.AlgCluster;
import org.polypheny.db.plan.AlgPlanner;
>>>>>>> 18d3cce9
import org.polypheny.db.restapi.RequestParser.Filters;
import org.polypheny.db.restapi.exception.RestException;
import org.polypheny.db.restapi.models.requests.ResourceDeleteRequest;
import org.polypheny.db.restapi.models.requests.ResourceGetRequest;
import org.polypheny.db.restapi.models.requests.ResourcePatchRequest;
import org.polypheny.db.restapi.models.requests.ResourcePostRequest;
import org.polypheny.db.restapi.models.requests.ResourceValuesRequest;
import org.polypheny.db.rex.RexBuilder;
import org.polypheny.db.rex.RexLiteral;
import org.polypheny.db.rex.RexNode;
import org.polypheny.db.tools.AlgBuilder;
import org.polypheny.db.tools.AlgBuilder.GroupKey;
import org.polypheny.db.transaction.Statement;
import org.polypheny.db.transaction.Transaction;
import org.polypheny.db.transaction.Transaction.MultimediaFlavor;
import org.polypheny.db.transaction.TransactionException;
import org.polypheny.db.transaction.TransactionManager;
import org.polypheny.db.type.PolyTypeFamily;
import org.polypheny.db.type.PolyTypeUtil;
import org.polypheny.db.type.entity.PolyValue;
import org.polypheny.db.type.entity.category.PolyBlob;
import org.polypheny.db.util.FileInputHandle;
import org.polypheny.db.util.ImmutableBitSet;
import org.polypheny.db.util.Pair;


@Slf4j
public class Rest {

    private final TransactionManager transactionManager;
    private final long databaseId;
    private final long userId;


    Rest( final TransactionManager transactionManager, final long userId, final long databaseId ) {
        this.transactionManager = transactionManager;
        this.databaseId = databaseId;
        this.userId = userId;
    }


    String processGetResource( final ResourceGetRequest resourceGetRequest, final Context ctx ) throws RestException {
        if ( log.isDebugEnabled() ) {
            log.debug( "Starting to process get resource request. Session ID: {}.", ctx.req.getSession().getId() );
        }
        Transaction transaction = getTransaction();
        Statement statement = transaction.createStatement();
        AlgBuilder algBuilder = AlgBuilder.create( statement );
        JavaTypeFactory typeFactory = transaction.getTypeFactory();
        RexBuilder rexBuilder = new RexBuilder( typeFactory );

        // Table Scans
        algBuilder = this.tableScans( algBuilder, rexBuilder, resourceGetRequest.tables );

        // Initial projection
        algBuilder = this.initialProjection( algBuilder, rexBuilder, resourceGetRequest.requestColumns );

        List<RexNode> filters = this.filters( statement, algBuilder, rexBuilder, resourceGetRequest.filters, ctx.req );
        if ( filters != null ) {
            algBuilder = algBuilder.filter( filters );
        }

        // Aggregates
        algBuilder = this.aggregates( algBuilder, rexBuilder, resourceGetRequest.requestColumns, resourceGetRequest.groupings );

        // Final projection
        algBuilder = this.finalProjection( algBuilder, rexBuilder, resourceGetRequest.requestColumns );

        // Sorts, limit, offset
        algBuilder = this.sort( algBuilder, rexBuilder, resourceGetRequest.sorting, resourceGetRequest.limit, resourceGetRequest.offset );

        if ( log.isDebugEnabled() ) {
            log.debug( "AlgNodeBuilder: {}", algBuilder.toString() );
        }
        AlgNode algNode = algBuilder.build();
        log.debug( "AlgNode was built." );

        // Wrap {@link AlgNode} into a AlgRoot
        final AlgDataType rowType = algNode.getTupleType();
        final List<Pair<Integer, String>> fields = Pair.zip( PolyTypeUtil.identity( rowType.getFieldCount() ), rowType.getFieldNames() );
        final AlgCollation collation =
                algNode instanceof Sort
                        ? ((Sort) algNode).collation
                        : AlgCollations.EMPTY;
        AlgRoot root = new AlgRoot( algNode, algNode.getTupleType(), Kind.SELECT, fields, collation );
        log.debug( "AlgRoot was built." );

        return executeAndTransformPolyAlg( root, statement, ctx );
    }


    String processPatchResource( final ResourcePatchRequest resourcePatchRequest, final Context ctx, Map<String, InputStream> inputStreams ) throws RestException {
        Transaction transaction = getTransaction();
        Statement statement = transaction.createStatement();
        AlgBuilder algBuilder = AlgBuilder.create( statement );
        JavaTypeFactory typeFactory = transaction.getTypeFactory();
        RexBuilder rexBuilder = new RexBuilder( typeFactory );

        Snapshot snapshot = statement.getTransaction().getSnapshot();

        LogicalTable table = snapshot.rel().getTable( resourcePatchRequest.tables.get( 0 ).id ).orElseThrow();

        // Table Scans
        algBuilder = this.tableScans( algBuilder, rexBuilder, resourcePatchRequest.tables );

        // Initial projection
        algBuilder = this.initialProjection( algBuilder, rexBuilder, resourcePatchRequest.requestColumns );

        List<RexNode> filters = this.filters( statement, algBuilder, rexBuilder, resourcePatchRequest.filters, ctx.req );
        if ( filters != null ) {
            algBuilder = algBuilder.filter( filters );
        }

        // Table Modify

<<<<<<< HEAD
        AlgOptPlanner planner = statement.getQueryProcessor().getPlanner();
        AlgOptCluster cluster = AlgOptCluster.create( planner, rexBuilder, null, Catalog.getInstance().getSnapshot() );

        // Values
        AlgDataType tableRowType = table.getRowType();
=======
        AlgPlanner planner = statement.getQueryProcessor().getPlanner();
        AlgCluster cluster = AlgCluster.create( planner, rexBuilder, null, Catalog.getInstance().getSnapshot() );

        // Values
        AlgDataType tableRowType = table.getTupleType();
>>>>>>> 18d3cce9
        List<AlgDataTypeField> tableRows = tableRowType.getFields();
        List<String> valueColumnNames = this.valuesColumnNames( resourcePatchRequest.values );
        List<RexNode> rexValues = this.valuesNode( statement, algBuilder, rexBuilder, resourcePatchRequest, tableRows, inputStreams ).get( 0 );

        AlgNode algNode = algBuilder.build();
        RelModify<?> modify = new LogicalRelModify(
                cluster,
                algNode.getTraitSet(),
                table,
                algNode,
                Modify.Operation.UPDATE,
                valueColumnNames,
                rexValues,
                false
        );

        // Wrap {@link AlgNode} into a RelRoot
        final AlgDataType rowType = modify.getTupleType();
        final List<Pair<Integer, String>> fields = Pair.zip( PolyTypeUtil.identity( rowType.getFieldCount() ), rowType.getFieldNames() );
        final AlgCollation collation =
                algNode instanceof Sort
                        ? ((Sort) algNode).collation
                        : AlgCollations.EMPTY;
        AlgRoot root = new AlgRoot( modify, rowType, Kind.UPDATE, fields, collation );
        log.debug( "AlgRoot was built." );

        return executeAndTransformPolyAlg( root, statement, ctx );
    }


    String processDeleteResource( final ResourceDeleteRequest resourceDeleteRequest, final Context ctx ) throws RestException {
        Transaction transaction = getTransaction();
        Statement statement = transaction.createStatement();
        AlgBuilder algBuilder = AlgBuilder.create( statement );
        JavaTypeFactory typeFactory = transaction.getTypeFactory();
        RexBuilder rexBuilder = new RexBuilder( typeFactory );

        LogicalTable table = getLogicalTable( getTransaction().getSnapshot(), resourceDeleteRequest.tables.get( 0 ).getNamespaceName(), resourceDeleteRequest.tables.get( 0 ).getName() );

        // Table Scans
        algBuilder = this.tableScans( algBuilder, rexBuilder, resourceDeleteRequest.tables );

//         Initial projection
        algBuilder = this.initialProjection( algBuilder, rexBuilder, resourceDeleteRequest.requestColumns );

        List<RexNode> filters = this.filters( statement, algBuilder, rexBuilder, resourceDeleteRequest.filters, ctx.req );
        if ( filters != null ) {
            algBuilder = algBuilder.filter( filters );
        }

        // Table Modify

<<<<<<< HEAD
        AlgOptPlanner planner = statement.getQueryProcessor().getPlanner();
        AlgOptCluster cluster = AlgOptCluster.create( planner, rexBuilder, null, Catalog.getInstance().getSnapshot() );
=======
        AlgPlanner planner = statement.getQueryProcessor().getPlanner();
        AlgCluster cluster = AlgCluster.create( planner, rexBuilder, null, Catalog.getInstance().getSnapshot() );
>>>>>>> 18d3cce9

        AlgNode algNode = algBuilder.build();
        RelModify<?> modify = new LogicalRelModify(
                cluster,
                algNode.getTraitSet(),
                table,
                algNode,
                Modify.Operation.DELETE,
                null,
                null,
                false
        );

        // Wrap {@link AlgNode} into a RelRoot
        final AlgDataType rowType = modify.getTupleType();
        final List<Pair<Integer, String>> fields = Pair.zip( PolyTypeUtil.identity( rowType.getFieldCount() ), rowType.getFieldNames() );
        final AlgCollation collation =
                algNode instanceof Sort
                        ? ((Sort) algNode).collation
                        : AlgCollations.EMPTY;
        AlgRoot root = new AlgRoot( modify, rowType, Kind.DELETE, fields, collation );
        log.debug( "AlgRoot was built." );

        return executeAndTransformPolyAlg( root, statement, ctx );
    }


    private static LogicalTable getLogicalTable( Snapshot snapshot, String namespaceName, String tableName ) {
        return snapshot.rel().getTable( namespaceName, tableName ).orElseThrow();
    }


    String processPostResource( final ResourcePostRequest insertValueRequest, final Context ctx, Map<String, InputStream> inputStreams ) throws RestException {
        Transaction transaction = getTransaction();
        Statement statement = transaction.createStatement();
        AlgBuilder algBuilder = AlgBuilder.create( statement );
        JavaTypeFactory typeFactory = transaction.getTypeFactory();
        RexBuilder rexBuilder = new RexBuilder( typeFactory );

        LogicalTable table = getLogicalTable( transaction.getSnapshot(), insertValueRequest.tables.get( 0 ).getNamespaceName(), insertValueRequest.tables.get( 0 ).getName() );

        // Values
<<<<<<< HEAD
        AlgDataType tableRowType = table.getRowType();
        List<AlgDataTypeField> tableRows = tableRowType.getFields();

        AlgOptPlanner planner = statement.getQueryProcessor().getPlanner();
        AlgOptCluster cluster = AlgOptCluster.create( planner, rexBuilder, null, Catalog.getInstance().getSnapshot() );
=======
        AlgDataType tableRowType = table.getTupleType();
        List<AlgDataTypeField> tableRows = tableRowType.getFields();

        AlgPlanner planner = statement.getQueryProcessor().getPlanner();
        AlgCluster cluster = AlgCluster.create( planner, rexBuilder, null, Catalog.getInstance().getSnapshot() );
>>>>>>> 18d3cce9

        List<String> valueColumnNames = this.valuesColumnNames( insertValueRequest.values );
        List<RexNode> rexValues = this.valuesNode( statement, algBuilder, rexBuilder, insertValueRequest, tableRows, inputStreams ).get( 0 );
        algBuilder.push( LogicalRelValues.createOneRow( cluster ) );
        algBuilder.project( rexValues, valueColumnNames );

        // Table Modify
        AlgNode algNode = algBuilder.build();
        RelModify<?> modify = new LogicalRelModify(
                cluster,
                algNode.getTraitSet(),
                table,
                algNode,
                Modify.Operation.INSERT,
                null,
                null,
                false
        );

        // Wrap {@link AlgNode} into a RelRoot
        final AlgDataType rowType = modify.getTupleType();
        final List<Pair<Integer, String>> fields = Pair.zip( PolyTypeUtil.identity( rowType.getFieldCount() ), rowType.getFieldNames() );
        final AlgCollation collation =
                algNode instanceof Sort
                        ? ((Sort) algNode).collation
                        : AlgCollations.EMPTY;
        AlgRoot root = new AlgRoot( modify, rowType, Kind.INSERT, fields, collation );
        log.debug( "AlgRoot was built." );

        return executeAndTransformPolyAlg( root, statement, ctx );
    }


    @VisibleForTesting
    AlgBuilder tableScans( AlgBuilder algBuilder, RexBuilder rexBuilder, List<LogicalTable> tables ) {
        boolean firstTable = true;
        for ( LogicalTable catalogTable : tables ) {
            if ( firstTable ) {
                algBuilder = algBuilder.relScan( catalogTable.getNamespaceName(), catalogTable.name );
                firstTable = false;
            } else {
                algBuilder = algBuilder
                        .relScan( catalogTable.getNamespaceName(), catalogTable.name )
                        .join( JoinAlgType.INNER, rexBuilder.makeLiteral( true ) );
            }
        }
        return algBuilder;
    }


    @VisibleForTesting
    List<RexNode> filters( Statement statement, AlgBuilder algBuilder, RexBuilder rexBuilder, Filters filters, HttpServletRequest req ) {
        if ( filters.literalFilters != null ) {
            if ( req != null && log.isDebugEnabled() ) {
                log.debug( "Starting to process filters. Session ID: {}.", req.getSession().getId() );
            }
            List<RexNode> filterNodes = new ArrayList<>();
            AlgNode baseNodeForFilters = algBuilder.peek();
            AlgDataType filtersRowType = baseNodeForFilters.getTupleType();
            List<AlgDataTypeField> filtersRows = filtersRowType.getFields();
            Map<String, AlgDataTypeField> filterMap = new HashMap<>();
            filtersRows.forEach( ( r ) -> filterMap.put( r.getName(), r ) );
            int index = 0;
            for ( RequestColumn column : filters.literalFilters.keySet() ) {
                for ( Pair<Operator, PolyValue> filterOperationPair : filters.literalFilters.get( column ) ) {
                    AlgDataTypeField typeField = filterMap.get( column.getColumn().name );
                    RexNode inputRef = rexBuilder.makeInputRef( baseNodeForFilters, typeField.getIndex() );
                    PolyValue param = filterOperationPair.right;
<<<<<<< HEAD
                    /*if ( param instanceof TimestampString ) {
                        param = PolyTimeStamp.of( ((TimestampString) param).getMillisSinceEpoch() );
                    } else if ( param instanceof TimeString ) {
                        param = PolyTime.of( ((TimeString) param).getMillisOfDay() );
                    } else if ( param instanceof DateString ) {
                        param = PolyDate.of( ((DateString) param).toCalendar().getTime() );
                    }*/
=======
>>>>>>> 18d3cce9
                    statement.getDataContext().addParameterValues( index, typeField.getType(), ImmutableList.of( param ) );
                    RexNode rightHandSide = rexBuilder.makeDynamicParam( typeField.getType(), index );
                    index++;
                    RexNode call = rexBuilder.makeCall( filterOperationPair.left, inputRef, rightHandSide );
                    filterNodes.add( call );
                }
            }

            if ( req != null && log.isDebugEnabled() ) {
                log.debug( "Finished processing filters. Session ID: {}.", req.getSession().getId() );
            }
            if ( req != null && log.isDebugEnabled() ) {
                log.debug( "Added filters to relation. Session ID: {}.", req.getSession().getId() );
            }
            return filterNodes;
        } else {
            if ( req != null && log.isDebugEnabled() ) {
                log.debug( "No filters to add. Session ID: {}.", req.getSession().getId() );
            }
            return null;
        }
    }


    List<String> valuesColumnNames( List<List<Pair<RequestColumn, PolyValue>>> values ) {
        List<String> valueColumnNames = new ArrayList<>();
        List<Pair<RequestColumn, PolyValue>> rowsToInsert = values.get( 0 );
        for ( Pair<RequestColumn, PolyValue> insertValue : rowsToInsert ) {
            valueColumnNames.add( insertValue.left.getColumn().name );
        }

        return valueColumnNames;
    }


    List<List<RexNode>> valuesNode( Statement statement, AlgBuilder algBuilder, RexBuilder rexBuilder, ResourceValuesRequest request, List<AlgDataTypeField> tableRows, Map<String, InputStream> inputStreams ) {
        List<List<Pair<RequestColumn, PolyValue>>> values = request.values;
        List<List<RexNode>> wrapperList = new ArrayList<>();
        int index = 0;
        for ( List<Pair<RequestColumn, PolyValue>> rowsToInsert : values ) {
            List<RexNode> rexValues = new ArrayList<>();
            for ( Pair<RequestColumn, PolyValue> insertValue : rowsToInsert ) {
                int columnPosition = insertValue.left.getLogicalIndex();
                AlgDataTypeField typeField = tableRows.get( columnPosition );
                if ( inputStreams != null && request.useDynamicParams && typeField.getType().getPolyType().getFamily() == PolyTypeFamily.MULTIMEDIA ) {
                    FileInputHandle fih = new FileInputHandle( statement, inputStreams.get( insertValue.left.getColumn().name ) );
                    statement.getDataContext().addParameterValues( index, typeField.getType(), ImmutableList.of( PolyBlob.of( fih.getData() ) ) );
                    rexValues.add( rexBuilder.makeDynamicParam( typeField.getType(), index ) );
                    index++;
                } else {
                    rexValues.add( rexBuilder.makeLiteral( insertValue.right, typeField.getType(), typeField.getType().getPolyType() ) );
                }
            }
            wrapperList.add( rexValues );
        }

        return wrapperList;
    }


    List<List<RexLiteral>> valuesLiteral( AlgBuilder algBuilder, RexBuilder rexBuilder, List<List<Pair<RequestColumn, Object>>> values, List<AlgDataTypeField> tableRows ) {
        List<List<RexLiteral>> wrapperList = new ArrayList<>();
        for ( List<Pair<RequestColumn, Object>> rowsToInsert : values ) {
            List<RexLiteral> rexValues = new ArrayList<>();
            for ( Pair<RequestColumn, Object> insertValue : rowsToInsert ) {
                int columnPosition = insertValue.left.getLogicalIndex();
                AlgDataTypeField typeField = tableRows.get( columnPosition );
                rexValues.add( (RexLiteral) rexBuilder.makeLiteral( insertValue.right, typeField.getType(), true ) );
            }
            wrapperList.add( rexValues );
        }

        return wrapperList;
    }


    AlgBuilder initialProjection( AlgBuilder algBuilder, RexBuilder rexBuilder, List<RequestColumn> columns ) {
        AlgNode baseNode = algBuilder.peek();
        List<RexNode> inputRefs = new ArrayList<>();
        List<String> aliases = new ArrayList<>();

        for ( RequestColumn column : columns ) {
            RexNode inputRef = rexBuilder.makeInputRef( baseNode, column.getScanIndex() );
            inputRefs.add( inputRef );
            aliases.add( column.getAlias() );
        }

        algBuilder = algBuilder.project( inputRefs );//,aliases, true );
        return algBuilder;
    }


    AlgBuilder finalProjection( AlgBuilder algBuilder, RexBuilder rexBuilder, List<RequestColumn> columns ) {
        AlgNode baseNode = algBuilder.peek();
        List<RexNode> inputRefs = new ArrayList<>();
        List<String> aliases = new ArrayList<>();

        for ( RequestColumn column : columns ) {
            if ( column.isExplicit() ) {
                RexNode inputRef = rexBuilder.makeInputRef( baseNode, column.getLogicalIndex() );
                inputRefs.add( inputRef );
                aliases.add( column.getAlias() );
            }
        }

        algBuilder = algBuilder.project( inputRefs, aliases, true );
        return algBuilder;
    }


    AlgBuilder aggregates( AlgBuilder algBuilder, RexBuilder rexBuilder, List<RequestColumn> requestColumns, List<RequestColumn> groupings ) {
        AlgNode baseNodeForAggregation = algBuilder.peek();

        List<AggregateCall> aggregateCalls = new ArrayList<>();
        for ( RequestColumn column : requestColumns ) {
            if ( column.getAggregate() != null ) {
                List<Integer> inputFields = new ArrayList<>();
                inputFields.add( column.getLogicalIndex() );
                String fieldName = column.getAlias();
                AggregateCall aggregateCall = AggregateCall.create(
                        column.getAggregate(),
                        false,
                        false,
                        inputFields,
                        -1,
                        AlgCollations.EMPTY,
                        groupings.size(),
                        baseNodeForAggregation,
                        null,
                        fieldName );
                aggregateCalls.add( aggregateCall );
            }
        }

        if ( !aggregateCalls.isEmpty() ) {

            List<Integer> groupByOrdinals = new ArrayList<>();
            for ( RequestColumn column : groupings ) {
                groupByOrdinals.add( column.getLogicalIndex() );
            }

            GroupKey groupKey = algBuilder.groupKey( ImmutableBitSet.of( groupByOrdinals ) );

            algBuilder = algBuilder.aggregate( groupKey, aggregateCalls );
        }

        int groupingsLogicalIndex = 0;
        int aggregationsLogicalIndex = groupings.size();

        for ( RequestColumn requestColumn : requestColumns ) {
            if ( requestColumn.isAggregateColumn() ) {
                requestColumn.setLogicalIndex( aggregationsLogicalIndex );
                aggregationsLogicalIndex++;
            } else {
                requestColumn.setLogicalIndex( groupingsLogicalIndex );
                groupingsLogicalIndex++;
            }
        }

        return algBuilder;
    }


    AlgBuilder sort( AlgBuilder algBuilder, RexBuilder rexBuilder, List<Pair<RequestColumn, Boolean>> sorts, int limit, int offset ) {
        if ( (sorts == null || sorts.isEmpty()) && (limit >= 0 || offset >= 0) ) {
            algBuilder = algBuilder.limit( offset, limit );
//            log.debug( "Added limit and offset to relation. Session ID: {}.", req.session().id() );
        } else if ( sorts != null && !sorts.isEmpty() ) {
            List<RexNode> sortingNodes = new ArrayList<>();
            AlgNode baseNodeForSorts = algBuilder.peek();
            for ( Pair<RequestColumn, Boolean> sort : sorts ) {
                int inputField = sort.left.getLogicalIndex();
                RexNode inputRef = rexBuilder.makeInputRef( baseNodeForSorts, inputField );
                RexNode sortingNode;
                if ( sort.right ) {
                    RexNode innerNode = rexBuilder.makeCall( OperatorRegistry.get( OperatorName.DESC ), inputRef );
                    sortingNode = rexBuilder.makeCall( OperatorRegistry.get( OperatorName.NULLS_FIRST ), innerNode );
                } else {
                    sortingNode = rexBuilder.makeCall( OperatorRegistry.get( OperatorName.NULLS_FIRST ), inputRef );
                }

                sortingNodes.add( sortingNode );
            }

            algBuilder = algBuilder.sortLimit( offset, limit, sortingNodes );
//            log.debug( "Added sort, limit and offset to relation. Session ID: {}.", req.session().id() );
        }

        return algBuilder;
    }


    private Transaction getTransaction() {
        return transactionManager.startTransaction( Catalog.defaultUserId, Catalog.defaultNamespaceId, false, "REST Interface", MultimediaFlavor.FILE );
    }


    String executeAndTransformPolyAlg( AlgRoot algRoot, final Statement statement, final Context ctx ) {
        RestResult restResult;
        try {
            // Prepare
            PolyImplementation result = statement.getQueryProcessor().prepareQuery( algRoot, true );
            log.debug( "AlgRoot was prepared." );

            final ResultIterator iter = result.execute( statement, 1 );
<<<<<<< HEAD
            restResult = new RestResult( algRoot.kind, iter, result.rowType, result.getColumns() );
=======
            restResult = new RestResult( algRoot.kind, iter, result.tupleType, result.getFields() );
>>>>>>> 18d3cce9
            restResult.transform();
            long executionTime = restResult.getExecutionTime();
            if ( !algRoot.kind.belongsTo( Kind.DML ) ) {
                result.getExecutionTimeMonitor().setExecutionTime( executionTime );
            }

            statement.getTransaction().commit();
        } catch ( Throwable e ) {
            log.error( "Error during execution of REST query", e );
            try {
                statement.getTransaction().rollback();
            } catch ( TransactionException transactionException ) {
                log.error( "Could not rollback", e );
            }
            return null;
        }
        Pair<String, Integer> result = restResult.getResult( ctx );

        return result.left;
    }

}<|MERGE_RESOLUTION|>--- conflicted
+++ resolved
@@ -40,14 +40,8 @@
 import org.polypheny.db.algebra.core.Sort;
 import org.polypheny.db.algebra.core.common.Modify;
 import org.polypheny.db.algebra.core.relational.RelModify;
-<<<<<<< HEAD
-import org.polypheny.db.algebra.fun.AggFunction;
-import org.polypheny.db.algebra.logical.relational.LogicalRelModify;
-import org.polypheny.db.algebra.logical.relational.LogicalValues;
-=======
 import org.polypheny.db.algebra.logical.relational.LogicalRelModify;
 import org.polypheny.db.algebra.logical.relational.LogicalRelValues;
->>>>>>> 18d3cce9
 import org.polypheny.db.algebra.operators.OperatorName;
 import org.polypheny.db.algebra.type.AlgDataType;
 import org.polypheny.db.algebra.type.AlgDataTypeField;
@@ -56,13 +50,8 @@
 import org.polypheny.db.catalog.snapshot.Snapshot;
 import org.polypheny.db.languages.OperatorRegistry;
 import org.polypheny.db.nodes.Operator;
-<<<<<<< HEAD
-import org.polypheny.db.plan.AlgOptCluster;
-import org.polypheny.db.plan.AlgOptPlanner;
-=======
 import org.polypheny.db.plan.AlgCluster;
 import org.polypheny.db.plan.AlgPlanner;
->>>>>>> 18d3cce9
 import org.polypheny.db.restapi.RequestParser.Filters;
 import org.polypheny.db.restapi.exception.RestException;
 import org.polypheny.db.restapi.models.requests.ResourceDeleteRequest;
@@ -178,19 +167,11 @@
 
         // Table Modify
 
-<<<<<<< HEAD
-        AlgOptPlanner planner = statement.getQueryProcessor().getPlanner();
-        AlgOptCluster cluster = AlgOptCluster.create( planner, rexBuilder, null, Catalog.getInstance().getSnapshot() );
-
-        // Values
-        AlgDataType tableRowType = table.getRowType();
-=======
         AlgPlanner planner = statement.getQueryProcessor().getPlanner();
         AlgCluster cluster = AlgCluster.create( planner, rexBuilder, null, Catalog.getInstance().getSnapshot() );
 
         // Values
         AlgDataType tableRowType = table.getTupleType();
->>>>>>> 18d3cce9
         List<AlgDataTypeField> tableRows = tableRowType.getFields();
         List<String> valueColumnNames = this.valuesColumnNames( resourcePatchRequest.values );
         List<RexNode> rexValues = this.valuesNode( statement, algBuilder, rexBuilder, resourcePatchRequest, tableRows, inputStreams ).get( 0 );
@@ -243,13 +224,8 @@
 
         // Table Modify
 
-<<<<<<< HEAD
-        AlgOptPlanner planner = statement.getQueryProcessor().getPlanner();
-        AlgOptCluster cluster = AlgOptCluster.create( planner, rexBuilder, null, Catalog.getInstance().getSnapshot() );
-=======
         AlgPlanner planner = statement.getQueryProcessor().getPlanner();
         AlgCluster cluster = AlgCluster.create( planner, rexBuilder, null, Catalog.getInstance().getSnapshot() );
->>>>>>> 18d3cce9
 
         AlgNode algNode = algBuilder.build();
         RelModify<?> modify = new LogicalRelModify(
@@ -292,19 +268,11 @@
         LogicalTable table = getLogicalTable( transaction.getSnapshot(), insertValueRequest.tables.get( 0 ).getNamespaceName(), insertValueRequest.tables.get( 0 ).getName() );
 
         // Values
-<<<<<<< HEAD
-        AlgDataType tableRowType = table.getRowType();
-        List<AlgDataTypeField> tableRows = tableRowType.getFields();
-
-        AlgOptPlanner planner = statement.getQueryProcessor().getPlanner();
-        AlgOptCluster cluster = AlgOptCluster.create( planner, rexBuilder, null, Catalog.getInstance().getSnapshot() );
-=======
         AlgDataType tableRowType = table.getTupleType();
         List<AlgDataTypeField> tableRows = tableRowType.getFields();
 
         AlgPlanner planner = statement.getQueryProcessor().getPlanner();
         AlgCluster cluster = AlgCluster.create( planner, rexBuilder, null, Catalog.getInstance().getSnapshot() );
->>>>>>> 18d3cce9
 
         List<String> valueColumnNames = this.valuesColumnNames( insertValueRequest.values );
         List<RexNode> rexValues = this.valuesNode( statement, algBuilder, rexBuilder, insertValueRequest, tableRows, inputStreams ).get( 0 );
@@ -373,16 +341,6 @@
                     AlgDataTypeField typeField = filterMap.get( column.getColumn().name );
                     RexNode inputRef = rexBuilder.makeInputRef( baseNodeForFilters, typeField.getIndex() );
                     PolyValue param = filterOperationPair.right;
-<<<<<<< HEAD
-                    /*if ( param instanceof TimestampString ) {
-                        param = PolyTimeStamp.of( ((TimestampString) param).getMillisSinceEpoch() );
-                    } else if ( param instanceof TimeString ) {
-                        param = PolyTime.of( ((TimeString) param).getMillisOfDay() );
-                    } else if ( param instanceof DateString ) {
-                        param = PolyDate.of( ((DateString) param).toCalendar().getTime() );
-                    }*/
-=======
->>>>>>> 18d3cce9
                     statement.getDataContext().addParameterValues( index, typeField.getType(), ImmutableList.of( param ) );
                     RexNode rightHandSide = rexBuilder.makeDynamicParam( typeField.getType(), index );
                     index++;
@@ -588,11 +546,7 @@
             log.debug( "AlgRoot was prepared." );
 
             final ResultIterator iter = result.execute( statement, 1 );
-<<<<<<< HEAD
-            restResult = new RestResult( algRoot.kind, iter, result.rowType, result.getColumns() );
-=======
             restResult = new RestResult( algRoot.kind, iter, result.tupleType, result.getFields() );
->>>>>>> 18d3cce9
             restResult.transform();
             long executionTime = restResult.getExecutionTime();
             if ( !algRoot.kind.belongsTo( Kind.DML ) ) {
