--- conflicted
+++ resolved
@@ -20,14 +20,10 @@
 import static org.junit.jupiter.api.Assertions.assertEquals;
 import static org.junit.jupiter.api.Assertions.assertThrows;
 import static org.mockito.Mockito.mock;
+import static org.mockito.Mockito.verify;
+import static org.mockito.Mockito.when;
 
 import java.util.HashMap;
-<<<<<<< HEAD
-import org.junit.jupiter.api.Disabled;
-import org.junit.jupiter.api.Test;
-import org.polypheny.db.algebra.operators.OperatorName;
-import org.polypheny.db.catalog.Catalog;
-=======
 import java.util.Optional;
 import org.junit.jupiter.api.Test;
 import org.polypheny.db.algebra.operators.OperatorName;
@@ -35,7 +31,6 @@
 import org.polypheny.db.catalog.entity.logical.LogicalTable;
 import org.polypheny.db.catalog.snapshot.LogicalRelSnapshot;
 import org.polypheny.db.catalog.snapshot.Snapshot;
->>>>>>> 18d3cce9
 import org.polypheny.db.languages.OperatorRegistry;
 import org.polypheny.db.nodes.Operator;
 import org.polypheny.db.restapi.exception.UnauthorizedAccessException;
@@ -43,11 +38,7 @@
 import org.polypheny.db.util.Pair;
 
 
-<<<<<<< HEAD
-public class RequestParserTest {
-=======
 public class RequestParserTest extends SqlLanguageDependent {
->>>>>>> 18d3cce9
 
 
     @Test
@@ -62,13 +53,8 @@
     public void testBasicAuthorizationDecodingGarbageHeader() {
         UnauthorizedAccessException thrown = assertThrows( UnauthorizedAccessException.class, () -> {
             Pair<String, String> unibasDbis = RequestParser.decodeBasicAuthorization( "Basic dW5pY!mFzOmRi!" );
-<<<<<<< HEAD
-            assertEquals( "Username was decoded incorrectly.", "unibas", unibasDbis.left );
-            assertEquals( "Password was decoded incorrectly.", "dbis", unibasDbis.right );
-=======
             assertEquals( "unibas", unibasDbis.left, "Username was decoded incorrectly." );
             assertEquals( "dbis", unibasDbis.right, "Password was decoded incorrectly." );
->>>>>>> 18d3cce9
         } );
         assertEquals( "Basic Authorization header is not properly encoded.", thrown.getMessage() );
 
@@ -76,12 +62,6 @@
 
 
     @Test
-<<<<<<< HEAD
-    @Disabled // refactor
-    public void testParseCatalogTableName() {
-        Catalog mockedCatalog = mock( Catalog.class );
-        /*when( mockedCatalog.getTable( "schema1", "table1" ) ).thenReturn( null );
-=======
     public void testParseCatalogTableName() {
         Catalog catalog = mock( Catalog.class );
         Snapshot mockSnapshot = mock( Snapshot.class );
@@ -92,7 +72,6 @@
         when( mockSnapshot.rel() ).thenReturn( mockRelSnapshot );
 
         when( mockRelSnapshot.getTable( "schema1", "table1" ) ).thenReturn( Optional.of( mockTable ) );
->>>>>>> 18d3cce9
         RequestParser requestParser = new RequestParser(
                 catalog,
                 null,
@@ -100,12 +79,8 @@
                 "username",
                 "testdb" );
         LogicalTable table = requestParser.parseCatalogTableName( "schema1.table1." );
-<<<<<<< HEAD
-        verify( mockedCatalog ).getTable( "schema1", "table1" );*/
-=======
         verify( mockSnapshot ).rel(); // check if the snapshot was called
         verify( mockRelSnapshot ).getTable( "schema1", "table1" );
->>>>>>> 18d3cce9
     }
 
 
