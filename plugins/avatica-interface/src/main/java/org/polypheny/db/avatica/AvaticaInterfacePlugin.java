--- conflicted
+++ resolved
@@ -43,10 +43,7 @@
 import org.polypheny.db.util.Util;
 
 
-<<<<<<< HEAD
-=======
 @SuppressWarnings("unused")
->>>>>>> 250079c0
 public class AvaticaInterfacePlugin extends PolyPlugin {
 
     /**
