--- conflicted
+++ resolved
@@ -43,13 +43,8 @@
 import java.util.concurrent.ConcurrentHashMap;
 import java.util.concurrent.ConcurrentMap;
 import java.util.concurrent.atomic.AtomicInteger;
-<<<<<<< HEAD
-import java.util.stream.Collectors;
-import java.util.stream.StreamSupport;
-=======
 import java.util.stream.StreamSupport;
 import javax.annotation.Nonnull;
->>>>>>> 250079c0
 import lombok.extern.slf4j.Slf4j;
 import org.apache.calcite.avatica.AvaticaParameter;
 import org.apache.calcite.avatica.AvaticaSeverity;
@@ -72,10 +67,6 @@
 import org.apache.calcite.linq4j.Linq4j;
 import org.apache.calcite.linq4j.function.Function1;
 import org.apache.commons.lang3.NotImplementedException;
-<<<<<<< HEAD
-import org.jetbrains.annotations.NotNull;
-=======
->>>>>>> 250079c0
 import org.polypheny.db.PolyImplementation;
 import org.polypheny.db.adapter.DataContext;
 import org.polypheny.db.adapter.java.JavaTypeFactory;
@@ -88,18 +79,6 @@
 import org.polypheny.db.catalog.entity.logical.LogicalColumn;
 import org.polypheny.db.catalog.entity.logical.LogicalColumn.PrimitiveCatalogColumn;
 import org.polypheny.db.catalog.entity.logical.LogicalForeignKey;
-<<<<<<< HEAD
-import org.polypheny.db.catalog.entity.logical.LogicalForeignKey.LogicalForeignKeyColumn;
-import org.polypheny.db.catalog.entity.logical.LogicalForeignKey.LogicalForeignKeyColumn.PrimitiveCatalogForeignKeyColumn;
-import org.polypheny.db.catalog.entity.logical.LogicalIndex;
-import org.polypheny.db.catalog.entity.logical.LogicalIndex.LogicalIndexColumn;
-import org.polypheny.db.catalog.entity.logical.LogicalIndex.LogicalIndexColumn.PrimitiveCatalogIndexColumn;
-import org.polypheny.db.catalog.entity.logical.LogicalNamespace;
-import org.polypheny.db.catalog.entity.logical.LogicalNamespace.PrimitiveCatalogSchema;
-import org.polypheny.db.catalog.entity.logical.LogicalPrimaryKey;
-import org.polypheny.db.catalog.entity.logical.LogicalPrimaryKey.LogicalPrimaryKeyColumn;
-import org.polypheny.db.catalog.entity.logical.LogicalPrimaryKey.LogicalPrimaryKeyColumn.PrimitiveCatalogPrimaryKeyColumn;
-=======
 import org.polypheny.db.catalog.entity.logical.LogicalForeignKey.LogicalForeignKeyField;
 import org.polypheny.db.catalog.entity.logical.LogicalForeignKey.LogicalForeignKeyField.PrimitiveCatalogForeignKeyColumn;
 import org.polypheny.db.catalog.entity.logical.LogicalIndex;
@@ -110,7 +89,6 @@
 import org.polypheny.db.catalog.entity.logical.LogicalPrimaryKey;
 import org.polypheny.db.catalog.entity.logical.LogicalPrimaryKey.LogicalPrimaryKeyField;
 import org.polypheny.db.catalog.entity.logical.LogicalPrimaryKey.LogicalPrimaryKeyField.PrimitiveCatalogPrimaryKeyColumn;
->>>>>>> 250079c0
 import org.polypheny.db.catalog.entity.logical.LogicalTable;
 import org.polypheny.db.catalog.entity.logical.LogicalTable.PrimitiveCatalogTable;
 import org.polypheny.db.catalog.exceptions.GenericRuntimeException;
@@ -118,10 +96,7 @@
 import org.polypheny.db.catalog.logistic.EntityType;
 import org.polypheny.db.catalog.logistic.EntityType.PrimitiveTableType;
 import org.polypheny.db.catalog.logistic.Pattern;
-<<<<<<< HEAD
-=======
 import org.polypheny.db.functions.TemporalFunctions;
->>>>>>> 250079c0
 import org.polypheny.db.iface.AuthenticationException;
 import org.polypheny.db.iface.Authenticator;
 import org.polypheny.db.information.InformationGroup;
@@ -139,22 +114,6 @@
 import org.polypheny.db.transaction.TransactionException;
 import org.polypheny.db.transaction.TransactionManager;
 import org.polypheny.db.type.PolyType;
-<<<<<<< HEAD
-import org.polypheny.db.type.entity.PolyBigDecimal;
-import org.polypheny.db.type.entity.PolyBinary;
-import org.polypheny.db.type.entity.PolyBoolean;
-import org.polypheny.db.type.entity.PolyDate;
-import org.polypheny.db.type.entity.PolyDouble;
-import org.polypheny.db.type.entity.PolyFloat;
-import org.polypheny.db.type.entity.PolyInteger;
-import org.polypheny.db.type.entity.PolyList;
-import org.polypheny.db.type.entity.PolyLong;
-import org.polypheny.db.type.entity.PolyNull;
-import org.polypheny.db.type.entity.PolyString;
-import org.polypheny.db.type.entity.PolyTime;
-import org.polypheny.db.type.entity.PolyTimestamp;
-import org.polypheny.db.type.entity.PolyValue;
-=======
 import org.polypheny.db.type.entity.PolyBinary;
 import org.polypheny.db.type.entity.PolyBoolean;
 import org.polypheny.db.type.entity.PolyList;
@@ -169,7 +128,6 @@
 import org.polypheny.db.type.entity.temporal.PolyDate;
 import org.polypheny.db.type.entity.temporal.PolyTime;
 import org.polypheny.db.type.entity.temporal.PolyTimestamp;
->>>>>>> 250079c0
 import org.polypheny.db.util.LimitIterator;
 import org.polypheny.db.util.Pair;
 
@@ -181,11 +139,7 @@
     public static final JavaTypeFactoryImpl TYPE_FACTORY = new JavaTypeFactoryImpl();
 
     private final ConcurrentMap<String, PolyConnectionHandle> openConnections = new ConcurrentHashMap<>();
-<<<<<<< HEAD
-    private final ConcurrentMap<String, PolyStatementHandle> openStatements = new ConcurrentHashMap<>();
-=======
     private final ConcurrentMap<String, PolyStatementHandle<Object>> openStatements = new ConcurrentHashMap<>();
->>>>>>> 250079c0
 
     final Calendar calendar = Unsafe.localCalendar();
     private final Catalog catalog = Catalog.getInstance();
@@ -239,10 +193,6 @@
             final StatementHandle statementHandle,
             Map<String, Object> internalParameters,
             List<ColumnMetaData> columns,
-<<<<<<< HEAD
-            CursorFactory cursorFactory,
-=======
->>>>>>> 250079c0
             final Iterable<PolyValue[]> firstFrame ) {
         final PolySignature signature =
                 new PolySignature(
@@ -264,20 +214,12 @@
                     }
                 };
         // changed with th branch
-<<<<<<< HEAD
-        return MetaResultSet.create( ch.id, statementHandle.id, true, signature, Meta.Frame.create( 0, false, StreamSupport.stream( firstFrame.spliterator(), false ).collect( Collectors.toList() ) ) );
-    }
-
-
-    private <E> MetaResultSet createMetaResultSet( final ConnectionHandle ch, final StatementHandle statementHandle, Enumerable<E> enumerable, Class<?> clazz, String... names ) {
-=======
         List<Object> list = StreamSupport.stream( firstFrame.spliterator(), false ).map( vs -> (Object) Arrays.stream( vs ).map( v -> v == null ? null : v.toJava() ).toArray( Object[]::new ) ).toList();
         return MetaResultSet.create( ch.id, statementHandle.id, true, signature, Meta.Frame.create( 0, false, list ) );
     }
 
 
     private MetaResultSet createMetaResultSet( final ConnectionHandle ch, final StatementHandle statementHandle, Enumerable<PolyValue[]> enumerable, Class<?> clazz, String... names ) {
->>>>>>> 250079c0
         final List<ColumnMetaData> columns = new ArrayList<>();
 
         int i = 0;
@@ -285,29 +227,13 @@
             final String fieldName = AvaticaUtils.toCamelCase( name );
             final Class<?> type;
             try {
-<<<<<<< HEAD
-                field = clazz.getField( fieldName );
-            } catch ( NoSuchFieldException e ) {
-=======
                 type = clazz.isRecord() ? clazz.getMethod( fieldName ).getReturnType() : clazz.getField( fieldName ).getType();
             } catch ( NoSuchFieldException | NoSuchMethodException e ) {
->>>>>>> 250079c0
                 throw new GenericRuntimeException( e );
             }
             columns.add( MetaImpl.columnMetaData( name, i, type, false ) );
             i++;
         }
-<<<<<<< HEAD
-        //noinspection unchecked
-        final Iterable<PolyValue[]> iterable = (Iterable<PolyValue[]>) enumerable;
-        //return createMetaResultSet( ch, statementHandle, Collections.emptyMap(), columns, CursorFactory.record( clazz, fields, fieldNames ), new Frame( 0, true, iterable ) );
-        return createMetaResultSet( ch, statementHandle, new HashMap<>(), columns, CursorFactory.LIST, iterable );
-    }
-
-
-    private Enumerable<Object> toEnumerable( final List<? extends PolyObject> entities ) {
-        final List<Object> objects = new LinkedList<>();
-=======
 
         return createMetaResultSet( ch, statementHandle, new HashMap<>(), columns, enumerable );
     }
@@ -315,7 +241,6 @@
 
     private Enumerable<PolyValue[]> toEnumerable( final List<? extends PolyObject> entities ) {
         final List<PolyValue[]> objects = new ArrayList<>();
->>>>>>> 250079c0
         for ( PolyObject entity : entities ) {
             objects.add( entity.getParameterArray() );
         }
@@ -379,22 +304,14 @@
     }
 
 
-<<<<<<< HEAD
-    @NotNull
-=======
     @Nonnull
->>>>>>> 250079c0
     private List<LogicalTable> getLogicalTables( Pat schemaPattern, Pat tablePattern ) {
         return getLogicalTables( (schemaPattern == null || schemaPattern.s == null) ? null : new Pattern( schemaPattern.s ),
                 (tablePattern == null || tablePattern.s == null) ? null : new Pattern( tablePattern.s ) );
     }
 
 
-<<<<<<< HEAD
-    @NotNull
-=======
     @Nonnull
->>>>>>> 250079c0
     private List<LogicalTable> getLogicalTables( Pattern schemaPattern, Pattern tablePattern ) {
         //List<LogicalNamespace> namespaces = catalog.getSnapshot().getNamespaces( schemaPattern );
 
@@ -412,11 +329,7 @@
             final List<LogicalColumn> columns = getLogicalTables( schemaPattern, tablePattern ).stream().flatMap( t -> catalog.getSnapshot().rel().getColumns(
                     (tablePattern == null || tablePattern.s == null) ? null : new Pattern( tablePattern.s ),
                     (columnPattern == null || columnPattern.s == null) ? null : new Pattern( columnPattern.s )
-<<<<<<< HEAD
-            ).stream() ).collect( Collectors.toList() );
-=======
             ).stream() ).toList();
->>>>>>> 250079c0
             StatementHandle statementHandle = createStatement( ch );
             return createMetaResultSet(
                     ch,
@@ -484,11 +397,7 @@
                 log.trace( "getCatalogs( ConnectionHandle {} )", ch );
             }
             //final List<CatalogDatabase> databases = Linq4j.asEnumerable( new String[]{ "APP", "system", "public" } );
-<<<<<<< HEAD
-            List<Object> databases = Collections.singletonList( new Serializable[]{ Catalog.DATABASE_NAME, "system", Catalog.defaultNamespaceName } );
-=======
             List<PolyValue[]> databases = Collections.singletonList( new PolyValue[]{ PolyString.of( Catalog.DATABASE_NAME ), PolyString.of( "system" ), PolyString.of( Catalog.DEFAULT_NAMESPACE_NAME ) } );
->>>>>>> 250079c0
             StatementHandle statementHandle = createStatement( ch );
             return createMetaResultSet(
                     ch,
@@ -626,14 +535,8 @@
             }
             final Pattern tablePattern = table == null ? null : new Pattern( table );
             final Pattern schemaPattern = schema == null ? null : new Pattern( schema );
-<<<<<<< HEAD
-            final Pattern databasePattern = database == null ? null : new Pattern( database );
-            final List<LogicalTable> catalogEntities = getLogicalTables( schemaPattern, tablePattern );
-            List<LogicalPrimaryKeyColumn> primaryKeyColumns = new LinkedList<>();
-=======
             final List<LogicalTable> catalogEntities = getLogicalTables( schemaPattern, tablePattern );
             List<LogicalPrimaryKeyField> primaryKeyColumns = new LinkedList<>();
->>>>>>> 250079c0
             for ( LogicalTable catalogTable : catalogEntities ) {
                 if ( catalogTable.primaryKey != null ) {
                     final LogicalPrimaryKey primaryKey = catalog.getSnapshot().rel().getPrimaryKey( catalogTable.primaryKey ).orElseThrow();
@@ -668,20 +571,11 @@
             }
             final Pattern tablePattern = table == null ? null : new Pattern( table );
             final Pattern schemaPattern = schema == null ? null : new Pattern( schema );
-<<<<<<< HEAD
-            final Pattern databasePattern = database == null ? null : new Pattern( database );
-            final List<LogicalTable> catalogEntities = getLogicalTables( schemaPattern, tablePattern );
-            List<LogicalForeignKeyColumn> foreignKeyColumns = new LinkedList<>();
-            for ( LogicalTable catalogTable : catalogEntities ) {
-                List<LogicalForeignKey> importedKeys = catalog.getSnapshot().rel().getForeignKeys( catalogTable.id );
-                importedKeys.forEach( catalogForeignKey -> foreignKeyColumns.addAll( catalogForeignKey.getCatalogForeignKeyColumns() ) );
-=======
             final List<LogicalTable> catalogEntities = getLogicalTables( schemaPattern, tablePattern );
             List<LogicalForeignKeyField> foreignKeyColumns = new LinkedList<>();
             for ( LogicalTable catalogTable : catalogEntities ) {
                 List<LogicalForeignKey> importedKeys = catalog.getSnapshot().rel().getForeignKeys( catalogTable.id );
                 importedKeys.forEach( catalogForeignKey -> foreignKeyColumns.addAll( catalogForeignKey.getCatalogForeignKeyFields() ) );
->>>>>>> 250079c0
             }
             StatementHandle statementHandle = createStatement( ch );
             return createMetaResultSet(
@@ -721,17 +615,10 @@
             final Pattern schemaPattern = schema == null ? null : new Pattern( schema );
 
             final List<LogicalTable> catalogEntities = getLogicalTables( schemaPattern, tablePattern );
-<<<<<<< HEAD
-            List<LogicalForeignKeyColumn> foreignKeyColumns = new LinkedList<>();
-            for ( LogicalTable catalogTable : catalogEntities ) {
-                List<LogicalForeignKey> exportedKeys = catalog.getSnapshot().rel().getExportedKeys( catalogTable.id );
-                exportedKeys.forEach( catalogForeignKey -> foreignKeyColumns.addAll( catalogForeignKey.getCatalogForeignKeyColumns() ) );
-=======
             List<LogicalForeignKeyField> foreignKeyColumns = new LinkedList<>();
             for ( LogicalTable catalogTable : catalogEntities ) {
                 List<LogicalForeignKey> exportedKeys = catalog.getSnapshot().rel().getExportedKeys( catalogTable.id );
                 exportedKeys.forEach( catalogForeignKey -> foreignKeyColumns.addAll( catalogForeignKey.getCatalogForeignKeyFields() ) );
->>>>>>> 250079c0
             }
             StatementHandle statementHandle = createStatement( ch );
             return createMetaResultSet(
@@ -835,42 +722,25 @@
 
 
     @Override
-<<<<<<< HEAD
-    public MetaResultSet getIndexInfo( final ConnectionHandle ch, final String database, final String schema, final String table, final boolean unique, final boolean approximate ) {
-=======
     public MetaResultSet getIndexInfo( final ConnectionHandle ch, final String database, final String namespace, final String table, final boolean unique, final boolean approximate ) {
->>>>>>> 250079c0
         final PolyConnectionHandle connection = getPolyphenyDbConnectionHandle( ch.id );
         synchronized ( connection ) {
             if ( log.isTraceEnabled() ) {
                 log.trace( "getIndexInfo( ConnectionHandle {}, String {}, String {}, String {}, boolean {}, boolean {} )", ch, database, namespace, table, unique, approximate );
             }
             final Pattern tablePattern = table == null ? null : new Pattern( table );
-<<<<<<< HEAD
-            final Pattern schemaPattern = schema == null ? null : new Pattern( schema );
-            final List<LogicalTable> catalogEntities = getLogicalTables( schemaPattern, tablePattern );
-            List<LogicalIndexColumn> logicalIndexColumns = new LinkedList<>();
-            for ( LogicalTable catalogTable : catalogEntities ) {
-                List<LogicalIndex> logicalIndexInfos = catalog.getSnapshot().rel().getIndexes( catalogTable.id, unique );
-                logicalIndexInfos.forEach( info -> logicalIndexColumns.addAll( info.getCatalogIndexColumns() ) );
-=======
             final Pattern namespacePattern = namespace == null ? null : new Pattern( namespace );
             final List<LogicalTable> entities = getLogicalTables( namespacePattern, tablePattern );
             List<LogicalIndexField> logicalIndexFields = new ArrayList<>();
             for ( LogicalTable entity : entities ) {
                 List<LogicalIndex> logicalIndexInfos = catalog.getSnapshot().rel().getIndexes( entity.id, unique );
                 logicalIndexInfos.forEach( info -> logicalIndexFields.addAll( info.getIndexFields() ) );
->>>>>>> 250079c0
             }
             StatementHandle statementHandle = createStatement( ch );
             return createMetaResultSet(
                     ch,
                     statementHandle,
-<<<<<<< HEAD
-                    toEnumerable( logicalIndexColumns ),
-=======
                     toEnumerable( logicalIndexFields ),
->>>>>>> 250079c0
                     PrimitiveCatalogIndexColumn.class,
                     // According to JDBC standard:
                     "TABLE_CAT",    // The name of the database in which the specified table resides.
@@ -1039,11 +909,7 @@
                     } else {
                         values.get( i ).add( toPolyValue( TypedValue.fromProto( v ) ) );
                     }
-<<<<<<< HEAD
-                    types.add( (int) i, toPolyAlgType( TypedValue.fromProto( v ), connection.getCurrentTransaction().getTypeFactory() ) ); // todo dl optimize
-=======
                     types.add( (int) i, toPolyAlgType( TypedValue.fromProto( v ), TYPE_FACTORY ) );
->>>>>>> 250079c0
                 }
             }
 
@@ -1271,11 +1137,7 @@
                 statementHandle.getExecutionStopWatch().resume();
             }
 
-<<<<<<< HEAD
-            final List rows = MetaImpl.collect( signature.cursorFactory, LimitIterator.of( iterator, fetchMaxRowCount ), new ArrayList<>() );
-=======
             final List<?> rows = MetaImpl.collect( signature.cursorFactory, LimitIterator.of( iterator, fetchMaxRowCount ), new ArrayList<>() );
->>>>>>> 250079c0
             statementHandle.getExecutionStopWatch().suspend();
             boolean done = fetchMaxRowCount == 0 || rows.size() < fetchMaxRowCount;
 
@@ -1290,11 +1152,7 @@
                     log.error( "Exception while closing result iterator", e );
                 }
             }
-<<<<<<< HEAD
-            return new Meta.Frame( offset, done, rows );
-=======
             return new Meta.Frame( offset, done, (Iterable<Object>) rows );
->>>>>>> 250079c0
         }
     }
 
@@ -1427,13 +1285,8 @@
         }
         throw new NotImplementedException( "sql to polyType " + type );
     }
-<<<<<<< HEAD
-
-
-=======
-
-
->>>>>>> 250079c0
+
+
     private PolyList<PolyValue> convertList( List<TypedValue> list ) {
         List<PolyValue> newList = new ArrayList<>();
         for ( TypedValue o : list ) {
@@ -1452,37 +1305,6 @@
         }
 
         Object jdbc = value.toJdbc( calendar );
-<<<<<<< HEAD
-        switch ( value.type ) {
-            case FLOAT:
-                return PolyFloat.of( (Number) jdbc );
-            case INTEGER:
-                return PolyInteger.of( (Number) jdbc );
-            case LONG:
-                return PolyLong.of( (Number) jdbc );
-            case STRING:
-                return PolyString.of( (String) jdbc );
-            case BOOLEAN:
-                return PolyBoolean.of( (Boolean) jdbc );
-            case JAVA_SQL_DATE:
-                return PolyDate.of( (Date) jdbc );
-            case JAVA_SQL_TIME:
-                return PolyTime.of( (Time) jdbc );
-            case JAVA_SQL_TIMESTAMP:
-                return PolyTimestamp.of( (Timestamp) jdbc );
-            case NUMBER:
-                return PolyBigDecimal.of( (BigDecimal) jdbc );
-            case DOUBLE:
-                return PolyDouble.of( (Double) jdbc );
-            case SHORT:
-                return PolyInteger.of( (Short) jdbc );
-            case BYTE:
-                return PolyInteger.of( (byte) jdbc );
-            case BYTE_STRING:
-                return PolyBinary.of( (byte[]) jdbc );
-        }
-        throw new NotImplementedException( "dbms to poly " + value.type );
-=======
         return switch ( value.type ) {
             case FLOAT -> PolyFloat.of( (Number) jdbc );
             case INTEGER -> PolyInteger.of( (Number) jdbc );
@@ -1499,7 +1321,6 @@
             case BYTE_STRING -> PolyBinary.of( (byte[]) jdbc );
             default -> throw new NotImplementedException( "dbms to poly " + value.type );
         };
->>>>>>> 250079c0
     }
 
 
@@ -1537,13 +1358,7 @@
 
                     Object[] objects = new Object[row.length];
                     for ( int i = 0, rowLength = objects.length; i < rowLength; i++ ) {
-<<<<<<< HEAD
-                        //if ( ((PolyValue[]) row)[i] != null ) {
                         objects[i] = transform.get( i ).apply( row[i] );
-                        //}
-=======
-                        objects[i] = transform.get( i ).apply( row[i] );
->>>>>>> 250079c0
                     }
                     return objects;
                 } );
@@ -1605,11 +1420,7 @@
                 log.trace( "createStatement( ConnectionHandle {} )", ch );
             }
 
-<<<<<<< HEAD
-            final PolyStatementHandle<?> statement;
-=======
             final PolyStatementHandle<Object> statement;
->>>>>>> 250079c0
 
             final int id = statementIdGenerator.getAndIncrement();
             statement = new PolyStatementHandle<>( connection, id );
@@ -1693,11 +1504,7 @@
         }
         String defaultSchemaName = connectionParameters.get( "schema" );
         if ( defaultSchemaName == null || defaultSchemaName.isEmpty() ) {
-<<<<<<< HEAD
-            defaultSchemaName = Catalog.defaultNamespaceName;
-=======
             defaultSchemaName = Catalog.DEFAULT_NAMESPACE_NAME;
->>>>>>> 250079c0
         }
 
         // Create transaction
@@ -1821,11 +1628,7 @@
 
             try {
                 transaction.commit();
-<<<<<<< HEAD
-            } catch ( TransactionException e ) {
-=======
             } catch ( Throwable e ) {
->>>>>>> 250079c0
                 throw new GenericRuntimeException( e.getLocalizedMessage(), -1, "", AvaticaSeverity.ERROR );
             } finally {
                 connection.endCurrentTransaction();
