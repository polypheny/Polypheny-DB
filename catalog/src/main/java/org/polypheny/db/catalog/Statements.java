--- conflicted
+++ resolved
@@ -1208,7 +1208,6 @@
     }
 
 
-<<<<<<< HEAD
     static CatalogColumnPlacement getColumnPlacement( XATransactionHandler transactionHandler, long storeId, long columnId ) throws GenericCatalogException, UnknownColumnPlacementException {
         String filter = " AND c.\"id\" = " + columnId + " AND st.\"id\" = " + storeId;
         List<CatalogColumnPlacement> list = columnPlacementFilter( transactionHandler, filter );
@@ -1218,11 +1217,12 @@
             throw new UnknownColumnPlacementException( storeId, columnId );
         }
         return list.get( 0 );
-=======
+    }
+
+
     public static List<CatalogColumnPlacement> getColumnPlacementsOnStoreAndSchema( XATransactionHandler transactionHandler, int storeId, long schemaId ) throws GenericCatalogException {
         String filter = " AND st.\"id\" = " + storeId + " AND t.\"schema\" = " + schemaId;
         return columnPlacementFilter( transactionHandler, filter );
->>>>>>> 4601afba
     }
 
 
