--- conflicted
+++ resolved
@@ -874,11 +874,7 @@
             updateColumnPlacementPhysicalPosition( csv.id, colId, position );
 
             long partitionId = table.partitionProperty.partitionIds.get( 0 );
-<<<<<<< HEAD
-            addPartitionPlacement( csv.id, table.id, partitionId, PlacementType.AUTOMATIC, filename, table.name, DataPlacementRole.UPTODATE);
-=======
             addPartitionPlacement( csv.id, table.id, partitionId, PlacementType.AUTOMATIC, filename, table.name, PlacementState.UPTODATE, UpdateInformation.createEmpty() );
->>>>>>> 1c16f705
         }
     }
 
@@ -1953,58 +1949,8 @@
                     physicalSchemaName,
                     physicalTableName,
                     old.partitionId,
-<<<<<<< HEAD
-                    old.role,
-                    old.updateTimestamp );
-
-            synchronized ( this ) {
-                partitionPlacements.replace( new Object[]{ adapterId, partitionId }, placement );
-                listeners.firePropertyChange( "partitionPlacement", old, placement );
-            }
-
-        } catch ( NullPointerException e ) {
-            getAdapter( adapterId );
-            getPartition( partitionId );
-            throw new UnknownPartitionPlacementException( adapterId, partitionId );
-        }
-    }
-
-
-    /**
-     * Updates the commit timestamp when the placement was last updated
-     *
-     * @param adapterId The id of the adapter
-     * @param partitionId The id of the partition
-     * @param updateTimestamp The commit time of the TX that updated the primary nodes.
-     */
-    @Override
-    public void updatePartitionPlacementCommitTime( int adapterId, long partitionId, Timestamp updateTimestamp ) {
-        try {
-            CatalogPartitionPlacement old = Objects.requireNonNull( partitionPlacements.get( new Object[]{ adapterId, partitionId } ) );
-
-            if ( updateTimestamp.before( old.updateTimestamp ) ) {
-                //TODO @HENNLO more sophisticated exception
-                // Add TEST to check this
-
-                // Abort if the new timestamp is older than the new one.
-                // This should not happen
-                throw new RuntimeException( "New Commit Timestamp is actually older than new one" );
-            }
-
-            CatalogPartitionPlacement placement = new CatalogPartitionPlacement(
-                    old.tableId,
-                    old.adapterId,
-                    old.adapterUniqueName,
-                    old.placementType,
-                    old.physicalSchemaName,
-                    old.physicalTableName,
-                    old.partitionId,
-                    old.role,
-                    updateTimestamp );
-=======
                     old.state,
                     old.updateInformation );
->>>>>>> 1c16f705
 
             synchronized ( this ) {
                 partitionPlacements.replace( new Object[]{ adapterId, partitionId }, placement );
@@ -4241,11 +4187,7 @@
         CatalogDataPlacement dataPlacement = getDataPlacement( adapterId, tableId );
 
         dataPlacement.getAllPartitionIds().forEach(
-<<<<<<< HEAD
-                        partitionId -> partitionGroups.add( getPartitionGroupByPartition( partitionId )
-=======
                 partitionId -> partitionGroups.add( getPartitionGroupByPartition( partitionId )
->>>>>>> 1c16f705
                 )
         );
 
@@ -4468,6 +4410,27 @@
 
 
     /**
+     * Checks if this table is configured to allow outdated or refreshable nodes or if it
+     * requires eager replication
+     *
+     * @return true if it supports outdated nodes, false otherwise
+     */
+    @Override
+    public boolean doesTableSupportOutdatedPlacements( long tableId ) {
+
+        //TODO @HENNLO change this to a new attribute in the table itself
+        // Instead of querying each DataPlacement
+
+        for ( CatalogDataPlacement catalogDataPlacement : getDataPlacements( tableId ) ) {
+            if ( catalogDataPlacement.placementState.equals( PlacementState.REFRESHABLE ) ) {
+                return true;
+            }
+        }
+        return false;
+    }
+
+
+    /**
      * Returns all DataPlacements of a given table that are associated with a given replication strategy.
      *
      * @param tableId table to retrieve the placements from
@@ -4487,26 +4450,6 @@
 
 
     /**
-<<<<<<< HEAD
-     * Returns all PartitionPlacements of a given table that are associated with a given role.
-     *
-     * @param tableId table to retrieve the placements from
-     * @param role role to specifically filter
-     * @return List of all PartitionPlacements for the table that are associated with a specific role
-     */
-    @Override
-    public List<CatalogPartitionPlacement> getPartitionPlacementsByRole( long tableId, DataPlacementRole role ) {
-
-        List<CatalogPartitionPlacement> partitionPlacements = new ArrayList<>();
-
-        for ( CatalogDataPlacement dataPlacement : getDataPlacementsByRole( tableId, role ) ) {
-            if ( dataPlacement.partitionPlacementsOnAdapterByRole.containsKey( role ) ) {
-                dataPlacement.partitionPlacementsOnAdapterByRole.get( role )
-                        .forEach(
-                                partitionId -> partitionPlacements.add( getPartitionPlacement( dataPlacement.adapterId, partitionId ) )
-                        );
-            }
-=======
      * Returns all PartitionPlacements of a given table that are associated with a given replication strategy.
      *
      * @param tableId table to retrieve the placements from
@@ -4518,58 +4461,12 @@
         List<CatalogPartitionPlacement> partitionPlacements = new ArrayList<>();
         for ( CatalogDataPlacement dataPlacement : getDataPlacementsByReplicationStrategy( tableId, replicationStrategy ) ) {
             partitionPlacements.addAll( getPartitionPlacementsByTableOnAdapter( dataPlacement.adapterId, tableId ) );
->>>>>>> 1c16f705
         }
         return partitionPlacements;
     }
 
 
     /**
-<<<<<<< HEAD
-     * Returns all PartitionPlacements of a given table with a list of IDs that are associated with a given role.
-     *
-     * @param tableId table to retrieve the placements from
-     * @param partitionIds List of partitionIds to filter
-     * @param desiredRole role to specifically filter
-     * @return Map of partitionId to List of all PartitionPlacements for the table that are associated with a specific role
-     */
-    @Override
-    public Map<Long, List<CatalogPartitionPlacement>> getPartitionPlacementsByIdAndRole( long tableId, List<Long> partitionIds, DataPlacementRole desiredRole ) {
-        Map<Long, List<CatalogPartitionPlacement>> placementPerPartition = new HashMap<>();
-
-        for ( long partitionId : partitionIds ) {
-
-            placementPerPartition.put(
-                    partitionId, getPartitionPlacements( partitionId )
-                            .stream()
-                            .filter( p -> p.role.equals( desiredRole ) )
-                            .collect( Collectors.toList() )
-            );
-        }
-
-        return placementPerPartition;
-    }
-
-
-    /**
-     * Checks if this table is configured to allow outdated or refreshable nodes or if it
-     * requires eager replication
-     *
-     * @return true if it supports outdated nodes, false otherwise
-     */
-    @Override
-    public boolean doesTableSupportOutdatedPlacements( long tableId ) {
-
-        //TODO @HENNLO change this to a new attribute in the table itself
-        // Instead of querying each DataPlacement
-
-        for ( CatalogDataPlacement catalogDataPlacement : getDataPlacements( tableId ) ) {
-            if ( catalogDataPlacement.dataPlacementRole.equals( DataPlacementRole.REFRESHABLE ) ) {
-                return true;
-            }
-        }
-        return false;
-=======
      * Returns all PartitionPlacements of a given table with a given ID that are associated with a given replication strategy.
      *
      * @param tableId table to retrieve the placements from
@@ -4586,7 +4483,6 @@
             }
         }
         return partitionPlacements;
->>>>>>> 1c16f705
     }
 
 
@@ -4613,10 +4509,6 @@
 
         // Checks for every column on every DataPlacement if each column is placed with all partitions
         for ( long columnId : table.columnIds ) {
-<<<<<<< HEAD
-
-=======
->>>>>>> 1c16f705
             List<Long> partitionsToBeCheckedForColumn = table.partitionProperty.partitionIds.stream().collect( Collectors.toList() );
 
             // Check for every column if it has every partition
@@ -4628,10 +4520,6 @@
 
                 List<Long> effectiveColumnsOnStore = dataPlacement.columnPlacementsOnAdapter.stream().collect( Collectors.toList() );
                 List<Long> effectivePartitionsOnStore = dataPlacement.getAllPartitionIds();
-<<<<<<< HEAD
-
-=======
->>>>>>> 1c16f705
 
                 // Remove columns and partitions from store to not evaluate them
                 if ( dataPlacement.adapterId == adapterId ) {
@@ -4700,24 +4588,18 @@
 
     /**
      * Adds a placement for a partition.
-     *  @param adapterId The adapter on which the table should be placed on
+     *
+     * @param adapterId The adapter on which the table should be placed on
      * @param tableId The table for which a partition placement shall be created
      * @param partitionId The id of a specific partition that shall create a new placement
      * @param placementType The type of placement
      * @param physicalSchemaName The schema name on the adapter
      * @param physicalTableName The table name on the adapter
-<<<<<<< HEAD
-     * @param role Placement role indicating how this placement is being processed
-     */
-    @Override
-    public void addPartitionPlacement( int adapterId, long tableId, long partitionId, PlacementType placementType, String physicalSchemaName, String physicalTableName, DataPlacementRole role ) {
-=======
      * @param state Placement state indicating how this placement is being processed
      * @param updateInformation Placement replicationProperty contains metadata about the current state of this placement
      */
     @Override
     public void addPartitionPlacement( int adapterId, long tableId, long partitionId, PlacementType placementType, String physicalSchemaName, String physicalTableName, PlacementState state, UpdateInformation updateInformation ) {
->>>>>>> 1c16f705
         if ( !checkIfExistsPartitionPlacement( adapterId, partitionId ) ) {
             CatalogAdapter store = Objects.requireNonNull( adapters.get( adapterId ) );
             CatalogPartitionPlacement partitionPlacement = new CatalogPartitionPlacement(
@@ -4728,16 +4610,8 @@
                     physicalSchemaName,
                     physicalTableName,
                     partitionId,
-<<<<<<< HEAD
-                    role,
-                    new Timestamp( 0 ) // Newly created partitionPlacements are initially ultimately outdated and must first be enriched with data.
-            );
-            //TODO @HENNLO Set the new updated Timestampo of each placement after DataMigration has finished for newly created partitions
-            // However what happens if this is the first placement and has not yet anything to migrate. --> Probably irrelevant since onyl necessary for REFRESHABLEs
-=======
                     state,
                     updateInformation );
->>>>>>> 1c16f705
 
             synchronized ( this ) {
                 partitionPlacements.put( new Object[]{ adapterId, partitionId }, partitionPlacement );
@@ -4748,30 +4622,6 @@
                 listeners.firePropertyChange( "partitionPlacement", null, partitionPlacements );
             }
         }
-    }
-
-
-    /**
-<<<<<<< HEAD
-     * Adds a new DataPlacement for a given table on a specific store.
-     * If it already exists it simply returns the existing placement.
-     *
-     * @param adapterId adapter where placement is located
-     * @param tableId table to retrieve the placement from
-     * @return DataPlacement of a table placed on a specific store
-     */
-    @Override
-    public CatalogDataPlacement addDataPlacementIfNotExists( int adapterId, long tableId ) {
-        CatalogDataPlacement dataPlacement;
-        if ( (dataPlacement = getDataPlacement( adapterId, tableId )) == null ) {
-            if ( log.isDebugEnabled() ) {
-                log.debug( "No DataPlacement exists on adapter '{}' for entity '{}'. Creating a new one.", getAdapter( adapterId ), getTable( tableId ) );
-            }
-            addDataPlacement( adapterId, tableId );
-            dataPlacement = getDataPlacement( adapterId, tableId );
-        }
-
-        return dataPlacement;
     }
 
 
@@ -4834,11 +4684,8 @@
 
 
     /**
-     * Adds a new DataPlacement for a given table on a specific store
-=======
      * Updates a placements replication properties.
      * These contain metadata information which are used to retrieve suitable placements during freshness query processing
->>>>>>> 1c16f705
      *
      * @param adapterId The adapter on which the table should be placed on
      * @param partitionId The id of a specific partition that shall create a new placement
@@ -4848,13 +4695,6 @@
      * @param replicationId if the change was carried out by a replication refer to this
      * @param modifications number of modifications that have been executed during that change
      */
-<<<<<<< HEAD
-    @Override
-    public void addDataPlacement( int adapterId, long tableId ) {
-
-        if ( log.isDebugEnabled() ) {
-            log.debug( "Creating DataPlacement on adapter '{}' for entity '{}'", getAdapter( adapterId ), getTable( tableId ) );
-=======
     public void updatePartitionPlacementProperties( int adapterId, long partitionId, long commitTimestamp, long txId, long updateTimestamp, long replicationId, long modifications ) {
         try {
             CatalogPartitionPlacement old = Objects.requireNonNull( partitionPlacements.get( new Object[]{ adapterId, partitionId } ) );
@@ -4888,20 +4728,9 @@
             getAdapter( adapterId );
             getPartition( partitionId );
             log.warn( "Partition Placement ( {} on {} )does not exist anymore.", partitionId, adapterId );
->>>>>>> 1c16f705
-        }
-    }
-
-<<<<<<< HEAD
-        if ( !dataPlacements.containsKey( new Object[]{ adapterId, tableId } ) ) {
-
-            CatalogDataPlacement dataPlacement = new CatalogDataPlacement( tableId,
-                    adapterId,
-                    PlacementType.AUTOMATIC,
-                    DataPlacementRole.UPTODATE,
-                    ImmutableList.of(),
-                    ImmutableList.of() );
-=======
+        }
+    }
+
 
     /**
      * Only updates the DataPlacementState
@@ -4924,7 +4753,6 @@
                     old.partitionId,
                     state,
                     old.updateInformation );
->>>>>>> 1c16f705
 
             synchronized ( this ) {
                 partitionPlacements.replace( new Object[]{ adapterId, partitionId }, placement );
@@ -4940,8 +4768,6 @@
 
 
     /**
-<<<<<<< HEAD
-=======
      * Adds a new DataPlacement for a given table on a specific store.
      * If it already exists it simply returns the existing placement.
      *
@@ -4961,64 +4787,6 @@
         }
 
         return dataPlacement;
-    }
-
-
-    /**
-     * Updates the list of data placements on a table
-     *
-     * @param tableId table to be updated
-     * @param newDataPlacements list of new DataPlacements that shall replace the old ones
-     */
-    @Override
-    public void updateDataPlacementsOnTable( long tableId, List<Integer> newDataPlacements ) {
-        CatalogTable old = Objects.requireNonNull( tables.get( tableId ) );
-
-        CatalogTable newTable;
-
-        if ( old.tableType == TableType.MATERIALIZED_VIEW ) {
-            newTable = new CatalogMaterializedView(
-                    old.id,
-                    old.name,
-                    old.columnIds,
-                    old.schemaId,
-                    old.databaseId,
-                    old.ownerId,
-                    old.ownerName,
-                    old.tableType,
-                    ((CatalogMaterializedView) old).getQuery(),
-                    old.primaryKey,
-                    ImmutableList.copyOf( newDataPlacements ),
-                    old.modifiable,
-                    old.partitionProperty,
-                    ((CatalogMaterializedView) old).getAlgCollation(),
-                    old.connectedViews,
-                    ((CatalogMaterializedView) old).getUnderlyingTables(),
-                    ((CatalogMaterializedView) old).getLanguage(),
-                    ((CatalogMaterializedView) old).getMaterializedCriteria(),
-                    ((CatalogMaterializedView) old).isOrdered()
-            );
-        } else {
-            newTable = new CatalogTable(
-                    old.id,
-                    old.name,
-                    old.columnIds,
-                    old.schemaId,
-                    old.databaseId,
-                    old.ownerId,
-                    old.ownerName,
-                    old.tableType,
-                    old.primaryKey,
-                    ImmutableList.copyOf( newDataPlacements ),
-                    old.modifiable,
-                    old.partitionProperty,
-                    old.connectedViews );
-        }
-
-        synchronized ( this ) {
-            tables.replace( tableId, newTable );
-            tableNames.replace( new Object[]{ newTable.databaseId, newTable.schemaId, newTable.name }, newTable );
-        }
     }
 
 
@@ -5054,7 +4822,6 @@
 
 
     /**
->>>>>>> 1c16f705
      * Modifies a specific DataPlacement of a given table.
      *
      * @param adapterId adapter where placement is located
@@ -5120,7 +4887,6 @@
             removeSingleDataPlacementFromTable( adapterId, tableId );
         }
         listeners.firePropertyChange( "dataPlacement", dataPlacement, null );
-
     }
 
 
@@ -5145,7 +4911,7 @@
     /**
      * Removes a single dataPlacement from a store for a specific table
      *
-     * @param adapterId adapter id corresponding to a new DataPlaceements
+     * @param adapterId adapter id corresponding to a new DataPlacement
      * @param tableId table to be updated
      */
     @Override
@@ -5162,7 +4928,6 @@
 
     /**
      * Adds columns to dataPlacement on a store for a specific table
-     *
      *
      * @param adapterId adapter id corresponding to a new DataPlacements
      * @param tableId table to be updated
@@ -5181,17 +4946,10 @@
                 oldDataPlacement.tableId,
                 oldDataPlacement.adapterId,
                 oldDataPlacement.placementType,
-<<<<<<< HEAD
-                oldDataPlacement.dataPlacementRole,
-                ImmutableList.copyOf( columnPlacementsOnAdapter.stream().collect( Collectors.toList() ) ),
-                ImmutableList.copyOf( oldDataPlacement.getAllPartitionIds() )
-        );
-=======
                 oldDataPlacement.placementState,
                 oldDataPlacement.replicationStrategy,
                 ImmutableList.copyOf( columnPlacementsOnAdapter.stream().collect( Collectors.toList() ) ),
                 ImmutableList.copyOf( oldDataPlacement.getAllPartitionIds() ) );
->>>>>>> 1c16f705
 
         modifyDataPlacement( adapterId, tableId, newDataPlacement );
 
@@ -5219,17 +4977,10 @@
                 oldDataPlacement.tableId,
                 oldDataPlacement.adapterId,
                 oldDataPlacement.placementType,
-<<<<<<< HEAD
-                oldDataPlacement.dataPlacementRole,
-                ImmutableList.copyOf( columnPlacementsOnAdapter.stream().collect( Collectors.toList() ) ),
-                ImmutableList.copyOf( oldDataPlacement.getAllPartitionIds() )
-        );
-=======
                 oldDataPlacement.placementState,
                 oldDataPlacement.replicationStrategy,
                 ImmutableList.copyOf( columnPlacementsOnAdapter.stream().collect( Collectors.toList() ) ),
                 ImmutableList.copyOf( oldDataPlacement.getAllPartitionIds() ) );
->>>>>>> 1c16f705
 
         modifyDataPlacement( adapterId, tableId, newDataPlacement );
 
@@ -5273,6 +5024,7 @@
 
     /**
      * Remove partitions from dataPlacement on a store for a specific table
+     *
      * @param adapterId adapter id corresponding to a new DataPlacements
      * @param tableId table to be updated
      * @param partitionIds List of partitionIds to remove from a specific store for the table
@@ -5289,15 +5041,9 @@
                 oldDataPlacement.tableId,
                 oldDataPlacement.adapterId,
                 oldDataPlacement.placementType,
-<<<<<<< HEAD
-                oldDataPlacement.dataPlacementRole,
-                oldDataPlacement.columnPlacementsOnAdapter,
-                ImmutableList.copyOf( partitionPlacementsOnAdapter.stream().collect( Collectors.toList() ) ) );
-=======
                 oldDataPlacement.placementState,
                 oldDataPlacement.replicationStrategy,
                 oldDataPlacement.columnPlacementsOnAdapter, ImmutableList.copyOf( partitionPlacementsOnAdapter.stream().collect( Collectors.toList() ) ) );
->>>>>>> 1c16f705
 
         modifyDataPlacement( adapterId, tableId, newDataPlacement );
 
@@ -5309,6 +5055,7 @@
 
     /**
      * Updates and overrides list of associated columnPlacements & partitionPlacements for a given data placement
+     *
      * @param adapterId adapter where placement is located
      * @param tableId table to retrieve the placement from
      * @param columnIds List of columnIds to be located on a specific store for the table
@@ -5371,7 +5118,6 @@
                 oldDataPlacement.replicationStrategy,
                 ImmutableList.copyOf( oldDataPlacement.columnPlacementsOnAdapter ),
                 ImmutableList.copyOf( oldDataPlacement.getAllPartitionIds() ) );
-
 
         modifyDataPlacement( adapterId, tableId, newDataPlacement );
 
