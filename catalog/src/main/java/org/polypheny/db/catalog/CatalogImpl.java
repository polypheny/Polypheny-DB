/*
 * Copyright 2019-2020 The Polypheny Project
 *
 * Licensed under the Apache License, Version 2.0 (the "License");
 * you may not use this file except in compliance with the License.
 * You may obtain a copy of the License at
 *
 * http://www.apache.org/licenses/LICENSE-2.0
 *
 * Unless required by applicable law or agreed to in writing, software
 * distributed under the License is distributed on an "AS IS" BASIS,
 * WITHOUT WARRANTIES OR CONDITIONS OF ANY KIND, either express or implied.
 * See the License for the specific language governing permissions and
 * limitations under the License.
 */

package org.polypheny.db.catalog;


import com.google.common.collect.ImmutableList;
import com.google.common.collect.ImmutableMap;
import java.io.File;
import java.io.IOException;
import java.util.ArrayList;
import java.util.Collections;
import java.util.Comparator;
import java.util.HashMap;
import java.util.List;
import java.util.Map;
import java.util.Map.Entry;
import java.util.Objects;
import java.util.concurrent.atomic.AtomicInteger;
import java.util.concurrent.atomic.AtomicLong;
import java.util.stream.Collectors;
import java.util.stream.Stream;
import lombok.extern.slf4j.Slf4j;
import org.mapdb.BTreeMap;
import org.mapdb.DB;
import org.mapdb.DBException.SerializationError;
import org.mapdb.DBMaker;
import org.mapdb.HTreeMap;
import org.mapdb.Serializer;
import org.mapdb.serializer.SerializerArrayTuple;
import org.polypheny.db.adapter.Store;
import org.polypheny.db.adapter.StoreManager;
import org.polypheny.db.catalog.entity.CatalogColumn;
import org.polypheny.db.catalog.entity.CatalogColumnPlacement;
import org.polypheny.db.catalog.entity.CatalogConstraint;
import org.polypheny.db.catalog.entity.CatalogDatabase;
import org.polypheny.db.catalog.entity.CatalogDefaultValue;
import org.polypheny.db.catalog.entity.CatalogForeignKey;
import org.polypheny.db.catalog.entity.CatalogIndex;
import org.polypheny.db.catalog.entity.CatalogKey;
import org.polypheny.db.catalog.entity.CatalogPrimaryKey;
import org.polypheny.db.catalog.entity.CatalogSchema;
import org.polypheny.db.catalog.entity.CatalogStore;
import org.polypheny.db.catalog.entity.CatalogTable;
import org.polypheny.db.catalog.entity.CatalogUser;
import org.polypheny.db.catalog.exceptions.GenericCatalogException;
import org.polypheny.db.catalog.exceptions.NoTablePrimaryKeyException;
import org.polypheny.db.catalog.exceptions.UnknownCollationException;
import org.polypheny.db.catalog.exceptions.UnknownColumnException;
import org.polypheny.db.catalog.exceptions.UnknownColumnIdRuntimeException;
import org.polypheny.db.catalog.exceptions.UnknownColumnPlacementException;
import org.polypheny.db.catalog.exceptions.UnknownConstraintException;
import org.polypheny.db.catalog.exceptions.UnknownDatabaseException;
import org.polypheny.db.catalog.exceptions.UnknownForeignKeyException;
import org.polypheny.db.catalog.exceptions.UnknownIndexException;
import org.polypheny.db.catalog.exceptions.UnknownKeyException;
import org.polypheny.db.catalog.exceptions.UnknownSchemaException;
import org.polypheny.db.catalog.exceptions.UnknownStoreException;
import org.polypheny.db.catalog.exceptions.UnknownTableException;
import org.polypheny.db.catalog.exceptions.UnknownUserException;
import org.polypheny.db.config.RuntimeConfig;
import org.polypheny.db.transaction.Transaction;
import org.polypheny.db.type.PolyType;
import org.polypheny.db.type.PolyTypeFamily;
import org.polypheny.db.util.FileSystemManager;


@Slf4j
public class CatalogImpl extends Catalog {


    private static final String FILE_PATH = "mapDB";
    private static DB db;

    private static HTreeMap<Integer, CatalogUser> users;
    private static HTreeMap<String, CatalogUser> userNames;

    private static BTreeMap<Long, CatalogDatabase> databases;
    private static BTreeMap<String, CatalogDatabase> databaseNames;
    private static HTreeMap<Long, ImmutableList<Long>> databaseChildren;


    private static BTreeMap<Long, CatalogSchema> schemas;
    private static BTreeMap<Object[], CatalogSchema> schemaNames;
    private static HTreeMap<Long, ImmutableList<Long>> schemaChildren;


    private static BTreeMap<Long, CatalogTable> tables;
    private static BTreeMap<Object[], CatalogTable> tableNames;
    private static HTreeMap<Long, ImmutableList<Long>> tableChildren;

    private static BTreeMap<Long, CatalogColumn> columns;
    private static BTreeMap<Object[], CatalogColumn> columnNames;
    private static BTreeMap<Object[], CatalogColumnPlacement> columnPlacements;

    private static HTreeMap<Integer, CatalogStore> stores;
    private static HTreeMap<String, CatalogStore> storeNames;

    private static HTreeMap<Long, CatalogKey> keys;
    private static HTreeMap<long[], Long> keyColumns;

    private static HTreeMap<Long, CatalogPrimaryKey> primaryKeys;
    private static HTreeMap<Long, CatalogForeignKey> foreignKeys;
    private static HTreeMap<Long, CatalogConstraint> constraints;
    private static HTreeMap<Long, CatalogIndex> indexes;

    private static Long openTable;


    private static final AtomicInteger storeIdBuilder = new AtomicInteger();
    private static final AtomicInteger userIdBuilder = new AtomicInteger();

    private static final AtomicLong databaseIdBuilder = new AtomicLong();
    private static final AtomicLong schemaIdBuilder = new AtomicLong();
    private static final AtomicLong tableIdBuilder = new AtomicLong();
    private static final AtomicLong columnIdBuilder = new AtomicLong();

    private static final AtomicLong keyIdBuilder = new AtomicLong();
    private static final AtomicLong constraintIdBuilder = new AtomicLong();
    private static final AtomicLong indexIdBuilder = new AtomicLong();
    private static final AtomicLong foreignKeyIdBuilder = new AtomicLong();

    private static final AtomicLong physicalPositionBuilder = new AtomicLong();

    private final String path;
    Comparator<CatalogColumn> columnComparator = Comparator.comparingInt( o -> o.position );
    // TODO DL check solution for all


    public CatalogImpl() {
        this( FILE_PATH, true, true, false );
    }


    /**
     * Creates a new catalog after the given parameters
     *
     * @param fileName name of persistent catalog file
     * @param doInitSchema if the default schema is initiated
     * @param doInitInformationPage if a new informationPage should be created
     * @param deleteAfter if the file is deleted when the catalog is closed
     */
    public CatalogImpl( String fileName, boolean doInitSchema, boolean doInitInformationPage, boolean deleteAfter ) {
        super();
        this.path = fileName;

        if ( db != null ) {
            db.close();
        }
        synchronized ( this ) {

            if ( Catalog.memoryCatalog || Catalog.testMode ) {
                isPersistent = false;
            } else {
                isPersistent = isPersistent();
            }

            if ( isPersistent ) {
                log.info( "Making the catalog persistent." );
                File folder = FileSystemManager.getInstance().registerDataFolder( "catalog" );

                if ( Catalog.resetCatalog ) {
                    log.info( "Reseting catalog on startup." );
                    if ( new File( folder, fileName ).exists() ) {
                        //noinspection ResultOfMethodCallIgnored
                        new File( folder, fileName ).delete();
                    }
                }

                if ( !deleteAfter ) {

                    db = DBMaker
                            .fileDB( new File( folder, fileName ) )
                            .closeOnJvmShutdown()
                            .transactionEnable()
                            .fileMmapEnableIfSupported()
                            .fileMmapPreclearDisable()
                            .make();
                } else {
                    db = DBMaker
                            .fileDB( new File( folder, fileName ) )
                            .closeOnJvmShutdown()
                            .fileDeleteAfterClose()
                            .transactionEnable()
                            .fileMmapEnableIfSupported()
                            .fileMmapPreclearDisable()
                            .make();
                }
                db.getStore().fileLoad();

            } else {
                log.info( "Making the catalog in-memory." );
                db = DBMaker
                        .memoryDB()
                        .transactionEnable()
                        .closeOnJvmShutdown()
                        .make();
            }

            initDBLayout( db );

            // mirrors default data from old sql file
            restoreAllIdBuilders();
            try {

                if ( doInitSchema ) {
                    insertDefaultData();
                }

            } catch ( GenericCatalogException | UnknownUserException | UnknownDatabaseException | UnknownTableException | UnknownSchemaException | UnknownStoreException | UnknownColumnException e ) {
                throw new RuntimeException( e );
            }
            if ( doInitInformationPage ) {
                new CatalogInfoPage( this );
            }

            new CatalogValidator().startCheck();

        }
    }


    @Override
    public void commit() throws NoTablePrimaryKeyException {
        if ( openTable != null ) {
            throw new NoTablePrimaryKeyException();
        }
        db.commit();
    }


    @Override
    public void rollback() {
        db.rollback();
    }


    /**
     * checks if a file can be created on the system, accessed and changed
     *
     * @return if it was possible
     */
    private boolean isPersistent() {
        File file = new File( "testfile" );
        try {
            if ( !file.exists() ) {
                boolean res = file.createNewFile();
                if ( !res ) {
                    return false;
                }
            }
        } catch ( IOException e ) {
            return false;
        }
        if ( !file.canRead() || !file.canWrite() ) {
            return false;
        }
        file.delete();

        return true;
    }


    /**
     * Initializes the default catalog layout
     *
     * @param db the databases object on which the layout is created
     */
    private void initDBLayout( DB db ) {
        try {
            initUserInfo( db );
            initDatabaseInfo( db );
            initSchemaInfo( db );
            initTableInfo( db );
            initColumnInfo( db );
            initKeysAndConstraintsInfo( db );
            initStoreInfo( db );
        } catch ( SerializationError e ) {
            log.error( "!!!!!!!!!!! Error while restoring the catalog !!!!!!!!!!!" );
            log.error( "This usually means that there have been changes to the internal structure of the catalog with the last update of Polypheny-DB." );
            log.error( "To fix this, you must reset the catalog. To do this, please start Polypheny-DB once with the argument \"-resetCatalog\"." );
            System.exit( 1 );
        }
    }


    /**
     * Restores all columnPlacements in the dedicated store
     */
    @Override
    public void restoreColumnPlacements( Transaction transaction ) throws GenericCatalogException {
        StoreManager manager = StoreManager.getInstance();

        Map<Integer, List<Long>> restoredTables = new HashMap<>();

        for ( CatalogColumn c : columns.values() ) {
            List<CatalogColumnPlacement> placements = getColumnPlacements( c.id );
            if ( placements.size() == 0 ) {
                // no placements shouldn't happen
            } else if ( placements.size() == 1 ) {
                Store store = manager.getStore( placements.get( 0 ).storeId );
                if ( !store.isPersistent() ) {

                    CatalogTable catalogTable = null;
                    try {
                        catalogTable = getTable( c.tableId );
                    } catch ( UnknownTableException e ) {
                        throw new GenericCatalogException( e );
                    }
                    // TODO only full placements atm here

                    if ( !restoredTables.containsKey( store.getStoreId() ) ) {
                        store.createTable( transaction.createStatement().getPrepareContext(), catalogTable );
                        restoredTables.put( store.getStoreId(), Collections.singletonList( catalogTable.id ) );

                    } else if ( !(restoredTables.containsKey( store.getStoreId() ) && restoredTables.get( store.getStoreId() ).contains( catalogTable.id )) ) {
                        store.createTable( transaction.createStatement().getPrepareContext(), catalogTable );
                        List<Long> ids = new ArrayList<>( restoredTables.get( store.getStoreId() ) );
                        ids.add( catalogTable.id );
                        restoredTables.put( store.getStoreId(), ids );
                    }

                }
            } else {
                Map<Integer, Boolean> persistent = placements.stream().collect( Collectors.toMap( p -> p.storeId, p -> manager.getStore( p.storeId ).isPersistent() ) );

                if ( !persistent.containsValue( true ) ) {
                    // no persistent placement for this column
                    try {
                        CatalogTable table = getTable( c.tableId );
                        for ( CatalogColumnPlacement p : placements ) {
                            Store store = manager.getStore( p.storeId );

                            if ( !restoredTables.containsKey( store.getStoreId() ) ) {
                                store.createTable( transaction.createStatement().getPrepareContext(), table );
                                List<Long> ids = new ArrayList<>();
                                ids.add( table.id );
                                restoredTables.put( store.getStoreId(), ids );

                            } else if ( !(restoredTables.containsKey( store.getStoreId() ) && restoredTables.get( store.getStoreId() ).contains( table.id )) ) {
                                store.createTable( transaction.createStatement().getPrepareContext(), table );
                                List<Long> ids = new ArrayList<>( restoredTables.get( store.getStoreId() ) );
                                ids.add( table.id );
                                restoredTables.put( store.getStoreId(), ids );
                            }
                        }
                    } catch ( UnknownTableException e ) {
                        throw new GenericCatalogException( e );
                    }

                } else if ( persistent.containsValue( true ) && persistent.containsValue( false ) ) {
                    // TODO DL change so column gets copied
                    for ( Entry<Integer, Boolean> p : persistent.entrySet() ) {
                        if ( !p.getValue() ) {
                            deleteColumnPlacement( p.getKey(), c.id );
                        }
                    }
                }
            }
        }
    }


    private String buildStoreSchemaName( String storeName, String logicalSchema, String physicalSchema ) {
        return storeName + "_" + logicalSchema + "_" + physicalSchema;
    }


    /**
     * Sets the idBuilder for a given map to the new starting position
     *
     * @param map the map to which the idBuilder belongs
     * @param idBuilder which is creates new unique ids
     */
    private void restoreIdBuilder( Map<Integer, ?> map, AtomicInteger idBuilder ) {
        if ( !map.isEmpty() ) {
            idBuilder.set( Collections.max( map.keySet() ) + 1 );
        }
    }


    private void restoreIdBuilder( Map<Long, ?> map, AtomicLong idBuilder ) {
        if ( !map.isEmpty() ) {
            idBuilder.set( Collections.max( map.keySet() ) + 1 );
        }
    }


    private void restoreAllIdBuilders() {
        restoreIdBuilder( schemas, schemaIdBuilder );
        restoreIdBuilder( databases, databaseIdBuilder );
        restoreIdBuilder( tables, tableIdBuilder );
        restoreIdBuilder( columns, columnIdBuilder );
        restoreIdBuilder( users, userIdBuilder );
        restoreIdBuilder( keys, keyIdBuilder );
        restoreIdBuilder( constraints, columnIdBuilder );
        restoreIdBuilder( indexes, indexIdBuilder );
        restoreIdBuilder( stores, storeIdBuilder );
        restoreIdBuilder( foreignKeys, foreignKeyIdBuilder );

    }


    /**
     * initiates all needed maps for stores
     *
     * stores: storeId -> CatalogStore
     * storeNames: storeName -> CatalogStore
     */
    private void initStoreInfo( DB db ) {
        stores = db.hashMap( "stores", Serializer.INTEGER, new GenericSerializer<CatalogStore>() ).createOrOpen();
        storeNames = db.hashMap( "storeNames", Serializer.STRING, new GenericSerializer<CatalogStore>() ).createOrOpen();
    }


    /**
     * creates all needed maps for keys and constraints
     *
     * keyColumns: [columnId1, columnId2,...] -> keyId
     * keys: keyId -> CatalogKey
     * primaryKeys: keyId -> CatalogPrimaryKey
     * foreignKeys: keyId -> CatalogForeignKey
     * constraints: constraintId -> CatalogConstraint
     * indexes: indexId -> CatalogIndex
     */
    private void initKeysAndConstraintsInfo( DB db ) {
        keyColumns = db.hashMap( "keyColumns", Serializer.LONG_ARRAY, Serializer.LONG ).createOrOpen();
        keys = db.hashMap( "keys", Serializer.LONG, new GenericSerializer<CatalogKey>() ).createOrOpen();
        primaryKeys = db.hashMap( "primaryKeys", Serializer.LONG, new GenericSerializer<CatalogPrimaryKey>() ).createOrOpen();
        foreignKeys = db.hashMap( "foreignKeys", Serializer.LONG, new GenericSerializer<CatalogForeignKey>() ).createOrOpen();
        constraints = db.hashMap( "constraints", Serializer.LONG, new GenericSerializer<CatalogConstraint>() ).createOrOpen();
        indexes = db.hashMap( "indexes", Serializer.LONG, new GenericSerializer<CatalogIndex>() ).createOrOpen();
    }


    /**
     * creates all needed maps for users
     *
     * users: userId -> CatalogUser
     * userNames: name -> CatalogUser
     */
    private void initUserInfo( DB db ) {
        users = db.hashMap( "users", Serializer.INTEGER, new GenericSerializer<CatalogUser>() ).createOrOpen();
        userNames = db.hashMap( "usersNames", Serializer.STRING, new GenericSerializer<CatalogUser>() ).createOrOpen();
    }


    /**
     * initialize the column maps
     *
     * columns: columnId -> CatalogColumn
     * columnNames: new Object[]{databaseId, schemaId, tableId, columnName} -> CatalogColumn
     * columnPlacements: new Object[]{storeId, columnId} -> CatalogPlacement
     */
    private void initColumnInfo( DB db ) {
        //noinspection unchecked
        columns = db.treeMap( "columns", Serializer.LONG, Serializer.JAVA ).createOrOpen();
        //noinspection unchecked
        columnNames = db.treeMap( "columnNames", new SerializerArrayTuple( Serializer.LONG, Serializer.LONG, Serializer.LONG, Serializer.STRING ), Serializer.JAVA ).createOrOpen();
        //noinspection unchecked
        columnPlacements = db.treeMap( "columnPlacement", new SerializerArrayTuple( Serializer.INTEGER, Serializer.LONG ), Serializer.JAVA ).createOrOpen();
    }


    /**
     * creates all maps needed for tables
     *
     * tables: tableId -> CatalogTable
     * tableChildren: tableId -> [columnId, columnId,..]
     * tableNames: new Object[]{databaseId, schemaId, tableName} -> CatalogTable
     */
    private void initTableInfo( DB db ) {
        //noinspection unchecked
        tables = db.treeMap( "tables", Serializer.LONG, Serializer.JAVA ).createOrOpen();
        tableChildren = db.hashMap( "tableChildren", Serializer.LONG, new GenericSerializer<ImmutableList<Long>>() ).createOrOpen();
        //noinspection unchecked
        tableNames = db.treeMap( "tableNames" )
                .keySerializer( new SerializerArrayTuple( Serializer.LONG, Serializer.LONG, Serializer.STRING ) )
                .valueSerializer( Serializer.JAVA )
                .createOrOpen();
    }


    /**
     * creates all needed maps for schemas
     *
     * schemas: schemaId -> CatalogSchema
     * schemaChildren: schemaId -> [tableId, tableId, etc]
     * schemaNames: new Object[]{databaseId, schemaName} -> CatalogSchema
     */
    private void initSchemaInfo( DB db ) {
        //noinspection unchecked
        schemas = db.treeMap( "schemas", Serializer.LONG, Serializer.JAVA ).createOrOpen();
        schemaChildren = db.hashMap( "schemaChildren", Serializer.LONG, new GenericSerializer<ImmutableList<Long>>() ).createOrOpen();
        //noinspection unchecked
        schemaNames = db.treeMap( "schemaNames", new SerializerArrayTuple( Serializer.LONG, Serializer.STRING ), Serializer.JAVA ).createOrOpen();
    }


    /**
     * creates maps for databases
     *
     * databases: databaseId -> CatalogDatabase
     * databaseNames: databaseName -> CatalogDatabase
     * databaseChildren: databaseId -> [tableId, tableId,...]
     */
    private void initDatabaseInfo( DB db ) {
        //noinspection unchecked
        databases = db.treeMap( "databases", Serializer.LONG, Serializer.JAVA ).createOrOpen();
        //noinspection unchecked
        databaseNames = db.treeMap( "databaseNames", Serializer.STRING, Serializer.JAVA ).createOrOpen();
        databaseChildren = db.hashMap( "databaseChildren", Serializer.LONG, new GenericSerializer<ImmutableList<Long>>() ).createOrOpen();
    }


    /**
     * Fills the catalog database with default data, skips if data is already inserted
     */
    private void insertDefaultData() throws GenericCatalogException, UnknownUserException, UnknownDatabaseException, UnknownTableException, UnknownSchemaException, UnknownStoreException, UnknownColumnException {

        //////////////
        // init users
        int systemId;
        if ( !userNames.containsKey( "system" ) ) {
            systemId = addUser( "system", "" );
        } else {
            systemId = getUser( "system" ).id;
        }

        if ( !userNames.containsKey( "pa" ) ) {
            addUser( "pa", "" );
        }

        //////////////
        // init database
        long databaseId;
        if ( !databaseNames.containsKey( "APP" ) ) {
            databaseId = addDatabase( "APP", systemId, "system", 0L, "public" );
        } else {
            databaseId = getDatabase( "APP" ).id;
        }

        //////////////
        // init schema

        long schemaId;
        if ( !schemaNames.containsKey( new Object[]{ databaseId, "public" } ) ) {
            schemaId = addSchema( "public", databaseId, 0, SchemaType.RELATIONAL );
        } else {
            schemaId = getSchema( "APP", "public" ).id;
        }

        //////////////
        // init store
        if ( !storeNames.containsKey( "hsqldb" ) ) {
            Map<String, String> hsqldbSettings = new HashMap<>();
            hsqldbSettings.put( "type", "Memory" );
            hsqldbSettings.put( "tableType", "Memory" );
            hsqldbSettings.put( "path", "./" );
            hsqldbSettings.put( "maxConnections", "25" );
            hsqldbSettings.put( "trxControlMode", "mvcc" );
            hsqldbSettings.put( "trxIsolationLevel", "read_committed" );

            addStore( "hsqldb", "org.polypheny.db.adapter.jdbc.stores.HsqldbStore", hsqldbSettings );
        }

        if ( !storeNames.containsKey( "csv" ) ) {
            Map<String, String> csvSetttings = new HashMap<>();
            csvSetttings.put( "directory", "classpath://hr" );
            csvSetttings.put( "persistent", "true" );

            addStore( "csv", "org.polypheny.db.adapter.csv.CsvStore", csvSetttings );
        }

        CatalogStore csv = getStore( "csv" );

        if ( !testMode ) {

            //////////////
            // init schema
            if ( !tableNames.containsKey( new Object[]{ databaseId, schemaId, "depts" } ) ) {
                addTable( "depts", schemaId, systemId, TableType.TABLE, null );
            }
            if ( !tableNames.containsKey( new Object[]{ databaseId, schemaId, "emps" } ) ) {
                addTable( "emps", schemaId, systemId, TableType.TABLE, null );
            }
            if ( !tableNames.containsKey( new Object[]{ databaseId, schemaId, "emp" } ) ) {
                addTable( "emp", schemaId, systemId, TableType.TABLE, null );
            }
            if ( !tableNames.containsKey( new Object[]{ databaseId, schemaId, "work" } ) ) {
                addTable( "work", schemaId, systemId, TableType.TABLE, null );
            }

            addDefaultCsvColumns( csv );
        }

        try {
            commit();
        } catch ( NoTablePrimaryKeyException e ) {
            throw new RuntimeException( e );
        }

    }


    /**
     * Initiates default columns for csv files
     */
    private void addDefaultCsvColumns( CatalogStore csv ) throws UnknownSchemaException, UnknownTableException, GenericCatalogException, UnknownColumnException {
        CatalogSchema schema = getSchema( "APP", "public" );
        CatalogTable depts = getTable( schema.id, "depts" );

        addDefaultColumn( csv, depts, "deptno", PolyType.INTEGER, null, 1, null );
        addDefaultColumn( csv, depts, "name", PolyType.VARCHAR, Collation.CASE_INSENSITIVE, 2, 20 );

        CatalogTable emps = getTable( schema.id, "emps" );
        addDefaultColumn( csv, emps, "empid", PolyType.INTEGER, null, 1, null );
        addDefaultColumn( csv, emps, "deptno", PolyType.INTEGER, null, 2, null );
        addDefaultColumn( csv, emps, "name", PolyType.VARCHAR, Collation.CASE_INSENSITIVE, 3, 20 );
        addDefaultColumn( csv, emps, "salary", PolyType.INTEGER, null, 4, null );
        addDefaultColumn( csv, emps, "commission", PolyType.INTEGER, null, 5, null );

        CatalogTable emp = getTable( schema.id, "emp" );
        addDefaultColumn( csv, emp, "employeeno", PolyType.INTEGER, null, 1, null );
        addDefaultColumn( csv, emp, "age", PolyType.INTEGER, null, 2, null );
        addDefaultColumn( csv, emp, "gender", PolyType.VARCHAR, Collation.CASE_INSENSITIVE, 3, 20 );
        addDefaultColumn( csv, emp, "maritalstatus", PolyType.VARCHAR, Collation.CASE_INSENSITIVE, 4, 20 );
        addDefaultColumn( csv, emp, "worklifebalance", PolyType.VARCHAR, Collation.CASE_INSENSITIVE, 5, 20 );
        addDefaultColumn( csv, emp, "education", PolyType.VARCHAR, Collation.CASE_INSENSITIVE, 6, 20 );
        addDefaultColumn( csv, emp, "monthlyincome", PolyType.INTEGER, null, 7, null );
        addDefaultColumn( csv, emp, "relationshipjoy", PolyType.VARCHAR, Collation.CASE_INSENSITIVE, 8, 20 );
        addDefaultColumn( csv, emp, "workingyears", PolyType.INTEGER, null, 9, null );
        addDefaultColumn( csv, emp, "yearsatcompany", PolyType.INTEGER, null, 10, null );

        CatalogTable work = getTable( schema.id, "work" );
        addDefaultColumn( csv, work, "employeeno", PolyType.INTEGER, null, 1, null );
        addDefaultColumn( csv, work, "educationfield", PolyType.VARCHAR, Collation.CASE_INSENSITIVE, 2, 20 );
        addDefaultColumn( csv, work, "jobinvolvement", PolyType.VARCHAR, Collation.CASE_INSENSITIVE, 3, 20 );
        addDefaultColumn( csv, work, "joblevel", PolyType.INTEGER, null, 4, null );
        addDefaultColumn( csv, work, "jobrole", PolyType.VARCHAR, Collation.CASE_INSENSITIVE, 5, 30 );
        addDefaultColumn( csv, work, "businesstravel", PolyType.VARCHAR, Collation.CASE_INSENSITIVE, 6, 20 );
        addDefaultColumn( csv, work, "department", PolyType.VARCHAR, Collation.CASE_INSENSITIVE, 7, 25 );
        addDefaultColumn( csv, work, "attrition", PolyType.VARCHAR, Collation.CASE_INSENSITIVE, 8, 20 );
        addDefaultColumn( csv, work, "dailyRate", PolyType.INTEGER, null, 9, null );

        // set all needed primary keys
        addPrimaryKey( depts.id, Collections.singletonList( getColumn( depts.id, "deptno" ).id ) );
        addPrimaryKey( emps.id, Collections.singletonList( getColumn( emps.id, "empid" ).id ) );
        addPrimaryKey( emp.id, Collections.singletonList( getColumn( emp.id, "employeeno" ).id ) );
        addPrimaryKey( work.id, Collections.singletonList( getColumn( work.id, "employeeno" ).id ) );

    }


    private void addDefaultColumn( CatalogStore csv, CatalogTable table, String name, PolyType type, Collation collation, int position, Integer length ) throws GenericCatalogException, UnknownTableException {
        if ( !checkIfExistsColumn( table.id, name ) ) {
            long colId = addColumn( name, table.id, position, type, null, length, null, null, null, false, collation );
            addColumnPlacement( csv.id, colId, PlacementType.AUTOMATIC, null, table.name, name );
        }
    }


    @Override
    public void validateColumns() {
        CatalogValidator validator = new CatalogValidator();
        db.rollback();
        try {
            validator.validate();
        } catch ( GenericCatalogException e ) {
            throw new RuntimeException( e );
        }
    }


    @Override
    public void close() {
        db.close();
    }


    @Override
    public void clear() {
        db.getAll().clear();
        initDBLayout( db );
        restoreAllIdBuilders();
    }


    /**
     * Inserts a new database,
     * if a database with the same name already exists, it throws an error // TODO should it?
     *
     * @return the id of the newly inserted database
     */
    @Override
    public long addDatabase( String name, int ownerId, String ownerName, long defaultSchemaId, String defaultSchemaName ) {
        long id = databaseIdBuilder.getAndIncrement();
        CatalogDatabase database = new CatalogDatabase( id, name, ownerId, ownerName, defaultSchemaId, defaultSchemaName );
        synchronized ( this ) {
            databases.put( id, database );
            databaseNames.put( name, database );
            databaseChildren.put( id, ImmutableList.<Long>builder().build() );
        }
        listeners.firePropertyChange( "database", null, database );
        return id;
    }


    @Override
    public void deleteDatabase( long databaseId ) throws UnknownDatabaseException {
        CatalogDatabase database = getDatabase( databaseId );
        if ( database != null ) {
            synchronized ( this ) {
                databases.remove( databaseId );
                databaseNames.remove( database.name );
                databaseChildren.remove( databaseId );
            }
        }
    }


    /**
     * Inserts a new user,
     * if a user with the same name already exists, it throws an error // TODO should it?
     *
     * @param name of the user
     * @param password of the user
     * @return the id of the created user
     */
    public int addUser( String name, String password ) {
        CatalogUser user = new CatalogUser( userIdBuilder.getAndIncrement(), name, password );
        synchronized ( this ) {
            users.put( user.id, user );
            userNames.put( user.name, user );
        }
        listeners.firePropertyChange( "user", null, user );
        return user.id;
    }


    /**
     * Get all databases
     * if pattern is specified, only the ones which confirm to it
     *
     * @param pattern A pattern for the database name
     * @return List of databases
     */
    @Override
    public List<CatalogDatabase> getDatabases( Pattern pattern ) {
        if ( pattern != null ) {
            if ( pattern.containsWildcards ) {
                return databaseNames.entrySet().stream().filter( e -> e.getKey().matches( pattern.toRegex() ) ).map( Entry::getValue ).sorted().collect( Collectors.toList() );
            } else {
                if ( databaseNames.containsKey( pattern.pattern ) ) {
                    return Collections.singletonList( databaseNames.get( pattern.pattern ) );
                } else {
                    return new ArrayList<>();
                }
            }
        } else {
            return new ArrayList<>( databases.values() );
        }
    }


    /**
     * Returns the database with the given name.
     *
     * @param databaseName The name of the database
     * @return The database
     * @throws UnknownDatabaseException If there is no database with this name.
     */
    @Override
    public CatalogDatabase getDatabase( String databaseName ) throws UnknownDatabaseException {
        try {
            return Objects.requireNonNull( databaseNames.get( databaseName ) );
        } catch ( NullPointerException e ) {
            throw new UnknownDatabaseException( databaseName );
        }
    }


    /**
     * Returns the database with the given name.
     *
     * @param databaseId The id of the database
     * @return The database
     * @throws UnknownDatabaseException If there is no database with this name.
     */
    @Override
    public CatalogDatabase getDatabase( long databaseId ) throws UnknownDatabaseException {
        try {
            return Objects.requireNonNull( databases.get( databaseId ) );
        } catch ( NullPointerException e ) {
            throw new UnknownDatabaseException( databaseId );
        }
    }


    /**
     * Get all schemas which fit to the specified filter pattern.
     * <code>getSchemas(xid, null, null)</code> returns all schemas of all databases.
     *
     * @param databaseNamePattern Pattern for the database name. null returns all.
     * @param schemaNamePattern Pattern for the schema name. null returns all.
     * @return List of schemas which fit to the specified filter. If there is no schema which meets the criteria, an empty list is returned.
     */
    @Override
    public List<CatalogSchema> getSchemas( Pattern databaseNamePattern, Pattern schemaNamePattern ) {

        List<CatalogDatabase> catalogDatabases = getDatabases( databaseNamePattern );

        if ( catalogDatabases.size() > 0 ) {
            Stream<CatalogSchema> catalogSchemas = catalogDatabases.stream().filter( d -> databaseChildren.containsKey( d.id ) ).flatMap( d -> Objects.requireNonNull( databaseChildren.get( d.id ) ).stream() ).map( schemas::get );

            if ( schemaNamePattern != null ) {
                catalogSchemas = catalogSchemas.filter( s -> s.name.matches( schemaNamePattern.toRegex() ) );
            }
            return catalogSchemas.collect( Collectors.toList() );
        }

        return new ArrayList<>();

    }


    /**
     * Get all schemas of the specified database which fit to the specified filter pattern.
     * <code>getSchemas(xid, databaseName, null)</code> returns all schemas of the database.
     *
     * @param databaseId The id of the database
     * @param schemaNamePattern Pattern for the schema name. null returns all
     * @return List of schemas which fit to the specified filter. If there is no schema which meets the criteria, an empty list is returned.
     */
    @Override
    public List<CatalogSchema> getSchemas( long databaseId, Pattern schemaNamePattern ) throws UnknownSchemaException {
        if ( schemaNamePattern != null ) {
            try {
                return Collections.singletonList( schemaNames.get( new Object[]{ databaseId, schemaNamePattern.pattern } ) );
            } catch ( NullPointerException e ) {
                throw new UnknownSchemaException( databaseId );
            }
        }

        return new ArrayList<>( schemaNames.prefixSubMap( new Object[]{ databaseId } ).values() );
    }


    @Override
    public CatalogSchema getSchema( long schemaId ) throws UnknownSchemaException {
        try {
            return Objects.requireNonNull( schemas.get( schemaId ) );
        } catch ( NullPointerException e ) {
            throw new UnknownSchemaException( schemaId );
        }
    }


    /**
     * Returns the schema with the given name in the specified database.
     *
     * @param databaseName The name of the database
     * @param schemaName The name of the schema
     * @return The schema
     * @throws UnknownSchemaException If there is no schema with this name in the specified database.
     */
    @Override
    public CatalogSchema getSchema( String databaseName, String schemaName ) throws UnknownSchemaException {
        try {
            return Objects.requireNonNull( schemaNames.get( new Object[]{ Objects.requireNonNull( databaseNames.get( databaseName ) ).id, schemaName } ) );
        } catch ( NullPointerException e ) {
            throw new UnknownSchemaException( databaseName, schemaName );
        }

    }


    /**
     * Returns the schema with the given name in the specified database.
     *
     * @param databaseId The id of the database
     * @param schemaName The name of the schema
     * @return The schema
     * @throws UnknownSchemaException If there is no schema with this name in the specified database.
     */
    @Override
    public CatalogSchema getSchema( long databaseId, String schemaName ) throws UnknownSchemaException {
        try {
            return Objects.requireNonNull( schemaNames.get( new Object[]{ databaseId, schemaName } ) );
        } catch ( NullPointerException e ) {
            throw new UnknownSchemaException( databaseId, schemaName );
        }
    }


    /**
     * Adds a schema in a specified database
     *
     * @param name The name of the schema
     * @param databaseId The id of the associated database
     * @param ownerId The owner of this schema
     * @param schemaType The type of this schema
     * @return The id of the inserted schema
     */
    @Override
    public long addSchema( String name, long databaseId, int ownerId, SchemaType schemaType ) throws GenericCatalogException {
        try {
            CatalogUser owner = Objects.requireNonNull( users.get( ownerId ) );
            long id = schemaIdBuilder.getAndIncrement();
            CatalogSchema schema = new CatalogSchema( id, name, databaseId, ownerId, owner.name, schemaType );
            synchronized ( this ) {
                schemas.put( id, schema );
                schemaNames.put( new Object[]{ databaseId, name }, schema );
                schemaChildren.put( id, ImmutableList.<Long>builder().build() );
                List<Long> children = new ArrayList<>( Objects.requireNonNull( databaseChildren.get( databaseId ) ) );
                children.add( id );
                databaseChildren.replace( databaseId, ImmutableList.copyOf( children ) );
            }
            listeners.firePropertyChange( "schema", null, schema );
            return id;
        } catch ( NullPointerException e ) {
            throw new GenericCatalogException( e );
        }
    }


    /**
     * Checks weather a schema with the specified name exists in a database.
     *
     * @param databaseId The if of the database
     * @param schemaName The name of the schema to check
     * @return True if there is a schema with this name. False if not.
     */
    @Override
    public boolean checkIfExistsSchema( long databaseId, String schemaName ) {
        return schemaNames.containsKey( new Object[]{ databaseId, schemaName } );
    }


    /**
     * Rename a schema
     *
     * @param schemaId The if of the schema to rename
     * @param name New name of the schema
     */
    @Override
    public void renameSchema( long schemaId, String name ) throws GenericCatalogException {
        try {
            CatalogSchema old = Objects.requireNonNull( schemas.get( schemaId ) );
            CatalogSchema schema = new CatalogSchema( old.id, name, old.databaseId, old.ownerId, old.ownerName, old.schemaType );

            synchronized ( this ) {
                schemas.replace( schemaId, schema );
                schemaNames.remove( new Object[]{ old.databaseId, old.name } );
                schemaNames.put( new Object[]{ old.databaseId, name }, schema );
            }
            listeners.firePropertyChange( "schema", old, schema );
        } catch ( NullPointerException e ) {
            throw new GenericCatalogException( e );
        }
    }


    /**
     * Change owner of a schema
     *
     * @param schemaId The id of the schema which gets its ownerId changed
     * @param ownerId Id of the new owner
     */
    @Override
    public void setSchemaOwner( long schemaId, long ownerId ) throws GenericCatalogException {
        try {
            CatalogSchema old = Objects.requireNonNull( schemas.get( schemaId ) );
            CatalogSchema schema = new CatalogSchema( old.id, old.name, old.databaseId, (int) ownerId, old.ownerName, old.schemaType );
            synchronized ( this ) {
                schemas.replace( schemaId, schema );
                schemaNames.replace( new Object[]{ schema.databaseId, schema.name }, schema );
            }
            listeners.firePropertyChange( "schema", old, schema );

        } catch ( NullPointerException e ) {
            throw new GenericCatalogException( e );
        }
    }


    /**
     * Delete a schema from the catalog
     *
     * @param schemaId The if of the schema to delete
     */
    @Override
    public void deleteSchema( long schemaId ) throws GenericCatalogException {
        try {
            CatalogSchema schema = Objects.requireNonNull( schemas.get( schemaId ) );
            synchronized ( this ) {
                schemaNames.remove( new Object[]{ schema.databaseId, schema.name } );
                List<Long> oldChildren = new ArrayList<>( Objects.requireNonNull( databaseChildren.get( schema.databaseId ) ) );
                oldChildren.remove( schemaId );
                databaseChildren.replace( schema.databaseId, ImmutableList.copyOf( oldChildren ) );

                for ( Long id : Objects.requireNonNull( schemaChildren.get( schemaId ) ) ) {
                    deleteTable( id );
                }
                schemaChildren.remove( schemaId );
                schemas.remove( schemaId );

            }
            listeners.firePropertyChange( "Schema", schema, null );
        } catch ( NullPointerException e ) {
            throw new GenericCatalogException( e );
        }

    }


    /**
     * Get all tables of the specified schema which fit to the specified filters.
     * <code>getTables(xid, databaseName, null, null, null)</code> returns all tables of the database.
     *
     * @param schemaId The id of the schema
     * @param tableNamePattern Pattern for the table name. null returns all.
     * @return List of tables which fit to the specified filters. If there is no table which meets the criteria, an empty list is returned.
     */
    @Override
    public List<CatalogTable> getTables( long schemaId, Pattern tableNamePattern ) {
        if ( schemas.containsKey( schemaId ) ) {

            CatalogSchema schema = Objects.requireNonNull( schemas.get( schemaId ) );
            if ( tableNamePattern != null ) {
                return Collections.singletonList( tableNames.get( new Object[]{ schema.databaseId, schemaId, tableNamePattern.pattern } ) );
            } else {
                return new ArrayList<>( tableNames.prefixSubMap( new Object[]{ schema.databaseId, schemaId } ).values() );
            }
        }
        return new ArrayList<>();
    }


    /**
     * Get all tables of the specified database which fit to the specified filters.
     * <code>getTables(xid, databaseName, null, null, null)</code> returns all tables of the database.
     *
     * @param databaseId The id of the database
     * @param schemaNamePattern Pattern for the schema name. null returns all.
     * @param tableNamePattern Pattern for the table name. null returns all.
     * @return List of tables which fit to the specified filters. If there is no table which meets the criteria, an empty list is returned.
     */
    @Override
    public List<CatalogTable> getTables( long databaseId, Pattern schemaNamePattern, Pattern tableNamePattern ) {

        if ( schemaNamePattern != null && tableNamePattern != null ) {
            CatalogSchema schema = schemaNames.get( new Object[]{ databaseId, schemaNamePattern.pattern } );
            if ( schema != null ) {
                return Collections.singletonList( Objects.requireNonNull( tableNames.get( new Object[]{ databaseId, schema.id, tableNamePattern.pattern } ) ) );
            }
        } else if ( schemaNamePattern != null ) {
            CatalogSchema schema = schemaNames.get( new Object[]{ databaseId, schemaNamePattern.pattern } );
            if ( schema != null ) {
                return new ArrayList<>( tableNames.prefixSubMap( new Object[]{ databaseId, schema.id } ).values() );
            }
        } else {
            return new ArrayList<>( tableNames.prefixSubMap( new Object[]{ databaseId } ).values() );
        }

        return new ArrayList<>();
    }


    /**
     * Get all tables of the specified database which fit to the specified filters.
     * <code>
     * ables(xid, databaseName, null, null, null)
     * </code> returns all tables of the database.
     *
     * @param databaseNamePattern Pattern for the database name. null returns all.
     * @param schemaNamePattern Pattern for the schema name. null returns all.
     * @param tableNamePattern Pattern for the table name. null returns all.
     * @return List of tables which fit to the specified filters. If there is no table which meets the criteria, an empty list is returned.
     */
    @Override
    public List<CatalogTable> getTables( Pattern databaseNamePattern, Pattern schemaNamePattern, Pattern tableNamePattern ) {
        List<CatalogSchema> catalogSchemas = getSchemas( databaseNamePattern, schemaNamePattern );

        if ( catalogSchemas.size() > 0 ) {
            Stream<CatalogTable> catalogTables = catalogSchemas.stream().filter( t -> schemaChildren.containsKey( t.id ) ).flatMap( t -> Objects.requireNonNull( schemaChildren.get( t.id ) ).stream() ).map( tables::get );

            if ( tableNamePattern != null ) {
                catalogTables = catalogTables.filter( t -> t.name.matches( tableNamePattern.toRegex() ) );
            }
            return catalogTables.collect( Collectors.toList() );
        }

        return new ArrayList<>();

    }


    @Override
    public CatalogTable getTable( long tableId ) throws UnknownTableException {
        try {
            return Objects.requireNonNull( tables.get( tableId ) );
        } catch ( NullPointerException e ) {
            throw new UnknownTableException( tableId );
        }
    }


    /**
     * Returns the table with the given name in the specified schema.
     *
     * @param schemaId The id of the schema
     * @param tableName The name of the table
     * @return The table
     * @throws UnknownTableException If there is no table with this name in the specified database and schema.
     */
    @Override
    public CatalogTable getTable( long schemaId, String tableName ) throws UnknownTableException {
        try {
            CatalogSchema schema = Objects.requireNonNull( schemas.get( schemaId ) );
            return Objects.requireNonNull( tableNames.get( new Object[]{ schema.databaseId, schemaId, tableName } ) );
        } catch ( NullPointerException e ) {
            throw new UnknownTableException( schemaId, tableName );
        }
    }


    /**
     * Returns the table with the given name in the specified database and schema.
     *
     * @param databaseId The id of the database
     * @param schemaName The name of the schema
     * @param tableName The name of the table
     * @return The table
     * @throws UnknownTableException If there is no table with this name in the specified database and schema.
     */
    @Override
    public CatalogTable getTable( long databaseId, String schemaName, String tableName ) throws UnknownTableException {
        try {
            long schemaId = Objects.requireNonNull( schemaNames.get( new Object[]{ databaseId, schemaName } ) ).id;
            return Objects.requireNonNull( tableNames.get( new Object[]{ databaseId, schemaId, tableName } ) );
        } catch ( NullPointerException e ) {
            throw new UnknownTableException( databaseId, schemaName, tableName );
        }
    }


    /**
     * Returns the table with the given name in the specified database and schema.
     *
     * @param databaseName The name of the database
     * @param schemaName The name of the schema
     * @param tableName The name of the table
     * @return The table
     * @throws UnknownTableException If there is no table with this name in the specified database and schema.
     */
    @Override
    public CatalogTable getTable( String databaseName, String schemaName, String tableName ) throws UnknownTableException {
        try {
            long databaseId = Objects.requireNonNull( databaseNames.get( databaseName ) ).id;
            long schemaId = Objects.requireNonNull( schemaNames.get( new Object[]{ databaseId, schemaName } ) ).id;
            return Objects.requireNonNull( tableNames.get( new Object[]{ databaseId, schemaId, tableName } ) );
        } catch ( NullPointerException e ) {
            throw new UnknownTableException( databaseName, schemaName, tableName );
        }
    }


    /**
     * Adds a table to a specified schema.
     *
     * @param name The name of the table to add
     * @param schemaId The id of the schema
     * @param ownerId The if of the owner
     * @param tableType The table type
     * @param definition The definition of this table (e.g. a SQL string; null if not applicable)
     * @return The id of the inserted table
     * @throws GenericCatalogException when some needed information is not accessible
     */
    @Override
    public long addTable( String name, long schemaId, int ownerId, TableType tableType, String definition ) throws GenericCatalogException {
        try {
            long id = tableIdBuilder.getAndIncrement();
            CatalogSchema schema = Objects.requireNonNull( schemas.get( schemaId ) );
            CatalogUser owner = Objects.requireNonNull( users.get( ownerId ) );
            CatalogTable table = new CatalogTable(
                    id,
                    name,
                    ImmutableList.of(),
                    schemaId,
                    schema.databaseId,
                    ownerId,
                    owner.name,
                    tableType,
                    definition,
                    null,
                    ImmutableMap.of() );

            synchronized ( this ) {
                tables.put( id, table );

                tableChildren.put( id, ImmutableList.<Long>builder().build() );
                tableNames.put( new Object[]{ schema.databaseId, schemaId, name }, table );
                List<Long> children = new ArrayList<>( Objects.requireNonNull( schemaChildren.get( schemaId ) ) );
                children.add( id );
                schemaChildren.replace( schemaId, ImmutableList.copyOf( children ) );
            }
            openTable = id;
            listeners.firePropertyChange( "table", null, table );
            return id;
        } catch ( NullPointerException e ) {
            throw new GenericCatalogException( e );
        }
    }


    /**
     * Checks if there is a table with the specified name in the specified schema.
     *
     * @param schemaId The id of the schema
     * @param tableName The name to check for
     * @return true if there is a table with this name, false if not.
     */
    @Override
    public boolean checkIfExistsTable( long schemaId, String tableName ) throws UnknownSchemaException {
        try {
            CatalogSchema schema = Objects.requireNonNull( schemas.get( schemaId ) );
            return tableNames.containsKey( new Object[]{ schema.databaseId, schemaId, tableName } );
        } catch ( NullPointerException e ) {
            throw new UnknownSchemaException( schemaId );
        }
    }


    /**
     * Renames a table
     *
     * @param tableId The if of the table to rename
     * @param name New name of the table
     */
    @Override
    public void renameTable( long tableId, String name ) throws GenericCatalogException {
        try {
            CatalogTable old = Objects.requireNonNull( tables.get( tableId ) );
            CatalogTable table = new CatalogTable( old.id, name, old.columnIds, old.schemaId, old.databaseId, old.ownerId, old.ownerName, old.tableType, old.definition, old.primaryKey, old.placementsByStore );
            synchronized ( this ) {
                tables.replace( tableId, table );
                tableNames.remove( new Object[]{ table.databaseId, table.schemaId, old.name } );
                tableNames.put( new Object[]{ table.databaseId, table.schemaId, name }, table );
            }
            listeners.firePropertyChange( "table", old, table );
        } catch ( NullPointerException e ) {
            throw new GenericCatalogException( e );
        }
    }


    /**
     * Delete the specified table. Columns, Keys and ColumnPlacements need to be deleted before.
     *
     * @param tableId The id of the table to delete
     */
    @Override
    public void deleteTable( long tableId ) throws GenericCatalogException {
        try {
            CatalogTable table = Objects.requireNonNull( tables.get( tableId ) );
            List<Long> children = new ArrayList<>( Objects.requireNonNull( schemaChildren.get( table.schemaId ) ) );
            children.remove( tableId );
            synchronized ( this ) {
                schemaChildren.replace( table.schemaId, ImmutableList.copyOf( children ) );

                for ( Long columnId : Objects.requireNonNull( tableChildren.get( tableId ) ) ) {
                    deleteColumn( columnId );
                }

                tableChildren.remove( tableId );
                tables.remove( tableId );
                tableNames.remove( new Object[]{ table.databaseId, table.schemaId, table.name } );
                // primary key was deleted and open table has to be closed
                if ( openTable != null && openTable == tableId ) {
                    openTable = null;
                }

            }
            listeners.firePropertyChange( "table", table, null );
        } catch ( NullPointerException e ) {
            throw new GenericCatalogException( e );
        }
    }


    /**
     * Change owner of a table
     *
     * @param tableId The if of the table
     * @param ownerId Id of the new owner
     */
    @Override
    public void setTableOwner( long tableId, int ownerId ) throws GenericCatalogException {
        try {
            CatalogTable old = Objects.requireNonNull( tables.get( tableId ) );
            CatalogUser user = Objects.requireNonNull( users.get( ownerId ) );
            CatalogTable table = new CatalogTable( old.id, old.name, old.columnIds, old.schemaId, old.databaseId, ownerId, user.name, old.tableType, old.definition, old.primaryKey, old.placementsByStore );
            synchronized ( this ) {
                tables.replace( tableId, table );
                tableNames.replace( new Object[]{ table.databaseId, table.schemaId, table.name }, table );
            }
            listeners.firePropertyChange( "table", old, table );
        } catch ( NullPointerException e ) {
            throw new GenericCatalogException( e );
        }
    }


    /**
     * Set the primary key of a table
     *
     * @param tableId The id of the table
     * @param keyId The id of the key to set as primary key. Set null to set no primary key.
     */
    @Override
    public void setPrimaryKey( long tableId, Long keyId ) throws GenericCatalogException {

        try {
            CatalogTable old = Objects.requireNonNull( tables.get( tableId ) );
            CatalogTable table = new CatalogTable( old.id, old.name, old.columnIds, old.schemaId, old.databaseId, old.ownerId, old.ownerName, old.tableType, old.definition, keyId, old.placementsByStore );
            synchronized ( this ) {
                tables.replace( tableId, table );
                tableNames.replace( new Object[]{ table.databaseId, table.schemaId, table.name }, table );

                if ( keyId == null ) {
                    openTable = tableId;
                } else {
                    primaryKeys.put( keyId, new CatalogPrimaryKey( Objects.requireNonNull( keys.get( keyId ) ) ) );
                    openTable = null;
                }
            }
            listeners.firePropertyChange( "table", old, table );
        } catch ( NullPointerException e ) {
            throw new GenericCatalogException( e );
        }
    }


    /**
     * Adds a placement for a column.
     *
     * @param storeId The store on which the table should be placed on
     * @param columnId The id of the column to be placed
     * @param placementType The type of placement
     * @param physicalSchemaName The schema name on the data store
     * @param physicalTableName The table name on the data store
     * @param physicalColumnName The column name on the data store
     * @throws GenericCatalogException A generic catalog exception
     */
    @Override
    public void addColumnPlacement( int storeId, long columnId, PlacementType placementType, String physicalSchemaName, String physicalTableName, String physicalColumnName ) throws GenericCatalogException {
        try {
            CatalogColumn column = Objects.requireNonNull( columns.get( columnId ) );
            CatalogStore store = Objects.requireNonNull( stores.get( storeId ) );
            CatalogColumnPlacement placement = new CatalogColumnPlacement(
                    column.tableId,
                    columnId,
                    storeId,
                    store.uniqueName,
                    placementType,
                    physicalSchemaName,
                    physicalTableName,
                    physicalColumnName,
                    physicalPositionBuilder.getAndIncrement() );

            synchronized ( this ) {
                columnPlacements.put( new Object[]{ storeId, columnId }, placement );

                CatalogTable old = Objects.requireNonNull( tables.get( column.tableId ) );
                Map<Integer, ImmutableList<Long>> placementsByStore = new HashMap<>( old.placementsByStore );
                if ( placementsByStore.containsKey( storeId ) ) {
                    List<Long> placements = new ArrayList<>( placementsByStore.get( storeId ) );
                    placements.add( columnId );
                    placementsByStore.replace( storeId, ImmutableList.copyOf( placements ) );
                } else {
                    placementsByStore.put( storeId, ImmutableList.of( columnId ) );
                }
                CatalogTable table = new CatalogTable( old.id, old.name, old.columnIds, old.schemaId, old.databaseId, old.ownerId, old.ownerName, old.tableType, old.definition, old.primaryKey, ImmutableMap.copyOf( placementsByStore ) );

                tables.replace( column.tableId, table );
                tableNames.replace( new Object[]{ table.databaseId, table.schemaId, table.name }, table );
            }
            listeners.firePropertyChange( "columnPlacement", null, placement );
        } catch ( NullPointerException e ) {
            throw new GenericCatalogException( e );
        }
    }


    /**
     * Deletes a column placement
     *
     * @param storeId The id of the store
     * @param columnId The id of the column
     */
    @Override
    public void deleteColumnPlacement( int storeId, long columnId ) throws GenericCatalogException {

        try {
            CatalogTable oldTable = getTable( getColumn( columnId ).tableId );
            Map<Integer, ImmutableList<Long>> placementsByStore = new HashMap<>( oldTable.placementsByStore );
            List<Long> placements = new ArrayList<>( placementsByStore.get( storeId ) );
            placements.remove( columnId );
            if ( placements.size() != 0 ) {
                placementsByStore.put( storeId, ImmutableList.copyOf( placements ) );
            } else {
                placementsByStore.remove( storeId );
            }
            CatalogTable table = new CatalogTable( oldTable.id, oldTable.name, oldTable.columnIds, oldTable.schemaId, oldTable.databaseId, oldTable.ownerId, oldTable.ownerName, oldTable.tableType, oldTable.definition, oldTable.primaryKey, ImmutableMap.copyOf( placementsByStore ) );
            synchronized ( this ) {
                tables.replace( table.id, table );
                tableNames.replace( new Object[]{ table.databaseId, table.schemaId, table.name }, table );
                columnPlacements.remove( new Object[]{ storeId, columnId } );
            }
            listeners.firePropertyChange( "columnPlacement", table, null );
        } catch ( UnknownTableException | UnknownColumnIdRuntimeException e ) {
            throw new GenericCatalogException( e );
        }


    }


    @Override
    public CatalogColumnPlacement getColumnPlacement( int storeId, long columnId ) throws GenericCatalogException {
        try {
            return Objects.requireNonNull( columnPlacements.get( new Object[]{ storeId, columnId } ) );
        } catch ( NullPointerException e ) {
            throw new GenericCatalogException( e );
        }
    }


    @Override
    public boolean checkIfExistsColumnPlacement( int storeId, long columnId ) {
        CatalogColumnPlacement placement = columnPlacements.get( new Object[]{ storeId, columnId } );
        return placement != null;
    }


    /**
     * Get column placements on a store
     *
     * @param storeId The id of the store
     * @return List of column placements on this store
     */
    @Override
    public List<CatalogColumnPlacement> getColumnPlacementsOnStore( int storeId ) {
        return new ArrayList<>( columnPlacements.prefixSubMap( new Object[]{ storeId } ).values() );
    }


    @Override
    public List<CatalogColumnPlacement> getColumnPlacementsOnStore( int storeId, long tableId ) {
        final Comparator<CatalogColumnPlacement> columnPlacementComparator = Comparator.comparingInt( p -> getColumn( p.columnId ).position );
        return getColumnPlacementsOnStore( storeId ).stream().filter( p -> p.tableId == tableId ).sorted( columnPlacementComparator ).collect( Collectors.toList() );
    }


    @Override
    public List<CatalogColumnPlacement> getColumnPlacementsOnStoreSortedByPhysicalPosition( int storeId, long tableId ) {
        final Comparator<CatalogColumnPlacement> columnPlacementComparator = Comparator.comparingLong( p -> p.physicalPosition );
        return getColumnPlacementsOnStore( storeId ).stream().filter( p -> p.tableId == tableId ).sorted( columnPlacementComparator ).collect( Collectors.toList() );
    }


    @Override
    public List<CatalogColumnPlacement> getColumnPlacementsByColumn( long columnId ) {
        return columnPlacements.values().stream().filter( p -> p.columnId == columnId ).collect( Collectors.toList() );
    }


    /**
     * Get all column placements of a column
     *
     * @param columnId the id of the specific column
     * @return List of column placements of specific column
     */
    @Override
    public List<CatalogColumnPlacement> getColumnPlacements( long columnId ) {
        return columnPlacements.values().stream().filter( p -> p.columnId == columnId ).collect( Collectors.toList() );
    }


    @Override
    public List<CatalogColumnPlacement> getColumnPlacementsOnStoreAndSchema( int storeId, long schemaId ) throws GenericCatalogException {
        try {
            return getColumnPlacementsOnStore( storeId ).stream().filter( p -> Objects.requireNonNull( columns.get( p.columnId ) ).schemaId == schemaId ).collect( Collectors.toList() );
        } catch ( NullPointerException e ) {
            throw new GenericCatalogException( e );
        }
    }


    @Override
    public void updateColumnPlacementType( int storeId, long columnId, PlacementType placementType ) throws UnknownColumnPlacementException {
        try {
            CatalogColumnPlacement old = Objects.requireNonNull( columnPlacements.get( new Object[]{ storeId, columnId } ) );
            CatalogColumnPlacement placement = new CatalogColumnPlacement(
                    old.tableId,
                    old.columnId,
                    old.storeId,
                    old.storeUniqueName,
                    placementType,
                    old.physicalSchemaName,
                    old.physicalTableName,
                    old.physicalColumnName,
                    physicalPositionBuilder.getAndIncrement() );
            synchronized ( this ) {
                columnPlacements.replace( new Object[]{ storeId, columnId }, placement );
            }
            listeners.firePropertyChange( "columnPlacement", old, placement );
        } catch ( NullPointerException e ) {
            throw new UnknownColumnPlacementException( storeId, columnId );
        }
    }


    /**
     * Change physical names of a placement.
     *
     * @param storeId The id of the store
     * @param columnId The id of the column
     * @param physicalSchemaName The physical schema name
     * @param physicalTableName The physical table name
     * @param physicalColumnName The physical column name
     */
    @Override
    public void updateColumnPlacementPhysicalNames( int storeId, long columnId, String physicalSchemaName, String physicalTableName, String physicalColumnName ) throws UnknownColumnPlacementException {
        try {
            CatalogColumnPlacement old = Objects.requireNonNull( columnPlacements.get( new Object[]{ storeId, columnId } ) );
            CatalogColumnPlacement placement = new CatalogColumnPlacement(
                    old.tableId,
                    old.columnId,
                    old.storeId,
                    old.storeUniqueName,
                    old.placementType,
                    physicalSchemaName,
                    physicalTableName,
                    physicalColumnName,
                    physicalPositionBuilder.getAndIncrement() );
            synchronized ( this ) {
                columnPlacements.replace( new Object[]{ storeId, columnId }, placement );
            }
            listeners.firePropertyChange( "columnPlacement", old, placement );
        } catch ( NullPointerException e ) {
            throw new UnknownColumnPlacementException( storeId, columnId );
        }
    }


    /**
     * Get all columns of the specified table.
     *
     * @param tableId The id of the table
     * @return List of columns which fit to the specified filters. If there is no column which meets the criteria, an empty list is returned.
     */
    @Override
    public List<CatalogColumn> getColumns( long tableId ) {
        try {
            CatalogTable table = Objects.requireNonNull( tables.get( tableId ) );
            return columnNames.prefixSubMap( new Object[]{ table.databaseId, table.schemaId, table.id } ).values().stream().sorted( columnComparator ).collect( Collectors.toList() );

        } catch ( NullPointerException e ) {
            return new ArrayList<>();
        }
    }


    /**
     * Get all columns of the specified database which fit to the specified filter patterns.
     * <code>getColumns(xid, databaseName, null, null, null)</code> returns all columns of the database.
     *
     * @param databaseNamePattern Pattern for the database name. null returns all.
     * @param schemaNamePattern Pattern for the schema name. null returns all.
     * @param tableNamePattern Pattern for the table name. null returns all.
     * @param columnNamePattern Pattern for the column name. null returns all.
     * @return List of columns which fit to the specified filters. If there is no column which meets the criteria, an empty list is returned.
     */
    @Override
    public List<CatalogColumn> getColumns( Pattern databaseNamePattern, Pattern schemaNamePattern, Pattern tableNamePattern, Pattern columnNamePattern ) {

        List<CatalogTable> catalogTables = getTables( databaseNamePattern, schemaNamePattern, tableNamePattern );

        if ( catalogTables.size() > 0 ) {
            Stream<CatalogColumn> catalogColumns = catalogTables.stream().filter( t -> tableChildren.containsKey( t.id ) ).flatMap( t -> Objects.requireNonNull( tableChildren.get( t.id ) ).stream() ).map( columns::get );

            if ( columnNamePattern != null ) {
                catalogColumns = catalogColumns.filter( c -> c.name.matches( columnNamePattern.toRegex() ) );
            }
            return catalogColumns.collect( Collectors.toList() );
        }

        return new ArrayList<>();
    }


    /**
     * Returns the column with the specified id.
     *
     * @param columnId The id of the column
     * @return A CatalogColumn
     * @throws UnknownColumnException If there is no column with this id
     */
    @Override
    public CatalogColumn getColumn( long columnId ) {
        try {
            return Objects.requireNonNull( columns.get( columnId ) );
        } catch ( NullPointerException e ) {
            throw new UnknownColumnIdRuntimeException( columnId );
        }
    }


    /**
     * Returns the column with the specified name in the specified table of the specified database and schema.
     *
     * @param tableId The id of the table
     * @param columnName The name of the column
     * @return A CatalogColumn
     * @throws UnknownColumnException If there is no column with this name in the specified table of the database and schema.
     */
    @Override
    public CatalogColumn getColumn( long tableId, String columnName ) throws UnknownColumnException {
        try {
            CatalogTable table = Objects.requireNonNull( tables.get( tableId ) );
            return Objects.requireNonNull( columnNames.get( new Object[]{ table.databaseId, table.schemaId, table.id, columnName } ) );
        } catch ( NullPointerException e ) {
            throw new UnknownColumnException( tableId, columnName );
        }
    }


    /**
     * Returns the column with the specified name in the specified table of the specified database and schema.
     *
     * @param databaseName The name of the database
     * @param schemaName The name of the schema
     * @param tableName The name of the table
     * @param columnName The name of the column
     * @return A CatalogColumn
     * @throws UnknownColumnException If there is no column with this name in the specified table of the database and schema.
     */
    @Override
    public CatalogColumn getColumn( String databaseName, String schemaName, String tableName, String columnName ) throws UnknownColumnException {

        try {
            CatalogTable table = getTable( databaseName, schemaName, tableName );
            return Objects.requireNonNull( columnNames.get( new Object[]{ table.databaseId, table.schemaId, table.id, columnName } ) );
        } catch ( UnknownTableException | NullPointerException e ) {
            throw new UnknownColumnException( databaseName, schemaName, tableName, columnName );
        }
    }


    /**
     * Adds a column.
     *
     * @param name The name of the column
     * @param tableId The id of the corresponding table
     * @param position The ordinal position of the column (starting with 1)
     * @param type The type of the column
     * @param length The length of the field (if applicable, else null)
     * @param scale The number of digits after the decimal point (if applicable)
     * @param nullable Weather the column can contain null values
     * @param collation The collation of the field (if applicable, else null)
     * @return The id of the inserted column
     */
    @Override
    public long addColumn( String name, long tableId, int position, PolyType type, PolyType collectionsType, Integer length, Integer scale, Integer dimension, Integer cardinality, boolean nullable, Collation collation ) throws GenericCatalogException {
        try {
            CatalogTable table = Objects.requireNonNull( tables.get( tableId ) );
            if ( type.getFamily() == PolyTypeFamily.CHARACTER && collation == null ) {
                throw new RuntimeException( "Collation is not allowed to be null for char types." );
            }
            if ( scale != null && scale > length ) {
                throw new RuntimeException( "Invalid scale! Scale can not be larger than length." );
            }

            long id = columnIdBuilder.getAndIncrement();
            CatalogColumn column = new CatalogColumn(
                    id,
                    name,
                    tableId,
                    table.schemaId,
                    table.databaseId,
                    position,
                    type,
                    collectionsType,
                    length,
                    scale,
                    dimension,
                    cardinality,
                    nullable,
                    collation,
                    null );

            synchronized ( this ) {
                columns.put( id, column );
                columnNames.put( new Object[]{ table.databaseId, table.schemaId, table.id, name }, column );
                List<Long> children = new ArrayList<>( Objects.requireNonNull( tableChildren.get( tableId ) ) );
                children.add( id );
                tableChildren.replace( tableId, ImmutableList.copyOf( children ) );

                List<Long> columnIds = new ArrayList<>( table.columnIds );
                columnIds.add( id );
                CatalogTable updatedTable = new CatalogTable( table.id, table.name, ImmutableList.copyOf( columnIds ), table.schemaId, table.databaseId, table.ownerId, table.ownerName, table.tableType, table.definition, table.primaryKey, table.placementsByStore );

                tables.replace( tableId, updatedTable );
                tableNames.replace( new Object[]{ updatedTable.databaseId, updatedTable.schemaId, updatedTable.name }, updatedTable );
            }
            listeners.firePropertyChange( "column", null, column );
            return id;
        } catch ( NullPointerException e ) {
            throw new GenericCatalogException( e );
        }
    }


    /**
     * Renames a column
     *
     * @param columnId The if of the column to rename
     * @param name New name of the column
     */
    @Override
    public void renameColumn( long columnId, String name ) throws GenericCatalogException {
        try {
            CatalogColumn old = Objects.requireNonNull( columns.get( columnId ) );
            CatalogColumn column = new CatalogColumn( old.id, name, old.tableId, old.schemaId, old.databaseId, old.position, old.type, old.collectionsType, old.length, old.scale, old.dimension, old.cardinality, old.nullable, old.collation, old.defaultValue );
            synchronized ( this ) {
                columns.replace( columnId, column );
                columnNames.remove( new Object[]{ column.databaseId, column.schemaId, column.tableId, old.name } );
                columnNames.put( new Object[]{ column.databaseId, column.schemaId, column.tableId, name }, column );
            }
            listeners.firePropertyChange( "column", old, column );
        } catch ( NullPointerException e ) {
            throw new GenericCatalogException( e );
        }
    }


    /**
     * Change move the column to the specified position. Make sure, that there is no other column with this position in the table.
     *
     * @param columnId The id of the column for which to change the position
     * @param position The new position of the column
     */
    @Override
    public void setColumnPosition( long columnId, int position ) {
        try {
            CatalogColumn old = Objects.requireNonNull( columns.get( columnId ) );
            CatalogColumn column = new CatalogColumn( old.id, old.name, old.tableId, old.schemaId, old.databaseId, position, old.type, old.collectionsType, old.length, old.scale, old.dimension, old.cardinality, old.nullable, old.collation, old.defaultValue );
            synchronized ( this ) {
                columns.replace( columnId, column );
                columnNames.replace( new Object[]{ column.databaseId, column.schemaId, column.tableId, column.name }, column );
            }
            listeners.firePropertyChange( "column", old, column );
        } catch ( NullPointerException e ) {
            throw new UnknownColumnIdRuntimeException( columnId );
        }
    }


    /**
     * Change the data type of an column.
     *
     * @param columnId The id of the column
     * @param type The new type of the column
     */
    @Override
    public void setColumnType( long columnId, PolyType type, PolyType collectionsType, Integer length, Integer scale, Integer dimension, Integer cardinality ) throws GenericCatalogException {
        try {
            CatalogColumn old = Objects.requireNonNull( columns.get( columnId ) );

            if ( scale != null && scale > length ) {
                throw new RuntimeException( "Invalid scale! Scale can not be larger than length." );
            }

            // Check that the column is not part of a key
            for ( CatalogKey key : getKeys() ) {
                if ( key.columnIds.contains( columnId ) ) {
                    String name = "UNKNOWN";
                    if ( key instanceof CatalogPrimaryKey ) {
                        name = "PRIMARY KEY";
                    } else if ( key instanceof CatalogForeignKey ) {
                        name = ((CatalogForeignKey) key).name;
                    } else {
                        List<CatalogConstraint> constraints = getConstraints( key );
                        if ( constraints.size() > 0 ) {
                            name = constraints.get( 0 ).name;
                        }
                    }
                    throw new GenericCatalogException( "The column \"" + old.name + "\" is part of the key \"" + name + "\". Unable to change the type of a column that is part of a key." );
                }
            }

            Collation collation = type.getFamily() == PolyTypeFamily.CHARACTER
                    ? Collation.getById( RuntimeConfig.DEFAULT_COLLATION.getInteger() )
                    : null;
            CatalogColumn column = new CatalogColumn( old.id, old.name, old.tableId, old.schemaId, old.databaseId, old.position, type, collectionsType, length, scale, dimension, cardinality, old.nullable, collation, old.defaultValue );
            synchronized ( this ) {
                columns.replace( columnId, column );
                columnNames.replace( new Object[]{ old.databaseId, old.schemaId, old.tableId, old.name }, column );
            }
            listeners.firePropertyChange( "column", old, column );
        } catch ( NullPointerException | UnknownCollationException e ) {
            throw new GenericCatalogException( e );
        }
    }


    /**
     * Change nullability of the column (weather the column allows null values).
     *
     * @param columnId The id of the column
     * @param nullable True if the column should allow null values, false if not.
     */
    @Override
    public void setNullable( long columnId, boolean nullable ) throws GenericCatalogException {
        try {
            CatalogColumn old = Objects.requireNonNull( columns.get( columnId ) );
            if ( nullable ) {
                // Check if the column is part of a primary key (pk's are not allowed to contain null values)
                CatalogTable table = Objects.requireNonNull( tables.get( old.tableId ) );
                if ( table.primaryKey != null ) {
                    CatalogKey catalogKey = getPrimaryKey( table.primaryKey );
                    if ( catalogKey.columnIds.contains( columnId ) ) {
                        throw new GenericCatalogException( "Unable to allow null values in a column that is part of the primary key." );
                    }
                }
            } else {
                // TODO: Check that the column does not contain any null values
                getColumnPlacements( columnId );
            }
            CatalogColumn column = new CatalogColumn( old.id, old.name, old.tableId, old.schemaId, old.databaseId, old.position, old.type, old.collectionsType, old.length, old.scale, old.dimension, old.cardinality, nullable, old.collation, old.defaultValue );
            synchronized ( this ) {
                columns.replace( columnId, column );
                columnNames.replace( new Object[]{ old.databaseId, old.schemaId, old.tableId, old.name }, column );
            }
            listeners.firePropertyChange( "column", old, column );
        } catch ( NullPointerException | UnknownKeyException e ) {
            throw new GenericCatalogException( e );
        }
    }


    /**
     * Set the collation of a column.
     * If the column already has the specified collation set, this method is a NoOp.
     *
     * @param columnId  The id of the column
     * @param collation The collation to set
     */
    @Override
    public void setCollation( long columnId, Collation collation ) {
        try {
            CatalogColumn old = Objects.requireNonNull( columns.get( columnId ) );

            if ( old.type.getFamily() != PolyTypeFamily.CHARACTER ) {
                throw new RuntimeException( "Illegal attempt to set collation for a non-char column!" );
            }
            CatalogColumn column = new CatalogColumn( old.id, old.name, old.tableId, old.schemaId, old.databaseId, old.position, old.type, old.collectionsType, old.length, old.scale, old.dimension, old.cardinality, old.nullable, collation, old.defaultValue );
            synchronized ( this ) {
                columns.replace( columnId, column );
                columnNames.replace( new Object[]{ old.databaseId, old.schemaId, old.tableId, old.name }, column );
            }
            listeners.firePropertyChange( "column", old, column );
        } catch ( NullPointerException e ) {
            throw new UnknownColumnIdRuntimeException( columnId );
        }
    }


    /**
     * Checks if there is a column with the specified name in the specified table.
     *
     * @param tableId The id of the table
     * @param columnName The name to check for
     * @return true if there is a column with this name, false if not.
     */
    @Override
    public boolean checkIfExistsColumn( long tableId, String columnName ) throws UnknownTableException {
        try {
            CatalogTable table = Objects.requireNonNull( tables.get( tableId ) );
            return columnNames.containsKey( new Object[]{ table.databaseId, table.schemaId, tableId, columnName } );
        } catch ( NullPointerException e ) {
            throw new UnknownTableException( tableId );
        }
    }


    /**
     * Delete the specified column. This also deletes a default value in case there is one defined for this column.
     *
     * @param columnId The id of the column to delete
     */
    @Override
    public void deleteColumn( long columnId ) throws GenericCatalogException {
        try {
            //TODO also delete keys with that column?
            CatalogColumn column = Objects.requireNonNull( columns.get( columnId ) );

            List<Long> children = new ArrayList<>( Objects.requireNonNull( tableChildren.get( column.tableId ) ) );
            children.remove( columnId );

            CatalogTable old = getTable( column.tableId );
            List<Long> columnIds = new ArrayList<>( old.columnIds );
            columnIds.remove( columnId );
            CatalogTable table = new CatalogTable( old.id, old.name, ImmutableList.copyOf( columnIds ), old.schemaId, old.databaseId, old.ownerId, old.ownerName, old.tableType, old.definition, old.primaryKey, old.placementsByStore );

            synchronized ( this ) {
                columnNames.remove( new Object[]{ column.databaseId, column.schemaId, column.tableId, column.name } );
                tableChildren.replace( column.tableId, ImmutableList.copyOf( children ) );

                deleteDefaultValue( columnId );
                for ( CatalogColumnPlacement p : getColumnPlacements( columnId ) ) {
                    deleteColumnPlacement( p.storeId, p.columnId );
                }
                tables.replace( column.tableId, table );
                tableNames.replace( new Object[]{ table.databaseId, table.schemaId, table.name }, table );

                columns.remove( columnId );
            }
            listeners.firePropertyChange( "column", column, null );
        } catch ( NullPointerException | UnknownColumnIdRuntimeException | UnknownTableException e ) {
            throw new GenericCatalogException( e );
        }
    }

    // TODO: String is only a temporary solution


    /**
     * Adds a default value for a column. If there already is a default values, it being replaced.
     *
     * @param columnId     The id of the column
     * @param type         The type of the default value
     * @param defaultValue The default value
     */
    @Override
    public void setDefaultValue( long columnId, PolyType type, String defaultValue ) {
        try {
            CatalogColumn old = Objects.requireNonNull( columns.get( columnId ) );
            CatalogColumn column = new CatalogColumn(
                    old.id,
                    old.name,
                    old.tableId,
                    old.schemaId,
                    old.databaseId,
                    old.position,
                    old.type,
                    old.collectionsType,
                    old.length,
                    old.scale,
                    old.dimension,
                    old.cardinality,
                    old.nullable,
                    old.collation,
                    new CatalogDefaultValue( columnId, type, defaultValue, "defaultValue" ) );
            synchronized ( this ) {
                columns.replace( columnId, column );
                columnNames.replace( new Object[]{ column.databaseId, column.schemaId, column.tableId, column.name }, column );
            }
            listeners.firePropertyChange( "column", old, column );
        } catch ( NullPointerException e ) {
            throw new UnknownColumnIdRuntimeException( columnId );
        }
    }


    /**
     * Deletes an existing default value of a column. NoOp if there is no default value defined.
     *
     * @param columnId The id of the column
     */
    @Override
    public void deleteDefaultValue( long columnId ) {
        try {
            CatalogColumn old = Objects.requireNonNull( columns.get( columnId ) );
            CatalogColumn column = new CatalogColumn(
                    old.id,
                    old.name,
                    old.tableId,
                    old.schemaId,
                    old.databaseId,
                    old.position,
                    old.type,
                    old.collectionsType,
                    old.length,
                    old.scale,
                    old.dimension,
                    old.cardinality,
                    old.nullable,
                    old.collation,
                    null );
            if ( column.defaultValue != null ) {
                synchronized ( this ) {
                    columns.replace( columnId, column );
                    columnNames.replace( new Object[]{ old.databaseId, old.schemaId, old.tableId, old.name }, column );
                }
                listeners.firePropertyChange( "column", old, column );
            }
        } catch ( NullPointerException e ) {
            throw new UnknownColumnIdRuntimeException( columnId );
        }
    }


    /**
     * Returns a specified primary key
     *
     * @param key The id of the primary key
     * @return The primary key
     */
    @Override
    public CatalogPrimaryKey getPrimaryKey( long key ) throws UnknownKeyException {
        try {
            return Objects.requireNonNull( primaryKeys.get( key ) );
        } catch ( NullPointerException e ) {
            throw new UnknownKeyException( key );
        }
    }


    @Override
    public boolean isPrimaryKey( long key ) {
        try {
            Long primary = getTable( Objects.requireNonNull( keys.get( key ) ).tableId ).primaryKey;
            return primary != null && primary == key;
        } catch ( UnknownTableException e ) {
            throw new RuntimeException( e );
        }

    }


    /**
     * Adds a primary key to a specified table. If there is already a primary key defined for this table it is replaced.
     *
     * @param tableId The id of the table
     * @param columnIds The id of key which will be part of the primary keys
     */
    @Override
    public void addPrimaryKey( long tableId, List<Long> columnIds ) throws GenericCatalogException {
        try {
            // Check if the columns are set 'not null'
            List<CatalogColumn> nullableColumns = columnIds.stream().map( columns::get ).filter( Objects::nonNull ).filter( c -> c.nullable ).collect( Collectors.toList() );
            for ( CatalogColumn col : nullableColumns ) {
                throw new GenericCatalogException( "Primary key is not allowed to contain null values but the column '" + col.name + "' is declared nullable." );
            }

            // TODO: Check if the current values are unique

            // Check if there is already a primary key defined for this table and if so, delete it.
            CatalogTable table = Objects.requireNonNull( tables.get( tableId ) );

            if ( table.primaryKey != null ) {
                // CatalogCombinedKey combinedKey = getCombinedKey( table.primaryKey );
                if ( getKeyUniqueCount( table.primaryKey ) == 1 && isForeignKey( tableId ) ) {
                    // This primary key is the only constraint for the uniqueness of this key.
                    throw new GenericCatalogException( "This key is referenced by at least one foreign key which requires this key to be unique. To drop this primary key, first drop the foreign keys or create a unique constraint." );
                }
                synchronized ( this ) {
                    setPrimaryKey( tableId, null );
                    deleteKeyIfNoLongerUsed( table.primaryKey );
                }
            }
            long keyId = getOrAddKey( tableId, columnIds );
            setPrimaryKey( tableId, keyId );
        } catch ( NullPointerException e ) {
            throw new GenericCatalogException( e );
        }
    }


    private int getKeyUniqueCount( long keyId ) {
        CatalogKey key = keys.get( keyId );
        int count = 0;
        if ( isPrimaryKey( keyId ) ) {
            count++;
        }

        for ( CatalogConstraint constraint : getConstraints( key ) ) {
            if ( constraint.type == ConstraintType.UNIQUE ) {
                count++;
            }
        }

        for ( CatalogIndex index : getIndexes( key ) ) {
            if ( index.unique ) {
                count++;
            }
        }

        return count;
    }


    /**
     * Returns all (imported) foreign keys of a specified table
     *
     * @param tableId The id of the table
     * @return List of foreign keys
     */
    @Override

    public List<CatalogForeignKey> getForeignKeys( long tableId ) {
        return foreignKeys.values().stream().filter( f -> f.tableId == tableId ).collect( Collectors.toList() );
    }


    /**
     * Returns all foreign keys that reference the specified table (exported keys).
     *
     * @param tableId The id of the table
     * @return List of foreign keys
     */
    @Override
    public List<CatalogForeignKey> getExportedKeys( long tableId ) {
        return foreignKeys.values().stream().filter( k -> k.referencedKeyTableId == tableId ).collect( Collectors.toList() );
    }


    /**
     * Get all constraints of the specified table
     *
     * @param tableId The id of the table
     * @return List of constraints
     */
    @Override
    public List<CatalogConstraint> getConstraints( long tableId ) {
        List<Long> keysOfTable = keys.values().stream().filter( k -> k.tableId == tableId ).map( k -> k.id ).collect( Collectors.toList() );
        return constraints.values().stream().filter( c -> keysOfTable.contains( c.keyId ) ).collect( Collectors.toList() );
    }


    /**
     * Returns the constraint with the specified name in the specified table.
     *
     * @param tableId The id of the table
     * @param constraintName The name of the constraint
     * @return The constraint
     */
    @Override
    public CatalogConstraint getConstraint( long tableId, String constraintName ) throws UnknownConstraintException {
        try {
            return constraints.values().stream().filter( c -> c.key.tableId == tableId && c.name.equals( constraintName ) ).findFirst().orElseThrow( NullPointerException::new );
        } catch ( NullPointerException e ) {
            throw new UnknownConstraintException( tableId, constraintName );
        }
    }


    /**
     * Return the foreign key with the specified name from the specified table
     *
     * @param tableId The id of the table
     * @param foreignKeyName The name of the foreign key
     * @return The foreign key
     */
    @Override
    public CatalogForeignKey getForeignKey( long tableId, String foreignKeyName ) throws UnknownForeignKeyException {
        try {
            return foreignKeys.values().stream().filter( f -> f.tableId == tableId && f.name.equals( foreignKeyName ) ).findFirst().orElseThrow( NullPointerException::new );
        } catch ( NullPointerException e ) {
            throw new UnknownForeignKeyException( tableId, foreignKeyName );
        }
    }


    /**
     * Adds a unique foreign key constraint.
     *
     * @param tableId The id of the table
     * @param columnIds The id of the columns which are part of the foreign key
     * @param referencesIds The id of columns forming the key referenced by this key
     * @param constraintName The name of the constraint
     * @param onUpdate The option for updates
     * @param onDelete The option for deletes
     */
    @Override
    public void addForeignKey( long tableId, List<Long> columnIds, long referencesTableId, List<Long> referencesIds, String constraintName, ForeignKeyOption onUpdate, ForeignKeyOption onDelete ) throws GenericCatalogException {

        try {
            CatalogTable table = Objects.requireNonNull( tables.get( tableId ) );
            List<CatalogKey> childKeys = keys.values().stream().filter( k -> k.tableId == referencesTableId ).collect( Collectors.toList() );

            for ( CatalogKey refKey : childKeys ) {
                if ( refKey.columnIds.size() == referencesIds.size() && refKey.columnIds.containsAll( referencesIds ) && referencesIds.containsAll( refKey.columnIds ) ) {

                    // CatalogKey combinedKey = getCombinedKey( refKey.id );

                    int i = 0;
                    for ( long referencedColumnId : refKey.columnIds ) {
                        CatalogColumn referencingColumn = getColumn( columnIds.get( i++ ) );
                        CatalogColumn referencedColumn = getColumn( referencedColumnId );
                        if ( referencedColumn.type != referencingColumn.type ) {
                            throw new GenericCatalogException( "The data type of the referenced columns does not match the data type of the referencing column: " + referencingColumn.type.name() + " != " + referencedColumn.type );
                        }
                    }
                    // TODO same keys for key and foreignkey
                    if ( getKeyUniqueCount( refKey.id ) > 0 ) {
                        long keyId = getOrAddKey( tableId, columnIds );
                        List<String> keyColumnNames = columnIds.stream().map( id -> Objects.requireNonNull( columns.get( id ) ).name ).collect( Collectors.toList() );
                        List<String> referencesNames = referencesIds.stream().map( id -> Objects.requireNonNull( columns.get( id ) ).name ).collect( Collectors.toList() );
                        CatalogForeignKey key = new CatalogForeignKey(
                                keyId,
                                constraintName,
                                tableId,
                                table.schemaId,
                                table.databaseId,
                                refKey.id,
                                refKey.tableId,
                                refKey.schemaId,
                                refKey.databaseId,
                                columnIds,
                                referencesIds,
                                onUpdate,
                                onDelete );
                        synchronized ( this ) {
                            foreignKeys.put( keyId, key );

                        }
                        listeners.firePropertyChange( "foreignKey", null, key );
                        return;
                    }
                }
            }
        } catch ( NullPointerException | UnknownColumnIdRuntimeException e ) {
            throw new GenericCatalogException( e );
        }
    }


    /**
     * Adds a unique constraint.
     *
     * @param tableId The id of the table
     * @param constraintName The name of the constraint
     * @param columnIds A list of column ids
     */
    @Override
    public void addUniqueConstraint( long tableId, String constraintName, List<Long> columnIds ) throws GenericCatalogException {
        // TODO DL check with statements
        try {
            long keyId = getOrAddKey( tableId, columnIds );
            // Check if there is already a unique constraint
            List<CatalogConstraint> catalogConstraints = constraints.values().stream().filter( c -> c.keyId == keyId && c.type == ConstraintType.UNIQUE ).collect( Collectors.toList() );
            if ( catalogConstraints.size() > 0 ) {
                throw new GenericCatalogException( "There is already a unique constraint!" );
            }
            long id = constraintIdBuilder.getAndIncrement();
            synchronized ( this ) {
                constraints.put( id, new CatalogConstraint( id, keyId, ConstraintType.UNIQUE, constraintName, Objects.requireNonNull( keys.get( keyId ) ) ) );

            }
            listeners.firePropertyChange( "constraint", null, keyId );
        } catch ( NullPointerException e ) {
            throw new GenericCatalogException( e );
        }
    }


    /**
     * Returns all indexes of a table
     *
     * @param tableId The id of the table
     * @param onlyUnique true if only indexes for unique values are returned. false if all indexes are returned.
     * @return List of indexes
     */
    @Override
    public List<CatalogIndex> getIndexes( long tableId, boolean onlyUnique ) {
        if ( !onlyUnique ) {
            return indexes.values().stream().filter( i -> i.key.tableId == tableId ).collect( Collectors.toList() );
        } else {
            return indexes.values().stream().filter( i -> i.key.tableId == tableId && i.unique ).collect( Collectors.toList() );
        }
    }


    /**
     * Returns the index with the specified name in the specified table
     *
     * @param tableId The id of the table
     * @param indexName The name of the index
     * @return The Index
     */
    @Override
    public CatalogIndex getIndex( long tableId, String indexName ) throws UnknownIndexException {
        try {
            return indexes.values().stream().filter( i -> i.key.tableId == tableId && i.name.equals( indexName ) ).findFirst().orElseThrow( NullPointerException::new );
        } catch ( NullPointerException e ) {
            throw new UnknownIndexException( tableId, indexName );
        }
    }


    /**
     * Returns the index with the specified id
     *
     * @param indexId The id of the index
     * @return The Index
     */
    @Override
    public CatalogIndex getIndex( long indexId ) throws UnknownIndexException {
        try {
            return indexes.values().stream().filter( i -> i.id == indexId ).findFirst().orElseThrow( NullPointerException::new );
        } catch ( NullPointerException e ) {
            throw new UnknownIndexException( indexId );
        }
    }


    /**
     * Checks if there is an index with the specified name in the specified table.
     *
     * @param tableId The id of the table
     * @param indexName The name to check for
     * @return true if there is an index with this name, false if not.
     * @throws GenericCatalogException A generic catalog exception
     */
    @Override
    public boolean checkIfExistsIndex( long tableId, String indexName ) throws GenericCatalogException {
        try {
            CatalogTable table = getTable( tableId );
            getIndex( table.id, indexName );
            return true;
        } catch ( UnknownTableException e ) {
            throw new GenericCatalogException( e );
        } catch ( UnknownIndexException e ) {
            return false;
        }
    }


    /**
     * Adds an index over the specified columns
     *
     * @param tableId The id of the table
     * @param columnIds A list of column ids
     * @param unique Weather the index should be unique
     * @param type The type of index
     * @param indexName The name of the index
     * @return The id of the created index
     */
    @Override
    public long addIndex( long tableId, List<Long> columnIds, boolean unique, IndexType type, String indexName ) throws GenericCatalogException {
        long keyId = getOrAddKey( tableId, columnIds );
        if ( unique ) {
            // TODO: Check if the current values are unique
        }
        long id = indexIdBuilder.getAndIncrement();
        synchronized ( this ) {
            indexes.put( id, new CatalogIndex( id, indexName, unique, type, null, keyId, Objects.requireNonNull( keys.get( keyId ) ) ) );
        }
        listeners.firePropertyChange( "index", null, keyId );
        return id;
    }


    /**
     * Delete the specified index
     *
     * @param indexId The id of the index to drop
     */
    @Override
    public void deleteIndex( long indexId ) throws GenericCatalogException {
        try {
            CatalogIndex index = Objects.requireNonNull( indexes.get( indexId ) );
            if ( index.unique ) {
                if ( getKeyUniqueCount( index.keyId ) == 1 && isForeignKey( index.keyId ) ) {
                    // This unique index is the only constraint for the uniqueness of this key.
                    throw new GenericCatalogException( "This key is referenced by at least one foreign key which requires this key to be unique. To delete this index, first add a unique constraint." );
                }
            }
            synchronized ( this ) {
                indexes.remove( indexId );

            }
            listeners.firePropertyChange( "index", index.key, null );
            deleteKeyIfNoLongerUsed( index.keyId );
        } catch ( NullPointerException e ) {
            throw new GenericCatalogException( e );
        }
    }


    /**
     * Deletes the specified primary key (including the entry in the key table). If there is an index on this key, make sure to delete it first.
     * If there is no primary key, this operation is a NoOp.
     *
     * @param tableId The id of the key to drop
     */
    @Override
    public void deletePrimaryKey( long tableId ) throws GenericCatalogException {
        try {
            CatalogTable table = Objects.requireNonNull( tables.get( tableId ) );

            // TODO: Check if the currently stored values are unique
            if ( table.primaryKey != null ) {
                // Check if this primary key is required to maintain to uniqueness
                // CatalogCombinedKey key = getCombinedKey( table.primaryKey );
                if ( isForeignKey( table.primaryKey ) ) {
                    if ( getKeyUniqueCount( table.primaryKey ) < 2 ) {
                        throw new GenericCatalogException( "This key is referenced by at least one foreign key which requires this key to be unique. To drop this primary key either drop the foreign key or create a unique constraint." );
                    }
                }

                setPrimaryKey( tableId, null );
                deleteKeyIfNoLongerUsed( table.primaryKey );
            }
        } catch ( NullPointerException e ) {
            throw new GenericCatalogException( e );
        }
    }


    /**
     * Delete the specified foreign key (does not delete the referenced key).
     *
     * @param foreignKeyId The id of the foreign key to delete
     */
    @Override
    public void deleteForeignKey( long foreignKeyId ) throws GenericCatalogException {
        try {
            CatalogForeignKey catalogForeignKey = Objects.requireNonNull( foreignKeys.get( foreignKeyId ) );
            synchronized ( this ) {
                foreignKeys.remove( catalogForeignKey.id );

                deleteKeyIfNoLongerUsed( catalogForeignKey.id );
            }
            listeners.firePropertyChange( "foreignKey", foreignKeyId, null );
        } catch ( NullPointerException e ) {
            throw new GenericCatalogException( e );
        }
    }


    /**
     * Delete the specified constraint.
     * For deleting foreign keys, use {@link #deleteForeignKey(long)}.
     *
     * @param constraintId The id of the constraint to delete
     */
    @Override
    public void deleteConstraint( long constraintId ) throws GenericCatalogException {
        try {
            CatalogConstraint catalogConstraint = Objects.requireNonNull( constraints.get( constraintId ) );

            //CatalogCombinedKey key = getCombinedKey( catalogConstraint.keyId );
            if ( catalogConstraint.type == ConstraintType.UNIQUE && isForeignKey( catalogConstraint.keyId ) ) {
                if ( getKeyUniqueCount( catalogConstraint.keyId ) < 2 ) {
                    throw new GenericCatalogException( "This key is referenced by at least one foreign key which requires this key to be unique. Unable to drop unique constraint." );
                }
            }
            synchronized ( this ) {
                constraints.remove( catalogConstraint.id );

            }
            listeners.firePropertyChange( "constraint", catalogConstraint, null );
            deleteKeyIfNoLongerUsed( catalogConstraint.keyId );
        } catch ( NullPointerException e ) {
            throw new GenericCatalogException( e );
        }
    }


    /**
     * Get the user with the specified name
     *
     * @param userName The name of the user
     * @return The user
     * @throws UnknownUserException If there is no user with the specified name
     */
    @Override
    public CatalogUser getUser( String userName ) throws UnknownUserException {
        try {
            return Objects.requireNonNull( userNames.get( userName ) );
        } catch ( NullPointerException e ) {
            throw new UnknownUserException( userName );
        }
    }


    public CatalogUser getUser( int userId ) throws UnknownUserException {
        try {
            return Objects.requireNonNull( users.get( userId ) );
        } catch ( NullPointerException e ) {
            throw new UnknownUserException( userId );
        }
    }


    /**
     * Get list of all stores
     *
     * @return List of stores
     */
    @Override
    public List<CatalogStore> getStores() {
        return new ArrayList<>( stores.values() );
    }


    /**
     * Get a store by its unique name
     *
     * @return List of stores
     */
    @Override
    public CatalogStore getStore( String uniqueName ) throws UnknownStoreException {
        uniqueName = uniqueName.toLowerCase();
        try {
            return Objects.requireNonNull( storeNames.get( uniqueName ) );
        } catch ( NullPointerException e ) {
            throw new UnknownStoreException( uniqueName );
        }
    }


    /**
     * Get a store by its id
     *
     * @return List of stores
     */
    @Override
    public CatalogStore getStore( int storeId ) throws UnknownStoreException {
        try {
            return Objects.requireNonNull( stores.get( storeId ) );
        } catch ( NullPointerException e ) {
            throw new UnknownStoreException( storeId );
        }
    }


    /**
     * Add a store
     *
     * @param uniqueName The unique name of the store
     * @param adapter    The class name of the adapter
     * @param settings   The configuration of the store
     * @return The id of the newly added store
     */
    @Override
    public int addStore( String uniqueName, String adapter, Map<String, String> settings ) {
        uniqueName = uniqueName.toLowerCase();

        int id = storeIdBuilder.getAndIncrement();
        Map<String, String> temp = new HashMap<>();
        settings.forEach( temp::put );
        CatalogStore store = new CatalogStore( id, uniqueName, adapter, temp );
        synchronized ( this ) {
            stores.put( id, store );
            storeNames.put( uniqueName, store );
        }
        try {
            commit();
        } catch ( NoTablePrimaryKeyException e ) {
            throw new RuntimeException( "An error occurred while creating the store." );
        }
        listeners.firePropertyChange( "store", null, store );
        return id;
    }


    /**
     * Delete a store
     *
     * @param storeId The id of the store to delete
     */
    @Override
    public void deleteStore( int storeId ) throws UnknownStoreException {
        // TODO remove database/schemas/... as well? affectedRow?
        try {
            CatalogStore store = Objects.requireNonNull( stores.get( storeId ) );
            synchronized ( this ) {
                stores.remove( storeId );
                storeNames.remove( store.uniqueName );

            }
            listeners.firePropertyChange( "store", store, null );
        } catch ( NullPointerException e ) {
            throw new UnknownStoreException( storeId );
        }
    }


    // TODO move
    @Override
    public List<CatalogKey> getKeys() {
        return new ArrayList<>( keys.values() );
    }


    @Override
    public List<CatalogKey> getTableKeys( long tableId ) {
        return keys.values().stream().filter( k -> k.tableId == tableId ).collect( Collectors.toList() );
    }


<<<<<<< HEAD
    public List<CatalogIndex> getIndexes( CatalogKey key ) {
        return indexes.values().stream().filter( i -> i.keyId == key.id ).collect( Collectors.toList() );
    }


    public List<CatalogIndex> getIndexes() {
        return new ArrayList<>( indexes.values() );
=======
    @Override
    public List<CatalogIndex> getIndices( CatalogKey key ) {
        return indices.values().stream().filter( i -> i.keyId == key.id ).collect( Collectors.toList() );
>>>>>>> 5020468c
    }


    @Override
    public List<CatalogIndex> getForeignKeys( CatalogKey key ) {
        return indexes.values().stream().filter( i -> i.keyId == key.id ).collect( Collectors.toList() );
    }


    @Override
    public List<CatalogConstraint> getConstraints( CatalogKey key ) {
        return constraints.values().stream().filter( c -> c.keyId == key.id ).collect( Collectors.toList() );
    }


    @Override
    public boolean isIndex( long keyId ) {
        return indexes.values().stream().anyMatch( i -> i.keyId == keyId );
    }


    @Override
    public boolean isConstraint( long keyId ) {
        return constraints.values().stream().anyMatch( c -> c.keyId == keyId );
    }


    @Override
    public boolean isForeignKey( long keyId ) {
        return foreignKeys.values().stream().anyMatch( f -> f.referencedKeyId == keyId );
    }


    /**
     * Check if the specified key is used as primary key, index or constraint. If so, this is a NoOp. If it is not used, the key is deleted.
     */
    private void deleteKeyIfNoLongerUsed( Long keyId ) throws GenericCatalogException {
        if ( keyId == null ) {
            return;
        }
        try {
            CatalogKey key = Objects.requireNonNull( keys.get( keyId ) );
            CatalogTable table = Objects.requireNonNull( tables.get( key.tableId ) );
            if ( table.primaryKey != null && table.primaryKey.equals( keyId ) ) {
                return;
            }
            if ( constraints.values().stream().anyMatch( c -> c.keyId == keyId ) ) {
                return;
            }
            if ( foreignKeys.values().stream().anyMatch( f -> f.id == keyId ) ) {
                return;
            }
            if ( indexes.values().stream().anyMatch( i -> i.keyId == keyId ) ) {
                return;
            }
            synchronized ( this ) {
                keys.remove( keyId );
                keyColumns.remove( key.columnIds.stream().mapToLong( Long::longValue ).toArray() );
            }
            listeners.firePropertyChange( "key", key, null );
        } catch ( NullPointerException e ) {
            throw new GenericCatalogException( e );
        }
    }


    /**
     * Returns the id of they defined by the specified column ids. If this key does not yet exist, create it.
     *
     * @param tableId on which the key is defined
     * @param columnIds all involved columns
     * @return the id of the key
     * @throws GenericCatalogException if the key does not exist
     */
    private long getOrAddKey( long tableId, List<Long> columnIds ) throws GenericCatalogException {
        Long keyId = keyColumns.get( columnIds.stream().mapToLong( Long::longValue ).toArray() );
        if ( keyId != null ) {
            return keyId;
        }
        return addKey( tableId, columnIds );
    }


    private long addKey( long tableId, List<Long> columnIds ) throws GenericCatalogException {
        try {
            CatalogTable table = Objects.requireNonNull( tables.get( tableId ) );
            long id = keyIdBuilder.getAndIncrement();
            CatalogKey key = new CatalogKey( id, table.id, table.schemaId, table.databaseId, columnIds );
            synchronized ( this ) {
                keys.put( id, key );
                keyColumns.put( columnIds.stream().mapToLong( Long::longValue ).toArray(), id );
            }
            listeners.firePropertyChange( "key", null, key );
            return id;
        } catch ( NullPointerException e ) {
            throw new GenericCatalogException( e );
        }
    }


    static class CatalogValidator {

        public void validate() throws GenericCatalogException {

        }


        public void startCheck() {
            columns.forEach( ( key, column ) -> {
                assert (databases.containsKey( column.databaseId ));
                assert (Objects.requireNonNull( databaseChildren.get( column.databaseId ) ).contains( column.schemaId ));

                assert (schemas.containsKey( column.schemaId ));
                assert (Objects.requireNonNull( schemaChildren.get( column.schemaId ) ).contains( column.tableId ));

                assert (tables.containsKey( column.tableId ));
                assert (Objects.requireNonNull( tableChildren.get( column.tableId ) ).contains( column.id ));

                assert (columnNames.containsKey( new Object[]{ column.databaseId, column.schemaId, column.tableId, column.name } ));
            } );

            columnPlacements.forEach( ( key, placement ) -> {
                assert (columns.containsKey( placement.columnId ));
                assert (stores.containsKey( placement.storeId ));
            } );
        }
    }
}<|MERGE_RESOLUTION|>--- conflicted
+++ resolved
@@ -2618,7 +2618,6 @@
     }
 
 
-<<<<<<< HEAD
     public List<CatalogIndex> getIndexes( CatalogKey key ) {
         return indexes.values().stream().filter( i -> i.keyId == key.id ).collect( Collectors.toList() );
     }
@@ -2626,11 +2625,9 @@
 
     public List<CatalogIndex> getIndexes() {
         return new ArrayList<>( indexes.values() );
-=======
     @Override
     public List<CatalogIndex> getIndices( CatalogKey key ) {
         return indices.values().stream().filter( i -> i.keyId == key.id ).collect( Collectors.toList() );
->>>>>>> 5020468c
     }
 
 
