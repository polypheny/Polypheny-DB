/*
 * Copyright 2019-2021 The Polypheny Project
 *
 * Licensed under the Apache License, Version 2.0 (the "License");
 * you may not use this file except in compliance with the License.
 * You may obtain a copy of the License at
 *
 * http://www.apache.org/licenses/LICENSE-2.0
 *
 * Unless required by applicable law or agreed to in writing, software
 * distributed under the License is distributed on an "AS IS" BASIS,
 * WITHOUT WARRANTIES OR CONDITIONS OF ANY KIND, either express or implied.
 * See the License for the specific language governing permissions and
 * limitations under the License.
 */

package org.polypheny.db.catalog;

import com.google.common.collect.ImmutableList;
import com.google.common.collect.ImmutableMap;
import com.google.gson.Gson;
import java.io.File;
import java.io.IOException;
import java.util.ArrayList;
import java.util.Collections;
import java.util.Comparator;
import java.util.HashMap;
import java.util.List;
import java.util.Map;
import java.util.Map.Entry;
import java.util.Objects;
import java.util.concurrent.atomic.AtomicInteger;
import java.util.concurrent.atomic.AtomicLong;
import java.util.stream.Collectors;
import java.util.stream.Stream;
import lombok.Getter;
import lombok.extern.slf4j.Slf4j;
import org.apache.commons.lang.NotImplementedException;
import org.mapdb.BTreeMap;
import org.mapdb.DB;
import org.mapdb.DBException.SerializationError;
import org.mapdb.DBMaker;
import org.mapdb.HTreeMap;
import org.mapdb.Serializer;
import org.mapdb.serializer.SerializerArrayTuple;
import org.polypheny.db.adapter.Adapter;
import org.polypheny.db.adapter.AdapterManager;
import org.polypheny.db.adapter.DataStore;
import org.polypheny.db.catalog.entity.CatalogAdapter;
import org.polypheny.db.catalog.entity.CatalogAdapter.AdapterType;
import org.polypheny.db.catalog.entity.CatalogColumn;
import org.polypheny.db.catalog.entity.CatalogColumnPlacement;
import org.polypheny.db.catalog.entity.CatalogConstraint;
import org.polypheny.db.catalog.entity.CatalogDatabase;
import org.polypheny.db.catalog.entity.CatalogDefaultValue;
import org.polypheny.db.catalog.entity.CatalogForeignKey;
import org.polypheny.db.catalog.entity.CatalogIndex;
import org.polypheny.db.catalog.entity.CatalogKey;
import org.polypheny.db.catalog.entity.CatalogMaterialized;
import org.polypheny.db.catalog.entity.CatalogPartition;
import org.polypheny.db.catalog.entity.CatalogPartitionGroup;
import org.polypheny.db.catalog.entity.CatalogPartitionPlacement;
import org.polypheny.db.catalog.entity.CatalogPrimaryKey;
import org.polypheny.db.catalog.entity.CatalogQueryInterface;
import org.polypheny.db.catalog.entity.CatalogSchema;
import org.polypheny.db.catalog.entity.CatalogTable;
import org.polypheny.db.catalog.entity.CatalogUser;
import org.polypheny.db.catalog.entity.CatalogView;
import org.polypheny.db.catalog.entity.CatalogView.QueryLanguage;
import org.polypheny.db.catalog.entity.MaterializedCriteria;
import org.polypheny.db.catalog.exceptions.GenericCatalogException;
import org.polypheny.db.catalog.exceptions.NoTablePrimaryKeyException;
import org.polypheny.db.catalog.exceptions.UnknownAdapterException;
import org.polypheny.db.catalog.exceptions.UnknownAdapterIdRuntimeException;
import org.polypheny.db.catalog.exceptions.UnknownColumnException;
import org.polypheny.db.catalog.exceptions.UnknownColumnIdRuntimeException;
import org.polypheny.db.catalog.exceptions.UnknownColumnPlacementRuntimeException;
import org.polypheny.db.catalog.exceptions.UnknownConstraintException;
import org.polypheny.db.catalog.exceptions.UnknownDatabaseException;
import org.polypheny.db.catalog.exceptions.UnknownDatabaseIdRuntimeException;
import org.polypheny.db.catalog.exceptions.UnknownForeignKeyException;
import org.polypheny.db.catalog.exceptions.UnknownIndexException;
import org.polypheny.db.catalog.exceptions.UnknownIndexIdRuntimeException;
import org.polypheny.db.catalog.exceptions.UnknownKeyIdRuntimeException;
import org.polypheny.db.catalog.exceptions.UnknownPartitionGroupIdRuntimeException;
import org.polypheny.db.catalog.exceptions.UnknownPartitionPlacementException;
import org.polypheny.db.catalog.exceptions.UnknownQueryInterfaceException;
import org.polypheny.db.catalog.exceptions.UnknownQueryInterfaceRuntimeException;
import org.polypheny.db.catalog.exceptions.UnknownSchemaException;
import org.polypheny.db.catalog.exceptions.UnknownSchemaIdRuntimeException;
import org.polypheny.db.catalog.exceptions.UnknownTableException;
import org.polypheny.db.catalog.exceptions.UnknownTableIdRuntimeException;
import org.polypheny.db.catalog.exceptions.UnknownUserException;
import org.polypheny.db.catalog.exceptions.UnknownUserIdRuntimeException;
import org.polypheny.db.config.RuntimeConfig;
import org.polypheny.db.partition.FrequencyMap;
import org.polypheny.db.partition.PartitionManager;
import org.polypheny.db.partition.PartitionManagerFactory;
<<<<<<< HEAD
import org.polypheny.db.processing.SqlProcessor;
import org.polypheny.db.rel.QueryPlanBuilder;
=======
import org.polypheny.db.partition.properties.PartitionProperty;
>>>>>>> 3ee4dcf6
import org.polypheny.db.rel.RelCollation;
import org.polypheny.db.rel.RelCollations;
import org.polypheny.db.rel.RelNode;
import org.polypheny.db.rel.RelRoot;
import org.polypheny.db.rel.UIRelNode;
import org.polypheny.db.rel.core.Sort;
import org.polypheny.db.rel.type.RelDataType;
import org.polypheny.db.sql.SqlKind;
import org.polypheny.db.sql.SqlNode;
import org.polypheny.db.transaction.Statement;
import org.polypheny.db.transaction.Transaction;
import org.polypheny.db.type.PolyType;
import org.polypheny.db.type.PolyTypeFamily;
import org.polypheny.db.util.FileSystemManager;
import org.polypheny.db.util.ImmutableIntList;
import org.polypheny.db.util.Pair;


@Slf4j
public class CatalogImpl extends Catalog {

    private static final String FILE_PATH = "mapDB";
    private static DB db;

    private static HTreeMap<Integer, CatalogUser> users;
    private static HTreeMap<String, CatalogUser> userNames;

    private static BTreeMap<Long, CatalogDatabase> databases;
    private static BTreeMap<String, CatalogDatabase> databaseNames;
    private static HTreeMap<Long, ImmutableList<Long>> databaseChildren;


    private static BTreeMap<Long, CatalogSchema> schemas;
    private static BTreeMap<Object[], CatalogSchema> schemaNames;
    private static HTreeMap<Long, ImmutableList<Long>> schemaChildren;

    private static BTreeMap<Long, CatalogTable> tables;
    private static BTreeMap<Object[], CatalogTable> tableNames;
    private static HTreeMap<Long, ImmutableList<Long>> tableChildren;

    private static BTreeMap<Long, CatalogColumn> columns;
    private static BTreeMap<Object[], CatalogColumn> columnNames;
    private static BTreeMap<Object[], CatalogColumnPlacement> columnPlacements;

    private static HTreeMap<Integer, CatalogAdapter> adapters;
    private static HTreeMap<String, CatalogAdapter> adapterNames;

    private static HTreeMap<Integer, CatalogQueryInterface> queryInterfaces;
    private static HTreeMap<String, CatalogQueryInterface> queryInterfaceNames;

    private static HTreeMap<Long, CatalogKey> keys;
    private static HTreeMap<long[], Long> keyColumns;

    private static HTreeMap<Long, CatalogPrimaryKey> primaryKeys;
    private static HTreeMap<Long, CatalogForeignKey> foreignKeys;
    private static HTreeMap<Long, CatalogConstraint> constraints;
    private static HTreeMap<Long, CatalogIndex> indexes;

    private static Long openTable;


    private static final AtomicInteger adapterIdBuilder = new AtomicInteger( 1 );
    private static final AtomicInteger queryInterfaceIdBuilder = new AtomicInteger( 1 );
    private static final AtomicInteger userIdBuilder = new AtomicInteger( 1 );

    private static final AtomicLong databaseIdBuilder = new AtomicLong( 1 );
    private static final AtomicLong schemaIdBuilder = new AtomicLong( 1 );
    private static final AtomicLong tableIdBuilder = new AtomicLong( 1 );
    private static final AtomicLong columnIdBuilder = new AtomicLong( 1 );

    private static final AtomicLong partitionGroupIdBuilder = new AtomicLong();
    private static final AtomicLong partitionIdBuilder = new AtomicLong( 1000 );
    private static BTreeMap<Long, CatalogPartitionGroup> partitionGroups;
    private static BTreeMap<Long, CatalogPartition> partitions;
    private static HTreeMap<Object[], ImmutableList<Long>> dataPartitionGroupPlacement; // <AdapterId.TableId, List of partitionGroupIds>
    private static List<Long> frequencyDependentTables = new ArrayList<>(); //all tables to consider in periodic run

    // adapterId + Partition
    private static BTreeMap<Object[], CatalogPartitionPlacement> partitionPlacements;

    // Keeps a list of all tableIDs which are going to be deleted. This is required to avoid constraints when recursively
    // removing a table and all placements and partitions. Otherwise **validatePartitionDistribution()** inside the Catalog would throw an error.
    private static final List<Long> tablesFlaggedForDeletion = new ArrayList<>();

    private static final AtomicLong keyIdBuilder = new AtomicLong( 1 );
    private static final AtomicLong constraintIdBuilder = new AtomicLong( 1 );
    private static final AtomicLong indexIdBuilder = new AtomicLong( 1 );
    private static final AtomicLong foreignKeyIdBuilder = new AtomicLong( 1 );

    private static final AtomicLong physicalPositionBuilder = new AtomicLong();

    Comparator<CatalogColumn> columnComparator = Comparator.comparingInt( o -> o.position );

    @Getter
    private final Map<Long, RelNode> nodeInfo = new HashMap<>();
    @Getter
    private final Map<Long, RelDataType> relTypeInfo = new HashMap<>();


    public CatalogImpl() {
        this( FILE_PATH, true, true, false );
    }


    /**
     * Creates a new catalog after the given parameters
     *
     * @param fileName name of persistent catalog file
     * @param doInitSchema if the default schema is initiated
     * @param doInitInformationPage if a new informationPage should be created
     * @param deleteAfter if the file is deleted when the catalog is closed
     */
    public CatalogImpl( String fileName, boolean doInitSchema, boolean doInitInformationPage, boolean deleteAfter ) {
        super();

        if ( db != null ) {
            db.close();
        }
        synchronized ( this ) {

            if ( Catalog.memoryCatalog || Catalog.testMode ) {
                isPersistent = false;
            } else {
                isPersistent = isPersistent();
            }

            if ( isPersistent ) {
                log.info( "Making the catalog persistent." );
                File folder = FileSystemManager.getInstance().registerNewFolder( "catalog" );

                if ( Catalog.resetCatalog ) {
                    log.info( "Resetting catalog on startup." );
                    if ( new File( folder, fileName ).exists() ) {
                        //noinspection ResultOfMethodCallIgnored
                        new File( folder, fileName ).delete();
                    }
                }

                if ( !deleteAfter ) {

                    db = DBMaker
                            .fileDB( new File( folder, fileName ) )
                            .closeOnJvmShutdown()
                            .transactionEnable()
                            .fileMmapEnableIfSupported()
                            .fileMmapPreclearDisable()
                            .make();
                } else {
                    db = DBMaker
                            .fileDB( new File( folder, fileName ) )
                            .closeOnJvmShutdown()
                            .fileDeleteAfterClose()
                            .transactionEnable()
                            .fileMmapEnableIfSupported()
                            .fileMmapPreclearDisable()
                            .make();
                }
                db.getStore().fileLoad();

            } else {
                log.info( "Making the catalog in-memory." );
                db = DBMaker
                        .memoryDB()
                        .transactionEnable()
                        .closeOnJvmShutdown()
                        .make();
            }

            initDBLayout( db );

            // mirrors default data from old sql file
            restoreAllIdBuilders();
            try {

                if ( doInitSchema ) {
                    insertDefaultData();
                }

            } catch ( GenericCatalogException | UnknownUserException | UnknownDatabaseException | UnknownTableException | UnknownSchemaException | UnknownAdapterException | UnknownColumnException e ) {
                throw new RuntimeException( e );
            }
            if ( doInitInformationPage ) {
                new CatalogInfoPage( this );
            }

            new CatalogValidator().startCheck();

        }
    }


    @Override
    public void commit() throws NoTablePrimaryKeyException {
        if ( openTable != null ) {
            throw new NoTablePrimaryKeyException();
        }
        db.commit();
    }


    @Override
    public void rollback() {
        db.rollback();
    }


    /**
     * checks if a file can be created on the system, accessed and changed
     *
     * @return if it was possible
     */
    private boolean isPersistent() {
        File file = new File( "testfile" );
        try {
            if ( !file.exists() ) {
                boolean res = file.createNewFile();
                if ( !res ) {
                    return false;
                }
            }
        } catch ( IOException e ) {
            return false;
        }
        if ( !file.canRead() || !file.canWrite() ) {
            return false;
        }
        file.delete();

        return true;
    }


    /**
     * Initializes the default catalog layout
     *
     * @param db the databases object on which the layout is created
     */
    private void initDBLayout( DB db ) {
        try {
            initUserInfo( db );
            initDatabaseInfo( db );
            initSchemaInfo( db );
            initTableInfo( db );
            initColumnInfo( db );
            initKeysAndConstraintsInfo( db );
            initAdapterInfo( db );
            initQueryInterfaceInfo( db );
        } catch ( SerializationError e ) {
            log.error( "!!!!!!!!!!! Error while restoring the catalog !!!!!!!!!!!" );
            log.error( "This usually means that there have been changes to the internal structure of the catalog with the last update of Polypheny-DB." );
            log.error( "To fix this, you must reset the catalog. To do this, please start Polypheny-DB once with the argument \"-resetCatalog\"." );
            System.exit( 1 );
        }
    }


    /**
     * Restores all columnPlacements in the dedicated adapters
     */
    @Override
    public void restoreColumnPlacements( Transaction transaction ) {
        AdapterManager manager = AdapterManager.getInstance();

        Map<Integer, List<Long>> restoredTables = new HashMap<>();

        for ( CatalogColumn c : columns.values() ) {
            List<CatalogColumnPlacement> placements = getColumnPlacement( c.id );
            CatalogTable catalogTable = getTable( c.tableId );

            if ( !catalogTable.isView() ) {
                if ( placements.size() == 0 ) {
                    // no placements shouldn't happen
                    throw new RuntimeException( "There seems to be no placement for the column with the id " + c.id );
                } else if ( placements.size() == 1 ) {
                    Adapter adapter = manager.getAdapter( placements.get( 0 ).adapterId );
                    if ( adapter instanceof DataStore ) {
                        DataStore store = (DataStore) adapter;
                        if ( !store.isPersistent() ) {

                            // TODO only full placements atm here

                            if ( !restoredTables.containsKey( store.getAdapterId() ) ) {
                                store.createTable( transaction.createStatement().getPrepareContext(), catalogTable, catalogTable.partitionProperty.partitionIds );
                                restoredTables.put( store.getAdapterId(), Collections.singletonList( catalogTable.id ) );

                            } else if ( !(restoredTables.containsKey( store.getAdapterId() ) && restoredTables.get( store.getAdapterId() ).contains( catalogTable.id )) ) {
                                store.createTable( transaction.createStatement().getPrepareContext(), catalogTable, catalogTable.partitionProperty.partitionIds );
                                List<Long> ids = new ArrayList<>( restoredTables.get( store.getAdapterId() ) );
                                ids.add( catalogTable.id );
                                restoredTables.put( store.getAdapterId(), ids );
                            }
                        }
                    }
                } else {
                    Map<Integer, Boolean> persistent = placements.stream().collect( Collectors.toMap( p -> p.adapterId, p -> manager.getStore( p.adapterId ).isPersistent() ) );

                    if ( !persistent.containsValue( true ) ) { // no persistent placement for this column
                        CatalogTable table = getTable( c.tableId );
                        for ( CatalogColumnPlacement p : placements ) {
                            DataStore store = manager.getStore( p.adapterId );

                            if ( !restoredTables.containsKey( store.getAdapterId() ) ) {
                                store.createTable( transaction.createStatement().getPrepareContext(), table, table.partitionProperty.partitionIds );
                                List<Long> ids = new ArrayList<>();
                                ids.add( table.id );
                                restoredTables.put( store.getAdapterId(), ids );

                            } else if ( !(restoredTables.containsKey( store.getAdapterId() ) && restoredTables.get( store.getAdapterId() ).contains( table.id )) ) {
                                store.createTable( transaction.createStatement().getPrepareContext(), table, table.partitionProperty.partitionIds );
                                List<Long> ids = new ArrayList<>( restoredTables.get( store.getAdapterId() ) );
                                ids.add( table.id );
                                restoredTables.put( store.getAdapterId(), ids );
                            }
                        }
                    } else if ( persistent.containsValue( true ) && persistent.containsValue( false ) ) {
                        // TODO DL change so column gets copied
                        for ( Entry<Integer, Boolean> p : persistent.entrySet() ) {
                            if ( !p.getValue() ) {
                                deleteColumnPlacement( p.getKey(), c.id );
                            }
                        }
                    }
                }
            }
        }
    }


    @Override
    public void restoreViews( Transaction transaction ) {
        Statement statement = transaction.createStatement();

        for ( CatalogTable c : tables.values() ) {
            if ( c.tableType == TableType.VIEW || c.tableType == TableType.MATERIALIZEDVIEW ) {
                String query;
                QueryLanguage language;
                if ( c.tableType == TableType.VIEW ) {
                    query = ((CatalogView) c).getQuery();
                    language = ((CatalogView) c).getLanguage();
                } else {
                    query = ((CatalogMaterialized) c).getQuery();
                    language = ((CatalogMaterialized) c).getLanguage();
                }

                switch ( language ) {
                    case SQL:
                        SqlProcessor sqlProcessor = statement.getTransaction().getSqlProcessor();
                        SqlNode sqlNode = sqlProcessor.parse( query );
                        RelRoot relRoot = sqlProcessor.translate(
                                statement,
                                sqlProcessor.validate( statement.getTransaction(), sqlNode, RuntimeConfig.ADD_DEFAULT_VALUES_IN_INSERTS.getBoolean() ).left );
                        nodeInfo.put( c.id, relRoot.rel );
                        relTypeInfo.put( c.id, relRoot.validatedRowType );
                        break;
                    case RELALG:
                        Gson gson = new Gson();
                        RelNode result = QueryPlanBuilder.buildFromTree( gson.fromJson( query, UIRelNode.class ), statement );

                        final RelDataType rowType = result.getRowType();
                        final List<Pair<Integer, String>> fields = Pair.zip( ImmutableIntList.identity( rowType.getFieldCount() ), rowType.getFieldNames() );
                        final RelCollation collation =
                                result instanceof Sort
                                        ? ((Sort) result).collation
                                        : RelCollations.EMPTY;
                        RelRoot root = new RelRoot( result, result.getRowType(), SqlKind.SELECT, fields, collation );

                        nodeInfo.put( c.id, root.rel );
                        relTypeInfo.put( c.id, root.validatedRowType );
                        break;
                    case MONGOQL:
                        throw new NotImplementedException();

                }


            }


        }

    }


    /**
     * Sets the idBuilder for a given map to the new starting position
     *
     * @param map the map to which the idBuilder belongs
     * @param idBuilder which is creates new unique ids
     */
    private void restoreIdBuilder( Map<Integer, ?> map, AtomicInteger idBuilder ) {
        if ( !map.isEmpty() ) {
            idBuilder.set( Collections.max( map.keySet() ) + 1 );
        }
    }


    private void restoreIdBuilder( Map<Long, ?> map, AtomicLong idBuilder ) {
        if ( !map.isEmpty() ) {
            idBuilder.set( Collections.max( map.keySet() ) + 1 );
        }
    }


    private void restoreAllIdBuilders() {
        restoreIdBuilder( schemas, schemaIdBuilder );
        restoreIdBuilder( databases, databaseIdBuilder );
        restoreIdBuilder( tables, tableIdBuilder );
        restoreIdBuilder( columns, columnIdBuilder );
        restoreIdBuilder( users, userIdBuilder );
        restoreIdBuilder( keys, keyIdBuilder );
        restoreIdBuilder( constraints, columnIdBuilder );
        restoreIdBuilder( indexes, indexIdBuilder );
        restoreIdBuilder( adapters, adapterIdBuilder );
        restoreIdBuilder( queryInterfaces, queryInterfaceIdBuilder );
        restoreIdBuilder( foreignKeys, foreignKeyIdBuilder );
        restoreIdBuilder( partitionGroups, partitionGroupIdBuilder );
        restoreIdBuilder( partitions, partitionIdBuilder );

        // Restore physical position builder
        if ( columnPlacements.size() > 0 ) {
            long highestPosition = 0;
            for ( CatalogColumnPlacement placement : columnPlacements.values() ) {
                if ( placement.physicalPosition > highestPosition ) {
                    highestPosition = placement.physicalPosition;
                }
            }
            physicalPositionBuilder.set( highestPosition + 1 );
        }
    }


    /**
     * Initiates all needed maps for adapters
     *
     * adapters: adapterId -> CatalogAdapter
     * adapterName: adapterName -> CatalogAdapter
     */
    private void initAdapterInfo( DB db ) {
        adapters = db.hashMap( "adapters", Serializer.INTEGER, new GenericSerializer<CatalogAdapter>() ).createOrOpen();
        adapterNames = db.hashMap( "adapterNames", Serializer.STRING, new GenericSerializer<CatalogAdapter>() ).createOrOpen();
    }


    /**
     * Initiates all needed maps for query interfaces
     *
     * queryInterfaces: ifaceId -> CatalogQueryInterface
     * queryInterfaceNames: ifaceName -> CatalogQueryInterface
     */
    private void initQueryInterfaceInfo( DB db ) {
        queryInterfaces = db.hashMap( "queryInterfaces", Serializer.INTEGER, new GenericSerializer<CatalogQueryInterface>() ).createOrOpen();
        queryInterfaceNames = db.hashMap( "queryInterfaceNames", Serializer.STRING, new GenericSerializer<CatalogQueryInterface>() ).createOrOpen();
    }


    /**
     * creates all needed maps for keys and constraints
     *
     * keyColumns: [columnId1, columnId2,...] -> keyId
     * keys: keyId -> CatalogKey
     * primaryKeys: keyId -> CatalogPrimaryKey
     * foreignKeys: keyId -> CatalogForeignKey
     * constraints: constraintId -> CatalogConstraint
     * indexes: indexId -> CatalogIndex
     */
    private void initKeysAndConstraintsInfo( DB db ) {
        keyColumns = db.hashMap( "keyColumns", Serializer.LONG_ARRAY, Serializer.LONG ).createOrOpen();
        keys = db.hashMap( "keys", Serializer.LONG, new GenericSerializer<CatalogKey>() ).createOrOpen();
        primaryKeys = db.hashMap( "primaryKeys", Serializer.LONG, new GenericSerializer<CatalogPrimaryKey>() ).createOrOpen();
        foreignKeys = db.hashMap( "foreignKeys", Serializer.LONG, new GenericSerializer<CatalogForeignKey>() ).createOrOpen();
        constraints = db.hashMap( "constraints", Serializer.LONG, new GenericSerializer<CatalogConstraint>() ).createOrOpen();
        indexes = db.hashMap( "indexes", Serializer.LONG, new GenericSerializer<CatalogIndex>() ).createOrOpen();
    }


    /**
     * creates all needed maps for users
     *
     * users: userId -> CatalogUser
     * userNames: name -> CatalogUser
     */
    private void initUserInfo( DB db ) {
        users = db.hashMap( "users", Serializer.INTEGER, new GenericSerializer<CatalogUser>() ).createOrOpen();
        userNames = db.hashMap( "usersNames", Serializer.STRING, new GenericSerializer<CatalogUser>() ).createOrOpen();
    }


    /**
     * initialize the column maps
     *
     * columns: columnId -> CatalogColumn
     * columnNames: new Object[]{databaseId, schemaId, tableId, columnName} -> CatalogColumn
     * columnPlacements: new Object[]{adapterId, columnId} -> CatalogPlacement
     */
    private void initColumnInfo( DB db ) {
        //noinspection unchecked
        columns = db.treeMap( "columns", Serializer.LONG, Serializer.JAVA ).createOrOpen();
        //noinspection unchecked
        columnNames = db.treeMap( "columnNames", new SerializerArrayTuple( Serializer.LONG, Serializer.LONG, Serializer.LONG, Serializer.STRING ), Serializer.JAVA ).createOrOpen();
        //noinspection unchecked
        columnPlacements = db.treeMap( "columnPlacement", new SerializerArrayTuple( Serializer.INTEGER, Serializer.LONG ), Serializer.JAVA ).createOrOpen();
    }


    /**
     * creates all maps needed for tables
     *
     * tables: tableId -> CatalogTable
     * tableChildren: tableId -> [columnId, columnId,..]
     * tableNames: new Object[]{databaseId, schemaId, tableName} -> CatalogTable
     */
    private void initTableInfo( DB db ) {
        //noinspection unchecked
        tables = db.treeMap( "tables", Serializer.LONG, Serializer.JAVA ).createOrOpen();
        tableChildren = db.hashMap( "tableChildren", Serializer.LONG, new GenericSerializer<ImmutableList<Long>>() ).createOrOpen();
        //noinspection unchecked
        tableNames = db.treeMap( "tableNames" )
                .keySerializer( new SerializerArrayTuple( Serializer.LONG, Serializer.LONG, Serializer.STRING ) )
                .valueSerializer( Serializer.JAVA )
                .createOrOpen();
        partitionGroups = db.treeMap( "partitionGroups", Serializer.LONG, Serializer.JAVA ).createOrOpen();
        partitions = db.treeMap( "partitions", Serializer.LONG, Serializer.JAVA ).createOrOpen();
        dataPartitionGroupPlacement = db.hashMap( "dataPartitionPlacement" )
                .keySerializer( new SerializerArrayTuple( Serializer.INTEGER, Serializer.LONG ) )
                .valueSerializer( new GenericSerializer<ImmutableList<Long>>() )
                .createOrOpen();

        partitionPlacements = db.treeMap( "partitionPlacements", new SerializerArrayTuple( Serializer.INTEGER, Serializer.LONG ), Serializer.JAVA ).createOrOpen();

        //Restores all Tables dependent on periodic checks like TEMPERATURE Partitioning
        frequencyDependentTables = tables.values().stream().filter( t -> t.partitionProperty.reliesOnPeriodicChecks ).map( t -> t.id ).collect( Collectors.toList() );

    }


    /**
     * creates all needed maps for schemas
     *
     * schemas: schemaId -> CatalogSchema
     * schemaChildren: schemaId -> [tableId, tableId, etc]
     * schemaNames: new Object[]{databaseId, schemaName} -> CatalogSchema
     */
    private void initSchemaInfo( DB db ) {
        //noinspection unchecked
        schemas = db.treeMap( "schemas", Serializer.LONG, Serializer.JAVA ).createOrOpen();
        schemaChildren = db.hashMap( "schemaChildren", Serializer.LONG, new GenericSerializer<ImmutableList<Long>>() ).createOrOpen();
        //noinspection unchecked
        schemaNames = db.treeMap( "schemaNames", new SerializerArrayTuple( Serializer.LONG, Serializer.STRING ), Serializer.JAVA ).createOrOpen();
    }


    /**
     * creates maps for databases
     *
     * databases: databaseId -> CatalogDatabase
     * databaseNames: databaseName -> CatalogDatabase
     * databaseChildren: databaseId -> [tableId, tableId,...]
     */
    private void initDatabaseInfo( DB db ) {
        //noinspection unchecked
        databases = db.treeMap( "databases", Serializer.LONG, Serializer.JAVA ).createOrOpen();
        //noinspection unchecked
        databaseNames = db.treeMap( "databaseNames", Serializer.STRING, Serializer.JAVA ).createOrOpen();
        databaseChildren = db.hashMap( "databaseChildren", Serializer.LONG, new GenericSerializer<ImmutableList<Long>>() ).createOrOpen();
    }


    /**
     * Fills the catalog database with default data, skips if data is already inserted
     */
    private void insertDefaultData() throws GenericCatalogException, UnknownUserException, UnknownDatabaseException, UnknownTableException, UnknownSchemaException, UnknownAdapterException, UnknownColumnException {

        //////////////
        // init users
        int systemId;
        if ( !userNames.containsKey( "system" ) ) {
            systemId = addUser( "system", "" );
        } else {
            systemId = getUser( "system" ).id;
        }

        if ( !userNames.containsKey( "pa" ) ) {
            addUser( "pa", "" );
        }

        //////////////
        // init database
        long databaseId;
        if ( !databaseNames.containsKey( "APP" ) ) {
            databaseId = addDatabase( "APP", systemId, "system", 1L, "public" );
        } else {
            databaseId = getDatabase( "APP" ).id;
        }

        //////////////
        // init schema

        long schemaId;
        if ( !schemaNames.containsKey( new Object[]{ databaseId, "public" } ) ) {
            schemaId = addSchema( "public", databaseId, 1, SchemaType.RELATIONAL );
        } else {
            schemaId = getSchema( "APP", "public" ).id;
        }

        //////////////
        // init adapters
        if ( adapterNames.size() == 0 ) {
            // Deploy default store
            addAdapter( "hsqldb", defaultStore.getPath(), AdapterType.STORE, defaultStore.getDefaultSettings() );

            // Deploy default CSV view
            addAdapter( "hr", defaultSource.getPath(), AdapterType.SOURCE, defaultSource.getDefaultSettings() );

            // init schema
            CatalogAdapter csv = getAdapter( "hr" );
            if ( !testMode ) {
                if ( !tableNames.containsKey( new Object[]{ databaseId, schemaId, "depts" } ) ) {
                    addTable( "depts", schemaId, systemId, TableType.SOURCE, false );
                }
                if ( !tableNames.containsKey( new Object[]{ databaseId, schemaId, "emps" } ) ) {
                    addTable( "emps", schemaId, systemId, TableType.SOURCE, false );
                }
                if ( !tableNames.containsKey( new Object[]{ databaseId, schemaId, "emp" } ) ) {
                    addTable( "emp", schemaId, systemId, TableType.SOURCE, false );
                }
                if ( !tableNames.containsKey( new Object[]{ databaseId, schemaId, "work" } ) ) {
                    addTable( "work", schemaId, systemId, TableType.SOURCE, false );
                    addDefaultCsvColumns( csv );
                }
            }
        }

        ////////////////////////
        // init query interfaces
        if ( queryInterfaceNames.size() == 0 ) {
            // Add JDBC interface
            Map<String, String> jdbcSettings = new HashMap<>();
            jdbcSettings.put( "port", "20591" );
            jdbcSettings.put( "serialization", "PROTOBUF" );
            addQueryInterface( "jdbc", "org.polypheny.db.jdbc.JdbcInterface", jdbcSettings );

            // Add REST interface
            Map<String, String> restSettings = new HashMap<>();
            restSettings.put( "port", "8089" );
            restSettings.put( "maxUploadSizeMb", "10000" );
            addQueryInterface( "rest", "org.polypheny.db.restapi.HttpRestServer", restSettings );
        }

        try {
            commit();
        } catch ( NoTablePrimaryKeyException e ) {
            throw new RuntimeException( e );
        }

    }


    /**
     * Initiates default columns for csv files
     */
    private void addDefaultCsvColumns( CatalogAdapter csv ) throws UnknownSchemaException, UnknownTableException, GenericCatalogException, UnknownColumnException, UnknownDatabaseException {
        CatalogSchema schema = getSchema( "APP", "public" );
        CatalogTable depts = getTable( schema.id, "depts" );

        addDefaultColumn( csv, depts, "deptno", PolyType.INTEGER, null, 1, null );
        addDefaultColumn( csv, depts, "name", PolyType.VARCHAR, Collation.CASE_INSENSITIVE, 2, 20 );

        CatalogTable emps = getTable( schema.id, "emps" );
        addDefaultColumn( csv, emps, "empid", PolyType.INTEGER, null, 1, null );
        addDefaultColumn( csv, emps, "deptno", PolyType.INTEGER, null, 2, null );
        addDefaultColumn( csv, emps, "name", PolyType.VARCHAR, Collation.CASE_INSENSITIVE, 3, 20 );
        addDefaultColumn( csv, emps, "salary", PolyType.INTEGER, null, 4, null );
        addDefaultColumn( csv, emps, "commission", PolyType.INTEGER, null, 5, null );

        CatalogTable emp = getTable( schema.id, "emp" );
        addDefaultColumn( csv, emp, "employeeno", PolyType.INTEGER, null, 1, null );
        addDefaultColumn( csv, emp, "age", PolyType.INTEGER, null, 2, null );
        addDefaultColumn( csv, emp, "gender", PolyType.VARCHAR, Collation.CASE_INSENSITIVE, 3, 20 );
        addDefaultColumn( csv, emp, "maritalstatus", PolyType.VARCHAR, Collation.CASE_INSENSITIVE, 4, 20 );
        addDefaultColumn( csv, emp, "worklifebalance", PolyType.VARCHAR, Collation.CASE_INSENSITIVE, 5, 20 );
        addDefaultColumn( csv, emp, "education", PolyType.VARCHAR, Collation.CASE_INSENSITIVE, 6, 20 );
        addDefaultColumn( csv, emp, "monthlyincome", PolyType.INTEGER, null, 7, null );
        addDefaultColumn( csv, emp, "relationshipjoy", PolyType.VARCHAR, Collation.CASE_INSENSITIVE, 8, 20 );
        addDefaultColumn( csv, emp, "workingyears", PolyType.INTEGER, null, 9, null );
        addDefaultColumn( csv, emp, "yearsatcompany", PolyType.INTEGER, null, 10, null );

        CatalogTable work = getTable( schema.id, "work" );
        addDefaultColumn( csv, work, "employeeno", PolyType.INTEGER, null, 1, null );
        addDefaultColumn( csv, work, "educationfield", PolyType.VARCHAR, Collation.CASE_INSENSITIVE, 2, 20 );
        addDefaultColumn( csv, work, "jobinvolvement", PolyType.VARCHAR, Collation.CASE_INSENSITIVE, 3, 20 );
        addDefaultColumn( csv, work, "joblevel", PolyType.INTEGER, null, 4, null );
        addDefaultColumn( csv, work, "jobrole", PolyType.VARCHAR, Collation.CASE_INSENSITIVE, 5, 30 );
        addDefaultColumn( csv, work, "businesstravel", PolyType.VARCHAR, Collation.CASE_INSENSITIVE, 6, 20 );
        addDefaultColumn( csv, work, "department", PolyType.VARCHAR, Collation.CASE_INSENSITIVE, 7, 25 );
        addDefaultColumn( csv, work, "attrition", PolyType.VARCHAR, Collation.CASE_INSENSITIVE, 8, 20 );
        addDefaultColumn( csv, work, "dailyrate", PolyType.INTEGER, null, 9, null );

        // set all needed primary keys
        addPrimaryKey( depts.id, Collections.singletonList( getColumn( depts.id, "deptno" ).id ) );
        addPrimaryKey( emps.id, Collections.singletonList( getColumn( emps.id, "empid" ).id ) );
        addPrimaryKey( emp.id, Collections.singletonList( getColumn( emp.id, "employeeno" ).id ) );
        addPrimaryKey( work.id, Collections.singletonList( getColumn( work.id, "employeeno" ).id ) );

        // set foreign keys
        addForeignKey(
                emps.id,
                ImmutableList.of( getColumn( emps.id, "deptno" ).id ),
                depts.id,
                ImmutableList.of( getColumn( depts.id, "deptno" ).id ),
                "fk_emps_depts",
                ForeignKeyOption.NONE,
                ForeignKeyOption.NONE );
        addForeignKey(
                work.id,
                ImmutableList.of( getColumn( work.id, "employeeno" ).id ),
                emp.id,
                ImmutableList.of( getColumn( emp.id, "employeeno" ).id ),
                "fk_work_emp",
                ForeignKeyOption.NONE,
                ForeignKeyOption.NONE );
    }


    private void addDefaultColumn( CatalogAdapter csv, CatalogTable table, String name, PolyType type, Collation collation, int position, Integer length ) {
        if ( !checkIfExistsColumn( table.id, name ) ) {
            long colId = addColumn( name, table.id, position, type, null, length, null, null, null, false, collation );
            String filename = table.name + ".csv";
            if ( table.name.equals( "emp" ) || table.name.equals( "work" ) ) {
                filename += ".gz";
            }

            addColumnPlacement( csv.id, colId, PlacementType.AUTOMATIC, filename, table.name, name, null );
            updateColumnPlacementPhysicalPosition( csv.id, colId, position );

            long partitionId = getPartitionsOnDataPlacement( csv.id, table.id ).get( 0 );
            addPartitionPlacement( csv.id, table.id, partitionId, PlacementType.AUTOMATIC, filename, table.name );
        }
    }


    @Override
    public void validateColumns() {
        CatalogValidator validator = new CatalogValidator();
        db.rollback();
        try {
            validator.validate();
        } catch ( GenericCatalogException e ) {
            throw new RuntimeException( e );
        }
    }


    @Override
    public void close() {
        db.close();
    }


    @Override
    public void clear() {
        db.getAll().clear();
        initDBLayout( db );
        restoreAllIdBuilders();
    }


    /**
     * Adds a database
     *
     * @param name The name of the database
     * @param ownerId The owner of this database
     * @param ownerName The name of the owner
     * @param defaultSchemaId The id of the default schema of this database
     * @param defaultSchemaName The name of the default schema of this database
     * @return the id of the newly inserted database
     */
    @Override
    public long addDatabase( String name, int ownerId, String ownerName, long defaultSchemaId, String defaultSchemaName ) {
        long id = databaseIdBuilder.getAndIncrement();
        CatalogDatabase database = new CatalogDatabase( id, name, ownerId, ownerName, defaultSchemaId, defaultSchemaName );
        synchronized ( this ) {
            databases.put( id, database );
            databaseNames.put( name, database );
            databaseChildren.put( id, ImmutableList.<Long>builder().build() );
        }
        listeners.firePropertyChange( "database", null, database );
        return id;
    }


    /**
     * Delete a database from the catalog
     *
     * @param databaseId The id of the database to delete
     */
    @Override
    public void deleteDatabase( long databaseId ) {
        CatalogDatabase database = getDatabase( databaseId );
        if ( database != null ) {
            synchronized ( this ) {
                databases.remove( databaseId );
                databaseNames.remove( database.name );
                databaseChildren.remove( databaseId );
            }
        }
    }


    /**
     * Inserts a new user,
     * if a user with the same name already exists, it throws an error // TODO should it?
     *
     * @param name of the user
     * @param password of the user
     * @return the id of the created user
     */
    public int addUser( String name, String password ) {
        CatalogUser user = new CatalogUser( userIdBuilder.getAndIncrement(), name, password );
        synchronized ( this ) {
            users.put( user.id, user );
            userNames.put( user.name, user );
        }
        listeners.firePropertyChange( "user", null, user );
        return user.id;
    }


    /**
     * Get all databases
     * if pattern is specified, only the ones which confirm to it
     *
     * @param pattern A pattern for the database name
     * @return List of databases
     */
    @Override
    public List<CatalogDatabase> getDatabases( Pattern pattern ) {
        if ( pattern != null ) {
            if ( pattern.containsWildcards ) {
                return databaseNames.entrySet().stream().filter( e -> e.getKey().matches( pattern.toRegex() ) ).map( Entry::getValue ).sorted().collect( Collectors.toList() );
            } else {
                if ( databaseNames.containsKey( pattern.pattern ) ) {
                    return Collections.singletonList( databaseNames.get( pattern.pattern ) );
                } else {
                    return new ArrayList<>();
                }
            }
        } else {
            return new ArrayList<>( databases.values() );
        }
    }


    /**
     * Returns the database with the given name.
     *
     * @param databaseName The name of the database
     * @return The database
     * @throws UnknownDatabaseException If there is no database with this name.
     */
    @Override
    public CatalogDatabase getDatabase( String databaseName ) throws UnknownDatabaseException {
        try {
            return Objects.requireNonNull( databaseNames.get( databaseName ) );
        } catch ( NullPointerException e ) {
            throw new UnknownDatabaseException( databaseName );
        }
    }


    /**
     * Returns the database with the given name.
     *
     * @param databaseId The id of the database
     * @return The database
     */
    @Override
    public CatalogDatabase getDatabase( long databaseId ) {
        try {
            return Objects.requireNonNull( databases.get( databaseId ) );
        } catch ( NullPointerException e ) {
            throw new UnknownDatabaseIdRuntimeException( databaseId );
        }
    }


    /**
     * Get all schemas which fit to the specified filter pattern.
     * <code>getSchemas(xid, null, null)</code> returns all schemas of all databases.
     *
     * @param databaseNamePattern Pattern for the database name. null returns all.
     * @param schemaNamePattern Pattern for the schema name. null returns all.
     * @return List of schemas which fit to the specified filter. If there is no schema which meets the criteria, an empty list is returned.
     */
    @Override
    public List<CatalogSchema> getSchemas( Pattern databaseNamePattern, Pattern schemaNamePattern ) {

        List<CatalogDatabase> catalogDatabases = getDatabases( databaseNamePattern );

        if ( catalogDatabases.size() > 0 ) {
            Stream<CatalogSchema> catalogSchemas = catalogDatabases.stream().filter( d -> databaseChildren.containsKey( d.id ) ).flatMap( d -> Objects.requireNonNull( databaseChildren.get( d.id ) ).stream() ).map( schemas::get );

            if ( schemaNamePattern != null ) {
                catalogSchemas = catalogSchemas.filter( s -> s.name.matches( schemaNamePattern.toRegex() ) );
            }
            return catalogSchemas.collect( Collectors.toList() );
        }

        return new ArrayList<>();

    }


    /**
     * Get all schemas of the specified database which fit to the specified filter pattern.
     * <code>getSchemas(xid, databaseName, null)</code> returns all schemas of the database.
     *
     * @param databaseId The id of the database
     * @param schemaNamePattern Pattern for the schema name. null returns all
     * @return List of schemas which fit to the specified filter. If there is no schema which meets the criteria, an empty list is returned.
     */
    @Override
    public List<CatalogSchema> getSchemas( long databaseId, Pattern schemaNamePattern ) {
        if ( schemaNamePattern != null ) {
            List<CatalogSchema> list = new ArrayList<>();
            for ( CatalogSchema schema : schemaNames.prefixSubMap( new Object[]{ databaseId } ).values() ) {
                if ( schema.name.matches( schemaNamePattern.pattern ) ) {
                    list.add( schema );
                }
            }
            return ImmutableList.copyOf( list );
        } else {
            return new ArrayList<>( schemaNames.prefixSubMap( new Object[]{ databaseId } ).values() );
        }
    }


    /**
     * Returns the schema with the specified id.
     *
     * @param schemaId The id of the schema
     * @return The schema
     */
    @Override
    public CatalogSchema getSchema( long schemaId ) {
        try {
            return Objects.requireNonNull( schemas.get( schemaId ) );
        } catch ( NullPointerException e ) {
            throw new UnknownSchemaIdRuntimeException( schemaId );
        }
    }


    /**
     * Returns the schema with the given name in the specified database.
     *
     * @param databaseName The name of the database
     * @param schemaName The name of the schema
     * @return The schema
     * @throws UnknownSchemaException If there is no schema with this name in the specified database.
     */
    @Override
    public CatalogSchema getSchema( String databaseName, String schemaName ) throws UnknownSchemaException, UnknownDatabaseException {
        try {
            long databaseId = getDatabase( databaseName ).id;
            return Objects.requireNonNull( schemaNames.get( new Object[]{ databaseId, schemaName } ) );
        } catch ( NullPointerException e ) {
            throw new UnknownSchemaException( databaseName, schemaName );
        }

    }


    /**
     * Returns the schema with the given name in the specified database.
     *
     * @param databaseId The id of the database
     * @param schemaName The name of the schema
     * @return The schema
     * @throws UnknownSchemaException If there is no schema with this name in the specified database.
     */
    @Override
    public CatalogSchema getSchema( long databaseId, String schemaName ) throws UnknownSchemaException {
        try {
            return Objects.requireNonNull( schemaNames.get( new Object[]{ databaseId, schemaName } ) );
        } catch ( NullPointerException e ) {
            throw new UnknownSchemaException( databaseId, schemaName );
        }
    }


    /**
     * Adds a schema in a specified database
     *
     * @param name The name of the schema
     * @param databaseId The id of the associated database
     * @param ownerId The owner of this schema
     * @param schemaType The type of this schema
     * @return The id of the inserted schema
     */
    @Override
    public long addSchema( String name, long databaseId, int ownerId, SchemaType schemaType ) {
        CatalogUser owner = getUser( ownerId );
        long id = schemaIdBuilder.getAndIncrement();
        CatalogSchema schema = new CatalogSchema( id, name, databaseId, ownerId, owner.name, schemaType );
        synchronized ( this ) {
            schemas.put( id, schema );
            schemaNames.put( new Object[]{ databaseId, name }, schema );
            schemaChildren.put( id, ImmutableList.<Long>builder().build() );
            List<Long> children = new ArrayList<>( Objects.requireNonNull( databaseChildren.get( databaseId ) ) );
            children.add( id );
            databaseChildren.replace( databaseId, ImmutableList.copyOf( children ) );
        }
        listeners.firePropertyChange( "schema", null, schema );
        return id;
    }


    /**
     * Checks weather a schema with the specified name exists in a database.
     *
     * @param databaseId The if of the database
     * @param schemaName The name of the schema to check
     * @return True if there is a schema with this name. False if not.
     */
    @Override
    public boolean checkIfExistsSchema( long databaseId, String schemaName ) {
        return schemaNames.containsKey( new Object[]{ databaseId, schemaName } );
    }


    /**
     * Rename a schema
     *
     * @param schemaId The if of the schema to rename
     * @param name New name of the schema
     */
    @Override
    public void renameSchema( long schemaId, String name ) {
        try {
            CatalogSchema old = Objects.requireNonNull( schemas.get( schemaId ) );
            CatalogSchema schema = new CatalogSchema( old.id, name, old.databaseId, old.ownerId, old.ownerName, old.schemaType );

            synchronized ( this ) {
                schemas.replace( schemaId, schema );
                schemaNames.remove( new Object[]{ old.databaseId, old.name } );
                schemaNames.put( new Object[]{ old.databaseId, name }, schema );
            }
            listeners.firePropertyChange( "schema", old, schema );
        } catch ( NullPointerException e ) {
            throw new UnknownSchemaIdRuntimeException( schemaId );
        }
    }


    /**
     * Change owner of a schema
     *
     * @param schemaId The id of the schema which gets its ownerId changed
     * @param ownerId Id of the new owner
     */
    @Override
    public void setSchemaOwner( long schemaId, long ownerId ) {
        try {
            CatalogSchema old = Objects.requireNonNull( schemas.get( schemaId ) );
            CatalogSchema schema = new CatalogSchema( old.id, old.name, old.databaseId, (int) ownerId, old.ownerName, old.schemaType );
            synchronized ( this ) {
                schemas.replace( schemaId, schema );
                schemaNames.replace( new Object[]{ schema.databaseId, schema.name }, schema );
            }
            listeners.firePropertyChange( "schema", old, schema );
        } catch ( NullPointerException e ) {
            throw new UnknownSchemaIdRuntimeException( schemaId );
        }
    }


    /**
     * Delete a schema from the catalog
     *
     * @param schemaId The if of the schema to delete
     */
    @Override
    public void deleteSchema( long schemaId ) {
        CatalogSchema schema = getSchema( schemaId );
        synchronized ( this ) {
            schemaNames.remove( new Object[]{ schema.databaseId, schema.name } );
            List<Long> oldChildren = new ArrayList<>( Objects.requireNonNull( databaseChildren.get( schema.databaseId ) ) );
            oldChildren.remove( schemaId );
            databaseChildren.replace( schema.databaseId, ImmutableList.copyOf( oldChildren ) );

            for ( Long id : Objects.requireNonNull( schemaChildren.get( schemaId ) ) ) {
                deleteTable( id );
            }
            schemaChildren.remove( schemaId );
            schemas.remove( schemaId );

        }
        listeners.firePropertyChange( "Schema", schema, null );
    }


    /**
     * Get all tables of the specified schema which fit to the specified filters.
     * <code>getTables(xid, databaseName, null, null, null)</code> returns all tables of the database.
     *
     * @param schemaId The id of the schema
     * @param tableNamePattern Pattern for the table name. null returns all.
     * @return List of tables which fit to the specified filters. If there is no table which meets the criteria, an empty list is returned.
     */
    @Override
    public List<CatalogTable> getTables( long schemaId, Pattern tableNamePattern ) {
        if ( schemas.containsKey( schemaId ) ) {

            CatalogSchema schema = Objects.requireNonNull( schemas.get( schemaId ) );
            if ( tableNamePattern != null ) {
                return Collections.singletonList( tableNames.get( new Object[]{ schema.databaseId, schemaId, tableNamePattern.pattern } ) );
            } else {
                return new ArrayList<>( tableNames.prefixSubMap( new Object[]{ schema.databaseId, schemaId } ).values() );
            }
        }
        return new ArrayList<>();
    }


    /**
     * Get all tables of the specified database which fit to the specified filters.
     * <code>getTables(xid, databaseName, null, null, null)</code> returns all tables of the database.
     *
     * @param databaseId The id of the database
     * @param schemaNamePattern Pattern for the schema name. null returns all.
     * @param tableNamePattern Pattern for the table name. null returns all.
     * @return List of tables which fit to the specified filters. If there is no table which meets the criteria, an empty list is returned.
     */
    @Override
    public List<CatalogTable> getTables( long databaseId, Pattern schemaNamePattern, Pattern tableNamePattern ) {
        if ( schemaNamePattern != null && tableNamePattern != null ) {
            CatalogSchema schema = schemaNames.get( new Object[]{ databaseId, schemaNamePattern.pattern } );
            if ( schema != null ) {
                return Collections.singletonList( Objects.requireNonNull( tableNames.get( new Object[]{ databaseId, schema.id, tableNamePattern.pattern } ) ) );
            }
        } else if ( schemaNamePattern != null ) {
            CatalogSchema schema = schemaNames.get( new Object[]{ databaseId, schemaNamePattern.pattern } );
            if ( schema != null ) {
                return new ArrayList<>( tableNames.prefixSubMap( new Object[]{ databaseId, schema.id } ).values() );
            }
        } else {
            return new ArrayList<>( tableNames.prefixSubMap( new Object[]{ databaseId } ).values() );
        }

        return new ArrayList<>();
    }


    /**
     * Get all tables of the specified database which fit to the specified filters.
     * <code>
     * ables(xid, databaseName, null, null, null)
     * </code> returns all tables of the database.
     *
     * @param databaseNamePattern Pattern for the database name. null returns all.
     * @param schemaNamePattern Pattern for the schema name. null returns all.
     * @param tableNamePattern Pattern for the table name. null returns all.
     * @return List of tables which fit to the specified filters. If there is no table which meets the criteria, an empty list is returned.
     */
    @Override
    public List<CatalogTable> getTables( Pattern databaseNamePattern, Pattern schemaNamePattern, Pattern tableNamePattern ) {
        List<CatalogSchema> catalogSchemas = getSchemas( databaseNamePattern, schemaNamePattern );

        if ( catalogSchemas.size() > 0 ) {
            Stream<CatalogTable> catalogTables = catalogSchemas.stream().filter( t -> schemaChildren.containsKey( t.id ) ).flatMap( t -> Objects.requireNonNull( schemaChildren.get( t.id ) ).stream() ).map( tables::get );

            if ( tableNamePattern != null ) {
                catalogTables = catalogTables.filter( t -> t.name.matches( tableNamePattern.toRegex() ) );
            }
            return catalogTables.collect( Collectors.toList() );
        }

        return new ArrayList<>();
    }


    /**
     * Returns the table with the given id
     *
     * @param tableId The id of the table
     * @return The table
     */
    @Override
    public CatalogTable getTable( long tableId ) {
        try {
            return Objects.requireNonNull( tables.get( tableId ) );
        } catch ( NullPointerException e ) {
            throw new UnknownTableIdRuntimeException( tableId );
        }
    }


    /**
     * Returns the table with the given name in the specified schema.
     *
     * @param schemaId The id of the schema
     * @param tableName The name of the table
     * @return The table
     * @throws UnknownTableException If there is no table with this name in the specified database and schema.
     */
    @Override
    public CatalogTable getTable( long schemaId, String tableName ) throws UnknownTableException {
        try {
            CatalogSchema schema = getSchema( schemaId );
            return Objects.requireNonNull( tableNames.get( new Object[]{ schema.databaseId, schemaId, tableName } ) );
        } catch ( NullPointerException e ) {
            throw new UnknownTableException( schemaId, tableName );
        }
    }


    /**
     * Returns the table with the given name in the specified database and schema.
     *
     * @param databaseId The id of the database
     * @param schemaName The name of the schema
     * @param tableName The name of the table
     * @return The table
     * @throws UnknownTableException If there is no table with this name in the specified database and schema.
     */
    @Override
    public CatalogTable getTable( long databaseId, String schemaName, String tableName ) throws UnknownTableException {
        try {
            long schemaId = Objects.requireNonNull( schemaNames.get( new Object[]{ databaseId, schemaName } ) ).id;
            return Objects.requireNonNull( tableNames.get( new Object[]{ databaseId, schemaId, tableName } ) );
        } catch ( NullPointerException e ) {
            throw new UnknownTableException( databaseId, schemaName, tableName );
        }
    }


    /**
     * Returns the table with the given name in the specified database and schema.
     *
     * @param databaseName The name of the database
     * @param schemaName The name of the schema
     * @param tableName The name of the table
     * @return The table
     * @throws UnknownTableException If there is no table with this name in the specified database and schema.
     */
    @Override
    public CatalogTable getTable( String databaseName, String schemaName, String tableName ) throws UnknownTableException, UnknownDatabaseException, UnknownSchemaException {
        try {
            long databaseId = getDatabase( databaseName ).id;
            long schemaId = getSchema( databaseId, schemaName ).id;
            return Objects.requireNonNull( tableNames.get( new Object[]{ databaseId, schemaId, tableName } ) );
        } catch ( NullPointerException e ) {
            throw new UnknownTableException( databaseName, schemaName, tableName );
        }
    }


    /**
     * Adds a table to a specified schema.
     *
     * @param name The name of the table to add
     * @param schemaId The id of the schema
     * @param ownerId The if of the owner
     * @param tableType The table type
     * @param modifiable Whether the content of the table can be modified
     * @return The id of the inserted table
     */
    @Override
    public long addTable( String name, long schemaId, int ownerId, TableType tableType, boolean modifiable ) {
        long id = tableIdBuilder.getAndIncrement();
        CatalogSchema schema = getSchema( schemaId );
        CatalogUser owner = getUser( ownerId );

        try {
            //Technically every Table is partitioned. But tables classified as UNPARTITIONED only consist of one PartitionGroup and one large partition
            List<Long> partitionGroupIds = new ArrayList<>();
            partitionGroupIds.add( addPartitionGroup( id, "full", schemaId, PartitionType.NONE, 1, new ArrayList<>(), true ) );
            //get All(only one) PartitionGroups and then get all partitionIds  for each PG and add them to completeList of partitionIds
            CatalogPartitionGroup defaultUnpartitionedGroup = getPartitionGroup( partitionGroupIds.get( 0 ) );

            PartitionProperty partitionProperty = PartitionProperty.builder()
                    .partitionType( PartitionType.NONE )
                    .partitionGroupIds( ImmutableList.copyOf( partitionGroupIds ) )
                    .partitionIds( ImmutableList.copyOf( defaultUnpartitionedGroup.partitionIds ) )
                    .reliesOnPeriodicChecks( false )
                    .build();

            CatalogTable table = new CatalogTable(
                    id,
                    name,
                    ImmutableList.of(),
                    schemaId,
                    schema.databaseId,
                    ownerId,
                    owner.name,
                    tableType,
                    null,
                    ImmutableMap.of(),
                    modifiable,
                    partitionProperty );

            updateTableLogistics( name, schemaId, id, schema, table );
            openTable = id;

        } catch ( GenericCatalogException e ) {
            throw new RuntimeException( "Error when adding table " + name, e );
        }
        return id;

    }


    /**
     * Adds a view to a specified schema.
     *
     * @param name The name of the view to add
     * @param schemaId The id of the schema
     * @param ownerId The if of the owner
     * @param tableType The table type
     * @param modifiable Whether the content of the table can be modified
     * @param definition RelNode used to create Views
     * @param underlyingTables all tables and columns used within the view
     * @param fieldList all columns used within the View
     * @return The id of the inserted table
     */
    @Override
    public long addView( String name, long schemaId, int ownerId, TableType tableType, boolean modifiable, RelNode definition, RelCollation relCollation, Map<Long, List<Long>> underlyingTables, RelDataType fieldList, String query, QueryLanguage language ) {
        long id = tableIdBuilder.getAndIncrement();
        CatalogSchema schema = getSchema( schemaId );
        CatalogUser owner = getUser( ownerId );

        PartitionProperty partitionProperty = PartitionProperty.builder()
                .partitionType( PartitionType.NONE )
                .reliesOnPeriodicChecks( false )
                .partitionIds( ImmutableList.copyOf( new ArrayList<>() ) )
                .partitionGroupIds( ImmutableList.copyOf( new ArrayList<>() ) )
                .build();

        if ( tableType == TableType.VIEW ) {
            CatalogView viewTable = new CatalogView(
                    id,
                    name,
                    ImmutableList.of(),
                    schemaId,
                    schema.databaseId,
                    ownerId,
                    owner.name,
                    tableType,
                    query,//definition,
                    null,
                    ImmutableMap.of(),
                    modifiable,
                    relCollation,
                    ImmutableMap.copyOf( underlyingTables ),
<<<<<<< HEAD
                    language//fieldList
=======
                    fieldList,
                    partitionProperty
>>>>>>> 3ee4dcf6
            );
            addConnectedViews( underlyingTables, viewTable.id );
            updateTableLogistics( name, schemaId, id, schema, viewTable );
            relTypeInfo.put( id, fieldList );
            nodeInfo.put( id, definition );

        } else {

            //Should not happen, addViewTable is only called with TableType.View
            throw new RuntimeException( "addViewTable is only possible with TableType = VIEW" );
        }
        return id;
    }


    @Override
    public long addMaterializedView( String name, long schemaId, int ownerId, TableType tableType, boolean modifiable, RelNode definition, RelCollation relCollation, Map<Long, List<Long>> underlyingTables, RelDataType fieldList, MaterializedCriteria materializedCriteria, String query, QueryLanguage language, boolean ordered ) {
        long id = tableIdBuilder.getAndIncrement();
        CatalogSchema schema = getSchema( schemaId );
        CatalogUser owner = getUser( ownerId );

        if ( tableType == TableType.MATERIALIZEDVIEW ) {
            CatalogMaterialized materializedViewTable = new CatalogMaterialized(
                    id,
                    name,
                    ImmutableList.of(),
                    schemaId,
                    schema.databaseId,
                    ownerId,
                    owner.name,
                    tableType,
                    query,
                    null,
                    ImmutableMap.of(),
                    modifiable,
                    relCollation,
                    ImmutableMap.copyOf( underlyingTables ),
                    language,
                    materializedCriteria,
                    ordered
            );
            addConnectedViews( underlyingTables, materializedViewTable.id );
            updateTableLogistics( name, schemaId, id, schema, materializedViewTable );

            relTypeInfo.put( id, fieldList );
            nodeInfo.put( id, definition );
        } else {

            //Should not happen, addViewTable is only called with TableType.View
            throw new RuntimeException( "addMaterializedViewTable is only possible with TableType = MATERIALIZEDVIEW" );
        }
        return id;
    }



    private void updateTableLogistics( String name, long schemaId, long id, CatalogSchema schema, CatalogTable table ) {
        synchronized ( this ) {
            tables.put( id, table );
            tableChildren.put( id, ImmutableList.<Long>builder().build() );
            tableNames.put( new Object[]{ schema.databaseId, schemaId, name }, table );
            List<Long> children = new ArrayList<>( Objects.requireNonNull( schemaChildren.get( schemaId ) ) );
            children.add( id );
            schemaChildren.replace( schemaId, ImmutableList.copyOf( children ) );
        }

        listeners.firePropertyChange( "table", null, table );
    }


    /**
     * Add additional Information to Table, what Views are connected to table
     */
    public void addConnectedViews( Map<Long, List<Long>> underlyingTables, long viewId ) {
        for ( long id : underlyingTables.keySet() ) {
            CatalogTable old = getTable( id );
            List<Long> connectedViews;
            connectedViews = new ArrayList<>( old.connectedViews );
            connectedViews.add( viewId );
            CatalogTable table = old.getConnectedViews( ImmutableList.copyOf( connectedViews ) );
            synchronized ( this ) {
                tables.replace( id, table );
                assert table != null;
                tableNames.replace( new Object[]{ table.databaseId, table.schemaId, old.name }, table );
            }
            listeners.firePropertyChange( "table", old, table );
        }
    }


    /**
     * deletes all View dependencies after a view is dropped
     *
     * @param catalogView view to be deleted
     */
    @Override
    public void deleteViewDependencies( CatalogView catalogView ) {
        for ( long id : catalogView.getUnderlyingTables().keySet() ) {
            CatalogTable old = getTable( id );
            List<Long> connectedViews = old.connectedViews.stream().filter( e -> e != catalogView.id ).collect( Collectors.toList() );

            CatalogTable table = old.getConnectedViews( ImmutableList.copyOf( connectedViews ) );

            synchronized ( this ) {
                tables.replace( id, table );
                assert table != null;
                tableNames.replace( new Object[]{ table.databaseId, table.schemaId, old.name }, table );
            }
            listeners.firePropertyChange( "table", old, table );
        }
    }


    /**
     * Checks if there is a table with the specified name in the specified schema.
     *
     * @param schemaId The id of the schema
     * @param tableName The name to check for
     * @return true if there is a table with this name, false if not.
     */
    @Override
    public boolean checkIfExistsTable( long schemaId, String tableName ) {
        CatalogSchema schema = getSchema( schemaId );
        return tableNames.containsKey( new Object[]{ schema.databaseId, schemaId, tableName } );
    }


    /**
     * Checks if there is a table with the specified id.
     *
     * @param tableId id of the table
     * @return true if there is a table with this id, false if not.
     */
    @Override
    public boolean checkIfExistsTable( long tableId ) {
        return tables.containsKey( tableId );
    }


    /**
     * Renames a table
     *
     * @param tableId The if of the table to rename
     * @param name New name of the table
     */
    @Override
    public void renameTable( long tableId, String name ) {
        CatalogTable old = getTable( tableId );
        CatalogTable table = old.getRenamed( name );
        synchronized ( this ) {
            tables.replace( tableId, table );
            tableNames.remove( new Object[]{ table.databaseId, table.schemaId, old.name } );
            tableNames.put( new Object[]{ table.databaseId, table.schemaId, name }, table );
        }
        listeners.firePropertyChange( "table", old, table );
    }


    /**
     * Delete the specified table. Columns, Keys and ColumnPlacements need to be deleted before.
     *
     * @param tableId The id of the table to delete
     */
    @Override
    public void deleteTable( long tableId ) {
        CatalogTable table = getTable( tableId );
        List<Long> children = new ArrayList<>( Objects.requireNonNull( schemaChildren.get( table.schemaId ) ) );
        children.remove( tableId );
        synchronized ( this ) {
            schemaChildren.replace( table.schemaId, ImmutableList.copyOf( children ) );

            if ( table.partitionProperty.reliesOnPeriodicChecks ) {
                removeTableFromPeriodicProcessing( tableId );
            }

            if ( table.isPartitioned ) {
                for ( Long partitionGroupId : Objects.requireNonNull( table.partitionProperty.partitionGroupIds ) ) {
                    deletePartitionGroup( table.id, table.schemaId, partitionGroupId );
                }
            }

            for ( Long columnId : Objects.requireNonNull( tableChildren.get( tableId ) ) ) {
                deleteColumn( columnId );
            }

            tableChildren.remove( tableId );
            tables.remove( tableId );
            tableNames.remove( new Object[]{ table.databaseId, table.schemaId, table.name } );
            flagTableForDeletion( table.id, false );
            // primary key was deleted and open table has to be closed
            if ( openTable != null && openTable == tableId ) {
                openTable = null;
            }

        }
        listeners.firePropertyChange( "table", table, null );
    }


    /**
     * Change owner of a table
     *
     * @param tableId The if of the table
     * @param ownerId Id of the new owner
     */
    @Override
    public void setTableOwner( long tableId, int ownerId ) {
        CatalogTable old = getTable( tableId );
        CatalogUser user = getUser( ownerId );

        CatalogTable table;
        if ( old.isPartitioned ) {
            table = new CatalogTable( old.id
                    , old.name
                    , old.columnIds
                    , old.schemaId
                    , old.databaseId
                    , ownerId
                    , user.name
                    , old.tableType
                    , old.primaryKey
                    , old.placementsByAdapter
                    , old.modifiable
                    , old.partitionType
                    , old.partitionColumnId
                    , old.partitionProperty
                    , old.connectedViews );
        } else {
            table = new CatalogTable(
                    old.id,
                    old.name,
                    old.columnIds,
                    old.schemaId,
                    old.databaseId,
                    ownerId,
                    user.name,
                    old.tableType,
                    old.primaryKey,
                    old.placementsByAdapter,
                    old.modifiable,
                    old.partitionProperty );
        }
        synchronized ( this ) {
            tables.replace( tableId, table );
            tableNames.replace( new Object[]{ table.databaseId, table.schemaId, table.name }, table );
        }
        listeners.firePropertyChange( "table", old, table );
    }


    /**
     * Set the primary key of a table
     *
     * @param tableId The id of the table
     * @param keyId The id of the key to set as primary key. Set null to set no primary key.
     */
    @Override
    public void setPrimaryKey( long tableId, Long keyId ) {
        CatalogTable old = getTable( tableId );
<<<<<<< HEAD

        CatalogTable table;
        if ( old instanceof CatalogMaterialized ) {
            table = new CatalogMaterialized( old.id,
                    old.name,
                    old.columnIds,
                    old.schemaId,
                    old.databaseId,
                    old.ownerId,
                    old.ownerName,
                    old.tableType,
                    ((CatalogMaterialized) old).getQuery(),
                    keyId,
                    old.placementsByAdapter,
                    old.modifiable,
                    old.numPartitions,
                    old.partitionType,
                    old.partitionIds,
                    old.partitionColumnId,
                    old.isPartitioned,
                    ((CatalogMaterialized) old).getRelCollation(),
                    old.connectedViews,
                    ((CatalogMaterialized) old).getUnderlyingTables(),
                    ((CatalogMaterialized) old).getLanguage(),
                    ((CatalogMaterialized) old).getMaterializedCriteria(),
                    ((CatalogMaterialized) old).isOrdered() );
        } else {
            table = new CatalogTable( old.id,
=======
        CatalogTable table;

        //This is needed otherwise this would reset the already partitioned table
        if ( old.isPartitioned ) {
            table = new CatalogTable( old.id
                    , old.name
                    , old.columnIds
                    , old.schemaId
                    , old.databaseId
                    , old.ownerId
                    , old.ownerName
                    , old.tableType
                    , keyId
                    , old.placementsByAdapter
                    , old.modifiable
                    , old.partitionType
                    , old.partitionColumnId
                    , old.partitionProperty
                    , old.connectedViews );
        } else {
            table = new CatalogTable(
                    old.id,
>>>>>>> 3ee4dcf6
                    old.name,
                    old.columnIds,
                    old.schemaId,
                    old.databaseId,
                    old.ownerId,
                    old.ownerName,
                    old.tableType,
                    keyId,
                    old.placementsByAdapter,
                    old.modifiable,
<<<<<<< HEAD
                    old.numPartitions,
                    old.partitionType,
                    old.partitionIds,
                    old.partitionColumnId,
                    old.isPartitioned,
                    old.connectedViews );
        }

=======
                    old.partitionProperty );
        }
>>>>>>> 3ee4dcf6
        synchronized ( this ) {
            tables.replace( tableId, table );
            tableNames.replace( new Object[]{ table.databaseId, table.schemaId, table.name }, table );

            if ( keyId == null ) {
                openTable = tableId;
            } else {
                primaryKeys.put( keyId, new CatalogPrimaryKey( Objects.requireNonNull( keys.get( keyId ) ) ) );
                openTable = null;
            }
        }
        listeners.firePropertyChange( "table", old, table );
    }


    /**
     * Adds a placement for a column.
     *
     * @param adapterId The store on which the table should be placed on
     * @param columnId The id of the column to be placed
     * @param placementType The type of placement
     * @param physicalSchemaName The schema name on the adapter
     * @param physicalTableName The table name on the adapter
     * @param physicalColumnName The column name on the adapter
     * @param partitionGroupIds List of partitions to place on this column placement (may be null)
     */
    @Override
    public void addColumnPlacement( int adapterId, long columnId, PlacementType placementType, String physicalSchemaName, String physicalTableName, String physicalColumnName, List<Long> partitionGroupIds ) {
        CatalogColumn column = Objects.requireNonNull( columns.get( columnId ) );
        CatalogAdapter store = Objects.requireNonNull( adapters.get( adapterId ) );

        CatalogColumnPlacement placement = new CatalogColumnPlacement(
                column.tableId,
                columnId,
                adapterId,
                store.uniqueName,
                placementType,
                physicalSchemaName,
                physicalColumnName,
                physicalPositionBuilder.getAndIncrement() );

        synchronized ( this ) {
            columnPlacements.put( new Object[]{ adapterId, columnId }, placement );

            CatalogTable old = Objects.requireNonNull( tables.get( column.tableId ) );
            Map<Integer, ImmutableList<Long>> placementsByStore = new HashMap<>( old.placementsByAdapter );
            if ( placementsByStore.containsKey( adapterId ) ) {
                List<Long> placements = new ArrayList<>( placementsByStore.get( adapterId ) );
                placements.add( columnId );
                placementsByStore.replace( adapterId, ImmutableList.copyOf( placements ) );
            } else {
                placementsByStore.put( adapterId, ImmutableList.of( columnId ) );

            }

            CatalogTable table;

            // Required because otherwise an already partitioned table would be reset to a regular table due to the different constructors.
            if ( old.isPartitioned ) {
<<<<<<< HEAD
                log.debug( " Table '{}' is partitioned.", old.name );
                if ( old.tableType == TableType.MATERIALIZEDVIEW ) {
                    table = new CatalogMaterialized(
                            old.id,
                            old.name,
                            old.columnIds,
                            old.schemaId,
                            old.databaseId,
                            old.ownerId,
                            old.ownerName,
                            old.tableType,
                            ((CatalogMaterialized) old).getQuery(),
                            old.primaryKey,
                            ImmutableMap.copyOf( placementsByStore ),
                            old.modifiable,
                            old.numPartitions,
                            old.partitionType,
                            old.partitionIds,
                            old.partitionColumnId,
                            old.isPartitioned,
                            ((CatalogMaterialized) old).getRelCollation(),
                            old.connectedViews,
                            ((CatalogMaterialized) old).getUnderlyingTables(),
                            ((CatalogMaterialized) old).getLanguage(),
                            ((CatalogMaterialized) old).getMaterializedCriteria(),
                            ((CatalogMaterialized) old).isOrdered()
                    );
                } else {
                    table = new CatalogTable(
                            old.id,
                            old.name,
                            old.columnIds,
                            old.schemaId,
                            old.databaseId,
                            old.ownerId,
                            old.ownerName,
                            old.tableType,
                            old.primaryKey,
                            ImmutableMap.copyOf( placementsByStore ),
                            old.modifiable,
                            old.numPartitions,
                            old.partitionType,
                            old.partitionIds,
                            old.partitionColumnId,
                            old.connectedViews );
                }
=======
                if ( log.isDebugEnabled() ) {
                    log.debug( " Table '{}' is partitioned.", old.name );
                }
                table = new CatalogTable(
                        old.id,
                        old.name,
                        old.columnIds,
                        old.schemaId,
                        old.databaseId,
                        old.ownerId,
                        old.ownerName,
                        old.tableType,
                        old.primaryKey,
                        ImmutableMap.copyOf( placementsByStore ),
                        old.modifiable,
                        old.partitionType,
                        old.partitionColumnId,
                        old.partitionProperty,
                        old.connectedViews );
>>>>>>> 3ee4dcf6


            } else {
<<<<<<< HEAD
                if ( old.tableType == TableType.MATERIALIZEDVIEW ) {
                    table = new CatalogMaterialized(
                            old.id,
                            old.name,
                            old.columnIds,
                            old.schemaId,
                            old.databaseId,
                            old.ownerId,
                            old.ownerName,
                            old.tableType,
                            ((CatalogMaterialized) old).getQuery(),
                            old.primaryKey,
                            ImmutableMap.copyOf( placementsByStore ),
                            old.modifiable,
                            old.numPartitions,
                            old.partitionType,
                            old.partitionIds,
                            old.partitionColumnId,
                            old.isPartitioned,
                            ((CatalogMaterialized) old).getRelCollation(),
                            old.connectedViews,
                            ((CatalogMaterialized) old).getUnderlyingTables(),
                            ((CatalogMaterialized) old).getLanguage(),
                            ((CatalogMaterialized) old).getMaterializedCriteria(),
                            ((CatalogMaterialized) old).isOrdered()
                    );
                } else {
                    table = new CatalogTable(
                            old.id,
                            old.name,
                            old.columnIds,
                            old.schemaId,
                            old.databaseId,
                            old.ownerId,
                            old.ownerName,
                            old.tableType,
                            old.primaryKey,
                            ImmutableMap.copyOf( placementsByStore ),
                            old.modifiable,
                            old.numPartitions,
                            old.partitionType,
                            old.partitionIds,
                            old.partitionColumnId,
                            old.isPartitioned,
                            old.connectedViews );
                }
=======
                table = new CatalogTable(
                        old.id,
                        old.name,
                        old.columnIds,
                        old.schemaId,
                        old.databaseId,
                        old.ownerId,
                        old.ownerName,
                        old.tableType,
                        old.primaryKey,
                        ImmutableMap.copyOf( placementsByStore ),
                        old.modifiable,
                        old.partitionProperty,
                        old.connectedViews );
>>>>>>> 3ee4dcf6
            }

            // If table is partitioned and no concrete partitions are defined place all partitions on columnPlacement
            if ( partitionGroupIds == null ) {
                partitionGroupIds = table.partitionProperty.partitionGroupIds;
            }

            // Only executed if this is the first placement on the store
            if ( !dataPartitionGroupPlacement.containsKey( new Object[]{ adapterId, column.tableId } ) ) {
                if ( log.isDebugEnabled() ) {
                    log.debug( "Table '{}.{}' does not exists in DataPartitionPlacements so far. Assigning partitions {}",
                            store.uniqueName, old.name, partitionGroupIds );
                }
                updatePartitionGroupsOnDataPlacement( adapterId, column.tableId, partitionGroupIds );
            } else {
                if ( log.isDebugEnabled() ) {
                    log.debug( "Table '{}.{}' already exists in DataPartitionPlacement, keeping assigned partitions {}",
                            store.uniqueName,
                            old.name,
                            getPartitionGroupsOnDataPlacement( adapterId, old.id ) );
                }
            }

            tables.replace( column.tableId, table );
            tableNames.replace( new Object[]{ table.databaseId, table.schemaId, table.name }, table );
        }
        listeners.firePropertyChange( "columnPlacement", null, placement );
    }


    /**
     * Change physical names of a partition placement.
     *
     * @param adapterId The id of the adapter
     * @param partitionId The id of the partition
     * @param physicalSchemaName The physical schema name
     * @param physicalTableName The physical table name
     */
    @Override
    public void updatePartitionPlacementPhysicalNames( int adapterId, long partitionId, String physicalSchemaName, String physicalTableName ) {
        try {
            CatalogPartitionPlacement old = Objects.requireNonNull( partitionPlacements.get( new Object[]{ adapterId, partitionId } ) );
            CatalogPartitionPlacement placement = new CatalogPartitionPlacement(
                    old.tableId,
                    old.adapterId,
                    old.adapterUniqueName,
                    old.placementType,
                    physicalSchemaName,
                    physicalTableName,
                    old.partitionId );

            synchronized ( this ) {
                partitionPlacements.replace( new Object[]{ adapterId, partitionId }, placement );
            }
            listeners.firePropertyChange( "partitionPlacement", old, placement );
        } catch ( NullPointerException e ) {
            getAdapter( adapterId );
            getPartition( partitionId );
            throw new UnknownPartitionPlacementException( adapterId, partitionId );
        }
    }


    /**
     * Deletes all dependent column placements
     *
     * @param adapterId The id of the adapter
     * @param columnId The id of the column
     */
    @Override
    public void deleteColumnPlacement( int adapterId, long columnId ) {

        boolean lastPlacementOnStore = false;
        CatalogTable oldTable = getTable( getColumn( columnId ).tableId );
        Map<Integer, ImmutableList<Long>> placementsByStore = new HashMap<>( oldTable.placementsByAdapter );
        List<Long> placements = new ArrayList<>( placementsByStore.get( adapterId ) );
        placements.remove( columnId );
        if ( placements.size() != 0 ) {
            placementsByStore.put( adapterId, ImmutableList.copyOf( placements ) );
        } else {
            placementsByStore.remove( adapterId );
            lastPlacementOnStore = true;
        }

        CatalogTable table;
        synchronized ( this ) {
            // Needed because otherwise an already partitioned table would be reset to a regular table due to the different constructors.
            if ( oldTable.isPartitioned ) {
                if ( log.isDebugEnabled() ) {
                    log.debug( "Is flagged for deletion {}", isTableFlaggedForDeletion( oldTable.id ) );
                }
                if ( !isTableFlaggedForDeletion( oldTable.id ) ) {
                    if ( !validatePartitionGroupDistribution( adapterId, oldTable.id, columnId, 1 ) ) {
                        throw new RuntimeException( "Partition Distribution failed" );
                    }
                }

                if ( log.isDebugEnabled() ) {
                    log.debug( "Table '{}' is partitioned.", oldTable.name );
                }
                table = new CatalogTable(
                        oldTable.id,
                        oldTable.name,
                        oldTable.columnIds,
                        oldTable.schemaId,
                        oldTable.databaseId,
                        oldTable.ownerId,
                        oldTable.ownerName,
                        oldTable.tableType,
                        oldTable.primaryKey,
                        ImmutableMap.copyOf( placementsByStore ),
                        oldTable.modifiable,
                        oldTable.partitionType,
                        oldTable.partitionColumnId,
                        oldTable.partitionProperty,
                        oldTable.connectedViews );

                //Check if this is the last placement on store. If so remove dataPartitionPlacement
                if ( lastPlacementOnStore ) {
                    dataPartitionGroupPlacement.remove( new Object[]{ adapterId, oldTable.id } );
                    if ( log.isDebugEnabled() ) {
                        log.debug( "Column '{}' was the last placement on store: '{}.{}' ",
                                getColumn( columnId ).name,
                                getAdapter( adapterId ).uniqueName,
                                table.name );
                    }
                }
            } else {
                table = new CatalogTable(
                        oldTable.id,
                        oldTable.name,
                        oldTable.columnIds,
                        oldTable.schemaId,
                        oldTable.databaseId,
                        oldTable.ownerId,
                        oldTable.ownerName,
                        oldTable.tableType,
                        oldTable.primaryKey,
                        ImmutableMap.copyOf( placementsByStore ),
                        oldTable.modifiable,
                        oldTable.partitionProperty,
                        oldTable.connectedViews );
            }

            tables.replace( table.id, table );
            tableNames.replace( new Object[]{ table.databaseId, table.schemaId, table.name }, table );
            columnPlacements.remove( new Object[]{ adapterId, columnId } );
        }
        listeners.firePropertyChange( "columnPlacement", table, null );
    }


    /**
     * Get a column placement independent of any partition.
     * Mostly used get information about the placement itself rather than the chunk of data
     *
     * @param adapterId The id of the adapter
     * @param columnId The id of the column
     * @return The specific column placement
     */
    @Override
    public CatalogColumnPlacement getColumnPlacement( int adapterId, long columnId ) {
        try {
            return Objects.requireNonNull( columnPlacements.get( new Object[]{ adapterId, columnId } ) );
        } catch ( NullPointerException e ) {
            getAdapter( adapterId );
            getColumn( columnId );
            throw new UnknownColumnPlacementRuntimeException( adapterId, columnId );
        }
    }


    /**
     * Checks if there is a column with the specified name in the specified table.
     *
     * @param adapterId The id of the adapter
     * @param columnId The id of the column
     * @return true if there is a column placement, false if not.
     */
    @Override
    public boolean checkIfExistsColumnPlacement( int adapterId, long columnId ) {
        CatalogColumnPlacement placement = columnPlacements.get( new Object[]{ adapterId, columnId } );
        return placement != null;
    }


    /**
     * Get column placements on a adapter. On column detail level
     * Only returns one ColumnPlacement per column on adapter. Ignores multiplicity due to different partitionsIds
     *
     * @param adapterId The id of the adapter
     * @return List of column placements on the specified adapter
     */
    @Override
    public List<CatalogColumnPlacement> getColumnPlacementsOnAdapter( int adapterId ) {
        return new ArrayList<>( columnPlacements.prefixSubMap( new Object[]{ adapterId } ).values() );
    }


    /**
     * Get column placements of a specific table on a specific adapter on column detail level.
     * Only returns one ColumnPlacement per column on adapter. Ignores multiplicity due to different partitionsIds
     *
     * @param adapterId The id of the adapter
     * @return List of column placements of the table on the specified adapter
     */
    @Override
    public List<CatalogColumnPlacement> getColumnPlacementsOnAdapterPerTable( int adapterId, long tableId ) {
        final Comparator<CatalogColumnPlacement> columnPlacementComparator = Comparator.comparingInt( p -> getColumn( p.columnId ).position );
        return getColumnPlacementsOnAdapter( adapterId )
                .stream()
                .filter( p -> p.tableId == tableId )
                .sorted( columnPlacementComparator )
                .collect( Collectors.toList() );
    }


    @Override
    public List<CatalogColumnPlacement> getColumnPlacementsOnAdapterSortedByPhysicalPosition( int adapterId, long tableId ) {
        final Comparator<CatalogColumnPlacement> columnPlacementComparator = Comparator.comparingLong( p -> p.physicalPosition );
        return getColumnPlacementsOnAdapter( adapterId )
                .stream()
                .filter( p -> p.tableId == tableId )
                .sorted( columnPlacementComparator )
                .collect( Collectors.toList() );
    }


    @Override
    public List<CatalogColumnPlacement> getColumnPlacementsByColumn( long columnId ) {
        return columnPlacements.values()
                .stream()
                .filter( p -> p.columnId == columnId )
                .collect( Collectors.toList() );
    }


    /**
     * T
     * Get all column placements of a column.
     *
     * @param columnId The id of the specific column
     * @return List of column placements of specific column
     */
    @Override
    public List<CatalogColumnPlacement> getColumnPlacement( long columnId ) {
        return columnPlacements.values()
                .stream()
                .filter( p -> p.columnId == columnId )
                .collect( Collectors.toList() );
    }


    /**
     * Get column placements in a specific schema on a specific adapter
     *
     * @param adapterId The id of the adapter
     * @param schemaId The id of the schema
     * @return List of column placements on this adapter and schema
     */
    @Override
    public List<CatalogColumnPlacement> getColumnPlacementsOnAdapterAndSchema( int adapterId, long schemaId ) {
        try {
            return getColumnPlacementsOnAdapter( adapterId ).stream().filter( p -> Objects.requireNonNull( columns.get( p.columnId ) ).schemaId == schemaId ).collect( Collectors.toList() );
        } catch ( NullPointerException e ) {
            getAdapter( adapterId );
            getSchema( schemaId );
            return new ArrayList<>();
        }
    }


    /**
     * Update type of a placement.
     *
     * @param adapterId The id of the adapter
     * @param columnId The id of the column
     * @param placementType The new type of placement
     */
    @Override
    public void updateColumnPlacementType( int adapterId, long columnId, PlacementType placementType ) {
        try {
            CatalogColumnPlacement old = Objects.requireNonNull( columnPlacements.get( new Object[]{ adapterId, columnId } ) );
            CatalogColumnPlacement placement = new CatalogColumnPlacement(
                    old.tableId,
                    old.columnId,
                    old.adapterId,
                    old.adapterUniqueName,
                    placementType,
                    old.physicalSchemaName,
                    old.physicalColumnName,
                    old.physicalPosition );
            synchronized ( this ) {
                columnPlacements.replace( new Object[]{ adapterId, columnId }, placement );
            }
            listeners.firePropertyChange( "columnPlacement", old, placement );
        } catch ( NullPointerException e ) {
            getAdapter( adapterId );
            getColumn( columnId );
            throw new UnknownColumnPlacementRuntimeException( adapterId, columnId );
        }
    }


    /**
     * Update physical position of a column placement on a specified adapter.
     *
     * @param adapterId The id of the adapter
     * @param columnId The id of the column
     * @param position The physical position to set
     */
    @Override
    public void updateColumnPlacementPhysicalPosition( int adapterId, long columnId, long position ) {
        try {
            CatalogColumnPlacement old = Objects.requireNonNull( columnPlacements.get( new Object[]{ adapterId, columnId } ) );
            CatalogColumnPlacement placement = new CatalogColumnPlacement(
                    old.tableId,
                    old.columnId,
                    old.adapterId,
                    old.adapterUniqueName,
                    old.placementType,
                    old.physicalSchemaName,
                    old.physicalColumnName,
                    position );
            synchronized ( this ) {
                columnPlacements.replace( new Object[]{ adapterId, columnId }, placement );
            }
            listeners.firePropertyChange( "columnPlacement", old, placement );
        } catch ( NullPointerException e ) {
            getAdapter( adapterId );
            getColumn( columnId );
            throw new UnknownColumnPlacementRuntimeException( adapterId, columnId );
        }
    }


    /*
     **
     * Update physical position of a column placement on a specified adapter. Uses auto-increment to get the globally increasing number.
     *
     * @param adapterId The id of the adapter
     * @param columnId The id of the column
     */
    @Override
    public void updateColumnPlacementPhysicalPosition( int adapterId, long columnId ) {
        try {
            CatalogColumnPlacement old = Objects.requireNonNull( columnPlacements.get( new Object[]{ adapterId, columnId } ) );
            CatalogColumnPlacement placement = new CatalogColumnPlacement(
                    old.tableId,
                    old.columnId,
                    old.adapterId,
                    old.adapterUniqueName,
                    old.placementType,
                    old.physicalSchemaName,
                    old.physicalColumnName,
                    physicalPositionBuilder.getAndIncrement() );
            synchronized ( this ) {
                columnPlacements.replace( new Object[]{ adapterId, columnId }, placement );
            }
            listeners.firePropertyChange( "columnPlacement", old, placement );
        } catch ( NullPointerException e ) {
            getAdapter( adapterId );
            getColumn( columnId );
            throw new UnknownColumnPlacementRuntimeException( adapterId, columnId );
        }
    }


    /**
     * Change physical names of a placement.
     *
     * @param adapterId The id of the adapter
     * @param columnId The id of the column
     * @param physicalSchemaName The physical schema name
     * @param physicalColumnName The physical column name
     * @param updatePhysicalColumnPosition Whether to reset the column position (highest number in the table; represents that the column is now at the last position)
     */
    @Override
    public void updateColumnPlacementPhysicalNames( int adapterId, long columnId, String physicalSchemaName, String physicalColumnName, boolean updatePhysicalColumnPosition ) {
        try {
            CatalogColumnPlacement old = Objects.requireNonNull( columnPlacements.get( new Object[]{ adapterId, columnId } ) );
            CatalogColumnPlacement placement = new CatalogColumnPlacement(
                    old.tableId,
                    old.columnId,
                    old.adapterId,
                    old.adapterUniqueName,
                    old.placementType,
                    physicalSchemaName,
                    physicalColumnName,
                    updatePhysicalColumnPosition ? physicalPositionBuilder.getAndIncrement() : old.physicalPosition );
            synchronized ( this ) {
                columnPlacements.replace( new Object[]{ adapterId, columnId }, placement );
            }
            listeners.firePropertyChange( "columnPlacement", old, placement );
        } catch ( NullPointerException e ) {
            getAdapter( adapterId );
            getColumn( columnId );
            throw new UnknownColumnPlacementRuntimeException( adapterId, columnId );
        }
    }


    /**
     * Get all columns of the specified table.
     *
     * @param tableId The id of the table
     * @return List of columns which fit to the specified filters. If there is no column which meets the criteria, an empty list is returned.
     */
    @Override
    public List<CatalogColumn> getColumns( long tableId ) {
        try {
            CatalogTable table = Objects.requireNonNull( tables.get( tableId ) );
            return columnNames.prefixSubMap( new Object[]{ table.databaseId, table.schemaId, table.id } ).values().stream().sorted( columnComparator ).collect( Collectors.toList() );
        } catch ( NullPointerException e ) {
            return new ArrayList<>();
        }
    }


    /**
     * Get all columns of the specified database which fit to the specified filter patterns.
     * <code>getColumns(xid, databaseName, null, null, null)</code> returns all columns of the database.
     *
     * @param databaseNamePattern Pattern for the database name. null returns all.
     * @param schemaNamePattern Pattern for the schema name. null returns all.
     * @param tableNamePattern Pattern for the table name. null returns all.
     * @param columnNamePattern Pattern for the column name. null returns all.
     * @return List of columns which fit to the specified filters. If there is no column which meets the criteria, an empty list is returned.
     */
    @Override
    public List<CatalogColumn> getColumns( Pattern databaseNamePattern, Pattern schemaNamePattern, Pattern tableNamePattern, Pattern columnNamePattern ) {
        List<CatalogTable> catalogTables = getTables( databaseNamePattern, schemaNamePattern, tableNamePattern );

        if ( catalogTables.size() > 0 ) {
            Stream<CatalogColumn> catalogColumns = catalogTables.stream().filter( t -> tableChildren.containsKey( t.id ) ).flatMap( t -> Objects.requireNonNull( tableChildren.get( t.id ) ).stream() ).map( columns::get );

            if ( columnNamePattern != null ) {
                catalogColumns = catalogColumns.filter( c -> c.name.matches( columnNamePattern.toRegex() ) );
            }
            return catalogColumns.collect( Collectors.toList() );
        }

        return new ArrayList<>();
    }


    /**
     * Returns the column with the specified id.
     *
     * @param columnId The id of the column
     * @return A CatalogColumn
     */
    @Override
    public CatalogColumn getColumn( long columnId ) {
        try {
            return Objects.requireNonNull( columns.get( columnId ) );
        } catch ( NullPointerException e ) {
            throw new UnknownColumnIdRuntimeException( columnId );
        }
    }


    /**
     * Returns the column with the specified name in the specified table of the specified database and schema.
     *
     * @param tableId The id of the table
     * @param columnName The name of the column
     * @return A CatalogColumn
     * @throws UnknownColumnException If there is no column with this name in the specified table of the database and schema.
     */
    @Override
    public CatalogColumn getColumn( long tableId, String columnName ) throws UnknownColumnException {
        try {
            CatalogTable table = getTable( tableId );
            return Objects.requireNonNull( columnNames.get( new Object[]{ table.databaseId, table.schemaId, table.id, columnName } ) );
        } catch ( NullPointerException e ) {
            throw new UnknownColumnException( tableId, columnName );
        }
    }


    /**
     * Returns the column with the specified name in the specified table of the specified database and schema.
     *
     * @param databaseName The name of the database
     * @param schemaName The name of the schema
     * @param tableName The name of the table
     * @param columnName The name of the column
     * @return A CatalogColumn
     */
    @Override
    public CatalogColumn getColumn( String databaseName, String schemaName, String tableName, String columnName ) throws UnknownColumnException, UnknownSchemaException, UnknownDatabaseException, UnknownTableException {
        try {
            CatalogTable table = getTable( databaseName, schemaName, tableName );
            return Objects.requireNonNull( columnNames.get( new Object[]{ table.databaseId, table.schemaId, table.id, columnName } ) );
        } catch ( NullPointerException e ) {
            throw new UnknownColumnException( databaseName, schemaName, tableName, columnName );
        }
    }


    /**
     * Adds a column.
     *
     * @param name The name of the column
     * @param tableId The id of the corresponding table
     * @param position The ordinal position of the column (starting with 1)
     * @param type The type of the column
     * @param length The length of the field (if applicable, else null)
     * @param scale The number of digits after the decimal point (if applicable)
     * @param nullable Weather the column can contain null values
     * @param collation The collation of the field (if applicable, else null)
     * @return The id of the inserted column
     */
    @Override
    public long addColumn( String name, long tableId, int position, PolyType type, PolyType collectionsType, Integer length, Integer scale, Integer dimension, Integer cardinality, boolean nullable, Collation collation ) {
        CatalogTable table = getTable( tableId );
        if ( type.getFamily() == PolyTypeFamily.CHARACTER && collation == null ) {
            throw new RuntimeException( "Collation is not allowed to be null for char types." );
        }
        if ( scale != null && length != null ) {
            if ( scale > length ) {
                throw new RuntimeException( "Invalid scale! Scale can not be larger than length." );
            }
        }

        long id = columnIdBuilder.getAndIncrement();
        CatalogColumn column = new CatalogColumn(
                id,
                name,
                tableId,
                table.schemaId,
                table.databaseId,
                position,
                type,
                collectionsType,
                length,
                scale,
                dimension,
                cardinality,
                nullable,
                collation,
                null );

        synchronized ( this ) {
            columns.put( id, column );
            columnNames.put( new Object[]{ table.databaseId, table.schemaId, table.id, name }, column );
            List<Long> children = new ArrayList<>( Objects.requireNonNull( tableChildren.get( tableId ) ) );
            children.add( id );
            tableChildren.replace( tableId, ImmutableList.copyOf( children ) );

            List<Long> columnIds = new ArrayList<>( table.columnIds );
            columnIds.add( id );

            CatalogTable updatedTable;

            updatedTable = table.getTableWithColumns( ImmutableList.copyOf( columnIds ) );
            tables.replace( tableId, updatedTable );
            tableNames.replace( new Object[]{ updatedTable.databaseId, updatedTable.schemaId, updatedTable.name }, updatedTable );

        }
        listeners.firePropertyChange( "column", null, column );
        return id;
    }


    /**
     * Renames a column
     *
     * @param columnId The if of the column to rename
     * @param name New name of the column
     */
    @Override
    public void renameColumn( long columnId, String name ) {
        CatalogColumn old = getColumn( columnId );
        CatalogColumn column = new CatalogColumn( old.id, name, old.tableId, old.schemaId, old.databaseId, old.position, old.type, old.collectionsType, old.length, old.scale, old.dimension, old.cardinality, old.nullable, old.collation, old.defaultValue );
        synchronized ( this ) {
            columns.replace( columnId, column );
            columnNames.remove( new Object[]{ column.databaseId, column.schemaId, column.tableId, old.name } );
            columnNames.put( new Object[]{ column.databaseId, column.schemaId, column.tableId, name }, column );
        }
        listeners.firePropertyChange( "column", old, column );
    }


    /**
     * Change move the column to the specified position. Make sure, that there is no other column with this position in the table.
     *
     * @param columnId The id of the column for which to change the position
     * @param position The new position of the column
     */
    @Override
    public void setColumnPosition( long columnId, int position ) {
        CatalogColumn old = getColumn( columnId );
        CatalogColumn column = new CatalogColumn( old.id, old.name, old.tableId, old.schemaId, old.databaseId, position, old.type, old.collectionsType, old.length, old.scale, old.dimension, old.cardinality, old.nullable, old.collation, old.defaultValue );
        synchronized ( this ) {
            columns.replace( columnId, column );
            columnNames.replace( new Object[]{ column.databaseId, column.schemaId, column.tableId, column.name }, column );
        }
        listeners.firePropertyChange( "column", old, column );
    }


    /**
     * Change the data type of an column.
     *
     * @param columnId The id of the column
     * @param type The new type of the column
     */
    @Override
    public void setColumnType( long columnId, PolyType type, PolyType collectionsType, Integer length, Integer scale, Integer dimension, Integer cardinality ) throws GenericCatalogException {
        try {
            CatalogColumn old = Objects.requireNonNull( columns.get( columnId ) );

            if ( scale != null && scale > length ) {
                throw new RuntimeException( "Invalid scale! Scale can not be larger than length." );
            }

            // Check that the column is not part of a key
            for ( CatalogKey key : getKeys() ) {
                if ( key.columnIds.contains( columnId ) ) {
                    String name = "UNKNOWN";
                    if ( key instanceof CatalogPrimaryKey ) {
                        name = "PRIMARY KEY";
                    } else if ( key instanceof CatalogForeignKey ) {
                        name = ((CatalogForeignKey) key).name;
                    } else {
                        List<CatalogConstraint> constraints = getConstraints( key );
                        if ( constraints.size() > 0 ) {
                            name = constraints.get( 0 ).name;
                        }
                    }
                    throw new GenericCatalogException( "The column \"" + old.name + "\" is part of the key \"" + name + "\". Unable to change the type of a column that is part of a key." );
                }
            }

            Collation collation = type.getFamily() == PolyTypeFamily.CHARACTER
                    ? Collation.getById( RuntimeConfig.DEFAULT_COLLATION.getInteger() )
                    : null;
            CatalogColumn column = new CatalogColumn( old.id, old.name, old.tableId, old.schemaId, old.databaseId, old.position, type, collectionsType, length, scale, dimension, cardinality, old.nullable, collation, old.defaultValue );
            synchronized ( this ) {
                columns.replace( columnId, column );
                columnNames.replace( new Object[]{ old.databaseId, old.schemaId, old.tableId, old.name }, column );
            }
            listeners.firePropertyChange( "column", old, column );
        } catch ( NullPointerException e ) {
            throw new GenericCatalogException( e );
        }
    }


    /**
     * Change nullability of the column (weather the column allows null values).
     *
     * @param columnId The id of the column
     * @param nullable True if the column should allow null values, false if not.
     */
    @Override
    public void setNullable( long columnId, boolean nullable ) throws GenericCatalogException {
        try {
            CatalogColumn old = Objects.requireNonNull( columns.get( columnId ) );
            if ( nullable ) {
                // Check if the column is part of a primary key (pk's are not allowed to contain null values)
                CatalogTable table = Objects.requireNonNull( tables.get( old.tableId ) );
                if ( table.primaryKey != null ) {
                    CatalogKey catalogKey = getPrimaryKey( table.primaryKey );
                    if ( catalogKey.columnIds.contains( columnId ) ) {
                        throw new GenericCatalogException( "Unable to allow null values in a column that is part of the primary key." );
                    }
                }
            } else {
                // TODO: Check that the column does not contain any null values
                getColumnPlacement( columnId );
            }
            CatalogColumn column = new CatalogColumn(
                    old.id,
                    old.name,
                    old.tableId,
                    old.schemaId,
                    old.databaseId,
                    old.position,
                    old.type,
                    old.collectionsType,
                    old.length,
                    old.scale,
                    old.dimension,
                    old.cardinality,
                    nullable,
                    old.collation,
                    old.defaultValue );
            synchronized ( this ) {
                columns.replace( columnId, column );
                columnNames.replace( new Object[]{ old.databaseId, old.schemaId, old.tableId, old.name }, column );
            }
            listeners.firePropertyChange( "column", old, column );
        } catch ( NullPointerException e ) {
            throw new GenericCatalogException( e );
        }
    }


    /**
     * Set the collation of a column.
     * If the column already has the specified collation set, this method is a NoOp.
     *
     * @param columnId The id of the column
     * @param collation The collation to set
     */
    @Override
    public void setCollation( long columnId, Collation collation ) {
        CatalogColumn old = getColumn( columnId );

        if ( old.type.getFamily() != PolyTypeFamily.CHARACTER ) {
            throw new RuntimeException( "Illegal attempt to set collation for a non-char column!" );
        }
        CatalogColumn column = new CatalogColumn( old.id, old.name, old.tableId, old.schemaId, old.databaseId, old.position, old.type, old.collectionsType, old.length, old.scale, old.dimension, old.cardinality, old.nullable, collation, old.defaultValue );
        synchronized ( this ) {
            columns.replace( columnId, column );
            columnNames.replace( new Object[]{ old.databaseId, old.schemaId, old.tableId, old.name }, column );
        }
        listeners.firePropertyChange( "column", old, column );
    }


    /**
     * Checks if there is a column with the specified name in the specified table.
     *
     * @param tableId The id of the table
     * @param columnName The name to check for
     * @return true if there is a column with this name, false if not.
     */
    @Override
    public boolean checkIfExistsColumn( long tableId, String columnName ) {
        CatalogTable table = getTable( tableId );
        return columnNames.containsKey( new Object[]{ table.databaseId, table.schemaId, tableId, columnName } );
    }


    /**
     * Delete the specified column. This also deletes a default value in case there is one defined for this column.
     *
     * @param columnId The id of the column to delete
     */
    @Override
    public void deleteColumn( long columnId ) {
        //TODO also delete keys with that column?
        CatalogColumn column = getColumn( columnId );

        List<Long> children = new ArrayList<>( Objects.requireNonNull( tableChildren.get( column.tableId ) ) );
        children.remove( columnId );

        CatalogTable old = getTable( column.tableId );
        List<Long> columnIds = new ArrayList<>( old.columnIds );
        columnIds.remove( columnId );

        CatalogTable table;

        //This is needed otherwise this would reset the already partitioned table
        if ( old.isPartitioned ) {
            table = new CatalogTable( old.id
                    , old.name
                    , ImmutableList.copyOf( columnIds )
                    , old.schemaId
                    , old.databaseId
                    , old.ownerId
                    , old.ownerName
                    , old.tableType
                    , old.primaryKey
                    , old.placementsByAdapter
                    , old.modifiable
                    , old.partitionType
                    , old.partitionColumnId
                    , old.isPartitioned
                    , old.partitionProperty
                    , old.connectedViews );
        } else {
            table = new CatalogTable( old.id, old.name, ImmutableList.copyOf( columnIds ), old.schemaId, old.databaseId, old.ownerId, old.ownerName, old.tableType, old.primaryKey, old.placementsByAdapter, old.modifiable, old.partitionProperty, old.connectedViews );
        }
        synchronized ( this ) {
            columnNames.remove( new Object[]{ column.databaseId, column.schemaId, column.tableId, column.name } );
            tableChildren.replace( column.tableId, ImmutableList.copyOf( children ) );

            deleteDefaultValue( columnId );
            for ( CatalogColumnPlacement p : getColumnPlacement( columnId ) ) {
                deleteColumnPlacement( p.adapterId, p.columnId );
            }
            tables.replace( column.tableId, table );
            tableNames.replace( new Object[]{ table.databaseId, table.schemaId, table.name }, table );

            columns.remove( columnId );
        }
        listeners.firePropertyChange( "column", column, null );
    }


    /**
     * Adds a default value for a column. If there already is a default values, it being replaced.
     *
     * TODO: String is only a temporary solution
     *
     * @param columnId The id of the column
     * @param type The type of the default value
     * @param defaultValue The default value
     */
    @Override
    public void setDefaultValue( long columnId, PolyType type, String defaultValue ) {
        CatalogColumn old = getColumn( columnId );
        CatalogColumn column = new CatalogColumn(
                old.id,
                old.name,
                old.tableId,
                old.schemaId,
                old.databaseId,
                old.position,
                old.type,
                old.collectionsType,
                old.length,
                old.scale,
                old.dimension,
                old.cardinality,
                old.nullable,
                old.collation,
                new CatalogDefaultValue( columnId, type, defaultValue, "defaultValue" ) );
        synchronized ( this ) {
            columns.replace( columnId, column );
            columnNames.replace( new Object[]{ column.databaseId, column.schemaId, column.tableId, column.name }, column );
        }
        listeners.firePropertyChange( "column", old, column );
    }


    /**
     * Deletes an existing default value of a column. NoOp if there is no default value defined.
     *
     * @param columnId The id of the column
     */
    @Override
    public void deleteDefaultValue( long columnId ) {
        CatalogColumn old = getColumn( columnId );
        CatalogColumn column = new CatalogColumn(
                old.id,
                old.name,
                old.tableId,
                old.schemaId,
                old.databaseId,
                old.position,
                old.type,
                old.collectionsType,
                old.length,
                old.scale,
                old.dimension,
                old.cardinality,
                old.nullable,
                old.collation,
                null );
        if ( old.defaultValue != null ) {
            synchronized ( this ) {
                columns.replace( columnId, column );
                columnNames.replace( new Object[]{ old.databaseId, old.schemaId, old.tableId, old.name }, column );
            }
            listeners.firePropertyChange( "column", old, column );
        }
    }


    /**
     * Returns a specified primary key
     *
     * @param key The id of the primary key
     * @return The primary key
     */
    @Override
    public CatalogPrimaryKey getPrimaryKey( long key ) {
        try {
            return Objects.requireNonNull( primaryKeys.get( key ) );
        } catch ( NullPointerException e ) {
            throw new UnknownKeyIdRuntimeException( key );
        }
    }


    /**
     * Check whether a key is a primary key
     *
     * @param key The id of the key
     * @return Whether the key is a primary key
     */
    @Override
    public boolean isPrimaryKey( long key ) {
        try {
            Long primary = getTable( Objects.requireNonNull( keys.get( key ) ).tableId ).primaryKey;
            return primary != null && primary == key;
        } catch ( NullPointerException e ) {
            throw new UnknownKeyIdRuntimeException( key );
        }
    }


    /**
     * Adds a primary key to a specified table. If there is already a primary key defined for this table it is replaced.
     *
     * @param tableId The id of the table
     * @param columnIds The id of key which will be part of the primary keys
     */
    @Override
    public void addPrimaryKey( long tableId, List<Long> columnIds ) throws GenericCatalogException {
        try {
            // Check if the columns are set 'not null'
            List<CatalogColumn> nullableColumns = columnIds.stream().map( columns::get ).filter( Objects::nonNull ).filter( c -> c.nullable ).collect( Collectors.toList() );
            for ( CatalogColumn col : nullableColumns ) {
                throw new GenericCatalogException( "Primary key is not allowed to contain null values but the column '" + col.name + "' is declared nullable." );
            }

            // TODO: Check if the current values are unique

            // Check if there is already a primary key defined for this table and if so, delete it.
            CatalogTable table = getTable( tableId );

            if ( table.primaryKey != null ) {
                // CatalogCombinedKey combinedKey = getCombinedKey( table.primaryKey );
                if ( getKeyUniqueCount( table.primaryKey ) == 1 && isForeignKey( tableId ) ) {
                    // This primary key is the only constraint for the uniqueness of this key.
                    throw new GenericCatalogException( "This key is referenced by at least one foreign key which requires this key to be unique. To drop this primary key, first drop the foreign keys or create a unique constraint." );
                }
                synchronized ( this ) {
                    setPrimaryKey( tableId, null );
                    deleteKeyIfNoLongerUsed( table.primaryKey );
                }
            }
            long keyId = getOrAddKey( tableId, columnIds );
            setPrimaryKey( tableId, keyId );
        } catch ( NullPointerException e ) {
            throw new GenericCatalogException( e );
        }
    }


    private int getKeyUniqueCount( long keyId ) {
        CatalogKey key = keys.get( keyId );
        int count = 0;
        if ( isPrimaryKey( keyId ) ) {
            count++;
        }

        for ( CatalogConstraint constraint : getConstraints( key ) ) {
            if ( constraint.type == ConstraintType.UNIQUE ) {
                count++;
            }
        }

        for ( CatalogIndex index : getIndexes( key ) ) {
            if ( index.unique ) {
                count++;
            }
        }

        return count;
    }


    /**
     * Returns all (imported) foreign keys of a specified table
     *
     * @param tableId The id of the table
     * @return List of foreign keys
     */
    @Override

    public List<CatalogForeignKey> getForeignKeys( long tableId ) {
        return foreignKeys.values().stream().filter( f -> f.tableId == tableId ).collect( Collectors.toList() );
    }


    /**
     * Returns all foreign keys that reference the specified table (exported keys).
     *
     * @param tableId The id of the table
     * @return List of foreign keys
     */
    @Override
    public List<CatalogForeignKey> getExportedKeys( long tableId ) {
        return foreignKeys.values().stream().filter( k -> k.referencedKeyTableId == tableId ).collect( Collectors.toList() );
    }


    /**
     * Get all constraints of the specified table
     *
     * @param tableId The id of the table
     * @return List of constraints
     */
    @Override
    public List<CatalogConstraint> getConstraints( long tableId ) {
        List<Long> keysOfTable = keys.values().stream().filter( k -> k.tableId == tableId ).map( k -> k.id ).collect( Collectors.toList() );
        return constraints.values().stream().filter( c -> keysOfTable.contains( c.keyId ) ).collect( Collectors.toList() );
    }


    /**
     * Returns the constraint with the specified name in the specified table.
     *
     * @param tableId The id of the table
     * @param constraintName The name of the constraint
     * @return The constraint
     */
    @Override
    public CatalogConstraint getConstraint( long tableId, String constraintName ) throws UnknownConstraintException {
        try {
            return constraints.values().stream().filter( c -> c.key.tableId == tableId && c.name.equals( constraintName ) ).findFirst().orElseThrow( NullPointerException::new );
        } catch ( NullPointerException e ) {
            throw new UnknownConstraintException( tableId, constraintName );
        }
    }


    /**
     * Return the foreign key with the specified name from the specified table
     *
     * @param tableId The id of the table
     * @param foreignKeyName The name of the foreign key
     * @return The foreign key
     */
    @Override
    public CatalogForeignKey getForeignKey( long tableId, String foreignKeyName ) throws UnknownForeignKeyException {
        try {
            return foreignKeys.values().stream().filter( f -> f.tableId == tableId && f.name.equals( foreignKeyName ) ).findFirst().orElseThrow( NullPointerException::new );
        } catch ( NullPointerException e ) {
            throw new UnknownForeignKeyException( tableId, foreignKeyName );
        }
    }


    /**
     * Adds a unique foreign key constraint.
     *
     * @param tableId The id of the table
     * @param columnIds The id of the columns which are part of the foreign key
     * @param referencesIds The id of columns forming the key referenced by this key
     * @param constraintName The name of the constraint
     * @param onUpdate The option for updates
     * @param onDelete The option for deletes
     */
    @Override
    public void addForeignKey( long tableId, List<Long> columnIds, long referencesTableId, List<Long> referencesIds, String constraintName, ForeignKeyOption onUpdate, ForeignKeyOption onDelete ) throws GenericCatalogException {
        try {
            CatalogTable table = Objects.requireNonNull( tables.get( tableId ) );
            List<CatalogKey> childKeys = keys.values().stream().filter( k -> k.tableId == referencesTableId ).collect( Collectors.toList() );

            for ( CatalogKey refKey : childKeys ) {
                if ( refKey.columnIds.size() == referencesIds.size() && refKey.columnIds.containsAll( referencesIds ) && referencesIds.containsAll( refKey.columnIds ) ) {

                    // CatalogKey combinedKey = getCombinedKey( refKey.id );

                    int i = 0;
                    for ( long referencedColumnId : refKey.columnIds ) {
                        CatalogColumn referencingColumn = getColumn( columnIds.get( i++ ) );
                        CatalogColumn referencedColumn = getColumn( referencedColumnId );
                        if ( referencedColumn.type != referencingColumn.type ) {
                            throw new GenericCatalogException( "The data type of the referenced columns does not match the data type of the referencing column: " + referencingColumn.type.name() + " != " + referencedColumn.type );
                        }
                    }
                    // TODO same keys for key and foreign key
                    if ( getKeyUniqueCount( refKey.id ) > 0 ) {
                        long keyId = getOrAddKey( tableId, columnIds );
                        //List<String> keyColumnNames = columnIds.stream().map( id -> Objects.requireNonNull( columns.get( id ) ).name ).collect( Collectors.toList() );
                        //List<String> referencesNames = referencesIds.stream().map( id -> Objects.requireNonNull( columns.get( id ) ).name ).collect( Collectors.toList() );
                        CatalogForeignKey key = new CatalogForeignKey(
                                keyId,
                                constraintName,
                                tableId,
                                table.schemaId,
                                table.databaseId,
                                refKey.id,
                                refKey.tableId,
                                refKey.schemaId,
                                refKey.databaseId,
                                columnIds,
                                referencesIds,
                                onUpdate,
                                onDelete );
                        synchronized ( this ) {
                            foreignKeys.put( keyId, key );
                        }
                        listeners.firePropertyChange( "foreignKey", null, key );
                        return;
                    }
                }
            }
            throw new GenericCatalogException( "There is no key over the referenced columns." );
        } catch ( NullPointerException e ) {
            throw new GenericCatalogException( e );
        }
    }


    /**
     * Adds a unique constraint.
     *
     * @param tableId The id of the table
     * @param constraintName The name of the constraint
     * @param columnIds A list of column ids
     */
    @Override
    public void addUniqueConstraint( long tableId, String constraintName, List<Long> columnIds ) throws GenericCatalogException {
        // TODO DL check with statements
        try {
            long keyId = getOrAddKey( tableId, columnIds );
            // Check if there is already a unique constraint
            List<CatalogConstraint> catalogConstraints = constraints.values().stream().filter( c -> c.keyId == keyId && c.type == ConstraintType.UNIQUE ).collect( Collectors.toList() );
            if ( catalogConstraints.size() > 0 ) {
                throw new GenericCatalogException( "There is already a unique constraint!" );
            }
            long id = constraintIdBuilder.getAndIncrement();
            synchronized ( this ) {
                constraints.put( id, new CatalogConstraint( id, keyId, ConstraintType.UNIQUE, constraintName, Objects.requireNonNull( keys.get( keyId ) ) ) );
            }
            listeners.firePropertyChange( "constraint", null, keyId );
        } catch ( NullPointerException e ) {
            throw new GenericCatalogException( e );
        }
    }


    /**
     * Returns all indexes of a table
     *
     * @param tableId The id of the table
     * @param onlyUnique true if only indexes for unique values are returned. false if all indexes are returned.
     * @return List of indexes
     */
    @Override
    public List<CatalogIndex> getIndexes( long tableId, boolean onlyUnique ) {
        if ( !onlyUnique ) {
            return indexes.values().stream().filter( i -> i.key.tableId == tableId ).collect( Collectors.toList() );
        } else {
            return indexes.values().stream().filter( i -> i.key.tableId == tableId && i.unique ).collect( Collectors.toList() );
        }
    }


    /**
     * Returns the index with the specified name in the specified table
     *
     * @param tableId The id of the table
     * @param indexName The name of the index
     * @return The Index
     */
    @Override
    public CatalogIndex getIndex( long tableId, String indexName ) throws UnknownIndexException {
        try {
            return indexes.values().stream().filter( i -> i.key.tableId == tableId && i.name.equals( indexName ) ).findFirst().orElseThrow( NullPointerException::new );
        } catch ( NullPointerException e ) {
            throw new UnknownIndexException( tableId, indexName );
        }
    }


    /**
     * Checks if there is an index with the specified name in the specified table.
     *
     * @param tableId The id of the table
     * @param indexName The name to check for
     * @return true if there is an index with this name, false if not.
     */
    @Override
    public boolean checkIfExistsIndex( long tableId, String indexName ) {
        try {
            CatalogTable table = getTable( tableId );
            getIndex( table.id, indexName );
            return true;
        } catch ( UnknownIndexException e ) {
            return false;
        }
    }


    /**
     * Returns the index with the specified id
     *
     * @param indexId The id of the index
     * @return The Index
     */
    @Override
    public CatalogIndex getIndex( long indexId ) {
        try {
            return Objects.requireNonNull( indexes.get( indexId ) );
        } catch ( NullPointerException e ) {
            throw new UnknownIndexIdRuntimeException( indexId );
        }
    }


    /**
     * Returns list of all indexes
     *
     * @return List of indexes
     */
    @Override
    public List<CatalogIndex> getIndexes() {
        return new ArrayList<>( indexes.values() );
    }


    /**
     * Adds an index over the specified columns
     *
     * @param tableId The id of the table
     * @param columnIds A list of column ids
     * @param unique Weather the index is unique
     * @param method Name of the index method (e.g. btree_unique)
     * @param methodDisplayName Display name of the index method (e.g. BTREE)
     * @param location Id of the data store where the index is located (0 for Polypheny-DB itself)
     * @param type The type of index (manual, automatic)
     * @param indexName The name of the index
     * @return The id of the created index
     */
    @Override
    public long addIndex( long tableId, List<Long> columnIds, boolean unique, String method, String methodDisplayName, int location, IndexType type, String indexName ) throws GenericCatalogException {
        long keyId = getOrAddKey( tableId, columnIds );
        if ( unique ) {
            // TODO: Check if the current values are unique
        }
        long id = indexIdBuilder.getAndIncrement();
        synchronized ( this ) {
            indexes.put( id, new CatalogIndex(
                    id,
                    indexName,
                    unique,
                    method,
                    methodDisplayName,
                    type,
                    location,
                    keyId,
                    Objects.requireNonNull( keys.get( keyId ) ),
                    null ) );
        }
        listeners.firePropertyChange( "index", null, keyId );
        return id;
    }


    /**
     * Set physical index name.
     *
     * @param indexId The id of the index
     * @param physicalName The physical name to be set
     */
    @Override
    public void setIndexPhysicalName( long indexId, String physicalName ) {
        try {
            CatalogIndex oldEntry = Objects.requireNonNull( indexes.get( indexId ) );
            CatalogIndex newEntry = new CatalogIndex(
                    oldEntry.id,
                    oldEntry.name,
                    oldEntry.unique,
                    oldEntry.method,
                    oldEntry.methodDisplayName,
                    oldEntry.type,
                    oldEntry.location,
                    oldEntry.keyId,
                    oldEntry.key,
                    physicalName );
            synchronized ( this ) {
                indexes.replace( indexId, newEntry );
            }
            listeners.firePropertyChange( "index", oldEntry, newEntry );
        } catch ( NullPointerException e ) {
            throw new UnknownIndexIdRuntimeException( indexId );
        }
    }


    /**
     * Delete the specified index
     *
     * @param indexId The id of the index to drop
     */
    @Override
    public void deleteIndex( long indexId ) {
        CatalogIndex index = getIndex( indexId );
        if ( index.unique ) {
            if ( getKeyUniqueCount( index.keyId ) == 1 && isForeignKey( index.keyId ) ) {
                // This unique index is the only constraint for the uniqueness of this key.
                //throw new GenericCatalogException( "This key is referenced by at least one foreign key which requires this key to be unique. To delete this index, first add a unique constraint." );
            }
        }
        synchronized ( this ) {
            indexes.remove( indexId );
        }
        listeners.firePropertyChange( "index", index.key, null );
        deleteKeyIfNoLongerUsed( index.keyId );
    }


    /**
     * Deletes the specified primary key (including the entry in the key table). If there is an index on this key, make sure to delete it first.
     * If there is no primary key, this operation is a NoOp.
     *
     * @param tableId The id of the key to drop
     */
    @Override
    public void deletePrimaryKey( long tableId ) throws GenericCatalogException {
        CatalogTable table = getTable( tableId );

        // TODO: Check if the currently stored values are unique
        if ( table.primaryKey != null ) {
            // Check if this primary key is required to maintain to uniqueness
            // CatalogCombinedKey key = getCombinedKey( table.primaryKey );
            if ( isForeignKey( table.primaryKey ) ) {
                if ( getKeyUniqueCount( table.primaryKey ) < 2 ) {
                    throw new GenericCatalogException( "This key is referenced by at least one foreign key which requires this key to be unique. To drop this primary key either drop the foreign key or create a unique constraint." );
                }
            }

            setPrimaryKey( tableId, null );
            deleteKeyIfNoLongerUsed( table.primaryKey );
        }
    }


    /**
     * Delete the specified foreign key (does not delete the referenced key).
     *
     * @param foreignKeyId The id of the foreign key to delete
     */
    @Override
    public void deleteForeignKey( long foreignKeyId ) throws GenericCatalogException {
        try {
            CatalogForeignKey catalogForeignKey = Objects.requireNonNull( foreignKeys.get( foreignKeyId ) );
            synchronized ( this ) {
                foreignKeys.remove( catalogForeignKey.id );

                deleteKeyIfNoLongerUsed( catalogForeignKey.id );
            }
            listeners.firePropertyChange( "foreignKey", foreignKeyId, null );
        } catch ( NullPointerException e ) {
            throw new GenericCatalogException( e );
        }
    }


    /**
     * Delete the specified constraint.
     * For deleting foreign keys, use {@link #deleteForeignKey(long)}.
     *
     * @param constraintId The id of the constraint to delete
     */
    @Override
    public void deleteConstraint( long constraintId ) throws GenericCatalogException {
        try {
            CatalogConstraint catalogConstraint = Objects.requireNonNull( constraints.get( constraintId ) );

            //CatalogCombinedKey key = getCombinedKey( catalogConstraint.keyId );
            if ( catalogConstraint.type == ConstraintType.UNIQUE && isForeignKey( catalogConstraint.keyId ) ) {
                if ( getKeyUniqueCount( catalogConstraint.keyId ) < 2 ) {
                    throw new GenericCatalogException( "This key is referenced by at least one foreign key which requires this key to be unique. Unable to drop unique constraint." );
                }
            }
            synchronized ( this ) {
                constraints.remove( catalogConstraint.id );

            }
            listeners.firePropertyChange( "constraint", catalogConstraint, null );
            deleteKeyIfNoLongerUsed( catalogConstraint.keyId );
        } catch ( NullPointerException e ) {
            throw new GenericCatalogException( e );
        }
    }


    /**
     * Get the user with the specified name
     *
     * @param userName The name of the user
     * @return The user
     * @throws UnknownUserException If there is no user with the specified name
     */
    @Override
    public CatalogUser getUser( String userName ) throws UnknownUserException {
        try {
            return Objects.requireNonNull( userNames.get( userName ) );
        } catch ( NullPointerException e ) {
            throw new UnknownUserException( userName );
        }
    }


    /**
     * Get the user with the specified id.
     *
     * @param userId The id of the user
     * @return The user
     */
    @Override
    public CatalogUser getUser( int userId ) {
        try {
            return Objects.requireNonNull( users.get( userId ) );
        } catch ( NullPointerException e ) {
            throw new UnknownUserIdRuntimeException( userId );
        }
    }


    /**
     * Get list of all adapters
     *
     * @return List of adapters
     */
    @Override
    public List<CatalogAdapter> getAdapters() {
        return new ArrayList<>( adapters.values() );
    }


    /**
     * Get an adapter by its unique name
     *
     * @return The adapter
     */
    @Override
    public CatalogAdapter getAdapter( String uniqueName ) throws UnknownAdapterException {
        uniqueName = uniqueName.toLowerCase();
        try {
            return Objects.requireNonNull( adapterNames.get( uniqueName ) );
        } catch ( NullPointerException e ) {
            throw new UnknownAdapterException( uniqueName );
        }
    }


    /**
     * Get an adapter by its id
     *
     * @return The adapter
     */
    @Override
    public CatalogAdapter getAdapter( int adapterId ) {
        try {
            return Objects.requireNonNull( adapters.get( adapterId ) );
        } catch ( NullPointerException e ) {
            throw new UnknownAdapterIdRuntimeException( adapterId );
        }
    }


    /**
     * checks if an adapter exists
     *
     * @param adapterId the id of the adapter
     */
    @Override
    public boolean checkIfExistsAdapter( int adapterId ) {
        return adapters.containsKey( adapterId );
    }


    /**
     * Add an adapter
     *
     * @param uniqueName The unique name of the adapter
     * @param clazz The class name of the adapter
     * @param type The type of adapter
     * @param settings The configuration of the adapter
     * @return The id of the newly added adapter
     */
    @Override
    public int addAdapter( String uniqueName, String clazz, AdapterType type, Map<String, String> settings ) {
        uniqueName = uniqueName.toLowerCase();

        int id = adapterIdBuilder.getAndIncrement();
        Map<String, String> temp = new HashMap<>();
        settings.forEach( temp::put );
        CatalogAdapter adapter = new CatalogAdapter( id, uniqueName, clazz, type, temp );
        synchronized ( this ) {
            adapters.put( id, adapter );
            adapterNames.put( uniqueName, adapter );
        }
        try {
            commit();
        } catch ( NoTablePrimaryKeyException e ) {
            throw new RuntimeException( "An error occurred while creating the adapter." );
        }
        listeners.firePropertyChange( "adapter", null, adapter );
        return id;
    }


    /**
     * Update settings of an adapter
     *
     * @param adapterId The id of the adapter
     * @param newSettings The new settings for the adapter
     */
    @Override
    public void updateAdapterSettings( int adapterId, Map<String, String> newSettings ) {
        CatalogAdapter old = getAdapter( adapterId );
        Map<String, String> temp = new HashMap<>();
        newSettings.forEach( temp::put );
        CatalogAdapter adapter = new CatalogAdapter( old.id, old.uniqueName, old.adapterClazz, old.type, temp );
        synchronized ( this ) {
            adapters.put( adapter.id, adapter );
            adapterNames.put( adapter.uniqueName, adapter );
        }
        listeners.firePropertyChange( "adapter", old, adapter );
    }


    /**
     * Delete an adapter
     *
     * @param adapterId The id of the adapter to delete
     */
    @Override
    public void deleteAdapter( int adapterId ) {
        try {
            CatalogAdapter adapter = Objects.requireNonNull( adapters.get( adapterId ) );
            synchronized ( this ) {
                adapters.remove( adapterId );
                adapterNames.remove( adapter.uniqueName );
            }
            try {
                commit();
            } catch ( NoTablePrimaryKeyException e ) {
                throw new RuntimeException( "An error occurred while deleting the adapter." );
            }
            try {
                commit();
            } catch ( NoTablePrimaryKeyException e ) {
                throw new RuntimeException( "Could not delete adapter" );
            }
            listeners.firePropertyChange( "adapter", adapter, null );
        } catch ( NullPointerException e ) {
            throw new UnknownAdapterIdRuntimeException( adapterId );
        }
    }


    /**
     * Get list of all query interfaces
     *
     * @return List of query interfaces
     */
    @Override
    public List<CatalogQueryInterface> getQueryInterfaces() {
        return new ArrayList<>( queryInterfaces.values() );
    }


    /**
     * Get a query interface by its unique name
     *
     * @param uniqueName The unique name of the query interface
     * @return The CatalogQueryInterface
     */
    @Override
    public CatalogQueryInterface getQueryInterface( String uniqueName ) throws UnknownQueryInterfaceException {
        uniqueName = uniqueName.toLowerCase();
        try {
            return Objects.requireNonNull( queryInterfaceNames.get( uniqueName ) );
        } catch ( NullPointerException e ) {
            throw new UnknownQueryInterfaceException( uniqueName );
        }
    }


    /**
     * Get a query interface by its id
     *
     * @param ifaceId The id of the query interface
     * @return The CatalogQueryInterface
     */
    @Override
    public CatalogQueryInterface getQueryInterface( int ifaceId ) {
        try {
            return Objects.requireNonNull( queryInterfaces.get( ifaceId ) );
        } catch ( NullPointerException e ) {
            throw new UnknownQueryInterfaceRuntimeException( ifaceId );
        }
    }


    /**
     * Add a query interface
     *
     * @param uniqueName The unique name of the query interface
     * @param clazz The class name of the query interface
     * @param settings The configuration of the query interface
     * @return The id of the newly added query interface
     */
    @Override
    public int addQueryInterface( String uniqueName, String clazz, Map<String, String> settings ) {
        uniqueName = uniqueName.toLowerCase();

        int id = queryInterfaceIdBuilder.getAndIncrement();
        Map<String, String> temp = new HashMap<>();
        settings.forEach( temp::put );
        CatalogQueryInterface queryInterface = new CatalogQueryInterface( id, uniqueName, clazz, temp );
        synchronized ( this ) {
            queryInterfaces.put( id, queryInterface );
            queryInterfaceNames.put( uniqueName, queryInterface );
        }
        try {
            commit();
        } catch ( NoTablePrimaryKeyException e ) {
            throw new RuntimeException( "An error occurred while creating the query interface." );
        }
        listeners.firePropertyChange( "queryInterface", null, queryInterface );
        return id;
    }


    /**
     * Delete a query interface
     *
     * @param ifaceId The id of the query interface to delete
     */
    @Override
    public void deleteQueryInterface( int ifaceId ) {
        try {
            CatalogQueryInterface queryInterface = Objects.requireNonNull( queryInterfaces.get( ifaceId ) );
            synchronized ( this ) {
                queryInterfaces.remove( ifaceId );
                queryInterfaceNames.remove( queryInterface.name );
            }
            try {
                commit();
            } catch ( NoTablePrimaryKeyException e ) {
                throw new RuntimeException( "An error occurred while deleting the query interface." );
            }
            listeners.firePropertyChange( "queryInterface", queryInterface, null );
        } catch ( NullPointerException e ) {
            throw new UnknownQueryInterfaceRuntimeException( ifaceId );
        }
    }


    /**
     * Adds a partition to the catalog
     *
     * @param tableId The unique id of the table
     * @param schemaId The unique id of the table
     * @param partitionType partition Type of the added partition
     * @return The id of the created partition
     */
    @Override
    public long addPartitionGroup( long tableId, String partitionGroupName, long schemaId, PartitionType partitionType, long numberOfInternalPartitions, List<String> effectivePartitionGroupQualifier, boolean isUnbound ) throws GenericCatalogException {
        try {
            long id = partitionGroupIdBuilder.getAndIncrement();
            if ( log.isDebugEnabled() ) {
                log.debug( "Creating partitionGroup of type '{}' with id '{}'", partitionType, id );
            }
            CatalogSchema schema = Objects.requireNonNull( schemas.get( schemaId ) );

            List<Long> partitionIds = new ArrayList<>();
            for ( int i = 0; i < numberOfInternalPartitions; i++ ) {
                long partId = addPartition( tableId, schemaId, id, effectivePartitionGroupQualifier, isUnbound );
                partitionIds.add( partId );
            }

            CatalogPartitionGroup partitionGroup = new CatalogPartitionGroup(
                    id,
                    partitionGroupName,
                    tableId,
                    schemaId,
                    schema.databaseId,
                    0,
                    null,
                    ImmutableList.copyOf( partitionIds )
                    , isUnbound );

            synchronized ( this ) {
                partitionGroups.put( id, partitionGroup );
            }
            //listeners.firePropertyChange( "partitionGroups", null, partitionGroup );
            return id;
        } catch ( NullPointerException e ) {
            throw new GenericCatalogException( e );
        }
    }


    /**
     * Should only be called from mergePartitions(). Deletes a single partition and all references.
     *
     * @param tableId The unique id of the table
     * @param schemaId The unique id of the table
     * @param partitionGroupId The partitionId to be deleted
     */
    @Override
    public void deletePartitionGroup( long tableId, long schemaId, long partitionGroupId ) throws UnknownPartitionGroupIdRuntimeException {
        if ( log.isDebugEnabled() ) {
            log.debug( "Deleting partitionGroup with id '{}' on table with id '{}'", partitionGroupId, tableId );
        }
        // Check whether there this partition id exists
        CatalogPartitionGroup partitionGroup = getPartitionGroup( partitionGroupId );
        synchronized ( this ) {
            for ( long partitionId : partitionGroup.partitionIds ) {
                deletePartition( tableId, schemaId, partitionId );
            }

            for ( CatalogAdapter adapter : getAdaptersByPartitionGroup( tableId, partitionGroupId ) ) {
                deletePartitionGroupsOnDataPlacement( adapter.id, partitionGroupId );
            }

            partitionGroups.remove( partitionGroupId );
        }
    }


    /**
     * Updates the specified partition group with the attached partitionIds
     *
     * @param partitionGroupId Partition Group to be updated
     * @param partitionIds List of new partitionIds
     */
    @Override
    public void updatePartitionGroup( long partitionGroupId, List<Long> partitionIds ) throws UnknownPartitionGroupIdRuntimeException {

        // Check whether there this partition id exists
        CatalogPartitionGroup partitionGroup = getPartitionGroup( partitionGroupId );

        CatalogPartitionGroup updatedCatalogPartitionGroup = new CatalogPartitionGroup(
                partitionGroup.id,
                partitionGroup.partitionGroupName,
                partitionGroup.tableId,
                partitionGroup.schemaId,
                partitionGroup.databaseId,
                partitionGroup.partitionKey,
                partitionGroup.partitionQualifiers,
                ImmutableList.copyOf( partitionIds ),
                partitionGroup.isUnbound );

        synchronized ( this ) {
            partitionGroups.replace( partitionGroupId, updatedCatalogPartitionGroup );

        }
        listeners.firePropertyChange( "partitionGroup", partitionGroup, updatedCatalogPartitionGroup );
    }


    /**
     * Adds a partition to an already existing partition Group
     *
     * @param partitionGroupId Group to add to
     * @param partitionId Partition to add
     */
    @Override
    public void addPartitionToGroup( long partitionGroupId, Long partitionId ) {

        // Check whether there this partition id exists
        CatalogPartitionGroup partitionGroup = getPartitionGroup( partitionGroupId );
        List<Long> newPartitionIds = new ArrayList<>( partitionGroup.partitionIds );

        CatalogPartition partition = getPartition( partitionId );

        if ( !newPartitionIds.contains( partitionId ) ) {
            newPartitionIds.add( partitionId );

            updatePartitionGroup( partitionGroupId, newPartitionIds );
        }

    }


    /**
     * Removes a partition from an already existing partition Group
     *
     * @param partitionGroupId Group to remove the partition from
     * @param partitionId Partition to remove
     */
    @Override
    public void removePartitionFromGroup( long partitionGroupId, Long partitionId ) {
        // Check whether there this partition id exists
        CatalogPartitionGroup partitionGroup = getPartitionGroup( partitionGroupId );
        List<Long> newPartitionIds = new ArrayList<>( partitionGroup.partitionIds );

        if ( newPartitionIds.contains( partitionId ) ) {
            newPartitionIds.remove( partitionId );

            updatePartitionGroup( partitionGroupId, newPartitionIds );

        }
    }


    /**
     * Assign the partition to a new partitionGroup
     *
     * @param partitionId Partition to move
     * @param partitionGroupId New target gorup to move the partion to
     */
    @Override
    public void updatePartition( long partitionId, Long partitionGroupId ) {

        // Check whether there this partition id exists
        CatalogPartitionGroup partitionGroup = getPartitionGroup( partitionGroupId );
        List<Long> newPartitionIds = new ArrayList<>( partitionGroup.partitionIds );

        CatalogPartition oldPartition = getPartition( partitionId );

        if ( !newPartitionIds.contains( partitionId ) ) {
            newPartitionIds.add( partitionId );

            addPartitionToGroup( partitionGroupId, partitionId );
            removePartitionFromGroup( oldPartition.partitionGroupId, partitionId );

            CatalogPartition updatedPartition = new CatalogPartition(
                    oldPartition.id,
                    oldPartition.tableId,
                    oldPartition.schemaId,
                    oldPartition.databaseId,
                    oldPartition.partitionQualifiers,
                    oldPartition.isUnbound,
                    partitionGroupId
            );

            synchronized ( this ) {
                partitions.put( updatedPartition.id, updatedPartition );
            }
            listeners.firePropertyChange( "partition", oldPartition, updatedPartition );
        }


    }


    /**
     * Get a partition object by its unique id
     *
     * @param partitionGroupId The unique id of the partition
     * @return A catalog partition
     */
    @Override
    public CatalogPartitionGroup getPartitionGroup( long partitionGroupId ) throws UnknownPartitionGroupIdRuntimeException {
        try {
            return Objects.requireNonNull( partitionGroups.get( partitionGroupId ) );
        } catch ( NullPointerException e ) {
            throw new UnknownPartitionGroupIdRuntimeException( partitionGroupId );
        }
    }


    /**
     * Adds a partition to the catalog
     *
     * @param tableId The unique id of the table
     * @param schemaId The unique id of the table
     * @param partitionGroupId partitionGroupId where the partition should be initially added to
     * @return The id of the created partition
     */
    @Override
    public long addPartition( long tableId, long schemaId, long partitionGroupId, List<String> effectivePartitionQualifier, boolean isUnbound ) throws GenericCatalogException {
        try {
            long id = partitionIdBuilder.getAndIncrement();
            if ( log.isDebugEnabled() ) {
                log.debug( "Creating partition with id '{}'", id );
            }
            CatalogSchema schema = Objects.requireNonNull( schemas.get( schemaId ) );

            CatalogPartition partition = new CatalogPartition(
                    id,
                    tableId,
                    schemaId,
                    schema.databaseId,
                    effectivePartitionQualifier,
                    isUnbound,
                    partitionGroupId );

            synchronized ( this ) {
                partitions.put( id, partition );
            }
            listeners.firePropertyChange( "partition", null, partition );
            return id;
        } catch ( NullPointerException e ) {
            throw new GenericCatalogException( e );
        }
    }


    /**
     * Deletes a single partition and all references.
     *
     * @param tableId The unique id of the table
     * @param schemaId The unique id of the table
     * @param partitionId The partitionId to be deleted
     */
    @Override
    public void deletePartition( long tableId, long schemaId, long partitionId ) {
        if ( log.isDebugEnabled() ) {
            log.debug( "Deleting partition with id '{}' on table with id '{}'", partitionId, tableId );
        }
        // Check whether there this partition id exists
        getPartition( partitionId );
        synchronized ( this ) {
            for ( CatalogPartitionPlacement partitionPlacement : getPartitionPlacements( partitionId ) ) {
                deletePartitionPlacement( partitionPlacement.adapterId, partitionId );
            }
            partitions.remove( partitionId );
        }
    }


    /**
     * Get a partition object by its unique id
     *
     * @param partitionId The unique id of the partition
     * @return A catalog partition
     */
    @Override
    public CatalogPartition getPartition( long partitionId ) {
        try {
            return Objects.requireNonNull( partitions.get( partitionId ) );
        } catch ( NullPointerException e ) {
            throw new UnknownPartitionGroupIdRuntimeException( partitionId );
        }
    }


    /**
     * Retrieves a list of partitions which are associated with a specific table
     *
     * @param tableId Table for which partitions shall be gathered
     * @return List of all partitions associated with that table
     */
    @Override
    public List<CatalogPartition> getPartitionsByTable( long tableId ) {

        return partitions.values()
                .stream()
                .filter( p -> p.tableId == tableId )
                .collect( Collectors.toList() );

    }


    /**
     * Effectively partitions a table with the specified partitionType
     *
     * @param tableId Table to be partitioned
     * @param partitionType Partition function to apply on the table
     * @param partitionColumnId Column used to apply the partition function on
     * @param numPartitionGroups Explicit number of partitions
     * @param partitionGroupIds List of ids of the catalog partitions
     */
    @Override
    public void partitionTable( long tableId, PartitionType partitionType, long partitionColumnId, int numPartitionGroups, List<Long> partitionGroupIds, PartitionProperty partitionProperty ) {
        CatalogTable old = Objects.requireNonNull( tables.get( tableId ) );

        CatalogTable table = new CatalogTable(
                old.id,
                old.name,
                old.columnIds,
                old.schemaId,
                old.databaseId,
                old.ownerId,
                old.ownerName,
                old.tableType,
                old.primaryKey,
                old.placementsByAdapter,
                old.modifiable,
                partitionType,
                partitionColumnId,
                partitionProperty,
                old.connectedViews );

        synchronized ( this ) {
            tables.replace( tableId, table );
            tableNames.replace( new Object[]{ table.databaseId, table.schemaId, old.name }, table );

            if ( table.partitionProperty.reliesOnPeriodicChecks ) {
                addTableToPeriodicProcessing( tableId );
            }
        }

        listeners.firePropertyChange( "table", old, table );
    }


    /**
     * Merges a  partitioned table.
     * Resets all objects and structures which were introduced by partitionTable.
     *
     * @param tableId Table to be merged
     */
    @Override
    public void mergeTable( long tableId ) {
        CatalogTable old = Objects.requireNonNull( tables.get( tableId ) );

        if ( old.partitionProperty.reliesOnPeriodicChecks ) {
            removeTableFromPeriodicProcessing( tableId );
        }

        //Technically every Table is partitioned. But tables classified as UNPARTITIONED only consist of one PartitionGroup and one large partition
        List<Long> partitionGroupIds = new ArrayList<>();
        try {
            partitionGroupIds.add( addPartitionGroup( tableId, "full", old.schemaId, PartitionType.NONE, 1, new ArrayList<>(), true ) );
        } catch ( GenericCatalogException e ) {
            throw new RuntimeException( e );
        }

        //get All(only one) PartitionGroups and then get all partitionIds  for each PG and add them to completeList of partitionIds
        CatalogPartitionGroup defaultUnpartitionedGroup = getPartitionGroup( partitionGroupIds.get( 0 ) );
        PartitionProperty partitionProperty = PartitionProperty.builder()
                .partitionType( PartitionType.NONE )
                .partitionGroupIds( ImmutableList.copyOf( partitionGroupIds ) )
                .partitionIds( ImmutableList.copyOf( defaultUnpartitionedGroup.partitionIds ) )
                .reliesOnPeriodicChecks( false )
                .build();

        CatalogTable table = new CatalogTable(
                old.id,
                old.name,
                old.columnIds,
                old.schemaId,
                old.databaseId,
                old.ownerId,
                old.ownerName,
                old.tableType,
                old.primaryKey,
                old.placementsByAdapter,
                old.modifiable,
                partitionProperty );

        synchronized ( this ) {
            tables.replace( tableId, table );
            tableNames.replace( new Object[]{ table.databaseId, table.schemaId, old.name }, table );

            // Get primary key of table and use PK to find all DataPlacements of table
            long pkid = table.primaryKey;
            List<Long> pkColumnIds;

            pkColumnIds = getPrimaryKey( pkid ).columnIds;

            // Basically get first part of PK even if its compound of PK it is sufficient
            CatalogColumn pkColumn = getColumn( pkColumnIds.get( 0 ) );
            // This gets us only one ccp per store (first part of PK)
            for ( CatalogColumnPlacement ccp : getColumnPlacement( pkColumn.id ) ) {
                dataPartitionGroupPlacement.replace( new Object[]{ ccp.adapterId, tableId }, ImmutableList.copyOf( partitionGroupIds ) );
            }
        }
        listeners.firePropertyChange( "table", old, table );
    }


    /**
     * Updates partitionProperties on table
     *
     * @param tableId Table to be partitioned
     * @param partitionProperty Partition properties
     */
    @Override
    public void updateTablePartitionProperties( long tableId, PartitionProperty partitionProperty ) {
        CatalogTable old = Objects.requireNonNull( tables.get( tableId ) );

        CatalogTable table = new CatalogTable(
                old.id,
                old.name,
                old.columnIds,
                old.schemaId,
                old.databaseId,
                old.ownerId,
                old.ownerName,
                old.tableType,
                old.primaryKey,
                old.placementsByAdapter,
                old.modifiable,
                partitionProperty );

        synchronized ( this ) {
            tables.replace( tableId, table );
            tableNames.replace( new Object[]{ table.databaseId, table.schemaId, old.name }, table );
        }

        listeners.firePropertyChange( "table", old, table );
    }


    /**
     * Get a List of all partitions belonging to a specific table
     *
     * @param tableId Table to be queried
     * @return list of all partitions on this table
     */
    @Override
    public List<CatalogPartitionGroup> getPartitionGroups( long tableId ) {
        try {
            CatalogTable table = Objects.requireNonNull( tables.get( tableId ) );
            List<CatalogPartitionGroup> partitionGroups = new ArrayList<>();
            if ( table.partitionProperty.partitionGroupIds == null ) {
                return new ArrayList<>();
            }
            for ( long partId : table.partitionProperty.partitionGroupIds ) {
                partitionGroups.add( getPartitionGroup( partId ) );
            }
            return partitionGroups;
        } catch ( UnknownPartitionGroupIdRuntimeException e ) {
            return new ArrayList<>();
        }
    }


    /**
     * Get all partitions of the specified database which fit to the specified filter patterns.
     * <code>getColumns(xid, databaseName, null, null, null)</code> returns all partitions of the database.
     *
     * @param databaseNamePattern Pattern for the database name. null returns all.
     * @param schemaNamePattern Pattern for the schema name. null returns all.
     * @param tableNamePattern Pattern for the table name. null returns all.
     * @return List of columns which fit to the specified filters. If there is no column which meets the criteria, an empty list is returned.
     */
    @Override
    public List<CatalogPartitionGroup> getPartitionGroups( Pattern databaseNamePattern, Pattern schemaNamePattern, Pattern tableNamePattern ) {
        List<CatalogTable> catalogTables = getTables( databaseNamePattern, schemaNamePattern, tableNamePattern );
        Stream<CatalogPartitionGroup> partitionGroupStream = Stream.of();
        for ( CatalogTable catalogTable : catalogTables ) {
            partitionGroupStream = Stream.concat( partitionGroupStream, getPartitionGroups( catalogTable.id ).stream() );
        }
        return partitionGroupStream.collect( Collectors.toList() );
    }


    /**
     * Get a List of all partitions currently assigned to to a specific PartitionGroup
     *
     * @param partitionGroupId Table to be queried
     * @return list of all partitions on this table
     */
    @Override
    public List<CatalogPartition> getPartitions( long partitionGroupId ) {
        try {
            CatalogPartitionGroup partitionGroup = Objects.requireNonNull( partitionGroups.get( partitionGroupId ) );
            List<CatalogPartition> partitions = new ArrayList<>();
            if ( partitionGroup.partitionIds == null ) {
                return new ArrayList<>();
            }
            for ( long partId : partitionGroup.partitionIds ) {
                partitions.add( getPartition( partId ) );
            }
            return partitions;
        } catch ( UnknownPartitionGroupIdRuntimeException e ) {
            return new ArrayList<>();
        }
    }


    /**
     * Get all partitions of the specified database which fit to the specified filter patterns.
     * <code>getColumns(xid, databaseName, null, null, null)</code> returns all partitions of the database.
     *
     * @param databaseNamePattern Pattern for the database name. null returns all.
     * @param schemaNamePattern Pattern for the schema name. null returns all.
     * @param tableNamePattern Pattern for the table name. null returns catalog/src/test/java/org/polypheny/db/test/CatalogTest.javaall.
     * @return List of columns which fit to the specified filters. If there is no column which meets the criteria, an empty list is returned.
     */
    @Override
    public List<CatalogPartition> getPartitions( Pattern databaseNamePattern, Pattern schemaNamePattern, Pattern tableNamePattern ) {
        List<CatalogPartitionGroup> catalogPartitionGroups = getPartitionGroups( databaseNamePattern, schemaNamePattern, tableNamePattern );
        Stream<CatalogPartition> partitionStream = Stream.of();
        for ( CatalogPartitionGroup catalogPartitionGroup : catalogPartitionGroups ) {
            partitionStream = Stream.concat( partitionStream, getPartitions( catalogPartitionGroup.id ).stream() );
        }
        return partitionStream.collect( Collectors.toList() );
    }


    /**
     * Get a List of all partition name belonging to a specific table
     *
     * @param tableId Table to be queried
     * @return list of all partition names on this table
     */
    @Override
    public List<String> getPartitionGroupNames( long tableId ) {
        List<String> partitionGroupNames = new ArrayList<>();
        for ( CatalogPartitionGroup catalogPartitionGroup : getPartitionGroups( tableId ) ) {
            partitionGroupNames.add( catalogPartitionGroup.partitionGroupName );
        }
        return partitionGroupNames;
    }


    /**
     * Get placements by partition. Identify the location of partitions.
     * Essentially returns all ColumnPlacements which hold the specified partitionID.
     *
     * @param tableId The id of the table
     * @param partitionGroupId The id of the partition
     * @param columnId The id of tje column
     * @return List of CatalogColumnPlacements
     */
    @Override
    public List<CatalogColumnPlacement> getColumnPlacementsByPartitionGroup( long tableId, long partitionGroupId, long columnId ) {
        List<CatalogColumnPlacement> catalogColumnPlacements = new ArrayList<>();
        for ( CatalogColumnPlacement ccp : getColumnPlacement( columnId ) ) {
            if ( dataPartitionGroupPlacement.get( new Object[]{ ccp.adapterId, tableId } ).contains( partitionGroupId ) ) {
                catalogColumnPlacements.add( ccp );
            }
        }
        if ( catalogColumnPlacements.isEmpty() ) {
            return new ArrayList<>();
        }

        return catalogColumnPlacements;
    }


    /**
     * Get adapters by partition. Identify the location of partitions/replicas
     * Essentially returns all adapters which hold the specified partitionID
     *
     * @param tableId The unique id of the table
     * @param partitionGroupId The unique id of the partition
     * @return List of CatalogAdapters
     */
    @Override
    public List<CatalogAdapter> getAdaptersByPartitionGroup( long tableId, long partitionGroupId ) {
        List<CatalogAdapter> catalogAdapters = new ArrayList<>();
        CatalogTable table = getTable( tableId );
        for ( Entry<Integer, ImmutableList<Long>> entry : table.placementsByAdapter.entrySet() ) {
            if ( dataPartitionGroupPlacement.get( new Object[]{ entry.getKey(), tableId } ).contains( partitionGroupId ) ) {
                catalogAdapters.add( getAdapter( entry.getKey() ) );
            }
        }

        if ( catalogAdapters.isEmpty() ) {
            return new ArrayList<>();
        }

        return catalogAdapters;
    }


    /**
     * Updates the reference which partitions reside on which DataPlacement (identified by adapterId and tableId)
     *
     * @param adapterId The unique id of the adapter
     * @param tableId The unique id of the table
     * @param partitionGroupIds List of partitionsIds to be updated
     */
    @Override
    public void updatePartitionGroupsOnDataPlacement( int adapterId, long tableId, List<Long> partitionGroupIds ) {
        synchronized ( this ) {
            if ( !dataPartitionGroupPlacement.containsKey( new Object[]{ adapterId, tableId } ) ) {
                if ( log.isDebugEnabled() ) {
                    log.debug( "Adding PartitionGroups={} to DataPlacement={}.{}", partitionGroupIds, getAdapter( adapterId ).uniqueName, getTable( tableId ).name );
                }
                dataPartitionGroupPlacement.put( new Object[]{ adapterId, tableId }, ImmutableList.<Long>builder().build() );
            } else {
                if ( log.isDebugEnabled() ) {
                    log.debug( "Updating PartitionGroups={} to DataPlacement={}.{}", partitionGroupIds, getAdapter( adapterId ).uniqueName, getTable( tableId ).name );
                }
                List<Long> tempPartition = dataPartitionGroupPlacement.get( new Object[]{ adapterId, tableId } );

                // Validate if partition distribution after update is successful otherwise rollback
                // Check if partition change has impact on the complete partition distribution for current Part.Type
                for ( CatalogColumnPlacement ccp : getColumnPlacementsOnAdapterPerTable( adapterId, tableId ) ) {
                    long columnId = ccp.columnId;
                    if ( !validatePartitionGroupDistribution( adapterId, tableId, columnId, 0 ) ) {
                        dataPartitionGroupPlacement.replace( new Object[]{ adapterId, tableId }, ImmutableList.copyOf( tempPartition ) );
                        throw new RuntimeException( "Validation of PartitionGroup distribution failed for column: '" + ccp.getLogicalColumnName() + "'" );
                    }
                }
            }
            dataPartitionGroupPlacement.replace( new Object[]{ adapterId, tableId }, ImmutableList.copyOf( partitionGroupIds ) );
        }
    }


    /**
     * Get all partitionGroups of a DataPlacement (identified by adapterId and tableId)
     *
     * @param adapterId The unique id of the adapter
     * @param tableId The unique id of the table
     * @return List of partitionIds
     */
    @Override
    public List<Long> getPartitionGroupsOnDataPlacement( int adapterId, long tableId ) {
        List<Long> partitionGroups = dataPartitionGroupPlacement.get( new Object[]{ adapterId, tableId } );
        if ( partitionGroups == null ) {
            partitionGroups = new ArrayList<>();
        }
        return partitionGroups;
    }


    /**
     * Get all partitions of a DataPlacement (identified by adapterId and tableId)
     *
     * @param adapterId The unique id of the adapter
     * @param tableId The unique id of the table
     * @return List of partitionIds
     */
    @Override
    public List<Long> getPartitionsOnDataPlacement( int adapterId, long tableId ) {
        List<Long> tempPartitionIds = new ArrayList<>();
        //get All PartitionGroups and then get all partitionIds  for each PG and add them to completeList of partitionIds
        getPartitionGroupsOnDataPlacement( adapterId, tableId ).forEach( pgId -> getPartitionGroup( pgId ).partitionIds.forEach( tempPartitionIds::add ) );

        return tempPartitionIds;
    }


    /**
     * Returns list with the index of the partitions on this store from  0..numPartitions
     *
     * @param adapterId The unique id of the adapter
     * @param tableId The unique id of the table
     * @return List of partitionId Indices
     */
    @Override
    public List<Long> getPartitionGroupsIndexOnDataPlacement( int adapterId, long tableId ) {
        List<Long> partitionGroups = dataPartitionGroupPlacement.get( new Object[]{ adapterId, tableId } );
        if ( partitionGroups == null ) {
            return new ArrayList<>();
        }

        List<Long> partitionGroupIndexList = new ArrayList<>();
        CatalogTable catalogTable = getTable( tableId );
        for ( int index = 0; index < catalogTable.partitionProperty.partitionGroupIds.size(); index++ ) {
            if ( partitionGroups.contains( catalogTable.partitionProperty.partitionGroupIds.get( index ) ) ) {
                partitionGroupIndexList.add( (long) index );
            }
        }
        return partitionGroupIndexList;
    }


    /**
     * Mostly needed if a placement is dropped from an adapter.
     *
     * @param adapterId Placement to be updated with new partitions
     * @param tableId List of partitions which the placement should hold
     */
    @Override
    public void deletePartitionGroupsOnDataPlacement( int adapterId, long tableId ) {
        // Check if there is indeed no column placement left.
        if ( getColumnPlacementsOnAdapterPerTable( adapterId, tableId ).isEmpty() ) {
            synchronized ( this ) {
                dataPartitionGroupPlacement.remove( new Object[]{ adapterId, tableId } );
                log.debug( "Removed all dataPartitionGroupPlacements" );
            }
        }

    }


    /**
     * Checks depending on the current partition distribution and partitionType
     * if the distribution would be sufficient. Basically a passthrough method to simplify the code
     *
     * @param adapterId The id of the adapter to be checked
     * @param tableId The id of the table to be checked
     * @param columnId The id of the column to be checked
     * @param threshold
     * @return If its correctly distributed or not
     */
    @Override
    public boolean validatePartitionGroupDistribution( int adapterId, long tableId, long columnId, int threshold ) {
        CatalogTable catalogTable = getTable( tableId );
        if ( isTableFlaggedForDeletion( tableId ) ) {
            return true;
        }
        PartitionManagerFactory partitionManagerFactory = PartitionManagerFactory.getInstance();
        PartitionManager partitionManager = partitionManagerFactory.getPartitionManager( catalogTable.partitionType );

        return partitionManager.probePartitionGroupDistributionChange( catalogTable, adapterId, columnId, threshold );
    }


    /**
     * Flags the table for deletion.
     * This method should be executed on a partitioned table before we run a DROP TABLE statement.
     *
     * @param tableId table to be flagged for deletion
     * @param flag true if it should be flagged, false if flag should be removed
     */
    @Override
    public void flagTableForDeletion( long tableId, boolean flag ) {
        if ( flag && !tablesFlaggedForDeletion.contains( tableId ) ) {
            tablesFlaggedForDeletion.add( tableId );
        } else if ( !flag && tablesFlaggedForDeletion.contains( tableId ) ) {
            tablesFlaggedForDeletion.remove( tableId );
        }
    }


    /**
     * Is used to detect if a table is flagged for deletion.
     * Effectively checks if a drop of this table is currently in progress.
     * This is needed to ensure that there aren't any constraints when recursively removing a table and all placements and partitions.
     *
     * @param tableId table to be checked
     * @return If table is flagged for deletion or not
     */
    @Override
    public boolean isTableFlaggedForDeletion( long tableId ) {
        return tablesFlaggedForDeletion.contains( tableId );
    }


    /**
     * Adds a placement for a partition.
     *
     * @param adapterId The adapter on which the table should be placed on
     * @param tableId The table for which a partition placement shall be created
     * @param partitionId The id of a specific partition that shall create a new placement
     * @param placementType The type of placement
     * @param physicalSchemaName The schema name on the adapter
     * @param physicalTableName The table name on the adapter
     */
    @Override
    public void addPartitionPlacement( int adapterId, long tableId, long partitionId, PlacementType placementType, String physicalSchemaName, String physicalTableName ) {

        if ( !checkIfExistsPartitionPlacement( adapterId, partitionId ) ) {
            CatalogAdapter store = Objects.requireNonNull( adapters.get( adapterId ) );
            CatalogPartitionPlacement partitionPlacement = new CatalogPartitionPlacement(
                    tableId,
                    adapterId,
                    store.uniqueName,
                    placementType,
                    physicalSchemaName,
                    physicalTableName,
                    partitionId );

            synchronized ( this ) {
                partitionPlacements.put( new Object[]{ adapterId, partitionId }, partitionPlacement );
            }
            listeners.firePropertyChange( "partitionPlacement", null, partitionPlacements );
        }
    }


    /**
     * Deletes a placement for a partition.
     *
     * @param adapterId The adapter on which the table should be placed on
     * @param partitionId The id of a partition which shall be removed from that store.
     */
    @Override
    public void deletePartitionPlacement( int adapterId, long partitionId ) {
        if ( checkIfExistsPartitionPlacement( adapterId, partitionId ) ) {
            synchronized ( this ) {
                partitionPlacements.remove( new Object[]{ adapterId, partitionId } );
            }
        }
    }


    /**
     * Returns a specific partition entity which is placed on a store.
     *
     * @param adapterId The adapter on which the requested partitions palcement resides
     * @param partitionId The id of the requested partition
     * @return The requested PartitionPlacement on that store for agiven is
     */
    @Override
    public CatalogPartitionPlacement getPartitionPlacement( int adapterId, long partitionId ) {
        try {
            return Objects.requireNonNull( partitionPlacements.get( new Object[]{ adapterId, partitionId } ) );
        } catch ( NullPointerException e ) {
            getAdapter( adapterId );
            getPartition( partitionId );
            throw new UnknownPartitionPlacementException( adapterId, partitionId );
        }
    }


    /**
     * Returns a list of all Partition Placements which currently reside on a adpater, disregarded of the table.
     *
     * @param adapterId The adapter on which the requested partition placements reside
     * @return A list of all Partition Placements, that are currently located  on that specific store
     */
    @Override
    public List<CatalogPartitionPlacement> getPartitionPlacementsByAdapter( int adapterId ) {
        return new ArrayList<>( partitionPlacements.prefixSubMap( new Object[]{ adapterId } ).values() );
    }


    /**
     * Returns a list of all Partition Placements which currently reside on a adapter, for a specific table.
     *
     * @param adapterId The adapter on which the requested partition placements reside
     * @param tableId The table for which all partition placements on a adapter should be considered
     * @return A list of all Partition Placements, that are currently located  on that specific store for a individual table
     */
    @Override
    public List<CatalogPartitionPlacement> getPartitionPlacementByTable( int adapterId, long tableId ) {
        return getPartitionPlacementsByAdapter( adapterId )
                .stream()
                .filter( p -> p.tableId == tableId )
                .collect( Collectors.toList() );
    }


    /**
     * Returns a list of all Partition Placements which are currently associated with a table.
     *
     * @param tableId The table on which the requested partition placements are currently associated with.
     * @return A list of all Partition Placements, that belong to the desired table
     */
    @Override
    public List<CatalogPartitionPlacement> getAllPartitionPlacementsByTable( long tableId ) {
        return partitionPlacements.values()
                .stream()
                .filter( p -> p.tableId == tableId )
                .collect( Collectors.toList() );
    }


    /**
     * Get all Partition Placements which are associated with a individual partition Id.
     * Identifies on which locations and how often the individual partition is placed.
     *
     * @param partitionId The requested partition Id
     * @return A list of Partition Placements which are physically responsible for that partition
     */
    @Override
    public List<CatalogPartitionPlacement> getPartitionPlacements( long partitionId ) {
        return partitionPlacements.values()
                .stream()
                .filter( p -> p.partitionId == partitionId )
                .collect( Collectors.toList() );
    }


    /**
     * Returns all tables which are in need of special periodic treatment.
     *
     * @return List of tables which need to be periodically processed
     */
    @Override
    public List<CatalogTable> getTablesForPeriodicProcessing() {
        List<CatalogTable> procTables = new ArrayList<>();

        for ( Long tableId : frequencyDependentTables ) {
            try {
                procTables.add( getTable( tableId ) );
            } catch ( UnknownTableIdRuntimeException e ) {
                frequencyDependentTables.remove( tableId );
            }
        }

        return procTables;
    }


    /**
     * Registers a table to be considered for periodic processing
     *
     * @param tableId Id of table to be considered for periodic processing
     */
    @Override
    public void addTableToPeriodicProcessing( long tableId ) {

        int beforeSize = frequencyDependentTables.size();
        getTable( tableId );
        if ( !frequencyDependentTables.contains( tableId ) ) {
            frequencyDependentTables.add( tableId );
        }
        //Initially starts the periodic job if this was the first table to enable periodic processing
        if ( beforeSize == 0 && frequencyDependentTables.size() == 1 ) {
            //Start Job for periodic processing
            FrequencyMap.INSTANCE.initialize();
        }
    }


    /**
     * Remove a table from periodic background processing
     *
     * @param tableId Id of table to be removed for periodic processing
     */
    @Override
    public void removeTableFromPeriodicProcessing( long tableId ) {
        getTable( tableId );
        if ( !frequencyDependentTables.contains( tableId ) ) {
            frequencyDependentTables.remove( tableId );
        }

        //Terminates the periodic job if this was the last table with periodic processing
        if ( frequencyDependentTables.size() == 0 ) {
            //Terminate Job for periodic processing
            FrequencyMap.INSTANCE.terminate();
        }
    }


    /**
     * Probes if a Partition Placement on a adapter for a specific partition already exists.
     *
     * @param adapterId Adapter on which to check
     * @param partitionId Partition which to check
     * @return teh response of the probe
     */
    @Override
    public boolean checkIfExistsPartitionPlacement( int adapterId, long partitionId ) {
        CatalogPartitionPlacement placement = partitionPlacements.get( new Object[]{ adapterId, partitionId } );
        return placement != null;
    }


    @Override
    public List<CatalogKey> getTableKeys( long tableId ) {
        return keys.values().stream().filter( k -> k.tableId == tableId ).collect( Collectors.toList() );
    }


    @Override
    public List<CatalogIndex> getIndexes( CatalogKey key ) {
        return indexes.values().stream().filter( i -> i.keyId == key.id ).collect( Collectors.toList() );
    }


    @Override
    public List<CatalogIndex> getForeignKeys( CatalogKey key ) {
        return indexes.values().stream().filter( i -> i.keyId == key.id ).collect( Collectors.toList() );
    }


    @Override
    public List<CatalogConstraint> getConstraints( CatalogKey key ) {
        return constraints.values().stream().filter( c -> c.keyId == key.id ).collect( Collectors.toList() );
    }


    /**
     * Check whether a key is a index
     *
     * @param keyId The id of the key
     * @return Whether the key is a index
     */
    @Override
    public boolean isIndex( long keyId ) {
        return indexes.values().stream().anyMatch( i -> i.keyId == keyId );
    }


    /**
     * Check whether a key is a constraint
     *
     * @param keyId The id of the key
     * @return Whether the key is a constraint
     */
    @Override
    public boolean isConstraint( long keyId ) {
        return constraints.values().stream().anyMatch( c -> c.keyId == keyId );
    }


    /**
     * Check whether a key is a foreign key
     *
     * @param keyId The id of the key
     * @return Whether the key is a foreign key
     */
    @Override
    public boolean isForeignKey( long keyId ) {
        return foreignKeys.values().stream().anyMatch( f -> f.referencedKeyId == keyId );
    }


    /**
     * Check if the specified key is used as primary key, index or constraint. If so, this is a NoOp. If it is not used, the key is deleted.
     */
    private void deleteKeyIfNoLongerUsed( Long keyId ) {
        if ( keyId == null ) {
            return;
        }
        CatalogKey key = getKey( keyId );
        CatalogTable table = getTable( key.tableId );
        if ( table.primaryKey != null && table.primaryKey.equals( keyId ) ) {
            return;
        }
        if ( constraints.values().stream().anyMatch( c -> c.keyId == keyId ) ) {
            return;
        }
        if ( foreignKeys.values().stream().anyMatch( f -> f.id == keyId ) ) {
            return;
        }
        if ( indexes.values().stream().anyMatch( i -> i.keyId == keyId ) ) {
            return;
        }
        synchronized ( this ) {
            keys.remove( keyId );
            keyColumns.remove( key.columnIds.stream().mapToLong( Long::longValue ).toArray() );
        }
        listeners.firePropertyChange( "key", key, null );
    }


    /**
     * Returns the id of they defined by the specified column ids. If this key does not yet exist, create it.
     *
     * @param tableId on which the key is defined
     * @param columnIds all involved columns
     * @return the id of the key
     * @throws GenericCatalogException if the key does not exist
     */
    private long getOrAddKey( long tableId, List<Long> columnIds ) throws GenericCatalogException {
        Long keyId = keyColumns.get( columnIds.stream().mapToLong( Long::longValue ).toArray() );
        if ( keyId != null ) {
            return keyId;
        }
        return addKey( tableId, columnIds );
    }


    private long addKey( long tableId, List<Long> columnIds ) throws GenericCatalogException {
        try {
            CatalogTable table = Objects.requireNonNull( tables.get( tableId ) );
            long id = keyIdBuilder.getAndIncrement();
            CatalogKey key = new CatalogKey( id, table.id, table.schemaId, table.databaseId, columnIds );
            synchronized ( this ) {
                keys.put( id, key );
                keyColumns.put( columnIds.stream().mapToLong( Long::longValue ).toArray(), id );
            }
            listeners.firePropertyChange( "key", null, key );
            return id;
        } catch ( NullPointerException e ) {
            throw new GenericCatalogException( e );
        }
    }


    @Override
    public List<CatalogKey> getKeys() {
        return new ArrayList<>( keys.values() );
    }


    /**
     * Get a key by its id
     *
     * @return The key
     */
    private CatalogKey getKey( long keyId ) {
        try {
            return Objects.requireNonNull( keys.get( keyId ) );
        } catch ( NullPointerException e ) {
            throw new UnknownKeyIdRuntimeException( keyId );
        }
    }


    static class CatalogValidator {

        public void validate() throws GenericCatalogException {

        }


        public void startCheck() {
            columns.forEach( ( key, column ) -> {
                assert (databases.containsKey( column.databaseId ));
                assert (Objects.requireNonNull( databaseChildren.get( column.databaseId ) ).contains( column.schemaId ));

                assert (schemas.containsKey( column.schemaId ));
                assert (Objects.requireNonNull( schemaChildren.get( column.schemaId ) ).contains( column.tableId ));

                assert (tables.containsKey( column.tableId ));
                assert (Objects.requireNonNull( tableChildren.get( column.tableId ) ).contains( column.id ));

                assert (columnNames.containsKey( new Object[]{ column.databaseId, column.schemaId, column.tableId, column.name } ));
            } );

            columnPlacements.forEach( ( key, placement ) -> {
                assert (columns.containsKey( placement.columnId ));
                assert (adapters.containsKey( placement.adapterId ));
            } );
        }

    }

}<|MERGE_RESOLUTION|>--- conflicted
+++ resolved
@@ -96,12 +96,9 @@
 import org.polypheny.db.partition.FrequencyMap;
 import org.polypheny.db.partition.PartitionManager;
 import org.polypheny.db.partition.PartitionManagerFactory;
-<<<<<<< HEAD
+import org.polypheny.db.partition.properties.PartitionProperty;
 import org.polypheny.db.processing.SqlProcessor;
 import org.polypheny.db.rel.QueryPlanBuilder;
-=======
-import org.polypheny.db.partition.properties.PartitionProperty;
->>>>>>> 3ee4dcf6
 import org.polypheny.db.rel.RelCollation;
 import org.polypheny.db.rel.RelCollations;
 import org.polypheny.db.rel.RelNode;
@@ -1456,12 +1453,8 @@
                     modifiable,
                     relCollation,
                     ImmutableMap.copyOf( underlyingTables ),
-<<<<<<< HEAD
-                    language//fieldList
-=======
-                    fieldList,
+                    language, //fieldList
                     partitionProperty
->>>>>>> 3ee4dcf6
             );
             addConnectedViews( underlyingTables, viewTable.id );
             updateTableLogistics( name, schemaId, id, schema, viewTable );
@@ -1478,10 +1471,23 @@
 
 
     @Override
-    public long addMaterializedView( String name, long schemaId, int ownerId, TableType tableType, boolean modifiable, RelNode definition, RelCollation relCollation, Map<Long, List<Long>> underlyingTables, RelDataType fieldList, MaterializedCriteria materializedCriteria, String query, QueryLanguage language, boolean ordered ) {
+    public long addMaterializedView( String name, long schemaId, int ownerId, TableType tableType, boolean modifiable, RelNode definition, RelCollation relCollation, Map<Long, List<Long>> underlyingTables, RelDataType fieldList, MaterializedCriteria materializedCriteria, String query, QueryLanguage language, boolean ordered ) throws GenericCatalogException {
         long id = tableIdBuilder.getAndIncrement();
         CatalogSchema schema = getSchema( schemaId );
         CatalogUser owner = getUser( ownerId );
+
+        //Technically every Table is partitioned. But tables classified as UNPARTITIONED only consist of one PartitionGroup and one large partition
+        List<Long> partitionGroupIds = new ArrayList<>();
+        partitionGroupIds.add( addPartitionGroup( id, "full", schemaId, PartitionType.NONE, 1, new ArrayList<>(), true ) );
+        //get All(only one) PartitionGroups and then get all partitionIds  for each PG and add them to completeList of partitionIds
+        CatalogPartitionGroup defaultUnpartitionedGroup = getPartitionGroup( partitionGroupIds.get( 0 ) );
+
+        PartitionProperty partitionProperty = PartitionProperty.builder()
+                .partitionType( PartitionType.NONE )
+                .partitionGroupIds( ImmutableList.copyOf( partitionGroupIds ) )
+                .partitionIds( ImmutableList.copyOf( defaultUnpartitionedGroup.partitionIds ) )
+                .reliesOnPeriodicChecks( false )
+                .build();
 
         if ( tableType == TableType.MATERIALIZEDVIEW ) {
             CatalogMaterialized materializedViewTable = new CatalogMaterialized(
@@ -1501,7 +1507,8 @@
                     ImmutableMap.copyOf( underlyingTables ),
                     language,
                     materializedCriteria,
-                    ordered
+                    ordered,
+                    partitionProperty
             );
             addConnectedViews( underlyingTables, materializedViewTable.id );
             updateTableLogistics( name, schemaId, id, schema, materializedViewTable );
@@ -1515,7 +1522,6 @@
         }
         return id;
     }
-
 
 
     private void updateTableLogistics( String name, long schemaId, long id, CatalogSchema schema, CatalogTable table ) {
@@ -1674,21 +1680,21 @@
 
         CatalogTable table;
         if ( old.isPartitioned ) {
-            table = new CatalogTable( old.id
-                    , old.name
-                    , old.columnIds
-                    , old.schemaId
-                    , old.databaseId
-                    , ownerId
-                    , user.name
-                    , old.tableType
-                    , old.primaryKey
-                    , old.placementsByAdapter
-                    , old.modifiable
-                    , old.partitionType
-                    , old.partitionColumnId
-                    , old.partitionProperty
-                    , old.connectedViews );
+            table = new CatalogTable( old.id,
+                    old.name,
+                    old.columnIds,
+                    old.schemaId,
+                    old.databaseId,
+                    ownerId,
+                    user.name,
+                    old.tableType,
+                    old.primaryKey,
+                    old.placementsByAdapter,
+                    old.modifiable,
+                    old.partitionType,
+                    old.partitionColumnId,
+                    old.partitionProperty,
+                    old.connectedViews );
         } else {
             table = new CatalogTable(
                     old.id,
@@ -1721,82 +1727,89 @@
     @Override
     public void setPrimaryKey( long tableId, Long keyId ) {
         CatalogTable old = getTable( tableId );
-<<<<<<< HEAD
 
         CatalogTable table;
-        if ( old instanceof CatalogMaterialized ) {
-            table = new CatalogMaterialized( old.id,
-                    old.name,
-                    old.columnIds,
-                    old.schemaId,
-                    old.databaseId,
-                    old.ownerId,
-                    old.ownerName,
-                    old.tableType,
-                    ((CatalogMaterialized) old).getQuery(),
-                    keyId,
-                    old.placementsByAdapter,
-                    old.modifiable,
-                    old.numPartitions,
-                    old.partitionType,
-                    old.partitionIds,
-                    old.partitionColumnId,
-                    old.isPartitioned,
-                    ((CatalogMaterialized) old).getRelCollation(),
-                    old.connectedViews,
-                    ((CatalogMaterialized) old).getUnderlyingTables(),
-                    ((CatalogMaterialized) old).getLanguage(),
-                    ((CatalogMaterialized) old).getMaterializedCriteria(),
-                    ((CatalogMaterialized) old).isOrdered() );
+        if ( old.isPartitioned ) {
+            if ( old instanceof CatalogMaterialized ) {
+                table = new CatalogMaterialized(
+                        old.id,
+                        old.name,
+                        old.columnIds,
+                        old.schemaId,
+                        old.databaseId,
+                        old.ownerId,
+                        old.ownerName,
+                        old.tableType,
+                        ((CatalogMaterialized) old).getQuery(),
+                        keyId,
+                        old.placementsByAdapter,
+                        old.modifiable,
+                        old.partitionType,
+                        old.partitionColumnId,
+                        old.isPartitioned,
+                        old.partitionProperty,
+                        ((CatalogMaterialized) old).getRelCollation(),
+                        old.connectedViews,
+                        ((CatalogMaterialized) old).getUnderlyingTables(),
+                        ((CatalogMaterialized) old).getLanguage(),
+                        ((CatalogMaterialized) old).getMaterializedCriteria(),
+                        ((CatalogMaterialized) old).isOrdered() );
+            } else {
+                table = new CatalogTable( old.id
+                        , old.name
+                        , old.columnIds
+                        , old.schemaId
+                        , old.databaseId
+                        , old.ownerId
+                        , old.ownerName
+                        , old.tableType
+                        , keyId
+                        , old.placementsByAdapter
+                        , old.modifiable
+                        , old.partitionType
+                        , old.partitionColumnId
+                        , old.partitionProperty
+                        , old.connectedViews );
+            }
+
         } else {
-            table = new CatalogTable( old.id,
-=======
-        CatalogTable table;
-
-        //This is needed otherwise this would reset the already partitioned table
-        if ( old.isPartitioned ) {
-            table = new CatalogTable( old.id
-                    , old.name
-                    , old.columnIds
-                    , old.schemaId
-                    , old.databaseId
-                    , old.ownerId
-                    , old.ownerName
-                    , old.tableType
-                    , keyId
-                    , old.placementsByAdapter
-                    , old.modifiable
-                    , old.partitionType
-                    , old.partitionColumnId
-                    , old.partitionProperty
-                    , old.connectedViews );
-        } else {
-            table = new CatalogTable(
-                    old.id,
->>>>>>> 3ee4dcf6
-                    old.name,
-                    old.columnIds,
-                    old.schemaId,
-                    old.databaseId,
-                    old.ownerId,
-                    old.ownerName,
-                    old.tableType,
-                    keyId,
-                    old.placementsByAdapter,
-                    old.modifiable,
-<<<<<<< HEAD
-                    old.numPartitions,
-                    old.partitionType,
-                    old.partitionIds,
-                    old.partitionColumnId,
-                    old.isPartitioned,
-                    old.connectedViews );
-        }
-
-=======
-                    old.partitionProperty );
-        }
->>>>>>> 3ee4dcf6
+            if ( old instanceof CatalogMaterialized ) {
+                table = new CatalogMaterialized(
+                        old.id,
+                        old.name,
+                        old.columnIds,
+                        old.schemaId,
+                        old.databaseId,
+                        old.ownerId,
+                        old.ownerName,
+                        old.tableType,
+                        ((CatalogMaterialized) old).getQuery(),
+                        keyId,
+                        old.placementsByAdapter,
+                        old.modifiable,
+                        ((CatalogMaterialized) old).getRelCollation(),
+                        ((CatalogMaterialized) old).getUnderlyingTables(),
+                        ((CatalogMaterialized) old).getLanguage(),
+                        ((CatalogMaterialized) old).getMaterializedCriteria(),
+                        ((CatalogMaterialized) old).isOrdered(),
+                        old.partitionProperty );
+            } else {
+                table = new CatalogTable(
+                        old.id,
+                        old.name,
+                        old.columnIds,
+                        old.schemaId,
+                        old.databaseId,
+                        old.ownerId,
+                        old.ownerName,
+                        old.tableType,
+                        keyId,
+                        old.placementsByAdapter,
+                        old.modifiable,
+                        old.partitionProperty );
+            }
+        }
+
         synchronized ( this ) {
             tables.replace( tableId, table );
             tableNames.replace( new Object[]{ table.databaseId, table.schemaId, table.name }, table );
@@ -1856,8 +1869,9 @@
 
             // Required because otherwise an already partitioned table would be reset to a regular table due to the different constructors.
             if ( old.isPartitioned ) {
-<<<<<<< HEAD
-                log.debug( " Table '{}' is partitioned.", old.name );
+                if ( log.isDebugEnabled() ) {
+                    log.debug( " Table '{}' is partitioned.", old.name );
+                }
                 if ( old.tableType == TableType.MATERIALIZEDVIEW ) {
                     table = new CatalogMaterialized(
                             old.id,
@@ -1872,11 +1886,10 @@
                             old.primaryKey,
                             ImmutableMap.copyOf( placementsByStore ),
                             old.modifiable,
-                            old.numPartitions,
                             old.partitionType,
-                            old.partitionIds,
                             old.partitionColumnId,
                             old.isPartitioned,
+                            old.partitionProperty,
                             ((CatalogMaterialized) old).getRelCollation(),
                             old.connectedViews,
                             ((CatalogMaterialized) old).getUnderlyingTables(),
@@ -1897,37 +1910,12 @@
                             old.primaryKey,
                             ImmutableMap.copyOf( placementsByStore ),
                             old.modifiable,
-                            old.numPartitions,
                             old.partitionType,
-                            old.partitionIds,
                             old.partitionColumnId,
+                            old.partitionProperty,
                             old.connectedViews );
                 }
-=======
-                if ( log.isDebugEnabled() ) {
-                    log.debug( " Table '{}' is partitioned.", old.name );
-                }
-                table = new CatalogTable(
-                        old.id,
-                        old.name,
-                        old.columnIds,
-                        old.schemaId,
-                        old.databaseId,
-                        old.ownerId,
-                        old.ownerName,
-                        old.tableType,
-                        old.primaryKey,
-                        ImmutableMap.copyOf( placementsByStore ),
-                        old.modifiable,
-                        old.partitionType,
-                        old.partitionColumnId,
-                        old.partitionProperty,
-                        old.connectedViews );
->>>>>>> 3ee4dcf6
-
-
             } else {
-<<<<<<< HEAD
                 if ( old.tableType == TableType.MATERIALIZEDVIEW ) {
                     table = new CatalogMaterialized(
                             old.id,
@@ -1942,11 +1930,10 @@
                             old.primaryKey,
                             ImmutableMap.copyOf( placementsByStore ),
                             old.modifiable,
-                            old.numPartitions,
                             old.partitionType,
-                            old.partitionIds,
                             old.partitionColumnId,
                             old.isPartitioned,
+                            old.partitionProperty,
                             ((CatalogMaterialized) old).getRelCollation(),
                             old.connectedViews,
                             ((CatalogMaterialized) old).getUnderlyingTables(),
@@ -1967,29 +1954,10 @@
                             old.primaryKey,
                             ImmutableMap.copyOf( placementsByStore ),
                             old.modifiable,
-                            old.numPartitions,
-                            old.partitionType,
-                            old.partitionIds,
-                            old.partitionColumnId,
-                            old.isPartitioned,
+                            old.partitionProperty,
                             old.connectedViews );
                 }
-=======
-                table = new CatalogTable(
-                        old.id,
-                        old.name,
-                        old.columnIds,
-                        old.schemaId,
-                        old.databaseId,
-                        old.ownerId,
-                        old.ownerName,
-                        old.tableType,
-                        old.primaryKey,
-                        ImmutableMap.copyOf( placementsByStore ),
-                        old.modifiable,
-                        old.partitionProperty,
-                        old.connectedViews );
->>>>>>> 3ee4dcf6
+
             }
 
             // If table is partitioned and no concrete partitions are defined place all partitions on columnPlacement
