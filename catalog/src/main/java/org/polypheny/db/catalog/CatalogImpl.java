--- conflicted
+++ resolved
@@ -21,9 +21,6 @@
 import com.google.common.collect.ImmutableMap;
 import java.io.File;
 import java.io.IOException;
-import java.nio.file.Files;
-import java.nio.file.Path;
-import java.nio.file.Paths;
 import java.util.ArrayList;
 import java.util.Collections;
 import java.util.HashMap;
@@ -36,19 +33,14 @@
 import java.util.stream.Collectors;
 import java.util.stream.Stream;
 import lombok.extern.slf4j.Slf4j;
-<<<<<<< HEAD
 import org.mapdb.BTreeMap;
 import org.mapdb.DB;
 import org.mapdb.DBMaker;
 import org.mapdb.HTreeMap;
 import org.mapdb.Serializer;
 import org.mapdb.serializer.SerializerArrayTuple;
-import org.polypheny.db.PolySqlType;
 import org.polypheny.db.adapter.Store;
 import org.polypheny.db.adapter.StoreManager;
-=======
-import lombok.val;
->>>>>>> e9bc3d59
 import org.polypheny.db.catalog.entity.CatalogColumn;
 import org.polypheny.db.catalog.entity.CatalogColumnPlacement;
 import org.polypheny.db.catalog.entity.CatalogConstraint;
@@ -80,14 +72,9 @@
 import org.polypheny.db.catalog.exceptions.UnknownTableException;
 import org.polypheny.db.catalog.exceptions.UnknownUserException;
 import org.polypheny.db.config.RuntimeConfig;
-<<<<<<< HEAD
 import org.polypheny.db.transaction.Transaction;
-=======
-import org.polypheny.db.transaction.PolyXid;
 import org.polypheny.db.type.PolyType;
 import org.polypheny.db.type.PolyTypeFamily;
-import org.polypheny.db.type.UnknownTypeException;
->>>>>>> e9bc3d59
 
 
 @Slf4j
@@ -475,19 +462,19 @@
         CatalogSchema schema = getSchema( "APP", "public" );
         CatalogTable depts = getTable( schema.id, "depts" );
 
-        addDefaultColumn( csv, depts, "deptno", PolySqlType.INTEGER, null, 1, null );
-        addDefaultColumn( csv, depts, "name", PolySqlType.VARCHAR, Collation.CASE_INSENSITIVE, 2, 20 );
+        addDefaultColumn( csv, depts, "deptno", PolyType.INTEGER, null, 1, null );
+        addDefaultColumn( csv, depts, "name", PolyType.VARCHAR, Collation.CASE_INSENSITIVE, 2, 20 );
 
         CatalogTable emps = getTable( schema.id, "emps" );
-        addDefaultColumn( csv, emps, "empid", PolySqlType.INTEGER, null, 1, null );
-        addDefaultColumn( csv, emps, "deptno", PolySqlType.INTEGER, null, 2, null );
-        addDefaultColumn( csv, emps, "name", PolySqlType.VARCHAR, Collation.CASE_INSENSITIVE, 3, 20 );
-        addDefaultColumn( csv, emps, "salary", PolySqlType.INTEGER, null, 4, null );
-        addDefaultColumn( csv, emps, "commission", PolySqlType.INTEGER, null, 5, null );
-    }
-
-
-    private void addDefaultColumn( CatalogStore csv, CatalogTable table, String name, PolySqlType type, Collation collation, int position, Integer length ) throws GenericCatalogException, UnknownTableException {
+        addDefaultColumn( csv, emps, "empid", PolyType.INTEGER, null, 1, null );
+        addDefaultColumn( csv, emps, "deptno", PolyType.INTEGER, null, 2, null );
+        addDefaultColumn( csv, emps, "name", PolyType.VARCHAR, Collation.CASE_INSENSITIVE, 3, 20 );
+        addDefaultColumn( csv, emps, "salary", PolyType.INTEGER, null, 4, null );
+        addDefaultColumn( csv, emps, "commission", PolyType.INTEGER, null, 5, null );
+    }
+
+
+    private void addDefaultColumn( CatalogStore csv, CatalogTable table, String name, PolyType type, Collation collation, int position, Integer length ) throws GenericCatalogException, UnknownTableException {
         if ( !checkIfExistsColumn( table.id, name ) ) {
             long colId = addColumn( name, table.id, position, type, length, null, false, collation );
             addColumnPlacement( csv.id, colId, PlacementType.AUTOMATIC, null, table.name, name );
@@ -1391,15 +1378,8 @@
     @Override
     public long addColumn( String name, long tableId, int position, PolyType type, Integer length, Integer scale, boolean nullable, Collation collation ) throws GenericCatalogException {
         try {
-<<<<<<< HEAD
             CatalogTable table = Objects.requireNonNull( tables.get( tableId ) );
-
-            if ( type.isCharType() && collation == null ) {
-=======
-            val transactionHandler = XATransactionHandler.getOrCreateTransactionHandler( xid );
-            CatalogTable table = Statements.getTable( transactionHandler, tableId );
             if ( type.getFamily() == PolyTypeFamily.CHARACTER && collation == null ) {
->>>>>>> e9bc3d59
                 throw new RuntimeException( "Collation is not allowed to be null for char types." );
             }
             if ( scale != null && scale > length ) {
@@ -1473,7 +1453,7 @@
      * Change the data type of an column.
      *
      * @param columnId The id of the column
-     * @param type     The new type of the column
+     * @param type The new type of the column
      */
     @Override
     public void setColumnType( long columnId, PolyType type, Integer length, Integer scale ) throws GenericCatalogException {
@@ -1484,17 +1464,11 @@
             if ( scale != null && scale > length ) {
                 throw new RuntimeException( "Invalid scale! Scale can not be larger than length." );
             }
-<<<<<<< HEAD
-            Collation collation = type.isCharType() ? Collation.getById( RuntimeConfig.DEFAULT_COLLATION.getInteger() ) : null;
+            Collation collation = type.getFamily() == PolyTypeFamily.CHARACTER ? Collation.getById( RuntimeConfig.DEFAULT_COLLATION.getInteger() ) : null;
 
             columns.replace( columnId, CatalogColumn.replaceColumnType( column, type, length, scale, collation ) );
 
         } catch ( NullPointerException | UnknownCollationException e ) {
-=======
-            Collation collation = type.getFamily() == PolyTypeFamily.CHARACTER ? Collation.getById( RuntimeConfig.DEFAULT_COLLATION.getInteger() ) : null;
-            Statements.setColumnType( transactionHandler, columnId, type, length, scale, collation );
-        } catch ( CatalogConnectionException | CatalogTransactionException | UnknownCollationException e ) {
->>>>>>> e9bc3d59
             throw new GenericCatalogException( e );
         }
     }
@@ -1543,15 +1517,9 @@
     @Override
     public void setCollation( long columnId, Collation collation ) throws UnknownColumnException {
         try {
-<<<<<<< HEAD
             CatalogColumn column = Objects.requireNonNull( columns.get( columnId ) );
 
-            if ( !column.type.isCharType() ) {
-=======
-            val transactionHandler = XATransactionHandler.getOrCreateTransactionHandler( xid );
-            CatalogColumn catalogColumn = Statements.getColumn( transactionHandler, columnId );
-            if ( catalogColumn.type.getFamily() != PolyTypeFamily.CHARACTER ) {
->>>>>>> e9bc3d59
+            if ( column.type.getFamily() != PolyTypeFamily.CHARACTER ) {
                 throw new RuntimeException( "Illegal attempt to set collation for a non-char column!" );
             }
 
@@ -1617,16 +1585,12 @@
     /**
      * Adds a default value for a column. If there already is a default values, it being replaced.
      *
-     * @param columnId     The id of the column
-     * @param type         The type of the default value
+     * @param columnId The id of the column
+     * @param type The type of the default value
      * @param defaultValue The default value
      */
     @Override
-<<<<<<< HEAD
-    public void setDefaultValue( long columnId, PolySqlType type, String defaultValue ) throws UnknownColumnException {
-=======
-    public void setDefaultValue( long columnId, PolyType type, String defaultValue ) throws GenericCatalogException {
->>>>>>> e9bc3d59
+    public void setDefaultValue( long columnId, PolyType type, String defaultValue ) throws UnknownColumnException {
         try {
             CatalogColumn old = Objects.requireNonNull( columns.get( columnId ) );
             // TODO DL also fix call
