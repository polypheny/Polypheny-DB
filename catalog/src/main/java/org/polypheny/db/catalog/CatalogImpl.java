/*
 * Copyright 2019-2021 The Polypheny Project
 *
 * Licensed under the Apache License, Version 2.0 (the "License");
 * you may not use this file except in compliance with the License.
 * You may obtain a copy of the License at
 *
 * http://www.apache.org/licenses/LICENSE-2.0
 *
 * Unless required by applicable law or agreed to in writing, software
 * distributed under the License is distributed on an "AS IS" BASIS,
 * WITHOUT WARRANTIES OR CONDITIONS OF ANY KIND, either express or implied.
 * See the License for the specific language governing permissions and
 * limitations under the License.
 */

package org.polypheny.db.catalog;


import static java.util.stream.Collectors.toCollection;

import com.google.common.collect.ImmutableList;
import com.google.common.collect.ImmutableMap;
import java.io.File;
import java.io.IOException;
import java.util.ArrayList;
import java.util.Collections;
import java.util.Comparator;
import java.util.HashMap;
import java.util.List;
import java.util.Map;
import java.util.Map.Entry;
import java.util.Objects;
import java.util.concurrent.atomic.AtomicInteger;
import java.util.concurrent.atomic.AtomicLong;
import java.util.stream.Collectors;
import java.util.stream.Stream;
import lombok.extern.slf4j.Slf4j;
import org.mapdb.BTreeMap;
import org.mapdb.DB;
import org.mapdb.DBException.SerializationError;
import org.mapdb.DBMaker;
import org.mapdb.HTreeMap;
import org.mapdb.Serializer;
import org.mapdb.serializer.SerializerArrayTuple;
import org.polypheny.db.adapter.Adapter;
import org.polypheny.db.adapter.AdapterManager;
import org.polypheny.db.adapter.DataStore;
import org.polypheny.db.catalog.entity.CatalogAdapter;
import org.polypheny.db.catalog.entity.CatalogAdapter.AdapterType;
import org.polypheny.db.catalog.entity.CatalogColumn;
import org.polypheny.db.catalog.entity.CatalogColumnPlacement;
import org.polypheny.db.catalog.entity.CatalogConstraint;
import org.polypheny.db.catalog.entity.CatalogDatabase;
import org.polypheny.db.catalog.entity.CatalogDefaultValue;
import org.polypheny.db.catalog.entity.CatalogForeignKey;
import org.polypheny.db.catalog.entity.CatalogIndex;
import org.polypheny.db.catalog.entity.CatalogKey;
import org.polypheny.db.catalog.entity.CatalogPartition;
import org.polypheny.db.catalog.entity.CatalogPartitionGroup;
import org.polypheny.db.catalog.entity.CatalogPartitionPlacement;
import org.polypheny.db.catalog.entity.CatalogPrimaryKey;
import org.polypheny.db.catalog.entity.CatalogQueryInterface;
import org.polypheny.db.catalog.entity.CatalogSchema;
import org.polypheny.db.catalog.entity.CatalogTable;
import org.polypheny.db.catalog.entity.CatalogUser;
import org.polypheny.db.catalog.entity.CatalogView;
import org.polypheny.db.catalog.exceptions.GenericCatalogException;
import org.polypheny.db.catalog.exceptions.NoTablePrimaryKeyException;
import org.polypheny.db.catalog.exceptions.UnknownAdapterException;
import org.polypheny.db.catalog.exceptions.UnknownAdapterIdRuntimeException;
import org.polypheny.db.catalog.exceptions.UnknownColumnException;
import org.polypheny.db.catalog.exceptions.UnknownColumnIdRuntimeException;
import org.polypheny.db.catalog.exceptions.UnknownColumnPlacementRuntimeException;
import org.polypheny.db.catalog.exceptions.UnknownConstraintException;
import org.polypheny.db.catalog.exceptions.UnknownDatabaseException;
import org.polypheny.db.catalog.exceptions.UnknownDatabaseIdRuntimeException;
import org.polypheny.db.catalog.exceptions.UnknownForeignKeyException;
import org.polypheny.db.catalog.exceptions.UnknownIndexException;
import org.polypheny.db.catalog.exceptions.UnknownIndexIdRuntimeException;
import org.polypheny.db.catalog.exceptions.UnknownKeyIdRuntimeException;
import org.polypheny.db.catalog.exceptions.UnknownPartitionGroupIdRuntimeException;
import org.polypheny.db.catalog.exceptions.UnknownPartitionPlacementException;
import org.polypheny.db.catalog.exceptions.UnknownQueryInterfaceException;
import org.polypheny.db.catalog.exceptions.UnknownQueryInterfaceRuntimeException;
import org.polypheny.db.catalog.exceptions.UnknownSchemaException;
import org.polypheny.db.catalog.exceptions.UnknownSchemaIdRuntimeException;
import org.polypheny.db.catalog.exceptions.UnknownTableException;
import org.polypheny.db.catalog.exceptions.UnknownTableIdRuntimeException;
import org.polypheny.db.catalog.exceptions.UnknownUserException;
import org.polypheny.db.catalog.exceptions.UnknownUserIdRuntimeException;
import org.polypheny.db.config.RuntimeConfig;
import org.polypheny.db.partition.FrequencyMap;
import org.polypheny.db.partition.PartitionManager;
import org.polypheny.db.partition.PartitionManagerFactory;
<<<<<<< HEAD
import org.polypheny.db.partition.properties.PartitionProperty;
=======
import org.polypheny.db.rel.RelCollation;
import org.polypheny.db.rel.RelNode;
import org.polypheny.db.rel.type.RelDataType;
>>>>>>> 1da18fe2
import org.polypheny.db.transaction.Transaction;
import org.polypheny.db.type.PolyType;
import org.polypheny.db.type.PolyTypeFamily;
import org.polypheny.db.util.FileSystemManager;


@Slf4j
public class CatalogImpl extends Catalog {

    private static final String FILE_PATH = "mapDB";
    private static DB db;

    private static HTreeMap<Integer, CatalogUser> users;
    private static HTreeMap<String, CatalogUser> userNames;

    private static BTreeMap<Long, CatalogDatabase> databases;
    private static BTreeMap<String, CatalogDatabase> databaseNames;
    private static HTreeMap<Long, ImmutableList<Long>> databaseChildren;


    private static BTreeMap<Long, CatalogSchema> schemas;
    private static BTreeMap<Object[], CatalogSchema> schemaNames;
    private static HTreeMap<Long, ImmutableList<Long>> schemaChildren;

    private static BTreeMap<Long, CatalogTable> tables;
    private static BTreeMap<Object[], CatalogTable> tableNames;
    private static HTreeMap<Long, ImmutableList<Long>> tableChildren;

    private static BTreeMap<Long, CatalogColumn> columns;
    private static BTreeMap<Object[], CatalogColumn> columnNames;
    private static BTreeMap<Object[], CatalogColumnPlacement> columnPlacements;

    private static HTreeMap<Integer, CatalogAdapter> adapters;
    private static HTreeMap<String, CatalogAdapter> adapterNames;

    private static HTreeMap<Integer, CatalogQueryInterface> queryInterfaces;
    private static HTreeMap<String, CatalogQueryInterface> queryInterfaceNames;

    private static HTreeMap<Long, CatalogKey> keys;
    private static HTreeMap<long[], Long> keyColumns;

    private static HTreeMap<Long, CatalogPrimaryKey> primaryKeys;
    private static HTreeMap<Long, CatalogForeignKey> foreignKeys;
    private static HTreeMap<Long, CatalogConstraint> constraints;
    private static HTreeMap<Long, CatalogIndex> indexes;

    private static Long openTable;


    private static final AtomicInteger adapterIdBuilder = new AtomicInteger( 1 );
    private static final AtomicInteger queryInterfaceIdBuilder = new AtomicInteger( 1 );
    private static final AtomicInteger userIdBuilder = new AtomicInteger( 1 );

    private static final AtomicLong databaseIdBuilder = new AtomicLong( 1 );
    private static final AtomicLong schemaIdBuilder = new AtomicLong( 1 );
    private static final AtomicLong tableIdBuilder = new AtomicLong( 1 );
    private static final AtomicLong columnIdBuilder = new AtomicLong( 1 );

    private static final AtomicLong partitionGroupIdBuilder = new AtomicLong();
    private static final AtomicLong partitionIdBuilder = new AtomicLong();
    private static BTreeMap<Long, CatalogPartitionGroup> partitionGroups;
    private static BTreeMap<Long, CatalogPartition> partitions;
    private static HTreeMap<Object[], ImmutableList<Long>> dataPartitionGroupPlacement; // <AdapterId.TableId, List of partitionGroupIds>
    private static List<Long> frequencyDependentTables  = new ArrayList<>(); //all tables to consider in periodic run

    //adapterid + Partition
    private static BTreeMap<Object[], CatalogPartitionPlacement> partitionPlacements;

    // Keeps a list of all tableIDs which are going to be deleted. This is required to avoid constraints when recursively
    // removing a table and all placements and partitions. Otherwise **validatePartitionDistribution()** inside the Catalog would throw an error.
    private static final List<Long> tablesFlaggedForDeletion = new ArrayList<>();

    private static final AtomicLong keyIdBuilder = new AtomicLong( 1 );
    private static final AtomicLong constraintIdBuilder = new AtomicLong( 1 );
    private static final AtomicLong indexIdBuilder = new AtomicLong( 1 );
    private static final AtomicLong foreignKeyIdBuilder = new AtomicLong( 1 );

    private static final AtomicLong physicalPositionBuilder = new AtomicLong();

    Comparator<CatalogColumn> columnComparator = Comparator.comparingInt( o -> o.position );


    public CatalogImpl() {
        this( FILE_PATH, true, true, false );
    }


    /**
     * Creates a new catalog after the given parameters
     *
     * @param fileName name of persistent catalog file
     * @param doInitSchema if the default schema is initiated
     * @param doInitInformationPage if a new informationPage should be created
     * @param deleteAfter if the file is deleted when the catalog is closed
     */
    public CatalogImpl( String fileName, boolean doInitSchema, boolean doInitInformationPage, boolean deleteAfter ) {
        super();

        if ( db != null ) {
            db.close();
        }
        synchronized ( this ) {

            if ( Catalog.memoryCatalog || Catalog.testMode ) {
                isPersistent = false;
            } else {
                isPersistent = isPersistent();
            }

            if ( isPersistent ) {
                log.info( "Making the catalog persistent." );
                File folder = FileSystemManager.getInstance().registerNewFolder( "catalog" );

                if ( Catalog.resetCatalog ) {
                    log.info( "Resetting catalog on startup." );
                    if ( new File( folder, fileName ).exists() ) {
                        //noinspection ResultOfMethodCallIgnored
                        new File( folder, fileName ).delete();
                    }
                }

                if ( !deleteAfter ) {

                    db = DBMaker
                            .fileDB( new File( folder, fileName ) )
                            .closeOnJvmShutdown()
                            .transactionEnable()
                            .fileMmapEnableIfSupported()
                            .fileMmapPreclearDisable()
                            .make();
                } else {
                    db = DBMaker
                            .fileDB( new File( folder, fileName ) )
                            .closeOnJvmShutdown()
                            .fileDeleteAfterClose()
                            .transactionEnable()
                            .fileMmapEnableIfSupported()
                            .fileMmapPreclearDisable()
                            .make();
                }
                db.getStore().fileLoad();

            } else {
                log.info( "Making the catalog in-memory." );
                db = DBMaker
                        .memoryDB()
                        .transactionEnable()
                        .closeOnJvmShutdown()
                        .make();
            }

            initDBLayout( db );

            // mirrors default data from old sql file
            restoreAllIdBuilders();
            try {

                if ( doInitSchema ) {
                    insertDefaultData();
                }

            } catch ( GenericCatalogException | UnknownUserException | UnknownDatabaseException | UnknownTableException | UnknownSchemaException | UnknownAdapterException | UnknownColumnException e ) {
                throw new RuntimeException( e );
            }
            if ( doInitInformationPage ) {
                new CatalogInfoPage( this );
            }

            new CatalogValidator().startCheck();

        }
    }


    @Override
    public void commit() throws NoTablePrimaryKeyException {
        if ( openTable != null ) {
            throw new NoTablePrimaryKeyException();
        }
        db.commit();
    }


    @Override
    public void rollback() {
        db.rollback();
    }


    /**
     * checks if a file can be created on the system, accessed and changed
     *
     * @return if it was possible
     */
    private boolean isPersistent() {
        File file = new File( "testfile" );
        try {
            if ( !file.exists() ) {
                boolean res = file.createNewFile();
                if ( !res ) {
                    return false;
                }
            }
        } catch ( IOException e ) {
            return false;
        }
        if ( !file.canRead() || !file.canWrite() ) {
            return false;
        }
        file.delete();

        return true;
    }


    /**
     * Initializes the default catalog layout
     *
     * @param db the databases object on which the layout is created
     */
    private void initDBLayout( DB db ) {
        try {
            initUserInfo( db );
            initDatabaseInfo( db );
            initSchemaInfo( db );
            initTableInfo( db );
            initColumnInfo( db );
            initKeysAndConstraintsInfo( db );
            initAdapterInfo( db );
            initQueryInterfaceInfo( db );
        } catch ( SerializationError e ) {
            log.error( "!!!!!!!!!!! Error while restoring the catalog !!!!!!!!!!!" );
            log.error( "This usually means that there have been changes to the internal structure of the catalog with the last update of Polypheny-DB." );
            log.error( "To fix this, you must reset the catalog. To do this, please start Polypheny-DB once with the argument \"-resetCatalog\"." );
            System.exit( 1 );
        }
    }


    /**
     * Restores all columnPlacements in the dedicated adapters
     */
    @Override
    public void restoreColumnPlacements( Transaction transaction ) {
        AdapterManager manager = AdapterManager.getInstance();

        Map<Integer, List<Long>> restoredTables = new HashMap<>();

        for ( CatalogColumn c : columns.values() ) {
<<<<<<< HEAD
            List<CatalogColumnPlacement> placements = getColumnPlacement( c.id );
            if ( placements.size() == 0 ) {
                // no placements shouldn't happen
                throw new RuntimeException( "There seems to be no placement for the column with the id " + c.id );
            } else if ( placements.size() == 1 ) {
                Adapter adapter = manager.getAdapter( placements.get( 0 ).adapterId );
                if ( adapter instanceof DataStore ) {
                    DataStore store = (DataStore) adapter;
                    if ( !store.isPersistent() ) {
                        CatalogTable catalogTable = getTable( c.tableId );
                        // TODO only full placements atm here

                        if ( !restoredTables.containsKey( store.getAdapterId() ) ) {
                            store.createTable( transaction.createStatement().getPrepareContext(), catalogTable, catalogTable.partitionProperty.partitionIds);
                            restoredTables.put( store.getAdapterId(), Collections.singletonList( catalogTable.id ) );

                        } else if ( !(restoredTables.containsKey( store.getAdapterId() ) && restoredTables.get( store.getAdapterId() ).contains( catalogTable.id )) ) {
                            store.createTable( transaction.createStatement().getPrepareContext(), catalogTable, catalogTable.partitionProperty.partitionIds);
                            List<Long> ids = new ArrayList<>( restoredTables.get( store.getAdapterId() ) );
                            ids.add( catalogTable.id );
                            restoredTables.put( store.getAdapterId(), ids );
                        }
                    }
                }
            } else {
                Map<Integer, Boolean> persistent = placements.stream().collect( Collectors.toMap( p -> p.adapterId, p -> manager.getStore( p.adapterId ).isPersistent() ) );

                if ( !persistent.containsValue( true ) ) { // no persistent placement for this column
                    CatalogTable table = getTable( c.tableId );
                    for ( CatalogColumnPlacement p : placements ) {
                        DataStore store = manager.getStore( p.adapterId );

                        if ( !restoredTables.containsKey( store.getAdapterId() ) ) {
                            store.createTable( transaction.createStatement().getPrepareContext(), table, table.partitionProperty.partitionIds);
                            List<Long> ids = new ArrayList<>();
                            ids.add( table.id );
                            restoredTables.put( store.getAdapterId(), ids );

                        } else if ( !(restoredTables.containsKey( store.getAdapterId() ) && restoredTables.get( store.getAdapterId() ).contains( table.id )) ) {
                            store.createTable( transaction.createStatement().getPrepareContext(), table, table.partitionProperty.partitionIds);
                            List<Long> ids = new ArrayList<>( restoredTables.get( store.getAdapterId() ) );
                            ids.add( table.id );
                            restoredTables.put( store.getAdapterId(), ids );
=======
            List<CatalogColumnPlacement> placements = getColumnPlacements( c.id );
            CatalogTable catalogTable = getTable( c.tableId );

            if ( !catalogTable.isView() ) {
                if ( placements.size() == 0 ) {
                    // no placements shouldn't happen
                    throw new RuntimeException( "There seems to be no placement for the column with the id " + c.id );
                } else if ( placements.size() == 1 ) {
                    Adapter adapter = manager.getAdapter( placements.get( 0 ).adapterId );
                    if ( adapter instanceof DataStore ) {
                        DataStore store = (DataStore) adapter;
                        if ( !store.isPersistent() ) {

                            // TODO only full placements atm here

                            if ( !restoredTables.containsKey( store.getAdapterId() ) ) {
                                store.createTable( transaction.createStatement().getPrepareContext(), catalogTable );
                                restoredTables.put( store.getAdapterId(), Collections.singletonList( catalogTable.id ) );

                            } else if ( !(restoredTables.containsKey( store.getAdapterId() ) && restoredTables.get( store.getAdapterId() ).contains( catalogTable.id )) ) {
                                store.createTable( transaction.createStatement().getPrepareContext(), catalogTable );
                                List<Long> ids = new ArrayList<>( restoredTables.get( store.getAdapterId() ) );
                                ids.add( catalogTable.id );
                                restoredTables.put( store.getAdapterId(), ids );
                            }
                        }
                    }
                } else {
                    Map<Integer, Boolean> persistent = placements.stream().collect( Collectors.toMap( p -> p.adapterId, p -> manager.getStore( p.adapterId ).isPersistent() ) );

                    if ( !persistent.containsValue( true ) ) { // no persistent placement for this column
                        CatalogTable table = getTable( c.tableId );
                        for ( CatalogColumnPlacement p : placements ) {
                            DataStore store = manager.getStore( p.adapterId );

                            if ( !restoredTables.containsKey( store.getAdapterId() ) ) {
                                store.createTable( transaction.createStatement().getPrepareContext(), table );
                                List<Long> ids = new ArrayList<>();
                                ids.add( table.id );
                                restoredTables.put( store.getAdapterId(), ids );

                            } else if ( !(restoredTables.containsKey( store.getAdapterId() ) && restoredTables.get( store.getAdapterId() ).contains( table.id )) ) {
                                store.createTable( transaction.createStatement().getPrepareContext(), table );
                                List<Long> ids = new ArrayList<>( restoredTables.get( store.getAdapterId() ) );
                                ids.add( table.id );
                                restoredTables.put( store.getAdapterId(), ids );
                            }
>>>>>>> 1da18fe2
                        }
                    } else if ( persistent.containsValue( true ) && persistent.containsValue( false ) ) {
                        // TODO DL change so column gets copied
                        for ( Entry<Integer, Boolean> p : persistent.entrySet() ) {
                            if ( !p.getValue() ) {
                                deleteColumnPlacement( p.getKey(), c.id );
                            }
                        }
                    }
                }
            }
        }
    }


    /**
     * Sets the idBuilder for a given map to the new starting position
     *
     * @param map the map to which the idBuilder belongs
     * @param idBuilder which is creates new unique ids
     */
    private void restoreIdBuilder( Map<Integer, ?> map, AtomicInteger idBuilder ) {
        if ( !map.isEmpty() ) {
            idBuilder.set( Collections.max( map.keySet() ) + 1 );
        }
    }


    private void restoreIdBuilder( Map<Long, ?> map, AtomicLong idBuilder ) {
        if ( !map.isEmpty() ) {
            idBuilder.set( Collections.max( map.keySet() ) + 1 );
        }
    }


    private void restoreAllIdBuilders() {
        restoreIdBuilder( schemas, schemaIdBuilder );
        restoreIdBuilder( databases, databaseIdBuilder );
        restoreIdBuilder( tables, tableIdBuilder );
        restoreIdBuilder( columns, columnIdBuilder );
        restoreIdBuilder( users, userIdBuilder );
        restoreIdBuilder( keys, keyIdBuilder );
        restoreIdBuilder( constraints, columnIdBuilder );
        restoreIdBuilder( indexes, indexIdBuilder );
        restoreIdBuilder( adapters, adapterIdBuilder );
        restoreIdBuilder( queryInterfaces, queryInterfaceIdBuilder );
        restoreIdBuilder( foreignKeys, foreignKeyIdBuilder );
        restoreIdBuilder( partitionGroups, partitionGroupIdBuilder );
        restoreIdBuilder( partitions, partitionIdBuilder );

        // Restore physical position builder
        if ( columnPlacements.size() > 0 ) {
            long highestPosition = 0;
            for ( CatalogColumnPlacement placement : columnPlacements.values() ) {
                if ( placement.physicalPosition > highestPosition ) {
                    highestPosition = placement.physicalPosition;
                }
            }
            physicalPositionBuilder.set( highestPosition + 1 );
        }
    }


    /**
     * Initiates all needed maps for adapters
     *
     * adapters: adapterId -> CatalogAdapter
     * adapterName: adapterName -> CatalogAdapter
     */
    private void initAdapterInfo( DB db ) {
        adapters = db.hashMap( "adapters", Serializer.INTEGER, new GenericSerializer<CatalogAdapter>() ).createOrOpen();
        adapterNames = db.hashMap( "adapterNames", Serializer.STRING, new GenericSerializer<CatalogAdapter>() ).createOrOpen();
    }


    /**
     * Initiates all needed maps for query interfaces
     *
     * queryInterfaces: ifaceId -> CatalogQueryInterface
     * queryInterfaceNames: ifaceName -> CatalogQueryInterface
     */
    private void initQueryInterfaceInfo( DB db ) {
        queryInterfaces = db.hashMap( "queryInterfaces", Serializer.INTEGER, new GenericSerializer<CatalogQueryInterface>() ).createOrOpen();
        queryInterfaceNames = db.hashMap( "queryInterfaceNames", Serializer.STRING, new GenericSerializer<CatalogQueryInterface>() ).createOrOpen();
    }


    /**
     * creates all needed maps for keys and constraints
     *
     * keyColumns: [columnId1, columnId2,...] -> keyId
     * keys: keyId -> CatalogKey
     * primaryKeys: keyId -> CatalogPrimaryKey
     * foreignKeys: keyId -> CatalogForeignKey
     * constraints: constraintId -> CatalogConstraint
     * indexes: indexId -> CatalogIndex
     */
    private void initKeysAndConstraintsInfo( DB db ) {
        keyColumns = db.hashMap( "keyColumns", Serializer.LONG_ARRAY, Serializer.LONG ).createOrOpen();
        keys = db.hashMap( "keys", Serializer.LONG, new GenericSerializer<CatalogKey>() ).createOrOpen();
        primaryKeys = db.hashMap( "primaryKeys", Serializer.LONG, new GenericSerializer<CatalogPrimaryKey>() ).createOrOpen();
        foreignKeys = db.hashMap( "foreignKeys", Serializer.LONG, new GenericSerializer<CatalogForeignKey>() ).createOrOpen();
        constraints = db.hashMap( "constraints", Serializer.LONG, new GenericSerializer<CatalogConstraint>() ).createOrOpen();
        indexes = db.hashMap( "indexes", Serializer.LONG, new GenericSerializer<CatalogIndex>() ).createOrOpen();
    }


    /**
     * creates all needed maps for users
     *
     * users: userId -> CatalogUser
     * userNames: name -> CatalogUser
     */
    private void initUserInfo( DB db ) {
        users = db.hashMap( "users", Serializer.INTEGER, new GenericSerializer<CatalogUser>() ).createOrOpen();
        userNames = db.hashMap( "usersNames", Serializer.STRING, new GenericSerializer<CatalogUser>() ).createOrOpen();
    }


    /**
     * initialize the column maps
     *
     * columns: columnId -> CatalogColumn
     * columnNames: new Object[]{databaseId, schemaId, tableId, columnName} -> CatalogColumn
     * columnPlacements: new Object[]{adapterId, columnId} -> CatalogPlacement
     */
    private void initColumnInfo( DB db ) {
        //noinspection unchecked
        columns = db.treeMap( "columns", Serializer.LONG, Serializer.JAVA ).createOrOpen();
        //noinspection unchecked
        columnNames = db.treeMap( "columnNames", new SerializerArrayTuple( Serializer.LONG, Serializer.LONG, Serializer.LONG, Serializer.STRING ), Serializer.JAVA ).createOrOpen();
        //noinspection unchecked
        columnPlacements = db.treeMap( "columnPlacement", new SerializerArrayTuple( Serializer.INTEGER, Serializer.LONG ), Serializer.JAVA ).createOrOpen();
    }


    /**
     * creates all maps needed for tables
     *
     * tables: tableId -> CatalogTable
     * tableChildren: tableId -> [columnId, columnId,..]
     * tableNames: new Object[]{databaseId, schemaId, tableName} -> CatalogTable
     */
    private void initTableInfo( DB db ) {
        //noinspection unchecked
        tables = db.treeMap( "tables", Serializer.LONG, Serializer.JAVA ).createOrOpen();
        tableChildren = db.hashMap( "tableChildren", Serializer.LONG, new GenericSerializer<ImmutableList<Long>>() ).createOrOpen();
        //noinspection unchecked
        tableNames = db.treeMap( "tableNames" )
                .keySerializer( new SerializerArrayTuple( Serializer.LONG, Serializer.LONG, Serializer.STRING ) )
                .valueSerializer( Serializer.JAVA )
                .createOrOpen();
        partitionGroups = db.treeMap( "partitionGroups", Serializer.LONG, Serializer.JAVA ).createOrOpen();
        partitions = db.treeMap( "partitions", Serializer.LONG, Serializer.JAVA ).createOrOpen();
        dataPartitionGroupPlacement = db.hashMap( "dataPartitionPlacement" )
                .keySerializer( new SerializerArrayTuple( Serializer.INTEGER, Serializer.LONG ) )
                .valueSerializer( new GenericSerializer<ImmutableList<Long>>() )
                .createOrOpen();

        partitionPlacements = db.treeMap( "partitionPlacements", new SerializerArrayTuple( Serializer.INTEGER, Serializer.LONG ), Serializer.JAVA ).createOrOpen();

        //Restores all Tables dependent on periodic checks like TEMPERATURE Paartitioning
        frequencyDependentTables = tables.values().stream().filter( t -> t.partitionProperty.reliesOnPeriodicChecks ).map( t -> t.id ).collect( Collectors.toList() );

    }


    /**
     * creates all needed maps for schemas
     *
     * schemas: schemaId -> CatalogSchema
     * schemaChildren: schemaId -> [tableId, tableId, etc]
     * schemaNames: new Object[]{databaseId, schemaName} -> CatalogSchema
     */
    private void initSchemaInfo( DB db ) {
        //noinspection unchecked
        schemas = db.treeMap( "schemas", Serializer.LONG, Serializer.JAVA ).createOrOpen();
        schemaChildren = db.hashMap( "schemaChildren", Serializer.LONG, new GenericSerializer<ImmutableList<Long>>() ).createOrOpen();
        //noinspection unchecked
        schemaNames = db.treeMap( "schemaNames", new SerializerArrayTuple( Serializer.LONG, Serializer.STRING ), Serializer.JAVA ).createOrOpen();
    }


    /**
     * creates maps for databases
     *
     * databases: databaseId -> CatalogDatabase
     * databaseNames: databaseName -> CatalogDatabase
     * databaseChildren: databaseId -> [tableId, tableId,...]
     */
    private void initDatabaseInfo( DB db ) {
        //noinspection unchecked
        databases = db.treeMap( "databases", Serializer.LONG, Serializer.JAVA ).createOrOpen();
        //noinspection unchecked
        databaseNames = db.treeMap( "databaseNames", Serializer.STRING, Serializer.JAVA ).createOrOpen();
        databaseChildren = db.hashMap( "databaseChildren", Serializer.LONG, new GenericSerializer<ImmutableList<Long>>() ).createOrOpen();
    }


    /**
     * Fills the catalog database with default data, skips if data is already inserted
     */
    private void insertDefaultData() throws GenericCatalogException, UnknownUserException, UnknownDatabaseException, UnknownTableException, UnknownSchemaException, UnknownAdapterException, UnknownColumnException {

        //////////////
        // init users
        int systemId;
        if ( !userNames.containsKey( "system" ) ) {
            systemId = addUser( "system", "" );
        } else {
            systemId = getUser( "system" ).id;
        }

        if ( !userNames.containsKey( "pa" ) ) {
            addUser( "pa", "" );
        }

        //////////////
        // init database
        long databaseId;
        if ( !databaseNames.containsKey( "APP" ) ) {
            databaseId = addDatabase( "APP", systemId, "system", 1L, "public" );
        } else {
            databaseId = getDatabase( "APP" ).id;
        }

        //////////////
        // init schema

        long schemaId;
        if ( !schemaNames.containsKey( new Object[]{ databaseId, "public" } ) ) {
            schemaId = addSchema( "public", databaseId, 1, SchemaType.RELATIONAL );
        } else {
            schemaId = getSchema( "APP", "public" ).id;
        }

        //////////////
        // init adapters
        if ( adapterNames.size() == 0 ) {
            // Deploy default store
            addAdapter( "hsqldb", defaultStore.getPath(), AdapterType.STORE, defaultStore.getDefaultSettings() );

            // Deploy default CSV view
            addAdapter( "hr", defaultSource.getPath(), AdapterType.SOURCE, defaultSource.getDefaultSettings() );

            // init schema
            CatalogAdapter csv = getAdapter( "hr" );
            if ( !testMode ) {
                if ( !tableNames.containsKey( new Object[]{ databaseId, schemaId, "depts" } ) ) {
                    addTable( "depts", schemaId, systemId, TableType.SOURCE, false );
                }
                if ( !tableNames.containsKey( new Object[]{ databaseId, schemaId, "emps" } ) ) {
                    addTable( "emps", schemaId, systemId, TableType.SOURCE, false );
                }
                if ( !tableNames.containsKey( new Object[]{ databaseId, schemaId, "emp" } ) ) {
                    addTable( "emp", schemaId, systemId, TableType.SOURCE, false );
                }
                if ( !tableNames.containsKey( new Object[]{ databaseId, schemaId, "work" } ) ) {
                    addTable( "work", schemaId, systemId, TableType.SOURCE, false );
                    addDefaultCsvColumns( csv );
                }
            }
        }

        ////////////////////////
        // init query interfaces
        if ( queryInterfaceNames.size() == 0 ) {
            // Add JDBC interface
            Map<String, String> jdbcSettings = new HashMap<>();
            jdbcSettings.put( "port", "20591" );
            jdbcSettings.put( "serialization", "PROTOBUF" );
            addQueryInterface( "jdbc", "org.polypheny.db.jdbc.JdbcInterface", jdbcSettings );

            // Add REST interface
            Map<String, String> restSettings = new HashMap<>();
            restSettings.put( "port", "8089" );
            restSettings.put( "maxUploadSizeMb", "10000" );
            addQueryInterface( "rest", "org.polypheny.db.restapi.HttpRestServer", restSettings );
        }

        try {
            commit();
        } catch ( NoTablePrimaryKeyException e ) {
            throw new RuntimeException( e );
        }

    }


    /**
     * Initiates default columns for csv files
     */
    private void addDefaultCsvColumns( CatalogAdapter csv ) throws UnknownSchemaException, UnknownTableException, GenericCatalogException, UnknownColumnException, UnknownDatabaseException {
        CatalogSchema schema = getSchema( "APP", "public" );
        CatalogTable depts = getTable( schema.id, "depts" );

        addDefaultColumn( csv, depts, "deptno", PolyType.INTEGER, null, 1, null );
        addDefaultColumn( csv, depts, "name", PolyType.VARCHAR, Collation.CASE_INSENSITIVE, 2, 20 );

        CatalogTable emps = getTable( schema.id, "emps" );
        addDefaultColumn( csv, emps, "empid", PolyType.INTEGER, null, 1, null );
        addDefaultColumn( csv, emps, "deptno", PolyType.INTEGER, null, 2, null );
        addDefaultColumn( csv, emps, "name", PolyType.VARCHAR, Collation.CASE_INSENSITIVE, 3, 20 );
        addDefaultColumn( csv, emps, "salary", PolyType.INTEGER, null, 4, null );
        addDefaultColumn( csv, emps, "commission", PolyType.INTEGER, null, 5, null );

        CatalogTable emp = getTable( schema.id, "emp" );
        addDefaultColumn( csv, emp, "employeeno", PolyType.INTEGER, null, 1, null );
        addDefaultColumn( csv, emp, "age", PolyType.INTEGER, null, 2, null );
        addDefaultColumn( csv, emp, "gender", PolyType.VARCHAR, Collation.CASE_INSENSITIVE, 3, 20 );
        addDefaultColumn( csv, emp, "maritalstatus", PolyType.VARCHAR, Collation.CASE_INSENSITIVE, 4, 20 );
        addDefaultColumn( csv, emp, "worklifebalance", PolyType.VARCHAR, Collation.CASE_INSENSITIVE, 5, 20 );
        addDefaultColumn( csv, emp, "education", PolyType.VARCHAR, Collation.CASE_INSENSITIVE, 6, 20 );
        addDefaultColumn( csv, emp, "monthlyincome", PolyType.INTEGER, null, 7, null );
        addDefaultColumn( csv, emp, "relationshipjoy", PolyType.VARCHAR, Collation.CASE_INSENSITIVE, 8, 20 );
        addDefaultColumn( csv, emp, "workingyears", PolyType.INTEGER, null, 9, null );
        addDefaultColumn( csv, emp, "yearsatcompany", PolyType.INTEGER, null, 10, null );

        CatalogTable work = getTable( schema.id, "work" );
        addDefaultColumn( csv, work, "employeeno", PolyType.INTEGER, null, 1, null );
        addDefaultColumn( csv, work, "educationfield", PolyType.VARCHAR, Collation.CASE_INSENSITIVE, 2, 20 );
        addDefaultColumn( csv, work, "jobinvolvement", PolyType.VARCHAR, Collation.CASE_INSENSITIVE, 3, 20 );
        addDefaultColumn( csv, work, "joblevel", PolyType.INTEGER, null, 4, null );
        addDefaultColumn( csv, work, "jobrole", PolyType.VARCHAR, Collation.CASE_INSENSITIVE, 5, 30 );
        addDefaultColumn( csv, work, "businesstravel", PolyType.VARCHAR, Collation.CASE_INSENSITIVE, 6, 20 );
        addDefaultColumn( csv, work, "department", PolyType.VARCHAR, Collation.CASE_INSENSITIVE, 7, 25 );
        addDefaultColumn( csv, work, "attrition", PolyType.VARCHAR, Collation.CASE_INSENSITIVE, 8, 20 );
        addDefaultColumn( csv, work, "dailyrate", PolyType.INTEGER, null, 9, null );

        // set all needed primary keys
        addPrimaryKey( depts.id, Collections.singletonList( getColumn( depts.id, "deptno" ).id ) );
        addPrimaryKey( emps.id, Collections.singletonList( getColumn( emps.id, "empid" ).id ) );
        addPrimaryKey( emp.id, Collections.singletonList( getColumn( emp.id, "employeeno" ).id ) );
        addPrimaryKey( work.id, Collections.singletonList( getColumn( work.id, "employeeno" ).id ) );

        // set foreign keys
        addForeignKey(
                emps.id,
                ImmutableList.of( getColumn( emps.id, "deptno" ).id ),
                depts.id,
                ImmutableList.of( getColumn( depts.id, "deptno" ).id ),
                "fk_emps_depts",
                ForeignKeyOption.NONE,
                ForeignKeyOption.NONE );
        addForeignKey(
                work.id,
                ImmutableList.of( getColumn( work.id, "employeeno" ).id ),
                emp.id,
                ImmutableList.of( getColumn( emp.id, "employeeno" ).id ),
                "fk_work_emp",
                ForeignKeyOption.NONE,
                ForeignKeyOption.NONE );
    }


    private void addDefaultColumn( CatalogAdapter csv, CatalogTable table, String name, PolyType type, Collation collation, int position, Integer length ) {
        if ( !checkIfExistsColumn( table.id, name ) ) {
            long colId = addColumn( name, table.id, position, type, null, length, null, null, null, false, collation );
            String filename = table.name + ".csv";
            if ( table.name.equals( "emp" ) || table.name.equals( "work" ) ) {
                filename += ".gz";
            }

            addColumnPlacement( csv.id, colId, PlacementType.AUTOMATIC, filename, table.name, name, null );
            updateColumnPlacementPhysicalPosition( csv.id, colId, position );

            long partitionId = getPartitionsOnDataPlacement( csv.id, table.id ).get( 0 );
            addPartitionPlacement( csv.id, table.id, partitionId, PlacementType.AUTOMATIC, filename, table.name);
        }
    }


    @Override
    public void validateColumns() {
        CatalogValidator validator = new CatalogValidator();
        db.rollback();
        try {
            validator.validate();
        } catch ( GenericCatalogException e ) {
            throw new RuntimeException( e );
        }
    }


    @Override
    public void close() {
        db.close();
    }


    @Override
    public void clear() {
        db.getAll().clear();
        initDBLayout( db );
        restoreAllIdBuilders();
    }


    /**
     * Adds a database
     *
     * @param name The name of the database
     * @param ownerId The owner of this database
     * @param ownerName The name of the owner
     * @param defaultSchemaId The id of the default schema of this database
     * @param defaultSchemaName The name of the default schema of this database
     * @return the id of the newly inserted database
     */
    @Override
    public long addDatabase( String name, int ownerId, String ownerName, long defaultSchemaId, String defaultSchemaName ) {
        long id = databaseIdBuilder.getAndIncrement();
        CatalogDatabase database = new CatalogDatabase( id, name, ownerId, ownerName, defaultSchemaId, defaultSchemaName );
        synchronized ( this ) {
            databases.put( id, database );
            databaseNames.put( name, database );
            databaseChildren.put( id, ImmutableList.<Long>builder().build() );
        }
        listeners.firePropertyChange( "database", null, database );
        return id;
    }


    /**
     * Delete a database from the catalog
     *
     * @param databaseId The id of the database to delete
     */
    @Override
    public void deleteDatabase( long databaseId ) {
        CatalogDatabase database = getDatabase( databaseId );
        if ( database != null ) {
            synchronized ( this ) {
                databases.remove( databaseId );
                databaseNames.remove( database.name );
                databaseChildren.remove( databaseId );
            }
        }
    }


    /**
     * Inserts a new user,
     * if a user with the same name already exists, it throws an error // TODO should it?
     *
     * @param name of the user
     * @param password of the user
     * @return the id of the created user
     */
    public int addUser( String name, String password ) {
        CatalogUser user = new CatalogUser( userIdBuilder.getAndIncrement(), name, password );
        synchronized ( this ) {
            users.put( user.id, user );
            userNames.put( user.name, user );
        }
        listeners.firePropertyChange( "user", null, user );
        return user.id;
    }


    /**
     * Get all databases
     * if pattern is specified, only the ones which confirm to it
     *
     * @param pattern A pattern for the database name
     * @return List of databases
     */
    @Override
    public List<CatalogDatabase> getDatabases( Pattern pattern ) {
        if ( pattern != null ) {
            if ( pattern.containsWildcards ) {
                return databaseNames.entrySet().stream().filter( e -> e.getKey().matches( pattern.toRegex() ) ).map( Entry::getValue ).sorted().collect( Collectors.toList() );
            } else {
                if ( databaseNames.containsKey( pattern.pattern ) ) {
                    return Collections.singletonList( databaseNames.get( pattern.pattern ) );
                } else {
                    return new ArrayList<>();
                }
            }
        } else {
            return new ArrayList<>( databases.values() );
        }
    }


    /**
     * Returns the database with the given name.
     *
     * @param databaseName The name of the database
     * @return The database
     * @throws UnknownDatabaseException If there is no database with this name.
     */
    @Override
    public CatalogDatabase getDatabase( String databaseName ) throws UnknownDatabaseException {
        try {
            return Objects.requireNonNull( databaseNames.get( databaseName ) );
        } catch ( NullPointerException e ) {
            throw new UnknownDatabaseException( databaseName );
        }
    }


    /**
     * Returns the database with the given name.
     *
     * @param databaseId The id of the database
     * @return The database
     */
    @Override
    public CatalogDatabase getDatabase( long databaseId ) {
        try {
            return Objects.requireNonNull( databases.get( databaseId ) );
        } catch ( NullPointerException e ) {
            throw new UnknownDatabaseIdRuntimeException( databaseId );
        }
    }


    /**
     * Get all schemas which fit to the specified filter pattern.
     * <code>getSchemas(xid, null, null)</code> returns all schemas of all databases.
     *
     * @param databaseNamePattern Pattern for the database name. null returns all.
     * @param schemaNamePattern Pattern for the schema name. null returns all.
     * @return List of schemas which fit to the specified filter. If there is no schema which meets the criteria, an empty list is returned.
     */
    @Override
    public List<CatalogSchema> getSchemas( Pattern databaseNamePattern, Pattern schemaNamePattern ) {

        List<CatalogDatabase> catalogDatabases = getDatabases( databaseNamePattern );

        if ( catalogDatabases.size() > 0 ) {
            Stream<CatalogSchema> catalogSchemas = catalogDatabases.stream().filter( d -> databaseChildren.containsKey( d.id ) ).flatMap( d -> Objects.requireNonNull( databaseChildren.get( d.id ) ).stream() ).map( schemas::get );

            if ( schemaNamePattern != null ) {
                catalogSchemas = catalogSchemas.filter( s -> s.name.matches( schemaNamePattern.toRegex() ) );
            }
            return catalogSchemas.collect( Collectors.toList() );
        }

        return new ArrayList<>();

    }


    /**
     * Get all schemas of the specified database which fit to the specified filter pattern.
     * <code>getSchemas(xid, databaseName, null)</code> returns all schemas of the database.
     *
     * @param databaseId The id of the database
     * @param schemaNamePattern Pattern for the schema name. null returns all
     * @return List of schemas which fit to the specified filter. If there is no schema which meets the criteria, an empty list is returned.
     */
    @Override
    public List<CatalogSchema> getSchemas( long databaseId, Pattern schemaNamePattern ) {
        if ( schemaNamePattern != null ) {
            List<CatalogSchema> list = new ArrayList<>();
            for ( CatalogSchema schema : schemaNames.prefixSubMap( new Object[]{ databaseId } ).values() ) {
                if ( schema.name.matches( schemaNamePattern.pattern ) ) {
                    list.add( schema );
                }
            }
            return ImmutableList.copyOf( list );
        } else {
            return new ArrayList<>( schemaNames.prefixSubMap( new Object[]{ databaseId } ).values() );
        }
    }


    /**
     * Returns the schema with the specified id.
     *
     * @param schemaId The id of the schema
     * @return The schema
     */
    @Override
    public CatalogSchema getSchema( long schemaId ) {
        try {
            return Objects.requireNonNull( schemas.get( schemaId ) );
        } catch ( NullPointerException e ) {
            throw new UnknownSchemaIdRuntimeException( schemaId );
        }
    }


    /**
     * Returns the schema with the given name in the specified database.
     *
     * @param databaseName The name of the database
     * @param schemaName The name of the schema
     * @return The schema
     * @throws UnknownSchemaException If there is no schema with this name in the specified database.
     */
    @Override
    public CatalogSchema getSchema( String databaseName, String schemaName ) throws UnknownSchemaException, UnknownDatabaseException {
        try {
            long databaseId = getDatabase( databaseName ).id;
            return Objects.requireNonNull( schemaNames.get( new Object[]{ databaseId, schemaName } ) );
        } catch ( NullPointerException e ) {
            throw new UnknownSchemaException( databaseName, schemaName );
        }

    }


    /**
     * Returns the schema with the given name in the specified database.
     *
     * @param databaseId The id of the database
     * @param schemaName The name of the schema
     * @return The schema
     * @throws UnknownSchemaException If there is no schema with this name in the specified database.
     */
    @Override
    public CatalogSchema getSchema( long databaseId, String schemaName ) throws UnknownSchemaException {
        try {
            return Objects.requireNonNull( schemaNames.get( new Object[]{ databaseId, schemaName } ) );
        } catch ( NullPointerException e ) {
            throw new UnknownSchemaException( databaseId, schemaName );
        }
    }


    /**
     * Adds a schema in a specified database
     *
     * @param name The name of the schema
     * @param databaseId The id of the associated database
     * @param ownerId The owner of this schema
     * @param schemaType The type of this schema
     * @return The id of the inserted schema
     */
    @Override
    public long addSchema( String name, long databaseId, int ownerId, SchemaType schemaType ) {
        CatalogUser owner = getUser( ownerId );
        long id = schemaIdBuilder.getAndIncrement();
        CatalogSchema schema = new CatalogSchema( id, name, databaseId, ownerId, owner.name, schemaType );
        synchronized ( this ) {
            schemas.put( id, schema );
            schemaNames.put( new Object[]{ databaseId, name }, schema );
            schemaChildren.put( id, ImmutableList.<Long>builder().build() );
            List<Long> children = new ArrayList<>( Objects.requireNonNull( databaseChildren.get( databaseId ) ) );
            children.add( id );
            databaseChildren.replace( databaseId, ImmutableList.copyOf( children ) );
        }
        listeners.firePropertyChange( "schema", null, schema );
        return id;
    }


    /**
     * Checks weather a schema with the specified name exists in a database.
     *
     * @param databaseId The if of the database
     * @param schemaName The name of the schema to check
     * @return True if there is a schema with this name. False if not.
     */
    @Override
    public boolean checkIfExistsSchema( long databaseId, String schemaName ) {
        return schemaNames.containsKey( new Object[]{ databaseId, schemaName } );
    }


    /**
     * Rename a schema
     *
     * @param schemaId The if of the schema to rename
     * @param name New name of the schema
     */
    @Override
    public void renameSchema( long schemaId, String name ) {
        try {
            CatalogSchema old = Objects.requireNonNull( schemas.get( schemaId ) );
            CatalogSchema schema = new CatalogSchema( old.id, name, old.databaseId, old.ownerId, old.ownerName, old.schemaType );

            synchronized ( this ) {
                schemas.replace( schemaId, schema );
                schemaNames.remove( new Object[]{ old.databaseId, old.name } );
                schemaNames.put( new Object[]{ old.databaseId, name }, schema );
            }
            listeners.firePropertyChange( "schema", old, schema );
        } catch ( NullPointerException e ) {
            throw new UnknownSchemaIdRuntimeException( schemaId );
        }
    }


    /**
     * Change owner of a schema
     *
     * @param schemaId The id of the schema which gets its ownerId changed
     * @param ownerId Id of the new owner
     */
    @Override
    public void setSchemaOwner( long schemaId, long ownerId ) {
        try {
            CatalogSchema old = Objects.requireNonNull( schemas.get( schemaId ) );
            CatalogSchema schema = new CatalogSchema( old.id, old.name, old.databaseId, (int) ownerId, old.ownerName, old.schemaType );
            synchronized ( this ) {
                schemas.replace( schemaId, schema );
                schemaNames.replace( new Object[]{ schema.databaseId, schema.name }, schema );
            }
            listeners.firePropertyChange( "schema", old, schema );
        } catch ( NullPointerException e ) {
            throw new UnknownSchemaIdRuntimeException( schemaId );
        }
    }


    /**
     * Delete a schema from the catalog
     *
     * @param schemaId The if of the schema to delete
     */
    @Override
    public void deleteSchema( long schemaId ) {
        CatalogSchema schema = getSchema( schemaId );
        synchronized ( this ) {
            schemaNames.remove( new Object[]{ schema.databaseId, schema.name } );
            List<Long> oldChildren = new ArrayList<>( Objects.requireNonNull( databaseChildren.get( schema.databaseId ) ) );
            oldChildren.remove( schemaId );
            databaseChildren.replace( schema.databaseId, ImmutableList.copyOf( oldChildren ) );

            for ( Long id : Objects.requireNonNull( schemaChildren.get( schemaId ) ) ) {
                deleteTable( id );
            }
            schemaChildren.remove( schemaId );
            schemas.remove( schemaId );

        }
        listeners.firePropertyChange( "Schema", schema, null );
    }


    /**
     * Get all tables of the specified schema which fit to the specified filters.
     * <code>getTables(xid, databaseName, null, null, null)</code> returns all tables of the database.
     *
     * @param schemaId The id of the schema
     * @param tableNamePattern Pattern for the table name. null returns all.
     * @return List of tables which fit to the specified filters. If there is no table which meets the criteria, an empty list is returned.
     */
    @Override
    public List<CatalogTable> getTables( long schemaId, Pattern tableNamePattern ) {
        if ( schemas.containsKey( schemaId ) ) {

            CatalogSchema schema = Objects.requireNonNull( schemas.get( schemaId ) );
            if ( tableNamePattern != null ) {
                return Collections.singletonList( tableNames.get( new Object[]{ schema.databaseId, schemaId, tableNamePattern.pattern } ) );
            } else {
                return new ArrayList<>( tableNames.prefixSubMap( new Object[]{ schema.databaseId, schemaId } ).values() );
            }
        }
        return new ArrayList<>();
    }


    /**
     * Get all tables of the specified database which fit to the specified filters.
     * <code>getTables(xid, databaseName, null, null, null)</code> returns all tables of the database.
     *
     * @param databaseId The id of the database
     * @param schemaNamePattern Pattern for the schema name. null returns all.
     * @param tableNamePattern Pattern for the table name. null returns all.
     * @return List of tables which fit to the specified filters. If there is no table which meets the criteria, an empty list is returned.
     */
    @Override
    public List<CatalogTable> getTables( long databaseId, Pattern schemaNamePattern, Pattern tableNamePattern ) {
        if ( schemaNamePattern != null && tableNamePattern != null ) {
            CatalogSchema schema = schemaNames.get( new Object[]{ databaseId, schemaNamePattern.pattern } );
            if ( schema != null ) {
                return Collections.singletonList( Objects.requireNonNull( tableNames.get( new Object[]{ databaseId, schema.id, tableNamePattern.pattern } ) ) );
            }
        } else if ( schemaNamePattern != null ) {
            CatalogSchema schema = schemaNames.get( new Object[]{ databaseId, schemaNamePattern.pattern } );
            if ( schema != null ) {
                return new ArrayList<>( tableNames.prefixSubMap( new Object[]{ databaseId, schema.id } ).values() );
            }
        } else {
            return new ArrayList<>( tableNames.prefixSubMap( new Object[]{ databaseId } ).values() );
        }

        return new ArrayList<>();
    }


    /**
     * Get all tables of the specified database which fit to the specified filters.
     * <code>
     * ables(xid, databaseName, null, null, null)
     * </code> returns all tables of the database.
     *
     * @param databaseNamePattern Pattern for the database name. null returns all.
     * @param schemaNamePattern Pattern for the schema name. null returns all.
     * @param tableNamePattern Pattern for the table name. null returns all.
     * @return List of tables which fit to the specified filters. If there is no table which meets the criteria, an empty list is returned.
     */
    @Override
    public List<CatalogTable> getTables( Pattern databaseNamePattern, Pattern schemaNamePattern, Pattern tableNamePattern ) {
        List<CatalogSchema> catalogSchemas = getSchemas( databaseNamePattern, schemaNamePattern );

        if ( catalogSchemas.size() > 0 ) {
            Stream<CatalogTable> catalogTables = catalogSchemas.stream().filter( t -> schemaChildren.containsKey( t.id ) ).flatMap( t -> Objects.requireNonNull( schemaChildren.get( t.id ) ).stream() ).map( tables::get );

            if ( tableNamePattern != null ) {
                catalogTables = catalogTables.filter( t -> t.name.matches( tableNamePattern.toRegex() ) );
            }
            return catalogTables.collect( Collectors.toList() );
        }

        return new ArrayList<>();
    }


    /**
     * Returns the table with the given id
     *
     * @param tableId The id of the table
     * @return The table
     */
    @Override
    public CatalogTable getTable( long tableId ) {
        try {
            return Objects.requireNonNull( tables.get( tableId ) );
        } catch ( NullPointerException e ) {
            throw new UnknownTableIdRuntimeException( tableId );
        }
    }


    /**
     * Returns the table with the given name in the specified schema.
     *
     * @param schemaId The id of the schema
     * @param tableName The name of the table
     * @return The table
     * @throws UnknownTableException If there is no table with this name in the specified database and schema.
     */
    @Override
    public CatalogTable getTable( long schemaId, String tableName ) throws UnknownTableException {
        try {
            CatalogSchema schema = getSchema( schemaId );
            return Objects.requireNonNull( tableNames.get( new Object[]{ schema.databaseId, schemaId, tableName } ) );
        } catch ( NullPointerException e ) {
            throw new UnknownTableException( schemaId, tableName );
        }
    }


    /**
     * Returns the table with the given name in the specified database and schema.
     *
     * @param databaseId The id of the database
     * @param schemaName The name of the schema
     * @param tableName The name of the table
     * @return The table
     * @throws UnknownTableException If there is no table with this name in the specified database and schema.
     */
    @Override
    public CatalogTable getTable( long databaseId, String schemaName, String tableName ) throws UnknownTableException {
        try {
            long schemaId = Objects.requireNonNull( schemaNames.get( new Object[]{ databaseId, schemaName } ) ).id;
            return Objects.requireNonNull( tableNames.get( new Object[]{ databaseId, schemaId, tableName } ) );
        } catch ( NullPointerException e ) {
            throw new UnknownTableException( databaseId, schemaName, tableName );
        }
    }


    /**
     * Returns the table with the given name in the specified database and schema.
     *
     * @param databaseName The name of the database
     * @param schemaName The name of the schema
     * @param tableName The name of the table
     * @return The table
     * @throws UnknownTableException If there is no table with this name in the specified database and schema.
     */
    @Override
    public CatalogTable getTable( String databaseName, String schemaName, String tableName ) throws UnknownTableException, UnknownDatabaseException, UnknownSchemaException {
        try {
            long databaseId = getDatabase( databaseName ).id;
            long schemaId = getSchema( databaseId, schemaName ).id;
            return Objects.requireNonNull( tableNames.get( new Object[]{ databaseId, schemaId, tableName } ) );
        } catch ( NullPointerException e ) {
            throw new UnknownTableException( databaseName, schemaName, tableName );
        }
    }


    /**
     * Adds a table to a specified schema.
     *
     * @param name The name of the table to add
     * @param schemaId The id of the schema
     * @param ownerId The if of the owner
     * @param tableType The table type
     * @param modifiable Whether the content of the table can be modified
     * @return The id of the inserted table
     */
    @Override
    public long addTable( String name, long schemaId, int ownerId, TableType tableType, boolean modifiable ) {
        long id = tableIdBuilder.getAndIncrement();
        CatalogSchema schema = getSchema( schemaId );
        CatalogUser owner = getUser( ownerId );
<<<<<<< HEAD

        try {
            //Technically every Table is partitioned. But tables classified as UNPARTITIONED only consist of one PartitionGroup and one large partition
            List<Long> partitionGroupIds = new ArrayList<>();
            partitionGroupIds.add( addPartitionGroup( id, "full", schemaId, PartitionType.NONE, 1, new ArrayList<>(), true ) );

            List<Long> partitionIds = new ArrayList<>();
            //get All(only one) PartitionGroups and then get all partitionIds  for each PG and add them to completeList of partitionIds
            CatalogPartitionGroup defaultUnpartitionedGroup = getPartitionGroup( partitionGroupIds.get( 0 ) );

            PartitionProperty partitionProperty = PartitionProperty.builder()
                    .partitionType( PartitionType.NONE )
                    .partitionGroupIds( ImmutableList.copyOf( partitionGroupIds ) )
                    .partitionIds( ImmutableList.copyOf( defaultUnpartitionedGroup.partitionIds ) )
                    .reliesOnPeriodicChecks(false )
                    .build();

            CatalogTable table = new CatalogTable(
=======
        CatalogTable table = new CatalogTable(
                id,
                name,
                ImmutableList.of(),
                schemaId,
                schema.databaseId,
                ownerId,
                owner.name,
                tableType,
                null,
                ImmutableMap.of(),
                modifiable );

        updateTableLogistics( name, schemaId, id, schema, table );
        openTable = id;

        return id;
    }


    /**
     * Adds a view to a specified schema.
     *
     * @param name The name of the view to add
     * @param schemaId The id of the schema
     * @param ownerId The if of the owner
     * @param tableType The table type
     * @param modifiable Whether the content of the table can be modified
     * @param definition RelNode used to create Views
     * @param underlyingTables all tables and columns used within the view
     * @param fieldList all columns used within the View
     * @return The id of the inserted table
     */
    @Override
    public long addView( String name, long schemaId, int ownerId, TableType tableType, boolean modifiable, RelNode definition, RelCollation relCollation, Map<Long, List<Long>> underlyingTables, RelDataType fieldList ) {
        long id = tableIdBuilder.getAndIncrement();
        CatalogSchema schema = getSchema( schemaId );
        CatalogUser owner = getUser( ownerId );

        if ( tableType == TableType.VIEW ) {
            CatalogView viewTable = new CatalogView(
>>>>>>> 1da18fe2
                    id,
                    name,
                    ImmutableList.of(),
                    schemaId,
                    schema.databaseId,
                    ownerId,
                    owner.name,
                    tableType,
                    definition,
                    null,
                    ImmutableMap.of(),
                    modifiable,
<<<<<<< HEAD
                    partitionProperty);

            synchronized ( this ) {
                tables.put( id, table );

                tableChildren.put( id, ImmutableList.<Long>builder().build() );
                tableNames.put( new Object[]{ schema.databaseId, schemaId, name }, table );
                List<Long> children = new ArrayList<>( Objects.requireNonNull( schemaChildren.get( schemaId ) ) );
                children.add( id );
                schemaChildren.replace( schemaId, ImmutableList.copyOf( children ) );
            }

            openTable = id;
            listeners.firePropertyChange( "table", null, table );
            return id;

        }catch ( GenericCatalogException e ){
            throw new RuntimeException( e );
        }
=======
                    relCollation,
                    ImmutableMap.copyOf( underlyingTables ),
                    fieldList
            );
            addConnectedViews( underlyingTables, viewTable.id );
            updateTableLogistics( name, schemaId, id, schema, viewTable );
        } else {

            //Should not happen, addViewTable is only called with TableType.View
            throw new RuntimeException( "addViewTable is only possible with TableType = VIEW" );
        }
        return id;
    }


    private void updateTableLogistics( String name, long schemaId, long id, CatalogSchema schema, CatalogTable table ) {
        synchronized ( this ) {
            tables.put( id, table );
            tableChildren.put( id, ImmutableList.<Long>builder().build() );
            tableNames.put( new Object[]{ schema.databaseId, schemaId, name }, table );
            List<Long> children = new ArrayList<>( Objects.requireNonNull( schemaChildren.get( schemaId ) ) );
            children.add( id );
            schemaChildren.replace( schemaId, ImmutableList.copyOf( children ) );
        }

        listeners.firePropertyChange( "table", null, table );
    }


    /**
     * Add additional Information to Table, what Views are connected to table
     */
    public void addConnectedViews( Map<Long, List<Long>> underlyingTables, long viewId ) {
        for ( long id : underlyingTables.keySet() ) {
            CatalogTable old = getTable( id );
            List<Long> connectedViews;
            connectedViews = new ArrayList<>( old.connectedViews );
            connectedViews.add( viewId );
            CatalogTable table = old.getConnectedViews( ImmutableList.copyOf( connectedViews ) );
            synchronized ( this ) {
                tables.replace( id, table );
                assert table != null;
                tableNames.replace( new Object[]{ table.databaseId, table.schemaId, old.name }, table );
            }
            listeners.firePropertyChange( "table", old, table );
        }
    }


    /**
     * deletes all View dependencies after a view is dropped
     *
     * @param catalogView view to be deleted
     */
    public void deleteViewDependencies( CatalogView catalogView ) {
        for ( long id : catalogView.getUnderlyingTables().keySet() ) {
            CatalogTable old = getTable( id );
            List<Long> connectedViews = old.connectedViews.stream().filter( e -> e != catalogView.id ).collect( Collectors.toList() );

            CatalogTable table = old.getConnectedViews( ImmutableList.copyOf( connectedViews ) );

            synchronized ( this ) {
                tables.replace( id, table );
                assert table != null;
                tableNames.replace( new Object[]{ table.databaseId, table.schemaId, old.name }, table );
            }
            listeners.firePropertyChange( "table", old, table );
        }
>>>>>>> 1da18fe2
    }


    /**
     * Checks if there is a table with the specified name in the specified schema.
     *
     * @param schemaId The id of the schema
     * @param tableName The name to check for
     * @return true if there is a table with this name, false if not.
     */
    @Override
    public boolean checkIfExistsTable( long schemaId, String tableName ) {
        CatalogSchema schema = getSchema( schemaId );
        return tableNames.containsKey( new Object[]{ schema.databaseId, schemaId, tableName } );
    }


    /**
     * Renames a table
     *
     * @param tableId The if of the table to rename
     * @param name New name of the table
     */
    @Override
    public void renameTable( long tableId, String name ) {
        CatalogTable old = getTable( tableId );
<<<<<<< HEAD
        CatalogTable table;
        if ( old.isPartitioned ){
            table = new CatalogTable( old.id
                    , old.name
                    , old.columnIds
                    , old.schemaId
                    , old.databaseId
                    , old.ownerId
                    , old.ownerName
                    , old.tableType
                    , old.definition
                    , old.primaryKey
                    , old.placementsByAdapter
                    , old.modifiable
                    , old.partitionType
                    , old.partitionColumnId
                    , old.partitionProperty);
        }else {
            table = new CatalogTable( old.id, name, old.columnIds, old.schemaId, old.databaseId, old.ownerId, old.ownerName, old.tableType, old.definition, old.primaryKey, old.placementsByAdapter, old.modifiable, old.partitionProperty);
        }
=======
        CatalogTable table = old.getRenamed( name );
>>>>>>> 1da18fe2
        synchronized ( this ) {
            tables.replace( tableId, table );
            tableNames.remove( new Object[]{ table.databaseId, table.schemaId, old.name } );
            tableNames.put( new Object[]{ table.databaseId, table.schemaId, name }, table );
        }
        listeners.firePropertyChange( "table", old, table );
    }


    /**
     * Delete the specified table. Columns, Keys and ColumnPlacements need to be deleted before.
     *
     * @param tableId The id of the table to delete
     */
    @Override
    public void deleteTable( long tableId ) {
        CatalogTable table = getTable( tableId );
        List<Long> children = new ArrayList<>( Objects.requireNonNull( schemaChildren.get( table.schemaId ) ) );
        children.remove( tableId );
        synchronized ( this ) {
            schemaChildren.replace( table.schemaId, ImmutableList.copyOf( children ) );


            if ( table.isPartitioned ) {
                for ( Long partitionGroupId : Objects.requireNonNull( table.partitionProperty.partitionGroupIds ) ) {
                    deletePartitionGroup( table.id, table.schemaId, partitionGroupId );
                }
            }

            for ( Long columnId : Objects.requireNonNull( tableChildren.get( tableId ) ) ) {
                deleteColumn( columnId );
            }


            if ( table.partitionProperty.reliesOnPeriodicChecks ) {
                removeTableFromPeriodicProcessing( tableId );
            }

            tableChildren.remove( tableId );
            tables.remove( tableId );
            tableNames.remove( new Object[]{ table.databaseId, table.schemaId, table.name } );
            flagTableForDeletion( table.id, false );
            // primary key was deleted and open table has to be closed
            if ( openTable != null && openTable == tableId ) {
                openTable = null;
            }

        }
        listeners.firePropertyChange( "table", table, null );
    }


    /**
     * Change owner of a table
     *
     * @param tableId The if of the table
     * @param ownerId Id of the new owner
     */
    @Override
    public void setTableOwner( long tableId, int ownerId ) {
        CatalogTable old = getTable( tableId );
        CatalogUser user = getUser( ownerId );
<<<<<<< HEAD

        CatalogTable table;
        if ( old.isPartitioned ){
            table = new CatalogTable( old.id
                    , old.name
                    , old.columnIds
                    , old.schemaId
                    , old.databaseId
                    , old.ownerId
                    , old.ownerName
                    , old.tableType
                    , old.definition
                    , old.primaryKey
                    , old.placementsByAdapter
                    , old.modifiable
                    , old.partitionType
                    , old.partitionColumnId
                    ,old.partitionProperty );
        }else {
            table = new CatalogTable( old.id, old.name, old.columnIds, old.schemaId, old.databaseId, ownerId, user.name, old.tableType, old.definition, old.primaryKey, old.placementsByAdapter, old.modifiable, old.partitionProperty);
        }
=======
        CatalogTable table = new CatalogTable( old.id,
                old.name,
                old.columnIds,
                old.schemaId,
                old.databaseId,
                ownerId,
                user.name,
                old.tableType,
                old.primaryKey,
                old.placementsByAdapter,
                old.modifiable,
                old.numPartitions,
                old.partitionType,
                old.partitionIds,
                old.partitionColumnId,
                old.isPartitioned,
                old.connectedViews );
>>>>>>> 1da18fe2
        synchronized ( this ) {
            tables.replace( tableId, table );
            tableNames.replace( new Object[]{ table.databaseId, table.schemaId, table.name }, table );
        }
        listeners.firePropertyChange( "table", old, table );
    }


    /**
     * Set the primary key of a table
     *
     * @param tableId The id of the table
     * @param keyId The id of the key to set as primary key. Set null to set no primary key.
     */
    @Override
    public void setPrimaryKey( long tableId, Long keyId ) {
        CatalogTable old = getTable( tableId );
<<<<<<< HEAD
        CatalogTable table;

        //This is needed otherwise this would reset the already partitioned table
        if ( old.isPartitioned ){
             table = new CatalogTable( old.id
                     , old.name
                     , old.columnIds
                     , old.schemaId
                     , old.databaseId
                     , old.ownerId
                     , old.ownerName
                     , old.tableType
                     , old.definition
                     , keyId, old.placementsByAdapter
                     , old.modifiable
                     , old.partitionType
                     , old.partitionColumnId
                     , old.partitionProperty);
        }else {
             table = new CatalogTable( old.id, old.name, old.columnIds, old.schemaId, old.databaseId, old.ownerId, old.ownerName, old.tableType, old.definition, keyId, old.placementsByAdapter, old.modifiable, old.partitionProperty );
        }
=======
        CatalogTable table = new CatalogTable( old.id,
                old.name,
                old.columnIds,
                old.schemaId,
                old.databaseId,
                old.ownerId,
                old.ownerName,
                old.tableType,
                keyId,
                old.placementsByAdapter,
                old.modifiable,
                old.numPartitions,
                old.partitionType,
                old.partitionIds,
                old.partitionColumnId,
                old.isPartitioned,
                old.connectedViews );
>>>>>>> 1da18fe2
        synchronized ( this ) {
            tables.replace( tableId, table );
            tableNames.replace( new Object[]{ table.databaseId, table.schemaId, table.name }, table );

            if ( keyId == null ) {
                openTable = tableId;
            } else {
                primaryKeys.put( keyId, new CatalogPrimaryKey( Objects.requireNonNull( keys.get( keyId ) ) ) );
                openTable = null;
            }
        }
        listeners.firePropertyChange( "table", old, table );
    }



    /**
     * Adds a placement for a column.
     *
     * @param adapterId The store on which the table should be placed on
     * @param columnId The id of the column to be placed
     * @param placementType The type of placement
     * @param physicalSchemaName The schema name on the adapter
     * @param physicalTableName The table name on the adapter
     * @param physicalColumnName The column name on the adapter
     * @param partitionGroupIds List of partitions to place on this column placement (may be null)
     */
    @Override
    public void addColumnPlacement( int adapterId, long columnId, PlacementType placementType, String physicalSchemaName, String physicalTableName, String physicalColumnName, List<Long> partitionGroupIds) {
        CatalogColumn column = Objects.requireNonNull( columns.get( columnId ) );
        CatalogAdapter store = Objects.requireNonNull( adapters.get( adapterId ) );

        CatalogColumnPlacement placement = new CatalogColumnPlacement(
                column.tableId,
                columnId,
                adapterId,
                store.uniqueName,
                placementType,
                physicalSchemaName,
                physicalTableName,
                physicalColumnName,
                physicalPositionBuilder.getAndIncrement());

        synchronized ( this ) {
            columnPlacements.put( new Object[]{ adapterId, columnId }, placement );

            CatalogTable old = Objects.requireNonNull( tables.get( column.tableId ) );
            Map<Integer, ImmutableList<Long>> placementsByStore = new HashMap<>( old.placementsByAdapter );
            if ( placementsByStore.containsKey( adapterId ) ) {
                List<Long> placements = new ArrayList<>( placementsByStore.get( adapterId ) );
                placements.add( columnId );
                placementsByStore.replace( adapterId, ImmutableList.copyOf( placements ) );
            } else {
                placementsByStore.put( adapterId, ImmutableList.of( columnId ) );

            }

            CatalogTable table;

            // Required because otherwise an already partitioned table would be reset to a regular table due to the different constructors.
            if ( old.isPartitioned ) {
                log.debug( " Table '{}' is partitioned.", old.name );
                table = new CatalogTable(
                        old.id,
                        old.name,
                        old.columnIds,
                        old.schemaId,
                        old.databaseId,
                        old.ownerId,
                        old.ownerName,
                        old.tableType,
                        old.primaryKey,
                        ImmutableMap.copyOf( placementsByStore ),
                        old.modifiable,
                        old.partitionType,
<<<<<<< HEAD
                        old.partitionColumnId
                        ,old.partitionProperty );
=======
                        old.partitionIds,
                        old.partitionColumnId,
                        old.connectedViews );
>>>>>>> 1da18fe2



            } else {
                table = new CatalogTable(
                        old.id,
                        old.name,
                        old.columnIds,
                        old.schemaId,
                        old.databaseId,
                        old.ownerId,
                        old.ownerName,
                        old.tableType,
                        old.primaryKey,
                        ImmutableMap.copyOf( placementsByStore ),
<<<<<<< HEAD
                        old.modifiable
                        ,old.partitionProperty );
            }


            // If table is partitioned and no concrete partitions are defined place all partitions on columnPlacement
            if ( partitionGroupIds == null ) {
                partitionGroupIds = table.partitionProperty.partitionGroupIds;
            }

            // Only executed if this is the first placement on the store
            if ( !dataPartitionGroupPlacement.containsKey( new Object[]{ adapterId, column.tableId } ) ) {
                if ( log.isDebugEnabled() ) {
                    log.debug( "Table '{}.{}' does not exists in DataPartitionPlacements so far. Assigning partitions {}",
                            store.uniqueName,
                            old.name, partitionGroupIds );
                }
                updatePartitionGroupsOnDataPlacement( adapterId, column.tableId, partitionGroupIds );
            } else {
                if ( log.isDebugEnabled() ) {
                    log.debug( "Table '{}.{}' already exists in DataPartitionPlacement, keeping assigned partitions {}",
                            store.uniqueName,
                            old.name,
                            getPartitionGroupsOnDataPlacement( adapterId, old.id ) );
                }
=======
                        old.modifiable,
                        old.numPartitions,
                        old.partitionType,
                        old.partitionIds,
                        old.partitionColumnId,
                        old.isPartitioned,
                        old.connectedViews );
>>>>>>> 1da18fe2
            }

            tables.replace( column.tableId, table );
            tableNames.replace( new Object[]{ table.databaseId, table.schemaId, table.name }, table );
        }
        listeners.firePropertyChange( "columnPlacement", null, placement );
    }






    /**
     * Deletes all dependent column placements
     *
     *
     * @param adapterId The id of the adapter
     * @param columnId The id of the column
     */
    @Override
    public void deleteColumnPlacement( int adapterId, long columnId ) {

        boolean lastPlacementOnStore = false;
        CatalogTable oldTable = getTable( getColumn( columnId ).tableId );
        Map<Integer, ImmutableList<Long>> placementsByStore = new HashMap<>( oldTable.placementsByAdapter );
        List<Long> placements = new ArrayList<>( placementsByStore.get( adapterId ) );
        placements.remove( columnId );
        if ( placements.size() != 0 ) {
            placementsByStore.put( adapterId, ImmutableList.copyOf( placements ) );
        } else {
            placementsByStore.remove( adapterId );
            lastPlacementOnStore = true;
        }

        CatalogTable table;
        synchronized ( this ) {
            // Needed because otherwise an already partitioned table would be reset to a regular table due to the different constructors.
            if ( oldTable.isPartitioned ) {
                if ( log.isDebugEnabled() ) {
                    log.debug( "Is flagged for deletion {}", isTableFlaggedForDeletion( oldTable.id ) );
                }
                if ( !isTableFlaggedForDeletion( oldTable.id ) ) {
                    if ( !validatePartitionGroupDistribution( adapterId, oldTable.id, columnId, 1 ) ) {
                        throw new RuntimeException( "Partition Distribution failed" );
                    }
                }

                if ( log.isDebugEnabled() ) {
                    log.debug( "Table '{}' is partitioned.", oldTable.name );
                }
                table = new CatalogTable(
                        oldTable.id,
                        oldTable.name,
                        oldTable.columnIds,
                        oldTable.schemaId,
                        oldTable.databaseId,
                        oldTable.ownerId,
                        oldTable.ownerName,
                        oldTable.tableType,
                        oldTable.primaryKey,
                        ImmutableMap.copyOf( placementsByStore ),
                        oldTable.modifiable,
                        oldTable.partitionType,
<<<<<<< HEAD
                        oldTable.partitionColumnId,
                        oldTable.partitionProperty);
=======
                        oldTable.partitionIds,
                        oldTable.partitionColumnId,
                        oldTable.connectedViews );
>>>>>>> 1da18fe2

                //Check if this is the last placement on store. If so remove dataPartitionPlacement
                if ( lastPlacementOnStore ) {
                    dataPartitionGroupPlacement.remove( new Object[]{ adapterId, oldTable.id } );
                    if ( log.isDebugEnabled() ) {
                        log.debug( "Column '{}' was the last placement on store: '{}.{}' ",
                                getColumn( columnId ).name,
                                getAdapter( adapterId ).uniqueName,
                                table.name );
                    }
                }
            } else {
                table = new CatalogTable(
                        oldTable.id,
                        oldTable.name,
                        oldTable.columnIds,
                        oldTable.schemaId,
                        oldTable.databaseId,
                        oldTable.ownerId,
                        oldTable.ownerName,
                        oldTable.tableType,
                        oldTable.primaryKey,
                        ImmutableMap.copyOf( placementsByStore ),
                        oldTable.modifiable,
<<<<<<< HEAD
                        oldTable.partitionProperty );
=======
                        oldTable.numPartitions,
                        oldTable.partitionType,
                        oldTable.partitionIds,
                        oldTable.partitionColumnId,
                        oldTable.isPartitioned,
                        oldTable.connectedViews );
>>>>>>> 1da18fe2
            }

            tables.replace( table.id, table );
            tableNames.replace( new Object[]{ table.databaseId, table.schemaId, table.name }, table );
            columnPlacements.remove( new Object[]{ adapterId, columnId } );
        }
        listeners.firePropertyChange( "columnPlacement", table, null );
    }





    /**
     * Get a column placement independend of any partition.
     * Mostly used get information about the placemnt itsef rather than the chunk of data
     *
     * @param adapterId The id of the adapter
     * @param columnId The id of the column
     *
     * @return The specific column placement
     */
    public CatalogColumnPlacement getColumnPlacement( int adapterId, long columnId ){
        try {
            return Objects.requireNonNull( columnPlacements.get( new Object[]{ adapterId, columnId } ) );
        } catch ( NullPointerException e ) {
            getAdapter( adapterId );
            getColumn( columnId );
            throw new UnknownColumnPlacementRuntimeException( adapterId, columnId );
        }
    }




    /**
     * Checks if there is a column with the specified name in the specified table.
     *
     * @param adapterId The id of the adapter
     * @param columnId The id of the column
     * @return true if there is a column placement, false if not.
     */
    @Override
    public boolean checkIfExistsColumnPlacement( int adapterId, long columnId  ) {
        CatalogColumnPlacement placement = columnPlacements.get( new Object[]{ adapterId, columnId } );
        return placement != null;
    }



    /**
     * Get column placements on a adapter. On column detail level
     * Only returns one ColumnPlacement per column on adapter. Ignores multiplicity due to different partitionsIds
     *
     * @param adapterId The id of the adapter
     * @return List of column placements on the specified adapter
     */
    @Override
    public List<CatalogColumnPlacement> getColumnPlacementsOnAdapter( int adapterId ) {
        return new ArrayList<>( columnPlacements.prefixSubMap( new Object[]{ adapterId } ).values() );
    }


    /**TODO @HENNLO differentiate from colelctive
     * Get column placements of a specific table on a specific adapter on column detail level.
     * Only returns one ColumnPlacement per column on adapter. Ignores multiplicity due to different partitionsIds
     *
     * @param adapterId The id of the adapter
     * @return List of column placements of the table on the specified adapter
     */
    @Override
    public List<CatalogColumnPlacement> getColumnPlacementsOnAdapterPerTable( int adapterId, long tableId ) {
        final Comparator<CatalogColumnPlacement> columnPlacementComparator = Comparator.comparingInt( p -> getColumn( p.columnId ).position );
        return getColumnPlacementsOnAdapter( adapterId )
                .stream()
                .filter( p -> p.tableId == tableId )
                .sorted( columnPlacementComparator )
                .collect( Collectors.toList() );
    }




    @Override
    public List<CatalogColumnPlacement> getColumnPlacementsOnAdapterSortedByPhysicalPosition( int adapterId, long tableId ) {
        final Comparator<CatalogColumnPlacement> columnPlacementComparator = Comparator.comparingLong( p -> p.physicalPosition );
        return getColumnPlacementsOnAdapter( adapterId )
                .stream()
                .filter( p -> p.tableId == tableId )
                .sorted( columnPlacementComparator )
                .collect( Collectors.toList() );
    }

    @Override
    public List<CatalogColumnPlacement> getColumnPlacementsByColumn( long columnId ) {
        return columnPlacements.values()
                .stream()
                .filter( p -> p.columnId == columnId )
                .collect( Collectors.toList() );
    }


    /** T
     * Get all column placements of a column.
     *
     * @param columnId The id of the specific column
     * @return List of column placements of specific column
     */
    @Override
    public List<CatalogColumnPlacement> getColumnPlacement( long columnId ) {
        return columnPlacements.values()
                .stream()
                .filter( p -> p.columnId == columnId )
                .collect( Collectors.toList() );
    }


    /**
     * Get column placements in a specific schema on a specific adapter
     *
     * @param adapterId The id of the adapter
     * @param schemaId The id of the schema
     * @return List of column placements on this adapter and schema
     */
    @Override
    public List<CatalogColumnPlacement> getColumnPlacementsOnAdapterAndSchema( int adapterId, long schemaId ) {
        try {
            return getColumnPlacementsOnAdapter( adapterId ).stream().filter( p -> Objects.requireNonNull( columns.get( p.columnId ) ).schemaId == schemaId ).collect( Collectors.toList() );
        } catch ( NullPointerException e ) {
            getAdapter( adapterId );
            getSchema( schemaId );
            return new ArrayList<>();
        }
    }



    /**
     * Update type of a placement.
     *
     * @param adapterId The id of the adapter
     * @param columnId The id of the column
     * @param placementType The new type of placement
     */
    @Override
    public void updateColumnPlacementType( int adapterId, long columnId, PlacementType placementType ) {
        try {
            CatalogColumnPlacement old = Objects.requireNonNull( columnPlacements.get( new Object[]{ adapterId, columnId } ) );
            CatalogColumnPlacement placement = new CatalogColumnPlacement(
                    old.tableId,
                    old.columnId,
                    old.adapterId,
                    old.adapterUniqueName,
                    placementType,
                    old.physicalSchemaName,
                    old.physicalTableName,
                    old.physicalColumnName,
                    old.physicalPosition);
            synchronized ( this ) {
                columnPlacements.replace( new Object[]{ adapterId, columnId }, placement );
            }
            listeners.firePropertyChange( "columnPlacement", old, placement );
        } catch ( NullPointerException e ) {
            getAdapter( adapterId );
            getColumn( columnId );
            throw new UnknownColumnPlacementRuntimeException( adapterId, columnId );
        }
    }


    /**
     * Update physical position of a column placement on a specified adapter.
     *
     * @param adapterId The id of the adapter
     * @param columnId The id of the column
     * @param position The physical position to set
     */
    @Override
    public void updateColumnPlacementPhysicalPosition( int adapterId, long columnId, long position ) {
        try {
            CatalogColumnPlacement old = Objects.requireNonNull( columnPlacements.get( new Object[]{ adapterId, columnId } ) );
            CatalogColumnPlacement placement = new CatalogColumnPlacement(
                    old.tableId,
                    old.columnId,
                    old.adapterId,
                    old.adapterUniqueName,
                    old.placementType,
                    old.physicalSchemaName,
                    old.physicalTableName,
                    old.physicalColumnName,
                    position );
            synchronized ( this ) {
                columnPlacements.replace( new Object[]{ adapterId, columnId }, placement );
            }
            listeners.firePropertyChange( "columnPlacement", old, placement );
        } catch ( NullPointerException e ) {
            getAdapter( adapterId );
            getColumn( columnId );
            throw new UnknownColumnPlacementRuntimeException( adapterId, columnId );
        }
    }


    /*
    **
    * Update physical position of a column placement on a specified adapter. Uses auto-increment to get the globally increasing number.
    *
    * @param adapterId The id of the adapter
     * @param columnId The id of the column
     */
    @Override
    public void updateColumnPlacementPhysicalPosition( int adapterId, long columnId ) {
        try {
            CatalogColumnPlacement old = Objects.requireNonNull( columnPlacements.get( new Object[]{ adapterId, columnId } ) );
            CatalogColumnPlacement placement = new CatalogColumnPlacement(
                    old.tableId,
                    old.columnId,
                    old.adapterId,
                    old.adapterUniqueName,
                    old.placementType,
                    old.physicalSchemaName,
                    old.physicalTableName,
                    old.physicalColumnName,
                    physicalPositionBuilder.getAndIncrement() );
            synchronized ( this ) {
                columnPlacements.replace( new Object[]{ adapterId, columnId }, placement );
            }
            listeners.firePropertyChange( "columnPlacement", old, placement );
        } catch ( NullPointerException e ) {
            getAdapter( adapterId );
            getColumn( columnId );
            throw new UnknownColumnPlacementRuntimeException( adapterId, columnId );
        }
    }




    /**
     * Change physical names of a placement.
     *
     * @param adapterId The id of the adapter
     * @param columnId The id of the column
     * @param physicalSchemaName The physical schema name
     * @param physicalTableName The physical table name
     * @param physicalColumnName The physical column name
     * @param updatePhysicalColumnPosition Whether to reset the column position (highest number in the table; represents that the column is now at the last position)
     */
    @Override
    public void updateColumnPlacementPhysicalNames( int adapterId, long columnId, String physicalSchemaName, String physicalTableName, String physicalColumnName, boolean updatePhysicalColumnPosition ) {
        try {
            CatalogColumnPlacement old = Objects.requireNonNull( columnPlacements.get( new Object[]{ adapterId, columnId } ) );
            CatalogColumnPlacement placement = new CatalogColumnPlacement(
                    old.tableId,
                    old.columnId,
                    old.adapterId,
                    old.adapterUniqueName,
                    old.placementType,
                    physicalSchemaName,
                    physicalTableName,
                    physicalColumnName,
                    updatePhysicalColumnPosition ? physicalPositionBuilder.getAndIncrement() : old.physicalPosition);
            synchronized ( this ) {
                columnPlacements.replace( new Object[]{ adapterId, columnId}, placement );
            }
            listeners.firePropertyChange( "columnPlacement", old, placement );
        } catch ( NullPointerException e ) {
            getAdapter( adapterId );
            getColumn( columnId );
            throw new UnknownColumnPlacementRuntimeException( adapterId, columnId );
        }
    }



    /**
     * Get all columns of the specified table.
     *
     * @param tableId The id of the table
     * @return List of columns which fit to the specified filters. If there is no column which meets the criteria, an empty list is returned.
     */
    @Override
    public List<CatalogColumn> getColumns( long tableId ) {
        try {
            CatalogTable table = Objects.requireNonNull( tables.get( tableId ) );
            return columnNames.prefixSubMap( new Object[]{ table.databaseId, table.schemaId, table.id } ).values().stream().sorted( columnComparator ).collect( Collectors.toList() );
        } catch ( NullPointerException e ) {
            return new ArrayList<>();
        }
    }


    /**
     * Get all columns of the specified database which fit to the specified filter patterns.
     * <code>getColumns(xid, databaseName, null, null, null)</code> returns all columns of the database.
     *
     * @param databaseNamePattern Pattern for the database name. null returns all.
     * @param schemaNamePattern Pattern for the schema name. null returns all.
     * @param tableNamePattern Pattern for the table name. null returns all.
     * @param columnNamePattern Pattern for the column name. null returns all.
     * @return List of columns which fit to the specified filters. If there is no column which meets the criteria, an empty list is returned.
     */
    @Override
    public List<CatalogColumn> getColumns( Pattern databaseNamePattern, Pattern schemaNamePattern, Pattern tableNamePattern, Pattern columnNamePattern ) {
        List<CatalogTable> catalogTables = getTables( databaseNamePattern, schemaNamePattern, tableNamePattern );

        if ( catalogTables.size() > 0 ) {
            Stream<CatalogColumn> catalogColumns = catalogTables.stream().filter( t -> tableChildren.containsKey( t.id ) ).flatMap( t -> Objects.requireNonNull( tableChildren.get( t.id ) ).stream() ).map( columns::get );

            if ( columnNamePattern != null ) {
                catalogColumns = catalogColumns.filter( c -> c.name.matches( columnNamePattern.toRegex() ) );
            }
            return catalogColumns.collect( Collectors.toList() );
        }

        return new ArrayList<>();
    }


    /**
     * Returns the column with the specified id.
     *
     * @param columnId The id of the column
     * @return A CatalogColumn
     */
    @Override
    public CatalogColumn getColumn( long columnId ) {
        try {
            return Objects.requireNonNull( columns.get( columnId ) );
        } catch ( NullPointerException e ) {
            throw new UnknownColumnIdRuntimeException( columnId );
        }
    }


    /**
     * Returns the column with the specified name in the specified table of the specified database and schema.
     *
     * @param tableId The id of the table
     * @param columnName The name of the column
     * @return A CatalogColumn
     * @throws UnknownColumnException If there is no column with this name in the specified table of the database and schema.
     */
    @Override
    public CatalogColumn getColumn( long tableId, String columnName ) throws UnknownColumnException {
        try {
            CatalogTable table = getTable( tableId );
            return Objects.requireNonNull( columnNames.get( new Object[]{ table.databaseId, table.schemaId, table.id, columnName } ) );
        } catch ( NullPointerException e ) {
            throw new UnknownColumnException( tableId, columnName );
        }
    }


    /**
     * Returns the column with the specified name in the specified table of the specified database and schema.
     *
     * @param databaseName The name of the database
     * @param schemaName The name of the schema
     * @param tableName The name of the table
     * @param columnName The name of the column
     * @return A CatalogColumn
     */
    @Override
    public CatalogColumn getColumn( String databaseName, String schemaName, String tableName, String columnName ) throws UnknownColumnException, UnknownSchemaException, UnknownDatabaseException, UnknownTableException {
        try {
            CatalogTable table = getTable( databaseName, schemaName, tableName );
            return Objects.requireNonNull( columnNames.get( new Object[]{ table.databaseId, table.schemaId, table.id, columnName } ) );
        } catch ( NullPointerException e ) {
            throw new UnknownColumnException( databaseName, schemaName, tableName, columnName );
        }
    }


    /**
     * Adds a column.
     *
     * @param name The name of the column
     * @param tableId The id of the corresponding table
     * @param position The ordinal position of the column (starting with 1)
     * @param type The type of the column
     * @param length The length of the field (if applicable, else null)
     * @param scale The number of digits after the decimal point (if applicable)
     * @param nullable Weather the column can contain null values
     * @param collation The collation of the field (if applicable, else null)
     * @return The id of the inserted column
     */
    @Override
    public long addColumn( String name, long tableId, int position, PolyType type, PolyType collectionsType, Integer length, Integer scale, Integer dimension, Integer cardinality, boolean nullable, Collation collation ) {
        CatalogTable table = getTable( tableId );
        if ( type.getFamily() == PolyTypeFamily.CHARACTER && collation == null ) {
            throw new RuntimeException( "Collation is not allowed to be null for char types." );
        }
        if ( scale != null && length != null ) {
            if ( scale > length ) {
                throw new RuntimeException( "Invalid scale! Scale can not be larger than length." );
            }
        }

        long id = columnIdBuilder.getAndIncrement();
        CatalogColumn column = new CatalogColumn(
                id,
                name,
                tableId,
                table.schemaId,
                table.databaseId,
                position,
                type,
                collectionsType,
                length,
                scale,
                dimension,
                cardinality,
                nullable,
                collation,
                null );

        synchronized ( this ) {
            columns.put( id, column );
            columnNames.put( new Object[]{ table.databaseId, table.schemaId, table.id, name }, column );
            List<Long> children = new ArrayList<>( Objects.requireNonNull( tableChildren.get( tableId ) ) );
            children.add( id );
            tableChildren.replace( tableId, ImmutableList.copyOf( children ) );

            List<Long> columnIds = new ArrayList<>( table.columnIds );
            columnIds.add( id );
<<<<<<< HEAD

            CatalogTable updatedTable;

            //This is needed otherwise this would reset the already partitioned table
            if ( table.isPartitioned ){
                updatedTable = new CatalogTable( table.id
                        , table.name
                        , ImmutableList.copyOf( columnIds )
                        , table.schemaId
                        , table.databaseId
                        , table.ownerId
                        , table.ownerName
                        , table.tableType
                        , table.definition
                        , table.primaryKey
                        , table.placementsByAdapter
                        , table.modifiable
                        , table.partitionType
                        , table.partitionColumnId
                        , table.partitionProperty );
            }else {
                updatedTable = new CatalogTable( table.id, table.name, ImmutableList.copyOf( columnIds ), table.schemaId, table.databaseId, table.ownerId, table.ownerName, table.tableType, table.definition, table.primaryKey, table.placementsByAdapter, table.modifiable, table.partitionProperty);
            }
=======
            CatalogTable updatedTable = table.getTableWithColumns( ImmutableList.copyOf( columnIds ) );
>>>>>>> 1da18fe2
            tables.replace( tableId, updatedTable );
            tableNames.replace( new Object[]{ updatedTable.databaseId, updatedTable.schemaId, updatedTable.name }, updatedTable );

        }
        listeners.firePropertyChange( "column", null, column );
        return id;
    }


    /**
     * Renames a column
     *
     * @param columnId The if of the column to rename
     * @param name New name of the column
     */
    @Override
    public void renameColumn( long columnId, String name ) {
        CatalogColumn old = getColumn( columnId );
        CatalogColumn column = new CatalogColumn( old.id, name, old.tableId, old.schemaId, old.databaseId, old.position, old.type, old.collectionsType, old.length, old.scale, old.dimension, old.cardinality, old.nullable, old.collation, old.defaultValue );
        synchronized ( this ) {
            columns.replace( columnId, column );
            columnNames.remove( new Object[]{ column.databaseId, column.schemaId, column.tableId, old.name } );
            columnNames.put( new Object[]{ column.databaseId, column.schemaId, column.tableId, name }, column );
        }
        listeners.firePropertyChange( "column", old, column );
    }


    /**
     * Change move the column to the specified position. Make sure, that there is no other column with this position in the table.
     *
     * @param columnId The id of the column for which to change the position
     * @param position The new position of the column
     */
    @Override
    public void setColumnPosition( long columnId, int position ) {
        CatalogColumn old = getColumn( columnId );
        CatalogColumn column = new CatalogColumn( old.id, old.name, old.tableId, old.schemaId, old.databaseId, position, old.type, old.collectionsType, old.length, old.scale, old.dimension, old.cardinality, old.nullable, old.collation, old.defaultValue );
        synchronized ( this ) {
            columns.replace( columnId, column );
            columnNames.replace( new Object[]{ column.databaseId, column.schemaId, column.tableId, column.name }, column );
        }
        listeners.firePropertyChange( "column", old, column );
    }


    /**
     * Change the data type of an column.
     *
     * @param columnId The id of the column
     * @param type The new type of the column
     */
    @Override
    public void setColumnType( long columnId, PolyType type, PolyType collectionsType, Integer length, Integer scale, Integer dimension, Integer cardinality ) throws GenericCatalogException {
        try {
            CatalogColumn old = Objects.requireNonNull( columns.get( columnId ) );

            if ( scale != null && scale > length ) {
                throw new RuntimeException( "Invalid scale! Scale can not be larger than length." );
            }

            // Check that the column is not part of a key
            for ( CatalogKey key : getKeys() ) {
                if ( key.columnIds.contains( columnId ) ) {
                    String name = "UNKNOWN";
                    if ( key instanceof CatalogPrimaryKey ) {
                        name = "PRIMARY KEY";
                    } else if ( key instanceof CatalogForeignKey ) {
                        name = ((CatalogForeignKey) key).name;
                    } else {
                        List<CatalogConstraint> constraints = getConstraints( key );
                        if ( constraints.size() > 0 ) {
                            name = constraints.get( 0 ).name;
                        }
                    }
                    throw new GenericCatalogException( "The column \"" + old.name + "\" is part of the key \"" + name + "\". Unable to change the type of a column that is part of a key." );
                }
            }

            Collation collation = type.getFamily() == PolyTypeFamily.CHARACTER
                    ? Collation.getById( RuntimeConfig.DEFAULT_COLLATION.getInteger() )
                    : null;
            CatalogColumn column = new CatalogColumn( old.id, old.name, old.tableId, old.schemaId, old.databaseId, old.position, type, collectionsType, length, scale, dimension, cardinality, old.nullable, collation, old.defaultValue );
            synchronized ( this ) {
                columns.replace( columnId, column );
                columnNames.replace( new Object[]{ old.databaseId, old.schemaId, old.tableId, old.name }, column );
            }
            listeners.firePropertyChange( "column", old, column );
        } catch ( NullPointerException e ) {
            throw new GenericCatalogException( e );
        }
    }


    /**
     * Change nullability of the column (weather the column allows null values).
     *
     * @param columnId The id of the column
     * @param nullable True if the column should allow null values, false if not.
     */
    @Override
    public void setNullable( long columnId, boolean nullable ) throws GenericCatalogException {
        try {
            CatalogColumn old = Objects.requireNonNull( columns.get( columnId ) );
            if ( nullable ) {
                // Check if the column is part of a primary key (pk's are not allowed to contain null values)
                CatalogTable table = Objects.requireNonNull( tables.get( old.tableId ) );
                if ( table.primaryKey != null ) {
                    CatalogKey catalogKey = getPrimaryKey( table.primaryKey );
                    if ( catalogKey.columnIds.contains( columnId ) ) {
                        throw new GenericCatalogException( "Unable to allow null values in a column that is part of the primary key." );
                    }
                }
            } else {
                // TODO: Check that the column does not contain any null values
                getColumnPlacement( columnId );
            }
            CatalogColumn column = new CatalogColumn(
                    old.id,
                    old.name,
                    old.tableId,
                    old.schemaId,
                    old.databaseId,
                    old.position,
                    old.type,
                    old.collectionsType,
                    old.length,
                    old.scale,
                    old.dimension,
                    old.cardinality,
                    nullable,
                    old.collation,
                    old.defaultValue );
            synchronized ( this ) {
                columns.replace( columnId, column );
                columnNames.replace( new Object[]{ old.databaseId, old.schemaId, old.tableId, old.name }, column );
            }
            listeners.firePropertyChange( "column", old, column );
        } catch ( NullPointerException e ) {
            throw new GenericCatalogException( e );
        }
    }


    /**
     * Set the collation of a column.
     * If the column already has the specified collation set, this method is a NoOp.
     *
     * @param columnId The id of the column
     * @param collation The collation to set
     */
    @Override
    public void setCollation( long columnId, Collation collation ) {
        CatalogColumn old = getColumn( columnId );

        if ( old.type.getFamily() != PolyTypeFamily.CHARACTER ) {
            throw new RuntimeException( "Illegal attempt to set collation for a non-char column!" );
        }
        CatalogColumn column = new CatalogColumn( old.id, old.name, old.tableId, old.schemaId, old.databaseId, old.position, old.type, old.collectionsType, old.length, old.scale, old.dimension, old.cardinality, old.nullable, collation, old.defaultValue );
        synchronized ( this ) {
            columns.replace( columnId, column );
            columnNames.replace( new Object[]{ old.databaseId, old.schemaId, old.tableId, old.name }, column );
        }
        listeners.firePropertyChange( "column", old, column );
    }


    /**
     * Checks if there is a column with the specified name in the specified table.
     *
     * @param tableId The id of the table
     * @param columnName The name to check for
     * @return true if there is a column with this name, false if not.
     */
    @Override
    public boolean checkIfExistsColumn( long tableId, String columnName ) {
        CatalogTable table = getTable( tableId );
        return columnNames.containsKey( new Object[]{ table.databaseId, table.schemaId, tableId, columnName } );
    }


    /**
     * Delete the specified column. This also deletes a default value in case there is one defined for this column.
     *
     * @param columnId The id of the column to delete
     */
    @Override
    public void deleteColumn( long columnId ) {
        //TODO also delete keys with that column?
        CatalogColumn column = getColumn( columnId );

        List<Long> children = new ArrayList<>( Objects.requireNonNull( tableChildren.get( column.tableId ) ) );
        children.remove( columnId );

        CatalogTable old = getTable( column.tableId );
        List<Long> columnIds = new ArrayList<>( old.columnIds );
        columnIds.remove( columnId );
<<<<<<< HEAD
=======
        CatalogTable table = new CatalogTable( old.id,
                old.name,
                ImmutableList.copyOf( columnIds ),
                old.schemaId,
                old.databaseId,
                old.ownerId,
                old.ownerName,
                old.tableType,
                old.primaryKey,
                old.placementsByAdapter,
                old.modifiable,
                old.numPartitions,
                old.partitionType,
                old.partitionIds,
                old.partitionColumnId,
                old.isPartitioned,
                old.connectedViews );
>>>>>>> 1da18fe2

        CatalogTable table;

        //This is needed otherwise this would reset the already partitioned table
        if ( old.isPartitioned ){
            table = new CatalogTable( old.id
                    , old.name
                    , ImmutableList.copyOf( columnIds )
                    , old.schemaId
                    , old.databaseId
                    , old.ownerId
                    , old.ownerName
                    , old.tableType
                    , old.definition
                    , old.primaryKey
                    , old.placementsByAdapter
                    , old.modifiable
                    , old.partitionType
                    , old.partitionColumnId
                    , old.partitionProperty);
        }else {
            table = new CatalogTable( old.id, old.name, ImmutableList.copyOf( columnIds ), old.schemaId, old.databaseId, old.ownerId, old.ownerName, old.tableType, old.definition, old.primaryKey, old.placementsByAdapter, old.modifiable, old.partitionProperty);
        }
        synchronized ( this ) {
            columnNames.remove( new Object[]{ column.databaseId, column.schemaId, column.tableId, column.name } );
            tableChildren.replace( column.tableId, ImmutableList.copyOf( children ) );

            deleteDefaultValue( columnId );
            for ( CatalogColumnPlacement p : getColumnPlacement( columnId ) ) {
                deleteColumnPlacement( p.adapterId, p.columnId );
            }
            tables.replace( column.tableId, table );
            tableNames.replace( new Object[]{ table.databaseId, table.schemaId, table.name }, table );

            columns.remove( columnId );
        }
        listeners.firePropertyChange( "column", column, null );
    }


    /**
     * Adds a default value for a column. If there already is a default values, it being replaced.
     *
     * TODO: String is only a temporary solution
     *
     * @param columnId The id of the column
     * @param type The type of the default value
     * @param defaultValue The default value
     */
    @Override
    public void setDefaultValue( long columnId, PolyType type, String defaultValue ) {
        CatalogColumn old = getColumn( columnId );
        CatalogColumn column = new CatalogColumn(
                old.id,
                old.name,
                old.tableId,
                old.schemaId,
                old.databaseId,
                old.position,
                old.type,
                old.collectionsType,
                old.length,
                old.scale,
                old.dimension,
                old.cardinality,
                old.nullable,
                old.collation,
                new CatalogDefaultValue( columnId, type, defaultValue, "defaultValue" ) );
        synchronized ( this ) {
            columns.replace( columnId, column );
            columnNames.replace( new Object[]{ column.databaseId, column.schemaId, column.tableId, column.name }, column );
        }
        listeners.firePropertyChange( "column", old, column );
    }


    /**
     * Deletes an existing default value of a column. NoOp if there is no default value defined.
     *
     * @param columnId The id of the column
     */
    @Override
    public void deleteDefaultValue( long columnId ) {
        CatalogColumn old = getColumn( columnId );
        CatalogColumn column = new CatalogColumn(
                old.id,
                old.name,
                old.tableId,
                old.schemaId,
                old.databaseId,
                old.position,
                old.type,
                old.collectionsType,
                old.length,
                old.scale,
                old.dimension,
                old.cardinality,
                old.nullable,
                old.collation,
                null );
        if ( old.defaultValue != null ) {
            synchronized ( this ) {
                columns.replace( columnId, column );
                columnNames.replace( new Object[]{ old.databaseId, old.schemaId, old.tableId, old.name }, column );
            }
            listeners.firePropertyChange( "column", old, column );
        }
    }


    /**
     * Returns a specified primary key
     *
     * @param key The id of the primary key
     * @return The primary key
     */
    @Override
    public CatalogPrimaryKey getPrimaryKey( long key ) {
        try {
            return Objects.requireNonNull( primaryKeys.get( key ) );
        } catch ( NullPointerException e ) {
            throw new UnknownKeyIdRuntimeException( key );
        }
    }


    /**
     * Check whether a key is a primary key
     *
     * @param key The id of the key
     * @return Whether the key is a primary key
     */
    @Override
    public boolean isPrimaryKey( long key ) {
        try {
            Long primary = getTable( Objects.requireNonNull( keys.get( key ) ).tableId ).primaryKey;
            return primary != null && primary == key;
        } catch ( NullPointerException e ) {
            throw new UnknownKeyIdRuntimeException( key );
        }
    }


    /**
     * Adds a primary key to a specified table. If there is already a primary key defined for this table it is replaced.
     *
     * @param tableId The id of the table
     * @param columnIds The id of key which will be part of the primary keys
     */
    @Override
    public void addPrimaryKey( long tableId, List<Long> columnIds ) throws GenericCatalogException {
        try {
            // Check if the columns are set 'not null'
            List<CatalogColumn> nullableColumns = columnIds.stream().map( columns::get ).filter( Objects::nonNull ).filter( c -> c.nullable ).collect( Collectors.toList() );
            for ( CatalogColumn col : nullableColumns ) {
                throw new GenericCatalogException( "Primary key is not allowed to contain null values but the column '" + col.name + "' is declared nullable." );
            }

            // TODO: Check if the current values are unique

            // Check if there is already a primary key defined for this table and if so, delete it.
            CatalogTable table = getTable( tableId );

            if ( table.primaryKey != null ) {
                // CatalogCombinedKey combinedKey = getCombinedKey( table.primaryKey );
                if ( getKeyUniqueCount( table.primaryKey ) == 1 && isForeignKey( tableId ) ) {
                    // This primary key is the only constraint for the uniqueness of this key.
                    throw new GenericCatalogException( "This key is referenced by at least one foreign key which requires this key to be unique. To drop this primary key, first drop the foreign keys or create a unique constraint." );
                }
                synchronized ( this ) {
                    setPrimaryKey( tableId, null );
                    deleteKeyIfNoLongerUsed( table.primaryKey );
                }
            }
            long keyId = getOrAddKey( tableId, columnIds );
            setPrimaryKey( tableId, keyId );
        } catch ( NullPointerException e ) {
            throw new GenericCatalogException( e );
        }
    }


    private int getKeyUniqueCount( long keyId ) {
        CatalogKey key = keys.get( keyId );
        int count = 0;
        if ( isPrimaryKey( keyId ) ) {
            count++;
        }

        for ( CatalogConstraint constraint : getConstraints( key ) ) {
            if ( constraint.type == ConstraintType.UNIQUE ) {
                count++;
            }
        }

        for ( CatalogIndex index : getIndexes( key ) ) {
            if ( index.unique ) {
                count++;
            }
        }

        return count;
    }


    /**
     * Returns all (imported) foreign keys of a specified table
     *
     * @param tableId The id of the table
     * @return List of foreign keys
     */
    @Override

    public List<CatalogForeignKey> getForeignKeys( long tableId ) {
        return foreignKeys.values().stream().filter( f -> f.tableId == tableId ).collect( Collectors.toList() );
    }


    /**
     * Returns all foreign keys that reference the specified table (exported keys).
     *
     * @param tableId The id of the table
     * @return List of foreign keys
     */
    @Override
    public List<CatalogForeignKey> getExportedKeys( long tableId ) {
        return foreignKeys.values().stream().filter( k -> k.referencedKeyTableId == tableId ).collect( Collectors.toList() );
    }


    /**
     * Get all constraints of the specified table
     *
     * @param tableId The id of the table
     * @return List of constraints
     */
    @Override
    public List<CatalogConstraint> getConstraints( long tableId ) {
        List<Long> keysOfTable = keys.values().stream().filter( k -> k.tableId == tableId ).map( k -> k.id ).collect( Collectors.toList() );
        return constraints.values().stream().filter( c -> keysOfTable.contains( c.keyId ) ).collect( Collectors.toList() );
    }


    /**
     * Returns the constraint with the specified name in the specified table.
     *
     * @param tableId The id of the table
     * @param constraintName The name of the constraint
     * @return The constraint
     */
    @Override
    public CatalogConstraint getConstraint( long tableId, String constraintName ) throws UnknownConstraintException {
        try {
            return constraints.values().stream().filter( c -> c.key.tableId == tableId && c.name.equals( constraintName ) ).findFirst().orElseThrow( NullPointerException::new );
        } catch ( NullPointerException e ) {
            throw new UnknownConstraintException( tableId, constraintName );
        }
    }


    /**
     * Return the foreign key with the specified name from the specified table
     *
     * @param tableId The id of the table
     * @param foreignKeyName The name of the foreign key
     * @return The foreign key
     */
    @Override
    public CatalogForeignKey getForeignKey( long tableId, String foreignKeyName ) throws UnknownForeignKeyException {
        try {
            return foreignKeys.values().stream().filter( f -> f.tableId == tableId && f.name.equals( foreignKeyName ) ).findFirst().orElseThrow( NullPointerException::new );
        } catch ( NullPointerException e ) {
            throw new UnknownForeignKeyException( tableId, foreignKeyName );
        }
    }


    /**
     * Adds a unique foreign key constraint.
     *
     * @param tableId The id of the table
     * @param columnIds The id of the columns which are part of the foreign key
     * @param referencesIds The id of columns forming the key referenced by this key
     * @param constraintName The name of the constraint
     * @param onUpdate The option for updates
     * @param onDelete The option for deletes
     */
    @Override
    public void addForeignKey( long tableId, List<Long> columnIds, long referencesTableId, List<Long> referencesIds, String constraintName, ForeignKeyOption onUpdate, ForeignKeyOption onDelete ) throws GenericCatalogException {
        try {
            CatalogTable table = Objects.requireNonNull( tables.get( tableId ) );
            List<CatalogKey> childKeys = keys.values().stream().filter( k -> k.tableId == referencesTableId ).collect( Collectors.toList() );

            for ( CatalogKey refKey : childKeys ) {
                if ( refKey.columnIds.size() == referencesIds.size() && refKey.columnIds.containsAll( referencesIds ) && referencesIds.containsAll( refKey.columnIds ) ) {

                    // CatalogKey combinedKey = getCombinedKey( refKey.id );

                    int i = 0;
                    for ( long referencedColumnId : refKey.columnIds ) {
                        CatalogColumn referencingColumn = getColumn( columnIds.get( i++ ) );
                        CatalogColumn referencedColumn = getColumn( referencedColumnId );
                        if ( referencedColumn.type != referencingColumn.type ) {
                            throw new GenericCatalogException( "The data type of the referenced columns does not match the data type of the referencing column: " + referencingColumn.type.name() + " != " + referencedColumn.type );
                        }
                    }
                    // TODO same keys for key and foreign key
                    if ( getKeyUniqueCount( refKey.id ) > 0 ) {
                        long keyId = getOrAddKey( tableId, columnIds );
                        //List<String> keyColumnNames = columnIds.stream().map( id -> Objects.requireNonNull( columns.get( id ) ).name ).collect( Collectors.toList() );
                        //List<String> referencesNames = referencesIds.stream().map( id -> Objects.requireNonNull( columns.get( id ) ).name ).collect( Collectors.toList() );
                        CatalogForeignKey key = new CatalogForeignKey(
                                keyId,
                                constraintName,
                                tableId,
                                table.schemaId,
                                table.databaseId,
                                refKey.id,
                                refKey.tableId,
                                refKey.schemaId,
                                refKey.databaseId,
                                columnIds,
                                referencesIds,
                                onUpdate,
                                onDelete );
                        synchronized ( this ) {
                            foreignKeys.put( keyId, key );
                        }
                        listeners.firePropertyChange( "foreignKey", null, key );
                        return;
                    }
                }
            }
            throw new GenericCatalogException( "There is no key over the referenced columns." );
        } catch ( NullPointerException e ) {
            throw new GenericCatalogException( e );
        }
    }


    /**
     * Adds a unique constraint.
     *
     * @param tableId The id of the table
     * @param constraintName The name of the constraint
     * @param columnIds A list of column ids
     */
    @Override
    public void addUniqueConstraint( long tableId, String constraintName, List<Long> columnIds ) throws GenericCatalogException {
        // TODO DL check with statements
        try {
            long keyId = getOrAddKey( tableId, columnIds );
            // Check if there is already a unique constraint
            List<CatalogConstraint> catalogConstraints = constraints.values().stream().filter( c -> c.keyId == keyId && c.type == ConstraintType.UNIQUE ).collect( Collectors.toList() );
            if ( catalogConstraints.size() > 0 ) {
                throw new GenericCatalogException( "There is already a unique constraint!" );
            }
            long id = constraintIdBuilder.getAndIncrement();
            synchronized ( this ) {
                constraints.put( id, new CatalogConstraint( id, keyId, ConstraintType.UNIQUE, constraintName, Objects.requireNonNull( keys.get( keyId ) ) ) );
            }
            listeners.firePropertyChange( "constraint", null, keyId );
        } catch ( NullPointerException e ) {
            throw new GenericCatalogException( e );
        }
    }


    /**
     * Returns all indexes of a table
     *
     * @param tableId The id of the table
     * @param onlyUnique true if only indexes for unique values are returned. false if all indexes are returned.
     * @return List of indexes
     */
    @Override
    public List<CatalogIndex> getIndexes( long tableId, boolean onlyUnique ) {
        if ( !onlyUnique ) {
            return indexes.values().stream().filter( i -> i.key.tableId == tableId ).collect( Collectors.toList() );
        } else {
            return indexes.values().stream().filter( i -> i.key.tableId == tableId && i.unique ).collect( Collectors.toList() );
        }
    }


    /**
     * Returns the index with the specified name in the specified table
     *
     * @param tableId The id of the table
     * @param indexName The name of the index
     * @return The Index
     */
    @Override
    public CatalogIndex getIndex( long tableId, String indexName ) throws UnknownIndexException {
        try {
            return indexes.values().stream().filter( i -> i.key.tableId == tableId && i.name.equals( indexName ) ).findFirst().orElseThrow( NullPointerException::new );
        } catch ( NullPointerException e ) {
            throw new UnknownIndexException( tableId, indexName );
        }
    }


    /**
     * Checks if there is an index with the specified name in the specified table.
     *
     * @param tableId The id of the table
     * @param indexName The name to check for
     * @return true if there is an index with this name, false if not.
     */
    @Override
    public boolean checkIfExistsIndex( long tableId, String indexName ) {
        try {
            CatalogTable table = getTable( tableId );
            getIndex( table.id, indexName );
            return true;
        } catch ( UnknownIndexException e ) {
            return false;
        }
    }


    /**
     * Returns the index with the specified id
     *
     * @param indexId The id of the index
     * @return The Index
     */
    @Override
    public CatalogIndex getIndex( long indexId ) {
        try {
            return Objects.requireNonNull( indexes.get( indexId ) );
        } catch ( NullPointerException e ) {
            throw new UnknownIndexIdRuntimeException( indexId );
        }
    }


    /**
     * Returns list of all indexes
     *
     * @return List of indexes
     */
    @Override
    public List<CatalogIndex> getIndexes() {
        return new ArrayList<>( indexes.values() );
    }


    /**
     * Adds an index over the specified columns
     *
     * @param tableId The id of the table
     * @param columnIds A list of column ids
     * @param unique Weather the index is unique
     * @param method Name of the index method (e.g. btree_unique)
     * @param methodDisplayName Display name of the index method (e.g. BTREE)
     * @param location Id of the data store where the index is located (0 for Polypheny-DB itself)
     * @param type The type of index (manual, automatic)
     * @param indexName The name of the index
     * @return The id of the created index
     */
    @Override
    public long addIndex( long tableId, List<Long> columnIds, boolean unique, String method, String methodDisplayName, int location, IndexType type, String indexName ) throws GenericCatalogException {
        long keyId = getOrAddKey( tableId, columnIds );
        if ( unique ) {
            // TODO: Check if the current values are unique
        }
        long id = indexIdBuilder.getAndIncrement();
        synchronized ( this ) {
            indexes.put( id, new CatalogIndex(
                    id,
                    indexName,
                    unique,
                    method,
                    methodDisplayName,
                    type,
                    location,
                    keyId,
                    Objects.requireNonNull( keys.get( keyId ) ),
                    null ) );
        }
        listeners.firePropertyChange( "index", null, keyId );
        return id;
    }


    /**
     * Set physical index name.
     *
     * @param indexId The id of the index
     * @param physicalName The physical name to be set
     */
    @Override
    public void setIndexPhysicalName( long indexId, String physicalName ) {
        try {
            CatalogIndex oldEntry = Objects.requireNonNull( indexes.get( indexId ) );
            CatalogIndex newEntry = new CatalogIndex(
                    oldEntry.id,
                    oldEntry.name,
                    oldEntry.unique,
                    oldEntry.method,
                    oldEntry.methodDisplayName,
                    oldEntry.type,
                    oldEntry.location,
                    oldEntry.keyId,
                    oldEntry.key,
                    physicalName );
            synchronized ( this ) {
                indexes.replace( indexId, newEntry );
            }
            listeners.firePropertyChange( "index", oldEntry, newEntry );
        } catch ( NullPointerException e ) {
            throw new UnknownIndexIdRuntimeException( indexId );
        }
    }


    /**
     * Delete the specified index
     *
     * @param indexId The id of the index to drop
     */
    @Override
    public void deleteIndex( long indexId ) {
        CatalogIndex index = getIndex( indexId );
        if ( index.unique ) {
            if ( getKeyUniqueCount( index.keyId ) == 1 && isForeignKey( index.keyId ) ) {
                // This unique index is the only constraint for the uniqueness of this key.
                //throw new GenericCatalogException( "This key is referenced by at least one foreign key which requires this key to be unique. To delete this index, first add a unique constraint." );
            }
        }
        synchronized ( this ) {
            indexes.remove( indexId );
        }
        listeners.firePropertyChange( "index", index.key, null );
        deleteKeyIfNoLongerUsed( index.keyId );
    }


    /**
     * Deletes the specified primary key (including the entry in the key table). If there is an index on this key, make sure to delete it first.
     * If there is no primary key, this operation is a NoOp.
     *
     * @param tableId The id of the key to drop
     */
    @Override
    public void deletePrimaryKey( long tableId ) throws GenericCatalogException {
        CatalogTable table = getTable( tableId );

        // TODO: Check if the currently stored values are unique
        if ( table.primaryKey != null ) {
            // Check if this primary key is required to maintain to uniqueness
            // CatalogCombinedKey key = getCombinedKey( table.primaryKey );
            if ( isForeignKey( table.primaryKey ) ) {
                if ( getKeyUniqueCount( table.primaryKey ) < 2 ) {
                    throw new GenericCatalogException( "This key is referenced by at least one foreign key which requires this key to be unique. To drop this primary key either drop the foreign key or create a unique constraint." );
                }
            }

            setPrimaryKey( tableId, null );
            deleteKeyIfNoLongerUsed( table.primaryKey );
        }
    }


    /**
     * Delete the specified foreign key (does not delete the referenced key).
     *
     * @param foreignKeyId The id of the foreign key to delete
     */
    @Override
    public void deleteForeignKey( long foreignKeyId ) throws GenericCatalogException {
        try {
            CatalogForeignKey catalogForeignKey = Objects.requireNonNull( foreignKeys.get( foreignKeyId ) );
            synchronized ( this ) {
                foreignKeys.remove( catalogForeignKey.id );

                deleteKeyIfNoLongerUsed( catalogForeignKey.id );
            }
            listeners.firePropertyChange( "foreignKey", foreignKeyId, null );
        } catch ( NullPointerException e ) {
            throw new GenericCatalogException( e );
        }
    }


    /**
     * Delete the specified constraint.
     * For deleting foreign keys, use {@link #deleteForeignKey(long)}.
     *
     * @param constraintId The id of the constraint to delete
     */
    @Override
    public void deleteConstraint( long constraintId ) throws GenericCatalogException {
        try {
            CatalogConstraint catalogConstraint = Objects.requireNonNull( constraints.get( constraintId ) );

            //CatalogCombinedKey key = getCombinedKey( catalogConstraint.keyId );
            if ( catalogConstraint.type == ConstraintType.UNIQUE && isForeignKey( catalogConstraint.keyId ) ) {
                if ( getKeyUniqueCount( catalogConstraint.keyId ) < 2 ) {
                    throw new GenericCatalogException( "This key is referenced by at least one foreign key which requires this key to be unique. Unable to drop unique constraint." );
                }
            }
            synchronized ( this ) {
                constraints.remove( catalogConstraint.id );

            }
            listeners.firePropertyChange( "constraint", catalogConstraint, null );
            deleteKeyIfNoLongerUsed( catalogConstraint.keyId );
        } catch ( NullPointerException e ) {
            throw new GenericCatalogException( e );
        }
    }


    /**
     * Get the user with the specified name
     *
     * @param userName The name of the user
     * @return The user
     * @throws UnknownUserException If there is no user with the specified name
     */
    @Override
    public CatalogUser getUser( String userName ) throws UnknownUserException {
        try {
            return Objects.requireNonNull( userNames.get( userName ) );
        } catch ( NullPointerException e ) {
            throw new UnknownUserException( userName );
        }
    }


    /**
     * Get the user with the specified id.
     *
     * @param userId The id of the user
     * @return The user
     */
    @Override
    public CatalogUser getUser( int userId ) {
        try {
            return Objects.requireNonNull( users.get( userId ) );
        } catch ( NullPointerException e ) {
            throw new UnknownUserIdRuntimeException( userId );
        }
    }


    /**
     * Get list of all adapters
     *
     * @return List of adapters
     */
    @Override
    public List<CatalogAdapter> getAdapters() {
        return new ArrayList<>( adapters.values() );
    }


    /**
     * Get an adapter by its unique name
     *
     * @return The adapter
     */
    @Override
    public CatalogAdapter getAdapter( String uniqueName ) throws UnknownAdapterException {
        uniqueName = uniqueName.toLowerCase();
        try {
            return Objects.requireNonNull( adapterNames.get( uniqueName ) );
        } catch ( NullPointerException e ) {
            throw new UnknownAdapterException( uniqueName );
        }
    }


    /**
     * Get an adapter by its id
     *
     * @return The adapter
     */
    @Override
    public CatalogAdapter getAdapter( int adapterId ) {
        try {
            return Objects.requireNonNull( adapters.get( adapterId ) );
        } catch ( NullPointerException e ) {
            throw new UnknownAdapterIdRuntimeException( adapterId );
        }
    }


    /**
     * checks if an adapter exists
     *
     * @param adapterId the id of the adapter
     */
    @Override
    public boolean checkIfExistsAdapter( int adapterId ) {
        return adapters.containsKey( adapterId );
    }


    /**
     * Add an adapter
     *
     * @param uniqueName The unique name of the adapter
     * @param clazz The class name of the adapter
     * @param type The type of adapter
     * @param settings The configuration of the adapter
     * @return The id of the newly added adapter
     */
    @Override
    public int addAdapter( String uniqueName, String clazz, AdapterType type, Map<String, String> settings ) {
        uniqueName = uniqueName.toLowerCase();

        int id = adapterIdBuilder.getAndIncrement();
        Map<String, String> temp = new HashMap<>();
        settings.forEach( temp::put );
        CatalogAdapter adapter = new CatalogAdapter( id, uniqueName, clazz, type, temp );
        synchronized ( this ) {
            adapters.put( id, adapter );
            adapterNames.put( uniqueName, adapter );
        }
        try {
            commit();
        } catch ( NoTablePrimaryKeyException e ) {
            throw new RuntimeException( "An error occurred while creating the adapter." );
        }
        listeners.firePropertyChange( "adapter", null, adapter );
        return id;
    }


    /**
     * Update settings of an adapter
     *
     * @param adapterId The id of the adapter
     * @param newSettings The new settings for the adapter
     */
    @Override
    public void updateAdapterSettings( int adapterId, Map<String, String> newSettings ) {
        CatalogAdapter old = getAdapter( adapterId );
        Map<String, String> temp = new HashMap<>();
        newSettings.forEach( temp::put );
        CatalogAdapter adapter = new CatalogAdapter( old.id, old.uniqueName, old.adapterClazz, old.type, temp );
        synchronized ( this ) {
            adapters.put( adapter.id, adapter );
            adapterNames.put( adapter.uniqueName, adapter );
        }
        listeners.firePropertyChange( "adapter", old, adapter );
    }


    /**
     * Delete an adapter
     *
     * @param adapterId The id of the adapter to delete
     */
    @Override
    public void deleteAdapter( int adapterId ) {
        try {
            CatalogAdapter adapter = Objects.requireNonNull( adapters.get( adapterId ) );
            synchronized ( this ) {
                adapters.remove( adapterId );
                adapterNames.remove( adapter.uniqueName );
            }
            try {
                commit();
            } catch ( NoTablePrimaryKeyException e ) {
                throw new RuntimeException( "An error occurred while deleting the adapter." );
            }
            try {
                commit();
            } catch ( NoTablePrimaryKeyException e ) {
                throw new RuntimeException( "Could not delete adapter" );
            }
            listeners.firePropertyChange( "adapter", adapter, null );
        } catch ( NullPointerException e ) {
            throw new UnknownAdapterIdRuntimeException( adapterId );
        }
    }


    /**
     * Get list of all query interfaces
     *
     * @return List of query interfaces
     */
    @Override
    public List<CatalogQueryInterface> getQueryInterfaces() {
        return new ArrayList<>( queryInterfaces.values() );
    }


    /**
     * Get a query interface by its unique name
     *
     * @param uniqueName The unique name of the query interface
     * @return The CatalogQueryInterface
     */
    @Override
    public CatalogQueryInterface getQueryInterface( String uniqueName ) throws UnknownQueryInterfaceException {
        uniqueName = uniqueName.toLowerCase();
        try {
            return Objects.requireNonNull( queryInterfaceNames.get( uniqueName ) );
        } catch ( NullPointerException e ) {
            throw new UnknownQueryInterfaceException( uniqueName );
        }
    }


    /**
     * Get a query interface by its id
     *
     * @param ifaceId The id of the query interface
     * @return The CatalogQueryInterface
     */
    @Override
    public CatalogQueryInterface getQueryInterface( int ifaceId ) {
        try {
            return Objects.requireNonNull( queryInterfaces.get( ifaceId ) );
        } catch ( NullPointerException e ) {
            throw new UnknownQueryInterfaceRuntimeException( ifaceId );
        }
    }


    /**
     * Add a query interface
     *
     * @param uniqueName The unique name of the query interface
     * @param clazz The class name of the query interface
     * @param settings The configuration of the query interface
     * @return The id of the newly added query interface
     */
    @Override
    public int addQueryInterface( String uniqueName, String clazz, Map<String, String> settings ) {
        uniqueName = uniqueName.toLowerCase();

        int id = queryInterfaceIdBuilder.getAndIncrement();
        Map<String, String> temp = new HashMap<>();
        settings.forEach( temp::put );
        CatalogQueryInterface queryInterface = new CatalogQueryInterface( id, uniqueName, clazz, temp );
        synchronized ( this ) {
            queryInterfaces.put( id, queryInterface );
            queryInterfaceNames.put( uniqueName, queryInterface );
        }
        try {
            commit();
        } catch ( NoTablePrimaryKeyException e ) {
            throw new RuntimeException( "An error occurred while creating the query interface." );
        }
        listeners.firePropertyChange( "queryInterface", null, queryInterface );
        return id;
    }


    /**
     * Delete a query interface
     *
     * @param ifaceId The id of the query interface to delete
     */
    @Override
    public void deleteQueryInterface( int ifaceId ) {
        try {
            CatalogQueryInterface queryInterface = Objects.requireNonNull( queryInterfaces.get( ifaceId ) );
            synchronized ( this ) {
                queryInterfaces.remove( ifaceId );
                queryInterfaceNames.remove( queryInterface.name );
            }
            try {
                commit();
            } catch ( NoTablePrimaryKeyException e ) {
                throw new RuntimeException( "An error occurred while deleting the query interface." );
            }
            listeners.firePropertyChange( "queryInterface", queryInterface, null );
        } catch ( NullPointerException e ) {
            throw new UnknownQueryInterfaceRuntimeException( ifaceId );
        }
    }


    /**
     * Adds a partition to the catalog
     *
     * @param tableId The unique id of the table
     * @param schemaId The unique id of the table
     * @param partitionType partition Type of the added partition
     * @return The id of the created partition
     */
    @Override
    public long addPartitionGroup( long tableId, String partitionGroupName, long schemaId, PartitionType partitionType, long numberOfInternalPartitions, List<String> effectivePartitionGroupQualifier, boolean isUnbound ) throws GenericCatalogException {
        try {
            long id = partitionGroupIdBuilder.getAndIncrement();
            log.debug( "Creating partitionGroup of type '{}' with id '{}'", partitionType, id );
            CatalogSchema schema = Objects.requireNonNull( schemas.get( schemaId ) );

            List<Long> partitionIds = new ArrayList<>();
            for ( int i = 0; i < numberOfInternalPartitions; i++ ) {
                long partId = addPartition( tableId, schemaId, id, effectivePartitionGroupQualifier, isUnbound );
                partitionIds.add( partId );
            }

            CatalogPartitionGroup partitionGroup = new CatalogPartitionGroup(
                    id,
                    partitionGroupName,
                    tableId,
                    schemaId,
                    schema.databaseId,
                    0,
                    null,
                    ImmutableList.copyOf(partitionIds)
                    , isUnbound );


            synchronized ( this ) {
                partitionGroups.put( id, partitionGroup );
            }
            listeners.firePropertyChange( "partitionGroups", null, partitionGroup );
            return id;
        } catch ( NullPointerException e ) {
            throw new GenericCatalogException( e );
        }
    }


    /**
     * Should only be called from mergePartitions(). Deletes a single partition and all references.
     *
     * @param tableId The unique id of the table
     * @param schemaId The unique id of the table
     * @param partitionGroupId The partitionId to be deleted
     */
    @Override
    public void deletePartitionGroup( long tableId, long schemaId, long partitionGroupId ) throws UnknownPartitionGroupIdRuntimeException {
        log.debug( "Deleting partitionGroup with id '{}' on table with id '{}'", partitionGroupId, tableId );
        // Check whether there this partition id exists
        CatalogPartitionGroup partitionGroup = getPartitionGroup( partitionGroupId );
        synchronized ( this ) {
            for ( long partitionId :  partitionGroup.partitionIds ){
                deletePartition( tableId, schemaId, partitionId );
            }

            for ( CatalogAdapter adapter : getAdaptersByPartitionGroup( tableId,partitionGroupId )) {
                deletePartitionGroupsOnDataPlacement( adapter.id, partitionGroupId );
            }



            partitionGroups.remove( partitionGroupId );
        }
    }

    /**
     * Updates the specified partition group with the attached partitionIds
     *
     * @param partitionGroupId
     * @param partitionIds List of new partitionIds
     *
     */
    @Override
    public  void updatePartitionGroup( long partitionGroupId, List<Long> partitionIds )throws UnknownPartitionGroupIdRuntimeException {

        // Check whether there this partition id exists
        CatalogPartitionGroup partitionGroup = getPartitionGroup( partitionGroupId );


        CatalogPartitionGroup updatedCatalogPartitionGroup = new CatalogPartitionGroup(
                partitionGroup.id,
                partitionGroup.partitionGroupName,
                partitionGroup.tableId,
                partitionGroup.schemaId,
                partitionGroup.databaseId,
                partitionGroup.partitionKey,
                partitionGroup.partitionQualifiers,
                ImmutableList.copyOf( partitionIds ),
                partitionGroup.isUnbound );

        synchronized ( this ) {
            partitionGroups.replace( partitionGroupId ,  updatedCatalogPartitionGroup);

        }
        listeners.firePropertyChange( "partitionGroup", partitionGroup, updatedCatalogPartitionGroup );
    }


    @Override
    public void addPartitionToGroup( long partitionGroupId, Long partitionId ) {

        // Check whether there this partition id exists
        CatalogPartitionGroup partitionGroup = getPartitionGroup( partitionGroupId );
        List<Long> newPartitionIds = partitionGroup.partitionIds.stream().collect(toCollection(ArrayList::new));

        CatalogPartition partition = getPartition( partitionId );

        if ( !newPartitionIds.contains( partitionId ) ) {
            newPartitionIds.add( partitionId );

            updatePartitionGroup(partitionGroupId, newPartitionIds);
        }

    }


    @Override
    public void removePartitionFromGroup( long partitionGroupId, Long partitionId ) {
// Check whether there this partition id exists
        CatalogPartitionGroup partitionGroup = getPartitionGroup( partitionGroupId );
        List<Long> newPartitionIds = partitionGroup.partitionIds.stream().collect(toCollection(ArrayList::new));

        if ( newPartitionIds.contains( partitionId ) ) {
            newPartitionIds.remove( partitionId );

            updatePartitionGroup(partitionGroupId, newPartitionIds);

        }
    }


    /**
     * Updates the partition to with new partitionGroup
     *
     * @param partitionId
     * @param partitionGroupId
     */
    public void updatePartition( long partitionId, Long partitionGroupId ){

        // Check whether there this partition id exists
        CatalogPartitionGroup partitionGroup = getPartitionGroup( partitionGroupId );
        List<Long> newPartitionIds = partitionGroup.partitionIds.stream().collect(toCollection(ArrayList::new));

        CatalogPartition oldPartition = getPartition( partitionId );


        if ( !newPartitionIds.contains( partitionId ) ) {
            newPartitionIds.add( partitionId );


            addPartitionToGroup( partitionGroupId,partitionId );
            removePartitionFromGroup( oldPartition.partitionGroupId, partitionId );

            CatalogPartition updatedPartition = new CatalogPartition(
                    oldPartition.id,
                    oldPartition.tableId,
                    oldPartition.schemaId,
                    oldPartition.databaseId,
                    oldPartition.partitionQualifiers,
                    oldPartition.isUnbound,
                    partitionGroupId
            );

            synchronized ( this ) {
                partitions.put( updatedPartition.id, updatedPartition );
            }
            listeners.firePropertyChange( "partition", oldPartition, updatedPartition );
        }


    }

    /**
     * Get a partition object by its unique id
     *
     * @param partitionGroupId The unique id of the partition
     * @return A catalog partition
     */
    @Override
    public CatalogPartitionGroup getPartitionGroup( long partitionGroupId ) throws UnknownPartitionGroupIdRuntimeException {
        try {
            return Objects.requireNonNull( partitionGroups.get( partitionGroupId ) );
        } catch ( NullPointerException e ) {
            throw new UnknownPartitionGroupIdRuntimeException( partitionGroupId );
        }
    }


    /**
     * Adds a partition to the catalog
     *
     * @param tableId The unique id of the table
     * @param schemaId The unique id of the table
     * @param partitionGroupId partitionGroupId where the partition should be initially added to
     * @return The id of the created partition
     */
    @Override
    public long addPartition( long tableId, long schemaId, long partitionGroupId, List<String> effectivePartitionQualifier, boolean isUnbound ) throws GenericCatalogException {
        try {
            long id = partitionIdBuilder.getAndIncrement();
            log.debug( "Creating partition with id '{}'",  id );
            CatalogSchema schema = Objects.requireNonNull( schemas.get( schemaId ) );

            CatalogPartition partition = new CatalogPartition(
                    id,
                    tableId,
                    schemaId,
                    schema.databaseId,
                    effectivePartitionQualifier,
                    isUnbound ,
                    partitionGroupId);

            synchronized ( this ) {
                partitions.put( id, partition );
            }
            listeners.firePropertyChange( "partition", null, partition );
            return id;
        } catch ( NullPointerException e ) {
            throw new GenericCatalogException( e );
        }
    }


    /**
     * Deletes a single partition and all references.
     *
     * @param tableId The unique id of the table
     * @param schemaId The unique id of the table
     * @param partitionId The partitionId to be deleted
     */
    @Override
    public void deletePartition( long tableId, long schemaId, long partitionId ) {
        log.debug( "Deleting partition with id '{}' on table with id '{}'", partitionId, tableId );
        // Check whether there this partition id exists
        getPartition( partitionId );
        synchronized ( this ) {
            for ( CatalogPartitionPlacement partitionPlacement :  getPartitionPlacements( partitionId ) ){
                deletePartitionPlacement( partitionPlacement.adapterId, partitionId );
            }
            partitions.remove( partitionId );
        }
    }


    /**
     * Get a partition object by its unique id
     *
     * @param partitionId The unique id of the partition
     * @return A catalog partition
     */
    @Override
    public CatalogPartition getPartition( long partitionId ) {
        try {
            return Objects.requireNonNull( partitions.get( partitionId ) );
        } catch ( NullPointerException e ) {
            throw new UnknownPartitionGroupIdRuntimeException( partitionId );
        }
    }

    @Override
    public List<CatalogPartition> getPartitionsByTable( long tableId ) {

        return partitions.values()
                .stream()
                .filter( p -> p.tableId == tableId )
                .collect( Collectors.toList() );

    }


    /**
     * Effectively partitions a table with the specified partitionType
     *
     * @param tableId Table to be partitioned
     * @param partitionType Partition function to apply on the table
     * @param partitionColumnId Column used to apply the partition function on
     * @param numPartitionGroups Explicit number of partitions
     * @param partitionGroupIds List of ids of the catalog partitions
     */
    @Override
    public void partitionTable( long tableId, PartitionType partitionType, long partitionColumnId, int numPartitionGroups, List<Long> partitionGroupIds, PartitionProperty  partitionProperty) {
        CatalogTable old = Objects.requireNonNull( tables.get( tableId ) );

        //Clean old partitionGroup form "unpartitionedTable"
        //deletion of partitionGroup subseqeuntly clears all partitions and placements
        deletePartitionGroup( tableId, old.schemaId, old.partitionProperty.partitionGroupIds.get( 0 ) );

        CatalogTable table = new CatalogTable(
                old.id,
                old.name,
                old.columnIds,
                old.schemaId,
                old.databaseId,
                old.ownerId,
                old.ownerName,
                old.tableType,
                old.primaryKey,
                old.placementsByAdapter,
                old.modifiable,
                partitionType,
<<<<<<< HEAD
                partitionColumnId,
                partitionProperty);
=======
                ImmutableList.copyOf( partitionIds ),
                partitionColumnId,
                old.connectedViews );
>>>>>>> 1da18fe2

        synchronized ( this ) {
            tables.replace( tableId, table );
            tableNames.replace( new Object[]{ table.databaseId, table.schemaId, old.name }, table );

            if ( table.partitionProperty.reliesOnPeriodicChecks ) {
                addTableToPeriodicProcessing( tableId );
            }
        }

        listeners.firePropertyChange( "table", old, table );
    }


    /**
     * Merges a  partitioned table.
     * Resets all objects and structures which were introduced by partitionTable.
     *
     * @param tableId Table to be merged
     */
    @Override
    public void mergeTable( long tableId ) {
        CatalogTable old = Objects.requireNonNull( tables.get( tableId ) );

    //Technically every Table is partitioned. But tables classified as UNPARTITIONED only consist of one PartitionGroup and one large partition
        List<Long> partitionGroupIds = new ArrayList<>();
        try{
            partitionGroupIds.add( addPartitionGroup( tableId, "full", old.schemaId, PartitionType.NONE, 1, new ArrayList<>(), true ) );
        }catch ( GenericCatalogException e ){
            throw new RuntimeException( e );
        }

        List<Long> partitionIds = new ArrayList<>();
        //get All(only one) PartitionGroups and then get all partitionIds  for each PG and add them to completeList of partitionIds
        CatalogPartitionGroup defaultUnpartitionedGroup = getPartitionGroup( partitionGroupIds.get( 0 ) );
            PartitionProperty partitionProperty = PartitionProperty.builder()
                    .partitionType( PartitionType.NONE )
                    .partitionGroupIds( ImmutableList.copyOf( partitionGroupIds ) )
                    .partitionIds( ImmutableList.copyOf( defaultUnpartitionedGroup.partitionIds ) )
                    .reliesOnPeriodicChecks(false )
                    .build();



        CatalogTable table = new CatalogTable(
                old.id,
                old.name,
                old.columnIds,
                old.schemaId,
                old.databaseId,
                old.ownerId,
                old.ownerName,
                old.tableType,
                old.primaryKey,
                old.placementsByAdapter,
                old.modifiable,
                partitionProperty );


        synchronized ( this ) {
            tables.replace( tableId, table );
            tableNames.replace( new Object[]{ table.databaseId, table.schemaId, old.name }, table );

            // Get primary key of table and use PK to find all DataPlacements of table
            long pkid = table.primaryKey;
            List<Long> pkColumnIds;

            pkColumnIds = getPrimaryKey( pkid ).columnIds;

            // Basically get first part of PK even if its compound of PK it is sufficient
            CatalogColumn pkColumn = getColumn( pkColumnIds.get( 0 ) );
            // This gets us only one ccp per store (first part of PK)
            for ( CatalogColumnPlacement ccp : getColumnPlacement( pkColumn.id ) ) {
                dataPartitionGroupPlacement.remove( new Object[]{ ccp.adapterId, ccp.tableId } );
            }
        }
        listeners.firePropertyChange( "table", old, table );
    }


    /**
     * Updates partitionProperties on table
     *
     * @param tableId Table to be partitioned
     * @param partitionProperty Partition properties
     */
    @Override
    public void updateTablePartitionProperties( long tableId, PartitionProperty partitionProperty ) {
        CatalogTable old = Objects.requireNonNull( tables.get( tableId ) );

        CatalogTable table = new CatalogTable(
                old.id,
                old.name,
                old.columnIds,
                old.schemaId,
                old.databaseId,
                old.ownerId,
                old.ownerName,
                old.tableType,
                old.definition,
                old.primaryKey,
                old.placementsByAdapter,
                old.modifiable,
                partitionProperty);

        synchronized ( this ) {
            tables.replace( tableId, table );
            tableNames.replace( new Object[]{ table.databaseId, table.schemaId, old.name }, table );
        }

        listeners.firePropertyChange( "table", old, table );
    }


    /**
     * Get a List of all partitions belonging to a specific table
     *
     * @param tableId Table to be queried
     * @return list of all partitions on this table
     */
    @Override
    public List<CatalogPartitionGroup> getPartitionGroups( long tableId ) {
        try {
            CatalogTable table = Objects.requireNonNull( tables.get( tableId ) );
            List<CatalogPartitionGroup> partitionGroups = new ArrayList<>();
            if ( table.partitionProperty.partitionGroupIds == null ) {
                return new ArrayList<>();
            }
            for ( long partId : table.partitionProperty.partitionGroupIds ) {
                partitionGroups.add( getPartitionGroup( partId ) );
            }
            return partitionGroups;
        } catch ( UnknownPartitionGroupIdRuntimeException e ) {
            return new ArrayList<>();
        }
    }


    /**
     * Get all partitions of the specified database which fit to the specified filter patterns.
     * <code>getColumns(xid, databaseName, null, null, null)</code> returns all partitions of the database.
     *
     * @param databaseNamePattern Pattern for the database name. null returns all.
     * @param schemaNamePattern Pattern for the schema name. null returns all.
     * @param tableNamePattern Pattern for the table name. null returns all.
     * @return List of columns which fit to the specified filters. If there is no column which meets the criteria, an empty list is returned.
     */
    @Override
    public List<CatalogPartitionGroup> getPartitionGroups( Pattern databaseNamePattern, Pattern schemaNamePattern, Pattern tableNamePattern ) {
        List<CatalogTable> catalogTables = getTables( databaseNamePattern, schemaNamePattern, tableNamePattern );
        Stream<CatalogPartitionGroup> partitionGroupStream = Stream.of();
        for ( CatalogTable catalogTable : catalogTables ) {
            partitionGroupStream = Stream.concat( partitionGroupStream, getPartitionGroups( catalogTable.id ).stream() );
        }
        return partitionGroupStream.collect( Collectors.toList() );
    }


    /**
     * Get a List of all partitions currently assigend to to a specific PartitionGroup
     *
     * @param partitionGroupId Table to be queried
     * @return list of all partitions on this table
     */
    @Override
    public List<CatalogPartition> getPartitions( long partitionGroupId ) {
        try {
            CatalogPartitionGroup partitionGroup = Objects.requireNonNull( partitionGroups.get( partitionGroupId ) );
            List<CatalogPartition> partitions = new ArrayList<>();
            if ( partitionGroup.partitionIds == null ) {
                return new ArrayList<>();
            }
            for ( long partId : partitionGroup.partitionIds ) {
                partitions.add( getPartition( partId ) );
            }
            return partitions;
        } catch ( UnknownPartitionGroupIdRuntimeException e ) {
            return new ArrayList<>();
        }
    }


    /**
     * Get all partitions of the specified database which fit to the specified filter patterns.
     * <code>getColumns(xid, databaseName, null, null, null)</code> returns all partitions of the database.
     *
     * @param databaseNamePattern Pattern for the database name. null returns all.
     * @param schemaNamePattern Pattern for the schema name. null returns all.
     * @param tableNamePattern Pattern for the table name. null returns catalog/src/test/java/org/polypheny/db/test/CatalogTest.javaall.
     * @return List of columns which fit to the specified filters. If there is no column which meets the criteria, an empty list is returned.
     */
    @Override
    public List<CatalogPartition> getPartitions( Pattern databaseNamePattern, Pattern schemaNamePattern, Pattern tableNamePattern ) {
        List<CatalogPartitionGroup> catalogPartitionGroups = getPartitionGroups( databaseNamePattern, schemaNamePattern, tableNamePattern );
        Stream<CatalogPartition> partitionStream = Stream.of();
        for ( CatalogPartitionGroup catalogPartitionGroup : catalogPartitionGroups ) {
            partitionStream = Stream.concat( partitionStream, getPartitions( catalogPartitionGroup.id ).stream() );
        }
        return partitionStream.collect( Collectors.toList() );
    }


    /**
     * Get a List of all partition name belonging to a specific table
     *
     * @param tableId Table to be queried
     * @return list of all partition names on this table
     */
    @Override
    public List<String> getPartitionGroupNames( long tableId ) {
        List<String> partitionGroupNames = new ArrayList<>();
        for ( CatalogPartitionGroup catalogPartitionGroup : getPartitionGroups( tableId ) ) {
            partitionGroupNames.add( catalogPartitionGroup.partitionGroupName );
        }
        return partitionGroupNames;
    }


    /**
     * Get placements by partition. Identify the location of partitions.
     * Essentially returns all ColumnPlacements which hold the specified partitionID.
     *
     * @param tableId The id of the table
     * @param partitionGroupId The id of the partition
     * @param columnId The id of tje column
     * @return List of CatalogColumnPlacements
     */
    @Override
    public List<CatalogColumnPlacement> getColumnPlacementsByPartitionGroup( long tableId, long partitionGroupId, long columnId ) {
        List<CatalogColumnPlacement> catalogColumnPlacements = new ArrayList<>();
        for ( CatalogColumnPlacement ccp : getColumnPlacement( columnId ) ) {
            if ( dataPartitionGroupPlacement.get( new Object[]{ ccp.adapterId, tableId } ).contains( partitionGroupId ) ) {
                catalogColumnPlacements.add( ccp );
            }
        }
        if ( catalogColumnPlacements.isEmpty() ) {
            return new ArrayList<>();
        }

        return catalogColumnPlacements;
    }


    /**
     * Get adapters by partition. Identify the location of partitions/replicas
     * Essentially returns all adapters which hold the specified partitionID
     *
     * @param tableId The unique id of the table
     * @param partitionGroupId The unique id of the partition
     * @return List of CatalogAdapters
     */
    @Override
    public List<CatalogAdapter> getAdaptersByPartitionGroup( long tableId, long partitionGroupId ) {
        List<CatalogAdapter> catalogAdapters = new ArrayList<>();
        CatalogTable table = getTable( tableId );
        for ( Entry<Integer, ImmutableList<Long>> entry : table.placementsByAdapter.entrySet() ) {
            if ( dataPartitionGroupPlacement.get( new Object[]{ entry.getKey(), tableId } ).contains( partitionGroupId ) ) {
                catalogAdapters.add( getAdapter( entry.getKey() ) );
            }
        }

        if ( catalogAdapters.isEmpty() ) {
            return new ArrayList<>();
        }

        return catalogAdapters;
    }


    /**
     * Updates the reference which partitions reside on which DataPlacement (identified by adapterId and tableId)
     *
     * @param adapterId The unique id of the adapter
     * @param tableId The unique id of the table
     * @param partitionGroupIds List of partitionsIds to be updated
     */
    @Override
    public void updatePartitionGroupsOnDataPlacement( int adapterId, long tableId, List<Long> partitionGroupIds ) {
        synchronized ( this ) {
            if ( !dataPartitionGroupPlacement.containsKey( new Object[]{ adapterId, tableId } ) ) {
                if ( log.isDebugEnabled() ) {
                    log.debug( "Adding PartitionGroups={} to DataPlacement={}.{}", partitionGroupIds, getAdapter( adapterId ).uniqueName, getTable( tableId ).name );
                }
                dataPartitionGroupPlacement.put( new Object[]{ adapterId, tableId }, ImmutableList.<Long>builder().build() );
            } else {
                if ( log.isDebugEnabled() ) {
                    log.debug( "Updating PartitionGroups={} to DataPlacement={}.{}", partitionGroupIds, getAdapter( adapterId ).uniqueName, getTable( tableId ).name );
                }
                List<Long> tempPartition = dataPartitionGroupPlacement.get( new Object[]{ adapterId, tableId } );

                // Validate if partition distribution after update is successful otherwise rollback
                // Check if partition change has impact on the complete partition distribution for current Part.Type
                for ( CatalogColumnPlacement ccp : getColumnPlacementsOnAdapterPerTable( adapterId, tableId ) ) {
                    long columnId = ccp.columnId;
                    if ( !validatePartitionGroupDistribution( adapterId, tableId, columnId,0 ) ) {
                        dataPartitionGroupPlacement.replace( new Object[]{ adapterId, tableId }, ImmutableList.copyOf( tempPartition ) );
                        throw new RuntimeException( "Validation of PartitionGroup distribution failed for column: '" + ccp.getLogicalColumnName() + "'" );
                    }
                }
            }
            dataPartitionGroupPlacement.replace( new Object[]{ adapterId, tableId }, ImmutableList.copyOf( partitionGroupIds ) );
        }
    }


    /**
     * Get all partitionGroupss of a DataPlacement (identified by adapterId and tableId)
     *
     * @param adapterId The unique id of the adapter
     * @param tableId The unique id of the table
     * @return List of partitionIds
     */
    @Override
    public List<Long> getPartitionGroupsOnDataPlacement( int adapterId, long tableId ) {
        List<Long> partitionGroups = dataPartitionGroupPlacement.get( new Object[]{ adapterId, tableId } );
        if ( partitionGroups == null ) {
            partitionGroups = new ArrayList<>();
        }
        return partitionGroups;
    }


    /**
     * Get all partitions of a DataPlacement (identified by adapterId and tableId)
     *
     * @param adapterId The unique id of the adapter
     * @param tableId The unique id of the table
     * @return List of partitionIds
     */
    @Override
    public List<Long> getPartitionsOnDataPlacement( int adapterId, long tableId ) {
        List<Long> tempPartitionIds = new ArrayList<>();
        //get All PartitionGroups and then get all partitionIds  for each PG and add them to completeList of partitionIds
        getPartitionGroupsOnDataPlacement( adapterId, tableId ).forEach( pgId -> getPartitionGroup( pgId ).partitionIds.forEach( p -> tempPartitionIds.add( p ) ) );

        return tempPartitionIds;
    }


    /**
     * Returns list with the index of the partitions on this store from  0..numPartitions
     *
     * @param adapterId The unique id of the adapter
     * @param tableId The unique id of the table
     * @return List of partitionId Indices
     */
    @Override
    public List<Long> getPartitionGroupsIndexOnDataPlacement( int adapterId, long tableId ) {
        List<Long> partitionGroups = dataPartitionGroupPlacement.get( new Object[]{ adapterId, tableId } );
        if ( partitionGroups == null ) {
            return new ArrayList<>();
        }

        List<Long> partitionGroupIndexList = new ArrayList<>();
        CatalogTable catalogTable = getTable( tableId );
        for ( int index = 0; index < catalogTable.partitionProperty.partitionGroupIds.size(); index++ ) {
            if ( partitionGroups.contains( catalogTable.partitionProperty.partitionGroupIds.get( index ) ) ) {
                partitionGroupIndexList.add( (long) index );
            }
        }
        return partitionGroupIndexList;
    }


    /**
     * Mostly needed if a placement is dropped from an adapter.
     *
     * @param adapterId Placement to be updated with new partitions
     * @param tableId List of partitions which the placement should hold
     */
    @Override
    public void deletePartitionGroupsOnDataPlacement( int adapterId, long tableId ) {
        // Check if there is indeed no column placement left.
        if ( getColumnPlacementsOnAdapterPerTable( adapterId, tableId ).isEmpty() ) {
                synchronized ( this ) {
                    dataPartitionGroupPlacement.remove( new Object[]{ adapterId, tableId } );
                    log.debug( "Removed all dataPartitionGroupPlacements" );
                }
            }

    }


    /**
     * Checks depending on the current partition distribution and partitionType
     * if the distribution would be sufficient. Basically a passthrough method to simplify the code
     *
     * @param adapterId The id of the adapter to be checked
     * @param tableId The id of the table to be checked
     * @param columnId The id of the column to be checked
     * @param threshold
     * @return If its correctly distributed or not
     */
    @Override
    public boolean validatePartitionGroupDistribution( int adapterId, long tableId, long columnId, int threshold ) {
        CatalogTable catalogTable = getTable( tableId );
        if ( isTableFlaggedForDeletion( tableId ) ) {
            return true;
        }
        PartitionManagerFactory partitionManagerFactory = PartitionManagerFactory.getInstance();
        PartitionManager partitionManager = partitionManagerFactory.getPartitionManager( catalogTable.partitionType );

        return partitionManager.probePartitionGroupDistributionChange( catalogTable, adapterId, columnId, threshold);
    }


    /**
     * Flags the table for deletion.
     * This method should be executed on a partitioned table before we run a DROP TABLE statement.
     *
     * @param tableId table to be flagged for deletion
     * @param flag true if it should be flagged, false if flag should be removed
     */
    @Override
    public void flagTableForDeletion( long tableId, boolean flag ) {
        if ( flag && !tablesFlaggedForDeletion.contains( tableId ) ) {
            tablesFlaggedForDeletion.add( tableId );
        } else if ( !flag && tablesFlaggedForDeletion.contains( tableId ) ) {
            tablesFlaggedForDeletion.remove( tableId );
        }
    }


    /**
     * Is used to detect if a table is flagged for deletion.
     * Effectively checks if a drop of this table is currently in progress.
     * This is needed to ensure that there aren't any constraints when recursively removing a table and all placements and partitions.
     *
     * @param tableId table to be checked
     * @return If table is flagged for deletion or not
     */
    @Override
    public boolean isTableFlaggedForDeletion( long tableId ) {
        return tablesFlaggedForDeletion.contains( tableId );
    }


    /**
     * Adds a placement for a partition.
     *
     * @param adapterId The adapter on which the table should be placed on
     * @param placementType The type of placement
     * @param physicalSchemaName The schema name on the adapter
     * @param physicalTableName The table name on the adapter
     */
    @Override
    public void addPartitionPlacement( int adapterId, long tableId, long partitionId, PlacementType placementType, String physicalSchemaName, String physicalTableName ) {

        if ( ! checkIfExistsPartitionPlacement(adapterId,partitionId) ) {
            CatalogAdapter store = Objects.requireNonNull( adapters.get( adapterId ) );
            CatalogPartitionPlacement partitionPlacement = new CatalogPartitionPlacement(
                    tableId,
                    adapterId,
                    store.uniqueName,
                    placementType,
                    physicalSchemaName,
                    physicalTableName,
                    partitionId );

            synchronized ( this ) {
                partitionPlacements.put( new Object[]{ adapterId, partitionId }, partitionPlacement );
            }
            listeners.firePropertyChange( "partitionPlacement", null, partitionPlacements );
        }
    }


    /**
     * Updates the partition placements on the store.
     *
     * @param adapterId The adapter on which the table should be placed on
     * @param tableId
     */
    @Override
    public void updatePartitionPlacements( int adapterId, long tableId ) {

        //TODO get all partitionGroups of table on specific store
        //TODO get all partitions of these partitionGroups of this store
        List<Long> partitionIds =  getPartitionsOnDataPlacement( adapterId, tableId );
        synchronized ( this ){
            //addPartitionPlacement(  );
        }
        //TODO iterate over list of partitions and add or delete PartitionPlacements on this adapter

    }


    /**
     * Delets a placement for a partition.
     *
     * @param adapterId The adapter on which the table should be placed on
     */
    @Override
    public void deletePartitionPlacement( int adapterId, long partitionId ) {
        if ( checkIfExistsPartitionPlacement(adapterId,partitionId) ) {
            synchronized ( this ) {
                partitionPlacements.remove( new Object[]{ adapterId, partitionId } );
            }
        }
    }


    @Override
    public CatalogPartitionPlacement getPartitionPlacement( int adapterId, long partitionId ) {
        try {
            return Objects.requireNonNull( partitionPlacements.get( new Object[]{ adapterId, partitionId } ) );
        } catch ( NullPointerException e ) {
            getAdapter( adapterId );
            getPartition( partitionId );
            throw new UnknownPartitionPlacementException( adapterId, partitionId );
        }
    }


    @Override
    public List<CatalogPartitionPlacement> getPartitionPlacementsByAdapter( int adapterId ) { return new ArrayList<>( partitionPlacements.prefixSubMap( new Object[]{ adapterId } ).values() ); }


    @Override
    public List<CatalogPartitionPlacement> getPartitionPlacementByTable( int adapterId, long tableId ) {
        return getPartitionPlacementsByAdapter( adapterId )
                .stream()
                .filter( p -> p.tableId == tableId )
                .collect( Collectors.toList() );
    }


    @Override
    public List<CatalogPartitionPlacement> getAllPartitionPlacementsByTable( long tableId ) {

        return partitionPlacements.values()
                .stream()
                .filter( p -> p.tableId == tableId )
                .collect( Collectors.toList() );

    }


    @Override
    public boolean checkIfExistsPartitionPlacement( int adapterId, long partitionId ) {
        CatalogPartitionPlacement placement = partitionPlacements.get( new Object[]{ adapterId, partitionId } );
        return placement != null;
    }


    @Override
    public List<CatalogPartitionPlacement> getPartitionPlacements( long partitionId ) {
        return partitionPlacements.values()
                .stream()
                .filter( p -> p.partitionId == partitionId )
                .collect( Collectors.toList() );
    }


    @Override
    public List<CatalogTable> getTablesForPeriodicProcessing()  {
        List<CatalogTable> procTables = new ArrayList<>();
        frequencyDependentTables.forEach( id -> procTables.add(getTable(id)) );

        return procTables;
    }

    @Override
    public void addTableToPeriodicProcessing( long tableId )  {

        int beforeSize = frequencyDependentTables.size();
        getTable( tableId );
        if ( !frequencyDependentTables.contains( tableId ) ){
            frequencyDependentTables.add( tableId );
        }
        //Initially starts the periodic job if this was the first table to enable periodic processing
        if ( beforeSize == 0 && frequencyDependentTables.size() == 1){
            //Start Job for periodic processing
            FrequencyMap.INSTANCE.initialize();
        }

    }


    @Override
    public void removeTableFromPeriodicProcessing( long tableId ) {
        getTable( tableId );
        if ( !frequencyDependentTables.contains( tableId ) ){
            frequencyDependentTables.remove( tableId );
        }

        //Terminates the periodic job if this was the last table with perodic processing
        if ( frequencyDependentTables.size() == 0){
            //Terminate Job for periodic processing
            FrequencyMap.INSTANCE.terminate();
        }
    }


    @Override
    public List<CatalogKey> getTableKeys( long tableId ) {
        return keys.values().stream().filter( k -> k.tableId == tableId ).collect( Collectors.toList() );
    }


    @Override
    public List<CatalogIndex> getIndexes( CatalogKey key ) {
        return indexes.values().stream().filter( i -> i.keyId == key.id ).collect( Collectors.toList() );
    }


    @Override
    public List<CatalogIndex> getForeignKeys( CatalogKey key ) {
        return indexes.values().stream().filter( i -> i.keyId == key.id ).collect( Collectors.toList() );
    }


    @Override
    public List<CatalogConstraint> getConstraints( CatalogKey key ) {
        return constraints.values().stream().filter( c -> c.keyId == key.id ).collect( Collectors.toList() );
    }


    /**
     * Check whether a key is a index
     *
     * @param keyId The id of the key
     * @return Whether the key is a index
     */
    @Override
    public boolean isIndex( long keyId ) {
        return indexes.values().stream().anyMatch( i -> i.keyId == keyId );
    }


    /**
     * Check whether a key is a constraint
     *
     * @param keyId The id of the key
     * @return Whether the key is a constraint
     */
    @Override
    public boolean isConstraint( long keyId ) {
        return constraints.values().stream().anyMatch( c -> c.keyId == keyId );
    }


    /**
     * Check whether a key is a foreign key
     *
     * @param keyId The id of the key
     * @return Whether the key is a foreign key
     */
    @Override
    public boolean isForeignKey( long keyId ) {
        return foreignKeys.values().stream().anyMatch( f -> f.referencedKeyId == keyId );
    }


    /**
     * Check if the specified key is used as primary key, index or constraint. If so, this is a NoOp. If it is not used, the key is deleted.
     */
    private void deleteKeyIfNoLongerUsed( Long keyId ) {
        if ( keyId == null ) {
            return;
        }
        CatalogKey key = getKey( keyId );
        CatalogTable table = getTable( key.tableId );
        if ( table.primaryKey != null && table.primaryKey.equals( keyId ) ) {
            return;
        }
        if ( constraints.values().stream().anyMatch( c -> c.keyId == keyId ) ) {
            return;
        }
        if ( foreignKeys.values().stream().anyMatch( f -> f.id == keyId ) ) {
            return;
        }
        if ( indexes.values().stream().anyMatch( i -> i.keyId == keyId ) ) {
            return;
        }
        synchronized ( this ) {
            keys.remove( keyId );
            keyColumns.remove( key.columnIds.stream().mapToLong( Long::longValue ).toArray() );
        }
        listeners.firePropertyChange( "key", key, null );
    }


    /**
     * Returns the id of they defined by the specified column ids. If this key does not yet exist, create it.
     *
     * @param tableId on which the key is defined
     * @param columnIds all involved columns
     * @return the id of the key
     * @throws GenericCatalogException if the key does not exist
     */
    private long getOrAddKey( long tableId, List<Long> columnIds ) throws GenericCatalogException {
        Long keyId = keyColumns.get( columnIds.stream().mapToLong( Long::longValue ).toArray() );
        if ( keyId != null ) {
            return keyId;
        }
        return addKey( tableId, columnIds );
    }


    private long addKey( long tableId, List<Long> columnIds ) throws GenericCatalogException {
        try {
            CatalogTable table = Objects.requireNonNull( tables.get( tableId ) );
            long id = keyIdBuilder.getAndIncrement();
            CatalogKey key = new CatalogKey( id, table.id, table.schemaId, table.databaseId, columnIds );
            synchronized ( this ) {
                keys.put( id, key );
                keyColumns.put( columnIds.stream().mapToLong( Long::longValue ).toArray(), id );
            }
            listeners.firePropertyChange( "key", null, key );
            return id;
        } catch ( NullPointerException e ) {
            throw new GenericCatalogException( e );
        }
    }


    @Override
    public List<CatalogKey> getKeys() {
        return new ArrayList<>( keys.values() );
    }


    /**
     * Get a key by its id
     *
     * @return The key
     */
    private CatalogKey getKey( long keyId ) {
        try {
            return Objects.requireNonNull( keys.get( keyId ) );
        } catch ( NullPointerException e ) {
            throw new UnknownKeyIdRuntimeException( keyId );
        }
    }


    static class CatalogValidator {

        public void validate() throws GenericCatalogException {

        }


        public void startCheck() {
            columns.forEach( ( key, column ) -> {
                assert (databases.containsKey( column.databaseId ));
                assert (Objects.requireNonNull( databaseChildren.get( column.databaseId ) ).contains( column.schemaId ));

                assert (schemas.containsKey( column.schemaId ));
                assert (Objects.requireNonNull( schemaChildren.get( column.schemaId ) ).contains( column.tableId ));

                assert (tables.containsKey( column.tableId ));
                assert (Objects.requireNonNull( tableChildren.get( column.tableId ) ).contains( column.id ));

                assert (columnNames.containsKey( new Object[]{ column.databaseId, column.schemaId, column.tableId, column.name } ));
            } );

            columnPlacements.forEach( ( key, placement ) -> {
                assert (columns.containsKey( placement.columnId ));
                assert (adapters.containsKey( placement.adapterId ));
            } );
        }

    }

}<|MERGE_RESOLUTION|>--- conflicted
+++ resolved
@@ -93,13 +93,10 @@
 import org.polypheny.db.partition.FrequencyMap;
 import org.polypheny.db.partition.PartitionManager;
 import org.polypheny.db.partition.PartitionManagerFactory;
-<<<<<<< HEAD
 import org.polypheny.db.partition.properties.PartitionProperty;
-=======
 import org.polypheny.db.rel.RelCollation;
 import org.polypheny.db.rel.RelNode;
 import org.polypheny.db.rel.type.RelDataType;
->>>>>>> 1da18fe2
 import org.polypheny.db.transaction.Transaction;
 import org.polypheny.db.type.PolyType;
 import org.polypheny.db.type.PolyTypeFamily;
@@ -349,52 +346,7 @@
         Map<Integer, List<Long>> restoredTables = new HashMap<>();
 
         for ( CatalogColumn c : columns.values() ) {
-<<<<<<< HEAD
             List<CatalogColumnPlacement> placements = getColumnPlacement( c.id );
-            if ( placements.size() == 0 ) {
-                // no placements shouldn't happen
-                throw new RuntimeException( "There seems to be no placement for the column with the id " + c.id );
-            } else if ( placements.size() == 1 ) {
-                Adapter adapter = manager.getAdapter( placements.get( 0 ).adapterId );
-                if ( adapter instanceof DataStore ) {
-                    DataStore store = (DataStore) adapter;
-                    if ( !store.isPersistent() ) {
-                        CatalogTable catalogTable = getTable( c.tableId );
-                        // TODO only full placements atm here
-
-                        if ( !restoredTables.containsKey( store.getAdapterId() ) ) {
-                            store.createTable( transaction.createStatement().getPrepareContext(), catalogTable, catalogTable.partitionProperty.partitionIds);
-                            restoredTables.put( store.getAdapterId(), Collections.singletonList( catalogTable.id ) );
-
-                        } else if ( !(restoredTables.containsKey( store.getAdapterId() ) && restoredTables.get( store.getAdapterId() ).contains( catalogTable.id )) ) {
-                            store.createTable( transaction.createStatement().getPrepareContext(), catalogTable, catalogTable.partitionProperty.partitionIds);
-                            List<Long> ids = new ArrayList<>( restoredTables.get( store.getAdapterId() ) );
-                            ids.add( catalogTable.id );
-                            restoredTables.put( store.getAdapterId(), ids );
-                        }
-                    }
-                }
-            } else {
-                Map<Integer, Boolean> persistent = placements.stream().collect( Collectors.toMap( p -> p.adapterId, p -> manager.getStore( p.adapterId ).isPersistent() ) );
-
-                if ( !persistent.containsValue( true ) ) { // no persistent placement for this column
-                    CatalogTable table = getTable( c.tableId );
-                    for ( CatalogColumnPlacement p : placements ) {
-                        DataStore store = manager.getStore( p.adapterId );
-
-                        if ( !restoredTables.containsKey( store.getAdapterId() ) ) {
-                            store.createTable( transaction.createStatement().getPrepareContext(), table, table.partitionProperty.partitionIds);
-                            List<Long> ids = new ArrayList<>();
-                            ids.add( table.id );
-                            restoredTables.put( store.getAdapterId(), ids );
-
-                        } else if ( !(restoredTables.containsKey( store.getAdapterId() ) && restoredTables.get( store.getAdapterId() ).contains( table.id )) ) {
-                            store.createTable( transaction.createStatement().getPrepareContext(), table, table.partitionProperty.partitionIds);
-                            List<Long> ids = new ArrayList<>( restoredTables.get( store.getAdapterId() ) );
-                            ids.add( table.id );
-                            restoredTables.put( store.getAdapterId(), ids );
-=======
-            List<CatalogColumnPlacement> placements = getColumnPlacements( c.id );
             CatalogTable catalogTable = getTable( c.tableId );
 
             if ( !catalogTable.isView() ) {
@@ -410,11 +362,11 @@
                             // TODO only full placements atm here
 
                             if ( !restoredTables.containsKey( store.getAdapterId() ) ) {
-                                store.createTable( transaction.createStatement().getPrepareContext(), catalogTable );
+                                store.createTable( transaction.createStatement().getPrepareContext(), catalogTable, catalogTable.partitionProperty.partitionIds );
                                 restoredTables.put( store.getAdapterId(), Collections.singletonList( catalogTable.id ) );
 
                             } else if ( !(restoredTables.containsKey( store.getAdapterId() ) && restoredTables.get( store.getAdapterId() ).contains( catalogTable.id )) ) {
-                                store.createTable( transaction.createStatement().getPrepareContext(), catalogTable );
+                                store.createTable( transaction.createStatement().getPrepareContext(), catalogTable, catalogTable.partitionProperty.partitionIds );
                                 List<Long> ids = new ArrayList<>( restoredTables.get( store.getAdapterId() ) );
                                 ids.add( catalogTable.id );
                                 restoredTables.put( store.getAdapterId(), ids );
@@ -430,18 +382,17 @@
                             DataStore store = manager.getStore( p.adapterId );
 
                             if ( !restoredTables.containsKey( store.getAdapterId() ) ) {
-                                store.createTable( transaction.createStatement().getPrepareContext(), table );
+                                store.createTable( transaction.createStatement().getPrepareContext(), table, table.partitionProperty.partitionIds );
                                 List<Long> ids = new ArrayList<>();
                                 ids.add( table.id );
                                 restoredTables.put( store.getAdapterId(), ids );
 
                             } else if ( !(restoredTables.containsKey( store.getAdapterId() ) && restoredTables.get( store.getAdapterId() ).contains( table.id )) ) {
-                                store.createTable( transaction.createStatement().getPrepareContext(), table );
+                                store.createTable( transaction.createStatement().getPrepareContext(), table, table.partitionProperty.partitionIds );
                                 List<Long> ids = new ArrayList<>( restoredTables.get( store.getAdapterId() ) );
                                 ids.add( table.id );
                                 restoredTables.put( store.getAdapterId(), ids );
                             }
->>>>>>> 1da18fe2
                         }
                     } else if ( persistent.containsValue( true ) && persistent.containsValue( false ) ) {
                         // TODO DL change so column gets copied
@@ -458,6 +409,7 @@
 
 
     /**
+     * Sets the idBuilder for a given map to the new starting position
      * Sets the idBuilder for a given map to the new starting position
      *
      * @param map the map to which the idBuilder belongs
@@ -1346,7 +1298,6 @@
         long id = tableIdBuilder.getAndIncrement();
         CatalogSchema schema = getSchema( schemaId );
         CatalogUser owner = getUser( ownerId );
-<<<<<<< HEAD
 
         try {
             //Technically every Table is partitioned. But tables classified as UNPARTITIONED only consist of one PartitionGroup and one large partition
@@ -1361,28 +1312,31 @@
                     .partitionType( PartitionType.NONE )
                     .partitionGroupIds( ImmutableList.copyOf( partitionGroupIds ) )
                     .partitionIds( ImmutableList.copyOf( defaultUnpartitionedGroup.partitionIds ) )
-                    .reliesOnPeriodicChecks(false )
+                    .reliesOnPeriodicChecks( false )
                     .build();
 
             CatalogTable table = new CatalogTable(
-=======
-        CatalogTable table = new CatalogTable(
-                id,
-                name,
-                ImmutableList.of(),
-                schemaId,
-                schema.databaseId,
-                ownerId,
-                owner.name,
-                tableType,
-                null,
-                ImmutableMap.of(),
-                modifiable );
-
-        updateTableLogistics( name, schemaId, id, schema, table );
-        openTable = id;
-
-        return id;
+                    id,
+                    name,
+                    ImmutableList.of(),
+                    schemaId,
+                    schema.databaseId,
+                    ownerId,
+                    owner.name,
+                    tableType,
+                    null,
+                    ImmutableMap.of(),
+                    modifiable,
+                    partitionProperty );
+
+            updateTableLogistics( name, schemaId, id, schema, table );
+            openTable = id;
+
+            } catch ( GenericCatalogException e ) {
+                e.printStackTrace();
+            }
+            return id;
+
     }
 
 
@@ -1405,9 +1359,16 @@
         CatalogSchema schema = getSchema( schemaId );
         CatalogUser owner = getUser( ownerId );
 
+
+        PartitionProperty partitionProperty = PartitionProperty.builder()
+                .partitionType( PartitionType.NONE )
+                .reliesOnPeriodicChecks( false )
+                .partitionIds( ImmutableList.copyOf( new ArrayList<Long>() ) )
+                .partitionGroupIds( ImmutableList.copyOf( new ArrayList<Long>() ) )
+                .build();
+
         if ( tableType == TableType.VIEW ) {
             CatalogView viewTable = new CatalogView(
->>>>>>> 1da18fe2
                     id,
                     name,
                     ImmutableList.of(),
@@ -1420,30 +1381,10 @@
                     null,
                     ImmutableMap.of(),
                     modifiable,
-<<<<<<< HEAD
-                    partitionProperty);
-
-            synchronized ( this ) {
-                tables.put( id, table );
-
-                tableChildren.put( id, ImmutableList.<Long>builder().build() );
-                tableNames.put( new Object[]{ schema.databaseId, schemaId, name }, table );
-                List<Long> children = new ArrayList<>( Objects.requireNonNull( schemaChildren.get( schemaId ) ) );
-                children.add( id );
-                schemaChildren.replace( schemaId, ImmutableList.copyOf( children ) );
-            }
-
-            openTable = id;
-            listeners.firePropertyChange( "table", null, table );
-            return id;
-
-        }catch ( GenericCatalogException e ){
-            throw new RuntimeException( e );
-        }
-=======
                     relCollation,
                     ImmutableMap.copyOf( underlyingTables ),
-                    fieldList
+                    fieldList,
+                    partitionProperty
             );
             addConnectedViews( underlyingTables, viewTable.id );
             updateTableLogistics( name, schemaId, id, schema, viewTable );
@@ -1509,7 +1450,6 @@
             }
             listeners.firePropertyChange( "table", old, table );
         }
->>>>>>> 1da18fe2
     }
 
 
@@ -1536,7 +1476,70 @@
     @Override
     public void renameTable( long tableId, String name ) {
         CatalogTable old = getTable( tableId );
-<<<<<<< HEAD
+        CatalogTable table = old.getRenamed( name );
+        synchronized ( this ) {
+            tables.replace( tableId, table );
+            tableNames.remove( new Object[]{ table.databaseId, table.schemaId, old.name } );
+            tableNames.put( new Object[]{ table.databaseId, table.schemaId, name }, table );
+        }
+        listeners.firePropertyChange( "table", old, table );
+    }
+
+
+    /**
+     * Delete the specified table. Columns, Keys and ColumnPlacements need to be deleted before.
+     *
+     * @param tableId The id of the table to delete
+     */
+    @Override
+    public void deleteTable( long tableId ) {
+        CatalogTable table = getTable( tableId );
+        List<Long> children = new ArrayList<>( Objects.requireNonNull( schemaChildren.get( table.schemaId ) ) );
+        children.remove( tableId );
+        synchronized ( this ) {
+            schemaChildren.replace( table.schemaId, ImmutableList.copyOf( children ) );
+
+
+            if ( table.isPartitioned ) {
+                for ( Long partitionGroupId : Objects.requireNonNull( table.partitionProperty.partitionGroupIds ) ) {
+                    deletePartitionGroup( table.id, table.schemaId, partitionGroupId );
+                }
+            }
+
+            for ( Long columnId : Objects.requireNonNull( tableChildren.get( tableId ) ) ) {
+                deleteColumn( columnId );
+            }
+
+
+            if ( table.partitionProperty.reliesOnPeriodicChecks ) {
+                removeTableFromPeriodicProcessing( tableId );
+            }
+
+            tableChildren.remove( tableId );
+            tables.remove( tableId );
+            tableNames.remove( new Object[]{ table.databaseId, table.schemaId, table.name } );
+            flagTableForDeletion( table.id, false );
+            // primary key was deleted and open table has to be closed
+            if ( openTable != null && openTable == tableId ) {
+                openTable = null;
+            }
+
+        }
+        listeners.firePropertyChange( "table", table, null );
+    }
+
+
+    /**
+     * Change owner of a table
+     *
+     * @param tableId The if of the table
+     * @param ownerId Id of the new owner
+     */
+    @Override
+    public void setTableOwner( long tableId, int ownerId ) {
+        CatalogTable old = getTable( tableId );
+        CatalogUser user = getUser( ownerId );
+
         CatalogTable table;
         if ( old.isPartitioned ){
             table = new CatalogTable( old.id
@@ -1544,125 +1547,19 @@
                     , old.columnIds
                     , old.schemaId
                     , old.databaseId
-                    , old.ownerId
-                    , old.ownerName
+                    , ownerId
+                    , user.name
                     , old.tableType
-                    , old.definition
                     , old.primaryKey
                     , old.placementsByAdapter
                     , old.modifiable
                     , old.partitionType
                     , old.partitionColumnId
-                    , old.partitionProperty);
+                    ,old.partitionProperty
+                    , old.connectedViews);
         }else {
-            table = new CatalogTable( old.id, name, old.columnIds, old.schemaId, old.databaseId, old.ownerId, old.ownerName, old.tableType, old.definition, old.primaryKey, old.placementsByAdapter, old.modifiable, old.partitionProperty);
-        }
-=======
-        CatalogTable table = old.getRenamed( name );
->>>>>>> 1da18fe2
-        synchronized ( this ) {
-            tables.replace( tableId, table );
-            tableNames.remove( new Object[]{ table.databaseId, table.schemaId, old.name } );
-            tableNames.put( new Object[]{ table.databaseId, table.schemaId, name }, table );
-        }
-        listeners.firePropertyChange( "table", old, table );
-    }
-
-
-    /**
-     * Delete the specified table. Columns, Keys and ColumnPlacements need to be deleted before.
-     *
-     * @param tableId The id of the table to delete
-     */
-    @Override
-    public void deleteTable( long tableId ) {
-        CatalogTable table = getTable( tableId );
-        List<Long> children = new ArrayList<>( Objects.requireNonNull( schemaChildren.get( table.schemaId ) ) );
-        children.remove( tableId );
-        synchronized ( this ) {
-            schemaChildren.replace( table.schemaId, ImmutableList.copyOf( children ) );
-
-
-            if ( table.isPartitioned ) {
-                for ( Long partitionGroupId : Objects.requireNonNull( table.partitionProperty.partitionGroupIds ) ) {
-                    deletePartitionGroup( table.id, table.schemaId, partitionGroupId );
-                }
-            }
-
-            for ( Long columnId : Objects.requireNonNull( tableChildren.get( tableId ) ) ) {
-                deleteColumn( columnId );
-            }
-
-
-            if ( table.partitionProperty.reliesOnPeriodicChecks ) {
-                removeTableFromPeriodicProcessing( tableId );
-            }
-
-            tableChildren.remove( tableId );
-            tables.remove( tableId );
-            tableNames.remove( new Object[]{ table.databaseId, table.schemaId, table.name } );
-            flagTableForDeletion( table.id, false );
-            // primary key was deleted and open table has to be closed
-            if ( openTable != null && openTable == tableId ) {
-                openTable = null;
-            }
-
-        }
-        listeners.firePropertyChange( "table", table, null );
-    }
-
-
-    /**
-     * Change owner of a table
-     *
-     * @param tableId The if of the table
-     * @param ownerId Id of the new owner
-     */
-    @Override
-    public void setTableOwner( long tableId, int ownerId ) {
-        CatalogTable old = getTable( tableId );
-        CatalogUser user = getUser( ownerId );
-<<<<<<< HEAD
-
-        CatalogTable table;
-        if ( old.isPartitioned ){
-            table = new CatalogTable( old.id
-                    , old.name
-                    , old.columnIds
-                    , old.schemaId
-                    , old.databaseId
-                    , old.ownerId
-                    , old.ownerName
-                    , old.tableType
-                    , old.definition
-                    , old.primaryKey
-                    , old.placementsByAdapter
-                    , old.modifiable
-                    , old.partitionType
-                    , old.partitionColumnId
-                    ,old.partitionProperty );
-        }else {
-            table = new CatalogTable( old.id, old.name, old.columnIds, old.schemaId, old.databaseId, ownerId, user.name, old.tableType, old.definition, old.primaryKey, old.placementsByAdapter, old.modifiable, old.partitionProperty);
-        }
-=======
-        CatalogTable table = new CatalogTable( old.id,
-                old.name,
-                old.columnIds,
-                old.schemaId,
-                old.databaseId,
-                ownerId,
-                user.name,
-                old.tableType,
-                old.primaryKey,
-                old.placementsByAdapter,
-                old.modifiable,
-                old.numPartitions,
-                old.partitionType,
-                old.partitionIds,
-                old.partitionColumnId,
-                old.isPartitioned,
-                old.connectedViews );
->>>>>>> 1da18fe2
+            table = new CatalogTable( old.id, old.name, old.columnIds, old.schemaId, old.databaseId, ownerId, user.name, old.tableType, old.primaryKey, old.placementsByAdapter, old.modifiable, old.partitionProperty);
+        }
         synchronized ( this ) {
             tables.replace( tableId, table );
             tableNames.replace( new Object[]{ table.databaseId, table.schemaId, table.name }, table );
@@ -1680,7 +1577,6 @@
     @Override
     public void setPrimaryKey( long tableId, Long keyId ) {
         CatalogTable old = getTable( tableId );
-<<<<<<< HEAD
         CatalogTable table;
 
         //This is needed otherwise this would reset the already partitioned table
@@ -1693,34 +1589,28 @@
                      , old.ownerId
                      , old.ownerName
                      , old.tableType
-                     , old.definition
-                     , keyId, old.placementsByAdapter
+                     , keyId
+                     , old.placementsByAdapter
                      , old.modifiable
                      , old.partitionType
                      , old.partitionColumnId
-                     , old.partitionProperty);
+                     , old.partitionProperty
+                     , old.connectedViews);
         }else {
-             table = new CatalogTable( old.id, old.name, old.columnIds, old.schemaId, old.databaseId, old.ownerId, old.ownerName, old.tableType, old.definition, keyId, old.placementsByAdapter, old.modifiable, old.partitionProperty );
-        }
-=======
-        CatalogTable table = new CatalogTable( old.id,
-                old.name,
-                old.columnIds,
-                old.schemaId,
-                old.databaseId,
-                old.ownerId,
-                old.ownerName,
-                old.tableType,
-                keyId,
-                old.placementsByAdapter,
-                old.modifiable,
-                old.numPartitions,
-                old.partitionType,
-                old.partitionIds,
-                old.partitionColumnId,
-                old.isPartitioned,
-                old.connectedViews );
->>>>>>> 1da18fe2
+             table = new CatalogTable(
+                     old.id,
+                     old.name,
+                     old.columnIds,
+                     old.schemaId,
+                     old.databaseId,
+                     old.ownerId,
+                     old.ownerName,
+                     old.tableType,
+                     keyId,
+                     old.placementsByAdapter,
+                     old.modifiable,
+                old.partitionProperty );
+        }
         synchronized ( this ) {
             tables.replace( tableId, table );
             tableNames.replace( new Object[]{ table.databaseId, table.schemaId, table.name }, table );
@@ -1796,14 +1686,9 @@
                         ImmutableMap.copyOf( placementsByStore ),
                         old.modifiable,
                         old.partitionType,
-<<<<<<< HEAD
-                        old.partitionColumnId
-                        ,old.partitionProperty );
-=======
-                        old.partitionIds,
                         old.partitionColumnId,
-                        old.connectedViews );
->>>>>>> 1da18fe2
+                        old.partitionProperty,
+                        old.connectedViews);
 
 
 
@@ -1819,9 +1704,9 @@
                         old.tableType,
                         old.primaryKey,
                         ImmutableMap.copyOf( placementsByStore ),
-<<<<<<< HEAD
-                        old.modifiable
-                        ,old.partitionProperty );
+                        old.modifiable,
+                        old.partitionProperty,
+                        old.connectedViews);
             }
 
 
@@ -1845,15 +1730,6 @@
                             old.name,
                             getPartitionGroupsOnDataPlacement( adapterId, old.id ) );
                 }
-=======
-                        old.modifiable,
-                        old.numPartitions,
-                        old.partitionType,
-                        old.partitionIds,
-                        old.partitionColumnId,
-                        old.isPartitioned,
-                        old.connectedViews );
->>>>>>> 1da18fe2
             }
 
             tables.replace( column.tableId, table );
@@ -1918,14 +1794,9 @@
                         ImmutableMap.copyOf( placementsByStore ),
                         oldTable.modifiable,
                         oldTable.partitionType,
-<<<<<<< HEAD
                         oldTable.partitionColumnId,
-                        oldTable.partitionProperty);
-=======
-                        oldTable.partitionIds,
-                        oldTable.partitionColumnId,
+                        oldTable.partitionProperty,
                         oldTable.connectedViews );
->>>>>>> 1da18fe2
 
                 //Check if this is the last placement on store. If so remove dataPartitionPlacement
                 if ( lastPlacementOnStore ) {
@@ -1950,16 +1821,10 @@
                         oldTable.primaryKey,
                         ImmutableMap.copyOf( placementsByStore ),
                         oldTable.modifiable,
-<<<<<<< HEAD
-                        oldTable.partitionProperty );
-=======
-                        oldTable.numPartitions,
                         oldTable.partitionType,
-                        oldTable.partitionIds,
                         oldTable.partitionColumnId,
-                        oldTable.isPartitioned,
+                        oldTable.partitionProperty,
                         oldTable.connectedViews );
->>>>>>> 1da18fe2
             }
 
             tables.replace( table.id, table );
@@ -2117,7 +1982,7 @@
                     old.physicalSchemaName,
                     old.physicalTableName,
                     old.physicalColumnName,
-                    old.physicalPosition);
+                    old.physicalPosition );
             synchronized ( this ) {
                 columnPlacements.replace( new Object[]{ adapterId, columnId }, placement );
             }
@@ -2386,7 +2251,6 @@
 
             List<Long> columnIds = new ArrayList<>( table.columnIds );
             columnIds.add( id );
-<<<<<<< HEAD
 
             CatalogTable updatedTable;
 
@@ -2400,19 +2264,28 @@
                         , table.ownerId
                         , table.ownerName
                         , table.tableType
-                        , table.definition
                         , table.primaryKey
                         , table.placementsByAdapter
                         , table.modifiable
                         , table.partitionType
                         , table.partitionColumnId
-                        , table.partitionProperty );
+                        , table.partitionProperty
+                        , table.connectedViews);
             }else {
-                updatedTable = new CatalogTable( table.id, table.name, ImmutableList.copyOf( columnIds ), table.schemaId, table.databaseId, table.ownerId, table.ownerName, table.tableType, table.definition, table.primaryKey, table.placementsByAdapter, table.modifiable, table.partitionProperty);
-            }
-=======
-            CatalogTable updatedTable = table.getTableWithColumns( ImmutableList.copyOf( columnIds ) );
->>>>>>> 1da18fe2
+                updatedTable = new CatalogTable(
+                        table.id,
+                        table.name,
+                        ImmutableList.copyOf( columnIds ),
+                        table.schemaId,
+                        table.databaseId,
+                        table.ownerId,
+                        table.ownerName,
+                        table.tableType,
+                        table.primaryKey,
+                        table.placementsByAdapter,
+                        table.modifiable,
+                        table.partitionProperty);
+            }
             tables.replace( tableId, updatedTable );
             tableNames.replace( new Object[]{ updatedTable.databaseId, updatedTable.schemaId, updatedTable.name }, updatedTable );
 
@@ -2610,26 +2483,7 @@
         CatalogTable old = getTable( column.tableId );
         List<Long> columnIds = new ArrayList<>( old.columnIds );
         columnIds.remove( columnId );
-<<<<<<< HEAD
-=======
-        CatalogTable table = new CatalogTable( old.id,
-                old.name,
-                ImmutableList.copyOf( columnIds ),
-                old.schemaId,
-                old.databaseId,
-                old.ownerId,
-                old.ownerName,
-                old.tableType,
-                old.primaryKey,
-                old.placementsByAdapter,
-                old.modifiable,
-                old.numPartitions,
-                old.partitionType,
-                old.partitionIds,
-                old.partitionColumnId,
-                old.isPartitioned,
-                old.connectedViews );
->>>>>>> 1da18fe2
+
 
         CatalogTable table;
 
@@ -2643,15 +2497,16 @@
                     , old.ownerId
                     , old.ownerName
                     , old.tableType
-                    , old.definition
                     , old.primaryKey
                     , old.placementsByAdapter
                     , old.modifiable
                     , old.partitionType
                     , old.partitionColumnId
-                    , old.partitionProperty);
+                    , old.isPartitioned
+                    , old.partitionProperty
+                    , old.connectedViews);
         }else {
-            table = new CatalogTable( old.id, old.name, ImmutableList.copyOf( columnIds ), old.schemaId, old.databaseId, old.ownerId, old.ownerName, old.tableType, old.definition, old.primaryKey, old.placementsByAdapter, old.modifiable, old.partitionProperty);
+            table = new CatalogTable( old.id, old.name, ImmutableList.copyOf( columnIds ), old.schemaId, old.databaseId, old.ownerId, old.ownerName, old.tableType, old.primaryKey, old.placementsByAdapter, old.modifiable, old.partitionProperty);
         }
         synchronized ( this ) {
             columnNames.remove( new Object[]{ column.databaseId, column.schemaId, column.tableId, column.name } );
@@ -3817,14 +3672,9 @@
                 old.placementsByAdapter,
                 old.modifiable,
                 partitionType,
-<<<<<<< HEAD
                 partitionColumnId,
-                partitionProperty);
-=======
-                ImmutableList.copyOf( partitionIds ),
-                partitionColumnId,
-                old.connectedViews );
->>>>>>> 1da18fe2
+                partitionProperty,
+                old.connectedViews);
 
         synchronized ( this ) {
             tables.replace( tableId, table );
@@ -3881,7 +3731,7 @@
                 old.primaryKey,
                 old.placementsByAdapter,
                 old.modifiable,
-                partitionProperty );
+                partitionProperty);
 
 
         synchronized ( this ) {
@@ -3924,7 +3774,6 @@
                 old.ownerId,
                 old.ownerName,
                 old.tableType,
-                old.definition,
                 old.primaryKey,
                 old.placementsByAdapter,
                 old.modifiable,
