/*
 * Copyright 2019-2022 The Polypheny Project
 *
 * Licensed under the Apache License, Version 2.0 (the "License");
 * you may not use this file except in compliance with the License.
 * You may obtain a copy of the License at
 *
 * http://www.apache.org/licenses/LICENSE-2.0
 *
 * Unless required by applicable law or agreed to in writing, software
 * distributed under the License is distributed on an "AS IS" BASIS,
 * WITHOUT WARRANTIES OR CONDITIONS OF ANY KIND, either express or implied.
 * See the License for the specific language governing permissions and
 * limitations under the License.
 */

package org.polypheny.db.catalog;


import com.google.common.collect.ImmutableList;
import com.google.common.collect.ImmutableMap;
import java.io.File;
import java.io.IOException;
import java.sql.Timestamp;
import java.util.ArrayList;
import java.util.Arrays;
import java.util.Collections;
import java.util.Comparator;
import java.util.HashMap;
import java.util.HashSet;
import java.util.Iterator;
import java.util.List;
import java.util.Map;
import java.util.Map.Entry;
import java.util.Objects;
import java.util.Set;
import java.util.concurrent.atomic.AtomicInteger;
import java.util.concurrent.atomic.AtomicLong;
import java.util.stream.Collectors;
import java.util.stream.Stream;
import lombok.Getter;
import lombok.extern.slf4j.Slf4j;
import org.mapdb.BTreeMap;
import org.mapdb.DB;
import org.mapdb.DBException.SerializationError;
import org.mapdb.DBMaker;
import org.mapdb.HTreeMap;
import org.mapdb.Serializer;
import org.mapdb.serializer.SerializerArrayTuple;
import org.polypheny.db.StatusService;
import org.polypheny.db.StatusService.ErrorConfig;
import org.polypheny.db.adapter.Adapter;
import org.polypheny.db.adapter.AdapterManager;
import org.polypheny.db.adapter.DataStore;
import org.polypheny.db.algebra.AlgCollation;
import org.polypheny.db.algebra.AlgCollations;
import org.polypheny.db.algebra.AlgNode;
import org.polypheny.db.algebra.AlgRoot;
import org.polypheny.db.algebra.constant.Kind;
import org.polypheny.db.algebra.core.Sort;
import org.polypheny.db.algebra.type.AlgDataType;
import org.polypheny.db.catalog.entity.CatalogAdapter;
import org.polypheny.db.catalog.entity.CatalogAdapter.AdapterType;
import org.polypheny.db.catalog.entity.CatalogColumn;
import org.polypheny.db.catalog.entity.CatalogColumnPlacement;
import org.polypheny.db.catalog.entity.CatalogConstraint;
import org.polypheny.db.catalog.entity.CatalogDataPlacement;
import org.polypheny.db.catalog.entity.CatalogDatabase;
import org.polypheny.db.catalog.entity.CatalogDefaultValue;
import org.polypheny.db.catalog.entity.CatalogForeignKey;
import org.polypheny.db.catalog.entity.CatalogIndex;
import org.polypheny.db.catalog.entity.CatalogKey;
import org.polypheny.db.catalog.entity.CatalogMaterializedView;
import org.polypheny.db.catalog.entity.CatalogPartition;
import org.polypheny.db.catalog.entity.CatalogPartitionGroup;
import org.polypheny.db.catalog.entity.CatalogPartitionPlacement;
import org.polypheny.db.catalog.entity.CatalogPrimaryKey;
import org.polypheny.db.catalog.entity.CatalogQueryInterface;
import org.polypheny.db.catalog.entity.CatalogSchema;
import org.polypheny.db.catalog.entity.CatalogTable;
import org.polypheny.db.catalog.entity.CatalogUser;
import org.polypheny.db.catalog.entity.CatalogView;
import org.polypheny.db.catalog.entity.MaterializedCriteria;
import org.polypheny.db.catalog.exceptions.GenericCatalogException;
import org.polypheny.db.catalog.exceptions.NoTablePrimaryKeyException;
import org.polypheny.db.catalog.exceptions.UnknownAdapterException;
import org.polypheny.db.catalog.exceptions.UnknownAdapterIdRuntimeException;
import org.polypheny.db.catalog.exceptions.UnknownColumnException;
import org.polypheny.db.catalog.exceptions.UnknownColumnIdRuntimeException;
import org.polypheny.db.catalog.exceptions.UnknownColumnPlacementRuntimeException;
import org.polypheny.db.catalog.exceptions.UnknownConstraintException;
import org.polypheny.db.catalog.exceptions.UnknownDatabaseException;
import org.polypheny.db.catalog.exceptions.UnknownDatabaseIdRuntimeException;
import org.polypheny.db.catalog.exceptions.UnknownForeignKeyException;
import org.polypheny.db.catalog.exceptions.UnknownIndexException;
import org.polypheny.db.catalog.exceptions.UnknownIndexIdRuntimeException;
import org.polypheny.db.catalog.exceptions.UnknownKeyIdRuntimeException;
import org.polypheny.db.catalog.exceptions.UnknownPartitionGroupIdRuntimeException;
import org.polypheny.db.catalog.exceptions.UnknownPartitionPlacementException;
import org.polypheny.db.catalog.exceptions.UnknownQueryInterfaceException;
import org.polypheny.db.catalog.exceptions.UnknownQueryInterfaceRuntimeException;
import org.polypheny.db.catalog.exceptions.UnknownSchemaException;
import org.polypheny.db.catalog.exceptions.UnknownSchemaIdRuntimeException;
import org.polypheny.db.catalog.exceptions.UnknownTableException;
import org.polypheny.db.catalog.exceptions.UnknownTableIdRuntimeException;
import org.polypheny.db.catalog.exceptions.UnknownUserException;
import org.polypheny.db.catalog.exceptions.UnknownUserIdRuntimeException;
import org.polypheny.db.config.RuntimeConfig;
import org.polypheny.db.languages.QueryParameters;
import org.polypheny.db.languages.mql.MqlQueryParameters;
import org.polypheny.db.nodes.Node;
import org.polypheny.db.partition.FrequencyMap;
import org.polypheny.db.partition.properties.PartitionProperty;
import org.polypheny.db.processing.Processor;
import org.polypheny.db.transaction.Statement;
import org.polypheny.db.transaction.Transaction;
import org.polypheny.db.type.PolyType;
import org.polypheny.db.type.PolyTypeFamily;
import org.polypheny.db.util.ImmutableIntList;
import org.polypheny.db.util.Pair;
import org.polypheny.db.util.PolyphenyHomeDirManager;
import org.polypheny.db.view.MaterializedViewManager;


@Slf4j
public class CatalogImpl extends Catalog {

    private static final String FILE_PATH = "mapDB";
    private static DB db;

    private static HTreeMap<Integer, CatalogUser> users;
    private static HTreeMap<String, CatalogUser> userNames;

    private static BTreeMap<Long, CatalogDatabase> databases;
    private static BTreeMap<String, CatalogDatabase> databaseNames;
    private static HTreeMap<Long, ImmutableList<Long>> databaseChildren;

    private static BTreeMap<Long, CatalogSchema> schemas;
    private static BTreeMap<Object[], CatalogSchema> schemaNames;
    private static HTreeMap<Long, ImmutableList<Long>> schemaChildren;

    private static BTreeMap<Long, CatalogTable> tables;
    private static BTreeMap<Object[], CatalogTable> tableNames;
    private static HTreeMap<Long, ImmutableList<Long>> tableChildren;

    private static BTreeMap<Long, CatalogColumn> columns;
    private static BTreeMap<Object[], CatalogColumn> columnNames;
    private static BTreeMap<Object[], CatalogColumnPlacement> columnPlacements;

    private static HTreeMap<Integer, CatalogAdapter> adapters;
    private static HTreeMap<String, CatalogAdapter> adapterNames;

    private static HTreeMap<Integer, CatalogQueryInterface> queryInterfaces;
    private static HTreeMap<String, CatalogQueryInterface> queryInterfaceNames;

    private static HTreeMap<Long, CatalogKey> keys;
    private static HTreeMap<long[], Long> keyColumns;

    private static HTreeMap<Long, CatalogPrimaryKey> primaryKeys;
    private static HTreeMap<Long, CatalogForeignKey> foreignKeys;
    private static HTreeMap<Long, CatalogConstraint> constraints;
    private static HTreeMap<Long, CatalogIndex> indexes;

    private static BTreeMap<Long, CatalogPartitionGroup> partitionGroups;
    private static BTreeMap<Long, CatalogPartition> partitions;
    private static BTreeMap<Object[], CatalogPartitionPlacement> partitionPlacements; // (AdapterId, Partition)

    // Container Object that contains all other placements
    private static BTreeMap<Object[], CatalogDataPlacement> dataPlacements; // (AdapterId, TableId) -> CatalogDataPlacement

    private static Long openTable;

    private static final AtomicInteger adapterIdBuilder = new AtomicInteger( 1 );
    private static final AtomicInteger queryInterfaceIdBuilder = new AtomicInteger( 1 );
    private static final AtomicInteger userIdBuilder = new AtomicInteger( 1 );

    private static final AtomicLong databaseIdBuilder = new AtomicLong( 1 );
    private static final AtomicLong schemaIdBuilder = new AtomicLong( 1 );
    private static final AtomicLong tableIdBuilder = new AtomicLong( 1 );
    private static final AtomicLong columnIdBuilder = new AtomicLong( 1 );

    private static final AtomicLong partitionGroupIdBuilder = new AtomicLong( 1 );
    private static final AtomicLong partitionIdBuilder = new AtomicLong( 1000 );

    private static final AtomicLong keyIdBuilder = new AtomicLong( 1 );
    private static final AtomicLong constraintIdBuilder = new AtomicLong( 1 );
    private static final AtomicLong indexIdBuilder = new AtomicLong( 1 );
    private static final AtomicLong foreignKeyIdBuilder = new AtomicLong( 1 );

    private static final AtomicLong physicalPositionBuilder = new AtomicLong();

    private static Set<Long> frequencyDependentTables = new HashSet<>(); // All tables to consider for periodic processing

    // Keeps a list of all tableIDs which are going to be deleted. This is required to avoid constraints when recursively
    // removing a table and all placements and partitions. Otherwise **validatePartitionDistribution()** inside the Catalog
    // would throw an error.
    private static final List<Long> tablesFlaggedForDeletion = new ArrayList<>();

    Comparator<CatalogColumn> columnComparator = Comparator.comparingInt( o -> o.position );

    // {@link AlgNode} used to create view and materialized view
    @Getter
    private final Map<Long, AlgNode> nodeInfo = new HashMap<>();
    // AlgDataTypes used to create view and materialized view
    @Getter
    private final Map<Long, AlgDataType> algTypeInfo = new HashMap<>();


    public CatalogImpl() {
        this( FILE_PATH, true, true, false );
    }


    /**
     * Creates a new catalog after the given parameters
     *
     * @param fileName name of persistent catalog file
     * @param doInitSchema if the default schema is initiated
     * @param doInitInformationPage if a new informationPage should be created
     * @param deleteAfter if the file is deleted when the catalog is closed
     */
    public CatalogImpl( String fileName, boolean doInitSchema, boolean doInitInformationPage, boolean deleteAfter ) {
        super();

        if ( db != null ) {
            db.close();
        }
        synchronized ( this ) {

            if ( Catalog.memoryCatalog || Catalog.testMode ) {
                isPersistent = false;
            } else {
                isPersistent = isPersistent();
            }

            if ( isPersistent ) {
                StatusService.printInfo( "Making the catalog persistent." );
                File folder = PolyphenyHomeDirManager.getInstance().registerNewFolder( "catalog" );

                if ( Catalog.resetCatalog ) {
                    StatusService.printInfo( "Resetting catalog on startup." );
                    if ( new File( folder, fileName ).exists() ) {
                        //noinspection ResultOfMethodCallIgnored
                        new File( folder, fileName ).delete();
                    }
                }

                if ( !deleteAfter ) {
                    db = DBMaker
                            .fileDB( new File( folder, fileName ) )
                            .closeOnJvmShutdown()
                            .transactionEnable()
                            .fileMmapEnableIfSupported()
                            .fileMmapPreclearDisable()
                            .make();
                } else {
                    db = DBMaker
                            .fileDB( new File( folder, fileName ) )
                            .closeOnJvmShutdown()
                            .fileDeleteAfterClose()
                            .transactionEnable()
                            .fileMmapEnableIfSupported()
                            .fileMmapPreclearDisable()
                            .make();
                }
                db.getStore().fileLoad();

            } else {
                StatusService.printInfo( "Making the catalog in-memory." );
                db = DBMaker
                        .memoryDB()
                        .transactionEnable()
                        .closeOnJvmShutdown()
                        .make();
            }

            initDBLayout( db );

            // mirrors default data from old sql file
            restoreAllIdBuilders();
            try {

                if ( doInitSchema ) {
                    insertDefaultData();
                }

            } catch ( GenericCatalogException | UnknownUserException | UnknownDatabaseException | UnknownTableException | UnknownSchemaException | UnknownAdapterException | UnknownColumnException e ) {
                throw new RuntimeException( e );
            }
            if ( doInitInformationPage ) {
                new CatalogInfoPage( this );
            }

            new CatalogValidator().startCheck();
        }
    }


    @Override
    public void commit() throws NoTablePrimaryKeyException {
        if ( openTable != null ) {
            throw new NoTablePrimaryKeyException();
        }
        db.commit();
    }


    @Override
    public void rollback() {
        db.rollback();
    }


    /**
     * Checks if a file can be created on the system, accessed and changed
     *
     * @return if it was possible
     */
    private boolean isPersistent() {
        File file = PolyphenyHomeDirManager.getInstance().registerNewFile( "testfile" );
        try {
            if ( !file.exists() ) {
                boolean res = file.createNewFile();
                if ( !res ) {
                    return false;
                }
            }
        } catch ( IOException e ) {
            return false;
        }
        if ( !file.canRead() || !file.canWrite() ) {
            return false;
        }
        file.delete();

        return true;
    }


    /**
     * Initializes the default catalog layout
     *
     * @param db the databases object on which the layout is created
     */
    private void initDBLayout( DB db ) {
        try {
            initUserInfo( db );
            initDatabaseInfo( db );
            initSchemaInfo( db );
            initTableInfo( db );
            initColumnInfo( db );
            initKeysAndConstraintsInfo( db );
            initAdapterInfo( db );
            initQueryInterfaceInfo( db );
        } catch ( SerializationError e ) {
            log.error( "!!!!!!!!!!! Error while restoring the catalog !!!!!!!!!!!" );
            log.error( "This usually means that there have been changes to the internal structure of the catalog with the last update of Polypheny-DB." );
            log.error( "To fix this, you must reset the catalog. To do this, please start Polypheny-DB once with the argument \"-resetCatalog\"." );
            StatusService.printError(
                    "Unsupported version of catalog! Unable to restore the schema.",
                    ErrorConfig.builder().func( ErrorConfig.DO_NOTHING ).doExit( true ).showButton( true ).buttonMessage( "Exit" ).build() );
        }
    }


    /**
     * Restores all columnPlacements in the dedicated adapters
     */
    @Override
    public void restoreColumnPlacements( Transaction transaction ) {
        AdapterManager manager = AdapterManager.getInstance();

        Map<Integer, List<Long>> restoredTables = new HashMap<>();

        for ( CatalogColumn c : columns.values() ) {
            List<CatalogColumnPlacement> placements = getColumnPlacement( c.id );
            CatalogTable catalogTable = getTable( c.tableId );

            // No column placements need to be restored if it is a view
            if ( catalogTable.tableType != TableType.VIEW ) {
                if ( placements.size() == 0 ) {
                    // No placements shouldn't happen
                    throw new RuntimeException( "There seems to be no placement for the column with the id " + c.id );
                } else if ( placements.size() == 1 ) {
                    Adapter adapter = manager.getAdapter( placements.get( 0 ).adapterId );
                    if ( adapter instanceof DataStore ) {
                        DataStore store = (DataStore) adapter;
                        if ( !store.isPersistent() ) {

                            // TODO only full placements atm here

                            if ( !restoredTables.containsKey( store.getAdapterId() ) ) {
                                store.createTable( transaction.createStatement().getPrepareContext(), catalogTable, catalogTable.partitionProperty.partitionIds );
                                restoredTables.put( store.getAdapterId(), Collections.singletonList( catalogTable.id ) );

                            } else if ( !(restoredTables.containsKey( store.getAdapterId() ) && restoredTables.get( store.getAdapterId() ).contains( catalogTable.id )) ) {
                                store.createTable( transaction.createStatement().getPrepareContext(), catalogTable, catalogTable.partitionProperty.partitionIds );
                                List<Long> ids = new ArrayList<>( restoredTables.get( store.getAdapterId() ) );
                                ids.add( catalogTable.id );
                                restoredTables.put( store.getAdapterId(), ids );
                            }
                        }
                    }
                } else {
                    Map<Integer, Boolean> persistent = placements.stream().collect( Collectors.toMap( p -> p.adapterId, p -> manager.getStore( p.adapterId ).isPersistent() ) );

                    if ( !persistent.containsValue( true ) ) { // no persistent placement for this column
                        CatalogTable table = getTable( c.tableId );
                        for ( CatalogColumnPlacement p : placements ) {
                            DataStore store = manager.getStore( p.adapterId );

                            if ( !restoredTables.containsKey( store.getAdapterId() ) ) {
                                store.createTable( transaction.createStatement().getPrepareContext(), table, table.partitionProperty.partitionIds );
                                List<Long> ids = new ArrayList<>();
                                ids.add( table.id );
                                restoredTables.put( store.getAdapterId(), ids );

                            } else if ( !(restoredTables.containsKey( store.getAdapterId() ) && restoredTables.get( store.getAdapterId() ).contains( table.id )) ) {
                                store.createTable( transaction.createStatement().getPrepareContext(), table, table.partitionProperty.partitionIds );
                                List<Long> ids = new ArrayList<>( restoredTables.get( store.getAdapterId() ) );
                                ids.add( table.id );
                                restoredTables.put( store.getAdapterId(), ids );
                            }
                        }
                    } else if ( persistent.containsValue( true ) && persistent.containsValue( false ) ) {
                        // TODO DL change so column gets copied
                        for ( Entry<Integer, Boolean> p : persistent.entrySet() ) {
                            if ( !p.getValue() ) {
                                deleteColumnPlacement( p.getKey(), c.id, false );
                            }
                        }
                    }
                }
            }
        }
    }


    /**
     * On restart, all AlgNodes used in views and materialized views need to be recreated.
     * Depending on the query language, different methods are used.
     */
    @Override
    public void restoreViews( Transaction transaction ) {
        Statement statement = transaction.createStatement();

        for ( CatalogTable c : tables.values() ) {
            if ( c.tableType == TableType.VIEW || c.tableType == TableType.MATERIALIZED_VIEW ) {
                String query;
                QueryLanguage language;
                if ( c.tableType == TableType.VIEW ) {
                    query = ((CatalogView) c).getQuery();
                    language = ((CatalogView) c).getLanguage();
                } else {
                    query = ((CatalogMaterializedView) c).getQuery();
                    language = ((CatalogMaterializedView) c).getLanguage();
                }

                switch ( language ) {
                    case SQL:
                        Processor sqlProcessor = statement.getTransaction().getProcessor( QueryLanguage.SQL );
                        Node sqlNode = sqlProcessor.parse( query );
                        AlgRoot algRoot = sqlProcessor.translate(
                                statement,
                                sqlProcessor.validate( statement.getTransaction(), sqlNode, RuntimeConfig.ADD_DEFAULT_VALUES_IN_INSERTS.getBoolean() ).left,
                                new QueryParameters( query, c.getSchemaType() ) );
                        nodeInfo.put( c.id, algRoot.alg );
                        algTypeInfo.put( c.id, algRoot.validatedRowType );
                        break;

                    case REL_ALG:
                        Processor jsonRelProcessor = statement.getTransaction().getProcessor( QueryLanguage.REL_ALG );
                        AlgNode result = jsonRelProcessor.translate( statement, null, new QueryParameters( query, c.getSchemaType() ) ).alg;

                        final AlgDataType rowType = result.getRowType();
                        final List<Pair<Integer, String>> fields = Pair.zip( ImmutableIntList.identity( rowType.getFieldCount() ), rowType.getFieldNames() );
                        final AlgCollation collation =
                                result instanceof Sort
                                        ? ((Sort) result).collation
                                        : AlgCollations.EMPTY;
                        AlgRoot root = new AlgRoot( result, result.getRowType(), Kind.SELECT, fields, collation );

                        nodeInfo.put( c.id, root.alg );
                        algTypeInfo.put( c.id, root.validatedRowType );
                        break;

                    case MONGO_QL:
                        Processor mqlProcessor = statement.getTransaction().getProcessor( QueryLanguage.MONGO_QL );
                        Node mqlNode = mqlProcessor.parse( query );

                        AlgRoot mqlRel = mqlProcessor.translate(
                                statement,
                                mqlNode,
                                new MqlQueryParameters( query, getSchema( defaultDatabaseId ).name, SchemaType.DOCUMENT ) );
                        nodeInfo.put( c.id, mqlRel.alg );
                        algTypeInfo.put( c.id, mqlRel.validatedRowType );
                        break;
                }
                if ( c.tableType == TableType.MATERIALIZED_VIEW ) {
                    log.info( "Updating materialized view: {}", c.getSchemaName() + "." + c.name );
                    MaterializedViewManager materializedManager = MaterializedViewManager.getInstance();
                    materializedManager.addMaterializedInfo( c.id, ((CatalogMaterializedView) c).getMaterializedCriteria() );
                    materializedManager.updateData( statement.getTransaction(), c.id );
                    materializedManager.updateMaterializedTime( c.id );
                }
            }
        }
    }


    /**
     * Sets the idBuilder for a given map to the new starting position
     *
     * @param map the map to which the idBuilder belongs
     * @param idBuilder which is creates new unique ids
     */
    private void restoreIdBuilder( Map<Integer, ?> map, AtomicInteger idBuilder ) {
        if ( !map.isEmpty() ) {
            idBuilder.set( Collections.max( map.keySet() ) + 1 );
        }
    }


    private void restoreIdBuilder( Map<Long, ?> map, AtomicLong idBuilder ) {
        if ( !map.isEmpty() ) {
            idBuilder.set( Collections.max( map.keySet() ) + 1 );
        }
    }


    private void restoreAllIdBuilders() {
        restoreIdBuilder( schemas, schemaIdBuilder );
        restoreIdBuilder( databases, databaseIdBuilder );
        restoreIdBuilder( tables, tableIdBuilder );
        restoreIdBuilder( columns, columnIdBuilder );
        restoreIdBuilder( users, userIdBuilder );
        restoreIdBuilder( keys, keyIdBuilder );
        restoreIdBuilder( constraints, columnIdBuilder );
        restoreIdBuilder( indexes, indexIdBuilder );
        restoreIdBuilder( adapters, adapterIdBuilder );
        restoreIdBuilder( queryInterfaces, queryInterfaceIdBuilder );
        restoreIdBuilder( foreignKeys, foreignKeyIdBuilder );
        restoreIdBuilder( partitionGroups, partitionGroupIdBuilder );
        restoreIdBuilder( partitions, partitionIdBuilder );

        // Restore physical position builder
        if ( columnPlacements.size() > 0 ) {
            long highestPosition = 0;
            for ( CatalogColumnPlacement placement : columnPlacements.values() ) {
                if ( placement.physicalPosition > highestPosition ) {
                    highestPosition = placement.physicalPosition;
                }
            }
            physicalPositionBuilder.set( highestPosition + 1 );
        }
    }


    /**
     * Initiates all needed maps for adapters
     *
     * adapters: adapterId {@code ->} CatalogAdapter
     * adapterName: adapterName {@code ->}  CatalogAdapter
     */
    private void initAdapterInfo( DB db ) {
        adapters = db.hashMap( "adapters", Serializer.INTEGER, new GenericSerializer<CatalogAdapter>() ).createOrOpen();
        adapterNames = db.hashMap( "adapterNames", Serializer.STRING, new GenericSerializer<CatalogAdapter>() ).createOrOpen();
    }


    /**
     * Initiates all needed maps for query interfaces
     *
     * queryInterfaces: ifaceId  CatalogQueryInterface
     * queryInterfaceNames: ifaceName  CatalogQueryInterface
     */
    private void initQueryInterfaceInfo( DB db ) {
        queryInterfaces = db.hashMap( "queryInterfaces", Serializer.INTEGER, new GenericSerializer<CatalogQueryInterface>() ).createOrOpen();
        queryInterfaceNames = db.hashMap( "queryInterfaceNames", Serializer.STRING, new GenericSerializer<CatalogQueryInterface>() ).createOrOpen();
    }


    /**
     * creates all needed maps for keys and constraints
     *
     * keyColumns: [columnId1, columnId2,...]  keyId
     * keys: keyId  CatalogKey
     * primaryKeys: keyId  CatalogPrimaryKey
     * foreignKeys: keyId  CatalogForeignKey
     * constraints: constraintId  CatalogConstraint
     * indexes: indexId {@code ->} CatalogIndex
     */
    private void initKeysAndConstraintsInfo( DB db ) {
        keyColumns = db.hashMap( "keyColumns", Serializer.LONG_ARRAY, Serializer.LONG ).createOrOpen();
        keys = db.hashMap( "keys", Serializer.LONG, new GenericSerializer<CatalogKey>() ).createOrOpen();
        primaryKeys = db.hashMap( "primaryKeys", Serializer.LONG, new GenericSerializer<CatalogPrimaryKey>() ).createOrOpen();
        foreignKeys = db.hashMap( "foreignKeys", Serializer.LONG, new GenericSerializer<CatalogForeignKey>() ).createOrOpen();
        constraints = db.hashMap( "constraints", Serializer.LONG, new GenericSerializer<CatalogConstraint>() ).createOrOpen();
        indexes = db.hashMap( "indexes", Serializer.LONG, new GenericSerializer<CatalogIndex>() ).createOrOpen();
    }


    /**
     * creates all needed maps for users
     *
     * users: userId {@code ->} CatalogUser
     * userNames: name {@code ->} CatalogUser
     */
    private void initUserInfo( DB db ) {
        users = db.hashMap( "users", Serializer.INTEGER, new GenericSerializer<CatalogUser>() ).createOrOpen();
        userNames = db.hashMap( "usersNames", Serializer.STRING, new GenericSerializer<CatalogUser>() ).createOrOpen();
    }


    /**
     * initialize the column maps
     *
     * columns: columnId {@code ->} CatalogColumn
     * columnNames: new Object[]{databaseId, schemaId, tableId, columnName} {@code ->} CatalogColumn
     * columnPlacements: new Object[]{adapterId, columnId} {@code ->} CatalogPlacement
     */
    private void initColumnInfo( DB db ) {
        //noinspection unchecked
        columns = db.treeMap( "columns", Serializer.LONG, Serializer.JAVA ).createOrOpen();
        //noinspection unchecked
        columnNames = db.treeMap( "columnNames", new SerializerArrayTuple( Serializer.LONG, Serializer.LONG, Serializer.LONG, Serializer.STRING ), Serializer.JAVA ).createOrOpen();
        //noinspection unchecked
        columnPlacements = db.treeMap( "columnPlacement", new SerializerArrayTuple( Serializer.INTEGER, Serializer.LONG ), Serializer.JAVA ).createOrOpen();
    }


    /**
     * Creates all maps needed for tables
     *
     * tables: tableId {@code ->} CatalogTable
     * tableChildren: tableId {@code ->} [columnId, columnId,..]
     * tableNames: new Object[]{databaseId, schemaId, tableName} {@code ->} CatalogTable
     */
    private void initTableInfo( DB db ) {
        //noinspection unchecked
        tables = db.treeMap( "tables", Serializer.LONG, Serializer.JAVA ).createOrOpen();
        tableChildren = db.hashMap( "tableChildren", Serializer.LONG, new GenericSerializer<ImmutableList<Long>>() ).createOrOpen();
        //noinspection unchecked
        tableNames = db.treeMap( "tableNames" )
                .keySerializer( new SerializerArrayTuple( Serializer.LONG, Serializer.LONG, Serializer.STRING ) )
                .valueSerializer( Serializer.JAVA )
                .createOrOpen();
        dataPlacements = db.treeMap( "dataPlacement", new SerializerArrayTuple( Serializer.INTEGER, Serializer.LONG ), Serializer.JAVA ).createOrOpen();
        partitionGroups = db.treeMap( "partitionGroups", Serializer.LONG, Serializer.JAVA ).createOrOpen();
        partitions = db.treeMap( "partitions", Serializer.LONG, Serializer.JAVA ).createOrOpen();

        partitionPlacements = db.treeMap( "partitionPlacements", new SerializerArrayTuple( Serializer.INTEGER, Serializer.LONG ), Serializer.JAVA ).createOrOpen();

        // Restores all Tables dependent on periodic checks like TEMPERATURE Partitioning
        frequencyDependentTables = tables.values().stream().filter( t -> t.partitionProperty.reliesOnPeriodicChecks ).map( t -> t.id ).collect( Collectors.toSet() );
    }


    /**
     * creates all needed maps for schemas
     *
     * schemas: schemaId {@code ->} CatalogSchema
     * schemaChildren: schemaId {@code ->} [tableId, tableId, etc]
     * schemaNames: new Object[]{databaseId, schemaName} {@code ->} CatalogSchema
     */
    private void initSchemaInfo( DB db ) {
        //noinspection unchecked
        schemas = db.treeMap( "schemas", Serializer.LONG, Serializer.JAVA ).createOrOpen();
        schemaChildren = db.hashMap( "schemaChildren", Serializer.LONG, new GenericSerializer<ImmutableList<Long>>() ).createOrOpen();
        //noinspection unchecked
        schemaNames = db.treeMap( "schemaNames", new SerializerArrayTuple( Serializer.LONG, Serializer.STRING ), Serializer.JAVA ).createOrOpen();
    }


    /**
     * creates maps for databases
     *
     * databases: databaseId {@code ->} CatalogDatabase
     * databaseNames: databaseName {@code ->} CatalogDatabase
     * databaseChildren: databaseId {@code ->} [tableId, tableId,...]
     */
    private void initDatabaseInfo( DB db ) {
        //noinspection unchecked
        databases = db.treeMap( "databases", Serializer.LONG, Serializer.JAVA ).createOrOpen();
        //noinspection unchecked
        databaseNames = db.treeMap( "databaseNames", Serializer.STRING, Serializer.JAVA ).createOrOpen();
        databaseChildren = db.hashMap( "databaseChildren", Serializer.LONG, new GenericSerializer<ImmutableList<Long>>() ).createOrOpen();
    }


    /**
     * Fills the catalog database with default data, skips if data is already inserted
     */
    private void insertDefaultData() throws GenericCatalogException, UnknownUserException, UnknownDatabaseException, UnknownTableException, UnknownSchemaException, UnknownAdapterException, UnknownColumnException {

        //////////////
        // init users
        int systemId;
        if ( !userNames.containsKey( "system" ) ) {
            systemId = addUser( "system", "" );
        } else {
            systemId = getUser( "system" ).id;
        }

        if ( !userNames.containsKey( "pa" ) ) {
            addUser( "pa", "" );
        }
        Catalog.defaultUserId = systemId;

        //////////////
        // init database
        long databaseId;
        if ( !databaseNames.containsKey( "APP" ) ) {
            databaseId = addDatabase( "APP", systemId, "system", 1L, "public" );
        } else {
            databaseId = getDatabase( "APP" ).id;
        }
        Catalog.defaultDatabaseId = databaseId;

        //////////////
        // init schema

        long schemaId;
        if ( !schemaNames.containsKey( new Object[]{ databaseId, "public" } ) ) {
            schemaId = addSchema( "public", databaseId, 1, SchemaType.getDefault() );
        } else {
            schemaId = getSchema( "APP", "public" ).id;
        }

        //////////////
        // init adapters
        if ( adapterNames.size() == 0 ) {
            // Deploy default store
            addAdapter( "hsqldb", defaultStore.getPath(), AdapterType.STORE, defaultStore.getDefaultSettings() );

            // Deploy default CSV view
            addAdapter( "hr", defaultSource.getPath(), AdapterType.SOURCE, defaultSource.getDefaultSettings() );

            // init schema
            CatalogAdapter csv = getAdapter( "hr" );
            if ( !testMode ) {
                if ( !tableNames.containsKey( new Object[]{ databaseId, schemaId, "depts" } ) ) {
                    addTable( "depts", schemaId, systemId, TableType.SOURCE, false );
                }
                if ( !tableNames.containsKey( new Object[]{ databaseId, schemaId, "emps" } ) ) {
                    addTable( "emps", schemaId, systemId, TableType.SOURCE, false );
                }
                if ( !tableNames.containsKey( new Object[]{ databaseId, schemaId, "emp" } ) ) {
                    addTable( "emp", schemaId, systemId, TableType.SOURCE, false );
                }
                if ( !tableNames.containsKey( new Object[]{ databaseId, schemaId, "work" } ) ) {
                    addTable( "work", schemaId, systemId, TableType.SOURCE, false );
                    addDefaultCsvColumns( csv );
                }
            }
        }

        ////////////////////////
        // init query interfaces
        if ( queryInterfaceNames.size() == 0 ) {
            // Add JDBC interface
            Map<String, String> jdbcSettings = new HashMap<>();
            jdbcSettings.put( "port", "20591" );
            jdbcSettings.put( "serialization", "PROTOBUF" );
            addQueryInterface( "avatica", "org.polypheny.db.avatica.AvaticaInterface", jdbcSettings );

            // Add REST interface
            Map<String, String> restSettings = new HashMap<>();
            restSettings.put( "port", "8089" );
            restSettings.put( "maxUploadSizeMb", "10000" );
            addQueryInterface( "rest", "org.polypheny.db.restapi.HttpRestServer", restSettings );

            // Add HTTP interface
            Map<String, String> httpSettings = new HashMap<>();
            httpSettings.put( "port", "13137" );
            httpSettings.put( "maxUploadSizeMb", "10000" );
            addQueryInterface( "http", "org.polypheny.db.http.HttpInterface", httpSettings );
        }

        try {
            commit();
        } catch ( NoTablePrimaryKeyException e ) {
            throw new RuntimeException( e );
        }

    }


    /**
     * Initiates default columns for csv files
     */
    private void addDefaultCsvColumns( CatalogAdapter csv ) throws UnknownSchemaException, UnknownTableException, GenericCatalogException, UnknownColumnException, UnknownDatabaseException {
        CatalogSchema schema = getSchema( "APP", "public" );
        CatalogTable depts = getTable( schema.id, "depts" );

        addDefaultCsvColumn( csv, depts, "deptno", PolyType.INTEGER, null, 1, null );
        addDefaultCsvColumn( csv, depts, "name", PolyType.VARCHAR, Collation.CASE_INSENSITIVE, 2, 20 );

        CatalogTable emps = getTable( schema.id, "emps" );
        addDefaultCsvColumn( csv, emps, "empid", PolyType.INTEGER, null, 1, null );
        addDefaultCsvColumn( csv, emps, "deptno", PolyType.INTEGER, null, 2, null );
        addDefaultCsvColumn( csv, emps, "name", PolyType.VARCHAR, Collation.CASE_INSENSITIVE, 3, 20 );
        addDefaultCsvColumn( csv, emps, "salary", PolyType.INTEGER, null, 4, null );
        addDefaultCsvColumn( csv, emps, "commission", PolyType.INTEGER, null, 5, null );

        CatalogTable emp = getTable( schema.id, "emp" );
        addDefaultCsvColumn( csv, emp, "employeeno", PolyType.INTEGER, null, 1, null );
        addDefaultCsvColumn( csv, emp, "age", PolyType.INTEGER, null, 2, null );
        addDefaultCsvColumn( csv, emp, "gender", PolyType.VARCHAR, Collation.CASE_INSENSITIVE, 3, 20 );
        addDefaultCsvColumn( csv, emp, "maritalstatus", PolyType.VARCHAR, Collation.CASE_INSENSITIVE, 4, 20 );
        addDefaultCsvColumn( csv, emp, "worklifebalance", PolyType.VARCHAR, Collation.CASE_INSENSITIVE, 5, 20 );
        addDefaultCsvColumn( csv, emp, "education", PolyType.VARCHAR, Collation.CASE_INSENSITIVE, 6, 20 );
        addDefaultCsvColumn( csv, emp, "monthlyincome", PolyType.INTEGER, null, 7, null );
        addDefaultCsvColumn( csv, emp, "relationshipjoy", PolyType.VARCHAR, Collation.CASE_INSENSITIVE, 8, 20 );
        addDefaultCsvColumn( csv, emp, "workingyears", PolyType.INTEGER, null, 9, null );
        addDefaultCsvColumn( csv, emp, "yearsatcompany", PolyType.INTEGER, null, 10, null );

        CatalogTable work = getTable( schema.id, "work" );
        addDefaultCsvColumn( csv, work, "employeeno", PolyType.INTEGER, null, 1, null );
        addDefaultCsvColumn( csv, work, "educationfield", PolyType.VARCHAR, Collation.CASE_INSENSITIVE, 2, 20 );
        addDefaultCsvColumn( csv, work, "jobinvolvement", PolyType.VARCHAR, Collation.CASE_INSENSITIVE, 3, 20 );
        addDefaultCsvColumn( csv, work, "joblevel", PolyType.INTEGER, null, 4, null );
        addDefaultCsvColumn( csv, work, "jobrole", PolyType.VARCHAR, Collation.CASE_INSENSITIVE, 5, 30 );
        addDefaultCsvColumn( csv, work, "businesstravel", PolyType.VARCHAR, Collation.CASE_INSENSITIVE, 6, 20 );
        addDefaultCsvColumn( csv, work, "department", PolyType.VARCHAR, Collation.CASE_INSENSITIVE, 7, 25 );
        addDefaultCsvColumn( csv, work, "attrition", PolyType.VARCHAR, Collation.CASE_INSENSITIVE, 8, 20 );
        addDefaultCsvColumn( csv, work, "dailyrate", PolyType.INTEGER, null, 9, null );

        // set all needed primary keys
        addPrimaryKey( depts.id, Collections.singletonList( getColumn( depts.id, "deptno" ).id ) );
        addPrimaryKey( emps.id, Collections.singletonList( getColumn( emps.id, "empid" ).id ) );
        addPrimaryKey( emp.id, Collections.singletonList( getColumn( emp.id, "employeeno" ).id ) );
        addPrimaryKey( work.id, Collections.singletonList( getColumn( work.id, "employeeno" ).id ) );

        // set foreign keys
        addForeignKey(
                emps.id,
                ImmutableList.of( getColumn( emps.id, "deptno" ).id ),
                depts.id,
                ImmutableList.of( getColumn( depts.id, "deptno" ).id ),
                "fk_emps_depts",
                ForeignKeyOption.NONE,
                ForeignKeyOption.NONE );
        addForeignKey(
                work.id,
                ImmutableList.of( getColumn( work.id, "employeeno" ).id ),
                emp.id,
                ImmutableList.of( getColumn( emp.id, "employeeno" ).id ),
                "fk_work_emp",
                ForeignKeyOption.NONE,
                ForeignKeyOption.NONE );
    }


    private void addDefaultCsvColumn( CatalogAdapter csv, CatalogTable table, String name, PolyType type, Collation collation, int position, Integer length ) {
        if ( !checkIfExistsColumn( table.id, name ) ) {
            long colId = addColumn( name, table.id, position, type, null, length, null, null, null, false, collation );
            String filename = table.name + ".csv";
            if ( table.name.equals( "emp" ) || table.name.equals( "work" ) ) {
                filename += ".gz";
            }

            addColumnPlacement( csv.id, colId, PlacementType.AUTOMATIC, filename, table.name, name );
            updateColumnPlacementPhysicalPosition( csv.id, colId, position );

<<<<<<< HEAD
            long partitionId = getPartitionsOnDataPlacement( csv.id, table.id ).get( 0 );
            addPartitionPlacement( csv.id, table.id, table.schemaId, partitionId, PlacementType.AUTOMATIC, filename, table.name );
=======
            long partitionId = table.partitionProperty.partitionIds.get( 0 );
            addPartitionPlacement( csv.id, table.id, partitionId, PlacementType.AUTOMATIC, filename, table.name );
>>>>>>> eeaa97b7
        }
    }


    private void addDefaultColumn( CatalogAdapter adapter, CatalogTable table, String name, PolyType type, Collation collation, int position, Integer length ) {
        if ( !checkIfExistsColumn( table.id, name ) ) {
            long colId = addColumn( name, table.id, position, type, null, length, null, null, null, false, collation );
            addColumnPlacement( adapter.id, colId, PlacementType.AUTOMATIC, "col" + colId, table.name, name );
            updateColumnPlacementPhysicalPosition( adapter.id, colId, position );
        }
    }


    @Override
    public void validateColumns() {
        CatalogValidator validator = new CatalogValidator();
        db.rollback();
        try {
            validator.validate();
        } catch ( GenericCatalogException e ) {
            throw new RuntimeException( e );
        }
    }


    @Override
    public void close() {
        db.close();
    }


    @Override
    public void clear() {
        db.getAll().clear();
        initDBLayout( db );
        restoreAllIdBuilders();
    }


    /**
     * Adds a database
     *
     * @param name The name of the database
     * @param ownerId The owner of this database
     * @param ownerName The name of the owner
     * @param defaultSchemaId The id of the default schema of this database
     * @param defaultSchemaName The name of the default schema of this database
     * @return the id of the newly inserted database
     */
    @Override
    public long addDatabase( String name, int ownerId, String ownerName, long defaultSchemaId, String defaultSchemaName ) {
        long id = databaseIdBuilder.getAndIncrement();
        CatalogDatabase database = new CatalogDatabase( id, name, ownerId, ownerName, defaultSchemaId, defaultSchemaName );
        synchronized ( this ) {
            databases.put( id, database );
            databaseNames.put( name, database );
            databaseChildren.put( id, ImmutableList.<Long>builder().build() );
        }
        listeners.firePropertyChange( "database", null, database );
        return id;
    }


    /**
     * Delete a database from the catalog
     *
     * @param databaseId The id of the database to delete
     */
    @Override
    public void deleteDatabase( long databaseId ) {
        CatalogDatabase database = getDatabase( databaseId );
        if ( database != null ) {
            synchronized ( this ) {
                databases.remove( databaseId );
                databaseNames.remove( database.name );
                databaseChildren.remove( databaseId );
            }
        }
    }


    /**
     * Inserts a new user,
     * if a user with the same name already exists, it throws an error // TODO should it?
     *
     * @param name of the user
     * @param password of the user
     * @return the id of the created user
     */
    @Override
    public int addUser( String name, String password ) {
        CatalogUser user = new CatalogUser( userIdBuilder.getAndIncrement(), name, password, 1 );
        synchronized ( this ) {
            users.put( user.id, user );
            userNames.put( user.name, user );
        }
        listeners.firePropertyChange( "user", null, user );
        return user.id;
    }


    @Override
    public void setUserSchema( int userId, long schemaId ) {
        CatalogUser user = getUser( userId );
        CatalogUser newUser = new CatalogUser( user.id, user.name, user.password, schemaId );
        synchronized ( this ) {
            users.put( user.id, newUser );
            userNames.put( user.name, newUser );
        }
        listeners.firePropertyChange( "user", null, user );
    }


    /**
     * Get all databases
     * if pattern is specified, only the ones which confirm to it
     *
     * @param pattern A pattern for the database name
     * @return List of databases
     */
    @Override
    public List<CatalogDatabase> getDatabases( Pattern pattern ) {
        if ( pattern != null ) {
            if ( pattern.containsWildcards ) {
                return databaseNames.entrySet().stream().filter( e -> e.getKey().matches( pattern.toRegex() ) ).map( Entry::getValue ).sorted().collect( Collectors.toList() );
            } else {
                if ( databaseNames.containsKey( pattern.pattern ) ) {
                    return Collections.singletonList( databaseNames.get( pattern.pattern ) );
                } else {
                    return new ArrayList<>();
                }
            }
        } else {
            return new ArrayList<>( databases.values() );
        }
    }


    /**
     * Returns the database with the given name.
     *
     * @param databaseName The name of the database
     * @return The database
     * @throws UnknownDatabaseException If there is no database with this name.
     */
    @Override
    public CatalogDatabase getDatabase( String databaseName ) throws UnknownDatabaseException {
        try {
            return Objects.requireNonNull( databaseNames.get( databaseName ) );
        } catch ( NullPointerException e ) {
            throw new UnknownDatabaseException( databaseName );
        }
    }


    /**
     * Returns the database with the given name.
     *
     * @param databaseId The id of the database
     * @return The database
     */
    @Override
    public CatalogDatabase getDatabase( long databaseId ) {
        try {
            return Objects.requireNonNull( databases.get( databaseId ) );
        } catch ( NullPointerException e ) {
            throw new UnknownDatabaseIdRuntimeException( databaseId );
        }
    }


    /**
     * Get all schemas which fit to the specified filter pattern.
     * <code>getSchemas(xid, null, null)</code> returns all schemas of all databases.
     *
     * @param databaseNamePattern Pattern for the database name. null returns all.
     * @param schemaNamePattern Pattern for the schema name. null returns all.
     * @return List of schemas which fit to the specified filter. If there is no schema which meets the criteria, an empty list is returned.
     */
    @Override
    public List<CatalogSchema> getSchemas( Pattern databaseNamePattern, Pattern schemaNamePattern ) {

        List<CatalogDatabase> catalogDatabases = getDatabases( databaseNamePattern );

        if ( catalogDatabases.size() > 0 ) {
            Stream<CatalogSchema> catalogSchemas = catalogDatabases.stream().filter( d -> databaseChildren.containsKey( d.id ) ).flatMap( d -> Objects.requireNonNull( databaseChildren.get( d.id ) ).stream() ).map( schemas::get );

            if ( schemaNamePattern != null ) {
                catalogSchemas = catalogSchemas.filter( s -> s.name.matches( schemaNamePattern.toRegex() ) );
            }
            return catalogSchemas.collect( Collectors.toList() );
        }

        return new ArrayList<>();
    }


    /**
     * Get all schemas of the specified database which fit to the specified filter pattern.
     * <code>getSchemas(xid, databaseName, null)</code> returns all schemas of the database.
     *
     * @param databaseId The id of the database
     * @param schemaNamePattern Pattern for the schema name. null returns all
     * @return List of schemas which fit to the specified filter. If there is no schema which meets the criteria, an empty list is returned.
     */
    @Override
    public List<CatalogSchema> getSchemas( long databaseId, Pattern schemaNamePattern ) {
        if ( schemaNamePattern != null ) {
            List<CatalogSchema> list = new ArrayList<>();
            for ( CatalogSchema schema : schemaNames.prefixSubMap( new Object[]{ databaseId } ).values() ) {
                if ( schema.name.matches( schemaNamePattern.pattern ) ) {
                    list.add( schema );
                }
            }
            return ImmutableList.copyOf( list );
        } else {
            return new ArrayList<>( schemaNames.prefixSubMap( new Object[]{ databaseId } ).values() );
        }
    }


    /**
     * Returns the schema with the specified id.
     *
     * @param schemaId The id of the schema
     * @return The schema
     */
    @Override
    public CatalogSchema getSchema( long schemaId ) {
        try {
            return Objects.requireNonNull( schemas.get( schemaId ) );
        } catch ( NullPointerException e ) {
            throw new UnknownSchemaIdRuntimeException( schemaId );
        }
    }


    /**
     * Returns the schema with the given name in the specified database.
     *
     * @param databaseName The name of the database
     * @param schemaName The name of the schema
     * @return The schema
     * @throws UnknownSchemaException If there is no schema with this name in the specified database.
     */
    @Override
    public CatalogSchema getSchema( String databaseName, String schemaName ) throws UnknownSchemaException, UnknownDatabaseException {
        try {
            long databaseId = getDatabase( databaseName ).id;
            return Objects.requireNonNull( schemaNames.get( new Object[]{ databaseId, schemaName } ) );
        } catch ( NullPointerException e ) {
            throw new UnknownSchemaException( databaseName, schemaName );
        }
    }


    /**
     * Returns the schema with the given name in the specified database.
     *
     * @param databaseId The id of the database
     * @param schemaName The name of the schema
     * @return The schema
     * @throws UnknownSchemaException If there is no schema with this name in the specified database.
     */
    @Override
    public CatalogSchema getSchema( long databaseId, String schemaName ) throws UnknownSchemaException {
        try {
            return Objects.requireNonNull( schemaNames.get( new Object[]{ databaseId, schemaName } ) );
        } catch ( NullPointerException e ) {
            throw new UnknownSchemaException( databaseId, schemaName );
        }
    }


    /**
     * Adds a schema in a specified database
     *
     * @param name The name of the schema
     * @param databaseId The id of the associated database
     * @param ownerId The owner of this schema
     * @param schemaType The type of this schema
     * @return The id of the inserted schema
     */
    @Override
    public long addSchema( String name, long databaseId, int ownerId, SchemaType schemaType ) {
        CatalogUser owner = getUser( ownerId );
        long id = schemaIdBuilder.getAndIncrement();
        CatalogSchema schema = new CatalogSchema( id, name, databaseId, ownerId, owner.name, schemaType );
        synchronized ( this ) {
            schemas.put( id, schema );
            schemaNames.put( new Object[]{ databaseId, name }, schema );
            schemaChildren.put( id, ImmutableList.<Long>builder().build() );
            List<Long> children = new ArrayList<>( Objects.requireNonNull( databaseChildren.get( databaseId ) ) );
            children.add( id );
            databaseChildren.replace( databaseId, ImmutableList.copyOf( children ) );
        }
        listeners.firePropertyChange( "schema", null, schema );
        return id;
    }


    /**
     * Checks weather a schema with the specified name exists in a database.
     *
     * @param databaseId The if of the database
     * @param schemaName The name of the schema to check
     * @return True if there is a schema with this name. False if not.
     */
    @Override
    public boolean checkIfExistsSchema( long databaseId, String schemaName ) {
        return schemaNames.containsKey( new Object[]{ databaseId, schemaName } );
    }


    /**
     * Rename a schema
     *
     * @param schemaId The if of the schema to rename
     * @param name New name of the schema
     */
    @Override
    public void renameSchema( long schemaId, String name ) {
        try {
            CatalogSchema old = Objects.requireNonNull( schemas.get( schemaId ) );
            CatalogSchema schema = new CatalogSchema( old.id, name, old.databaseId, old.ownerId, old.ownerName, old.schemaType );

            synchronized ( this ) {
                schemas.replace( schemaId, schema );
                schemaNames.remove( new Object[]{ old.databaseId, old.name } );
                schemaNames.put( new Object[]{ old.databaseId, name }, schema );
            }
            listeners.firePropertyChange( "schema", old, schema );
        } catch ( NullPointerException e ) {
            throw new UnknownSchemaIdRuntimeException( schemaId );
        }
    }


    /**
     * Change owner of a schema
     *
     * @param schemaId The id of the schema which gets its ownerId changed
     * @param ownerId Id of the new owner
     */
    @Override
    public void setSchemaOwner( long schemaId, long ownerId ) {
        try {
            CatalogSchema old = Objects.requireNonNull( schemas.get( schemaId ) );
            CatalogSchema schema = new CatalogSchema( old.id, old.name, old.databaseId, (int) ownerId, old.ownerName, old.schemaType );
            synchronized ( this ) {
                schemas.replace( schemaId, schema );
                schemaNames.replace( new Object[]{ schema.databaseId, schema.name }, schema );
            }
            listeners.firePropertyChange( "schema", old, schema );
        } catch ( NullPointerException e ) {
            throw new UnknownSchemaIdRuntimeException( schemaId );
        }
    }


    /**
     * Delete a schema from the catalog
     *
     * @param schemaId The if of the schema to delete
     */
    @Override
    public void deleteSchema( long schemaId ) {
        CatalogSchema schema = getSchema( schemaId );
        synchronized ( this ) {
            schemaNames.remove( new Object[]{ schema.databaseId, schema.name } );
            List<Long> oldChildren = new ArrayList<>( Objects.requireNonNull( databaseChildren.get( schema.databaseId ) ) );
            oldChildren.remove( schemaId );
            databaseChildren.replace( schema.databaseId, ImmutableList.copyOf( oldChildren ) );

            for ( Long id : Objects.requireNonNull( schemaChildren.get( schemaId ) ) ) {
                deleteTable( id );
            }
            schemaChildren.remove( schemaId );
            schemas.remove( schemaId );

        }
        listeners.firePropertyChange( "Schema", schema, null );
    }


    /**
     * Get all tables of the specified schema which fit to the specified filters.
     * <code>getTables(xid, databaseName, null, null, null)</code> returns all tables of the database.
     *
     * @param schemaId The id of the schema
     * @param tableNamePattern Pattern for the table name. null returns all.
     * @return List of tables which fit to the specified filters. If there is no table which meets the criteria, an empty list is returned.
     */
    @Override
    public List<CatalogTable> getTables( long schemaId, Pattern tableNamePattern ) {
        if ( schemas.containsKey( schemaId ) ) {

            CatalogSchema schema = Objects.requireNonNull( schemas.get( schemaId ) );
            if ( tableNamePattern != null ) {
                return Collections.singletonList( tableNames.get( new Object[]{ schema.databaseId, schemaId, tableNamePattern.pattern } ) );
            } else {
                return new ArrayList<>( tableNames.prefixSubMap( new Object[]{ schema.databaseId, schemaId } ).values() );
            }
        }
        return new ArrayList<>();
    }


    /**
     * Get all tables of the specified database which fit to the specified filters.
     * <code>getTables(xid, databaseName, null, null, null)</code> returns all tables of the database.
     *
     * @param databaseId The id of the database
     * @param schemaNamePattern Pattern for the schema name. null returns all.
     * @param tableNamePattern Pattern for the table name. null returns all.
     * @return List of tables which fit to the specified filters. If there is no table which meets the criteria, an empty list is returned.
     */
    @Override
    public List<CatalogTable> getTables( long databaseId, Pattern schemaNamePattern, Pattern tableNamePattern ) {
        if ( schemaNamePattern != null && tableNamePattern != null ) {
            CatalogSchema schema = schemaNames.get( new Object[]{ databaseId, schemaNamePattern.pattern } );
            if ( schema != null ) {
                return Collections.singletonList( Objects.requireNonNull( tableNames.get( new Object[]{ databaseId, schema.id, tableNamePattern.pattern } ) ) );
            }
        } else if ( schemaNamePattern != null ) {
            CatalogSchema schema = schemaNames.get( new Object[]{ databaseId, schemaNamePattern.pattern } );
            if ( schema != null ) {
                return new ArrayList<>( tableNames.prefixSubMap( new Object[]{ databaseId, schema.id } ).values() );
            }
        } else {
            return new ArrayList<>( tableNames.prefixSubMap( new Object[]{ databaseId } ).values() );
        }

        return new ArrayList<>();
    }


    /**
     * Get all tables of the specified database which fit to the specified filters.
     * <code>
     * ables(xid, databaseName, null, null, null)
     * </code> returns all tables of the database.
     *
     * @param databaseNamePattern Pattern for the database name. null returns all.
     * @param schemaNamePattern Pattern for the schema name. null returns all.
     * @param tableNamePattern Pattern for the table name. null returns all.
     * @return List of tables which fit to the specified filters. If there is no table which meets the criteria, an empty list is returned.
     */
    @Override
    public List<CatalogTable> getTables( Pattern databaseNamePattern, Pattern schemaNamePattern, Pattern tableNamePattern ) {
        List<CatalogSchema> catalogSchemas = getSchemas( databaseNamePattern, schemaNamePattern );

        if ( catalogSchemas.size() > 0 ) {
            Stream<CatalogTable> catalogTables = catalogSchemas.stream().filter( t -> schemaChildren.containsKey( t.id ) ).flatMap( t -> Objects.requireNonNull( schemaChildren.get( t.id ) ).stream() ).map( tables::get );

            if ( tableNamePattern != null ) {
                catalogTables = catalogTables.filter( t -> t.name.matches( tableNamePattern.toRegex() ) );
            }
            return catalogTables.collect( Collectors.toList() );
        }

        return new ArrayList<>();
    }


    /**
     * Returns the table with the given id
     *
     * @param tableId The id of the table
     * @return The table
     */
    @Override
    public CatalogTable getTable( long tableId ) {
        try {
            return Objects.requireNonNull( tables.get( tableId ) );
        } catch ( NullPointerException e ) {
            throw new UnknownTableIdRuntimeException( tableId );
        }
    }


    /**
     * Returns the table with the given name in the specified schema.
     *
     * @param schemaId The id of the schema
     * @param tableName The name of the table
     * @return The table
     * @throws UnknownTableException If there is no table with this name in the specified database and schema.
     */
    @Override
    public CatalogTable getTable( long schemaId, String tableName ) throws UnknownTableException {
        try {
            CatalogSchema schema = getSchema( schemaId );
            return Objects.requireNonNull( tableNames.get( new Object[]{ schema.databaseId, schemaId, tableName } ) );
        } catch ( NullPointerException e ) {
            throw new UnknownTableException( schemaId, tableName );
        }
    }


    /**
     * Returns the table with the given name in the specified database and schema.
     *
     * @param databaseId The id of the database
     * @param schemaName The name of the schema
     * @param tableName The name of the table
     * @return The table
     * @throws UnknownTableException If there is no table with this name in the specified database and schema.
     */
    @Override
    public CatalogTable getTable( long databaseId, String schemaName, String tableName ) throws UnknownTableException {
        try {
            long schemaId = Objects.requireNonNull( schemaNames.get( new Object[]{ databaseId, schemaName } ) ).id;
            return Objects.requireNonNull( tableNames.get( new Object[]{ databaseId, schemaId, tableName } ) );
        } catch ( NullPointerException e ) {
            throw new UnknownTableException( databaseId, schemaName, tableName );
        }
    }


    /**
     * Returns the table which is associated with a given partitionId
     *
     * @param partitionId to use for lookup
     * @return CatalogTable that contians partitionId
     */
    @Override
    public CatalogTable getTableFromPartition( long partitionId ) {
        return getTable( getPartition( partitionId ).tableId );
    }


    /**
     * Returns the table with the given name in the specified database and schema.
     *
     * @param databaseName The name of the database
     * @param schemaName The name of the schema
     * @param tableName The name of the table
     * @return The table
     * @throws UnknownTableException If there is no table with this name in the specified database and schema.
     */
    @Override
    public CatalogTable getTable( String databaseName, String schemaName, String tableName ) throws UnknownTableException, UnknownDatabaseException, UnknownSchemaException {
        try {
            long databaseId = getDatabase( databaseName ).id;
            long schemaId = getSchema( databaseId, schemaName ).id;
            return Objects.requireNonNull( tableNames.get( new Object[]{ databaseId, schemaId, tableName } ) );
        } catch ( NullPointerException e ) {
            throw new UnknownTableException( databaseName, schemaName, tableName );
        }
    }


    /**
     * Adds a table to a specified schema.
     *
     * @param name The name of the table to add
     * @param schemaId The id of the schema
     * @param ownerId The if of the owner
     * @param tableType The table type
     * @param modifiable Whether the content of the table can be modified
     * @return The id of the inserted table
     */
    @Override
    public long addTable( String name, long schemaId, int ownerId, TableType tableType, boolean modifiable ) {
        long id = tableIdBuilder.getAndIncrement();
        CatalogSchema schema = getSchema( schemaId );
        CatalogUser owner = getUser( ownerId );

        try {
            //Technically every Table is partitioned. But tables classified as UNPARTITIONED only consist of one PartitionGroup and one large partition
            List<Long> partitionGroupIds = new ArrayList<>();
            partitionGroupIds.add( addPartitionGroup( id, "full", schemaId, PartitionType.NONE, 1, new ArrayList<>(), true ) );
            //get All(only one) PartitionGroups and then get all partitionIds  for each PG and add them to completeList of partitionIds
            CatalogPartitionGroup defaultUnpartitionedGroup = getPartitionGroup( partitionGroupIds.get( 0 ) );

            PartitionProperty partitionProperty = PartitionProperty.builder()
                    .partitionType( PartitionType.NONE )
                    .isPartitioned( false )
                    .partitionGroupIds( ImmutableList.copyOf( partitionGroupIds ) )
                    .partitionIds( ImmutableList.copyOf( defaultUnpartitionedGroup.partitionIds ) )
                    .reliesOnPeriodicChecks( false )
                    .build();

            CatalogTable table = new CatalogTable(
                    id,
                    name,
                    ImmutableList.of(),
                    schemaId,
                    schema.databaseId,
                    ownerId,
                    owner.name,
                    tableType,
                    null,
                    ImmutableList.of(),
                    modifiable,
                    partitionProperty,
                    ImmutableList.of() );

            updateTableLogistics( name, schemaId, id, schema, table );
            openTable = id;

        } catch ( GenericCatalogException e ) {
            throw new RuntimeException( "Error when adding table " + name, e );
        }
        return id;
    }


    /**
     * Adds a view to a specified schema.
     *
     * @param name The name of the view to add
     * @param schemaId The id of the schema
     * @param ownerId The if of the owner
     * @param tableType The table type
     * @param modifiable Whether the content of the table can be modified
     * @param definition {@link AlgNode} used to create Views
     * @param underlyingTables all tables and columns used within the view
     * @param fieldList all columns used within the View
     * @return The id of the inserted table
     */
    @Override
    public long addView( String name, long schemaId, int ownerId, TableType tableType, boolean modifiable, AlgNode definition, AlgCollation algCollation, Map<Long, List<Long>> underlyingTables, AlgDataType fieldList, String query, QueryLanguage language ) {
        long id = tableIdBuilder.getAndIncrement();
        CatalogSchema schema = getSchema( schemaId );
        CatalogUser owner = getUser( ownerId );

        PartitionProperty partitionProperty = PartitionProperty.builder()
                .partitionType( PartitionType.NONE )
                .reliesOnPeriodicChecks( false )
                .partitionIds( ImmutableList.copyOf( new ArrayList<>() ) )
                .partitionGroupIds( ImmutableList.copyOf( new ArrayList<>() ) )
                .build();

        if ( tableType == TableType.VIEW ) {
            CatalogView viewTable = new CatalogView(
                    id,
                    name,
                    ImmutableList.of(),
                    schemaId,
                    schema.databaseId,
                    ownerId,
                    owner.name,
                    tableType,
                    query,//definition,
                    null,
                    ImmutableList.of(),
                    modifiable,
                    partitionProperty,
                    algCollation,
                    ImmutableList.of(),
                    ImmutableMap.copyOf( underlyingTables.entrySet().stream().collect( Collectors.toMap(
                            Entry::getKey,
                            e -> ImmutableList.copyOf( e.getValue() )
                    ) ) ),
                    language //fieldList
            );
            addConnectedViews( underlyingTables, viewTable.id );
            updateTableLogistics( name, schemaId, id, schema, viewTable );
            algTypeInfo.put( id, fieldList );
            nodeInfo.put( id, definition );
        } else {
            // Should not happen, addViewTable is only called with TableType.View
            throw new RuntimeException( "addViewTable is only possible with TableType = VIEW" );
        }
        return id;
    }


    /**
     * Adds a materialized view to a specified schema.
     *
     * @param name of the view to add
     * @param schemaId id of the schema
     * @param ownerId id of the owner
     * @param tableType type of table
     * @param modifiable Whether the content of the table can be modified
     * @param definition {@link AlgNode} used to create Views
     * @param algCollation relCollation used for materialized view
     * @param underlyingTables all tables and columns used within the view
     * @param fieldList all columns used within the View
     * @param materializedCriteria Information like freshness and last updated
     * @param query used to define materialized view
     * @param language query language used to define materialized view
     * @param ordered if materialized view is ordered or not
     * @return id of the inserted materialized view
     */
    @Override
    public long addMaterializedView( String name, long schemaId, int ownerId, TableType tableType, boolean modifiable, AlgNode definition, AlgCollation algCollation, Map<Long, List<Long>> underlyingTables, AlgDataType fieldList, MaterializedCriteria materializedCriteria, String query, QueryLanguage language, boolean ordered ) throws GenericCatalogException {
        long id = tableIdBuilder.getAndIncrement();
        CatalogSchema schema = getSchema( schemaId );
        CatalogUser owner = getUser( ownerId );

        // Technically every Table is partitioned. But tables classified as UNPARTITIONED only consist of one PartitionGroup and one large partition
        List<Long> partitionGroupIds = new ArrayList<>();
        partitionGroupIds.add( addPartitionGroup( id, "full", schemaId, PartitionType.NONE, 1, new ArrayList<>(), true ) );

        // Get the single PartitionGroup and consequently retrieve all contained partitionIds to add them to completeList of partitionIds in the partitionProperty
        CatalogPartitionGroup defaultUnpartitionedGroup = getPartitionGroup( partitionGroupIds.get( 0 ) );

        PartitionProperty partitionProperty = PartitionProperty.builder()
                .partitionType( PartitionType.NONE )
                .isPartitioned( false )
                .partitionGroupIds( ImmutableList.copyOf( partitionGroupIds ) )
                .partitionIds( ImmutableList.copyOf( defaultUnpartitionedGroup.partitionIds ) )
                .reliesOnPeriodicChecks( false )
                .build();

        if ( tableType == TableType.MATERIALIZED_VIEW ) {
            CatalogMaterializedView materializedViewTable = new CatalogMaterializedView(
                    id,
                    name,
                    ImmutableList.of(),
                    schemaId,
                    schema.databaseId,
                    ownerId,
                    owner.name,
                    tableType,
                    query,
                    null,
                    ImmutableList.of(),
                    modifiable,
                    partitionProperty,
                    algCollation,
                    ImmutableList.of(),
                    ImmutableMap.copyOf( underlyingTables.entrySet().stream().collect( Collectors.toMap(
                            Entry::getKey,
                            e -> ImmutableList.copyOf( e.getValue() )
                    ) ) ),
                    language,
                    materializedCriteria,
                    ordered
            );
            addConnectedViews( underlyingTables, materializedViewTable.id );
            updateTableLogistics( name, schemaId, id, schema, materializedViewTable );

            algTypeInfo.put( id, fieldList );
            nodeInfo.put( id, definition );
        } else {
            // Should not happen, addViewTable is only called with TableType.View
            throw new RuntimeException( "addMaterializedViewTable is only possible with TableType = MATERIALIZED_VIEW" );
        }
        return id;
    }


    /**
     * Update all information after the addition of all kind of tables
     */
    private void updateTableLogistics( String name, long schemaId, long id, CatalogSchema schema, CatalogTable table ) {
        synchronized ( this ) {
            tables.put( id, table );
            tableChildren.put( id, ImmutableList.<Long>builder().build() );
            tableNames.put( new Object[]{ schema.databaseId, schemaId, name }, table );
            List<Long> children = new ArrayList<>( Objects.requireNonNull( schemaChildren.get( schemaId ) ) );
            children.add( id );
            schemaChildren.replace( schemaId, ImmutableList.copyOf( children ) );
        }

        listeners.firePropertyChange( "table", null, table );
    }


    /**
     * Add additional Information to Table, what Views are connected to table
     */
    public void addConnectedViews( Map<Long, List<Long>> underlyingTables, long viewId ) {
        for ( long id : underlyingTables.keySet() ) {
            CatalogTable old = getTable( id );
            List<Long> connectedViews;
            connectedViews = new ArrayList<>( old.connectedViews );
            connectedViews.add( viewId );
            CatalogTable table = old.getConnectedViews( ImmutableList.copyOf( connectedViews ) );
            synchronized ( this ) {
                tables.replace( id, table );
                assert table != null;
                tableNames.replace( new Object[]{ table.databaseId, table.schemaId, old.name }, table );
            }
            listeners.firePropertyChange( "table", old, table );
        }
    }


    /**
     * Deletes all the dependencies of a view. This is used when deleting a view.
     *
     * @param catalogView view for which to delete its dependencies
     */
    @Override
    public void deleteViewDependencies( CatalogView catalogView ) {
        for ( long id : catalogView.getUnderlyingTables().keySet() ) {
            CatalogTable old = getTable( id );
            List<Long> connectedViews = old.connectedViews.stream().filter( e -> e != catalogView.id ).collect( Collectors.toList() );

            CatalogTable table = old.getConnectedViews( ImmutableList.copyOf( connectedViews ) );

            synchronized ( this ) {
                tables.replace( id, table );
                assert table != null;
                tableNames.replace( new Object[]{ table.databaseId, table.schemaId, old.name }, table );
            }
            listeners.firePropertyChange( "table", old, table );
        }
    }


    /**
     * Checks if there is a table with the specified name in the specified schema.
     *
     * @param schemaId The id of the schema
     * @param tableName The name to check for
     * @return true if there is a table with this name, false if not.
     */
    @Override
    public boolean checkIfExistsTable( long schemaId, String tableName ) {
        CatalogSchema schema = getSchema( schemaId );
        return tableNames.containsKey( new Object[]{ schema.databaseId, schemaId, tableName } );
    }


    /**
     * Checks if there is a table with the specified id.
     *
     * @param tableId id of the table
     * @return true if there is a table with this id, false if not.
     */
    @Override
    public boolean checkIfExistsTable( long tableId ) {
        return tables.containsKey( tableId );
    }


    /**
     * Renames a table
     *
     * @param tableId The if of the table to rename
     * @param name New name of the table
     */
    @Override
    public void renameTable( long tableId, String name ) {
        CatalogTable old = getTable( tableId );
        CatalogTable table = old.getRenamed( name );
        synchronized ( this ) {
            tables.replace( tableId, table );
            tableNames.remove( new Object[]{ table.databaseId, table.schemaId, old.name } );
            tableNames.put( new Object[]{ table.databaseId, table.schemaId, name }, table );
        }
        listeners.firePropertyChange( "table", old, table );
    }


    /**
     * Delete the specified table. Columns, Keys and ColumnPlacements need to be deleted before.
     *
     * @param tableId The id of the table to delete
     */
    @Override
    public void deleteTable( long tableId ) {
        CatalogTable table = getTable( tableId );
        List<Long> children = new ArrayList<>( Objects.requireNonNull( schemaChildren.get( table.schemaId ) ) );
        children.remove( tableId );
        synchronized ( this ) {
            schemaChildren.replace( table.schemaId, ImmutableList.copyOf( children ) );

            if ( table.partitionProperty.reliesOnPeriodicChecks ) {
                removeTableFromPeriodicProcessing( tableId );
            }

            if ( table.partitionProperty.isPartitioned ) {
                for ( Long partitionGroupId : Objects.requireNonNull( table.partitionProperty.partitionGroupIds ) ) {
                    deletePartitionGroup( table.id, table.schemaId, partitionGroupId );
                }
            }

            for ( Long columnId : Objects.requireNonNull( tableChildren.get( tableId ) ) ) {
                deleteColumn( columnId );
            }

            // Remove all placement containers along with all placements
            table.dataPlacements.forEach( adapterId -> removeDataPlacement( adapterId, tableId ) );

            tableChildren.remove( tableId );
            tables.remove( tableId );
            tableNames.remove( new Object[]{ table.databaseId, table.schemaId, table.name } );
            flagTableForDeletion( table.id, false );
            // primary key was deleted and open table has to be closed
            if ( openTable != null && openTable == tableId ) {
                openTable = null;
            }

        }
        listeners.firePropertyChange( "table", table, null );
    }


    /**
     * Change owner of a table
     *
     * @param tableId The if of the table
     * @param ownerId Id of the new owner
     */
    @Override
    public void setTableOwner( long tableId, int ownerId ) {
        CatalogTable old = getTable( tableId );
        CatalogUser user = getUser( ownerId );
        CatalogTable table;

        if ( old instanceof CatalogMaterializedView ) {
            table = new CatalogMaterializedView(
                    old.id,
                    old.name,
                    old.columnIds,
                    old.schemaId,
                    old.databaseId,
                    ownerId,
                    user.name,
                    old.tableType,
                    ((CatalogMaterializedView) old).getQuery(),
                    old.primaryKey,
                    old.dataPlacements,
                    old.modifiable,
                    old.partitionProperty,
                    ((CatalogMaterializedView) old).getAlgCollation(),
                    old.connectedViews,
                    ((CatalogMaterializedView) old).getUnderlyingTables(),
                    ((CatalogMaterializedView) old).getLanguage(),
                    ((CatalogMaterializedView) old).getMaterializedCriteria(),
                    ((CatalogMaterializedView) old).isOrdered() );
        } else {
            table = new CatalogTable(
                    old.id,
                    old.name,
                    old.columnIds,
                    old.schemaId,
                    old.databaseId,
                    ownerId,
                    user.name,
                    old.tableType,
                    old.primaryKey,
                    old.dataPlacements,
                    old.modifiable,
                    old.partitionProperty,
                    old.connectedViews );
        }

        synchronized ( this ) {
            tables.replace( tableId, table );
            tableNames.replace( new Object[]{ table.databaseId, table.schemaId, table.name }, table );
        }
        listeners.firePropertyChange( "table", old, table );
    }


    /**
     * Set the primary key of a table
     *
     * @param tableId The id of the table
     * @param keyId The id of the key to set as primary key. Set null to set no primary key.
     */
    @Override
    public void setPrimaryKey( long tableId, Long keyId ) {
        CatalogTable old = getTable( tableId );

        CatalogTable table;

        if ( old instanceof CatalogMaterializedView ) {
            table = new CatalogMaterializedView(
                    old.id,
                    old.name,
                    old.columnIds,
                    old.schemaId,
                    old.databaseId,
                    old.ownerId,
                    old.ownerName,
                    old.tableType,
                    ((CatalogMaterializedView) old).getQuery(),
                    keyId,
                    old.dataPlacements,
                    old.modifiable,
                    old.partitionProperty,
                    ((CatalogMaterializedView) old).getAlgCollation(),
                    old.connectedViews,
                    ((CatalogMaterializedView) old).getUnderlyingTables(),
                    ((CatalogMaterializedView) old).getLanguage(),
                    ((CatalogMaterializedView) old).getMaterializedCriteria(),
                    ((CatalogMaterializedView) old).isOrdered() );
        } else {
            table = new CatalogTable(
                    old.id,
                    old.name,
                    old.columnIds,
                    old.schemaId,
                    old.databaseId,
                    old.ownerId,
                    old.ownerName,
                    old.tableType,
                    keyId,
                    old.dataPlacements,
                    old.modifiable,
                    old.partitionProperty, old.connectedViews );
        }

        synchronized ( this ) {
            tables.replace( tableId, table );
            tableNames.replace( new Object[]{ table.databaseId, table.schemaId, table.name }, table );

            if ( keyId == null ) {
                openTable = tableId;
            } else {
                primaryKeys.put( keyId, new CatalogPrimaryKey( Objects.requireNonNull( keys.get( keyId ) ) ) );
                openTable = null;
            }
        }
        listeners.firePropertyChange( "table", old, table );
    }


    /**
     * Adds a placement for a column.
     *
     * @param adapterId The store on which the table should be placed on
     * @param columnId The id of the column to be placed
     * @param placementType The type of placement
     * @param physicalSchemaName The schema name on the adapter
     * @param physicalTableName The table name on the adapter
     * @param physicalColumnName The column name on the adapter
     */
    @Override
    public void addColumnPlacement( int adapterId, long columnId, PlacementType placementType, String physicalSchemaName, String physicalTableName, String physicalColumnName ) {
        CatalogColumn column = Objects.requireNonNull( columns.get( columnId ) );
        CatalogAdapter store = Objects.requireNonNull( adapters.get( adapterId ) );

        CatalogColumnPlacement columnPlacement = new CatalogColumnPlacement(
                column.tableId,
                columnId,
                adapterId,
                store.uniqueName,
                placementType,
                physicalSchemaName,
                physicalColumnName,
                physicalPositionBuilder.getAndIncrement() );

        synchronized ( this ) {
            columnPlacements.put( new Object[]{ adapterId, columnId }, columnPlacement );

            // adds this ColumnPlacement to existing DataPlacement container
            addColumnsToDataPlacement( adapterId, column.tableId, Arrays.asList( columnId ) );

        }
        listeners.firePropertyChange( "columnPlacement", null, columnPlacement );
    }


    /**
     * Change physical names of a partition placement.
     *
     * @param adapterId The id of the adapter
     * @param partitionId The id of the partition
     * @param physicalSchemaName The physical schema name
     * @param physicalTableName The physical table name
     */
    @Override
    public void updatePartitionPlacementPhysicalNames( int adapterId, long partitionId, String physicalSchemaName, String physicalTableName ) {
        try {
            CatalogPartitionPlacement old = Objects.requireNonNull( partitionPlacements.get( new Object[]{ adapterId, partitionId } ) );
            CatalogPartitionPlacement placement = new CatalogPartitionPlacement(
                    old.tableId,
                    old.adapterId,
                    old.schemaId,
                    old.adapterUniqueName,
                    old.placementType,
                    physicalSchemaName,
                    physicalTableName,
                    old.partitionId );

            synchronized ( this ) {
                partitionPlacements.replace( new Object[]{ adapterId, partitionId }, placement );
                listeners.firePropertyChange( "partitionPlacement", old, placement );
            }

        } catch ( NullPointerException e ) {
            getAdapter( adapterId );
            getPartition( partitionId );
            throw new UnknownPartitionPlacementException( adapterId, partitionId );
        }
    }


    /**
     * Updates the last time a materialized view has been refreshed.
     *
     * @param materializedViewId id of the materialized view
     */
    @Override
    public void updateMaterializedViewRefreshTime( long materializedViewId ) {
        CatalogMaterializedView old = (CatalogMaterializedView) getTable( materializedViewId );

        MaterializedCriteria materializedCriteria = old.getMaterializedCriteria();
        materializedCriteria.setLastUpdate( new Timestamp( System.currentTimeMillis() ) );

        CatalogMaterializedView catalogMaterializedView = new CatalogMaterializedView(
                old.id,
                old.name,
                old.columnIds,
                old.schemaId,
                old.databaseId,
                old.ownerId,
                old.ownerName,
                old.tableType,
                old.getQuery(),
                old.primaryKey,
                old.dataPlacements,
                old.modifiable,
                old.partitionProperty,
                old.getAlgCollation(),
                old.connectedViews,
                old.getUnderlyingTables(),
                old.getLanguage(),
                materializedCriteria,
                old.isOrdered() );

        synchronized ( this ) {
            tables.replace( materializedViewId, catalogMaterializedView );
            tableNames.replace(
                    new Object[]{ catalogMaterializedView.databaseId, catalogMaterializedView.schemaId, catalogMaterializedView.name },
                    catalogMaterializedView );
        }
        listeners.firePropertyChange( "table", old, catalogMaterializedView );
    }


    /**
     * Deletes all dependent column placements
     *
     * @param adapterId The id of the adapter
     * @param columnId The id of the column
     * @param columnOnly If delete originates from a dropColumn
     */
    @Override
    public void deleteColumnPlacement( int adapterId, long columnId, boolean columnOnly ) {
        CatalogTable oldTable = getTable( getColumn( columnId ).tableId );

        synchronized ( this ) {

            if ( log.isDebugEnabled() ) {
                log.debug( "Is flagged for deletion {}", isTableFlaggedForDeletion( oldTable.id ) );
            }

            if ( oldTable.partitionProperty.isPartitioned ) {
                if ( !isTableFlaggedForDeletion( oldTable.id ) ) {
                    if ( !columnOnly ) {
                        if ( !validateDataPlacementsConstraints( oldTable.id, adapterId, Arrays.asList( columnId ), new ArrayList<>() ) ) {
                            throw new RuntimeException( "Partition Distribution failed" );
                        }
                    }
                }
            }

            removeColumnsFromDataPlacement( adapterId, oldTable.id, Arrays.asList( columnId ) );
            columnPlacements.remove( new Object[]{ adapterId, columnId } );
        }
        listeners.firePropertyChange( "columnPlacement", oldTable, null );
    }


    /**
     * Get a column placement independent of any partition.
     * Mostly used get information about the placement itself rather than the chunk of data
     *
     * @param adapterId The id of the adapter
     * @param columnId The id of the column
     * @return The specific column placement
     */
    @Override
    public CatalogColumnPlacement getColumnPlacement( int adapterId, long columnId ) {
        try {
            return Objects.requireNonNull( columnPlacements.get( new Object[]{ adapterId, columnId } ) );
        } catch ( NullPointerException e ) {
            getAdapter( adapterId );
            getColumn( columnId );
            throw new UnknownColumnPlacementRuntimeException( adapterId, columnId );
        }
    }


    /**
     * Checks if there is a column with the specified name in the specified table.
     *
     * @param adapterId The id of the adapter
     * @param columnId The id of the column
     * @return true if there is a column placement, false if not.
     */
    @Override
    public boolean checkIfExistsColumnPlacement( int adapterId, long columnId ) {
        CatalogColumnPlacement placement = columnPlacements.get( new Object[]{ adapterId, columnId } );
        return placement != null;
    }


    /**
     * Get column placements on a adapter. On column detail level
     * Only returns one ColumnPlacement per column on adapter. Ignores multiplicity due to different partitionsIds
     *
     * @param adapterId The id of the adapter
     * @return List of column placements on the specified adapter
     */
    @Override
    public List<CatalogColumnPlacement> getColumnPlacementsOnAdapter( int adapterId ) {
        return new ArrayList<>( columnPlacements.prefixSubMap( new Object[]{ adapterId } ).values() );
    }


    /**
     * Get column placements of a specific table on a specific adapter on column detail level.
     * Only returns one ColumnPlacement per column on adapter. Ignores multiplicity due to different partitionsIds
     *
     * @param adapterId The id of the adapter
     * @return List of column placements of the table on the specified adapter
     */
    @Override
    public List<CatalogColumnPlacement> getColumnPlacementsOnAdapterPerTable( int adapterId, long tableId ) {
        final Comparator<CatalogColumnPlacement> columnPlacementComparator = Comparator.comparingInt( p -> getColumn( p.columnId ).position );
        return getColumnPlacementsOnAdapter( adapterId )
                .stream()
                .filter( p -> p.tableId == tableId )
                .sorted( columnPlacementComparator )
                .collect( Collectors.toList() );
    }


    @Override
    public List<CatalogColumnPlacement> getColumnPlacementsOnAdapterSortedByPhysicalPosition( int adapterId, long tableId ) {
        final Comparator<CatalogColumnPlacement> columnPlacementComparator = Comparator.comparingLong( p -> p.physicalPosition );
        return getColumnPlacementsOnAdapter( adapterId )
                .stream()
                .filter( p -> p.tableId == tableId )
                .sorted( columnPlacementComparator )
                .collect( Collectors.toList() );
    }


    @Override
    public List<CatalogColumnPlacement> getColumnPlacementsByColumn( long columnId ) {
        return columnPlacements.values()
                .stream()
                .filter( p -> p.columnId == columnId )
                .collect( Collectors.toList() );
    }


    @Override
    public ImmutableMap<Integer, ImmutableList<Long>> getColumnPlacementsByAdapter( long tableId ) {
        CatalogTable table = getTable( tableId );
        Map<Integer, ImmutableList<Long>> columnPlacementsByAdapter = new HashMap<>();

        table.dataPlacements.forEach( adapterId -> columnPlacementsByAdapter.put(
                        adapterId,
                        ImmutableList.copyOf(
                                getDataPlacement( adapterId, tableId ).columnPlacementsOnAdapter )
                )
        );

        return ImmutableMap.copyOf( columnPlacementsByAdapter );
    }


    @Override
    public ImmutableMap<Integer, ImmutableList<Long>> getPartitionPlacementsByAdapter( long tableId ) {
        CatalogTable table = getTable( tableId );
        Map<Integer, ImmutableList<Long>> partitionPlacementsByAdapter = new HashMap<>();

        table.dataPlacements.forEach( adapterId -> partitionPlacementsByAdapter.put(
                        adapterId,
                        ImmutableList.copyOf(
                                getDataPlacement( adapterId, tableId ).partitionPlacementsOnAdapter )
                )
        );

        return ImmutableMap.copyOf( partitionPlacementsByAdapter );
    }


    @Override
    public ImmutableMap<Integer, ImmutableList<Long>> getPartitionGroupsByAdapter( long tableId ) {
        return null;
    }


    @Override
    public long getPartitionGroupByPartition( long partitionId ) {
        return getPartition( partitionId ).partitionGroupId;
    }


    /**
     * T
     * Get all column placements of a column.
     *
     * @param columnId The id of the specific column
     * @return List of column placements of specific column
     */
    @Override
    public List<CatalogColumnPlacement> getColumnPlacement( long columnId ) {
        return columnPlacements.values()
                .stream()
                .filter( p -> p.columnId == columnId )
                .collect( Collectors.toList() );
    }


    /**
     * Get column placements in a specific schema on a specific adapter
     *
     * @param adapterId The id of the adapter
     * @param schemaId The id of the schema
     * @return List of column placements on this adapter and schema
     */
    @Override
    public List<CatalogColumnPlacement> getColumnPlacementsOnAdapterAndSchema( int adapterId, long schemaId ) {
        try {
            return getColumnPlacementsOnAdapter( adapterId ).stream().filter( p -> Objects.requireNonNull( columns.get( p.columnId ) ).schemaId == schemaId ).collect( Collectors.toList() );
        } catch ( NullPointerException e ) {
            getAdapter( adapterId );
            getSchema( schemaId );
            return new ArrayList<>();
        }
    }


    /**
     * Update type of a placement.
     *
     * @param adapterId The id of the adapter
     * @param columnId The id of the column
     * @param placementType The new type of placement
     */
    @Override
    public void updateColumnPlacementType( int adapterId, long columnId, PlacementType placementType ) {
        try {
            CatalogColumnPlacement old = Objects.requireNonNull( columnPlacements.get( new Object[]{ adapterId, columnId } ) );
            CatalogColumnPlacement placement = new CatalogColumnPlacement(
                    old.tableId,
                    old.columnId,
                    old.adapterId,
                    old.adapterUniqueName,
                    placementType,
                    old.physicalSchemaName,
                    old.physicalColumnName,
                    old.physicalPosition );
            synchronized ( this ) {
                columnPlacements.replace( new Object[]{ adapterId, columnId }, placement );
            }
            listeners.firePropertyChange( "columnPlacement", old, placement );
        } catch ( NullPointerException e ) {
            getAdapter( adapterId );
            getColumn( columnId );
            throw new UnknownColumnPlacementRuntimeException( adapterId, columnId );
        }
    }


    /**
     * Update physical position of a column placement on a specified adapter.
     *
     * @param adapterId The id of the adapter
     * @param columnId The id of the column
     * @param position The physical position to set
     */
    @Override
    public void updateColumnPlacementPhysicalPosition( int adapterId, long columnId, long position ) {
        try {
            CatalogColumnPlacement old = Objects.requireNonNull( columnPlacements.get( new Object[]{ adapterId, columnId } ) );
            CatalogColumnPlacement placement = new CatalogColumnPlacement(
                    old.tableId,
                    old.columnId,
                    old.adapterId,
                    old.adapterUniqueName,
                    old.placementType,
                    old.physicalSchemaName,
                    old.physicalColumnName,
                    position );
            synchronized ( this ) {
                columnPlacements.replace( new Object[]{ adapterId, columnId }, placement );
            }
            listeners.firePropertyChange( "columnPlacement", old, placement );
        } catch ( NullPointerException e ) {
            getAdapter( adapterId );
            getColumn( columnId );
            throw new UnknownColumnPlacementRuntimeException( adapterId, columnId );
        }
    }


    /*
     **
     * Update physical position of a column placement on a specified adapter. Uses auto-increment to get the globally increasing number.
     *
     * @param adapterId The id of the adapter
     * @param columnId The id of the column
     */
    @Override
    public void updateColumnPlacementPhysicalPosition( int adapterId, long columnId ) {
        try {
            CatalogColumnPlacement old = Objects.requireNonNull( columnPlacements.get( new Object[]{ adapterId, columnId } ) );
            CatalogColumnPlacement placement = new CatalogColumnPlacement(
                    old.tableId,
                    old.columnId,
                    old.adapterId,
                    old.adapterUniqueName,
                    old.placementType,
                    old.physicalSchemaName,
                    old.physicalColumnName,
                    physicalPositionBuilder.getAndIncrement() );
            synchronized ( this ) {
                columnPlacements.replace( new Object[]{ adapterId, columnId }, placement );
            }
            listeners.firePropertyChange( "columnPlacement", old, placement );
        } catch ( NullPointerException e ) {
            getAdapter( adapterId );
            getColumn( columnId );
            throw new UnknownColumnPlacementRuntimeException( adapterId, columnId );
        }
    }


    /**
     * Change physical names of a placement.
     *
     * @param adapterId The id of the adapter
     * @param columnId The id of the column
     * @param physicalSchemaName The physical schema name
     * @param physicalColumnName The physical column name
     * @param updatePhysicalColumnPosition Whether to reset the column position (highest number in the table; represents that the column is now at the last position)
     */
    @Override
    public void updateColumnPlacementPhysicalNames( int adapterId, long columnId, String physicalSchemaName, String physicalColumnName, boolean updatePhysicalColumnPosition ) {
        try {
            CatalogColumnPlacement old = Objects.requireNonNull( columnPlacements.get( new Object[]{ adapterId, columnId } ) );
            CatalogColumnPlacement placement = new CatalogColumnPlacement(
                    old.tableId,
                    old.columnId,
                    old.adapterId,
                    old.adapterUniqueName,
                    old.placementType,
                    physicalSchemaName,
                    physicalColumnName,
                    updatePhysicalColumnPosition ? physicalPositionBuilder.getAndIncrement() : old.physicalPosition );
            synchronized ( this ) {
                columnPlacements.replace( new Object[]{ adapterId, columnId }, placement );
            }
            listeners.firePropertyChange( "columnPlacement", old, placement );
        } catch ( NullPointerException e ) {
            getAdapter( adapterId );
            getColumn( columnId );
            throw new UnknownColumnPlacementRuntimeException( adapterId, columnId );
        }
    }


    /**
     * Get all columns of the specified table.
     *
     * @param tableId The id of the table
     * @return List of columns which fit to the specified filters. If there is no column which meets the criteria, an empty list is returned.
     */
    @Override
    public List<CatalogColumn> getColumns( long tableId ) {
        try {
            CatalogTable table = Objects.requireNonNull( tables.get( tableId ) );
            return columnNames.prefixSubMap( new Object[]{ table.databaseId, table.schemaId, table.id } ).values().stream().sorted( columnComparator ).collect( Collectors.toList() );
        } catch ( NullPointerException e ) {
            return new ArrayList<>();
        }
    }


    /**
     * Get all columns of the specified database which fit to the specified filter patterns.
     * <code>getColumns(xid, databaseName, null, null, null)</code> returns all columns of the database.
     *
     * @param databaseNamePattern Pattern for the database name. null returns all.
     * @param schemaNamePattern Pattern for the schema name. null returns all.
     * @param tableNamePattern Pattern for the table name. null returns all.
     * @param columnNamePattern Pattern for the column name. null returns all.
     * @return List of columns which fit to the specified filters. If there is no column which meets the criteria, an empty list is returned.
     */
    @Override
    public List<CatalogColumn> getColumns( Pattern databaseNamePattern, Pattern schemaNamePattern, Pattern tableNamePattern, Pattern columnNamePattern ) {
        List<CatalogTable> catalogTables = getTables( databaseNamePattern, schemaNamePattern, tableNamePattern );

        if ( catalogTables.size() > 0 ) {
            Stream<CatalogColumn> catalogColumns = catalogTables.stream().filter( t -> tableChildren.containsKey( t.id ) ).flatMap( t -> Objects.requireNonNull( tableChildren.get( t.id ) ).stream() ).map( columns::get );

            if ( columnNamePattern != null ) {
                catalogColumns = catalogColumns.filter( c -> c.name.matches( columnNamePattern.toRegex() ) );
            }
            return catalogColumns.collect( Collectors.toList() );
        }

        return new ArrayList<>();
    }


    /**
     * Returns the column with the specified id.
     *
     * @param columnId The id of the column
     * @return A CatalogColumn
     */
    @Override
    public CatalogColumn getColumn( long columnId ) {
        try {
            return Objects.requireNonNull( columns.get( columnId ) );
        } catch ( NullPointerException e ) {
            throw new UnknownColumnIdRuntimeException( columnId );
        }
    }


    /**
     * Returns the column with the specified name in the specified table of the specified database and schema.
     *
     * @param tableId The id of the table
     * @param columnName The name of the column
     * @return A CatalogColumn
     * @throws UnknownColumnException If there is no column with this name in the specified table of the database and schema.
     */
    @Override
    public CatalogColumn getColumn( long tableId, String columnName ) throws UnknownColumnException {
        try {
            CatalogTable table = getTable( tableId );
            return Objects.requireNonNull( columnNames.get( new Object[]{ table.databaseId, table.schemaId, table.id, columnName } ) );
        } catch ( NullPointerException e ) {
            throw new UnknownColumnException( tableId, columnName );
        }
    }


    /**
     * Returns the column with the specified name in the specified table of the specified database and schema.
     *
     * @param databaseName The name of the database
     * @param schemaName The name of the schema
     * @param tableName The name of the table
     * @param columnName The name of the column
     * @return A CatalogColumn
     */
    @Override
    public CatalogColumn getColumn( String databaseName, String schemaName, String tableName, String columnName ) throws UnknownColumnException, UnknownSchemaException, UnknownDatabaseException, UnknownTableException {
        try {
            CatalogTable table = getTable( databaseName, schemaName, tableName );
            return Objects.requireNonNull( columnNames.get( new Object[]{ table.databaseId, table.schemaId, table.id, columnName } ) );
        } catch ( NullPointerException e ) {
            throw new UnknownColumnException( databaseName, schemaName, tableName, columnName );
        }
    }


    /**
     * Adds a column.
     *
     * @param name The name of the column
     * @param tableId The id of the corresponding table
     * @param position The ordinal position of the column (starting with 1)
     * @param type The type of the column
     * @param length The length of the field (if applicable, else null)
     * @param scale The number of digits after the decimal point (if applicable)
     * @param nullable Weather the column can contain null values
     * @param collation The collation of the field (if applicable, else null)
     * @return The id of the inserted column
     */
    @Override
    public long addColumn( String name, long tableId, int position, PolyType type, PolyType collectionsType, Integer length, Integer scale, Integer dimension, Integer cardinality, boolean nullable, Collation collation ) {
        CatalogTable table = getTable( tableId );
        if ( type.getFamily() == PolyTypeFamily.CHARACTER && collation == null ) {
            throw new RuntimeException( "Collation is not allowed to be null for char types." );
        }
        if ( scale != null && length != null ) {
            if ( scale > length ) {
                throw new RuntimeException( "Invalid scale! Scale can not be larger than length." );
            }
        }

        long id = columnIdBuilder.getAndIncrement();
        CatalogColumn column = new CatalogColumn(
                id,
                name,
                tableId,
                table.schemaId,
                table.databaseId,
                position,
                type,
                collectionsType,
                length,
                scale,
                dimension,
                cardinality,
                nullable,
                collation,
                null );

        synchronized ( this ) {
            columns.put( id, column );
            columnNames.put( new Object[]{ table.databaseId, table.schemaId, table.id, name }, column );
            List<Long> children = new ArrayList<>( Objects.requireNonNull( tableChildren.get( tableId ) ) );
            children.add( id );
            tableChildren.replace( tableId, ImmutableList.copyOf( children ) );

            List<Long> columnIds = new ArrayList<>( table.columnIds );
            columnIds.add( id );

            CatalogTable updatedTable;

            updatedTable = table.getTableWithColumns( ImmutableList.copyOf( columnIds ) );
            tables.replace( tableId, updatedTable );
            tableNames.replace( new Object[]{ updatedTable.databaseId, updatedTable.schemaId, updatedTable.name }, updatedTable );

        }
        listeners.firePropertyChange( "column", null, column );
        return id;
    }


    /**
     * Renames a column
     *
     * @param columnId The if of the column to rename
     * @param name New name of the column
     */
    @Override
    public void renameColumn( long columnId, String name ) {
        CatalogColumn old = getColumn( columnId );
        CatalogColumn column = new CatalogColumn( old.id, name, old.tableId, old.schemaId, old.databaseId, old.position, old.type, old.collectionsType, old.length, old.scale, old.dimension, old.cardinality, old.nullable, old.collation, old.defaultValue );
        synchronized ( this ) {
            columns.replace( columnId, column );
            columnNames.remove( new Object[]{ column.databaseId, column.schemaId, column.tableId, old.name } );
            columnNames.put( new Object[]{ column.databaseId, column.schemaId, column.tableId, name }, column );
        }
        listeners.firePropertyChange( "column", old, column );
    }


    /**
     * Change move the column to the specified position. Make sure, that there is no other column with this position in the table.
     *
     * @param columnId The id of the column for which to change the position
     * @param position The new position of the column
     */
    @Override
    public void setColumnPosition( long columnId, int position ) {
        CatalogColumn old = getColumn( columnId );
        CatalogColumn column = new CatalogColumn( old.id, old.name, old.tableId, old.schemaId, old.databaseId, position, old.type, old.collectionsType, old.length, old.scale, old.dimension, old.cardinality, old.nullable, old.collation, old.defaultValue );
        synchronized ( this ) {
            columns.replace( columnId, column );
            columnNames.replace( new Object[]{ column.databaseId, column.schemaId, column.tableId, column.name }, column );
        }
        listeners.firePropertyChange( "column", old, column );
    }


    /**
     * Change the data type of an column.
     *
     * @param columnId The id of the column
     * @param type The new type of the column
     */
    @Override
    public void setColumnType( long columnId, PolyType type, PolyType collectionsType, Integer length, Integer scale, Integer dimension, Integer cardinality ) throws GenericCatalogException {
        try {
            CatalogColumn old = Objects.requireNonNull( columns.get( columnId ) );

            if ( scale != null && scale > length ) {
                throw new RuntimeException( "Invalid scale! Scale can not be larger than length." );
            }

            // Check that the column is not part of a key
            for ( CatalogKey key : getKeys() ) {
                if ( key.columnIds.contains( columnId ) ) {
                    String name = "UNKNOWN";
                    if ( key instanceof CatalogPrimaryKey ) {
                        name = "PRIMARY KEY";
                    } else if ( key instanceof CatalogForeignKey ) {
                        name = ((CatalogForeignKey) key).name;
                    } else {
                        List<CatalogConstraint> constraints = getConstraints( key );
                        if ( constraints.size() > 0 ) {
                            name = constraints.get( 0 ).name;
                        }
                    }
                    throw new GenericCatalogException( "The column \"" + old.name + "\" is part of the key \"" + name + "\". Unable to change the type of a column that is part of a key." );
                }
            }

            Collation collation = type.getFamily() == PolyTypeFamily.CHARACTER
                    ? Collation.getById( RuntimeConfig.DEFAULT_COLLATION.getInteger() )
                    : null;
            CatalogColumn column = new CatalogColumn( old.id, old.name, old.tableId, old.schemaId, old.databaseId, old.position, type, collectionsType, length, scale, dimension, cardinality, old.nullable, collation, old.defaultValue );
            synchronized ( this ) {
                columns.replace( columnId, column );
                columnNames.replace( new Object[]{ old.databaseId, old.schemaId, old.tableId, old.name }, column );
            }
            listeners.firePropertyChange( "column", old, column );
        } catch ( NullPointerException e ) {
            throw new GenericCatalogException( e );
        }
    }


    /**
     * Change nullability of the column (weather the column allows null values).
     *
     * @param columnId The id of the column
     * @param nullable True if the column should allow null values, false if not.
     */
    @Override
    public void setNullable( long columnId, boolean nullable ) throws GenericCatalogException {
        try {
            CatalogColumn old = Objects.requireNonNull( columns.get( columnId ) );
            if ( nullable ) {
                // Check if the column is part of a primary key (pk's are not allowed to contain null values)
                CatalogTable table = Objects.requireNonNull( tables.get( old.tableId ) );
                if ( table.primaryKey != null ) {
                    CatalogKey catalogKey = getPrimaryKey( table.primaryKey );
                    if ( catalogKey.columnIds.contains( columnId ) ) {
                        throw new GenericCatalogException( "Unable to allow null values in a column that is part of the primary key." );
                    }
                }
            } else {
                // TODO: Check that the column does not contain any null values
                getColumnPlacement( columnId );
            }
            CatalogColumn column = new CatalogColumn(
                    old.id,
                    old.name,
                    old.tableId,
                    old.schemaId,
                    old.databaseId,
                    old.position,
                    old.type,
                    old.collectionsType,
                    old.length,
                    old.scale,
                    old.dimension,
                    old.cardinality,
                    nullable,
                    old.collation,
                    old.defaultValue );
            synchronized ( this ) {
                columns.replace( columnId, column );
                columnNames.replace( new Object[]{ old.databaseId, old.schemaId, old.tableId, old.name }, column );
            }
            listeners.firePropertyChange( "column", old, column );
        } catch ( NullPointerException e ) {
            throw new GenericCatalogException( e );
        }
    }


    /**
     * Set the collation of a column.
     * If the column already has the specified collation set, this method is a NoOp.
     *
     * @param columnId The id of the column
     * @param collation The collation to set
     */
    @Override
    public void setCollation( long columnId, Collation collation ) {
        CatalogColumn old = getColumn( columnId );

        if ( old.type.getFamily() != PolyTypeFamily.CHARACTER ) {
            throw new RuntimeException( "Illegal attempt to set collation for a non-char column!" );
        }
        CatalogColumn column = new CatalogColumn(
                old.id,
                old.name,
                old.tableId,
                old.schemaId,
                old.databaseId,
                old.position,
                old.type,
                old.collectionsType,
                old.length,
                old.scale,
                old.dimension,
                old.cardinality,
                old.nullable,
                collation,
                old.defaultValue );
        synchronized ( this ) {
            columns.replace( columnId, column );
            columnNames.replace( new Object[]{ old.databaseId, old.schemaId, old.tableId, old.name }, column );
        }
        listeners.firePropertyChange( "column", old, column );
    }


    /**
     * Checks if there is a column with the specified name in the specified table.
     *
     * @param tableId The id of the table
     * @param columnName The name to check for
     * @return true if there is a column with this name, false if not.
     */
    @Override
    public boolean checkIfExistsColumn( long tableId, String columnName ) {
        CatalogTable table = getTable( tableId );
        return columnNames.containsKey( new Object[]{ table.databaseId, table.schemaId, tableId, columnName } );
    }


    /**
     * Delete the specified column. This also deletes a default value in case there is one defined for this column.
     *
     * @param columnId The id of the column to delete
     */
    @Override
    public void deleteColumn( long columnId ) {
        //TODO also delete keys with that column?
        CatalogColumn column = getColumn( columnId );

        List<Long> children = new ArrayList<>( Objects.requireNonNull( tableChildren.get( column.tableId ) ) );
        children.remove( columnId );

        CatalogTable old = getTable( column.tableId );
        List<Long> columnIds = new ArrayList<>( old.columnIds );
        columnIds.remove( columnId );

        CatalogTable table;
        if ( old.tableType == TableType.MATERIALIZED_VIEW ) {
            table = new CatalogMaterializedView(
                    old.id,
                    old.name,
                    ImmutableList.copyOf( columnIds ),
                    old.schemaId,
                    old.databaseId,
                    old.ownerId,
                    old.ownerName,
                    old.tableType,
                    ((CatalogMaterializedView) old).getQuery(),
                    old.primaryKey,
                    old.dataPlacements,
                    old.modifiable,
                    old.partitionProperty,
                    ((CatalogMaterializedView) old).getAlgCollation(),
                    old.connectedViews,
                    ((CatalogMaterializedView) old).getUnderlyingTables(),
                    ((CatalogMaterializedView) old).getLanguage(),
                    ((CatalogMaterializedView) old).getMaterializedCriteria(),
                    ((CatalogMaterializedView) old).isOrdered()
            );
        } else {
            table = new CatalogTable(
                    old.id,
                    old.name,
                    ImmutableList.copyOf( columnIds ),
                    old.schemaId,
                    old.databaseId,
                    old.ownerId,
                    old.ownerName,
                    old.tableType,
                    old.primaryKey,
                    old.dataPlacements,
                    old.modifiable,
                    old.partitionProperty,
                    old.connectedViews );
        }
        synchronized ( this ) {
            columnNames.remove( new Object[]{ column.databaseId, column.schemaId, column.tableId, column.name } );
            tableChildren.replace( column.tableId, ImmutableList.copyOf( children ) );

            deleteDefaultValue( columnId );
            for ( CatalogColumnPlacement p : getColumnPlacement( columnId ) ) {
                deleteColumnPlacement( p.adapterId, p.columnId, false );
            }
            tables.replace( column.tableId, table );
            tableNames.replace( new Object[]{ table.databaseId, table.schemaId, table.name }, table );

            columns.remove( columnId );
        }
        listeners.firePropertyChange( "column", column, null );
    }


    /**
     * Adds a default value for a column. If there already is a default values, it being replaced.
     *
     * TODO: String is only a temporary solution
     *
     * @param columnId The id of the column
     * @param type The type of the default value
     * @param defaultValue The default value
     */
    @Override
    public void setDefaultValue( long columnId, PolyType type, String defaultValue ) {
        CatalogColumn old = getColumn( columnId );
        CatalogColumn column = new CatalogColumn(
                old.id,
                old.name,
                old.tableId,
                old.schemaId,
                old.databaseId,
                old.position,
                old.type,
                old.collectionsType,
                old.length,
                old.scale,
                old.dimension,
                old.cardinality,
                old.nullable,
                old.collation,
                new CatalogDefaultValue( columnId, type, defaultValue, "defaultValue" ) );
        synchronized ( this ) {
            columns.replace( columnId, column );
            columnNames.replace( new Object[]{ column.databaseId, column.schemaId, column.tableId, column.name }, column );
        }
        listeners.firePropertyChange( "column", old, column );
    }


    /**
     * Deletes an existing default value of a column. NoOp if there is no default value defined.
     *
     * @param columnId The id of the column
     */
    @Override
    public void deleteDefaultValue( long columnId ) {
        CatalogColumn old = getColumn( columnId );
        CatalogColumn column = new CatalogColumn(
                old.id,
                old.name,
                old.tableId,
                old.schemaId,
                old.databaseId,
                old.position,
                old.type,
                old.collectionsType,
                old.length,
                old.scale,
                old.dimension,
                old.cardinality,
                old.nullable,
                old.collation,
                null );
        if ( old.defaultValue != null ) {
            synchronized ( this ) {
                columns.replace( columnId, column );
                columnNames.replace( new Object[]{ old.databaseId, old.schemaId, old.tableId, old.name }, column );
            }
            listeners.firePropertyChange( "column", old, column );
        }
    }


    /**
     * Returns a specified primary key
     *
     * @param key The id of the primary key
     * @return The primary key
     */
    @Override
    public CatalogPrimaryKey getPrimaryKey( long key ) {
        try {
            return Objects.requireNonNull( primaryKeys.get( key ) );
        } catch ( NullPointerException e ) {
            throw new UnknownKeyIdRuntimeException( key );
        }
    }


    /**
     * Check whether a key is a primary key
     *
     * @param key The id of the key
     * @return Whether the key is a primary key
     */
    @Override
    public boolean isPrimaryKey( long key ) {
        try {
            Long primary = getTable( Objects.requireNonNull( keys.get( key ) ).tableId ).primaryKey;
            return primary != null && primary == key;
        } catch ( NullPointerException e ) {
            throw new UnknownKeyIdRuntimeException( key );
        }
    }


    /**
     * Adds a primary key to a specified table. If there is already a primary key defined for this table it is replaced.
     *
     * @param tableId The id of the table
     * @param columnIds The id of key which will be part of the primary keys
     */
    @Override
    public void addPrimaryKey( long tableId, List<Long> columnIds ) throws GenericCatalogException {
        try {
            // Check if the columns are set 'not null'
            List<CatalogColumn> nullableColumns = columnIds.stream().map( columns::get ).filter( Objects::nonNull ).filter( c -> c.nullable ).collect( Collectors.toList() );
            for ( CatalogColumn col : nullableColumns ) {
                throw new GenericCatalogException( "Primary key is not allowed to contain null values but the column '" + col.name + "' is declared nullable." );
            }

            // TODO: Check if the current values are unique

            // Check if there is already a primary key defined for this table and if so, delete it.
            CatalogTable table = getTable( tableId );

            if ( table.primaryKey != null ) {
                // CatalogCombinedKey combinedKey = getCombinedKey( table.primaryKey );
                if ( getKeyUniqueCount( table.primaryKey ) == 1 && isForeignKey( tableId ) ) {
                    // This primary key is the only constraint for the uniqueness of this key.
                    throw new GenericCatalogException( "This key is referenced by at least one foreign key which requires this key to be unique. To drop this primary key, first drop the foreign keys or create a unique constraint." );
                }
                synchronized ( this ) {
                    setPrimaryKey( tableId, null );
                    deleteKeyIfNoLongerUsed( table.primaryKey );
                }
            }
            long keyId = getOrAddKey( tableId, columnIds );
            setPrimaryKey( tableId, keyId );
        } catch ( NullPointerException e ) {
            throw new GenericCatalogException( e );
        }
    }


    private int getKeyUniqueCount( long keyId ) {
        CatalogKey key = keys.get( keyId );
        int count = 0;
        if ( isPrimaryKey( keyId ) ) {
            count++;
        }

        for ( CatalogConstraint constraint : getConstraints( key ) ) {
            if ( constraint.type == ConstraintType.UNIQUE ) {
                count++;
            }
        }

        for ( CatalogIndex index : getIndexes( key ) ) {
            if ( index.unique ) {
                count++;
            }
        }

        return count;
    }


    /**
     * Returns all (imported) foreign keys of a specified table
     *
     * @param tableId The id of the table
     * @return List of foreign keys
     */
    @Override

    public List<CatalogForeignKey> getForeignKeys( long tableId ) {
        return foreignKeys.values().stream().filter( f -> f.tableId == tableId ).collect( Collectors.toList() );
    }


    /**
     * Returns all foreign keys that reference the specified table (exported keys).
     *
     * @param tableId The id of the table
     * @return List of foreign keys
     */
    @Override
    public List<CatalogForeignKey> getExportedKeys( long tableId ) {
        return foreignKeys.values().stream().filter( k -> k.referencedKeyTableId == tableId ).collect( Collectors.toList() );
    }


    /**
     * Get all constraints of the specified table
     *
     * @param tableId The id of the table
     * @return List of constraints
     */
    @Override
    public List<CatalogConstraint> getConstraints( long tableId ) {
        List<Long> keysOfTable = keys.values().stream().filter( k -> k.tableId == tableId ).map( k -> k.id ).collect( Collectors.toList() );
        return constraints.values().stream().filter( c -> keysOfTable.contains( c.keyId ) ).collect( Collectors.toList() );
    }


    /**
     * Returns the constraint with the specified name in the specified table.
     *
     * @param tableId The id of the table
     * @param constraintName The name of the constraint
     * @return The constraint
     */
    @Override
    public CatalogConstraint getConstraint( long tableId, String constraintName ) throws UnknownConstraintException {
        try {
            return constraints.values().stream()
                    .filter( c -> c.key.tableId == tableId && c.name.equals( constraintName ) )
                    .findFirst()
                    .orElseThrow( NullPointerException::new );
        } catch ( NullPointerException e ) {
            throw new UnknownConstraintException( tableId, constraintName );
        }
    }


    /**
     * Return the foreign key with the specified name from the specified table
     *
     * @param tableId The id of the table
     * @param foreignKeyName The name of the foreign key
     * @return The foreign key
     */
    @Override
    public CatalogForeignKey getForeignKey( long tableId, String foreignKeyName ) throws UnknownForeignKeyException {
        try {
            return foreignKeys.values().stream()
                    .filter( f -> f.tableId == tableId && f.name.equals( foreignKeyName ) )
                    .findFirst()
                    .orElseThrow( NullPointerException::new );
        } catch ( NullPointerException e ) {
            throw new UnknownForeignKeyException( tableId, foreignKeyName );
        }
    }


    /**
     * Adds a unique foreign key constraint.
     *
     * @param tableId The id of the table
     * @param columnIds The id of the columns which are part of the foreign key
     * @param referencesIds The id of columns forming the key referenced by this key
     * @param constraintName The name of the constraint
     * @param onUpdate The option for updates
     * @param onDelete The option for deletes
     */
    @Override
    public void addForeignKey( long tableId, List<Long> columnIds, long referencesTableId, List<Long> referencesIds, String constraintName, ForeignKeyOption onUpdate, ForeignKeyOption onDelete ) throws GenericCatalogException {
        try {
            CatalogTable table = Objects.requireNonNull( tables.get( tableId ) );
            List<CatalogKey> childKeys = keys.values().stream().filter( k -> k.tableId == referencesTableId ).collect( Collectors.toList() );

            for ( CatalogKey refKey : childKeys ) {
                if ( refKey.columnIds.size() == referencesIds.size() && refKey.columnIds.containsAll( referencesIds ) && referencesIds.containsAll( refKey.columnIds ) ) {

                    // CatalogKey combinedKey = getCombinedKey( refKey.id );

                    int i = 0;
                    for ( long referencedColumnId : refKey.columnIds ) {
                        CatalogColumn referencingColumn = getColumn( columnIds.get( i++ ) );
                        CatalogColumn referencedColumn = getColumn( referencedColumnId );
                        if ( referencedColumn.type != referencingColumn.type ) {
                            throw new GenericCatalogException( "The data type of the referenced columns does not match the data type of the referencing column: " + referencingColumn.type.name() + " != " + referencedColumn.type );
                        }
                    }
                    // TODO same keys for key and foreign key
                    if ( getKeyUniqueCount( refKey.id ) > 0 ) {
                        long keyId = getOrAddKey( tableId, columnIds );
                        //List<String> keyColumnNames = columnIds.stream().map( id -> Objects.requireNonNull( columns.get( id ) ).name ).collect( Collectors.toList() );
                        //List<String> referencesNames = referencesIds.stream().map( id -> Objects.requireNonNull( columns.get( id ) ).name ).collect( Collectors.toList() );
                        CatalogForeignKey key = new CatalogForeignKey(
                                keyId,
                                constraintName,
                                tableId,
                                table.schemaId,
                                table.databaseId,
                                refKey.id,
                                refKey.tableId,
                                refKey.schemaId,
                                refKey.databaseId,
                                columnIds,
                                referencesIds,
                                onUpdate,
                                onDelete );
                        synchronized ( this ) {
                            foreignKeys.put( keyId, key );
                        }
                        listeners.firePropertyChange( "foreignKey", null, key );
                        return;
                    }
                }
            }
            throw new GenericCatalogException( "There is no key over the referenced columns." );
        } catch ( NullPointerException e ) {
            throw new GenericCatalogException( e );
        }
    }


    /**
     * Adds a unique constraint.
     *
     * @param tableId The id of the table
     * @param constraintName The name of the constraint
     * @param columnIds A list of column ids
     */
    @Override
    public void addUniqueConstraint( long tableId, String constraintName, List<Long> columnIds ) throws GenericCatalogException {
        // TODO DL check with statements
        try {
            long keyId = getOrAddKey( tableId, columnIds );
            // Check if there is already a unique constraint
            List<CatalogConstraint> catalogConstraints = constraints.values().stream()
                    .filter( c -> c.keyId == keyId && c.type == ConstraintType.UNIQUE )
                    .collect( Collectors.toList() );
            if ( catalogConstraints.size() > 0 ) {
                throw new GenericCatalogException( "There is already a unique constraint!" );
            }
            long id = constraintIdBuilder.getAndIncrement();
            synchronized ( this ) {
                constraints.put( id, new CatalogConstraint( id, keyId, ConstraintType.UNIQUE, constraintName, Objects.requireNonNull( keys.get( keyId ) ) ) );
            }
            listeners.firePropertyChange( "constraint", null, keyId );
        } catch ( NullPointerException e ) {
            throw new GenericCatalogException( e );
        }
    }


    /**
     * Returns all indexes of a table
     *
     * @param tableId The id of the table
     * @param onlyUnique true if only indexes for unique values are returned. false if all indexes are returned.
     * @return List of indexes
     */
    @Override
    public List<CatalogIndex> getIndexes( long tableId, boolean onlyUnique ) {
        if ( !onlyUnique ) {
            return indexes.values().stream().filter( i -> i.key.tableId == tableId ).collect( Collectors.toList() );
        } else {
            return indexes.values().stream().filter( i -> i.key.tableId == tableId && i.unique ).collect( Collectors.toList() );
        }
    }


    /**
     * Returns the index with the specified name in the specified table
     *
     * @param tableId The id of the table
     * @param indexName The name of the index
     * @return The Index
     */
    @Override
    public CatalogIndex getIndex( long tableId, String indexName ) throws UnknownIndexException {
        try {
            return indexes.values().stream()
                    .filter( i -> i.key.tableId == tableId && i.name.equals( indexName ) )
                    .findFirst()
                    .orElseThrow( NullPointerException::new );
        } catch ( NullPointerException e ) {
            throw new UnknownIndexException( tableId, indexName );
        }
    }


    /**
     * Checks if there is an index with the specified name in the specified table.
     *
     * @param tableId The id of the table
     * @param indexName The name to check for
     * @return true if there is an index with this name, false if not.
     */
    @Override
    public boolean checkIfExistsIndex( long tableId, String indexName ) {
        try {
            CatalogTable table = getTable( tableId );
            getIndex( table.id, indexName );
            return true;
        } catch ( UnknownIndexException e ) {
            return false;
        }
    }


    /**
     * Returns the index with the specified id
     *
     * @param indexId The id of the index
     * @return The Index
     */
    @Override
    public CatalogIndex getIndex( long indexId ) {
        try {
            return Objects.requireNonNull( indexes.get( indexId ) );
        } catch ( NullPointerException e ) {
            throw new UnknownIndexIdRuntimeException( indexId );
        }
    }


    /**
     * Returns list of all indexes
     *
     * @return List of indexes
     */
    @Override
    public List<CatalogIndex> getIndexes() {
        return new ArrayList<>( indexes.values() );
    }


    /**
     * Adds an index over the specified columns
     *
     * @param tableId The id of the table
     * @param columnIds A list of column ids
     * @param unique Weather the index is unique
     * @param method Name of the index method (e.g. btree_unique)
     * @param methodDisplayName Display name of the index method (e.g. BTREE)
     * @param location Id of the data store where the index is located (0 for Polypheny-DB itself)
     * @param type The type of index (manual, automatic)
     * @param indexName The name of the index
     * @return The id of the created index
     */
    @Override
    public long addIndex( long tableId, List<Long> columnIds, boolean unique, String method, String methodDisplayName, int location, IndexType type, String indexName ) throws GenericCatalogException {
        long keyId = getOrAddKey( tableId, columnIds );
        if ( unique ) {
            // TODO: Check if the current values are unique
        }
        long id = indexIdBuilder.getAndIncrement();
        synchronized ( this ) {
            indexes.put( id, new CatalogIndex(
                    id,
                    indexName,
                    unique,
                    method,
                    methodDisplayName,
                    type,
                    location,
                    keyId,
                    Objects.requireNonNull( keys.get( keyId ) ),
                    null ) );
        }
        listeners.firePropertyChange( "index", null, keyId );
        return id;
    }


    /**
     * Set physical index name.
     *
     * @param indexId The id of the index
     * @param physicalName The physical name to be set
     */
    @Override
    public void setIndexPhysicalName( long indexId, String physicalName ) {
        try {
            CatalogIndex oldEntry = Objects.requireNonNull( indexes.get( indexId ) );
            CatalogIndex newEntry = new CatalogIndex(
                    oldEntry.id,
                    oldEntry.name,
                    oldEntry.unique,
                    oldEntry.method,
                    oldEntry.methodDisplayName,
                    oldEntry.type,
                    oldEntry.location,
                    oldEntry.keyId,
                    oldEntry.key,
                    physicalName );
            synchronized ( this ) {
                indexes.replace( indexId, newEntry );
            }
            listeners.firePropertyChange( "index", oldEntry, newEntry );
        } catch ( NullPointerException e ) {
            throw new UnknownIndexIdRuntimeException( indexId );
        }
    }


    /**
     * Delete the specified index
     *
     * @param indexId The id of the index to drop
     */
    @Override
    public void deleteIndex( long indexId ) {
        CatalogIndex index = getIndex( indexId );
        if ( index.unique ) {
            if ( getKeyUniqueCount( index.keyId ) == 1 && isForeignKey( index.keyId ) ) {
                // This unique index is the only constraint for the uniqueness of this key.
                //throw new GenericCatalogException( "This key is referenced by at least one foreign key which requires this key to be unique. To delete this index, first add a unique constraint." );
            }
        }
        synchronized ( this ) {
            indexes.remove( indexId );
        }
        listeners.firePropertyChange( "index", index.key, null );
        deleteKeyIfNoLongerUsed( index.keyId );
    }


    /**
     * Deletes the specified primary key (including the entry in the key table). If there is an index on this key, make sure to delete it first.
     * If there is no primary key, this operation is a NoOp.
     *
     * @param tableId The id of the key to drop
     */
    @Override
    public void deletePrimaryKey( long tableId ) throws GenericCatalogException {
        CatalogTable table = getTable( tableId );

        // TODO: Check if the currently stored values are unique
        if ( table.primaryKey != null ) {
            // Check if this primary key is required to maintain to uniqueness
            // CatalogCombinedKey key = getCombinedKey( table.primaryKey );
            if ( isForeignKey( table.primaryKey ) ) {
                if ( getKeyUniqueCount( table.primaryKey ) < 2 ) {
                    throw new GenericCatalogException( "This key is referenced by at least one foreign key which requires this key to be unique. To drop this primary key either drop the foreign key or create a unique constraint." );
                }
            }

            setPrimaryKey( tableId, null );
            deleteKeyIfNoLongerUsed( table.primaryKey );
        }
    }


    /**
     * Delete the specified foreign key (does not delete the referenced key).
     *
     * @param foreignKeyId The id of the foreign key to delete
     */
    @Override
    public void deleteForeignKey( long foreignKeyId ) throws GenericCatalogException {
        try {
            CatalogForeignKey catalogForeignKey = Objects.requireNonNull( foreignKeys.get( foreignKeyId ) );
            synchronized ( this ) {
                foreignKeys.remove( catalogForeignKey.id );
                deleteKeyIfNoLongerUsed( catalogForeignKey.id );
            }
            listeners.firePropertyChange( "foreignKey", foreignKeyId, null );
        } catch ( NullPointerException e ) {
            throw new GenericCatalogException( e );
        }
    }


    /**
     * Delete the specified constraint.
     * For deleting foreign keys, use {@link #deleteForeignKey(long)}.
     *
     * @param constraintId The id of the constraint to delete
     */
    @Override
    public void deleteConstraint( long constraintId ) throws GenericCatalogException {
        try {
            CatalogConstraint catalogConstraint = Objects.requireNonNull( constraints.get( constraintId ) );

            //CatalogCombinedKey key = getCombinedKey( catalogConstraint.keyId );
            if ( catalogConstraint.type == ConstraintType.UNIQUE && isForeignKey( catalogConstraint.keyId ) ) {
                if ( getKeyUniqueCount( catalogConstraint.keyId ) < 2 ) {
                    throw new GenericCatalogException( "This key is referenced by at least one foreign key which requires this key to be unique. Unable to drop unique constraint." );
                }
            }
            synchronized ( this ) {
                constraints.remove( catalogConstraint.id );
            }
            listeners.firePropertyChange( "constraint", catalogConstraint, null );
            deleteKeyIfNoLongerUsed( catalogConstraint.keyId );
        } catch ( NullPointerException e ) {
            throw new GenericCatalogException( e );
        }
    }


    /**
     * Get the user with the specified name
     *
     * @param userName The name of the user
     * @return The user
     * @throws UnknownUserException If there is no user with the specified name
     */
    @Override
    public CatalogUser getUser( String userName ) throws UnknownUserException {
        try {
            return Objects.requireNonNull( userNames.get( userName ) );
        } catch ( NullPointerException e ) {
            throw new UnknownUserException( userName );
        }
    }


    /**
     * Get the user with the specified id.
     *
     * @param userId The id of the user
     * @return The user
     */
    @Override
    public CatalogUser getUser( int userId ) {
        try {
            return Objects.requireNonNull( users.get( userId ) );
        } catch ( NullPointerException e ) {
            throw new UnknownUserIdRuntimeException( userId );
        }
    }


    /**
     * Get list of all adapters
     *
     * @return List of adapters
     */
    @Override
    public List<CatalogAdapter> getAdapters() {
        return new ArrayList<>( adapters.values() );
    }


    /**
     * Get an adapter by its unique name
     *
     * @return The adapter
     */
    @Override
    public CatalogAdapter getAdapter( String uniqueName ) throws UnknownAdapterException {
        uniqueName = uniqueName.toLowerCase();
        try {
            return Objects.requireNonNull( adapterNames.get( uniqueName ) );
        } catch ( NullPointerException e ) {
            throw new UnknownAdapterException( uniqueName );
        }
    }


    /**
     * Get an adapter by its id
     *
     * @return The adapter
     */
    @Override
    public CatalogAdapter getAdapter( int adapterId ) {
        try {
            return Objects.requireNonNull( adapters.get( adapterId ) );
        } catch ( NullPointerException e ) {
            throw new UnknownAdapterIdRuntimeException( adapterId );
        }
    }


    /**
     * checks if an adapter exists
     *
     * @param adapterId the id of the adapter
     */
    @Override
    public boolean checkIfExistsAdapter( int adapterId ) {
        return adapters.containsKey( adapterId );
    }


    /**
     * Add an adapter
     *
     * @param uniqueName The unique name of the adapter
     * @param clazz The class name of the adapter
     * @param type The type of adapter
     * @param settings The configuration of the adapter
     * @return The id of the newly added adapter
     */
    @Override
    public int addAdapter( String uniqueName, String clazz, AdapterType type, Map<String, String> settings ) {
        uniqueName = uniqueName.toLowerCase();

        int id = adapterIdBuilder.getAndIncrement();
        Map<String, String> temp = new HashMap<>();
        settings.forEach( temp::put );
        CatalogAdapter adapter = new CatalogAdapter( id, uniqueName, clazz, type, temp );
        synchronized ( this ) {
            adapters.put( id, adapter );
            adapterNames.put( uniqueName, adapter );
        }
        try {
            commit();
        } catch ( NoTablePrimaryKeyException e ) {
            throw new RuntimeException( "An error occurred while creating the adapter." );
        }
        listeners.firePropertyChange( "adapter", null, adapter );
        return id;
    }


    /**
     * Update settings of an adapter
     *
     * @param adapterId The id of the adapter
     * @param newSettings The new settings for the adapter
     */
    @Override
    public void updateAdapterSettings( int adapterId, Map<String, String> newSettings ) {
        CatalogAdapter old = getAdapter( adapterId );
        Map<String, String> temp = new HashMap<>();
        newSettings.forEach( temp::put );
        CatalogAdapter adapter = new CatalogAdapter( old.id, old.uniqueName, old.adapterClazz, old.type, temp );
        synchronized ( this ) {
            adapters.put( adapter.id, adapter );
            adapterNames.put( adapter.uniqueName, adapter );
        }
        listeners.firePropertyChange( "adapter", old, adapter );
    }


    /**
     * Delete an adapter
     *
     * @param adapterId The id of the adapter to delete
     */
    @Override
    public void deleteAdapter( int adapterId ) {
        try {
            CatalogAdapter adapter = Objects.requireNonNull( adapters.get( adapterId ) );
            synchronized ( this ) {
                adapters.remove( adapterId );
                adapterNames.remove( adapter.uniqueName );
            }
            try {
                commit();
            } catch ( NoTablePrimaryKeyException e ) {
                throw new RuntimeException( "An error occurred while deleting the adapter." );
            }
            try {
                commit();
            } catch ( NoTablePrimaryKeyException e ) {
                throw new RuntimeException( "Could not delete adapter" );
            }
            listeners.firePropertyChange( "adapter", adapter, null );
        } catch ( NullPointerException e ) {
            throw new UnknownAdapterIdRuntimeException( adapterId );
        }
    }


    /**
     * Get list of all query interfaces
     *
     * @return List of query interfaces
     */
    @Override
    public List<CatalogQueryInterface> getQueryInterfaces() {
        return new ArrayList<>( queryInterfaces.values() );
    }


    /**
     * Get a query interface by its unique name
     *
     * @param uniqueName The unique name of the query interface
     * @return The CatalogQueryInterface
     */
    @Override
    public CatalogQueryInterface getQueryInterface( String uniqueName ) throws UnknownQueryInterfaceException {
        uniqueName = uniqueName.toLowerCase();
        try {
            return Objects.requireNonNull( queryInterfaceNames.get( uniqueName ) );
        } catch ( NullPointerException e ) {
            throw new UnknownQueryInterfaceException( uniqueName );
        }
    }


    /**
     * Get a query interface by its id
     *
     * @param ifaceId The id of the query interface
     * @return The CatalogQueryInterface
     */
    @Override
    public CatalogQueryInterface getQueryInterface( int ifaceId ) {
        try {
            return Objects.requireNonNull( queryInterfaces.get( ifaceId ) );
        } catch ( NullPointerException e ) {
            throw new UnknownQueryInterfaceRuntimeException( ifaceId );
        }
    }


    /**
     * Add a query interface
     *
     * @param uniqueName The unique name of the query interface
     * @param clazz The class name of the query interface
     * @param settings The configuration of the query interface
     * @return The id of the newly added query interface
     */
    @Override
    public int addQueryInterface( String uniqueName, String clazz, Map<String, String> settings ) {
        uniqueName = uniqueName.toLowerCase();

        int id = queryInterfaceIdBuilder.getAndIncrement();
        Map<String, String> temp = new HashMap<>();
        settings.forEach( temp::put );
        CatalogQueryInterface queryInterface = new CatalogQueryInterface( id, uniqueName, clazz, temp );
        synchronized ( this ) {
            queryInterfaces.put( id, queryInterface );
            queryInterfaceNames.put( uniqueName, queryInterface );
        }
        try {
            commit();
        } catch ( NoTablePrimaryKeyException e ) {
            throw new RuntimeException( "An error occurred while creating the query interface." );
        }
        listeners.firePropertyChange( "queryInterface", null, queryInterface );
        return id;
    }


    /**
     * Delete a query interface
     *
     * @param ifaceId The id of the query interface to delete
     */
    @Override
    public void deleteQueryInterface( int ifaceId ) {
        try {
            CatalogQueryInterface queryInterface = Objects.requireNonNull( queryInterfaces.get( ifaceId ) );
            synchronized ( this ) {
                queryInterfaces.remove( ifaceId );
                queryInterfaceNames.remove( queryInterface.name );
            }
            try {
                commit();
            } catch ( NoTablePrimaryKeyException e ) {
                throw new RuntimeException( "An error occurred while deleting the query interface." );
            }
            listeners.firePropertyChange( "queryInterface", queryInterface, null );
        } catch ( NullPointerException e ) {
            throw new UnknownQueryInterfaceRuntimeException( ifaceId );
        }
    }


    /**
     * Adds a partition to the catalog
     *
     * @param tableId The unique id of the table
     * @param schemaId The unique id of the table
     * @param partitionType partition Type of the added partition
     * @return The id of the created partition
     */
    @Override
    public long addPartitionGroup( long tableId, String partitionGroupName, long schemaId, PartitionType partitionType, long numberOfInternalPartitions, List<String> effectivePartitionGroupQualifier, boolean isUnbound ) throws GenericCatalogException {
        try {
            long id = partitionGroupIdBuilder.getAndIncrement();
            if ( log.isDebugEnabled() ) {
                log.debug( "Creating partitionGroup of type '{}' with id '{}'", partitionType, id );
            }
            CatalogSchema schema = Objects.requireNonNull( schemas.get( schemaId ) );

            List<Long> partitionIds = new ArrayList<>();
            for ( int i = 0; i < numberOfInternalPartitions; i++ ) {
                long partId = addPartition( tableId, schemaId, id, effectivePartitionGroupQualifier, isUnbound );
                partitionIds.add( partId );
            }

            CatalogPartitionGroup partitionGroup = new CatalogPartitionGroup(
                    id,
                    partitionGroupName,
                    tableId,
                    schemaId,
                    schema.databaseId,
                    0,
                    null,
                    ImmutableList.copyOf( partitionIds ),
                    isUnbound );

            synchronized ( this ) {
                partitionGroups.put( id, partitionGroup );
            }
            //listeners.firePropertyChange( "partitionGroups", null, partitionGroup );
            return id;
        } catch ( NullPointerException e ) {
            throw new GenericCatalogException( e );
        }
    }


    /**
     * Should only be called from mergePartitions(). Deletes a single partition and all references.
     *
     * @param tableId The unique id of the table
     * @param schemaId The unique id of the table
     * @param partitionGroupId The partitionId to be deleted
     */
    @Override
    public void deletePartitionGroup( long tableId, long schemaId, long partitionGroupId ) throws UnknownPartitionGroupIdRuntimeException {
        if ( log.isDebugEnabled() ) {
            log.debug( "Deleting partitionGroup with id '{}' on table with id '{}'", partitionGroupId, tableId );
        }
        // Check whether there this partition id exists
        CatalogPartitionGroup partitionGroup = getPartitionGroup( partitionGroupId );
        synchronized ( this ) {
            for ( long partitionId : partitionGroup.partitionIds ) {
                deletePartition( tableId, schemaId, partitionId );
            }
            partitionGroups.remove( partitionGroupId );
        }
    }


    /**
     * Updates the specified partition group with the attached partitionIds
     *
     * @param partitionGroupId Partition Group to be updated
     * @param partitionIds List of new partitionIds
     */
    @Override
    public void updatePartitionGroup( long partitionGroupId, List<Long> partitionIds ) throws UnknownPartitionGroupIdRuntimeException {

        // Check whether there this partition id exists
        CatalogPartitionGroup partitionGroup = getPartitionGroup( partitionGroupId );

        CatalogPartitionGroup updatedCatalogPartitionGroup = new CatalogPartitionGroup(
                partitionGroup.id,
                partitionGroup.partitionGroupName,
                partitionGroup.tableId,
                partitionGroup.schemaId,
                partitionGroup.databaseId,
                partitionGroup.partitionKey,
                partitionGroup.partitionQualifiers,
                ImmutableList.copyOf( partitionIds ),
                partitionGroup.isUnbound );

        synchronized ( this ) {
            partitionGroups.replace( partitionGroupId, updatedCatalogPartitionGroup );
            listeners.firePropertyChange( "partitionGroup", partitionGroup, updatedCatalogPartitionGroup );
        }

    }


    /**
     * Adds a partition to an already existing partition Group
     *
     * @param partitionGroupId Group to add to
     * @param partitionId Partition to add
     */
    @Override
    public void addPartitionToGroup( long partitionGroupId, Long partitionId ) {
        // Check whether there this partition id exists
        getPartition( partitionId );

        CatalogPartitionGroup partitionGroup = getPartitionGroup( partitionGroupId );
        List<Long> newPartitionIds = new ArrayList<>( partitionGroup.partitionIds );

        if ( !newPartitionIds.contains( partitionId ) ) {
            newPartitionIds.add( partitionId );
            updatePartitionGroup( partitionGroupId, newPartitionIds );
        }
    }


    /**
     * Removes a partition from an already existing partition Group
     *
     * @param partitionGroupId Group to remove the partition from
     * @param partitionId Partition to remove
     */
    @Override
    public void removePartitionFromGroup( long partitionGroupId, Long partitionId ) {
        // Check whether there this partition id exists
        CatalogPartitionGroup partitionGroup = getPartitionGroup( partitionGroupId );
        List<Long> newPartitionIds = new ArrayList<>( partitionGroup.partitionIds );

        if ( newPartitionIds.contains( partitionId ) ) {
            newPartitionIds.remove( partitionId );
            updatePartitionGroup( partitionGroupId, newPartitionIds );
        }
    }


    /**
     * Assign the partition to a new partitionGroup
     *
     * @param partitionId Partition to move
     * @param partitionGroupId New target group to move the partition to
     */
    @Override
    public void updatePartition( long partitionId, Long partitionGroupId ) {
        // Check whether there this partition id exists
        CatalogPartitionGroup partitionGroup = getPartitionGroup( partitionGroupId );
        List<Long> newPartitionIds = new ArrayList<>( partitionGroup.partitionIds );

        CatalogPartition oldPartition = getPartition( partitionId );

        if ( !newPartitionIds.contains( partitionId ) ) {
            newPartitionIds.add( partitionId );

            addPartitionToGroup( partitionGroupId, partitionId );
            removePartitionFromGroup( oldPartition.partitionGroupId, partitionId );

            CatalogPartition updatedPartition = new CatalogPartition(
                    oldPartition.id,
                    oldPartition.tableId,
                    oldPartition.schemaId,
                    oldPartition.databaseId,
                    oldPartition.partitionQualifiers,
                    oldPartition.isUnbound,
                    partitionGroupId
            );

            synchronized ( this ) {
                partitions.put( updatedPartition.id, updatedPartition );
            }
            listeners.firePropertyChange( "partition", oldPartition, updatedPartition );
        }
    }


    /**
     * Get a partition object by its unique id
     *
     * @param partitionGroupId The unique id of the partition
     * @return A catalog partition
     */
    @Override
    public CatalogPartitionGroup getPartitionGroup( long partitionGroupId ) throws UnknownPartitionGroupIdRuntimeException {
        try {
            return Objects.requireNonNull( partitionGroups.get( partitionGroupId ) );
        } catch ( NullPointerException e ) {
            throw new UnknownPartitionGroupIdRuntimeException( partitionGroupId );
        }
    }


    /**
     * Adds a partition to the catalog
     *
     * @param tableId The unique id of the table
     * @param schemaId The unique id of the table
     * @param partitionGroupId partitionGroupId where the partition should be initially added to
     * @return The id of the created partition
     */
    @Override
    public long addPartition( long tableId, long schemaId, long partitionGroupId, List<String> effectivePartitionQualifier, boolean isUnbound ) throws GenericCatalogException {
        try {
            long id = partitionIdBuilder.getAndIncrement();
            if ( log.isDebugEnabled() ) {
                log.debug( "Creating partition with id '{}'", id );
            }
            CatalogSchema schema = Objects.requireNonNull( schemas.get( schemaId ) );

            CatalogPartition partition = new CatalogPartition(
                    id,
                    tableId,
                    schemaId,
                    schema.databaseId,
                    effectivePartitionQualifier,
                    isUnbound,
                    partitionGroupId );

            synchronized ( this ) {
                partitions.put( id, partition );
            }
            listeners.firePropertyChange( "partition", null, partition );
            return id;
        } catch ( NullPointerException e ) {
            throw new GenericCatalogException( e );
        }
    }


    /**
     * Deletes a single partition and all references.
     *
     * @param tableId The unique id of the table
     * @param schemaId The unique id of the table
     * @param partitionId The partitionId to be deleted
     */
    @Override
    public void deletePartition( long tableId, long schemaId, long partitionId ) {
        if ( log.isDebugEnabled() ) {
            log.debug( "Deleting partition with id '{}' on table with id '{}'", partitionId, tableId );
        }
        // Check whether there this partition id exists
        getPartition( partitionId );
        synchronized ( this ) {
            for ( CatalogPartitionPlacement partitionPlacement : getPartitionPlacements( partitionId ) ) {
                deletePartitionPlacement( partitionPlacement.adapterId, partitionId );
            }
            partitions.remove( partitionId );
        }
    }


    /**
     * Get a partition object by its unique id
     *
     * @param partitionId The unique id of the partition
     * @return A catalog partition
     */
    @Override
    public CatalogPartition getPartition( long partitionId ) {
        try {
            return Objects.requireNonNull( partitions.get( partitionId ) );
        } catch ( NullPointerException e ) {
            throw new UnknownPartitionGroupIdRuntimeException( partitionId );
        }
    }


    /**
     * Retrieves a list of partitions which are associated with a specific table
     *
     * @param tableId Table for which partitions shall be gathered
     * @return List of all partitions associated with that table
     */
    @Override
    public List<CatalogPartition> getPartitionsByTable( long tableId ) {
        return partitions.values()
                .stream()
                .filter( p -> p.tableId == tableId )
                .collect( Collectors.toList() );
    }


    /**
     * Effectively partitions a table with the specified partitionType
     *
     * @param tableId Table to be partitioned
     * @param partitionType Partition function to apply on the table
     * @param partitionColumnId Column used to apply the partition function on
     * @param numPartitionGroups Explicit number of partitions
     * @param partitionGroupIds List of ids of the catalog partitions
     */
    @Override
    public void partitionTable( long tableId, PartitionType partitionType, long partitionColumnId, int numPartitionGroups, List<Long> partitionGroupIds, PartitionProperty partitionProperty ) {
        CatalogTable old = Objects.requireNonNull( tables.get( tableId ) );

        CatalogTable table = new CatalogTable(
                old.id,
                old.name,
                old.columnIds,
                old.schemaId,
                old.databaseId,
                old.ownerId,
                old.ownerName,
                old.tableType,
                old.primaryKey,
                old.dataPlacements,
                old.modifiable,
                partitionProperty,
                old.connectedViews );

        synchronized ( this ) {
            tables.replace( tableId, table );
            tableNames.replace( new Object[]{ table.databaseId, table.schemaId, old.name }, table );

            if ( table.partitionProperty.reliesOnPeriodicChecks ) {
                addTableToPeriodicProcessing( tableId );
            }
        }

        listeners.firePropertyChange( "table", old, table );
    }


    /**
     * Merges a  partitioned table.
     * Resets all objects and structures which were introduced by partitionTable.
     *
     * @param tableId Table to be merged
     */
    @Override
    public void mergeTable( long tableId ) {
        CatalogTable old = Objects.requireNonNull( tables.get( tableId ) );

        if ( old.partitionProperty.reliesOnPeriodicChecks ) {
            removeTableFromPeriodicProcessing( tableId );
        }

        //Technically every Table is partitioned. But tables classified as UNPARTITIONED only consist of one PartitionGroup and one large partition
        List<Long> partitionGroupIds = new ArrayList<>();
        try {
            partitionGroupIds.add( addPartitionGroup( tableId, "full", old.schemaId, PartitionType.NONE, 1, new ArrayList<>(), true ) );
        } catch ( GenericCatalogException e ) {
            throw new RuntimeException( e );
        }

        // Get All(only one) PartitionGroups and then get all partitionIds  for each PG and add them to completeList of partitionIds
        CatalogPartitionGroup defaultUnpartitionedGroup = getPartitionGroup( partitionGroupIds.get( 0 ) );
        PartitionProperty partitionProperty = PartitionProperty.builder()
                .partitionType( PartitionType.NONE )
                .isPartitioned( false )
                .partitionGroupIds( ImmutableList.copyOf( partitionGroupIds ) )
                .partitionIds( ImmutableList.copyOf( defaultUnpartitionedGroup.partitionIds ) )
                .reliesOnPeriodicChecks( false )
                .build();

        CatalogTable table = new CatalogTable(
                old.id,
                old.name,
                old.columnIds,
                old.schemaId,
                old.databaseId,
                old.ownerId,
                old.ownerName,
                old.tableType,
                old.primaryKey,
                old.dataPlacements,
                old.modifiable,
                partitionProperty,
                old.connectedViews );

        synchronized ( this ) {
            tables.replace( tableId, table );
            tableNames.replace( new Object[]{ table.databaseId, table.schemaId, old.name }, table );
        }
        listeners.firePropertyChange( "table", old, table );
    }


    /**
     * Updates partitionProperties on table
     *
     * @param tableId Table to be partitioned
     * @param partitionProperty Partition properties
     */
    @Override
    public void updateTablePartitionProperties( long tableId, PartitionProperty partitionProperty ) {
        CatalogTable old = Objects.requireNonNull( tables.get( tableId ) );

        CatalogTable table = new CatalogTable(
                old.id,
                old.name,
                old.columnIds,
                old.schemaId,
                old.databaseId,
                old.ownerId,
                old.ownerName,
                old.tableType,
                old.primaryKey,
                old.dataPlacements,
                old.modifiable,
                partitionProperty,
                old.connectedViews );

        synchronized ( this ) {
            tables.replace( tableId, table );
            tableNames.replace( new Object[]{ table.databaseId, table.schemaId, old.name }, table );
        }

        listeners.firePropertyChange( "table", old, table );
    }


    /**
     * Get a List of all partitions belonging to a specific table
     *
     * @param tableId Table to be queried
     * @return list of all partitions on this table
     */
    @Override
    public List<CatalogPartitionGroup> getPartitionGroups( long tableId ) {
        try {
            CatalogTable table = Objects.requireNonNull( tables.get( tableId ) );
            List<CatalogPartitionGroup> partitionGroups = new ArrayList<>();
            if ( table.partitionProperty.partitionGroupIds == null ) {
                return new ArrayList<>();
            }
            for ( long partId : table.partitionProperty.partitionGroupIds ) {
                partitionGroups.add( getPartitionGroup( partId ) );
            }
            return partitionGroups;
        } catch ( UnknownPartitionGroupIdRuntimeException e ) {
            return new ArrayList<>();
        }
    }


    /**
     * Get all partitions of the specified database which fit to the specified filter patterns.
     * <code>getColumns(xid, databaseName, null, null, null)</code> returns all partitions of the database.
     *
     * @param databaseNamePattern Pattern for the database name. null returns all.
     * @param schemaNamePattern Pattern for the schema name. null returns all.
     * @param tableNamePattern Pattern for the table name. null returns all.
     * @return List of columns which fit to the specified filters. If there is no column which meets the criteria, an empty list is returned.
     */
    @Override
    public List<CatalogPartitionGroup> getPartitionGroups( Pattern databaseNamePattern, Pattern schemaNamePattern, Pattern tableNamePattern ) {
        List<CatalogTable> catalogTables = getTables( databaseNamePattern, schemaNamePattern, tableNamePattern );
        Stream<CatalogPartitionGroup> partitionGroupStream = Stream.of();
        for ( CatalogTable catalogTable : catalogTables ) {
            partitionGroupStream = Stream.concat( partitionGroupStream, getPartitionGroups( catalogTable.id ).stream() );
        }
        return partitionGroupStream.collect( Collectors.toList() );
    }


    /**
     * Get a List of all partitions currently assigned to to a specific PartitionGroup
     *
     * @param partitionGroupId Table to be queried
     * @return list of all partitions on this table
     */
    @Override
    public List<CatalogPartition> getPartitions( long partitionGroupId ) {
        try {
            CatalogPartitionGroup partitionGroup = Objects.requireNonNull( partitionGroups.get( partitionGroupId ) );
            List<CatalogPartition> partitions = new ArrayList<>();
            if ( partitionGroup.partitionIds == null ) {
                return new ArrayList<>();
            }
            for ( long partId : partitionGroup.partitionIds ) {
                partitions.add( getPartition( partId ) );
            }
            return partitions;
        } catch ( UnknownPartitionGroupIdRuntimeException e ) {
            return new ArrayList<>();
        }
    }


    /**
     * Get all partitions of the specified database which fit to the specified filter patterns.
     * <code>getColumns(xid, databaseName, null, null, null)</code> returns all partitions of the database.
     *
     * @param databaseNamePattern Pattern for the database name. null returns all.
     * @param schemaNamePattern Pattern for the schema name. null returns all.
     * @param tableNamePattern Pattern for the table name. null returns catalog/src/test/java/org/polypheny/db/test/CatalogTest.javaall.
     * @return List of columns which fit to the specified filters. If there is no column which meets the criteria, an empty list is returned.
     */
    @Override
    public List<CatalogPartition> getPartitions( Pattern databaseNamePattern, Pattern schemaNamePattern, Pattern tableNamePattern ) {
        List<CatalogPartitionGroup> catalogPartitionGroups = getPartitionGroups( databaseNamePattern, schemaNamePattern, tableNamePattern );
        Stream<CatalogPartition> partitionStream = Stream.of();
        for ( CatalogPartitionGroup catalogPartitionGroup : catalogPartitionGroups ) {
            partitionStream = Stream.concat( partitionStream, getPartitions( catalogPartitionGroup.id ).stream() );
        }
        return partitionStream.collect( Collectors.toList() );
    }

    /**
     * Get all existing partition placements of the database.
     * @return List of all CatalogPartitionPlacement
     */
    @Override
    public List<CatalogPartitionPlacement> getAllPartitionPlacement( ) {
        List<CatalogPartitionPlacement> partitionPlacement = new ArrayList<>();
        partitionPlacements.forEach( (k, v) -> partitionPlacement.add( v ) );
        return partitionPlacement;
    }

    /**
     * Get a List of all partition name belonging to a specific table
     *
     * @param tableId Table to be queried
     * @return list of all partition names on this table
     */
    @Override
    public List<String> getPartitionGroupNames( long tableId ) {
        List<String> partitionGroupNames = new ArrayList<>();
        for ( CatalogPartitionGroup catalogPartitionGroup : getPartitionGroups( tableId ) ) {
            partitionGroupNames.add( catalogPartitionGroup.partitionGroupName );
        }
        return partitionGroupNames;
    }


    /**
     * Get placements by partition. Identify the location of partitions.
     * Essentially returns all ColumnPlacements which hold the specified partitionID.
     *
     * @param tableId The id of the table
     * @param partitionGroupId The id of the partition
     * @param columnId The id of tje column
     * @return List of CatalogColumnPlacements
     */
    @Override
    public List<CatalogColumnPlacement> getColumnPlacementsByPartitionGroup( long tableId, long partitionGroupId, long columnId ) {
        List<CatalogColumnPlacement> catalogColumnPlacements = new ArrayList<>();
        for ( CatalogColumnPlacement ccp : getColumnPlacement( columnId ) ) {
            if ( getPartitionGroupsOnDataPlacement( ccp.adapterId, tableId ).contains( partitionGroupId ) ) {
                catalogColumnPlacements.add( ccp );
            }
        }

        return catalogColumnPlacements;
    }


    /**
     * Get adapters by partitionGroup. Identify the location of partitions/replicas
     * Essentially returns all adapters which hold the specified partitionGroupId
     *
     * @param tableId The unique id of the table
     * @param partitionGroupId The unique id of the partitionGroup
     * @return List of CatalogAdapters
     */
    @Override
    public List<CatalogAdapter> getAdaptersByPartitionGroup( long tableId, long partitionGroupId ) {
        Set<CatalogAdapter> catalogAdapters = new HashSet<>();

        for ( CatalogDataPlacement dataPlacement : getDataPlacements( tableId ) ) {
            for ( long partitionId : dataPlacement.partitionPlacementsOnAdapter ) {
                long partitionGroup = getPartitionGroupByPartition( partitionId );
                if ( partitionGroup == partitionGroupId ) {
                    catalogAdapters.add( getAdapter( dataPlacement.adapterId ) );
                }
            }
        }

        return new ArrayList<>( catalogAdapters );
    }


    /**
     * Get all partitionGroups of a DataPlacement (identified by adapterId and tableId)
     *
     * @param adapterId The unique id of the adapter
     * @param tableId The unique id of the table
     * @return List of partitionIds
     */
    @Override
    public List<Long> getPartitionGroupsOnDataPlacement( int adapterId, long tableId ) {
        Set<Long> partitionGroups = new HashSet<>();
        CatalogDataPlacement dataPlacement = getDataPlacement( adapterId, tableId );

        dataPlacement.partitionPlacementsOnAdapter.forEach(
                partitionId -> partitionGroups.add( getPartitionGroupByPartition( partitionId ) )
        );

        return new ArrayList<>( partitionGroups );
    }


    /**
     * Get all partitions of a DataPlacement (identified by adapterId and tableId)
     *
     * @param adapterId The unique id of the adapter
     * @param tableId The unique id of the table
     * @return List of partitionIds
     */
    @Override
    public List<Long> getPartitionsOnDataPlacement( int adapterId, long tableId ) {
        return getDataPlacement( adapterId, tableId ).partitionPlacementsOnAdapter;
    }


    /**
     * Returns list with the index of the partitions on this store from  0..numPartitions
     *
     * @param adapterId The unique id of the adapter
     * @param tableId The unique id of the table
     * @return List of partitionId Indices
     */
    @Override
    public List<Long> getPartitionGroupsIndexOnDataPlacement( int adapterId, long tableId ) {
        List<Long> partitionGroups = getPartitionGroupsOnDataPlacement( adapterId, tableId );
        if ( partitionGroups == null ) {
            return new ArrayList<>();
        }

        List<Long> partitionGroupIndexList = new ArrayList<>();
        CatalogTable catalogTable = getTable( tableId );
        for ( int index = 0; index < catalogTable.partitionProperty.partitionGroupIds.size(); index++ ) {
            if ( partitionGroups.contains( catalogTable.partitionProperty.partitionGroupIds.get( index ) ) ) {
                partitionGroupIndexList.add( (long) index );
            }
        }
        return partitionGroupIndexList;
    }


    /**
     * Returns a specific DataPlacement of a given table.
     *
     * @param adapterId adapter where placement is located
     * @param tableId table to retrieve the placement from
     * @return DataPlacement of a table placed on a specific store
     */
    @Override
    public CatalogDataPlacement getDataPlacement( int adapterId, long tableId ) {
        return dataPlacements.get( new Object[]{ adapterId, tableId } );
    }


    /**
     * Returns all DataPlacements of a given table.
     *
     * @param tableId table to retrieve the placements from
     * @return List of all DataPlacements for the table
     */
    @Override
    public List<CatalogDataPlacement> getDataPlacements( long tableId ) {
        List<CatalogDataPlacement> catalogDataPlacements = new ArrayList<>();

        getTable( tableId ).dataPlacements.forEach( adapterId ->
                catalogDataPlacements.add( getDataPlacement( adapterId, tableId ) ) );

        return catalogDataPlacements;
    }


    /**
     * Returns a list of all DataPlacements that contain all columns as well as all partitions
     *
     * @param tableId table to retrieve the list from
     * @return list of all full DataPlacements
     */
    @Override
    public List<CatalogDataPlacement> getAllFullDataPlacements( long tableId ) {
        List<CatalogDataPlacement> dataPlacements = new ArrayList<>();
        List<CatalogDataPlacement> allDataPlacements = getDataPlacements( tableId );

        for ( CatalogDataPlacement dataPlacement : allDataPlacements ) {
            if ( dataPlacement.hasFullPlacement() ) {
                dataPlacements.add( dataPlacement );
            }
        }
        return dataPlacements;
    }


    /**
     * Returns a list of all DataPlacements that contain all columns
     *
     * @param tableId table to retrieve the list from
     * @return list of all full DataPlacements
     */
    @Override
    public List<CatalogDataPlacement> getAllColumnFullDataPlacements( long tableId ) {
        List<CatalogDataPlacement> dataPlacements = new ArrayList<>();
        List<CatalogDataPlacement> allDataPlacements = getDataPlacements( tableId );

        for ( CatalogDataPlacement dataPlacement : allDataPlacements ) {
            if ( dataPlacement.hasColumnFullPlacement() ) {
                dataPlacements.add( dataPlacement );
            }
        }
        return dataPlacements;
    }


    /**
     * Returns a list of all DataPlacements that contain all partitions
     *
     * @param tableId table to retrieve the list from
     * @return list of all full DataPlacements
     */
    @Override
    public List<CatalogDataPlacement> getAllPartitionFullDataPlacements( long tableId ) {
        List<CatalogDataPlacement> dataPlacements = new ArrayList<>();
        List<CatalogDataPlacement> allDataPlacements = getDataPlacements( tableId );

        for ( CatalogDataPlacement dataPlacement : allDataPlacements ) {
            if ( dataPlacement.hasPartitionFullPlacement() ) {
                dataPlacements.add( dataPlacement );
            }
        }
        return dataPlacements;
    }


    /**
     * Returns all DataPlacements of a given table that are associated with a given role.
     *
     * @param tableId table to retrieve the placements from
     * @param role role to specifically filter
     * @return List of all DataPlacements for the table that are associated with a specific role
     */
    @Override
    public List<CatalogDataPlacement> getDataPlacementsByRole( long tableId, DataPlacementRole role ) {

        List<CatalogDataPlacement> catalogDataPlacements = new ArrayList<>();

        for ( CatalogDataPlacement dataPlacement : getDataPlacements( tableId ) ) {
            if ( dataPlacement.dataPlacementRole.equals( role ) ) {
                catalogDataPlacements.add( dataPlacement );
            }
        }
        return catalogDataPlacements;
    }


    /**
     * Checks if the planned changes are allowed in terms of placements that need to be present.
     * Each column must be present for all partitions somewhere
     *
     * @param tableId Table to be checked
     * @param adapterId Adapter where Ids will be removed from
     * @param columnIdsToBeRemoved columns that shall be removed
     * @param partitionsIdsToBeRemoved partitions that shall be removed
     * @return true if these changes can be made to the data placement, false if not
     */
    @Override
    public boolean validateDataPlacementsConstraints( long tableId, long adapterId, List<Long> columnIdsToBeRemoved, List<Long> partitionsIdsToBeRemoved ) {
        if ( (columnIdsToBeRemoved.isEmpty() && partitionsIdsToBeRemoved.isEmpty()) || isTableFlaggedForDeletion( tableId ) ) {
            log.warn( "Invoked validation with two empty lists of columns and partitions to be revoked. Is therefore always true..." );
            return true;
        }

        // TODO @HENNLO Focus on PartitionPlacements that are labeled as UPTODATE nodes. The outdated nodes do not
        //  necessarily need placement constraints

        CatalogTable table = getTable( tableId );
        List<CatalogDataPlacement> dataPlacements = getDataPlacements( tableId );

        // Checks for every column on every DataPlacement if each column is placed with all partitions
        for ( long columnId : table.columnIds ) {
            List<Long> partitionsToBeCheckedForColumn = new ArrayList<>( table.partitionProperty.partitionIds );
            // Check for every column if it has every partition
            for ( CatalogDataPlacement dataPlacement : dataPlacements ) {
                // Can instantly return because we still have a full placement somewhere
                if ( dataPlacement.hasFullPlacement() && dataPlacement.adapterId != adapterId ) {
                    return true;
                }

                List<Long> effectiveColumnsOnStore = new ArrayList<>( dataPlacement.columnPlacementsOnAdapter );
                List<Long> effectivePartitionsOnStore = new ArrayList<>( dataPlacement.partitionPlacementsOnAdapter );

                // Remove columns and partitions from store to not evaluate them
                if ( dataPlacement.adapterId == adapterId ) {

                    // Skips columns that shall be removed
                    if ( columnIdsToBeRemoved.contains( columnId ) ) {
                        continue;
                    }

                    // Only process those parts that shall be present after change
                    effectiveColumnsOnStore.removeAll( columnIdsToBeRemoved );
                    effectivePartitionsOnStore.removeAll( partitionsIdsToBeRemoved );
                }

                if ( effectiveColumnsOnStore.contains( columnId ) ) {
                    partitionsToBeCheckedForColumn.removeAll( effectivePartitionsOnStore );
                } else {
                    continue;
                }

                // Found all partitions for column, continue with next column
                if ( partitionsToBeCheckedForColumn.isEmpty() ) {
                    break;
                }
            }

            if ( !partitionsToBeCheckedForColumn.isEmpty() ) {
                return false;
            }
        }

        return true;
    }


    /**
     * Flags the table for deletion.
     * This method should be executed on a partitioned table before we run a DROP TABLE statement.
     *
     * @param tableId table to be flagged for deletion
     * @param flag true if it should be flagged, false if flag should be removed
     */
    @Override
    public void flagTableForDeletion( long tableId, boolean flag ) {
        if ( flag && !tablesFlaggedForDeletion.contains( tableId ) ) {
            tablesFlaggedForDeletion.add( tableId );
        } else if ( !flag && tablesFlaggedForDeletion.contains( tableId ) ) {
            tablesFlaggedForDeletion.remove( tableId );
        }
    }


    /**
     * Is used to detect if a table is flagged for deletion.
     * Effectively checks if a drop of this table is currently in progress.
     * This is needed to ensure that there aren't any constraints when recursively removing a table and all placements and partitions.
     *
     * @param tableId table to be checked
     * @return If table is flagged for deletion or not
     */
    @Override
    public boolean isTableFlaggedForDeletion( long tableId ) {
        return tablesFlaggedForDeletion.contains( tableId );
    }


    /**
     * Adds a placement for a partition.
     *
     * @param adapterId The adapter on which the table should be placed on
     * @param tableId The table for which a partition placement shall be created
     * @param partitionId The id of a specific partition that shall create a new placement
     * @param placementType The type of placement
     * @param physicalSchemaName The schema name on the adapter
     * @param physicalTableName The table name on the adapter
     */
    @Override
    public void addPartitionPlacement( int adapterId, long tableId, long schemaId, long partitionId, PlacementType placementType, String physicalSchemaName, String physicalTableName ) {
        if ( !checkIfExistsPartitionPlacement( adapterId, partitionId ) ) {
            CatalogAdapter store = Objects.requireNonNull( adapters.get( adapterId ) );
            CatalogPartitionPlacement partitionPlacement = new CatalogPartitionPlacement(
                    tableId,
                    adapterId,
                    schemaId,
                    store.uniqueName,
                    placementType,
                    physicalSchemaName,
                    physicalTableName,
                    partitionId );

            synchronized ( this ) {
                partitionPlacements.put( new Object[]{ adapterId, partitionId }, partitionPlacement );

                // Adds this PartitionPlacement to existing DataPlacement container
                addPartitionsToDataPlacement( adapterId, tableId, Arrays.asList( partitionId ) );

                listeners.firePropertyChange( "partitionPlacement", null, partitionPlacements );
            }
        }
    }


    /**
     * Adds a new DataPlacement for a given table on a specific store
     *
     * @param adapterId adapter where placement should be located
     * @param tableId table to retrieve the placement from
     */
    @Override
    public void addDataPlacement( int adapterId, long tableId ) {
        if ( log.isDebugEnabled() ) {
            log.debug( "Creating DataPlacement on adapter '{}' for entity '{}'", getAdapter( adapterId ), getTable( tableId ) );
        }

        if ( !dataPlacements.containsKey( new Object[]{ adapterId, tableId } ) ) {
            CatalogDataPlacement dataPlacement = new CatalogDataPlacement( tableId,
                    adapterId,
                    PlacementType.AUTOMATIC,
                    DataPlacementRole.UPTODATE,
                    ImmutableList.of(),
                    ImmutableList.of() );

            synchronized ( this ) {
                dataPlacements.put( new Object[]{ adapterId, tableId }, dataPlacement );
                addSingleDataPlacementToTable( adapterId, tableId );
            }
            listeners.firePropertyChange( "dataPlacement", null, dataPlacement );
        }
    }


    /**
     * Adds a new DataPlacement for a given table on a specific store.
     * If it already exists it simply returns the existing placement.
     *
     * @param adapterId adapter where placement is located
     * @param tableId table to retrieve the placement from
     * @return DataPlacement of a table placed on a specific store
     */
    @Override
    public CatalogDataPlacement addDataPlacementIfNotExists( int adapterId, long tableId ) {
        CatalogDataPlacement dataPlacement;
        if ( (dataPlacement = getDataPlacement( adapterId, tableId )) == null ) {
            if ( log.isDebugEnabled() ) {
                log.debug( "No DataPlacement exists on adapter '{}' for entity '{}'. Creating a new one.", getAdapter( adapterId ), getTable( tableId ) );
            }
            addDataPlacement( adapterId, tableId );
            dataPlacement = getDataPlacement( adapterId, tableId );
        }

        return dataPlacement;
    }


    /**
     * Modifies a specific DataPlacement of a given table.
     *
     * @param adapterId adapter where placement is located
     * @param tableId table to retrieve the placement from
     */
    @Override
    protected void modifyDataPlacement( int adapterId, long tableId, CatalogDataPlacement catalogDataPlacement ) {
        try {
            CatalogDataPlacement oldDataPlacement = getDataPlacement( adapterId, tableId );
            synchronized ( this ) {
                dataPlacements.replace( new Object[]{ adapterId, tableId }, catalogDataPlacement );
            }
            listeners.firePropertyChange( "dataPlacement", oldDataPlacement, catalogDataPlacement );
        } catch ( NullPointerException e ) {
            e.printStackTrace();
        }
    }


    /**
     * Removes a  DataPlacement for a given table on a specific store
     *
     * @param adapterId adapter where placement should be removed from
     * @param tableId table to retrieve the placement from
     */
    @Override
    public void removeDataPlacement( int adapterId, long tableId ) {
        CatalogDataPlacement dataPlacement = getDataPlacement( adapterId, tableId );

        if ( log.isDebugEnabled() ) {
            log.debug( "Removing DataPlacement on adapter '{}' for entity '{}'", getAdapter( adapterId ), getTable( tableId ) );
        }

        // Make sure that all columnPlacements and partitionPlacements are correctly dropped.
        // Although, they should've been dropped earlier.

        // Recursively removing columns that exist on this placement
        for ( Long columnId : dataPlacement.columnPlacementsOnAdapter ) {
            try {
                deleteColumnPlacement( adapterId, columnId, false );
            } catch ( UnknownColumnIdRuntimeException e ) {
                log.debug( "Column has been removed before the placement" );
            }
        }

        // Recursively removing partitions that exist on this placement
        for ( Long partitionId : dataPlacement.partitionPlacementsOnAdapter ) {
            try {
                deletePartitionPlacement( adapterId, partitionId );
            } catch ( UnknownColumnIdRuntimeException e ) {
                log.debug( "Partition has been removed before the placement" );
            }
        }

        synchronized ( this ) {
            dataPlacements.remove( new Object[]{ adapterId, tableId } );
            removeSingleDataPlacementFromTable( adapterId, tableId );
        }
        listeners.firePropertyChange( "dataPlacement", dataPlacement, null );
    }


    /**
     * Adds a single dataPlacement on a store for a specific table
     *
     * @param adapterId adapter id corresponding to a new DataPlacements
     * @param tableId table to be updated
     */
    @Override
    protected void addSingleDataPlacementToTable( Integer adapterId, long tableId ) {
        CatalogTable old = getTable( tableId );
        List<Integer> updatedPlacements = new ArrayList<>( old.dataPlacements );

        if ( !updatedPlacements.contains( adapterId ) ) {
            updatedPlacements.add( adapterId );
            updateDataPlacementsOnTable( tableId, updatedPlacements );
        }
    }


    /**
     * Removes a single dataPlacement from a store for a specific table
     *
     * @param adapterId adapter id corresponding to a new DataPlacements
     * @param tableId table to be updated
     */
    @Override
    protected void removeSingleDataPlacementFromTable( Integer adapterId, long tableId ) {
        CatalogTable old = getTable( tableId );
        List<Integer> updatedPlacements = new ArrayList<>( old.dataPlacements );

        if ( updatedPlacements.contains( adapterId ) ) {
            updatedPlacements.remove( adapterId );
            updateDataPlacementsOnTable( tableId, updatedPlacements );
        }
    }


    /**
     * Updates the list of data placements on a table
     *
     * @param tableId table to be updated
     * @param newDataPlacements list of new DataPlacements that shall replace the old ones
     */
    @Override
    public void updateDataPlacementsOnTable( long tableId, List<Integer> newDataPlacements ) {
        CatalogTable old = Objects.requireNonNull( tables.get( tableId ) );

        CatalogTable newTable;

        if ( old.tableType == TableType.MATERIALIZED_VIEW ) {
            newTable = new CatalogMaterializedView(
                    old.id,
                    old.name,
                    old.columnIds,
                    old.schemaId,
                    old.databaseId,
                    old.ownerId,
                    old.ownerName,
                    old.tableType,
                    ((CatalogMaterializedView) old).getQuery(),
                    old.primaryKey,
                    ImmutableList.copyOf( newDataPlacements ),
                    old.modifiable,
                    old.partitionProperty,
                    ((CatalogMaterializedView) old).getAlgCollation(),
                    old.connectedViews,
                    ((CatalogMaterializedView) old).getUnderlyingTables(),
                    ((CatalogMaterializedView) old).getLanguage(),
                    ((CatalogMaterializedView) old).getMaterializedCriteria(),
                    ((CatalogMaterializedView) old).isOrdered()
            );
        } else {
            newTable = new CatalogTable(
                    old.id,
                    old.name,
                    old.columnIds,
                    old.schemaId,
                    old.databaseId,
                    old.ownerId,
                    old.ownerName,
                    old.tableType,
                    old.primaryKey,
                    ImmutableList.copyOf( newDataPlacements ),
                    old.modifiable,
                    old.partitionProperty,
                    old.connectedViews );
        }

        synchronized ( this ) {
            tables.replace( tableId, newTable );
            tableNames.replace( new Object[]{ newTable.databaseId, newTable.schemaId, newTable.name }, newTable );
        }
    }


    /**
     * Adds columns to dataPlacement on a store for a specific table
     *
     * @param adapterId adapter id corresponding to a new DataPlacements
     * @param tableId table to be updated
     * @param columnIds List of columnIds to add to a specific store for the table
     */
    @Override
    protected void addColumnsToDataPlacement( int adapterId, long tableId, List<Long> columnIds ) {
        CatalogDataPlacement oldDataPlacement = addDataPlacementIfNotExists( adapterId, tableId );

        Set<Long> columnPlacementsOnAdapter = new HashSet<>( oldDataPlacement.columnPlacementsOnAdapter );

        // Merges new columnIds to list of already existing placements
        columnPlacementsOnAdapter.addAll( columnIds );

        CatalogDataPlacement newDataPlacement = new CatalogDataPlacement(
                oldDataPlacement.tableId,
                oldDataPlacement.adapterId,
                oldDataPlacement.placementType,
                oldDataPlacement.dataPlacementRole,
                ImmutableList.copyOf( new ArrayList<>( columnPlacementsOnAdapter ) ),
                oldDataPlacement.partitionPlacementsOnAdapter );

        modifyDataPlacement( adapterId, tableId, newDataPlacement );

        if ( log.isDebugEnabled() ) {
            log.debug( "Added columns: {} of table {}, to placement on adapter {}.", columnIds, tableId, adapterId );
        }
    }


    /**
     * Remove columns from dataPlacement on a store for a specific table
     *
     * @param adapterId adapter id corresponding to a new DataPlacements
     * @param tableId table to be updated
     * @param columnIds List of columnIds to remove from a specific store for the table
     */
    @Override
    protected void removeColumnsFromDataPlacement( int adapterId, long tableId, List<Long> columnIds ) {
        CatalogDataPlacement oldDataPlacement = getDataPlacement( adapterId, tableId );

        Set<Long> columnPlacementsOnAdapter = new HashSet<>( oldDataPlacement.columnPlacementsOnAdapter );
        columnIds.forEach( columnPlacementsOnAdapter::remove );

        CatalogDataPlacement newDataPlacement = new CatalogDataPlacement(
                oldDataPlacement.tableId,
                oldDataPlacement.adapterId,
                oldDataPlacement.placementType,
                oldDataPlacement.dataPlacementRole,
                ImmutableList.copyOf( new ArrayList<>( columnPlacementsOnAdapter ) ),
                oldDataPlacement.partitionPlacementsOnAdapter );

        modifyDataPlacement( adapterId, tableId, newDataPlacement );

        if ( log.isDebugEnabled() ) {
            log.debug( "Removed columns: {} from table {}, to placement on adapter {}.", columnIds, tableId, adapterId );
        }
    }


    /**
     * Adds partitions to dataPlacement on a store for a specific table
     *
     * @param adapterId adapter id corresponding to a new DataPlacements
     * @param tableId table to be updated
     * @param partitionIds List of partitionIds to add to a specific store for the table
     */
    @Override
    protected void addPartitionsToDataPlacement( int adapterId, long tableId, List<Long> partitionIds ) {
        CatalogDataPlacement oldDataPlacement = addDataPlacementIfNotExists( adapterId, tableId );

        Set<Long> partitionPlacementsOnAdapter = new HashSet<>( oldDataPlacement.partitionPlacementsOnAdapter );
        partitionPlacementsOnAdapter.addAll( partitionIds );

        CatalogDataPlacement newDataPlacement = new CatalogDataPlacement(
                oldDataPlacement.tableId,
                oldDataPlacement.adapterId,
                oldDataPlacement.placementType,
                oldDataPlacement.dataPlacementRole,
                oldDataPlacement.columnPlacementsOnAdapter,
                ImmutableList.copyOf( new ArrayList<>( partitionPlacementsOnAdapter ) ) );

        modifyDataPlacement( adapterId, tableId, newDataPlacement );

        if ( log.isDebugEnabled() ) {
            log.debug( "Added partitions: {} of table {}, to placement on adapter {}.", partitionIds, tableId, adapterId );
        }
    }


    /**
     * Remove partitions from dataPlacement on a store for a specific table
     *
     * @param adapterId adapter id corresponding to a new DataPlacements
     * @param tableId table to be updated
     * @param partitionIds List of partitionIds to remove from a specific store for the table
     */
    @Override
    protected void removePartitionsFromDataPlacement( int adapterId, long tableId, List<Long> partitionIds ) {
        CatalogDataPlacement oldDataPlacement = getDataPlacement( adapterId, tableId );

        Set<Long> partitionPlacementsOnAdapter = new HashSet<>( oldDataPlacement.partitionPlacementsOnAdapter );
        partitionIds.forEach( partitionPlacementsOnAdapter::remove );

        CatalogDataPlacement newDataPlacement = new CatalogDataPlacement(
                oldDataPlacement.tableId,
                oldDataPlacement.adapterId,
                oldDataPlacement.placementType,
                oldDataPlacement.dataPlacementRole,
                oldDataPlacement.columnPlacementsOnAdapter,
                ImmutableList.copyOf( new ArrayList<>( partitionPlacementsOnAdapter ) ) );

        modifyDataPlacement( adapterId, tableId, newDataPlacement );

        if ( log.isDebugEnabled() ) {
            log.debug( "Removed partitions: {} from table {}, to placement on adapter {}.", partitionIds, tableId, adapterId );
        }
    }


    /**
     * Updates and overrides list of associated columnPlacements & partitionPlacements for a given data placement
     *
     * @param adapterId adapter where placement is located
     * @param tableId table to retrieve the placement from
     * @param columnIds List of columnIds to be located on a specific store for the table
     * @param partitionIds List of partitionIds to be located on a specific store for the table
     */
    @Override
    public void updateDataPlacement( int adapterId, long tableId, List<Long> columnIds, List<Long> partitionIds ) {
        CatalogDataPlacement oldDataPlacement = getDataPlacement( adapterId, tableId );

        CatalogDataPlacement newDataPlacement = new CatalogDataPlacement(
                oldDataPlacement.tableId,
                oldDataPlacement.adapterId,
                oldDataPlacement.placementType,
                oldDataPlacement.dataPlacementRole,
                ImmutableList.copyOf( columnIds ),
                ImmutableList.copyOf( partitionIds ) );

        modifyDataPlacement( adapterId, tableId, newDataPlacement );

        if ( log.isDebugEnabled() ) {
            log.debug( "Added columns {} & partitions: {} of table {}, to placement on adapter {}.", columnIds, partitionIds, tableId, adapterId );
        }
    }


    /**
     * Deletes a placement for a partition.
     *
     * @param adapterId The adapter on which the table should be placed on
     * @param partitionId The id of a partition which shall be removed from that store.
     */
    @Override
    public void deletePartitionPlacement( int adapterId, long partitionId ) {
        if ( checkIfExistsPartitionPlacement( adapterId, partitionId ) ) {
            synchronized ( this ) {
                partitionPlacements.remove( new Object[]{ adapterId, partitionId } );
                removePartitionsFromDataPlacement( adapterId, getTableFromPartition( partitionId ).id, Arrays.asList( partitionId ) );
            }
        }
    }


    /**
     * Returns a specific partition entity which is placed on a store.
     *
     * @param adapterId The adapter on which the requested partitions placement resides
     * @param partitionId The id of the requested partition
     * @return The PartitionPlacement on the specified store
     */
    @Override
    public CatalogPartitionPlacement getPartitionPlacement( int adapterId, long partitionId ) {
        try {
            return Objects.requireNonNull( partitionPlacements.get( new Object[]{ adapterId, partitionId } ) );
        } catch ( NullPointerException e ) {
            getAdapter( adapterId );
            getPartition( partitionId );
            throw new UnknownPartitionPlacementException( adapterId, partitionId );
        }
    }


    /**
     * Returns a list of all Partition Placements which currently reside on an adapter, disregarded of the table.
     *
     * @param adapterId The adapter on which the requested partition placements reside
     * @return A list of all Partition Placements, that are currently located  on that specific store
     */
    @Override
    public List<CatalogPartitionPlacement> getPartitionPlacementsByAdapter( int adapterId ) {
        return new ArrayList<>( partitionPlacements.prefixSubMap( new Object[]{ adapterId } ).values() );
    }


    /**
     * Returns a list of all Partition Placements which currently reside on a adapter, for a specific table.
     *
     * @param adapterId The adapter on which the requested partition placements reside
     * @param tableId The table for which all partition placements on a adapter should be considered
     * @return A list of all Partition Placements, that are currently located  on that specific store for a individual table
     */
    @Override
    public List<CatalogPartitionPlacement> getPartitionPlacementsByTableOnAdapter( int adapterId, long tableId ) {
        return getPartitionPlacementsByAdapter( adapterId )
                .stream()
                .filter( p -> p.tableId == tableId )
                .collect( Collectors.toList() );
    }


    /**
     * Returns a list of all Partition Placements which are currently associated with a table.
     *
     * @param tableId The table on which the requested partition placements are currently associated with.
     * @return A list of all Partition Placements, that belong to the desired table
     */
    @Override
    public List<CatalogPartitionPlacement> getAllPartitionPlacementsByTable( long tableId ) {
        return partitionPlacements.values()
                .stream()
                .filter( p -> p.tableId == tableId )
                .collect( Collectors.toList() );
    }


    /**
     * Get all Partition Placements which are associated with a individual partition Id.
     * Identifies on which locations and how often the individual partition is placed.
     *
     * @param partitionId The requested partition Id
     * @return A list of Partition Placements which are physically responsible for that partition
     */
    @Override
    public List<CatalogPartitionPlacement> getPartitionPlacements( long partitionId ) {
        return partitionPlacements.values()
                .stream()
                .filter( p -> p.partitionId == partitionId )
                .collect( Collectors.toList() );
    }


    /**
     * Returns all tables which are in need of special periodic treatment.
     *
     * @return List of tables which need to be periodically processed
     */
    @Override
    public List<CatalogTable> getTablesForPeriodicProcessing() {
        List<CatalogTable> procTables = new ArrayList<>();
        for ( Iterator<Long> iterator = frequencyDependentTables.iterator(); iterator.hasNext(); ) {
            long tableId = -1;
            try {
                tableId = iterator.next();
                procTables.add( getTable( tableId ) );
            } catch ( UnknownTableIdRuntimeException e ) {
                iterator.remove();
            }
        }

        return procTables;
    }


    /**
     * Registers a table to be considered for periodic processing
     *
     * @param tableId Id of table to be considered for periodic processing
     */
    @Override
    public void addTableToPeriodicProcessing( long tableId ) {
        int beforeSize = frequencyDependentTables.size();
        getTable( tableId );
        if ( !frequencyDependentTables.contains( tableId ) ) {
            frequencyDependentTables.add( tableId );
        }
        // Initially starts the periodic job if this was the first table to enable periodic processing
        if ( beforeSize == 0 && frequencyDependentTables.size() == 1 ) {
            // Start Job for periodic processing
            FrequencyMap.INSTANCE.initialize();
        }
    }


    /**
     * Remove a table from periodic background processing
     *
     * @param tableId Id of table to be removed for periodic processing
     */
    @Override
    public void removeTableFromPeriodicProcessing( long tableId ) {
        getTable( tableId );
        if ( !frequencyDependentTables.contains( tableId ) ) {
            frequencyDependentTables.remove( tableId );
        }

        // Terminates the periodic job if this was the last table with periodic processing
        if ( frequencyDependentTables.size() == 0 ) {
            // Terminate Job for periodic processing
            FrequencyMap.INSTANCE.terminate();
        }
    }


    /**
     * Probes if a Partition Placement on a adapter for a specific partition already exists.
     *
     * @param adapterId Adapter on which to check
     * @param partitionId Partition which to check
     * @return teh response of the probe
     */
    @Override
    public boolean checkIfExistsPartitionPlacement( int adapterId, long partitionId ) {
        CatalogPartitionPlacement placement = partitionPlacements.get( new Object[]{ adapterId, partitionId } );
        return placement != null;
    }


    @Override
    public List<CatalogKey> getTableKeys( long tableId ) {
        return keys.values().stream().filter( k -> k.tableId == tableId ).collect( Collectors.toList() );
    }


    @Override
    public List<CatalogIndex> getIndexes( CatalogKey key ) {
        return indexes.values().stream().filter( i -> i.keyId == key.id ).collect( Collectors.toList() );
    }


    @Override
    public List<CatalogIndex> getForeignKeys( CatalogKey key ) {
        return indexes.values().stream().filter( i -> i.keyId == key.id ).collect( Collectors.toList() );
    }


    @Override
    public List<CatalogConstraint> getConstraints( CatalogKey key ) {
        return constraints.values().stream().filter( c -> c.keyId == key.id ).collect( Collectors.toList() );
    }


    /**
     * Check whether a key is a index
     *
     * @param keyId The id of the key
     * @return Whether the key is a index
     */
    @Override
    public boolean isIndex( long keyId ) {
        return indexes.values().stream().anyMatch( i -> i.keyId == keyId );
    }


    /**
     * Check whether a key is a constraint
     *
     * @param keyId The id of the key
     * @return Whether the key is a constraint
     */
    @Override
    public boolean isConstraint( long keyId ) {
        return constraints.values().stream().anyMatch( c -> c.keyId == keyId );
    }


    /**
     * Check whether a key is a foreign key
     *
     * @param keyId The id of the key
     * @return Whether the key is a foreign key
     */
    @Override
    public boolean isForeignKey( long keyId ) {
        return foreignKeys.values().stream().anyMatch( f -> f.referencedKeyId == keyId );
    }


    /**
     * Check if the specified key is used as primary key, index or constraint. If so, this is a NoOp. If it is not used, the key is deleted.
     */
    private void deleteKeyIfNoLongerUsed( Long keyId ) {
        if ( keyId == null ) {
            return;
        }
        CatalogKey key = getKey( keyId );
        CatalogTable table = getTable( key.tableId );
        if ( table.primaryKey != null && table.primaryKey.equals( keyId ) ) {
            return;
        }
        if ( constraints.values().stream().anyMatch( c -> c.keyId == keyId ) ) {
            return;
        }
        if ( foreignKeys.values().stream().anyMatch( f -> f.id == keyId ) ) {
            return;
        }
        if ( indexes.values().stream().anyMatch( i -> i.keyId == keyId ) ) {
            return;
        }
        synchronized ( this ) {
            keys.remove( keyId );
            keyColumns.remove( key.columnIds.stream().mapToLong( Long::longValue ).toArray() );
        }
        listeners.firePropertyChange( "key", key, null );
    }


    /**
     * Returns the id of they defined by the specified column ids. If this key does not yet exist, create it.
     *
     * @param tableId on which the key is defined
     * @param columnIds all involved columns
     * @return the id of the key
     * @throws GenericCatalogException if the key does not exist
     */
    private long getOrAddKey( long tableId, List<Long> columnIds ) throws GenericCatalogException {
        Long keyId = keyColumns.get( columnIds.stream().mapToLong( Long::longValue ).toArray() );
        if ( keyId != null ) {
            return keyId;
        }
        return addKey( tableId, columnIds );
    }


    private long addKey( long tableId, List<Long> columnIds ) throws GenericCatalogException {
        try {
            CatalogTable table = Objects.requireNonNull( tables.get( tableId ) );
            long id = keyIdBuilder.getAndIncrement();
            CatalogKey key = new CatalogKey( id, table.id, table.schemaId, table.databaseId, columnIds );
            synchronized ( this ) {
                keys.put( id, key );
                keyColumns.put( columnIds.stream().mapToLong( Long::longValue ).toArray(), id );
            }
            listeners.firePropertyChange( "key", null, key );
            return id;
        } catch ( NullPointerException e ) {
            throw new GenericCatalogException( e );
        }
    }


    @Override
    public List<CatalogKey> getKeys() {
        return new ArrayList<>( keys.values() );
    }


    /**
     * Get a key by its id
     *
     * @return The key
     */
    private CatalogKey getKey( long keyId ) {
        try {
            return Objects.requireNonNull( keys.get( keyId ) );
        } catch ( NullPointerException e ) {
            throw new UnknownKeyIdRuntimeException( keyId );
        }
    }


    static class CatalogValidator {

        public void validate() throws GenericCatalogException {

        }


        public void startCheck() {
            columns.forEach( ( key, column ) -> {
                assert (databases.containsKey( column.databaseId ));
                assert (Objects.requireNonNull( databaseChildren.get( column.databaseId ) ).contains( column.schemaId ));

                assert (schemas.containsKey( column.schemaId ));
                assert (Objects.requireNonNull( schemaChildren.get( column.schemaId ) ).contains( column.tableId ));

                assert (tables.containsKey( column.tableId ));
                assert (Objects.requireNonNull( tableChildren.get( column.tableId ) ).contains( column.id ));

                assert (columnNames.containsKey( new Object[]{ column.databaseId, column.schemaId, column.tableId, column.name } ));
            } );

            columnPlacements.forEach( ( key, placement ) -> {
                assert (columns.containsKey( placement.columnId ));
                assert (adapters.containsKey( placement.adapterId ));
            } );
        }

    }

}<|MERGE_RESOLUTION|>--- conflicted
+++ resolved
@@ -863,13 +863,8 @@
             addColumnPlacement( csv.id, colId, PlacementType.AUTOMATIC, filename, table.name, name );
             updateColumnPlacementPhysicalPosition( csv.id, colId, position );
 
-<<<<<<< HEAD
-            long partitionId = getPartitionsOnDataPlacement( csv.id, table.id ).get( 0 );
+            long partitionId = table.partitionProperty.partitionIds.get( 0 );
             addPartitionPlacement( csv.id, table.id, table.schemaId, partitionId, PlacementType.AUTOMATIC, filename, table.name );
-=======
-            long partitionId = table.partitionProperty.partitionIds.get( 0 );
-            addPartitionPlacement( csv.id, table.id, partitionId, PlacementType.AUTOMATIC, filename, table.name );
->>>>>>> eeaa97b7
         }
     }
 
