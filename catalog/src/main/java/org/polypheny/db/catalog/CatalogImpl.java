--- conflicted
+++ resolved
@@ -231,13 +231,8 @@
             }
 
             if ( isPersistent ) {
-<<<<<<< HEAD
-                log.info( "Making the catalog persistent." );
+                StatusService.print( "Making the catalog persistent." );
                 File folder = PolyphenyHomeDirManager.getInstance().registerNewFolder( "catalog" );
-=======
-                StatusService.print( "Making the catalog persistent." );
-                File folder = FileSystemManager.getInstance().registerNewFolder( "catalog" );
->>>>>>> 4c38be7f
 
                 if ( Catalog.resetCatalog ) {
                     StatusService.print( "Resetting catalog on startup." );
@@ -269,7 +264,6 @@
 
             } else {
                 StatusService.print( "Making the catalog in-memory." );
-
                 db = DBMaker
                         .memoryDB()
                         .transactionEnable()
