/*
 * Copyright 2019-2020 The Polypheny Project
 *
 * Licensed under the Apache License, Version 2.0 (the "License");
 * you may not use this file except in compliance with the License.
 * You may obtain a copy of the License at
 *
 * http://www.apache.org/licenses/LICENSE-2.0
 *
 * Unless required by applicable law or agreed to in writing, software
 * distributed under the License is distributed on an "AS IS" BASIS,
 * WITHOUT WARRANTIES OR CONDITIONS OF ANY KIND, either express or implied.
 * See the License for the specific language governing permissions and
 * limitations under the License.
 */

package org.polypheny.db.catalog;


import com.google.common.collect.ImmutableList;
import com.google.common.collect.ImmutableMap;
import java.io.File;
import java.io.IOException;
import java.util.ArrayList;
import java.util.Collections;
import java.util.Comparator;
import java.util.HashMap;
import java.util.List;
import java.util.Map;
import java.util.Map.Entry;
import java.util.Objects;
import java.util.concurrent.atomic.AtomicInteger;
import java.util.concurrent.atomic.AtomicLong;
import java.util.stream.Collectors;
import java.util.stream.Stream;
import lombok.extern.slf4j.Slf4j;
import org.mapdb.BTreeMap;
import org.mapdb.DB;
import org.mapdb.DBMaker;
import org.mapdb.HTreeMap;
import org.mapdb.Serializer;
import org.mapdb.serializer.SerializerArrayTuple;
import org.polypheny.db.adapter.Store;
import org.polypheny.db.adapter.StoreManager;
import org.polypheny.db.catalog.entity.CatalogColumn;
import org.polypheny.db.catalog.entity.CatalogColumnPlacement;
import org.polypheny.db.catalog.entity.CatalogConstraint;
import org.polypheny.db.catalog.entity.CatalogDatabase;
import org.polypheny.db.catalog.entity.CatalogDefaultValue;
import org.polypheny.db.catalog.entity.CatalogForeignKey;
import org.polypheny.db.catalog.entity.CatalogIndex;
import org.polypheny.db.catalog.entity.CatalogKey;
import org.polypheny.db.catalog.entity.CatalogPrimaryKey;
import org.polypheny.db.catalog.entity.CatalogSchema;
import org.polypheny.db.catalog.entity.CatalogStore;
import org.polypheny.db.catalog.entity.CatalogTable;
import org.polypheny.db.catalog.entity.CatalogUser;
import org.polypheny.db.catalog.exceptions.GenericCatalogException;
import org.polypheny.db.catalog.exceptions.NoTablePrimaryKeyException;
import org.polypheny.db.catalog.exceptions.UnknownCollationException;
import org.polypheny.db.catalog.exceptions.UnknownColumnException;
import org.polypheny.db.catalog.exceptions.UnknownColumnPlacementException;
import org.polypheny.db.catalog.exceptions.UnknownConstraintException;
import org.polypheny.db.catalog.exceptions.UnknownDatabaseException;
import org.polypheny.db.catalog.exceptions.UnknownForeignKeyException;
import org.polypheny.db.catalog.exceptions.UnknownIndexException;
import org.polypheny.db.catalog.exceptions.UnknownKeyException;
import org.polypheny.db.catalog.exceptions.UnknownSchemaException;
import org.polypheny.db.catalog.exceptions.UnknownStoreException;
import org.polypheny.db.catalog.exceptions.UnknownTableException;
import org.polypheny.db.catalog.exceptions.UnknownUserException;
import org.polypheny.db.config.RuntimeConfig;
import org.polypheny.db.transaction.Transaction;
import org.polypheny.db.type.PolyType;
import org.polypheny.db.type.PolyTypeFamily;
import org.polypheny.db.util.FileSystemManager;


@Slf4j
public class CatalogImpl extends Catalog {


    private static final String FILE_PATH = "mapDB";
    private static DB db;

    private static HTreeMap<Integer, CatalogUser> users;
    private static HTreeMap<String, CatalogUser> userNames;

    private static BTreeMap<Long, CatalogDatabase> databases;
    private static BTreeMap<String, CatalogDatabase> databaseNames;
    private static HTreeMap<Long, ImmutableList<Long>> databaseChildren;


    private static BTreeMap<Long, CatalogSchema> schemas;
    private static BTreeMap<Object[], CatalogSchema> schemaNames;
    private static HTreeMap<Long, ImmutableList<Long>> schemaChildren;


    private static BTreeMap<Long, CatalogTable> tables;
    private static BTreeMap<Object[], CatalogTable> tableNames;
    private static HTreeMap<Long, ImmutableList<Long>> tableChildren;

    private static BTreeMap<Long, CatalogColumn> columns;
    private static BTreeMap<Object[], CatalogColumn> columnNames;
    private static BTreeMap<Object[], CatalogColumnPlacement> columnPlacements;

    private static HTreeMap<Integer, CatalogStore> stores;
    private static HTreeMap<String, CatalogStore> storeNames;

    private static HTreeMap<Long, CatalogKey> keys;
    private static HTreeMap<long[], Long> keyColumns;

    private static HTreeMap<Long, CatalogPrimaryKey> primaryKeys;
    private static HTreeMap<Long, CatalogForeignKey> foreignKeys;
    private static HTreeMap<Long, CatalogConstraint> constraints;
    private static HTreeMap<Long, CatalogIndex> indices;

    private static Long openTable;


    private static final AtomicInteger storeIdBuilder = new AtomicInteger();
    private static final AtomicInteger userIdBuilder = new AtomicInteger();

    private static final AtomicLong databaseIdBuilder = new AtomicLong();
    private static final AtomicLong schemaIdBuilder = new AtomicLong();
    private static final AtomicLong tableIdBuilder = new AtomicLong();
    private static final AtomicLong columnIdBuilder = new AtomicLong();

    private static final AtomicLong keyIdBuilder = new AtomicLong();
    private static final AtomicLong constraintIdBuilder = new AtomicLong();
    private static final AtomicLong indexIdBuilder = new AtomicLong();
    private static final AtomicLong foreignKeyIdBuilder = new AtomicLong();
    private final String path;
    Comparator<CatalogColumn> columnComparator = Comparator.comparingInt( o -> o.position );
    // TODO DL check solution for all


    public CatalogImpl() {
        this( FILE_PATH, true, true, false );
    }


    /**
     * Creates a new catalog after the given parameters
     *
     * @param fileName name of persistent catalog file
     * @param doInitSchema if the default schema is initiated
     * @param doInitInformationPage if a new informationPage should be created
     * @param deleteAfter if the file is deleted when the catalog is closed
     */
    public CatalogImpl( String fileName, boolean doInitSchema, boolean doInitInformationPage, boolean deleteAfter ) {
        super();
        this.path = fileName;

        if ( db != null ) {
            db.close();
        }
        synchronized ( this ) {

            if ( Catalog.memoryCatalog || Catalog.testMode ) {
                isPersistent = false;
            } else {
                isPersistent = isPersistent();
            }

            if ( isPersistent ) {
                log.info( "Making the catalog persistent." );
                File folder = FileSystemManager.getInstance().registerDataFolder( "catalog" );

                if ( Catalog.resetCatalog ) {
                    log.info( "Reseting catalog on startup." );
                    if ( new File( folder, fileName ).exists() ) {
                        //noinspection ResultOfMethodCallIgnored
                        new File( folder, fileName ).delete();
                    }
                }

                if ( !deleteAfter ) {

                    db = DBMaker
                            .fileDB( new File( folder, fileName ) )
                            .closeOnJvmShutdown()
                            .transactionEnable()
                            .fileMmapEnableIfSupported()
                            .fileMmapPreclearDisable()
                            .make();
                } else {
                    db = DBMaker
                            .fileDB( new File( folder, fileName ) )
                            .closeOnJvmShutdown()
                            .fileDeleteAfterClose()
                            .transactionEnable()
                            .fileMmapEnableIfSupported()
                            .fileMmapPreclearDisable()
                            .make();
                }
                db.getStore().fileLoad();

            } else {
                log.info( "Making the catalog in-memory." );
                db = DBMaker
                        .memoryDB()
                        .transactionEnable()
                        .closeOnJvmShutdown()
                        .make();
            }

            initDBLayout( db );

            // mirrors default data from old sql file
            restoreAllIdBuilders();
            try {

                if ( doInitSchema ) {
                    insertDefaultData();
                }

            } catch ( GenericCatalogException | UnknownUserException | UnknownDatabaseException | UnknownTableException | UnknownSchemaException | UnknownStoreException | UnknownColumnException e ) {
                throw new RuntimeException( e );
            }
            if ( doInitInformationPage ) {
                new CatalogInfoPage( this );
            }

            new CatalogValidator().startCheck();

        }
    }


    @Override
    public void commit() throws NoTablePrimaryKeyException {
        if ( openTable != null ) {
            throw new NoTablePrimaryKeyException();
        }
        db.commit();
    }


    @Override
    public void rollback() {
        db.rollback();
    }


    /**
     * checks if a file can be created on the system, accessed and changed
     *
     * @return if it was possible
     */
    private boolean isPersistent() {
        File file = new File( "testfile" );
        try {
            if ( !file.exists() ) {
                boolean res = file.createNewFile();
                if ( !res ) {
                    return false;
                }
            }
        } catch ( IOException e ) {
            return false;
        }
        if ( !file.canRead() || !file.canWrite() ) {
            return false;
        }
        file.delete();

        return true;
    }


    /**
     * Initializes the default catalog layout
     *
     * @param db the databases object on which the layout is created
     */
    private void initDBLayout( DB db ) {
        initUserInfo( db );
        initDatabaseInfo( db );
        initSchemaInfo( db );
        initTableInfo( db );
        initColumnInfo( db );
        initKeysAndConstraintsInfo( db );
        initStoreInfo( db );

    }


    /**
     * Restores all columnPlacements in the dedicated store
     */
    @Override
    public void restoreColumnPlacements( Transaction trx ) throws GenericCatalogException {
        StoreManager manager = StoreManager.getInstance();

        Map<Integer, List<Long>> restoredTables = new HashMap<>();

        for ( CatalogColumn c : columns.values() ) {
            List<CatalogColumnPlacement> placements = getColumnPlacements( c.id );
            if ( placements.size() == 0 ) {
                // no placements shouldn't happen
            } else if ( placements.size() == 1 ) {
                Store store = manager.getStore( placements.get( 0 ).storeId );
                if ( !store.isPersistent() ) {

                    CatalogTable catalogTable = null;
                    try {
                        catalogTable = getTable( c.tableId );
                    } catch ( UnknownTableException e ) {
                        throw new GenericCatalogException( e );
                    }
                    // TODO only full placements atm here

                    if ( !restoredTables.containsKey( store.getStoreId() ) ) {
                        store.createTable( trx.getPrepareContext(), catalogTable );
                        restoredTables.put( store.getStoreId(), Collections.singletonList( catalogTable.id ) );

                    } else if ( !(restoredTables.containsKey( store.getStoreId() ) && restoredTables.get( store.getStoreId() ).contains( catalogTable.id )) ) {
                        store.createTable( trx.getPrepareContext(), catalogTable );
                        List<Long> ids = new ArrayList<>( restoredTables.get( store.getStoreId() ) );
                        ids.add( catalogTable.id );
                        restoredTables.put( store.getStoreId(), ids );
                    }

                }
            } else {
                Map<Integer, Boolean> persistent = placements.stream().collect( Collectors.toMap( p -> p.storeId, p -> manager.getStore( p.storeId ).isPersistent() ) );

                if ( !persistent.containsValue( true ) ) {
                    // no persistent placement for this column
                    try {
                        CatalogTable table = getTable( c.tableId );
                        for ( CatalogColumnPlacement p : placements ) {
                            Store store = manager.getStore( p.storeId );

                            if ( !restoredTables.containsKey( store.getStoreId() ) ) {
                                store.createTable( trx.getPrepareContext(), table );
                                List<Long> ids = new ArrayList<>();
                                ids.add( table.id );
                                restoredTables.put( store.getStoreId(), ids );

                            } else if ( !(restoredTables.containsKey( store.getStoreId() ) && restoredTables.get( store.getStoreId() ).contains( table.id )) ) {
                                store.createTable( trx.getPrepareContext(), table );
                                List<Long> ids = new ArrayList<>( restoredTables.get( store.getStoreId() ) );
                                ids.add( table.id );
                                restoredTables.put( store.getStoreId(), ids );
                            }
                        }
                    } catch ( UnknownTableException e ) {
                        throw new GenericCatalogException( e );
                    }

                } else if ( persistent.containsValue( true ) && persistent.containsValue( false ) ) {
                    // TODO DL change so column gets copied
                    for ( Entry<Integer, Boolean> p : persistent.entrySet() ) {
                        if ( !p.getValue() ) {
                            deleteColumnPlacement( p.getKey(), c.id );
                        }
                    }
                }
            }
        }
    }


    private String buildStoreSchemaName( String storeName, String logicalSchema, String physicalSchema ) {
        return storeName + "_" + logicalSchema + "_" + physicalSchema;
    }


    /**
     * Sets the idBuilder for a given map to the new starting position
     *
     * @param map the map to which the idBuilder belongs
     * @param idBuilder which is creates new unique ids
     */
    private void restoreIdBuilder( Map<Integer, ?> map, AtomicInteger idBuilder ) {
        if ( !map.isEmpty() ) {
            idBuilder.set( Collections.max( map.keySet() ) + 1 );
        }
    }


    private void restoreIdBuilder( Map<Long, ?> map, AtomicLong idBuilder ) {
        if ( !map.isEmpty() ) {
            idBuilder.set( Collections.max( map.keySet() ) + 1 );
        }
    }


    private void restoreAllIdBuilders() {
        restoreIdBuilder( schemas, schemaIdBuilder );
        restoreIdBuilder( databases, databaseIdBuilder );
        restoreIdBuilder( tables, tableIdBuilder );
        restoreIdBuilder( columns, columnIdBuilder );
        restoreIdBuilder( users, userIdBuilder );
        restoreIdBuilder( keys, keyIdBuilder );
        restoreIdBuilder( constraints, columnIdBuilder );
        restoreIdBuilder( indices, indexIdBuilder );
        restoreIdBuilder( stores, storeIdBuilder );
        restoreIdBuilder( foreignKeys, foreignKeyIdBuilder );

    }


    /**
     * initiates all needed maps for stores
     *
     * stores: storeId -> CatalogStore
     * storeNames: storeName -> CatalogStore
     */
    private void initStoreInfo( DB db ) {
        stores = db.hashMap( "stores", Serializer.INTEGER, new GenericSerializer<CatalogStore>() ).createOrOpen();
        storeNames = db.hashMap( "storeNames", Serializer.STRING, new GenericSerializer<CatalogStore>() ).createOrOpen();
    }


    /**
     * creates all needed maps for keys and constraints
     *
     * keyColumns: [columnId1, columnId2,...] -> keyId
     * keys: keyId -> CatalogKey
     * primaryKeys: keyId -> CatalogPrimaryKey
     * foreignKeys: keyId -> CatalogForeignKey
     * constraints: constraintId -> CatalogConstraint
     * indices: indexId -> CatalogIndex
     */
    private void initKeysAndConstraintsInfo( DB db ) {
        keyColumns = db.hashMap( "keyColumns", Serializer.LONG_ARRAY, Serializer.LONG ).createOrOpen();
        keys = db.hashMap( "keys", Serializer.LONG, new GenericSerializer<CatalogKey>() ).createOrOpen();
        primaryKeys = db.hashMap( "primaryKeys", Serializer.LONG, new GenericSerializer<CatalogPrimaryKey>() ).createOrOpen();
        foreignKeys = db.hashMap( "foreignKeys", Serializer.LONG, new GenericSerializer<CatalogForeignKey>() ).createOrOpen();
        constraints = db.hashMap( "constraints", Serializer.LONG, new GenericSerializer<CatalogConstraint>() ).createOrOpen();
        indices = db.hashMap( "indices", Serializer.LONG, new GenericSerializer<CatalogIndex>() ).createOrOpen();
    }


    /**
     * creates all needed maps for users
     *
     * users: userId -> CatalogUser
     * userNames: name -> CatalogUser
     */
    private void initUserInfo( DB db ) {
        users = db.hashMap( "users", Serializer.INTEGER, new GenericSerializer<CatalogUser>() ).createOrOpen();
        userNames = db.hashMap( "usersNames", Serializer.STRING, new GenericSerializer<CatalogUser>() ).createOrOpen();
    }


    /**
     * initialize the column maps
     *
     * columns: columnId -> CatalogColumn
     * columnNames: new Object[]{databaseId, schemaId, tableId, columnName} -> CatalogColumn
     * columnPlacements: new Object[]{storeId, columnId} -> CatalogPlacement
     */
    private void initColumnInfo( DB db ) {
        //noinspection unchecked
        columns = db.treeMap( "columns", Serializer.LONG, Serializer.JAVA ).createOrOpen();
        //noinspection unchecked
        columnNames = db.treeMap( "columnNames", new SerializerArrayTuple( Serializer.LONG, Serializer.LONG, Serializer.LONG, Serializer.STRING ), Serializer.JAVA ).createOrOpen();
        //noinspection unchecked
        columnPlacements = db.treeMap( "columnPlacement", new SerializerArrayTuple( Serializer.INTEGER, Serializer.LONG ), Serializer.JAVA ).createOrOpen();
    }


    /**
     * creates all maps needed for tables
     *
     * tables: tableId -> CatalogTable
     * tableChildren: tableId -> [columnId, columnId,..]
     * tableNames: new Object[]{databaseId, schemaId, tableName} -> CatalogTable
     */
    private void initTableInfo( DB db ) {
        //noinspection unchecked
        tables = db.treeMap( "tables", Serializer.LONG, Serializer.JAVA ).createOrOpen();
        tableChildren = db.hashMap( "tableChildren", Serializer.LONG, new GenericSerializer<ImmutableList<Long>>() ).createOrOpen();
        //noinspection unchecked
        tableNames = db.treeMap( "tableNames" )
                .keySerializer( new SerializerArrayTuple( Serializer.LONG, Serializer.LONG, Serializer.STRING ) )
                .valueSerializer( Serializer.JAVA )
                .createOrOpen();
    }


    /**
     * creates all needed maps for schemas
     *
     * schemas: schemaId -> CatalogSchema
     * schemaChildren: schemaId -> [tableId, tableId, etc]
     * schemaNames: new Object[]{databaseId, schemaName} -> CatalogSchema
     */
    private void initSchemaInfo( DB db ) {
        //noinspection unchecked
        schemas = db.treeMap( "schemas", Serializer.LONG, Serializer.JAVA ).createOrOpen();
        schemaChildren = db.hashMap( "schemaChildren", Serializer.LONG, new GenericSerializer<ImmutableList<Long>>() ).createOrOpen();
        //noinspection unchecked
        schemaNames = db.treeMap( "schemaNames", new SerializerArrayTuple( Serializer.LONG, Serializer.STRING ), Serializer.JAVA ).createOrOpen();
    }


    /**
     * creates maps for databases
     *
     * databases: databaseId -> CatalogDatabase
     * databaseNames: databaseName -> CatalogDatabase
     * databaseChildren: databaseId -> [tableId, tableId,...]
     */
    private void initDatabaseInfo( DB db ) {
        //noinspection unchecked
        databases = db.treeMap( "databases", Serializer.LONG, Serializer.JAVA ).createOrOpen();
        //noinspection unchecked
        databaseNames = db.treeMap( "databaseNames", Serializer.STRING, Serializer.JAVA ).createOrOpen();
        databaseChildren = db.hashMap( "databaseChildren", Serializer.LONG, new GenericSerializer<ImmutableList<Long>>() ).createOrOpen();
    }


    /**
     * Fills the catalog database with default data, skips if data is already inserted
     */
    private void insertDefaultData() throws GenericCatalogException, UnknownUserException, UnknownDatabaseException, UnknownTableException, UnknownSchemaException, UnknownStoreException, UnknownColumnException {

        //////////////
        // init users
        int systemId;
        if ( !userNames.containsKey( "system" ) ) {
            systemId = addUser( "system", "" );
        } else {
            systemId = getUser( "system" ).id;
        }

        if ( !userNames.containsKey( "pa" ) ) {
            addUser( "pa", "" );
        }

        //////////////
        // init database
        long databaseId;
        if ( !databaseNames.containsKey( "APP" ) ) {
            databaseId = addDatabase( "APP", systemId, "system", 0L, "public" );
        } else {
            databaseId = getDatabase( "APP" ).id;
        }

        //////////////
        // init schema

        long schemaId;
        if ( !schemaNames.containsKey( new Object[]{ databaseId, "public" } ) ) {
            schemaId = addSchema( "public", databaseId, 0, SchemaType.RELATIONAL );
        } else {
            schemaId = getSchema( "APP", "public" ).id;
        }

        //////////////
        // init store
        if ( !storeNames.containsKey( "hsqldb" ) ) {
            Map<String, String> hsqldbSettings = new HashMap<>();
            hsqldbSettings.put( "type", "Memory" );
            hsqldbSettings.put( "path", "./" );
            hsqldbSettings.put( "maxConnections", "25" );
            hsqldbSettings.put( "trxControlMode", "mvcc" );
            hsqldbSettings.put( "trxIsolationLevel", "read_committed" );

            addStore( "hsqldb", "org.polypheny.db.adapter.jdbc.stores.HsqldbStore", hsqldbSettings );
        }

        if ( !storeNames.containsKey( "csv" ) ) {
            Map<String, String> csvSetttings = new HashMap<>();
            csvSetttings.put( "directory", "classpath://hr" );
            csvSetttings.put( "persistent", "true" );

            addStore( "csv", "org.polypheny.db.adapter.csv.CsvStore", csvSetttings );
        }

        CatalogStore csv = getStore( "csv" );

        if ( !testMode ) {

            //////////////
            // init schema
            if ( !tableNames.containsKey( new Object[]{ databaseId, schemaId, "depts" } ) ) {
                addTable( "depts", schemaId, systemId, TableType.TABLE, null );
            }
            if ( !tableNames.containsKey( new Object[]{ databaseId, schemaId, "emps" } ) ) {
                addTable( "emps", schemaId, systemId, TableType.TABLE, null );
            }
            if ( !tableNames.containsKey( new Object[]{ databaseId, schemaId, "emp" } ) ) {
                addTable( "emp", schemaId, systemId, TableType.TABLE, null );
            }
            if ( !tableNames.containsKey( new Object[]{ databaseId, schemaId, "work" } ) ) {
                addTable( "work", schemaId, systemId, TableType.TABLE, null );
            }

            addDefaultCsvColumns( csv );
        }

        try {
            commit();
        } catch ( NoTablePrimaryKeyException e ) {
            throw new RuntimeException( e );
        }

    }


    /**
     * Initiates default columns for csv files
     */
    private void addDefaultCsvColumns( CatalogStore csv ) throws UnknownSchemaException, UnknownTableException, GenericCatalogException, UnknownColumnException {
        CatalogSchema schema = getSchema( "APP", "public" );
        CatalogTable depts = getTable( schema.id, "depts" );

        addDefaultColumn( csv, depts, "deptno", PolyType.INTEGER, null, 1, null );
        addDefaultColumn( csv, depts, "name", PolyType.VARCHAR, Collation.CASE_INSENSITIVE, 2, 20 );

        CatalogTable emps = getTable( schema.id, "emps" );
        addDefaultColumn( csv, emps, "empid", PolyType.INTEGER, null, 1, null );
        addDefaultColumn( csv, emps, "deptno", PolyType.INTEGER, null, 2, null );
        addDefaultColumn( csv, emps, "name", PolyType.VARCHAR, Collation.CASE_INSENSITIVE, 3, 20 );
        addDefaultColumn( csv, emps, "salary", PolyType.INTEGER, null, 4, null );
        addDefaultColumn( csv, emps, "commission", PolyType.INTEGER, null, 5, null );

        CatalogTable emp = getTable( schema.id, "emp" );
        addDefaultColumn( csv, emp, "employeeno", PolyType.INTEGER, null, 1, null );
        addDefaultColumn( csv, emp, "age", PolyType.INTEGER, null, 2, null );
        addDefaultColumn( csv, emp, "gender", PolyType.VARCHAR, Collation.CASE_INSENSITIVE, 3, 20 );
        addDefaultColumn( csv, emp, "maritalstatus", PolyType.VARCHAR, Collation.CASE_INSENSITIVE, 4, 20 );
        addDefaultColumn( csv, emp, "workLifebalance", PolyType.VARCHAR, Collation.CASE_INSENSITIVE, 5, 20 );
        addDefaultColumn( csv, emp, "education", PolyType.VARCHAR, Collation.CASE_INSENSITIVE, 6, 20 );
        addDefaultColumn( csv, emp, "monthlyincome", PolyType.INTEGER, null, 7, null );
        addDefaultColumn( csv, emp, "relationshipjoy", PolyType.VARCHAR, Collation.CASE_INSENSITIVE, 8, 20 );
        addDefaultColumn( csv, emp, "workingyears", PolyType.INTEGER, null, 9, null );
        addDefaultColumn( csv, emp, "yearsatcompany", PolyType.INTEGER, null, 10, null );

        CatalogTable work = getTable( schema.id, "work" );
        addDefaultColumn( csv, work, "employeeno", PolyType.INTEGER, null, 1, null );
        addDefaultColumn( csv, work, "educationfield", PolyType.VARCHAR, Collation.CASE_INSENSITIVE, 2, 20 );
        addDefaultColumn( csv, work, "jobinvolvement", PolyType.VARCHAR, Collation.CASE_INSENSITIVE, 3, 20 );
        addDefaultColumn( csv, work, "joblevel", PolyType.INTEGER, null, 4, null );
        addDefaultColumn( csv, work, "jobrole", PolyType.VARCHAR, Collation.CASE_INSENSITIVE, 5, 20 );
        addDefaultColumn( csv, work, "businesstravel", PolyType.VARCHAR, Collation.CASE_INSENSITIVE, 6, 20 );
        addDefaultColumn( csv, work, "department", PolyType.VARCHAR, Collation.CASE_INSENSITIVE, 7, 20 );
        addDefaultColumn( csv, work, "attrition", PolyType.VARCHAR, Collation.CASE_INSENSITIVE, 8, 20 );
        addDefaultColumn( csv, work, "dailyRate", PolyType.INTEGER, null, 9, null );

        // set all needed primary keys
        addPrimaryKey( depts.id, Collections.singletonList( getColumn( depts.id, "deptno" ).id ) );
        addPrimaryKey( emps.id, Collections.singletonList( getColumn( emps.id, "empid" ).id ) );
        addPrimaryKey( emp.id, Collections.singletonList( getColumn( emp.id, "employeeno" ).id ) );
        addPrimaryKey( work.id, Collections.singletonList( getColumn( work.id, "employeeno" ).id ) );

    }


    private void addDefaultColumn( CatalogStore csv, CatalogTable table, String name, PolyType type, Collation collation, int position, Integer length ) throws GenericCatalogException, UnknownTableException {
        if ( !checkIfExistsColumn( table.id, name ) ) {
            long colId = addColumn( name, table.id, position, type, null, length, null, null, null, false, collation );
            addColumnPlacement( csv.id, colId, PlacementType.AUTOMATIC, null, table.name, name );
        }
    }


    @Override
    public void validateColumns() {
        CatalogValidator validator = new CatalogValidator();
        db.rollback();
        try {
            validator.validate();
        } catch ( GenericCatalogException e ) {
            throw new RuntimeException( e );
        }
    }


    @Override
    public void close() {
        db.close();
    }


    @Override
    public void clear() {
        db.getAll().clear();
        initDBLayout( db );
        restoreAllIdBuilders();
    }


    /**
     * Inserts a new database,
     * if a database with the same name already exists, it throws an error // TODO should it?
     *
     * @return the id of the newly inserted database
     */
    @Override
    public long addDatabase( String name, int ownerId, String ownerName, long defaultSchemaId, String defaultSchemaName ) {
        long id = databaseIdBuilder.getAndIncrement();
        CatalogDatabase database = new CatalogDatabase( id, name, ownerId, ownerName, defaultSchemaId, defaultSchemaName );
        synchronized ( this ) {
            databases.put( id, database );
            databaseNames.put( name, database );
            databaseChildren.put( id, ImmutableList.<Long>builder().build() );
        }
        listeners.firePropertyChange( "database", null, database );
        return id;
    }


    @Override
    public void deleteDatabase( long databaseId ) throws UnknownDatabaseException {
        CatalogDatabase database = getDatabase( databaseId );
        if ( database != null ) {
            synchronized ( this ) {
                databases.remove( databaseId );
                databaseNames.remove( database.name );
                databaseChildren.remove( databaseId );
            }
        }
    }


    /**
     * Inserts a new user,
     * if a user with the same name already exists, it throws an error // TODO should it?
     *
     * @param name of the user
     * @param password of the user
     * @return the id of the created user
     */
    public int addUser( String name, String password ) {
        CatalogUser user = new CatalogUser( userIdBuilder.getAndIncrement(), name, password );
        synchronized ( this ) {
            users.put( user.id, user );
            userNames.put( user.name, user );
        }
        listeners.firePropertyChange( "user", null, user );
        return user.id;
    }


    /**
     * Get all databases
     * if pattern is specified, only the ones which confirm to it
     *
     * @param pattern A pattern for the database name
     * @return List of databases
     */
    @Override
    public List<CatalogDatabase> getDatabases( Pattern pattern ) {
        if ( pattern != null ) {
            if ( pattern.containsWildcards ) {
                return databaseNames.entrySet().stream().filter( e -> e.getKey().matches( pattern.toRegex() ) ).map( Entry::getValue ).sorted().collect( Collectors.toList() );
            } else {
                if ( databaseNames.containsKey( pattern.pattern ) ) {
                    return Collections.singletonList( databaseNames.get( pattern.pattern ) );
                } else {
                    return new ArrayList<>();
                }
            }
        } else {
            return new ArrayList<>( databases.values() );
        }
    }


    /**
     * Returns the database with the given name.
     *
     * @param databaseName The name of the database
     * @return The database
     * @throws UnknownDatabaseException If there is no database with this name.
     */
    @Override
    public CatalogDatabase getDatabase( String databaseName ) throws UnknownDatabaseException {
        try {
            return Objects.requireNonNull( databaseNames.get( databaseName ) );
        } catch ( NullPointerException e ) {
            throw new UnknownDatabaseException( databaseName );
        }
    }


    /**
     * Returns the database with the given name.
     *
     * @param databaseId The id of the database
     * @return The database
     * @throws UnknownDatabaseException If there is no database with this name.
     */
    @Override
    public CatalogDatabase getDatabase( long databaseId ) throws UnknownDatabaseException {
        try {
            return Objects.requireNonNull( databases.get( databaseId ) );
        } catch ( NullPointerException e ) {
            throw new UnknownDatabaseException( databaseId );
        }
    }


    /**
     * Get all schemas which fit to the specified filter pattern.
     * <code>getSchemas(xid, null, null)</code> returns all schemas of all databases.
     *
     * @param databaseNamePattern Pattern for the database name. null returns all.
     * @param schemaNamePattern Pattern for the schema name. null returns all.
     * @return List of schemas which fit to the specified filter. If there is no schema which meets the criteria, an empty list is returned.
     */
    @Override
    public List<CatalogSchema> getSchemas( Pattern databaseNamePattern, Pattern schemaNamePattern ) {

        List<CatalogDatabase> catalogDatabases = getDatabases( databaseNamePattern );

        if ( catalogDatabases.size() > 0 ) {
            Stream<CatalogSchema> catalogSchemas = catalogDatabases.stream().filter( d -> databaseChildren.containsKey( d.id ) ).flatMap( d -> Objects.requireNonNull( databaseChildren.get( d.id ) ).stream() ).map( schemas::get );

            if ( schemaNamePattern != null ) {
                catalogSchemas = catalogSchemas.filter( s -> s.name.matches( schemaNamePattern.toRegex() ) );
            }
            return catalogSchemas.collect( Collectors.toList() );
        }

        return new ArrayList<>();

    }


    /**
     * Get all schemas of the specified database which fit to the specified filter pattern.
     * <code>getSchemas(xid, databaseName, null)</code> returns all schemas of the database.
     *
     * @param databaseId The id of the database
     * @param schemaNamePattern Pattern for the schema name. null returns all
     * @return List of schemas which fit to the specified filter. If there is no schema which meets the criteria, an empty list is returned.
     */
    @Override
    public List<CatalogSchema> getSchemas( long databaseId, Pattern schemaNamePattern ) throws UnknownSchemaException {
        if ( schemaNamePattern != null ) {
            try {
                return Collections.singletonList( schemaNames.get( new Object[]{ databaseId, schemaNamePattern.pattern } ) );
            } catch ( NullPointerException e ) {
                throw new UnknownSchemaException( databaseId );
            }
        }

        return new ArrayList<>( schemaNames.prefixSubMap( new Object[]{ databaseId } ).values() );
    }


    @Override
    public CatalogSchema getSchema( long schemaId ) throws UnknownSchemaException {
        try {
            return Objects.requireNonNull( schemas.get( schemaId ) );
        } catch ( NullPointerException e ) {
            throw new UnknownSchemaException( schemaId );
        }
    }


    /**
     * Returns the schema with the given name in the specified database.
     *
     * @param databaseName The name of the database
     * @param schemaName The name of the schema
     * @return The schema
     * @throws UnknownSchemaException If there is no schema with this name in the specified database.
     */
    @Override
    public CatalogSchema getSchema( String databaseName, String schemaName ) throws UnknownSchemaException {
        try {
            return Objects.requireNonNull( schemaNames.get( new Object[]{ Objects.requireNonNull( databaseNames.get( databaseName ) ).id, schemaName } ) );
        } catch ( NullPointerException e ) {
            throw new UnknownSchemaException( databaseName, schemaName );
        }

    }


    /**
     * Returns the schema with the given name in the specified database.
     *
     * @param databaseId The id of the database
     * @param schemaName The name of the schema
     * @return The schema
     * @throws UnknownSchemaException If there is no schema with this name in the specified database.
     */
    @Override
    public CatalogSchema getSchema( long databaseId, String schemaName ) throws UnknownSchemaException {
        try {
            return Objects.requireNonNull( schemaNames.get( new Object[]{ databaseId, schemaName } ) );
        } catch ( NullPointerException e ) {
            throw new UnknownSchemaException( databaseId, schemaName );
        }
    }


    /**
     * Adds a schema in a specified database
     *
     * @param name The name of the schema
     * @param databaseId The id of the associated database
     * @param ownerId The owner of this schema
     * @param schemaType The type of this schema
     * @return The id of the inserted schema
     */
    @Override
    public long addSchema( String name, long databaseId, int ownerId, SchemaType schemaType ) throws GenericCatalogException {
        try {
            CatalogDatabase database = Objects.requireNonNull( databases.get( databaseId ) );
            CatalogUser owner = Objects.requireNonNull( users.get( ownerId ) );
            long id = schemaIdBuilder.getAndIncrement();
            CatalogSchema schema = new CatalogSchema( id, name, databaseId, database.name, ownerId, owner.name, schemaType );
            synchronized ( this ) {
                schemas.put( id, schema );
                schemaNames.put( new Object[]{ databaseId, name }, schema );
                schemaChildren.put( id, ImmutableList.<Long>builder().build() );
                List<Long> children = new ArrayList<>( Objects.requireNonNull( databaseChildren.get( databaseId ) ) );
                children.add( id );
                databaseChildren.replace( databaseId, ImmutableList.copyOf( children ) );
            }
            listeners.firePropertyChange( "schema", null, schema );
            return id;
        } catch ( NullPointerException e ) {
            throw new GenericCatalogException( e );
        }
    }


    /**
     * Checks weather a schema with the specified name exists in a database.
     *
     * @param databaseId The if of the database
     * @param schemaName The name of the schema to check
     * @return True if there is a schema with this name. False if not.
     */
    @Override
    public boolean checkIfExistsSchema( long databaseId, String schemaName ) {
        return schemaNames.containsKey( new Object[]{ databaseId, schemaName } );
    }


    /**
     * Rename a schema
     *
     * @param schemaId The if of the schema to rename
     * @param name New name of the schema
     */
    @Override
    public void renameSchema( long schemaId, String name ) throws GenericCatalogException {
        try {
            CatalogSchema old = Objects.requireNonNull( schemas.get( schemaId ) );
            CatalogSchema schema = CatalogSchema.rename( old, name );

            synchronized ( this ) {
                schemas.replace( schemaId, schema );
                schemaNames.remove( new Object[]{ old.databaseId, old.name } );
                schemaNames.put( new Object[]{ old.databaseId, name }, schema );
            }
            listeners.firePropertyChange( "schema", old, schema );
        } catch ( NullPointerException e ) {
            throw new GenericCatalogException( e );
        }
    }


    /**
     * Change owner of a schema
     *
     * @param schemaId The id of the schema which gets its ownerId changed
     * @param ownerId Id of the new owner
     */
    @Override
    public void setSchemaOwner( long schemaId, long ownerId ) throws GenericCatalogException {
        try {
            CatalogSchema old = Objects.requireNonNull( schemas.get( schemaId ) );
            CatalogSchema schema = CatalogSchema.changeOwner( old, (int) ownerId );
            synchronized ( this ) {
                schemas.replace( schemaId, schema );
                schemaNames.replace( new Object[]{ schema.databaseId, schema.name }, schema );
            }
            listeners.firePropertyChange( "schema", old, schema );

        } catch ( NullPointerException e ) {
            throw new GenericCatalogException( e );
        }
    }


    /**
     * Delete a schema from the catalog
     *
     * @param schemaId The if of the schema to delete
     */
    @Override
    public void deleteSchema( long schemaId ) throws GenericCatalogException {
        try {
            CatalogSchema schema = Objects.requireNonNull( schemas.get( schemaId ) );
            synchronized ( this ) {
                schemaNames.remove( new Object[]{ schema.databaseId, schema.name } );
                List<Long> oldChildren = new ArrayList<>( Objects.requireNonNull( databaseChildren.get( schema.databaseId ) ) );
                oldChildren.remove( schemaId );
                databaseChildren.replace( schema.databaseId, ImmutableList.copyOf( oldChildren ) );

                for ( Long id : Objects.requireNonNull( schemaChildren.get( schemaId ) ) ) {
                    deleteTable( id );
                }
                schemaChildren.remove( schemaId );
                schemas.remove( schemaId );

            }
            listeners.firePropertyChange( "Schema", schema, null );
        } catch ( NullPointerException e ) {
            throw new GenericCatalogException( e );
        }

    }


    /**
     * Get all tables of the specified schema which fit to the specified filters.
     * <code>getTables(xid, databaseName, null, null, null)</code> returns all tables of the database.
     *
     * @param schemaId The id of the schema
     * @param tableNamePattern Pattern for the table name. null returns all.
     * @return List of tables which fit to the specified filters. If there is no table which meets the criteria, an empty list is returned.
     */
    @Override
    public List<CatalogTable> getTables( long schemaId, Pattern tableNamePattern ) {
        if ( schemas.containsKey( schemaId ) ) {

            CatalogSchema schema = Objects.requireNonNull( schemas.get( schemaId ) );
            if ( tableNamePattern != null ) {
                return Collections.singletonList( tableNames.get( new Object[]{ schema.databaseId, schemaId, tableNamePattern.pattern } ) );
            } else {
                return new ArrayList<>( tableNames.prefixSubMap( new Object[]{ schema.databaseId, schemaId } ).values() );
            }
        }
        return new ArrayList<>();
    }


    /**
     * Get all tables of the specified database which fit to the specified filters.
     * <code>getTables(xid, databaseName, null, null, null)</code> returns all tables of the database.
     *
     * @param databaseId The id of the database
     * @param schemaNamePattern Pattern for the schema name. null returns all.
     * @param tableNamePattern Pattern for the table name. null returns all.
     * @return List of tables which fit to the specified filters. If there is no table which meets the criteria, an empty list is returned.
     */
    @Override
    public List<CatalogTable> getTables( long databaseId, Pattern schemaNamePattern, Pattern tableNamePattern ) {

        if ( schemaNamePattern != null && tableNamePattern != null ) {
            CatalogSchema schema = schemaNames.get( new Object[]{ databaseId, schemaNamePattern.pattern } );
            if ( schema != null ) {
                return Collections.singletonList( Objects.requireNonNull( tableNames.get( new Object[]{ databaseId, schema.id, tableNamePattern.pattern } ) ) );
            }
        } else if ( schemaNamePattern != null ) {
            CatalogSchema schema = schemaNames.get( new Object[]{ databaseId, schemaNamePattern.pattern } );
            if ( schema != null ) {
                return new ArrayList<>( tableNames.prefixSubMap( new Object[]{ databaseId, schema.id } ).values() );
            }
        } else {
            return new ArrayList<>( tableNames.prefixSubMap( new Object[]{ databaseId } ).values() );
        }

        return new ArrayList<>();
    }


    /**
     * Get all tables of the specified database which fit to the specified filters.
     * <code>
     * ables(xid, databaseName, null, null, null)
     * </code> returns all tables of the database.
     *
     * @param databaseNamePattern Pattern for the database name. null returns all.
     * @param schemaNamePattern Pattern for the schema name. null returns all.
     * @param tableNamePattern Pattern for the table name. null returns all.
     * @return List of tables which fit to the specified filters. If there is no table which meets the criteria, an empty list is returned.
     */
    @Override
    public List<CatalogTable> getTables( Pattern databaseNamePattern, Pattern schemaNamePattern, Pattern tableNamePattern ) {
        List<CatalogSchema> catalogSchemas = getSchemas( databaseNamePattern, schemaNamePattern );

        if ( catalogSchemas.size() > 0 ) {
            Stream<CatalogTable> catalogTables = catalogSchemas.stream().filter( t -> schemaChildren.containsKey( t.id ) ).flatMap( t -> Objects.requireNonNull( schemaChildren.get( t.id ) ).stream() ).map( tables::get );

            if ( tableNamePattern != null ) {
                catalogTables = catalogTables.filter( t -> t.name.matches( tableNamePattern.toRegex() ) );
            }
            return catalogTables.collect( Collectors.toList() );
        }

        return new ArrayList<>();

    }


    @Override
    public CatalogTable getTable( long tableId ) throws UnknownTableException {
        try {
            return Objects.requireNonNull( tables.get( tableId ) );
        } catch ( NullPointerException e ) {
            throw new UnknownTableException( tableId );
        }
    }


    /**
     * Returns the table with the given name in the specified schema.
     *
     * @param schemaId The id of the schema
     * @param tableName The name of the table
     * @return The table
     * @throws UnknownTableException If there is no table with this name in the specified database and schema.
     */
    @Override
    public CatalogTable getTable( long schemaId, String tableName ) throws UnknownTableException {
        try {
            CatalogSchema schema = Objects.requireNonNull( schemas.get( schemaId ) );
            return Objects.requireNonNull( tableNames.get( new Object[]{ schema.databaseId, schemaId, tableName } ) );
        } catch ( NullPointerException e ) {
            throw new UnknownTableException( schemaId, tableName );
        }
    }


    /**
     * Returns the table with the given name in the specified database and schema.
     *
     * @param databaseId The id of the database
     * @param schemaName The name of the schema
     * @param tableName The name of the table
     * @return The table
     * @throws UnknownTableException If there is no table with this name in the specified database and schema.
     */
    @Override
    public CatalogTable getTable( long databaseId, String schemaName, String tableName ) throws UnknownTableException {
        try {
            long schemaId = Objects.requireNonNull( schemaNames.get( new Object[]{ databaseId, schemaName } ) ).id;
            return Objects.requireNonNull( tableNames.get( new Object[]{ databaseId, schemaId, tableName } ) );
        } catch ( NullPointerException e ) {
            throw new UnknownTableException( databaseId, schemaName, tableName );
        }
    }


    /**
     * Returns the table with the given name in the specified database and schema.
     *
     * @param databaseName The name of the database
     * @param schemaName The name of the schema
     * @param tableName The name of the table
     * @return The table
     * @throws UnknownTableException If there is no table with this name in the specified database and schema.
     */
    @Override
    public CatalogTable getTable( String databaseName, String schemaName, String tableName ) throws UnknownTableException {
        try {
            long databaseId = Objects.requireNonNull( databaseNames.get( databaseName ) ).id;
            long schemaId = Objects.requireNonNull( schemaNames.get( new Object[]{ databaseId, schemaName } ) ).id;
            return Objects.requireNonNull( tableNames.get( new Object[]{ databaseId, schemaId, tableName } ) );
        } catch ( NullPointerException e ) {
            throw new UnknownTableException( databaseName, schemaName, tableName );
        }
    }


    /**
     * Adds a table to a specified schema.
     *
     * @param name The name of the table to add
     * @param schemaId The id of the schema
     * @param ownerId The if of the owner
     * @param tableType The table type
     * @param definition The definition of this table (e.g. a SQL string; null if not applicable)
     * @return The id of the inserted table
     * @throws GenericCatalogException when some needed information is not accessible
     */
    @Override
    public long addTable( String name, long schemaId, int ownerId, TableType tableType, String definition ) throws GenericCatalogException {
        try {
            long id = tableIdBuilder.getAndIncrement();
            CatalogSchema schema = Objects.requireNonNull( schemas.get( schemaId ) );
            CatalogUser owner = Objects.requireNonNull( users.get( ownerId ) );
            CatalogTable table = new CatalogTable(
                    id,
                    name,
                    ImmutableList.of(),
                    ImmutableList.of(),
                    schemaId,
                    schema.name,
                    schema.databaseId,
                    schema.databaseName,
                    ownerId,
                    owner.name,
                    tableType,
                    definition,
                    null,
                    ImmutableMap.of() );

            synchronized ( this ) {
                tables.put( id, table );

                tableChildren.put( id, ImmutableList.<Long>builder().build() );
                tableNames.put( new Object[]{ schema.databaseId, schemaId, name }, table );
                List<Long> children = new ArrayList<>( Objects.requireNonNull( schemaChildren.get( schemaId ) ) );
                children.add( id );
                schemaChildren.replace( schemaId, ImmutableList.copyOf( children ) );
            }
            openTable = id;
            listeners.firePropertyChange( "table", null, table );
            return id;
        } catch ( NullPointerException e ) {
            throw new GenericCatalogException( e );
        }
    }


    /**
     * Checks if there is a table with the specified name in the specified schema.
     *
     * @param schemaId The id of the schema
     * @param tableName The name to check for
     * @return true if there is a table with this name, false if not.
     */
    @Override
    public boolean checkIfExistsTable( long schemaId, String tableName ) throws UnknownSchemaException {
        try {
            CatalogSchema schema = Objects.requireNonNull( schemas.get( schemaId ) );
            return tableNames.containsKey( new Object[]{ schema.databaseId, schemaId, tableName } );
        } catch ( NullPointerException e ) {
            throw new UnknownSchemaException( schemaId );
        }
    }


    /**
     * Renames a table
     *
     * @param tableId The if of the table to rename
     * @param name New name of the table
     */
    @Override
    public void renameTable( long tableId, String name ) throws GenericCatalogException {
        try {
            CatalogTable old = Objects.requireNonNull( tables.get( tableId ) );
            CatalogTable table = CatalogTable.rename( old, name );
            synchronized ( this ) {
                tables.replace( tableId, table );
                tableNames.remove( new Object[]{ table.databaseId, table.schemaId, old.name } );
                tableNames.put( new Object[]{ table.databaseId, table.schemaId, name }, table );
            }
            listeners.firePropertyChange( "table", old, table );
        } catch ( NullPointerException e ) {
            throw new GenericCatalogException( e );
        }
    }


    /**
     * Delete the specified table. Columns, Keys and ColumnPlacements need to be deleted before.
     *
     * @param tableId The id of the table to delete
     */
    @Override
    public void deleteTable( long tableId ) throws GenericCatalogException {
        try {
            CatalogTable table = Objects.requireNonNull( tables.get( tableId ) );
            List<Long> children = new ArrayList<>( Objects.requireNonNull( schemaChildren.get( table.schemaId ) ) );
            children.remove( tableId );
            synchronized ( this ) {
                schemaChildren.replace( table.schemaId, ImmutableList.copyOf( children ) );

                for ( Long columnId : Objects.requireNonNull( tableChildren.get( tableId ) ) ) {
                    deleteColumn( columnId );
                }

                tableChildren.remove( tableId );
                tables.remove( tableId );
                tableNames.remove( new Object[]{ table.databaseId, table.schemaId, table.name } );
                // primary key was deleted and open table has to be closed
                if ( openTable != null && openTable == tableId ) {
                    openTable = null;
                }

            }
            listeners.firePropertyChange( "table", table, null );
        } catch ( NullPointerException e ) {
            throw new GenericCatalogException( e );
        }
    }


    /**
     * Change owner of a table
     *
     * @param tableId The if of the table
     * @param ownerId Id of the new owner
     */
    @Override
    public void setTableOwner( long tableId, int ownerId ) throws GenericCatalogException {
        try {
            CatalogTable old = Objects.requireNonNull( tables.get( tableId ) );
            CatalogUser user = Objects.requireNonNull( users.get( ownerId ) );
            CatalogTable table = CatalogTable.replaceOwner( old, ownerId, user.name );
            synchronized ( this ) {
                tables.replace( tableId, table );
                tableNames.replace( new Object[]{ table.databaseId, table.schemaId, table.name }, table );
            }
            listeners.firePropertyChange( "table", old, table );
        } catch ( NullPointerException e ) {
            throw new GenericCatalogException( e );
        }
    }


    /**
     * Set the primary key of a table
     *
     * @param tableId The id of the table
     * @param keyId The id of the key to set as primary key. Set null to set no primary key.
     */
    @Override
    public void setPrimaryKey( long tableId, Long keyId ) throws GenericCatalogException {

        try {
            CatalogTable old = Objects.requireNonNull( tables.get( tableId ) );
            CatalogTable table = CatalogTable.replacePrimary( old, keyId );
            synchronized ( this ) {
                tables.replace( tableId, table );
                tableNames.replace( new Object[]{ table.databaseId, table.schemaId, table.name }, table );

                if ( keyId == null ) {
                    openTable = tableId;
                } else {
                    primaryKeys.put( keyId, new CatalogPrimaryKey( Objects.requireNonNull( keys.get( keyId ) ) ) );
                    openTable = null;
                }
            }
            listeners.firePropertyChange( "table", old, table );
        } catch ( NullPointerException e ) {
            throw new GenericCatalogException( e );
        }
    }


    /**
     * Adds a placement for a column.
     *
     * @param storeId The store on which the table should be placed on
     * @param columnId The id of the column to be placed
     * @param placementType The type of placement
     * @param physicalSchemaName The schema name on the data store
     * @param physicalTableName The table name on the data store
     * @param physicalColumnName The column name on the data store
     * @throws GenericCatalogException A generic catalog exception
     */
    @Override
    public void addColumnPlacement( int storeId, long columnId, PlacementType placementType, String physicalSchemaName, String physicalTableName, String physicalColumnName ) throws GenericCatalogException {
        try {
            CatalogColumn column = Objects.requireNonNull( columns.get( columnId ) );
            CatalogStore store = Objects.requireNonNull( stores.get( storeId ) );
            CatalogColumnPlacement placement = new CatalogColumnPlacement(
                    column.tableId,
                    column.tableName,
                    columnId,
                    column.name,
                    storeId,
                    store.uniqueName,
                    placementType,
                    physicalSchemaName,
                    physicalTableName,
                    physicalColumnName );

            synchronized ( this ) {
                columnPlacements.put( new Object[]{ storeId, columnId }, placement );
                CatalogTable table = CatalogTable.addColumnPlacement( Objects.requireNonNull( tables.get( column.tableId ) ), columnId, storeId );
                tables.replace( column.tableId, table );
                tableNames.replace( new Object[]{ table.databaseId, table.schemaId, table.name }, table );
            }
            listeners.firePropertyChange( "columnPlacement", null, placement );
        } catch ( NullPointerException e ) {
            throw new GenericCatalogException( e );
        }
    }


    /**
     * Deletes a column placement
     *
     * @param storeId The id of the store
     * @param columnId The id of the column
     */
    @Override
    public void deleteColumnPlacement( int storeId, long columnId ) throws GenericCatalogException {

        try {
            CatalogTable table = CatalogTable.removeColumnPlacement( getTable( getColumn( columnId ).tableId ), columnId, storeId );
            synchronized ( this ) {
                tables.replace( table.id, table );
                tableNames.replace( new Object[]{ table.databaseId, table.schemaId, table.name }, table );
                columnPlacements.remove( new Object[]{ storeId, columnId } );
            }
            listeners.firePropertyChange( "columnPlacement", table, null );
        } catch ( UnknownTableException | UnknownColumnException e ) {
            throw new GenericCatalogException( e );
        }


    }


    @Override
    public CatalogColumnPlacement getColumnPlacement( int storeId, long columnId ) throws GenericCatalogException {
        try {
            return Objects.requireNonNull( columnPlacements.get( new Object[]{ storeId, columnId } ) );
        } catch ( NullPointerException e ) {
            throw new GenericCatalogException( e );
        }
    }


    /**
     * Get column placements on a store
     *
     * @param storeId The id of the store
     * @return List of column placements on this store
     */
    @Override
    public List<CatalogColumnPlacement> getColumnPlacementsOnStore( int storeId ) {
        return new ArrayList<>( columnPlacements.prefixSubMap( new Object[]{ storeId } ).values() );
    }


    @Override
    public List<CatalogColumnPlacement> getColumnPlacementsOnStore( int storeId, long tableId ) {
        return getColumnPlacementsOnStore( storeId ).stream().filter( p -> p.tableId == tableId ).collect( Collectors.toList() );
    }


    @Override
    public List<CatalogColumnPlacement> getColumnPlacementsByColumn( long columnId ) {
        return columnPlacements.values().stream().filter( p -> p.columnId == columnId ).collect( Collectors.toList() );
    }


    /**
     * Get all column placements of a column
     *
     * @param columnId the id of the specific column
     * @return List of column placements of specific column
     */
    @Override
    public List<CatalogColumnPlacement> getColumnPlacements( long columnId ) {
        return columnPlacements.values().stream().filter( p -> p.columnId == columnId ).collect( Collectors.toList() );
    }


    @Override
    public List<CatalogColumnPlacement> getColumnPlacementsOnStoreAndSchema( int storeId, long schemaId ) throws GenericCatalogException {
        try {
            return getColumnPlacementsOnStore( storeId ).stream().filter( p -> Objects.requireNonNull( columns.get( p.columnId ) ).schemaId == schemaId ).collect( Collectors.toList() );
        } catch ( NullPointerException e ) {
            throw new GenericCatalogException( e );
        }
    }


    /**
     * Change physical names of a placement.
     *
     * @param storeId The id of the store
     * @param columnId The id of the column
     * @param physicalSchemaName The physical schema name
     * @param physicalTableName The physical table name
     * @param physicalColumnName The physical column name
     */
    @Override
    public void updateColumnPlacementPhysicalNames( int storeId, long columnId, String physicalSchemaName, String physicalTableName, String physicalColumnName ) throws UnknownColumnPlacementException {
        try {
            CatalogColumnPlacement old = Objects.requireNonNull( columnPlacements.get( new Object[]{ storeId, columnId } ) );
            CatalogColumnPlacement placement = CatalogColumnPlacement.replacePhysicalNames( old, physicalSchemaName, physicalTableName, physicalColumnName );
            synchronized ( this ) {
                columnPlacements.replace( new Object[]{ storeId, columnId }, placement );
            }
            listeners.firePropertyChange( "columnPlacement", old, placement );
        } catch ( NullPointerException e ) {
            throw new UnknownColumnPlacementException( storeId, columnId );
        }
    }


    /**
     * Get all columns of the specified table.
     *
     * @param tableId The id of the table
     * @return List of columns which fit to the specified filters. If there is no column which meets the criteria, an empty list is returned.
     */
    @Override
    public List<CatalogColumn> getColumns( long tableId ) {
        try {
            CatalogTable table = Objects.requireNonNull( tables.get( tableId ) );
            return columnNames.prefixSubMap( new Object[]{ table.databaseId, table.schemaId, table.id } ).values().stream().sorted( columnComparator ).collect( Collectors.toList() );

        } catch ( NullPointerException e ) {
            return new ArrayList<>();
        }
    }


    /**
     * Get all columns of the specified database which fit to the specified filter patterns.
     * <code>getColumns(xid, databaseName, null, null, null)</code> returns all columns of the database.
     *
     * @param databaseNamePattern Pattern for the database name. null returns all.
     * @param schemaNamePattern Pattern for the schema name. null returns all.
     * @param tableNamePattern Pattern for the table name. null returns all.
     * @param columnNamePattern Pattern for the column name. null returns all.
     * @return List of columns which fit to the specified filters. If there is no column which meets the criteria, an empty list is returned.
     */
    @Override
    public List<CatalogColumn> getColumns( Pattern databaseNamePattern, Pattern schemaNamePattern, Pattern tableNamePattern, Pattern columnNamePattern ) {

        List<CatalogTable> catalogTables = getTables( databaseNamePattern, schemaNamePattern, tableNamePattern );

        if ( catalogTables.size() > 0 ) {
            Stream<CatalogColumn> catalogColumns = catalogTables.stream().filter( t -> tableChildren.containsKey( t.id ) ).flatMap( t -> Objects.requireNonNull( tableChildren.get( t.id ) ).stream() ).map( columns::get );

            if ( columnNamePattern != null ) {
                catalogColumns = catalogColumns.filter( c -> c.name.matches( columnNamePattern.toRegex() ) );
            }
            return catalogColumns.collect( Collectors.toList() );
        }

        return new ArrayList<>();
    }


    /**
     * Returns the column with the specified id.
     *
     * @param columnId The id of the column
     * @return A CatalogColumn
     * @throws UnknownColumnException If there is no column with this id
     */
    @Override
    public CatalogColumn getColumn( long columnId ) throws UnknownColumnException {
        try {
            return Objects.requireNonNull( columns.get( columnId ) );
        } catch ( NullPointerException e ) {
            throw new UnknownColumnException( columnId );
        }
    }


    /**
     * Returns the column with the specified name in the specified table of the specified database and schema.
     *
     * @param tableId The id of the table
     * @param columnName The name of the column
     * @return A CatalogColumn
     * @throws UnknownColumnException If there is no column with this name in the specified table of the database and schema.
     */
    @Override
    public CatalogColumn getColumn( long tableId, String columnName ) throws UnknownColumnException {
        try {
            CatalogTable table = Objects.requireNonNull( tables.get( tableId ) );
            return Objects.requireNonNull( columnNames.get( new Object[]{ table.databaseId, table.schemaId, table.id, columnName } ) );
        } catch ( NullPointerException e ) {
            throw new UnknownColumnException( tableId, columnName );
        }
    }


    /**
     * Returns the column with the specified name in the specified table of the specified database and schema.
     *
     * @param databaseName The name of the database
     * @param schemaName The name of the schema
     * @param tableName The name of the table
     * @param columnName The name of the column
     * @return A CatalogColumn
     * @throws UnknownColumnException If there is no column with this name in the specified table of the database and schema.
     */
    @Override
    public CatalogColumn getColumn( String databaseName, String schemaName, String tableName, String columnName ) throws UnknownColumnException {

        try {
            CatalogTable table = getTable( databaseName, schemaName, tableName );
            return Objects.requireNonNull( columnNames.get( new Object[]{ table.databaseId, table.schemaId, table.id, columnName } ) );
        } catch ( UnknownTableException | NullPointerException e ) {
            throw new UnknownColumnException( databaseName, schemaName, tableName, columnName );
        }
    }


    /**
     * Adds a column.
     *
     * @param name The name of the column
     * @param tableId The id of the corresponding table
     * @param position The ordinal position of the column (starting with 1)
     * @param type The type of the column
     * @param length The length of the field (if applicable, else null)
     * @param scale The number of digits after the decimal point (if applicable)
     * @param nullable Weather the column can contain null values
     * @param collation The collation of the field (if applicable, else null)
     * @return The id of the inserted column
     */
    @Override
    public long addColumn( String name, long tableId, int position, PolyType type, PolyType collectionsType, Integer length, Integer scale, Integer dimension, Integer cardinality, boolean nullable, Collation collation ) throws GenericCatalogException {
        try {
            CatalogTable table = Objects.requireNonNull( tables.get( tableId ) );
            if ( type.getFamily() == PolyTypeFamily.CHARACTER && collation == null ) {
                throw new RuntimeException( "Collation is not allowed to be null for char types." );
            }
            if ( scale != null && scale > length ) {
                throw new RuntimeException( "Invalid scale! Scale can not be larger than length." );
            }
<<<<<<< HEAD
            return Statements.addColumn( transactionHandler, name, table.id, position, type, collectionsType, length, scale, dimension, cardinality, nullable, collation );
        } catch ( CatalogConnectionException | CatalogTransactionException | UnknownTableTypeException | UnknownTableException e ) {
=======

            long id = columnIdBuilder.getAndIncrement();
            CatalogColumn column = new CatalogColumn(
                    id,
                    name,
                    tableId,
                    table.name,
                    table.schemaId,
                    table.schemaName,
                    table.databaseId,
                    table.databaseName,
                    position,
                    type,
                    null,
                    length,
                    scale,
                    null,
                    null,
                    nullable,
                    collation,
                    null );

            synchronized ( this ) {
                columns.put( id, column );
                columnNames.put( new Object[]{ table.databaseId, table.schemaId, table.id, name }, column );
                List<Long> children = new ArrayList<>( Objects.requireNonNull( tableChildren.get( tableId ) ) );
                children.add( id );
                tableChildren.replace( tableId, ImmutableList.copyOf( children ) );
                CatalogTable updatedTable = CatalogTable.addColumn( table, id, name );
                tables.replace( tableId, updatedTable );
                tableNames.replace( new Object[]{ updatedTable.databaseId, updatedTable.schemaId, updatedTable.name }, updatedTable );
            }
            listeners.firePropertyChange( "column", null, column );
            return id;
        } catch ( NullPointerException e ) {
>>>>>>> a82360ec
            throw new GenericCatalogException( e );
        }
    }


    /**
     * Renames a column
     *
     * @param columnId The if of the column to rename
     * @param name New name of the column
     */
    @Override
    public void renameColumn( long columnId, String name ) throws GenericCatalogException {
        try {
            CatalogColumn old = Objects.requireNonNull( columns.get( columnId ) );
            CatalogColumn column = CatalogColumn.replaceName( old, name );
            synchronized ( this ) {
                columns.replace( columnId, column );
                columnNames.remove( new Object[]{ column.databaseId, column.schemaId, column.tableId, old.name } );
                columnNames.put( new Object[]{ column.databaseId, column.schemaId, column.tableId, name }, column );
                CatalogTable table = CatalogTable.replaceColumnName( Objects.requireNonNull( tables.get( column.tableId ) ), columnId, name );
                tables.replace( old.tableId, table );
                tableNames.replace( new Object[]{ table.databaseId, table.schemaId, table.name }, table );
            }
            listeners.firePropertyChange( "column", old, column );
        } catch ( NullPointerException e ) {
            throw new GenericCatalogException( e );
        }
    }


    /**
     * Change move the column to the specified position. Make sure, that there is no other column with this position in the table.
     *
     * @param columnId The id of the column for which to change the position
     * @param position The new position of the column
     */
    @Override
    public void setColumnPosition( long columnId, int position ) throws UnknownColumnException {
        try {
            CatalogColumn old = Objects.requireNonNull( columns.get( columnId ) );
            CatalogColumn column = CatalogColumn.replacePosition( old, position );
            synchronized ( this ) {
                columns.replace( columnId, column );
                columnNames.replace( new Object[]{ column.databaseId, column.schemaId, column.tableId, column.name }, column );
            }
            listeners.firePropertyChange( "column", old, column );
        } catch ( NullPointerException e ) {
            throw new UnknownColumnException( columnId );
        }
    }


    /**
     * Change the data type of an column.
     *
     * @param columnId The id of the column
     * @param type The new type of the column
     */
    @Override
    public void setColumnType( long columnId, PolyType type, PolyType collectionsType, Integer length, Integer scale, Integer dimension, Integer cardinality ) throws GenericCatalogException {
        try {
            CatalogColumn old = Objects.requireNonNull( columns.get( columnId ) );

            if ( scale != null && scale > length ) {
                throw new RuntimeException( "Invalid scale! Scale can not be larger than length." );
            }
            Collation collation = type.getFamily() == PolyTypeFamily.CHARACTER ? Collation.getById( RuntimeConfig.DEFAULT_COLLATION.getInteger() ) : null;
<<<<<<< HEAD
            Statements.setColumnType( transactionHandler, columnId, type, collectionsType, length, scale, dimension, cardinality, collation );
        } catch ( CatalogConnectionException | CatalogTransactionException | UnknownCollationException e ) {
=======
            CatalogColumn column = CatalogColumn.replaceColumnType( old, type, length, scale, collation );
            synchronized ( this ) {
                columns.replace( columnId, column );
                columnNames.replace( new Object[]{ old.databaseId, old.schemaId, old.tableId, old.name }, column );
            }
            listeners.firePropertyChange( "column", old, column );
        } catch ( NullPointerException | UnknownCollationException e ) {
>>>>>>> a82360ec
            throw new GenericCatalogException( e );
        }
    }


    /**
     * Change nullability of the column (weather the column allows null values).
     *
     * @param columnId The id of the column
     * @param nullable True if the column should allow null values, false if not.
     */
    @Override
    public void setNullable( long columnId, boolean nullable ) throws GenericCatalogException {
        try {
            CatalogColumn old = Objects.requireNonNull( columns.get( columnId ) );
            if ( nullable ) {
                // Check if the column is part of a primary key (pk's are not allowed to contain null values)
                CatalogTable table = Objects.requireNonNull( tables.get( old.tableId ) );
                if ( table.primaryKey != null ) {
                    CatalogKey catalogKey = getPrimaryKey( table.primaryKey );
                    if ( catalogKey.columnIds.contains( columnId ) ) {
                        throw new GenericCatalogException( "Unable to allow null values in a column that is part of the primary key." );
                    }
                }
            } else {
                // TODO: Check that the column does not contain any null values
                getColumnPlacements( columnId );
            }
            CatalogColumn column = CatalogColumn.replaceNullable( old, nullable );
            synchronized ( this ) {
                columns.replace( columnId, column );
                columnNames.replace( new Object[]{ old.databaseId, old.schemaId, old.tableId, old.name }, column );
            }
            listeners.firePropertyChange( "column", old, column );
        } catch ( NullPointerException | UnknownKeyException e ) {
            throw new GenericCatalogException( e );
        }
    }


    /**
     * Set the collation of a column.
     * If the column already has the specified collation set, this method is a NoOp.
     *
     * @param columnId The id of the column
     * @param collation The collation to set
     */
    @Override
    public void setCollation( long columnId, Collation collation ) throws UnknownColumnException {
        try {
            CatalogColumn old = Objects.requireNonNull( columns.get( columnId ) );

            if ( old.type.getFamily() != PolyTypeFamily.CHARACTER ) {
                throw new RuntimeException( "Illegal attempt to set collation for a non-char column!" );
            }
            CatalogColumn column = CatalogColumn.replaceCollation( old, collation );
            synchronized ( this ) {
                columns.replace( columnId, column );
                columnNames.replace( new Object[]{ old.databaseId, old.schemaId, old.tableId, old.name }, column );
            }
            listeners.firePropertyChange( "column", old, column );
        } catch ( NullPointerException e ) {
            throw new UnknownColumnException( columnId );
        }
    }


    /**
     * Checks if there is a column with the specified name in the specified table.
     *
     * @param tableId The id of the table
     * @param columnName The name to check for
     * @return true if there is a column with this name, false if not.
     */
    @Override
    public boolean checkIfExistsColumn( long tableId, String columnName ) throws UnknownTableException {
        try {
            CatalogTable table = Objects.requireNonNull( tables.get( tableId ) );
            return columnNames.containsKey( new Object[]{ table.databaseId, table.schemaId, tableId, columnName } );
        } catch ( NullPointerException e ) {
            throw new UnknownTableException( tableId );
        }
    }


    /**
     * Delete the specified column. This also deletes a default value in case there is one defined for this column.
     *
     * @param columnId The id of the column to delete
     */
    @Override
    public void deleteColumn( long columnId ) throws GenericCatalogException {
        try {
            //TODO also delete keys with that column?
            CatalogColumn column = Objects.requireNonNull( columns.get( columnId ) );

            List<Long> children = new ArrayList<>( Objects.requireNonNull( tableChildren.get( column.tableId ) ) );
            children.remove( columnId );
            CatalogTable table = CatalogTable.removeColumn( getTable( column.tableId ), columnId, column.name );

            synchronized ( this ) {
                columnNames.remove( new Object[]{ column.databaseId, column.schemaId, column.tableId, column.name } );
                tableChildren.replace( column.tableId, ImmutableList.copyOf( children ) );

                deleteDefaultValue( columnId );
                for ( CatalogColumnPlacement p : getColumnPlacements( columnId ) ) {
                    deleteColumnPlacement( p.storeId, p.columnId );
                }
                tables.replace( column.tableId, table );
                tableNames.replace( new Object[]{ table.databaseId, table.schemaId, table.name }, table );

                columns.remove( columnId );
            }
            listeners.firePropertyChange( "column", column, null );
        } catch ( NullPointerException | UnknownColumnException | UnknownTableException e ) {
            throw new GenericCatalogException( e );
        }
    }

    // TODO: String is only a temporary solution


    /**
     * Adds a default value for a column. If there already is a default values, it being replaced.
     *
     * @param columnId The id of the column
     * @param type The type of the default value
     * @param defaultValue The default value
     */
    @Override
    public void setDefaultValue( long columnId, PolyType type, String defaultValue ) throws UnknownColumnException {
        try {
            CatalogColumn old = Objects.requireNonNull( columns.get( columnId ) );
            CatalogColumn column = CatalogColumn.replaceDefaultValue( old, new CatalogDefaultValue( columnId, type, defaultValue, "defaultValue" ) );
            synchronized ( this ) {
                columns.replace( columnId, column );
                columnNames.replace( new Object[]{ column.databaseId, column.schemaId, column.tableId, column.name }, column );
            }
            listeners.firePropertyChange( "column", old, column );
        } catch ( NullPointerException e ) {
            throw new UnknownColumnException( columnId );
        }
    }


    /**
     * Deletes an existing default value of a column. NoOp if there is no default value defined.
     *
     * @param columnId The id of the column
     */
    @Override
    public void deleteDefaultValue( long columnId ) throws UnknownColumnException {
        try {
            CatalogColumn old = Objects.requireNonNull( columns.get( columnId ) );
            CatalogColumn column = CatalogColumn.replaceDefaultValue( old, null );
            if ( column.defaultValue != null ) {
                synchronized ( this ) {
                    columns.replace( columnId, column );
                    columnNames.replace( new Object[]{ old.databaseId, old.schemaId, old.tableId, old.name }, column );
                }
                listeners.firePropertyChange( "column", old, column );
            }
        } catch ( NullPointerException e ) {
            throw new UnknownColumnException( columnId );
        }
    }


    /**
     * Returns a specified primary key
     *
     * @param key The id of the primary key
     * @return The primary key
     */
    @Override
    public CatalogPrimaryKey getPrimaryKey( long key ) throws UnknownKeyException {
        try {
            return Objects.requireNonNull( primaryKeys.get( key ) );
        } catch ( NullPointerException e ) {
            throw new UnknownKeyException( key );
        }
    }


    @Override
    public boolean isPrimaryKey( long key ) {
        try {
            Long primary = getTable( Objects.requireNonNull( keys.get( key ) ).tableId ).primaryKey;
            return primary != null && primary == key;
        } catch ( UnknownTableException e ) {
            throw new RuntimeException( e );
        }

    }


    /**
     * Adds a primary key to a specified table. If there is already a primary key defined for this table it is replaced.
     *
     * @param tableId The id of the table
     * @param columnIds The id of key which will be part of the primary keys
     */
    @Override
    public void addPrimaryKey( long tableId, List<Long> columnIds ) throws GenericCatalogException {
        try {
            // Check if the columns are set 'not null'
            List<CatalogColumn> nullableColumns = columnIds.stream().map( columns::get ).filter( Objects::nonNull ).filter( c -> c.nullable ).collect( Collectors.toList() );
            for ( CatalogColumn col : nullableColumns ) {
                throw new GenericCatalogException( "Primary key is not allowed to contain null values but the column '" + col.name + "' is declared nullable." );
            }

            // TODO: Check if the current values are unique

            // Check if there is already a primary key defined for this table and if so, delete it.
            CatalogTable table = Objects.requireNonNull( tables.get( tableId ) );

            if ( table.primaryKey != null ) {
                // CatalogCombinedKey combinedKey = getCombinedKey( table.primaryKey );
                if ( getKeyUniqueCount( table.primaryKey ) == 1 && isForeignKey( tableId ) ) {
                    // This primary key is the only constraint for the uniqueness of this key.
                    throw new GenericCatalogException( "This key is referenced by at least one foreign key which requires this key to be unique. To drop this primary key, first drop the foreign keys or create a unique constraint." );
                }
                synchronized ( this ) {
                    setPrimaryKey( tableId, null );
                    deleteKeyIfNoLongerUsed( table.primaryKey );
                }
            }
            long keyId = getOrAddKey( tableId, columnIds );
            setPrimaryKey( tableId, keyId );
        } catch ( NullPointerException e ) {
            throw new GenericCatalogException( e );
        }
    }


    private int getKeyUniqueCount( long keyId ) {
        CatalogKey key = keys.get( keyId );
        int count = 0;
        if ( isPrimaryKey( keyId ) ) {
            count++;
        }

        for ( CatalogConstraint constraint : getConstraints( key ) ) {
            if ( constraint.type == ConstraintType.UNIQUE ) {
                count++;
            }
        }

        for ( CatalogIndex index : getIndices( key ) ) {
            if ( index.unique ) {
                count++;
            }
        }

        return count;
    }


    /**
     * Returns all (imported) foreign keys of a specified table
     *
     * @param tableId The id of the table
     * @return List of foreign keys
     */
    @Override

    public List<CatalogForeignKey> getForeignKeys( long tableId ) {
        return foreignKeys.values().stream().filter( f -> f.tableId == tableId ).collect( Collectors.toList() );
    }


    /**
     * Returns all foreign keys that reference the specified table (exported keys).
     *
     * @param tableId The id of the table
     * @return List of foreign keys
     */
    @Override
    public List<CatalogForeignKey> getExportedKeys( long tableId ) {
        return foreignKeys.values().stream().filter( k -> k.referencedKeyTableId == tableId ).collect( Collectors.toList() );
    }


    /**
     * Get all constraints of the specified table
     *
     * @param tableId The id of the table
     * @return List of constraints
     */
    @Override
    public List<CatalogConstraint> getConstraints( long tableId ) {
        List<Long> keysOfTable = keys.values().stream().filter( k -> k.tableId == tableId ).map( k -> k.id ).collect( Collectors.toList() );
        return constraints.values().stream().filter( c -> keysOfTable.contains( c.keyId ) ).collect( Collectors.toList() );
    }


    /**
     * Returns the constraint with the specified name in the specified table.
     *
     * @param tableId The id of the table
     * @param constraintName The name of the constraint
     * @return The constraint
     */
    @Override
    public CatalogConstraint getConstraint( long tableId, String constraintName ) throws UnknownConstraintException {
        try {
            return constraints.values().stream().filter( c -> c.key.tableId == tableId && c.name.equals( constraintName ) ).findFirst().orElseThrow( NullPointerException::new );
        } catch ( NullPointerException e ) {
            throw new UnknownConstraintException( tableId, constraintName );
        }
    }


    /**
     * Return the foreign key with the specified name from the specified table
     *
     * @param tableId The id of the table
     * @param foreignKeyName The name of the foreign key
     * @return The foreign key
     */
    @Override
    public CatalogForeignKey getForeignKey( long tableId, String foreignKeyName ) throws UnknownForeignKeyException {
        try {
            return foreignKeys.values().stream().filter( f -> f.tableId == tableId && f.name.equals( foreignKeyName ) ).findFirst().orElseThrow( NullPointerException::new );
        } catch ( NullPointerException e ) {
            throw new UnknownForeignKeyException( tableId, foreignKeyName );
        }
    }


    /**
     * Adds a unique foreign key constraint.
     *
     * @param tableId The id of the table
     * @param columnIds The id of the columns which are part of the foreign key
     * @param referencesIds The id of columns forming the key referenced by this key
     * @param constraintName The name of the constraint
     * @param onUpdate The option for updates
     * @param onDelete The option for deletes
     */
    @Override
    public void addForeignKey( long tableId, List<Long> columnIds, long referencesTableId, List<Long> referencesIds, String constraintName, ForeignKeyOption onUpdate, ForeignKeyOption onDelete ) throws GenericCatalogException {

        try {
            CatalogTable table = Objects.requireNonNull( tables.get( tableId ) );
            List<CatalogKey> childKeys = keys.values().stream().filter( k -> k.tableId == referencesTableId ).collect( Collectors.toList() );

            for ( CatalogKey refKey : childKeys ) {
                if ( refKey.columnIds.size() == referencesIds.size() && refKey.columnIds.containsAll( referencesIds ) && referencesIds.containsAll( refKey.columnIds ) ) {

                    // CatalogKey combinedKey = getCombinedKey( refKey.id );

                    int i = 0;
                    for ( long referencedColumnId : refKey.columnIds ) {
                        CatalogColumn referencingColumn = getColumn( columnIds.get( i++ ) );
                        CatalogColumn referencedColumn = getColumn( referencedColumnId );
                        if ( referencedColumn.type != referencingColumn.type ) {
                            throw new GenericCatalogException( "The data type of the referenced columns does not match the data type of the referencing column: " + referencingColumn.type.name() + " != " + referencedColumn.type );
                        }
                    }
                    // TODO same keys for key and foreignkey
                    if ( getKeyUniqueCount( refKey.id ) > 0 ) {
                        long keyId = getOrAddKey( tableId, columnIds );
                        List<String> keyColumnNames = columnIds.stream().map( id -> Objects.requireNonNull( columns.get( id ) ).name ).collect( Collectors.toList() );
                        List<String> referencesNames = referencesIds.stream().map( id -> Objects.requireNonNull( columns.get( id ) ).name ).collect( Collectors.toList() );
                        CatalogForeignKey key = new CatalogForeignKey(
                                keyId,
                                constraintName,
                                tableId,
                                table.name,
                                table.schemaId,
                                table.schemaName,
                                table.databaseId,
                                table.databaseName,
                                refKey.id,
                                refKey.tableId,
                                refKey.tableName,
                                refKey.schemaId,
                                refKey.schemaName,
                                refKey.databaseId,
                                refKey.databaseName,
                                columnIds,
                                keyColumnNames,
                                referencesIds,
                                referencesNames,
                                onUpdate,
                                onDelete );
                        synchronized ( this ) {
                            foreignKeys.put( keyId, key );

                        }
                        listeners.firePropertyChange( "foreignKey", null, key );
                        return;
                    }
                }
            }
        } catch ( NullPointerException | UnknownColumnException e ) {
            throw new GenericCatalogException( e );
        }
    }


    /**
     * Adds a unique constraint.
     *
     * @param tableId The id of the table
     * @param constraintName The name of the constraint
     * @param columnIds A list of column ids
     */
    @Override
    public void addUniqueConstraint( long tableId, String constraintName, List<Long> columnIds ) throws GenericCatalogException {
        // TODO DL check with statements
        try {
            long keyId = getOrAddKey( tableId, columnIds );
            // Check if there is already a unique constraint
            List<CatalogConstraint> catalogConstraints = constraints.values().stream().filter( c -> c.keyId == keyId && c.type == ConstraintType.UNIQUE ).collect( Collectors.toList() );
            if ( catalogConstraints.size() > 0 ) {
                throw new GenericCatalogException( "There is already a unique constraint!" );
            }
            long id = constraintIdBuilder.getAndIncrement();
            synchronized ( this ) {
                constraints.put( id, new CatalogConstraint( id, keyId, ConstraintType.UNIQUE, constraintName, Objects.requireNonNull( keys.get( keyId ) ) ) );

            }
            listeners.firePropertyChange( "constraint", null, keyId );
        } catch ( NullPointerException e ) {
            throw new GenericCatalogException( e );
        }
    }


    /**
     * Returns all indexes of a table
     *
     * @param tableId The id of the table
     * @param onlyUnique true if only indexes for unique values are returned. false if all indexes are returned.
     * @return List of indexes
     */
    @Override
    public List<CatalogIndex> getIndexes( long tableId, boolean onlyUnique ) {
        if ( !onlyUnique ) {
            return indices.values().stream().filter( i -> i.key.tableId == tableId ).collect( Collectors.toList() );
        } else {
            return indices.values().stream().filter( i -> i.key.tableId == tableId && i.unique ).collect( Collectors.toList() );
        }
    }


    /**
     * Returns the index with the specified name in the specified table
     *
     * @param tableId The id of the table
     * @param indexName The name of the index
     * @return The Index
     */
    @Override
    public CatalogIndex getIndex( long tableId, String indexName ) throws UnknownIndexException {
        try {
            return indices.values().stream().filter( i -> i.key.tableId == tableId && i.name.equals( indexName ) ).findFirst().orElseThrow( NullPointerException::new );
        } catch ( NullPointerException e ) {
            throw new UnknownIndexException( tableId, indexName );
        }
    }


    /**
     * Adds an index over the specified columns
     *
     * @param tableId The id of the table
     * @param columnIds A list of column ids
     * @param unique Weather the index should be unique
     * @param type The type of index
     * @param indexName The name of the index
     * @return The id of the created index
     */
    @Override
    public long addIndex( long tableId, List<Long> columnIds, boolean unique, IndexType type, String indexName ) throws GenericCatalogException {
        long keyId = getOrAddKey( tableId, columnIds );
        if ( unique ) {
            // TODO: Check if the current values are unique
        }
        long id = indexIdBuilder.getAndIncrement();
        synchronized ( this ) {
            indices.put( id, new CatalogIndex( id, indexName, unique, type, null, keyId, Objects.requireNonNull( keys.get( keyId ) ) ) );

        }
        listeners.firePropertyChange( "index", null, keyId );
        return id;
    }


    /**
     * Delete the specified index
     *
     * @param indexId The id of the index to drop
     */
    @Override
    public void deleteIndex( long indexId ) throws GenericCatalogException {
        try {
            CatalogIndex index = Objects.requireNonNull( indices.get( indexId ) );
            if ( index.unique ) {
                if ( getKeyUniqueCount( index.keyId ) == 1 && isForeignKey( index.keyId ) ) {
                    // This unique index is the only constraint for the uniqueness of this key.
                    throw new GenericCatalogException( "This key is referenced by at least one foreign key which requires this key to be unique. To delete this index, first add a unique constraint." );
                }
            }
            synchronized ( this ) {
                indices.remove( indexId );

            }
            listeners.firePropertyChange( "index", index.key, null );
            deleteKeyIfNoLongerUsed( index.keyId );
        } catch ( NullPointerException e ) {
            throw new GenericCatalogException( e );
        }
    }


    /**
     * Deletes the specified primary key (including the entry in the key table). If there is an index on this key, make sure to delete it first.
     * If there is no primary key, this operation is a NoOp.
     *
     * @param tableId The id of the key to drop
     */
    @Override
    public void deletePrimaryKey( long tableId ) throws GenericCatalogException {
        try {
            CatalogTable table = Objects.requireNonNull( tables.get( tableId ) );

            // TODO: Check if the currently stored values are unique
            if ( table.primaryKey != null ) {
                // Check if this primary key is required to maintain to uniqueness
                // CatalogCombinedKey key = getCombinedKey( table.primaryKey );
                if ( isForeignKey( table.primaryKey ) ) {
                    if ( getKeyUniqueCount( table.primaryKey ) < 2 ) {
                        throw new GenericCatalogException( "This key is referenced by at least one foreign key which requires this key to be unique. To drop this primary key either drop the foreign key or create an unique constraint." );
                    }
                }

                setPrimaryKey( tableId, null );
                deleteKeyIfNoLongerUsed( table.primaryKey );
            }
        } catch ( NullPointerException e ) {
            throw new GenericCatalogException( e );
        }
    }


    /**
     * Delete the specified foreign key (does not delete the referenced key).
     *
     * @param foreignKeyId The id of the foreign key to delete
     */
    @Override
    public void deleteForeignKey( long foreignKeyId ) throws GenericCatalogException {
        try {
            CatalogForeignKey catalogForeignKey = Objects.requireNonNull( foreignKeys.get( foreignKeyId ) );
            synchronized ( this ) {
                foreignKeys.remove( catalogForeignKey.id );

                deleteKeyIfNoLongerUsed( catalogForeignKey.id );
            }
            listeners.firePropertyChange( "foreignKey", foreignKeyId, null );
        } catch ( NullPointerException e ) {
            throw new GenericCatalogException( e );
        }
    }


    /**
     * Delete the specified constraint.
     * For deleting foreign keys, use {@link #deleteForeignKey(long)}.
     *
     * @param constraintId The id of the constraint to delete
     */
    @Override
    public void deleteConstraint( long constraintId ) throws GenericCatalogException {
        try {
            CatalogConstraint catalogConstraint = Objects.requireNonNull( constraints.get( constraintId ) );

            //CatalogCombinedKey key = getCombinedKey( catalogConstraint.keyId );
            if ( catalogConstraint.type == ConstraintType.UNIQUE && isForeignKey( catalogConstraint.keyId ) ) {
                if ( getKeyUniqueCount( catalogConstraint.keyId ) < 2 ) {
                    throw new GenericCatalogException( "This key is referenced by at least one foreign key which requires this key to be unique. Unable to drop unique constraint." );
                }
            }
            synchronized ( this ) {
                constraints.remove( catalogConstraint.id );

            }
            listeners.firePropertyChange( "constraint", catalogConstraint, null );
            deleteKeyIfNoLongerUsed( catalogConstraint.keyId );
        } catch ( NullPointerException e ) {
            throw new GenericCatalogException( e );
        }
    }


    /**
     * Get the user with the specified name
     *
     * @param userName The name of the user
     * @return The user
     * @throws UnknownUserException If there is no user with the specified name
     */
    @Override
    public CatalogUser getUser( String userName ) throws UnknownUserException {
        try {
            return Objects.requireNonNull( userNames.get( userName ) );
        } catch ( NullPointerException e ) {
            throw new UnknownUserException( userName );
        }
    }


    public CatalogUser getUser( int userId ) throws UnknownUserException {
        try {
            return Objects.requireNonNull( users.get( userId ) );
        } catch ( NullPointerException e ) {
            throw new UnknownUserException( userId );
        }
    }


    /**
     * Get list of all stores
     *
     * @return List of stores
     */
    @Override
    public List<CatalogStore> getStores() {
        return new ArrayList<>( stores.values() );
    }


    /**
     * Get a store by its unique name
     *
     * @return List of stores
     */
    @Override
    public CatalogStore getStore( String uniqueName ) throws UnknownStoreException {
        uniqueName = uniqueName.toLowerCase();
        try {
            return Objects.requireNonNull( storeNames.get( uniqueName ) );
        } catch ( NullPointerException e ) {
            throw new UnknownStoreException( uniqueName );
        }
    }


    /**
     * Add a store
     *
     * @param uniqueName The unique name of the store
     * @param adapter The class name of the adapter
     * @param settings The configuration of the store
     * @return The id of the newly added store
     */
    @Override
    public int addStore( String uniqueName, String adapter, Map<String, String> settings ) {
        uniqueName = uniqueName.toLowerCase();

        int id = storeIdBuilder.getAndIncrement();
        Map<String, String> temp = new HashMap<>();
        settings.forEach( temp::put );
        CatalogStore store = new CatalogStore( id, uniqueName, adapter, temp );
        synchronized ( this ) {
            stores.put( id, store );
            storeNames.put( uniqueName, store );
        }
        try {
            commit();
        } catch ( NoTablePrimaryKeyException e ) {
            throw new RuntimeException( "An error occured while creating the store." );
        }
        listeners.firePropertyChange( "store", null, store );
        return id;
    }


    /**
     * Delete a store
     *
     * @param storeId The id of the store to delete
     */
    @Override
    public void deleteStore( int storeId ) throws UnknownStoreException {
        // TODO remove database/schemas/... as well? affectedRow?
        try {
            CatalogStore store = Objects.requireNonNull( stores.get( storeId ) );
            synchronized ( this ) {
                stores.remove( storeId );
                storeNames.remove( store.uniqueName );

            }
            listeners.firePropertyChange( "store", store, null );
        } catch ( NullPointerException e ) {
            throw new UnknownStoreException( storeId );
        }
    }


    // TODO move
    public List<CatalogKey> getKeys() {
        return new ArrayList<>( keys.values() );
    }


    @Override
    public List<CatalogKey> getTableKeys( long tableId ) {
        return keys.values().stream().filter( k -> k.tableId == tableId ).collect( Collectors.toList() );
    }


    public List<CatalogIndex> getIndices( CatalogKey key ) {
        return indices.values().stream().filter( i -> i.keyId == key.id ).collect( Collectors.toList() );
    }


    public List<CatalogIndex> getForeignKeys( CatalogKey key ) {
        return indices.values().stream().filter( i -> i.keyId == key.id ).collect( Collectors.toList() );
    }


    public List<CatalogConstraint> getConstraints( CatalogKey key ) {
        return constraints.values().stream().filter( c -> c.keyId == key.id ).collect( Collectors.toList() );
    }


    public boolean isIndex( long keyId ) {
        return indices.values().stream().anyMatch( i -> i.keyId == keyId );
    }


    public boolean isConstraint( long keyId ) {
        return constraints.values().stream().anyMatch( c -> c.keyId == keyId );
    }


    public boolean isForeignKey( long keyId ) {
        return foreignKeys.values().stream().anyMatch( f -> f.referencedKeyId == keyId );
    }


    /**
     * Check if the specified key is used as primary key, index or constraint. If so, this is a NoOp. If it is not used, the key is deleted.
     */
    private void deleteKeyIfNoLongerUsed( Long keyId ) throws GenericCatalogException {
        if ( keyId == null ) {
            return;
        }
        try {
            CatalogKey key = Objects.requireNonNull( keys.get( keyId ) );
            CatalogTable table = Objects.requireNonNull( tables.get( key.tableId ) );
            if ( table.primaryKey != null && table.primaryKey.equals( keyId ) ) {
                return;
            }
            if ( constraints.values().stream().anyMatch( c -> c.keyId == keyId ) ) {
                return;
            }
            if ( foreignKeys.values().stream().anyMatch( f -> f.referencedKeyId == keyId ) ) {
                return;
            }
            if ( indices.values().stream().anyMatch( i -> i.keyId == keyId ) ) {
                return;
            }
            synchronized ( this ) {
                keys.remove( keyId );
                keyColumns.remove( key.columnIds.stream().mapToLong( Long::longValue ).toArray() );
            }
            listeners.firePropertyChange( "key", key, null );
        } catch ( NullPointerException e ) {
            throw new GenericCatalogException( e );
        }
    }


    /**
     * Returns the id of they defined by the specified column ids. If this key does not yet exist, create it.
     *
     * @param tableId on which the key is defined
     * @param columnIds all involved columns
     * @return the id of the key
     * @throws GenericCatalogException if the key does not exist
     */
    private long getOrAddKey( long tableId, List<Long> columnIds ) throws GenericCatalogException {

        Long keyId = keyColumns.get( columnIds.stream().mapToLong( Long::longValue ).toArray() );
        if ( keyId != null ) {
            return keyId;
        }
        return addKey( tableId, columnIds );
    }


    private long addKey( long tableId, List<Long> columnIds ) throws GenericCatalogException {
        try {
            CatalogTable table = Objects.requireNonNull( tables.get( tableId ) );
            long id = keyIdBuilder.getAndIncrement();
            List<String> names = columnIds.stream().map( columns::get ).filter( Objects::nonNull ).map( c -> c.name ).collect( Collectors.toList() );
            CatalogKey key = new CatalogKey( id, table.id, table.name, table.schemaId, table.schemaName, table.databaseId, table.databaseName, columnIds, names );
            synchronized ( this ) {
                keys.put( id, key );
                keyColumns.put( columnIds.stream().mapToLong( Long::longValue ).toArray(), id );
            }
            listeners.firePropertyChange( "key", null, key );
            return id;
        } catch ( NullPointerException e ) {
            throw new GenericCatalogException( e );
        }
    }


    static class CatalogValidator {

        public void validate() throws GenericCatalogException {

        }


        public void startCheck() {
            columns.forEach( ( key, column ) -> {
                assert (databases.containsKey( column.databaseId ));
                assert (Objects.requireNonNull( databaseChildren.get( column.databaseId ) ).contains( column.schemaId ));
                assert (databaseNames.containsKey( column.databaseName ));

                assert (schemas.containsKey( column.schemaId ));
                assert (Objects.requireNonNull( schemaChildren.get( column.schemaId ) ).contains( column.tableId ));
                assert (schemaNames.containsKey( new Object[]{ column.databaseId, column.schemaName } ));

                assert (tables.containsKey( column.tableId ));
                assert (Objects.requireNonNull( tableChildren.get( column.tableId ) ).contains( column.id ));
                assert (tableNames.containsKey( new Object[]{ column.databaseId, column.schemaId, column.tableName } ));

                assert (columnNames.containsKey( new Object[]{ column.databaseId, column.schemaId, column.tableId, column.name } ));
            } );

            columnPlacements.forEach( ( key, placement ) -> {
                assert (columns.containsKey( placement.columnId ));
                assert (stores.containsKey( placement.storeId ));
            } );
        }
    }
}<|MERGE_RESOLUTION|>--- conflicted
+++ resolved
@@ -1620,10 +1620,6 @@
             if ( scale != null && scale > length ) {
                 throw new RuntimeException( "Invalid scale! Scale can not be larger than length." );
             }
-<<<<<<< HEAD
-            return Statements.addColumn( transactionHandler, name, table.id, position, type, collectionsType, length, scale, dimension, cardinality, nullable, collation );
-        } catch ( CatalogConnectionException | CatalogTransactionException | UnknownTableTypeException | UnknownTableException e ) {
-=======
 
             long id = columnIdBuilder.getAndIncrement();
             CatalogColumn column = new CatalogColumn(
@@ -1637,11 +1633,11 @@
                     table.databaseName,
                     position,
                     type,
-                    null,
+                    collectionsType,
                     length,
                     scale,
-                    null,
-                    null,
+                    dimension,
+                    cardinality,
                     nullable,
                     collation,
                     null );
@@ -1659,7 +1655,6 @@
             listeners.firePropertyChange( "column", null, column );
             return id;
         } catch ( NullPointerException e ) {
->>>>>>> a82360ec
             throw new GenericCatalogException( e );
         }
     }
@@ -1728,18 +1723,13 @@
                 throw new RuntimeException( "Invalid scale! Scale can not be larger than length." );
             }
             Collation collation = type.getFamily() == PolyTypeFamily.CHARACTER ? Collation.getById( RuntimeConfig.DEFAULT_COLLATION.getInteger() ) : null;
-<<<<<<< HEAD
-            Statements.setColumnType( transactionHandler, columnId, type, collectionsType, length, scale, dimension, cardinality, collation );
-        } catch ( CatalogConnectionException | CatalogTransactionException | UnknownCollationException e ) {
-=======
-            CatalogColumn column = CatalogColumn.replaceColumnType( old, type, length, scale, collation );
+            CatalogColumn column = CatalogColumn.replaceColumnType( old, type, length, scale, dimension, cardinality, collation );
             synchronized ( this ) {
                 columns.replace( columnId, column );
                 columnNames.replace( new Object[]{ old.databaseId, old.schemaId, old.tableId, old.name }, column );
             }
             listeners.firePropertyChange( "column", old, column );
         } catch ( NullPointerException | UnknownCollationException e ) {
->>>>>>> a82360ec
             throw new GenericCatalogException( e );
         }
     }
