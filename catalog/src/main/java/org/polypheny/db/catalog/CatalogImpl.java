/*
 * Copyright 2019-2022 The Polypheny Project
 *
 * Licensed under the Apache License, Version 2.0 (the "License");
 * you may not use this file except in compliance with the License.
 * You may obtain a copy of the License at
 *
 * http://www.apache.org/licenses/LICENSE-2.0
 *
 * Unless required by applicable law or agreed to in writing, software
 * distributed under the License is distributed on an "AS IS" BASIS,
 * WITHOUT WARRANTIES OR CONDITIONS OF ANY KIND, either express or implied.
 * See the License for the specific language governing permissions and
 * limitations under the License.
 */

package org.polypheny.db.catalog;


import com.google.common.collect.ImmutableList;
import com.google.common.collect.ImmutableMap;
import java.io.File;
import java.io.IOException;
import java.sql.Timestamp;
import java.util.ArrayList;
import java.util.Arrays;
import java.util.Collections;
import java.util.Comparator;
import java.util.HashMap;
import java.util.HashSet;
import java.util.Iterator;
import java.util.List;
import java.util.Map;
import java.util.Map.Entry;
import java.util.Objects;
import java.util.Set;
import java.util.concurrent.atomic.AtomicInteger;
import java.util.concurrent.atomic.AtomicLong;
import java.util.stream.Collectors;
import java.util.stream.Stream;
import lombok.Getter;
import lombok.extern.slf4j.Slf4j;
import org.mapdb.BTreeMap;
import org.mapdb.DB;
import org.mapdb.DBException.SerializationError;
import org.mapdb.DBMaker;
import org.mapdb.HTreeMap;
import org.mapdb.Serializer;
import org.mapdb.serializer.SerializerArrayTuple;
import org.polypheny.db.StatusService;
import org.polypheny.db.StatusService.ErrorConfig;
import org.polypheny.db.adapter.Adapter;
import org.polypheny.db.adapter.AdapterManager;
import org.polypheny.db.adapter.DataStore;
import org.polypheny.db.algebra.AlgCollation;
import org.polypheny.db.algebra.AlgCollations;
import org.polypheny.db.algebra.AlgNode;
import org.polypheny.db.algebra.AlgRoot;
import org.polypheny.db.algebra.constant.Kind;
import org.polypheny.db.algebra.core.Sort;
import org.polypheny.db.algebra.type.AlgDataType;
import org.polypheny.db.catalog.entity.CatalogAdapter;
import org.polypheny.db.catalog.entity.CatalogAdapter.AdapterType;
import org.polypheny.db.catalog.entity.CatalogColumn;
import org.polypheny.db.catalog.entity.CatalogColumnPlacement;
import org.polypheny.db.catalog.entity.CatalogConstraint;
import org.polypheny.db.catalog.entity.CatalogDataPlacement;
import org.polypheny.db.catalog.entity.CatalogDatabase;
import org.polypheny.db.catalog.entity.CatalogDefaultValue;
import org.polypheny.db.catalog.entity.CatalogForeignKey;
import org.polypheny.db.catalog.entity.CatalogIndex;
import org.polypheny.db.catalog.entity.CatalogKey;
import org.polypheny.db.catalog.entity.CatalogMaterializedView;
import org.polypheny.db.catalog.entity.CatalogPartition;
import org.polypheny.db.catalog.entity.CatalogPartitionGroup;
import org.polypheny.db.catalog.entity.CatalogPartitionPlacement;
import org.polypheny.db.catalog.entity.CatalogPrimaryKey;
import org.polypheny.db.catalog.entity.CatalogQueryInterface;
import org.polypheny.db.catalog.entity.CatalogSchema;
import org.polypheny.db.catalog.entity.CatalogTable;
import org.polypheny.db.catalog.entity.CatalogUser;
import org.polypheny.db.catalog.entity.CatalogView;
import org.polypheny.db.catalog.entity.MaterializedCriteria;
import org.polypheny.db.catalog.exceptions.GenericCatalogException;
import org.polypheny.db.catalog.exceptions.NoTablePrimaryKeyException;
import org.polypheny.db.catalog.exceptions.UnknownAdapterException;
import org.polypheny.db.catalog.exceptions.UnknownAdapterIdRuntimeException;
import org.polypheny.db.catalog.exceptions.UnknownColumnException;
import org.polypheny.db.catalog.exceptions.UnknownColumnIdRuntimeException;
import org.polypheny.db.catalog.exceptions.UnknownColumnPlacementRuntimeException;
import org.polypheny.db.catalog.exceptions.UnknownConstraintException;
import org.polypheny.db.catalog.exceptions.UnknownDatabaseException;
import org.polypheny.db.catalog.exceptions.UnknownDatabaseIdRuntimeException;
import org.polypheny.db.catalog.exceptions.UnknownForeignKeyException;
import org.polypheny.db.catalog.exceptions.UnknownIndexException;
import org.polypheny.db.catalog.exceptions.UnknownIndexIdRuntimeException;
import org.polypheny.db.catalog.exceptions.UnknownKeyIdRuntimeException;
import org.polypheny.db.catalog.exceptions.UnknownPartitionGroupIdRuntimeException;
import org.polypheny.db.catalog.exceptions.UnknownPartitionPlacementException;
import org.polypheny.db.catalog.exceptions.UnknownQueryInterfaceException;
import org.polypheny.db.catalog.exceptions.UnknownQueryInterfaceRuntimeException;
import org.polypheny.db.catalog.exceptions.UnknownSchemaException;
import org.polypheny.db.catalog.exceptions.UnknownSchemaIdRuntimeException;
import org.polypheny.db.catalog.exceptions.UnknownTableException;
import org.polypheny.db.catalog.exceptions.UnknownTableIdRuntimeException;
import org.polypheny.db.catalog.exceptions.UnknownUserException;
import org.polypheny.db.catalog.exceptions.UnknownUserIdRuntimeException;
import org.polypheny.db.config.RuntimeConfig;
import org.polypheny.db.languages.QueryParameters;
import org.polypheny.db.languages.mql.MqlQueryParameters;
import org.polypheny.db.nodes.Node;
import org.polypheny.db.partition.FrequencyMap;
import org.polypheny.db.partition.properties.PartitionProperty;
import org.polypheny.db.processing.Processor;
import org.polypheny.db.transaction.Statement;
import org.polypheny.db.transaction.Transaction;
import org.polypheny.db.type.PolyType;
import org.polypheny.db.type.PolyTypeFamily;
import org.polypheny.db.util.ImmutableIntList;
import org.polypheny.db.util.Pair;
import org.polypheny.db.util.PolyphenyHomeDirManager;
import org.polypheny.db.view.MaterializedViewManager;


@Slf4j
public class CatalogImpl extends Catalog {

    private static final String FILE_PATH = "mapDB";
    private static DB db;

    private static HTreeMap<Integer, CatalogUser> users;
    private static HTreeMap<String, CatalogUser> userNames;

    private static BTreeMap<Long, CatalogDatabase> databases;
    private static BTreeMap<String, CatalogDatabase> databaseNames;
    private static HTreeMap<Long, ImmutableList<Long>> databaseChildren;

    private static BTreeMap<Long, CatalogSchema> schemas;
    private static BTreeMap<Object[], CatalogSchema> schemaNames;
    private static HTreeMap<Long, ImmutableList<Long>> schemaChildren;

    private static BTreeMap<Long, CatalogTable> tables;
    private static BTreeMap<Object[], CatalogTable> tableNames;
    private static HTreeMap<Long, ImmutableList<Long>> tableChildren;

    private static BTreeMap<Long, CatalogColumn> columns;
    private static BTreeMap<Object[], CatalogColumn> columnNames;
    private static BTreeMap<Object[], CatalogColumnPlacement> columnPlacements;

    private static HTreeMap<Integer, CatalogAdapter> adapters;
    private static HTreeMap<String, CatalogAdapter> adapterNames;

    private static HTreeMap<Integer, CatalogQueryInterface> queryInterfaces;
    private static HTreeMap<String, CatalogQueryInterface> queryInterfaceNames;

    private static HTreeMap<Long, CatalogKey> keys;
    private static HTreeMap<long[], Long> keyColumns;

    private static HTreeMap<Long, CatalogPrimaryKey> primaryKeys;
    private static HTreeMap<Long, CatalogForeignKey> foreignKeys;
    private static HTreeMap<Long, CatalogConstraint> constraints;
    private static HTreeMap<Long, CatalogIndex> indexes;

    private static BTreeMap<Long, CatalogPartitionGroup> partitionGroups;
    private static BTreeMap<Long, CatalogPartition> partitions;
    private static BTreeMap<Object[], CatalogPartitionPlacement> partitionPlacements; // (AdapterId, Partition)

    // Container Object that contains all other placements
    private static BTreeMap<Object[], CatalogDataPlacement> dataPlacements; // (AdapterId, TableId) -> CatalogDataPlacement

    private static Long openTable;

    private static final AtomicInteger adapterIdBuilder = new AtomicInteger( 1 );
    private static final AtomicInteger queryInterfaceIdBuilder = new AtomicInteger( 1 );
    private static final AtomicInteger userIdBuilder = new AtomicInteger( 1 );

    private static final AtomicLong databaseIdBuilder = new AtomicLong( 1 );
    private static final AtomicLong schemaIdBuilder = new AtomicLong( 1 );
    private static final AtomicLong tableIdBuilder = new AtomicLong( 1 );
    private static final AtomicLong columnIdBuilder = new AtomicLong( 1 );

    private static final AtomicLong partitionGroupIdBuilder = new AtomicLong( 1 );
    private static final AtomicLong partitionIdBuilder = new AtomicLong( 1000 );

    private static final AtomicLong keyIdBuilder = new AtomicLong( 1 );
    private static final AtomicLong constraintIdBuilder = new AtomicLong( 1 );
    private static final AtomicLong indexIdBuilder = new AtomicLong( 1 );
    private static final AtomicLong foreignKeyIdBuilder = new AtomicLong( 1 );

    private static final AtomicLong physicalPositionBuilder = new AtomicLong();

    private static Set<Long> frequencyDependentTables = new HashSet<>(); // All tables to consider for periodic processing

    // Keeps a list of all tableIDs which are going to be deleted. This is required to avoid constraints when recursively
    // removing a table and all placements and partitions. Otherwise **validatePartitionDistribution()** inside the Catalog
    // would throw an error.
    private static final List<Long> tablesFlaggedForDeletion = new ArrayList<>();

    Comparator<CatalogColumn> columnComparator = Comparator.comparingInt( o -> o.position );

    // {@link AlgNode} used to create view and materialized view
    @Getter
    private final Map<Long, AlgNode> nodeInfo = new HashMap<>();
    // AlgDataTypes used to create view and materialized view
    @Getter
    private final Map<Long, AlgDataType> algTypeInfo = new HashMap<>();


    public CatalogImpl() {
        this( FILE_PATH, true, true, false );
    }


    /**
     * Creates a new catalog after the given parameters
     *
     * @param fileName name of persistent catalog file
     * @param doInitSchema if the default schema is initiated
     * @param doInitInformationPage if a new informationPage should be created
     * @param deleteAfter if the file is deleted when the catalog is closed
     */
    public CatalogImpl( String fileName, boolean doInitSchema, boolean doInitInformationPage, boolean deleteAfter ) {
        super();

        if ( db != null ) {
            db.close();
        }
        synchronized ( this ) {

            if ( Catalog.memoryCatalog || Catalog.testMode ) {
                isPersistent = false;
            } else {
                isPersistent = isPersistent();
            }

            if ( isPersistent ) {
                StatusService.printInfo( "Making the catalog persistent." );
                File folder = PolyphenyHomeDirManager.getInstance().registerNewFolder( "catalog" );

                if ( Catalog.resetCatalog ) {
                    StatusService.printInfo( "Resetting catalog on startup." );
                    if ( new File( folder, fileName ).exists() ) {
                        //noinspection ResultOfMethodCallIgnored
                        new File( folder, fileName ).delete();
                    }
                }

                if ( !deleteAfter ) {
                    db = DBMaker
                            .fileDB( new File( folder, fileName ) )
                            .closeOnJvmShutdown()
                            .transactionEnable()
                            .fileMmapEnableIfSupported()
                            .fileMmapPreclearDisable()
                            .make();
                } else {
                    db = DBMaker
                            .fileDB( new File( folder, fileName ) )
                            .closeOnJvmShutdown()
                            .fileDeleteAfterClose()
                            .transactionEnable()
                            .fileMmapEnableIfSupported()
                            .fileMmapPreclearDisable()
                            .make();
                }
                db.getStore().fileLoad();

            } else {
                StatusService.printInfo( "Making the catalog in-memory." );
                db = DBMaker
                        .memoryDB()
                        .transactionEnable()
                        .closeOnJvmShutdown()
                        .make();
            }

            initDBLayout( db );

            // mirrors default data from old sql file
            restoreAllIdBuilders();
            try {

                if ( doInitSchema ) {
                    insertDefaultData();
                }

            } catch ( GenericCatalogException | UnknownUserException | UnknownDatabaseException | UnknownTableException | UnknownSchemaException | UnknownAdapterException | UnknownColumnException e ) {
                throw new RuntimeException( e );
            }
            if ( doInitInformationPage ) {
                new CatalogInfoPage( this );
            }

            new CatalogValidator().startCheck();
        }
    }


    @Override
    public void commit() throws NoTablePrimaryKeyException {
        if ( openTable != null ) {
            throw new NoTablePrimaryKeyException();
        }
        db.commit();
    }


    @Override
    public void rollback() {
        db.rollback();
    }


    /**
     * Checks if a file can be created on the system, accessed and changed
     *
     * @return if it was possible
     */
    private boolean isPersistent() {
        File file = PolyphenyHomeDirManager.getInstance().registerNewFile( "testfile" );
        try {
            if ( !file.exists() ) {
                boolean res = file.createNewFile();
                if ( !res ) {
                    return false;
                }
            }
        } catch ( IOException e ) {
            return false;
        }
        if ( !file.canRead() || !file.canWrite() ) {
            return false;
        }
        file.delete();

        return true;
    }


    /**
     * Initializes the default catalog layout
     *
     * @param db the databases object on which the layout is created
     */
    private void initDBLayout( DB db ) {
        try {
            initUserInfo( db );
            initDatabaseInfo( db );
            initSchemaInfo( db );
            initTableInfo( db );
            initColumnInfo( db );
            initKeysAndConstraintsInfo( db );
            initAdapterInfo( db );
            initQueryInterfaceInfo( db );
        } catch ( SerializationError e ) {
            log.error( "!!!!!!!!!!! Error while restoring the catalog !!!!!!!!!!!" );
            log.error( "This usually means that there have been changes to the internal structure of the catalog with the last update of Polypheny-DB." );
            log.error( "To fix this, you must reset the catalog. To do this, please start Polypheny-DB once with the argument \"-resetCatalog\"." );
            StatusService.printError(
                    "Unsupported version of catalog! Unable to restore the schema.",
                    ErrorConfig.builder().func( ErrorConfig.DO_NOTHING ).doExit( true ).showButton( true ).buttonMessage( "Exit" ).build() );
        }
    }


    /**
     * Restores all columnPlacements in the dedicated adapters
     */
    @Override
    public void restoreColumnPlacements( Transaction transaction ) {
        AdapterManager manager = AdapterManager.getInstance();

        Map<Integer, List<Long>> restoredTables = new HashMap<>();

        for ( CatalogColumn c : columns.values() ) {
            List<CatalogColumnPlacement> placements = getColumnPlacement( c.id );
            CatalogTable catalogTable = getTable( c.tableId );

            // No column placements need to be restored if it is a view
            if ( catalogTable.tableType != TableType.VIEW ) {
                if ( placements.size() == 0 ) {
                    // No placements shouldn't happen
                    throw new RuntimeException( "There seems to be no placement for the column with the id " + c.id );
                } else if ( placements.size() == 1 ) {
                    Adapter adapter = manager.getAdapter( placements.get( 0 ).adapterId );
                    if ( adapter instanceof DataStore ) {
                        DataStore store = (DataStore) adapter;
                        if ( !store.isPersistent() ) {

                            // TODO only full placements atm here

                            if ( !restoredTables.containsKey( store.getAdapterId() ) ) {
                                store.createTable( transaction.createStatement().getPrepareContext(), catalogTable, catalogTable.partitionProperty.partitionIds );
                                restoredTables.put( store.getAdapterId(), Collections.singletonList( catalogTable.id ) );

                            } else if ( !(restoredTables.containsKey( store.getAdapterId() ) && restoredTables.get( store.getAdapterId() ).contains( catalogTable.id )) ) {
                                store.createTable( transaction.createStatement().getPrepareContext(), catalogTable, catalogTable.partitionProperty.partitionIds );
                                List<Long> ids = new ArrayList<>( restoredTables.get( store.getAdapterId() ) );
                                ids.add( catalogTable.id );
                                restoredTables.put( store.getAdapterId(), ids );
                            }
                        }
                    }
                } else {
                    Map<Integer, Boolean> persistent = placements.stream().collect( Collectors.toMap( p -> p.adapterId, p -> manager.getStore( p.adapterId ).isPersistent() ) );

                    if ( !persistent.containsValue( true ) ) { // no persistent placement for this column
                        CatalogTable table = getTable( c.tableId );
                        for ( CatalogColumnPlacement p : placements ) {
                            DataStore store = manager.getStore( p.adapterId );

                            if ( !restoredTables.containsKey( store.getAdapterId() ) ) {
                                store.createTable( transaction.createStatement().getPrepareContext(), table, table.partitionProperty.partitionIds );
                                List<Long> ids = new ArrayList<>();
                                ids.add( table.id );
                                restoredTables.put( store.getAdapterId(), ids );

                            } else if ( !(restoredTables.containsKey( store.getAdapterId() ) && restoredTables.get( store.getAdapterId() ).contains( table.id )) ) {
                                store.createTable( transaction.createStatement().getPrepareContext(), table, table.partitionProperty.partitionIds );
                                List<Long> ids = new ArrayList<>( restoredTables.get( store.getAdapterId() ) );
                                ids.add( table.id );
                                restoredTables.put( store.getAdapterId(), ids );
                            }
                        }
                    } else if ( persistent.containsValue( true ) && persistent.containsValue( false ) ) {
                        // TODO DL change so column gets copied
                        for ( Entry<Integer, Boolean> p : persistent.entrySet() ) {
                            if ( !p.getValue() ) {
                                deleteColumnPlacement( p.getKey(), c.id, false );
                            }
                        }
                    }
                }
            }
        }
    }


    /**
     * On restart, all AlgNodes used in views and materialized views need to be recreated.
     * Depending on the query language, different methods are used.
     */
    @Override
    public void restoreViews( Transaction transaction ) {
        Statement statement = transaction.createStatement();

        for ( CatalogTable c : tables.values() ) {
            if ( c.tableType == TableType.VIEW || c.tableType == TableType.MATERIALIZED_VIEW ) {
                String query;
                QueryLanguage language;
                if ( c.tableType == TableType.VIEW ) {
                    query = ((CatalogView) c).getQuery();
                    language = ((CatalogView) c).getLanguage();
                } else {
                    query = ((CatalogMaterializedView) c).getQuery();
                    language = ((CatalogMaterializedView) c).getLanguage();
                }

                switch ( language ) {
                    case SQL:
                        Processor sqlProcessor = statement.getTransaction().getProcessor( QueryLanguage.SQL );
                        Node sqlNode = sqlProcessor.parse( query );
                        AlgRoot algRoot = sqlProcessor.translate(
                                statement,
                                sqlProcessor.validate( statement.getTransaction(), sqlNode, RuntimeConfig.ADD_DEFAULT_VALUES_IN_INSERTS.getBoolean() ).left,
                                new QueryParameters( query, c.getSchemaType() ) );
                        nodeInfo.put( c.id, algRoot.alg );
                        algTypeInfo.put( c.id, algRoot.validatedRowType );
                        break;

                    case REL_ALG:
                        Processor jsonRelProcessor = statement.getTransaction().getProcessor( QueryLanguage.REL_ALG );
                        AlgNode result = jsonRelProcessor.translate( statement, null, new QueryParameters( query, c.getSchemaType() ) ).alg;

                        final AlgDataType rowType = result.getRowType();
                        final List<Pair<Integer, String>> fields = Pair.zip( ImmutableIntList.identity( rowType.getFieldCount() ), rowType.getFieldNames() );
                        final AlgCollation collation =
                                result instanceof Sort
                                        ? ((Sort) result).collation
                                        : AlgCollations.EMPTY;
                        AlgRoot root = new AlgRoot( result, result.getRowType(), Kind.SELECT, fields, collation );

                        nodeInfo.put( c.id, root.alg );
                        algTypeInfo.put( c.id, root.validatedRowType );
                        break;

                    case MONGO_QL:
                        Processor mqlProcessor = statement.getTransaction().getProcessor( QueryLanguage.MONGO_QL );
                        Node mqlNode = mqlProcessor.parse( query );

                        AlgRoot mqlRel = mqlProcessor.translate(
                                statement,
                                mqlNode,
                                new MqlQueryParameters( query, getSchema( defaultDatabaseId ).name, SchemaType.DOCUMENT ) );
                        nodeInfo.put( c.id, mqlRel.alg );
                        algTypeInfo.put( c.id, mqlRel.validatedRowType );
                        break;
                }
                if ( c.tableType == TableType.MATERIALIZED_VIEW ) {
                    log.info( "Updating materialized view: {}", c.getSchemaName() + "." + c.name );
                    MaterializedViewManager materializedManager = MaterializedViewManager.getInstance();
                    materializedManager.addMaterializedInfo( c.id, ((CatalogMaterializedView) c).getMaterializedCriteria() );
                    materializedManager.updateData( statement.getTransaction(), c.id );
                    materializedManager.updateMaterializedTime( c.id );
                }
            }
        }
    }


    /**
     * Sets the idBuilder for a given map to the new starting position
     *
     * @param map the map to which the idBuilder belongs
     * @param idBuilder which is creates new unique ids
     */
    private void restoreIdBuilder( Map<Integer, ?> map, AtomicInteger idBuilder ) {
        if ( !map.isEmpty() ) {
            idBuilder.set( Collections.max( map.keySet() ) + 1 );
        }
    }


    private void restoreIdBuilder( Map<Long, ?> map, AtomicLong idBuilder ) {
        if ( !map.isEmpty() ) {
            idBuilder.set( Collections.max( map.keySet() ) + 1 );
        }
    }


    private void restoreAllIdBuilders() {
        restoreIdBuilder( schemas, schemaIdBuilder );
        restoreIdBuilder( databases, databaseIdBuilder );
        restoreIdBuilder( tables, tableIdBuilder );
        restoreIdBuilder( columns, columnIdBuilder );
        restoreIdBuilder( users, userIdBuilder );
        restoreIdBuilder( keys, keyIdBuilder );
        restoreIdBuilder( constraints, columnIdBuilder );
        restoreIdBuilder( indexes, indexIdBuilder );
        restoreIdBuilder( adapters, adapterIdBuilder );
        restoreIdBuilder( queryInterfaces, queryInterfaceIdBuilder );
        restoreIdBuilder( foreignKeys, foreignKeyIdBuilder );
        restoreIdBuilder( partitionGroups, partitionGroupIdBuilder );
        restoreIdBuilder( partitions, partitionIdBuilder );

        // Restore physical position builder
        if ( columnPlacements.size() > 0 ) {
            long highestPosition = 0;
            for ( CatalogColumnPlacement placement : columnPlacements.values() ) {
                if ( placement.physicalPosition > highestPosition ) {
                    highestPosition = placement.physicalPosition;
                }
            }
            physicalPositionBuilder.set( highestPosition + 1 );
        }
    }


    /**
     * Initiates all needed maps for adapters
     *
     * adapters: adapterId {@code ->} CatalogAdapter
     * adapterName: adapterName {@code ->}  CatalogAdapter
     */
    private void initAdapterInfo( DB db ) {
        adapters = db.hashMap( "adapters", Serializer.INTEGER, new GenericSerializer<CatalogAdapter>() ).createOrOpen();
        adapterNames = db.hashMap( "adapterNames", Serializer.STRING, new GenericSerializer<CatalogAdapter>() ).createOrOpen();
    }


    /**
     * Initiates all needed maps for query interfaces
     *
     * queryInterfaces: ifaceId  CatalogQueryInterface
     * queryInterfaceNames: ifaceName  CatalogQueryInterface
     */
    private void initQueryInterfaceInfo( DB db ) {
        queryInterfaces = db.hashMap( "queryInterfaces", Serializer.INTEGER, new GenericSerializer<CatalogQueryInterface>() ).createOrOpen();
        queryInterfaceNames = db.hashMap( "queryInterfaceNames", Serializer.STRING, new GenericSerializer<CatalogQueryInterface>() ).createOrOpen();
    }


    /**
     * creates all needed maps for keys and constraints
     *
     * keyColumns: [columnId1, columnId2,...]  keyId
     * keys: keyId  CatalogKey
     * primaryKeys: keyId  CatalogPrimaryKey
     * foreignKeys: keyId  CatalogForeignKey
     * constraints: constraintId  CatalogConstraint
     * indexes: indexId {@code ->} CatalogIndex
     */
    private void initKeysAndConstraintsInfo( DB db ) {
        keyColumns = db.hashMap( "keyColumns", Serializer.LONG_ARRAY, Serializer.LONG ).createOrOpen();
        keys = db.hashMap( "keys", Serializer.LONG, new GenericSerializer<CatalogKey>() ).createOrOpen();
        primaryKeys = db.hashMap( "primaryKeys", Serializer.LONG, new GenericSerializer<CatalogPrimaryKey>() ).createOrOpen();
        foreignKeys = db.hashMap( "foreignKeys", Serializer.LONG, new GenericSerializer<CatalogForeignKey>() ).createOrOpen();
        constraints = db.hashMap( "constraints", Serializer.LONG, new GenericSerializer<CatalogConstraint>() ).createOrOpen();
        indexes = db.hashMap( "indexes", Serializer.LONG, new GenericSerializer<CatalogIndex>() ).createOrOpen();
    }


    /**
     * creates all needed maps for users
     *
     * users: userId {@code ->} CatalogUser
     * userNames: name {@code ->} CatalogUser
     */
    private void initUserInfo( DB db ) {
        users = db.hashMap( "users", Serializer.INTEGER, new GenericSerializer<CatalogUser>() ).createOrOpen();
        userNames = db.hashMap( "usersNames", Serializer.STRING, new GenericSerializer<CatalogUser>() ).createOrOpen();
    }


    /**
     * initialize the column maps
     *
     * columns: columnId {@code ->} CatalogColumn
     * columnNames: new Object[]{databaseId, schemaId, tableId, columnName} {@code ->} CatalogColumn
     * columnPlacements: new Object[]{adapterId, columnId} {@code ->} CatalogPlacement
     */
    private void initColumnInfo( DB db ) {
        //noinspection unchecked
        columns = db.treeMap( "columns", Serializer.LONG, Serializer.JAVA ).createOrOpen();
        //noinspection unchecked
        columnNames = db.treeMap( "columnNames", new SerializerArrayTuple( Serializer.LONG, Serializer.LONG, Serializer.LONG, Serializer.STRING ), Serializer.JAVA ).createOrOpen();
        //noinspection unchecked
        columnPlacements = db.treeMap( "columnPlacement", new SerializerArrayTuple( Serializer.INTEGER, Serializer.LONG ), Serializer.JAVA ).createOrOpen();
    }


    /**
     * Creates all maps needed for tables
     *
     * tables: tableId {@code ->} CatalogTable
     * tableChildren: tableId {@code ->} [columnId, columnId,..]
     * tableNames: new Object[]{databaseId, schemaId, tableName} {@code ->} CatalogTable
     */
    private void initTableInfo( DB db ) {
        //noinspection unchecked
        tables = db.treeMap( "tables", Serializer.LONG, Serializer.JAVA ).createOrOpen();
        tableChildren = db.hashMap( "tableChildren", Serializer.LONG, new GenericSerializer<ImmutableList<Long>>() ).createOrOpen();
        //noinspection unchecked
        tableNames = db.treeMap( "tableNames" )
                .keySerializer( new SerializerArrayTuple( Serializer.LONG, Serializer.LONG, Serializer.STRING ) )
                .valueSerializer( Serializer.JAVA )
                .createOrOpen();
        dataPlacements = db.treeMap( "dataPlacement", new SerializerArrayTuple( Serializer.INTEGER, Serializer.LONG ), Serializer.JAVA ).createOrOpen();
        partitionGroups = db.treeMap( "partitionGroups", Serializer.LONG, Serializer.JAVA ).createOrOpen();
        partitions = db.treeMap( "partitions", Serializer.LONG, Serializer.JAVA ).createOrOpen();

        partitionPlacements = db.treeMap( "partitionPlacements", new SerializerArrayTuple( Serializer.INTEGER, Serializer.LONG ), Serializer.JAVA ).createOrOpen();

        // Restores all Tables dependent on periodic checks like TEMPERATURE Partitioning
        frequencyDependentTables = tables.values().stream().filter( t -> t.partitionProperty.reliesOnPeriodicChecks ).map( t -> t.id ).collect( Collectors.toSet() );
    }


    /**
     * creates all needed maps for schemas
     *
     * schemas: schemaId {@code ->} CatalogSchema
     * schemaChildren: schemaId {@code ->} [tableId, tableId, etc]
     * schemaNames: new Object[]{databaseId, schemaName} {@code ->} CatalogSchema
     */
    private void initSchemaInfo( DB db ) {
        //noinspection unchecked
        schemas = db.treeMap( "schemas", Serializer.LONG, Serializer.JAVA ).createOrOpen();
        schemaChildren = db.hashMap( "schemaChildren", Serializer.LONG, new GenericSerializer<ImmutableList<Long>>() ).createOrOpen();
        //noinspection unchecked
        schemaNames = db.treeMap( "schemaNames", new SerializerArrayTuple( Serializer.LONG, Serializer.STRING ), Serializer.JAVA ).createOrOpen();
    }


    /**
     * creates maps for databases
     *
     * databases: databaseId {@code ->} CatalogDatabase
     * databaseNames: databaseName {@code ->} CatalogDatabase
     * databaseChildren: databaseId {@code ->} [tableId, tableId,...]
     */
    private void initDatabaseInfo( DB db ) {
        //noinspection unchecked
        databases = db.treeMap( "databases", Serializer.LONG, Serializer.JAVA ).createOrOpen();
        //noinspection unchecked
        databaseNames = db.treeMap( "databaseNames", Serializer.STRING, Serializer.JAVA ).createOrOpen();
        databaseChildren = db.hashMap( "databaseChildren", Serializer.LONG, new GenericSerializer<ImmutableList<Long>>() ).createOrOpen();
    }


    /**
     * Fills the catalog database with default data, skips if data is already inserted
     */
    private void insertDefaultData() throws GenericCatalogException, UnknownUserException, UnknownDatabaseException, UnknownTableException, UnknownSchemaException, UnknownAdapterException, UnknownColumnException {

        //////////////
        // init users
        int systemId;
        if ( !userNames.containsKey( "system" ) ) {
            systemId = addUser( "system", "" );
        } else {
            systemId = getUser( "system" ).id;
        }

        if ( !userNames.containsKey( "pa" ) ) {
            addUser( "pa", "" );
        }
        Catalog.defaultUserId = systemId;

        //////////////
        // init database
        long databaseId;
        if ( !databaseNames.containsKey( "APP" ) ) {
            databaseId = addDatabase( "APP", systemId, "system", 1L, "public" );
        } else {
            databaseId = getDatabase( "APP" ).id;
        }
        Catalog.defaultDatabaseId = databaseId;

        //////////////
        // init schema

        long schemaId;
        if ( !schemaNames.containsKey( new Object[]{ databaseId, "public" } ) ) {
            schemaId = addSchema( "public", databaseId, 1, SchemaType.getDefault() );
        } else {
            schemaId = getSchema( "APP", "public" ).id;
        }

        //////////////
        // init adapters
        if ( adapterNames.size() == 0 ) {
            // Deploy default store
            addAdapter( "hsqldb", defaultStore.getPath(), AdapterType.STORE, defaultStore.getDefaultSettings() );

            // Deploy default CSV view
            addAdapter( "hr", defaultSource.getPath(), AdapterType.SOURCE, defaultSource.getDefaultSettings() );

            // init schema
            CatalogAdapter csv = getAdapter( "hr" );
            if ( !testMode ) {
                if ( !tableNames.containsKey( new Object[]{ databaseId, schemaId, "depts" } ) ) {
                    addTable( "depts", schemaId, systemId, TableType.SOURCE, false );
                }
                if ( !tableNames.containsKey( new Object[]{ databaseId, schemaId, "emps" } ) ) {
                    addTable( "emps", schemaId, systemId, TableType.SOURCE, false );
                }
                if ( !tableNames.containsKey( new Object[]{ databaseId, schemaId, "emp" } ) ) {
                    addTable( "emp", schemaId, systemId, TableType.SOURCE, false );
                }
                if ( !tableNames.containsKey( new Object[]{ databaseId, schemaId, "work" } ) ) {
                    addTable( "work", schemaId, systemId, TableType.SOURCE, false );
                    addDefaultCsvColumns( csv );
                }
            }
        }

        ////////////////////////
        // init query interfaces
        if ( queryInterfaceNames.size() == 0 ) {
            // Add JDBC interface
            Map<String, String> jdbcSettings = new HashMap<>();
            jdbcSettings.put( "port", "20591" );
            jdbcSettings.put( "serialization", "PROTOBUF" );
            addQueryInterface( "avatica", "org.polypheny.db.avatica.AvaticaInterface", jdbcSettings );

            // Add REST interface
            Map<String, String> restSettings = new HashMap<>();
            restSettings.put( "port", "8089" );
            restSettings.put( "maxUploadSizeMb", "10000" );
            addQueryInterface( "rest", "org.polypheny.db.restapi.HttpRestServer", restSettings );

            // Add HTTP interface
            Map<String, String> httpSettings = new HashMap<>();
            httpSettings.put( "port", "13137" );
            httpSettings.put( "maxUploadSizeMb", "10000" );
            addQueryInterface( "http", "org.polypheny.db.http.HttpInterface", httpSettings );
        }

        try {
            commit();
        } catch ( NoTablePrimaryKeyException e ) {
            throw new RuntimeException( e );
        }

    }


    /**
     * Initiates default columns for csv files
     */
    private void addDefaultCsvColumns( CatalogAdapter csv ) throws UnknownSchemaException, UnknownTableException, GenericCatalogException, UnknownColumnException, UnknownDatabaseException {
        CatalogSchema schema = getSchema( "APP", "public" );
        CatalogTable depts = getTable( schema.id, "depts" );

        addDefaultCsvColumn( csv, depts, "deptno", PolyType.INTEGER, null, 1, null );
        addDefaultCsvColumn( csv, depts, "name", PolyType.VARCHAR, Collation.CASE_INSENSITIVE, 2, 20 );

        CatalogTable emps = getTable( schema.id, "emps" );
        addDefaultCsvColumn( csv, emps, "empid", PolyType.INTEGER, null, 1, null );
        addDefaultCsvColumn( csv, emps, "deptno", PolyType.INTEGER, null, 2, null );
        addDefaultCsvColumn( csv, emps, "name", PolyType.VARCHAR, Collation.CASE_INSENSITIVE, 3, 20 );
        addDefaultCsvColumn( csv, emps, "salary", PolyType.INTEGER, null, 4, null );
        addDefaultCsvColumn( csv, emps, "commission", PolyType.INTEGER, null, 5, null );

        CatalogTable emp = getTable( schema.id, "emp" );
        addDefaultCsvColumn( csv, emp, "employeeno", PolyType.INTEGER, null, 1, null );
        addDefaultCsvColumn( csv, emp, "age", PolyType.INTEGER, null, 2, null );
        addDefaultCsvColumn( csv, emp, "gender", PolyType.VARCHAR, Collation.CASE_INSENSITIVE, 3, 20 );
        addDefaultCsvColumn( csv, emp, "maritalstatus", PolyType.VARCHAR, Collation.CASE_INSENSITIVE, 4, 20 );
        addDefaultCsvColumn( csv, emp, "worklifebalance", PolyType.VARCHAR, Collation.CASE_INSENSITIVE, 5, 20 );
        addDefaultCsvColumn( csv, emp, "education", PolyType.VARCHAR, Collation.CASE_INSENSITIVE, 6, 20 );
        addDefaultCsvColumn( csv, emp, "monthlyincome", PolyType.INTEGER, null, 7, null );
        addDefaultCsvColumn( csv, emp, "relationshipjoy", PolyType.VARCHAR, Collation.CASE_INSENSITIVE, 8, 20 );
        addDefaultCsvColumn( csv, emp, "workingyears", PolyType.INTEGER, null, 9, null );
        addDefaultCsvColumn( csv, emp, "yearsatcompany", PolyType.INTEGER, null, 10, null );

        CatalogTable work = getTable( schema.id, "work" );
        addDefaultCsvColumn( csv, work, "employeeno", PolyType.INTEGER, null, 1, null );
        addDefaultCsvColumn( csv, work, "educationfield", PolyType.VARCHAR, Collation.CASE_INSENSITIVE, 2, 20 );
        addDefaultCsvColumn( csv, work, "jobinvolvement", PolyType.VARCHAR, Collation.CASE_INSENSITIVE, 3, 20 );
        addDefaultCsvColumn( csv, work, "joblevel", PolyType.INTEGER, null, 4, null );
        addDefaultCsvColumn( csv, work, "jobrole", PolyType.VARCHAR, Collation.CASE_INSENSITIVE, 5, 30 );
        addDefaultCsvColumn( csv, work, "businesstravel", PolyType.VARCHAR, Collation.CASE_INSENSITIVE, 6, 20 );
        addDefaultCsvColumn( csv, work, "department", PolyType.VARCHAR, Collation.CASE_INSENSITIVE, 7, 25 );
        addDefaultCsvColumn( csv, work, "attrition", PolyType.VARCHAR, Collation.CASE_INSENSITIVE, 8, 20 );
        addDefaultCsvColumn( csv, work, "dailyrate", PolyType.INTEGER, null, 9, null );

        // set all needed primary keys
        addPrimaryKey( depts.id, Collections.singletonList( getColumn( depts.id, "deptno" ).id ) );
        addPrimaryKey( emps.id, Collections.singletonList( getColumn( emps.id, "empid" ).id ) );
        addPrimaryKey( emp.id, Collections.singletonList( getColumn( emp.id, "employeeno" ).id ) );
        addPrimaryKey( work.id, Collections.singletonList( getColumn( work.id, "employeeno" ).id ) );

        // set foreign keys
        addForeignKey(
                emps.id,
                ImmutableList.of( getColumn( emps.id, "deptno" ).id ),
                depts.id,
                ImmutableList.of( getColumn( depts.id, "deptno" ).id ),
                "fk_emps_depts",
                ForeignKeyOption.NONE,
                ForeignKeyOption.NONE );
        addForeignKey(
                work.id,
                ImmutableList.of( getColumn( work.id, "employeeno" ).id ),
                emp.id,
                ImmutableList.of( getColumn( emp.id, "employeeno" ).id ),
                "fk_work_emp",
                ForeignKeyOption.NONE,
                ForeignKeyOption.NONE );
    }


    private void addDefaultCsvColumn( CatalogAdapter csv, CatalogTable table, String name, PolyType type, Collation collation, int position, Integer length ) {
        if ( !checkIfExistsColumn( table.id, name ) ) {
            long colId = addColumn( name, table.id, position, type, null, length, null, null, null, false, collation );
            String filename = table.name + ".csv";
            if ( table.name.equals( "emp" ) || table.name.equals( "work" ) ) {
                filename += ".gz";
            }

            addColumnPlacement( csv.id, colId, PlacementType.AUTOMATIC, filename, table.name, name );
            updateColumnPlacementPhysicalPosition( csv.id, colId, position );

            long partitionId = table.partitionProperty.partitionIds.get( 0 );
<<<<<<< HEAD
            addPartitionPlacement( csv.id, table.id, partitionId, PlacementType.AUTOMATIC, filename, table.name, DataPlacementRole.UPTODATE);
=======
            addPartitionPlacement( csv.id, table.id, partitionId, PlacementType.AUTOMATIC, filename, table.name );
>>>>>>> eeaa97b7
        }
    }


    private void addDefaultColumn( CatalogAdapter adapter, CatalogTable table, String name, PolyType type, Collation collation, int position, Integer length ) {
        if ( !checkIfExistsColumn( table.id, name ) ) {
            long colId = addColumn( name, table.id, position, type, null, length, null, null, null, false, collation );
            addColumnPlacement( adapter.id, colId, PlacementType.AUTOMATIC, "col" + colId, table.name, name );
            updateColumnPlacementPhysicalPosition( adapter.id, colId, position );
        }
    }


    @Override
    public void validateColumns() {
        CatalogValidator validator = new CatalogValidator();
        db.rollback();
        try {
            validator.validate();
        } catch ( GenericCatalogException e ) {
            throw new RuntimeException( e );
        }
    }


    @Override
    public void close() {
        db.close();
    }


    @Override
    public void clear() {
        db.getAll().clear();
        initDBLayout( db );
        restoreAllIdBuilders();
    }


    /**
     * Adds a database
     *
     * @param name The name of the database
     * @param ownerId The owner of this database
     * @param ownerName The name of the owner
     * @param defaultSchemaId The id of the default schema of this database
     * @param defaultSchemaName The name of the default schema of this database
     * @return the id of the newly inserted database
     */
    @Override
    public long addDatabase( String name, int ownerId, String ownerName, long defaultSchemaId, String defaultSchemaName ) {
        long id = databaseIdBuilder.getAndIncrement();
        CatalogDatabase database = new CatalogDatabase( id, name, ownerId, ownerName, defaultSchemaId, defaultSchemaName );
        synchronized ( this ) {
            databases.put( id, database );
            databaseNames.put( name, database );
            databaseChildren.put( id, ImmutableList.<Long>builder().build() );
        }
        listeners.firePropertyChange( "database", null, database );
        return id;
    }


    /**
     * Delete a database from the catalog
     *
     * @param databaseId The id of the database to delete
     */
    @Override
    public void deleteDatabase( long databaseId ) {
        CatalogDatabase database = getDatabase( databaseId );
        if ( database != null ) {
            synchronized ( this ) {
                databases.remove( databaseId );
                databaseNames.remove( database.name );
                databaseChildren.remove( databaseId );
            }
        }
    }


    /**
     * Inserts a new user,
     * if a user with the same name already exists, it throws an error // TODO should it?
     *
     * @param name of the user
     * @param password of the user
     * @return the id of the created user
     */
    @Override
    public int addUser( String name, String password ) {
        CatalogUser user = new CatalogUser( userIdBuilder.getAndIncrement(), name, password, 1 );
        synchronized ( this ) {
            users.put( user.id, user );
            userNames.put( user.name, user );
        }
        listeners.firePropertyChange( "user", null, user );
        return user.id;
    }


    @Override
    public void setUserSchema( int userId, long schemaId ) {
        CatalogUser user = getUser( userId );
        CatalogUser newUser = new CatalogUser( user.id, user.name, user.password, schemaId );
        synchronized ( this ) {
            users.put( user.id, newUser );
            userNames.put( user.name, newUser );
        }
        listeners.firePropertyChange( "user", null, user );
    }


    /**
     * Get all databases
     * if pattern is specified, only the ones which confirm to it
     *
     * @param pattern A pattern for the database name
     * @return List of databases
     */
    @Override
    public List<CatalogDatabase> getDatabases( Pattern pattern ) {
        if ( pattern != null ) {
            if ( pattern.containsWildcards ) {
                return databaseNames.entrySet().stream().filter( e -> e.getKey().matches( pattern.toRegex() ) ).map( Entry::getValue ).sorted().collect( Collectors.toList() );
            } else {
                if ( databaseNames.containsKey( pattern.pattern ) ) {
                    return Collections.singletonList( databaseNames.get( pattern.pattern ) );
                } else {
                    return new ArrayList<>();
                }
            }
        } else {
            return new ArrayList<>( databases.values() );
        }
    }


    /**
     * Returns the database with the given name.
     *
     * @param databaseName The name of the database
     * @return The database
     * @throws UnknownDatabaseException If there is no database with this name.
     */
    @Override
    public CatalogDatabase getDatabase( String databaseName ) throws UnknownDatabaseException {
        try {
            return Objects.requireNonNull( databaseNames.get( databaseName ) );
        } catch ( NullPointerException e ) {
            throw new UnknownDatabaseException( databaseName );
        }
    }


    /**
     * Returns the database with the given name.
     *
     * @param databaseId The id of the database
     * @return The database
     */
    @Override
    public CatalogDatabase getDatabase( long databaseId ) {
        try {
            return Objects.requireNonNull( databases.get( databaseId ) );
        } catch ( NullPointerException e ) {
            throw new UnknownDatabaseIdRuntimeException( databaseId );
        }
    }


    /**
     * Get all schemas which fit to the specified filter pattern.
     * <code>getSchemas(xid, null, null)</code> returns all schemas of all databases.
     *
     * @param databaseNamePattern Pattern for the database name. null returns all.
     * @param schemaNamePattern Pattern for the schema name. null returns all.
     * @return List of schemas which fit to the specified filter. If there is no schema which meets the criteria, an empty list is returned.
     */
    @Override
    public List<CatalogSchema> getSchemas( Pattern databaseNamePattern, Pattern schemaNamePattern ) {

        List<CatalogDatabase> catalogDatabases = getDatabases( databaseNamePattern );

        if ( catalogDatabases.size() > 0 ) {
            Stream<CatalogSchema> catalogSchemas = catalogDatabases.stream().filter( d -> databaseChildren.containsKey( d.id ) ).flatMap( d -> Objects.requireNonNull( databaseChildren.get( d.id ) ).stream() ).map( schemas::get );

            if ( schemaNamePattern != null ) {
                catalogSchemas = catalogSchemas.filter( s -> s.name.matches( schemaNamePattern.toRegex() ) );
            }
            return catalogSchemas.collect( Collectors.toList() );
        }

        return new ArrayList<>();
    }


    /**
     * Get all schemas of the specified database which fit to the specified filter pattern.
     * <code>getSchemas(xid, databaseName, null)</code> returns all schemas of the database.
     *
     * @param databaseId The id of the database
     * @param schemaNamePattern Pattern for the schema name. null returns all
     * @return List of schemas which fit to the specified filter. If there is no schema which meets the criteria, an empty list is returned.
     */
    @Override
    public List<CatalogSchema> getSchemas( long databaseId, Pattern schemaNamePattern ) {
        if ( schemaNamePattern != null ) {
            List<CatalogSchema> list = new ArrayList<>();
            for ( CatalogSchema schema : schemaNames.prefixSubMap( new Object[]{ databaseId } ).values() ) {
                if ( schema.name.matches( schemaNamePattern.pattern ) ) {
                    list.add( schema );
                }
            }
            return ImmutableList.copyOf( list );
        } else {
            return new ArrayList<>( schemaNames.prefixSubMap( new Object[]{ databaseId } ).values() );
        }
    }


    /**
     * Returns the schema with the specified id.
     *
     * @param schemaId The id of the schema
     * @return The schema
     */
    @Override
    public CatalogSchema getSchema( long schemaId ) {
        try {
            return Objects.requireNonNull( schemas.get( schemaId ) );
        } catch ( NullPointerException e ) {
            throw new UnknownSchemaIdRuntimeException( schemaId );
        }
    }


    /**
     * Returns the schema with the given name in the specified database.
     *
     * @param databaseName The name of the database
     * @param schemaName The name of the schema
     * @return The schema
     * @throws UnknownSchemaException If there is no schema with this name in the specified database.
     */
    @Override
    public CatalogSchema getSchema( String databaseName, String schemaName ) throws UnknownSchemaException, UnknownDatabaseException {
        try {
            long databaseId = getDatabase( databaseName ).id;
            return Objects.requireNonNull( schemaNames.get( new Object[]{ databaseId, schemaName } ) );
        } catch ( NullPointerException e ) {
            throw new UnknownSchemaException( databaseName, schemaName );
        }
    }


    /**
     * Returns the schema with the given name in the specified database.
     *
     * @param databaseId The id of the database
     * @param schemaName The name of the schema
     * @return The schema
     * @throws UnknownSchemaException If there is no schema with this name in the specified database.
     */
    @Override
    public CatalogSchema getSchema( long databaseId, String schemaName ) throws UnknownSchemaException {
        try {
            return Objects.requireNonNull( schemaNames.get( new Object[]{ databaseId, schemaName } ) );
        } catch ( NullPointerException e ) {
            throw new UnknownSchemaException( databaseId, schemaName );
        }
    }


    /**
     * Adds a schema in a specified database
     *
     * @param name The name of the schema
     * @param databaseId The id of the associated database
     * @param ownerId The owner of this schema
     * @param schemaType The type of this schema
     * @return The id of the inserted schema
     */
    @Override
    public long addSchema( String name, long databaseId, int ownerId, SchemaType schemaType ) {
        CatalogUser owner = getUser( ownerId );
        long id = schemaIdBuilder.getAndIncrement();
        CatalogSchema schema = new CatalogSchema( id, name, databaseId, ownerId, owner.name, schemaType );
        synchronized ( this ) {
            schemas.put( id, schema );
            schemaNames.put( new Object[]{ databaseId, name }, schema );
            schemaChildren.put( id, ImmutableList.<Long>builder().build() );
            List<Long> children = new ArrayList<>( Objects.requireNonNull( databaseChildren.get( databaseId ) ) );
            children.add( id );
            databaseChildren.replace( databaseId, ImmutableList.copyOf( children ) );
        }
        listeners.firePropertyChange( "schema", null, schema );
        return id;
    }


    /**
     * Checks weather a schema with the specified name exists in a database.
     *
     * @param databaseId The if of the database
     * @param schemaName The name of the schema to check
     * @return True if there is a schema with this name. False if not.
     */
    @Override
    public boolean checkIfExistsSchema( long databaseId, String schemaName ) {
        return schemaNames.containsKey( new Object[]{ databaseId, schemaName } );
    }


    /**
     * Rename a schema
     *
     * @param schemaId The if of the schema to rename
     * @param name New name of the schema
     */
    @Override
    public void renameSchema( long schemaId, String name ) {
        try {
            CatalogSchema old = Objects.requireNonNull( schemas.get( schemaId ) );
            CatalogSchema schema = new CatalogSchema( old.id, name, old.databaseId, old.ownerId, old.ownerName, old.schemaType );

            synchronized ( this ) {
                schemas.replace( schemaId, schema );
                schemaNames.remove( new Object[]{ old.databaseId, old.name } );
                schemaNames.put( new Object[]{ old.databaseId, name }, schema );
            }
            listeners.firePropertyChange( "schema", old, schema );
        } catch ( NullPointerException e ) {
            throw new UnknownSchemaIdRuntimeException( schemaId );
        }
    }


    /**
     * Change owner of a schema
     *
     * @param schemaId The id of the schema which gets its ownerId changed
     * @param ownerId Id of the new owner
     */
    @Override
    public void setSchemaOwner( long schemaId, long ownerId ) {
        try {
            CatalogSchema old = Objects.requireNonNull( schemas.get( schemaId ) );
            CatalogSchema schema = new CatalogSchema( old.id, old.name, old.databaseId, (int) ownerId, old.ownerName, old.schemaType );
            synchronized ( this ) {
                schemas.replace( schemaId, schema );
                schemaNames.replace( new Object[]{ schema.databaseId, schema.name }, schema );
            }
            listeners.firePropertyChange( "schema", old, schema );
        } catch ( NullPointerException e ) {
            throw new UnknownSchemaIdRuntimeException( schemaId );
        }
    }


    /**
     * Delete a schema from the catalog
     *
     * @param schemaId The if of the schema to delete
     */
    @Override
    public void deleteSchema( long schemaId ) {
        CatalogSchema schema = getSchema( schemaId );
        synchronized ( this ) {
            schemaNames.remove( new Object[]{ schema.databaseId, schema.name } );
            List<Long> oldChildren = new ArrayList<>( Objects.requireNonNull( databaseChildren.get( schema.databaseId ) ) );
            oldChildren.remove( schemaId );
            databaseChildren.replace( schema.databaseId, ImmutableList.copyOf( oldChildren ) );

            for ( Long id : Objects.requireNonNull( schemaChildren.get( schemaId ) ) ) {
                deleteTable( id );
            }
            schemaChildren.remove( schemaId );
            schemas.remove( schemaId );

        }
        listeners.firePropertyChange( "Schema", schema, null );
    }


    /**
     * Get all tables of the specified schema which fit to the specified filters.
     * <code>getTables(xid, databaseName, null, null, null)</code> returns all tables of the database.
     *
     * @param schemaId The id of the schema
     * @param tableNamePattern Pattern for the table name. null returns all.
     * @return List of tables which fit to the specified filters. If there is no table which meets the criteria, an empty list is returned.
     */
    @Override
    public List<CatalogTable> getTables( long schemaId, Pattern tableNamePattern ) {
        if ( schemas.containsKey( schemaId ) ) {

            CatalogSchema schema = Objects.requireNonNull( schemas.get( schemaId ) );
            if ( tableNamePattern != null ) {
                return Collections.singletonList( tableNames.get( new Object[]{ schema.databaseId, schemaId, tableNamePattern.pattern } ) );
            } else {
                return new ArrayList<>( tableNames.prefixSubMap( new Object[]{ schema.databaseId, schemaId } ).values() );
            }
        }
        return new ArrayList<>();
    }


    /**
     * Get all tables of the specified database which fit to the specified filters.
     * <code>getTables(xid, databaseName, null, null, null)</code> returns all tables of the database.
     *
     * @param databaseId The id of the database
     * @param schemaNamePattern Pattern for the schema name. null returns all.
     * @param tableNamePattern Pattern for the table name. null returns all.
     * @return List of tables which fit to the specified filters. If there is no table which meets the criteria, an empty list is returned.
     */
    @Override
    public List<CatalogTable> getTables( long databaseId, Pattern schemaNamePattern, Pattern tableNamePattern ) {
        if ( schemaNamePattern != null && tableNamePattern != null ) {
            CatalogSchema schema = schemaNames.get( new Object[]{ databaseId, schemaNamePattern.pattern } );
            if ( schema != null ) {
                return Collections.singletonList( Objects.requireNonNull( tableNames.get( new Object[]{ databaseId, schema.id, tableNamePattern.pattern } ) ) );
            }
        } else if ( schemaNamePattern != null ) {
            CatalogSchema schema = schemaNames.get( new Object[]{ databaseId, schemaNamePattern.pattern } );
            if ( schema != null ) {
                return new ArrayList<>( tableNames.prefixSubMap( new Object[]{ databaseId, schema.id } ).values() );
            }
        } else {
            return new ArrayList<>( tableNames.prefixSubMap( new Object[]{ databaseId } ).values() );
        }

        return new ArrayList<>();
    }


    /**
     * Get all tables of the specified database which fit to the specified filters.
     * <code>
     * ables(xid, databaseName, null, null, null)
     * </code> returns all tables of the database.
     *
     * @param databaseNamePattern Pattern for the database name. null returns all.
     * @param schemaNamePattern Pattern for the schema name. null returns all.
     * @param tableNamePattern Pattern for the table name. null returns all.
     * @return List of tables which fit to the specified filters. If there is no table which meets the criteria, an empty list is returned.
     */
    @Override
    public List<CatalogTable> getTables( Pattern databaseNamePattern, Pattern schemaNamePattern, Pattern tableNamePattern ) {
        List<CatalogSchema> catalogSchemas = getSchemas( databaseNamePattern, schemaNamePattern );

        if ( catalogSchemas.size() > 0 ) {
            Stream<CatalogTable> catalogTables = catalogSchemas.stream().filter( t -> schemaChildren.containsKey( t.id ) ).flatMap( t -> Objects.requireNonNull( schemaChildren.get( t.id ) ).stream() ).map( tables::get );

            if ( tableNamePattern != null ) {
                catalogTables = catalogTables.filter( t -> t.name.matches( tableNamePattern.toRegex() ) );
            }
            return catalogTables.collect( Collectors.toList() );
        }

        return new ArrayList<>();
    }


    /**
     * Returns the table with the given id
     *
     * @param tableId The id of the table
     * @return The table
     */
    @Override
    public CatalogTable getTable( long tableId ) {
        try {
            return Objects.requireNonNull( tables.get( tableId ) );
        } catch ( NullPointerException e ) {
            throw new UnknownTableIdRuntimeException( tableId );
        }
    }


    /**
     * Returns the table with the given name in the specified schema.
     *
     * @param schemaId The id of the schema
     * @param tableName The name of the table
     * @return The table
     * @throws UnknownTableException If there is no table with this name in the specified database and schema.
     */
    @Override
    public CatalogTable getTable( long schemaId, String tableName ) throws UnknownTableException {
        try {
            CatalogSchema schema = getSchema( schemaId );
            return Objects.requireNonNull( tableNames.get( new Object[]{ schema.databaseId, schemaId, tableName } ) );
        } catch ( NullPointerException e ) {
            throw new UnknownTableException( schemaId, tableName );
        }
    }


    /**
     * Returns the table with the given name in the specified database and schema.
     *
     * @param databaseId The id of the database
     * @param schemaName The name of the schema
     * @param tableName The name of the table
     * @return The table
     * @throws UnknownTableException If there is no table with this name in the specified database and schema.
     */
    @Override
    public CatalogTable getTable( long databaseId, String schemaName, String tableName ) throws UnknownTableException {
        try {
            long schemaId = Objects.requireNonNull( schemaNames.get( new Object[]{ databaseId, schemaName } ) ).id;
            return Objects.requireNonNull( tableNames.get( new Object[]{ databaseId, schemaId, tableName } ) );
        } catch ( NullPointerException e ) {
            throw new UnknownTableException( databaseId, schemaName, tableName );
        }
    }


    /**
     * Returns the table which is associated with a given partitionId
     *
     * @param partitionId to use for lookup
     * @return CatalogTable that contians partitionId
     */
    @Override
    public CatalogTable getTableFromPartition( long partitionId ) {
        return getTable( getPartition( partitionId ).tableId );
    }


    /**
     * Returns the table with the given name in the specified database and schema.
     *
     * @param databaseName The name of the database
     * @param schemaName The name of the schema
     * @param tableName The name of the table
     * @return The table
     * @throws UnknownTableException If there is no table with this name in the specified database and schema.
     */
    @Override
    public CatalogTable getTable( String databaseName, String schemaName, String tableName ) throws UnknownTableException, UnknownDatabaseException, UnknownSchemaException {
        try {
            long databaseId = getDatabase( databaseName ).id;
            long schemaId = getSchema( databaseId, schemaName ).id;
            return Objects.requireNonNull( tableNames.get( new Object[]{ databaseId, schemaId, tableName } ) );
        } catch ( NullPointerException e ) {
            throw new UnknownTableException( databaseName, schemaName, tableName );
        }
    }


    /**
     * Adds a table to a specified schema.
     *
     * @param name The name of the table to add
     * @param schemaId The id of the schema
     * @param ownerId The if of the owner
     * @param tableType The table type
     * @param modifiable Whether the content of the table can be modified
     * @return The id of the inserted table
     */
    @Override
    public long addTable( String name, long schemaId, int ownerId, TableType tableType, boolean modifiable ) {
        long id = tableIdBuilder.getAndIncrement();
        CatalogSchema schema = getSchema( schemaId );
        CatalogUser owner = getUser( ownerId );

        try {
            //Technically every Table is partitioned. But tables classified as UNPARTITIONED only consist of one PartitionGroup and one large partition
            List<Long> partitionGroupIds = new ArrayList<>();
            partitionGroupIds.add( addPartitionGroup( id, "full", schemaId, PartitionType.NONE, 1, new ArrayList<>(), true ) );
            //get All(only one) PartitionGroups and then get all partitionIds  for each PG and add them to completeList of partitionIds
            CatalogPartitionGroup defaultUnpartitionedGroup = getPartitionGroup( partitionGroupIds.get( 0 ) );

            PartitionProperty partitionProperty = PartitionProperty.builder()
                    .partitionType( PartitionType.NONE )
                    .isPartitioned( false )
                    .partitionGroupIds( ImmutableList.copyOf( partitionGroupIds ) )
                    .partitionIds( ImmutableList.copyOf( defaultUnpartitionedGroup.partitionIds ) )
                    .reliesOnPeriodicChecks( false )
                    .build();

            CatalogTable table = new CatalogTable(
                    id,
                    name,
                    ImmutableList.of(),
                    schemaId,
                    schema.databaseId,
                    ownerId,
                    owner.name,
                    tableType,
                    null,
                    ImmutableList.of(),
                    modifiable,
                    partitionProperty,
                    ImmutableList.of() );

            updateTableLogistics( name, schemaId, id, schema, table );
            openTable = id;

        } catch ( GenericCatalogException e ) {
            throw new RuntimeException( "Error when adding table " + name, e );
        }
        return id;
    }


    /**
     * Adds a view to a specified schema.
     *
     * @param name The name of the view to add
     * @param schemaId The id of the schema
     * @param ownerId The if of the owner
     * @param tableType The table type
     * @param modifiable Whether the content of the table can be modified
     * @param definition {@link AlgNode} used to create Views
     * @param underlyingTables all tables and columns used within the view
     * @param fieldList all columns used within the View
     * @return The id of the inserted table
     */
    @Override
    public long addView( String name, long schemaId, int ownerId, TableType tableType, boolean modifiable, AlgNode definition, AlgCollation algCollation, Map<Long, List<Long>> underlyingTables, AlgDataType fieldList, String query, QueryLanguage language ) {
        long id = tableIdBuilder.getAndIncrement();
        CatalogSchema schema = getSchema( schemaId );
        CatalogUser owner = getUser( ownerId );

        PartitionProperty partitionProperty = PartitionProperty.builder()
                .partitionType( PartitionType.NONE )
                .reliesOnPeriodicChecks( false )
                .partitionIds( ImmutableList.copyOf( new ArrayList<>() ) )
                .partitionGroupIds( ImmutableList.copyOf( new ArrayList<>() ) )
                .build();

        if ( tableType == TableType.VIEW ) {
            CatalogView viewTable = new CatalogView(
                    id,
                    name,
                    ImmutableList.of(),
                    schemaId,
                    schema.databaseId,
                    ownerId,
                    owner.name,
                    tableType,
                    query,//definition,
                    null,
                    ImmutableList.of(),
                    modifiable,
                    partitionProperty,
                    algCollation,
                    ImmutableList.of(),
                    ImmutableMap.copyOf( underlyingTables.entrySet().stream().collect( Collectors.toMap(
                            Entry::getKey,
                            e -> ImmutableList.copyOf( e.getValue() )
                    ) ) ),
                    language //fieldList
            );
            addConnectedViews( underlyingTables, viewTable.id );
            updateTableLogistics( name, schemaId, id, schema, viewTable );
            algTypeInfo.put( id, fieldList );
            nodeInfo.put( id, definition );
        } else {
            // Should not happen, addViewTable is only called with TableType.View
            throw new RuntimeException( "addViewTable is only possible with TableType = VIEW" );
        }
        return id;
    }


    /**
     * Adds a materialized view to a specified schema.
     *
     * @param name of the view to add
     * @param schemaId id of the schema
     * @param ownerId id of the owner
     * @param tableType type of table
     * @param modifiable Whether the content of the table can be modified
     * @param definition {@link AlgNode} used to create Views
     * @param algCollation relCollation used for materialized view
     * @param underlyingTables all tables and columns used within the view
     * @param fieldList all columns used within the View
     * @param materializedCriteria Information like freshness and last updated
     * @param query used to define materialized view
     * @param language query language used to define materialized view
     * @param ordered if materialized view is ordered or not
     * @return id of the inserted materialized view
     */
    @Override
    public long addMaterializedView( String name, long schemaId, int ownerId, TableType tableType, boolean modifiable, AlgNode definition, AlgCollation algCollation, Map<Long, List<Long>> underlyingTables, AlgDataType fieldList, MaterializedCriteria materializedCriteria, String query, QueryLanguage language, boolean ordered ) throws GenericCatalogException {
        long id = tableIdBuilder.getAndIncrement();
        CatalogSchema schema = getSchema( schemaId );
        CatalogUser owner = getUser( ownerId );

        // Technically every Table is partitioned. But tables classified as UNPARTITIONED only consist of one PartitionGroup and one large partition
        List<Long> partitionGroupIds = new ArrayList<>();
        partitionGroupIds.add( addPartitionGroup( id, "full", schemaId, PartitionType.NONE, 1, new ArrayList<>(), true ) );

        // Get the single PartitionGroup and consequently retrieve all contained partitionIds to add them to completeList of partitionIds in the partitionProperty
        CatalogPartitionGroup defaultUnpartitionedGroup = getPartitionGroup( partitionGroupIds.get( 0 ) );

        PartitionProperty partitionProperty = PartitionProperty.builder()
                .partitionType( PartitionType.NONE )
                .isPartitioned( false )
                .partitionGroupIds( ImmutableList.copyOf( partitionGroupIds ) )
                .partitionIds( ImmutableList.copyOf( defaultUnpartitionedGroup.partitionIds ) )
                .reliesOnPeriodicChecks( false )
                .build();

        if ( tableType == TableType.MATERIALIZED_VIEW ) {
            CatalogMaterializedView materializedViewTable = new CatalogMaterializedView(
                    id,
                    name,
                    ImmutableList.of(),
                    schemaId,
                    schema.databaseId,
                    ownerId,
                    owner.name,
                    tableType,
                    query,
                    null,
                    ImmutableList.of(),
                    modifiable,
                    partitionProperty,
                    algCollation,
                    ImmutableList.of(),
                    ImmutableMap.copyOf( underlyingTables.entrySet().stream().collect( Collectors.toMap(
                            Entry::getKey,
                            e -> ImmutableList.copyOf( e.getValue() )
                    ) ) ),
                    language,
                    materializedCriteria,
                    ordered
            );
            addConnectedViews( underlyingTables, materializedViewTable.id );
            updateTableLogistics( name, schemaId, id, schema, materializedViewTable );

            algTypeInfo.put( id, fieldList );
            nodeInfo.put( id, definition );
        } else {
            // Should not happen, addViewTable is only called with TableType.View
            throw new RuntimeException( "addMaterializedViewTable is only possible with TableType = MATERIALIZED_VIEW" );
        }
        return id;
    }


    /**
     * Update all information after the addition of all kind of tables
     */
    private void updateTableLogistics( String name, long schemaId, long id, CatalogSchema schema, CatalogTable table ) {
        synchronized ( this ) {
            tables.put( id, table );
            tableChildren.put( id, ImmutableList.<Long>builder().build() );
            tableNames.put( new Object[]{ schema.databaseId, schemaId, name }, table );
            List<Long> children = new ArrayList<>( Objects.requireNonNull( schemaChildren.get( schemaId ) ) );
            children.add( id );
            schemaChildren.replace( schemaId, ImmutableList.copyOf( children ) );
        }

        listeners.firePropertyChange( "table", null, table );
    }


    /**
     * Add additional Information to Table, what Views are connected to table
     */
    public void addConnectedViews( Map<Long, List<Long>> underlyingTables, long viewId ) {
        for ( long id : underlyingTables.keySet() ) {
            CatalogTable old = getTable( id );
            List<Long> connectedViews;
            connectedViews = new ArrayList<>( old.connectedViews );
            connectedViews.add( viewId );
            CatalogTable table = old.getConnectedViews( ImmutableList.copyOf( connectedViews ) );
            synchronized ( this ) {
                tables.replace( id, table );
                assert table != null;
                tableNames.replace( new Object[]{ table.databaseId, table.schemaId, old.name }, table );
            }
            listeners.firePropertyChange( "table", old, table );
        }
    }


    /**
     * Deletes all the dependencies of a view. This is used when deleting a view.
     *
     * @param catalogView view for which to delete its dependencies
     */
    @Override
    public void deleteViewDependencies( CatalogView catalogView ) {
        for ( long id : catalogView.getUnderlyingTables().keySet() ) {
            CatalogTable old = getTable( id );
            List<Long> connectedViews = old.connectedViews.stream().filter( e -> e != catalogView.id ).collect( Collectors.toList() );

            CatalogTable table = old.getConnectedViews( ImmutableList.copyOf( connectedViews ) );

            synchronized ( this ) {
                tables.replace( id, table );
                assert table != null;
                tableNames.replace( new Object[]{ table.databaseId, table.schemaId, old.name }, table );
            }
            listeners.firePropertyChange( "table", old, table );
        }
    }


    /**
     * Checks if there is a table with the specified name in the specified schema.
     *
     * @param schemaId The id of the schema
     * @param tableName The name to check for
     * @return true if there is a table with this name, false if not.
     */
    @Override
    public boolean checkIfExistsTable( long schemaId, String tableName ) {
        CatalogSchema schema = getSchema( schemaId );
        return tableNames.containsKey( new Object[]{ schema.databaseId, schemaId, tableName } );
    }


    /**
     * Checks if there is a table with the specified id.
     *
     * @param tableId id of the table
     * @return true if there is a table with this id, false if not.
     */
    @Override
    public boolean checkIfExistsTable( long tableId ) {
        return tables.containsKey( tableId );
    }


    /**
     * Renames a table
     *
     * @param tableId The if of the table to rename
     * @param name New name of the table
     */
    @Override
    public void renameTable( long tableId, String name ) {
        CatalogTable old = getTable( tableId );
        CatalogTable table = old.getRenamed( name );
        synchronized ( this ) {
            tables.replace( tableId, table );
            tableNames.remove( new Object[]{ table.databaseId, table.schemaId, old.name } );
            tableNames.put( new Object[]{ table.databaseId, table.schemaId, name }, table );
        }
        listeners.firePropertyChange( "table", old, table );
    }


    /**
     * Delete the specified table. Columns, Keys and ColumnPlacements need to be deleted before.
     *
     * @param tableId The id of the table to delete
     */
    @Override
    public void deleteTable( long tableId ) {
        CatalogTable table = getTable( tableId );
        List<Long> children = new ArrayList<>( Objects.requireNonNull( schemaChildren.get( table.schemaId ) ) );
        children.remove( tableId );
        synchronized ( this ) {
            schemaChildren.replace( table.schemaId, ImmutableList.copyOf( children ) );

            if ( table.partitionProperty.reliesOnPeriodicChecks ) {
                removeTableFromPeriodicProcessing( tableId );
            }

            if ( table.partitionProperty.isPartitioned ) {
                for ( Long partitionGroupId : Objects.requireNonNull( table.partitionProperty.partitionGroupIds ) ) {
                    deletePartitionGroup( table.id, table.schemaId, partitionGroupId );
                }
            }

            for ( Long columnId : Objects.requireNonNull( tableChildren.get( tableId ) ) ) {
                deleteColumn( columnId );
            }

            // Remove all placement containers along with all placements
            table.dataPlacements.forEach( adapterId -> removeDataPlacement( adapterId, tableId ) );

            tableChildren.remove( tableId );
            tables.remove( tableId );
            tableNames.remove( new Object[]{ table.databaseId, table.schemaId, table.name } );
            flagTableForDeletion( table.id, false );
            // primary key was deleted and open table has to be closed
            if ( openTable != null && openTable == tableId ) {
                openTable = null;
            }

        }
        listeners.firePropertyChange( "table", table, null );
    }


    /**
     * Change owner of a table
     *
     * @param tableId The if of the table
     * @param ownerId Id of the new owner
     */
    @Override
    public void setTableOwner( long tableId, int ownerId ) {
        CatalogTable old = getTable( tableId );
        CatalogUser user = getUser( ownerId );
        CatalogTable table;

        if ( old instanceof CatalogMaterializedView ) {
            table = new CatalogMaterializedView(
                    old.id,
                    old.name,
                    old.columnIds,
                    old.schemaId,
                    old.databaseId,
                    ownerId,
                    user.name,
                    old.tableType,
                    ((CatalogMaterializedView) old).getQuery(),
                    old.primaryKey,
                    old.dataPlacements,
                    old.modifiable,
                    old.partitionProperty,
                    ((CatalogMaterializedView) old).getAlgCollation(),
                    old.connectedViews,
                    ((CatalogMaterializedView) old).getUnderlyingTables(),
                    ((CatalogMaterializedView) old).getLanguage(),
                    ((CatalogMaterializedView) old).getMaterializedCriteria(),
                    ((CatalogMaterializedView) old).isOrdered() );
        } else {
            table = new CatalogTable(
                    old.id,
                    old.name,
                    old.columnIds,
                    old.schemaId,
                    old.databaseId,
                    ownerId,
                    user.name,
                    old.tableType,
                    old.primaryKey,
                    old.dataPlacements,
                    old.modifiable,
                    old.partitionProperty,
                    old.connectedViews );
        }

        synchronized ( this ) {
            tables.replace( tableId, table );
            tableNames.replace( new Object[]{ table.databaseId, table.schemaId, table.name }, table );
        }
        listeners.firePropertyChange( "table", old, table );
    }


    /**
     * Set the primary key of a table
     *
     * @param tableId The id of the table
     * @param keyId The id of the key to set as primary key. Set null to set no primary key.
     */
    @Override
    public void setPrimaryKey( long tableId, Long keyId ) {
        CatalogTable old = getTable( tableId );

        CatalogTable table;

        if ( old instanceof CatalogMaterializedView ) {
            table = new CatalogMaterializedView(
                    old.id,
                    old.name,
                    old.columnIds,
                    old.schemaId,
                    old.databaseId,
                    old.ownerId,
                    old.ownerName,
                    old.tableType,
                    ((CatalogMaterializedView) old).getQuery(),
                    keyId,
                    old.dataPlacements,
                    old.modifiable,
                    old.partitionProperty,
                    ((CatalogMaterializedView) old).getAlgCollation(),
                    old.connectedViews,
                    ((CatalogMaterializedView) old).getUnderlyingTables(),
                    ((CatalogMaterializedView) old).getLanguage(),
                    ((CatalogMaterializedView) old).getMaterializedCriteria(),
                    ((CatalogMaterializedView) old).isOrdered() );
        } else {
            table = new CatalogTable(
                    old.id,
                    old.name,
                    old.columnIds,
                    old.schemaId,
                    old.databaseId,
                    old.ownerId,
                    old.ownerName,
                    old.tableType,
                    keyId,
                    old.dataPlacements,
                    old.modifiable,
                    old.partitionProperty, old.connectedViews );
        }

        synchronized ( this ) {
            tables.replace( tableId, table );
            tableNames.replace( new Object[]{ table.databaseId, table.schemaId, table.name }, table );

            if ( keyId == null ) {
                openTable = tableId;
            } else {
                primaryKeys.put( keyId, new CatalogPrimaryKey( Objects.requireNonNull( keys.get( keyId ) ) ) );
                openTable = null;
            }
        }
        listeners.firePropertyChange( "table", old, table );
    }


    /**
     * Adds a placement for a column.
     *
     * @param adapterId The store on which the table should be placed on
     * @param columnId The id of the column to be placed
     * @param placementType The type of placement
     * @param physicalSchemaName The schema name on the adapter
     * @param physicalTableName The table name on the adapter
     * @param physicalColumnName The column name on the adapter
     */
    @Override
    public void addColumnPlacement( int adapterId, long columnId, PlacementType placementType, String physicalSchemaName, String physicalTableName, String physicalColumnName ) {
        CatalogColumn column = Objects.requireNonNull( columns.get( columnId ) );
        CatalogAdapter store = Objects.requireNonNull( adapters.get( adapterId ) );

        CatalogColumnPlacement columnPlacement = new CatalogColumnPlacement(
                column.tableId,
                columnId,
                adapterId,
                store.uniqueName,
                placementType,
                physicalSchemaName,
                physicalColumnName,
                physicalPositionBuilder.getAndIncrement() );

        synchronized ( this ) {
            columnPlacements.put( new Object[]{ adapterId, columnId }, columnPlacement );

            // adds this ColumnPlacement to existing DataPlacement container
            addColumnsToDataPlacement( adapterId, column.tableId, Arrays.asList( columnId ) );

        }
        listeners.firePropertyChange( "columnPlacement", null, columnPlacement );
    }


    /**
     * Change physical names of a partition placement.
     *
     * @param adapterId The id of the adapter
     * @param partitionId The id of the partition
     * @param physicalSchemaName The physical schema name
     * @param physicalTableName The physical table name
     */
    @Override
    public void updatePartitionPlacementPhysicalNames( int adapterId, long partitionId, String physicalSchemaName, String physicalTableName ) {
        try {
            CatalogPartitionPlacement old = Objects.requireNonNull( partitionPlacements.get( new Object[]{ adapterId, partitionId } ) );
            CatalogPartitionPlacement placement = new CatalogPartitionPlacement(
                    old.tableId,
                    old.adapterId,
                    old.adapterUniqueName,
                    old.placementType,
                    physicalSchemaName,
                    physicalTableName,
                    old.partitionId,
                    old.role);

            synchronized ( this ) {
                partitionPlacements.replace( new Object[]{ adapterId, partitionId }, placement );
                listeners.firePropertyChange( "partitionPlacement", old, placement );
            }

        } catch ( NullPointerException e ) {
            getAdapter( adapterId );
            getPartition( partitionId );
            throw new UnknownPartitionPlacementException( adapterId, partitionId );
        }
    }


    /**
     * Updates the last time a materialized view has been refreshed.
     *
     * @param materializedViewId id of the materialized view
     */
    @Override
    public void updateMaterializedViewRefreshTime( long materializedViewId ) {
        CatalogMaterializedView old = (CatalogMaterializedView) getTable( materializedViewId );

        MaterializedCriteria materializedCriteria = old.getMaterializedCriteria();
        materializedCriteria.setLastUpdate( new Timestamp( System.currentTimeMillis() ) );

        CatalogMaterializedView catalogMaterializedView = new CatalogMaterializedView(
                old.id,
                old.name,
                old.columnIds,
                old.schemaId,
                old.databaseId,
                old.ownerId,
                old.ownerName,
                old.tableType,
                old.getQuery(),
                old.primaryKey,
                old.dataPlacements,
                old.modifiable,
                old.partitionProperty,
                old.getAlgCollation(),
                old.connectedViews,
                old.getUnderlyingTables(),
                old.getLanguage(),
                materializedCriteria,
                old.isOrdered() );

        synchronized ( this ) {
            tables.replace( materializedViewId, catalogMaterializedView );
            tableNames.replace(
                    new Object[]{ catalogMaterializedView.databaseId, catalogMaterializedView.schemaId, catalogMaterializedView.name },
                    catalogMaterializedView );
        }
        listeners.firePropertyChange( "table", old, catalogMaterializedView );
    }


    /**
     * Deletes all dependent column placements
     *
     * @param adapterId The id of the adapter
     * @param columnId The id of the column
     * @param columnOnly If delete originates from a dropColumn
     */
    @Override
    public void deleteColumnPlacement( int adapterId, long columnId, boolean columnOnly ) {
        CatalogTable oldTable = getTable( getColumn( columnId ).tableId );

        synchronized ( this ) {

            if ( log.isDebugEnabled() ) {
                log.debug( "Is flagged for deletion {}", isTableFlaggedForDeletion( oldTable.id ) );
            }

            if ( oldTable.partitionProperty.isPartitioned ) {
                if ( !isTableFlaggedForDeletion( oldTable.id ) ) {
                    if ( !columnOnly ) {
<<<<<<< HEAD
                        if ( !validateDataPlacementsConstraints( adapterId, oldTable.id, Arrays.asList( columnId ), new ArrayList<>() ) ) {
=======
                        if ( !validateDataPlacementsConstraints( oldTable.id, adapterId, Arrays.asList( columnId ), new ArrayList<>() ) ) {
>>>>>>> eeaa97b7
                            throw new RuntimeException( "Partition Distribution failed" );
                        }
                    }
                }
            }

            removeColumnsFromDataPlacement( adapterId, oldTable.id, Arrays.asList( columnId ) );
            columnPlacements.remove( new Object[]{ adapterId, columnId } );
        }
        listeners.firePropertyChange( "columnPlacement", oldTable, null );
    }


    /**
     * Get a column placement independent of any partition.
     * Mostly used get information about the placement itself rather than the chunk of data
     *
     * @param adapterId The id of the adapter
     * @param columnId The id of the column
     * @return The specific column placement
     */
    @Override
    public CatalogColumnPlacement getColumnPlacement( int adapterId, long columnId ) {
        try {
            return Objects.requireNonNull( columnPlacements.get( new Object[]{ adapterId, columnId } ) );
        } catch ( NullPointerException e ) {
            getAdapter( adapterId );
            getColumn( columnId );
            throw new UnknownColumnPlacementRuntimeException( adapterId, columnId );
        }
    }


    /**
     * Checks if there is a column with the specified name in the specified table.
     *
     * @param adapterId The id of the adapter
     * @param columnId The id of the column
     * @return true if there is a column placement, false if not.
     */
    @Override
    public boolean checkIfExistsColumnPlacement( int adapterId, long columnId ) {
        CatalogColumnPlacement placement = columnPlacements.get( new Object[]{ adapterId, columnId } );
        return placement != null;
    }


    /**
     * Get column placements on a adapter. On column detail level
     * Only returns one ColumnPlacement per column on adapter. Ignores multiplicity due to different partitionsIds
     *
     * @param adapterId The id of the adapter
     * @return List of column placements on the specified adapter
     */
    @Override
    public List<CatalogColumnPlacement> getColumnPlacementsOnAdapter( int adapterId ) {
        return new ArrayList<>( columnPlacements.prefixSubMap( new Object[]{ adapterId } ).values() );
    }


    /**
     * Get column placements of a specific table on a specific adapter on column detail level.
     * Only returns one ColumnPlacement per column on adapter. Ignores multiplicity due to different partitionsIds
     *
     * @param adapterId The id of the adapter
     * @return List of column placements of the table on the specified adapter
     */
    @Override
    public List<CatalogColumnPlacement> getColumnPlacementsOnAdapterPerTable( int adapterId, long tableId ) {
        final Comparator<CatalogColumnPlacement> columnPlacementComparator = Comparator.comparingInt( p -> getColumn( p.columnId ).position );
        return getColumnPlacementsOnAdapter( adapterId )
                .stream()
                .filter( p -> p.tableId == tableId )
                .sorted( columnPlacementComparator )
                .collect( Collectors.toList() );
    }


    @Override
    public List<CatalogColumnPlacement> getColumnPlacementsOnAdapterSortedByPhysicalPosition( int adapterId, long tableId ) {
        final Comparator<CatalogColumnPlacement> columnPlacementComparator = Comparator.comparingLong( p -> p.physicalPosition );
        return getColumnPlacementsOnAdapter( adapterId )
                .stream()
                .filter( p -> p.tableId == tableId )
                .sorted( columnPlacementComparator )
                .collect( Collectors.toList() );
    }


    @Override
    public List<CatalogColumnPlacement> getColumnPlacementsByColumn( long columnId ) {
        return columnPlacements.values()
                .stream()
                .filter( p -> p.columnId == columnId )
                .collect( Collectors.toList() );
    }


    @Override
    public ImmutableMap<Integer, ImmutableList<Long>> getColumnPlacementsByAdapter( long tableId ) {
        CatalogTable table = getTable( tableId );
        Map<Integer, ImmutableList<Long>> columnPlacementsByAdapter = new HashMap<>();

        table.dataPlacements.forEach( adapterId -> columnPlacementsByAdapter.put(
                        adapterId,
                        ImmutableList.copyOf(
                                getDataPlacement( adapterId, tableId ).columnPlacementsOnAdapter )
                )
        );

        return ImmutableMap.copyOf( columnPlacementsByAdapter );
    }


    @Override
    public ImmutableMap<Integer, ImmutableList<Long>> getPartitionPlacementsByAdapter( long tableId ) {
        CatalogTable table = getTable( tableId );
        Map<Integer, ImmutableList<Long>> partitionPlacementsByAdapter = new HashMap<>();

        table.dataPlacements.forEach( adapterId -> partitionPlacementsByAdapter.put(
                        adapterId,
                        ImmutableList.copyOf(
<<<<<<< HEAD
                                getDataPlacement( adapterId, tableId ).getAllPartitionIds() )
                            )
=======
                                getDataPlacement( adapterId, tableId ).partitionPlacementsOnAdapter )
                )
>>>>>>> eeaa97b7
        );

        return ImmutableMap.copyOf( partitionPlacementsByAdapter );
    }


    @Override
    public ImmutableMap<Integer, ImmutableList<Long>> getPartitionGroupsByAdapter( long tableId ) {
        return null;
    }


    @Override
<<<<<<< HEAD
    public Long getPartitionGroupByPartition( long partitionId ) {
=======
    public long getPartitionGroupByPartition( long partitionId ) {
>>>>>>> eeaa97b7
        return getPartition( partitionId ).partitionGroupId;
    }


    /**
     * T
     * Get all column placements of a column.
     *
     * @param columnId The id of the specific column
     * @return List of column placements of specific column
     */
    @Override
    public List<CatalogColumnPlacement> getColumnPlacement( long columnId ) {
        return columnPlacements.values()
                .stream()
                .filter( p -> p.columnId == columnId )
                .collect( Collectors.toList() );
    }


    /**
     * Get column placements in a specific schema on a specific adapter
     *
     * @param adapterId The id of the adapter
     * @param schemaId The id of the schema
     * @return List of column placements on this adapter and schema
     */
    @Override
    public List<CatalogColumnPlacement> getColumnPlacementsOnAdapterAndSchema( int adapterId, long schemaId ) {
        try {
            return getColumnPlacementsOnAdapter( adapterId ).stream().filter( p -> Objects.requireNonNull( columns.get( p.columnId ) ).schemaId == schemaId ).collect( Collectors.toList() );
        } catch ( NullPointerException e ) {
            getAdapter( adapterId );
            getSchema( schemaId );
            return new ArrayList<>();
        }
    }


    /**
     * Update type of a placement.
     *
     * @param adapterId The id of the adapter
     * @param columnId The id of the column
     * @param placementType The new type of placement
     */
    @Override
    public void updateColumnPlacementType( int adapterId, long columnId, PlacementType placementType ) {
        try {
            CatalogColumnPlacement old = Objects.requireNonNull( columnPlacements.get( new Object[]{ adapterId, columnId } ) );
            CatalogColumnPlacement placement = new CatalogColumnPlacement(
                    old.tableId,
                    old.columnId,
                    old.adapterId,
                    old.adapterUniqueName,
                    placementType,
                    old.physicalSchemaName,
                    old.physicalColumnName,
                    old.physicalPosition );
            synchronized ( this ) {
                columnPlacements.replace( new Object[]{ adapterId, columnId }, placement );
            }
            listeners.firePropertyChange( "columnPlacement", old, placement );
        } catch ( NullPointerException e ) {
            getAdapter( adapterId );
            getColumn( columnId );
            throw new UnknownColumnPlacementRuntimeException( adapterId, columnId );
        }
    }


    /**
     * Update physical position of a column placement on a specified adapter.
     *
     * @param adapterId The id of the adapter
     * @param columnId The id of the column
     * @param position The physical position to set
     */
    @Override
    public void updateColumnPlacementPhysicalPosition( int adapterId, long columnId, long position ) {
        try {
            CatalogColumnPlacement old = Objects.requireNonNull( columnPlacements.get( new Object[]{ adapterId, columnId } ) );
            CatalogColumnPlacement placement = new CatalogColumnPlacement(
                    old.tableId,
                    old.columnId,
                    old.adapterId,
                    old.adapterUniqueName,
                    old.placementType,
                    old.physicalSchemaName,
                    old.physicalColumnName,
                    position );
            synchronized ( this ) {
                columnPlacements.replace( new Object[]{ adapterId, columnId }, placement );
            }
            listeners.firePropertyChange( "columnPlacement", old, placement );
        } catch ( NullPointerException e ) {
            getAdapter( adapterId );
            getColumn( columnId );
            throw new UnknownColumnPlacementRuntimeException( adapterId, columnId );
        }
    }


    /*
     **
     * Update physical position of a column placement on a specified adapter. Uses auto-increment to get the globally increasing number.
     *
     * @param adapterId The id of the adapter
     * @param columnId The id of the column
     */
    @Override
    public void updateColumnPlacementPhysicalPosition( int adapterId, long columnId ) {
        try {
            CatalogColumnPlacement old = Objects.requireNonNull( columnPlacements.get( new Object[]{ adapterId, columnId } ) );
            CatalogColumnPlacement placement = new CatalogColumnPlacement(
                    old.tableId,
                    old.columnId,
                    old.adapterId,
                    old.adapterUniqueName,
                    old.placementType,
                    old.physicalSchemaName,
                    old.physicalColumnName,
                    physicalPositionBuilder.getAndIncrement() );
            synchronized ( this ) {
                columnPlacements.replace( new Object[]{ adapterId, columnId }, placement );
            }
            listeners.firePropertyChange( "columnPlacement", old, placement );
        } catch ( NullPointerException e ) {
            getAdapter( adapterId );
            getColumn( columnId );
            throw new UnknownColumnPlacementRuntimeException( adapterId, columnId );
        }
    }


    /**
     * Change physical names of a placement.
     *
     * @param adapterId The id of the adapter
     * @param columnId The id of the column
     * @param physicalSchemaName The physical schema name
     * @param physicalColumnName The physical column name
     * @param updatePhysicalColumnPosition Whether to reset the column position (highest number in the table; represents that the column is now at the last position)
     */
    @Override
    public void updateColumnPlacementPhysicalNames( int adapterId, long columnId, String physicalSchemaName, String physicalColumnName, boolean updatePhysicalColumnPosition ) {
        try {
            CatalogColumnPlacement old = Objects.requireNonNull( columnPlacements.get( new Object[]{ adapterId, columnId } ) );
            CatalogColumnPlacement placement = new CatalogColumnPlacement(
                    old.tableId,
                    old.columnId,
                    old.adapterId,
                    old.adapterUniqueName,
                    old.placementType,
                    physicalSchemaName,
                    physicalColumnName,
                    updatePhysicalColumnPosition ? physicalPositionBuilder.getAndIncrement() : old.physicalPosition );
            synchronized ( this ) {
                columnPlacements.replace( new Object[]{ adapterId, columnId }, placement );
            }
            listeners.firePropertyChange( "columnPlacement", old, placement );
        } catch ( NullPointerException e ) {
            getAdapter( adapterId );
            getColumn( columnId );
            throw new UnknownColumnPlacementRuntimeException( adapterId, columnId );
        }
    }


    /**
     * Get all columns of the specified table.
     *
     * @param tableId The id of the table
     * @return List of columns which fit to the specified filters. If there is no column which meets the criteria, an empty list is returned.
     */
    @Override
    public List<CatalogColumn> getColumns( long tableId ) {
        try {
            CatalogTable table = Objects.requireNonNull( tables.get( tableId ) );
            return columnNames.prefixSubMap( new Object[]{ table.databaseId, table.schemaId, table.id } ).values().stream().sorted( columnComparator ).collect( Collectors.toList() );
        } catch ( NullPointerException e ) {
            return new ArrayList<>();
        }
    }


    /**
     * Get all columns of the specified database which fit to the specified filter patterns.
     * <code>getColumns(xid, databaseName, null, null, null)</code> returns all columns of the database.
     *
     * @param databaseNamePattern Pattern for the database name. null returns all.
     * @param schemaNamePattern Pattern for the schema name. null returns all.
     * @param tableNamePattern Pattern for the table name. null returns all.
     * @param columnNamePattern Pattern for the column name. null returns all.
     * @return List of columns which fit to the specified filters. If there is no column which meets the criteria, an empty list is returned.
     */
    @Override
    public List<CatalogColumn> getColumns( Pattern databaseNamePattern, Pattern schemaNamePattern, Pattern tableNamePattern, Pattern columnNamePattern ) {
        List<CatalogTable> catalogTables = getTables( databaseNamePattern, schemaNamePattern, tableNamePattern );

        if ( catalogTables.size() > 0 ) {
            Stream<CatalogColumn> catalogColumns = catalogTables.stream().filter( t -> tableChildren.containsKey( t.id ) ).flatMap( t -> Objects.requireNonNull( tableChildren.get( t.id ) ).stream() ).map( columns::get );

            if ( columnNamePattern != null ) {
                catalogColumns = catalogColumns.filter( c -> c.name.matches( columnNamePattern.toRegex() ) );
            }
            return catalogColumns.collect( Collectors.toList() );
        }

        return new ArrayList<>();
    }


    /**
     * Returns the column with the specified id.
     *
     * @param columnId The id of the column
     * @return A CatalogColumn
     */
    @Override
    public CatalogColumn getColumn( long columnId ) {
        try {
            return Objects.requireNonNull( columns.get( columnId ) );
        } catch ( NullPointerException e ) {
            throw new UnknownColumnIdRuntimeException( columnId );
        }
    }


    /**
     * Returns the column with the specified name in the specified table of the specified database and schema.
     *
     * @param tableId The id of the table
     * @param columnName The name of the column
     * @return A CatalogColumn
     * @throws UnknownColumnException If there is no column with this name in the specified table of the database and schema.
     */
    @Override
    public CatalogColumn getColumn( long tableId, String columnName ) throws UnknownColumnException {
        try {
            CatalogTable table = getTable( tableId );
            return Objects.requireNonNull( columnNames.get( new Object[]{ table.databaseId, table.schemaId, table.id, columnName } ) );
        } catch ( NullPointerException e ) {
            throw new UnknownColumnException( tableId, columnName );
        }
    }


    /**
     * Returns the column with the specified name in the specified table of the specified database and schema.
     *
     * @param databaseName The name of the database
     * @param schemaName The name of the schema
     * @param tableName The name of the table
     * @param columnName The name of the column
     * @return A CatalogColumn
     */
    @Override
    public CatalogColumn getColumn( String databaseName, String schemaName, String tableName, String columnName ) throws UnknownColumnException, UnknownSchemaException, UnknownDatabaseException, UnknownTableException {
        try {
            CatalogTable table = getTable( databaseName, schemaName, tableName );
            return Objects.requireNonNull( columnNames.get( new Object[]{ table.databaseId, table.schemaId, table.id, columnName } ) );
        } catch ( NullPointerException e ) {
            throw new UnknownColumnException( databaseName, schemaName, tableName, columnName );
        }
    }


    /**
     * Adds a column.
     *
     * @param name The name of the column
     * @param tableId The id of the corresponding table
     * @param position The ordinal position of the column (starting with 1)
     * @param type The type of the column
     * @param length The length of the field (if applicable, else null)
     * @param scale The number of digits after the decimal point (if applicable)
     * @param nullable Weather the column can contain null values
     * @param collation The collation of the field (if applicable, else null)
     * @return The id of the inserted column
     */
    @Override
    public long addColumn( String name, long tableId, int position, PolyType type, PolyType collectionsType, Integer length, Integer scale, Integer dimension, Integer cardinality, boolean nullable, Collation collation ) {
        CatalogTable table = getTable( tableId );
        if ( type.getFamily() == PolyTypeFamily.CHARACTER && collation == null ) {
            throw new RuntimeException( "Collation is not allowed to be null for char types." );
        }
        if ( scale != null && length != null ) {
            if ( scale > length ) {
                throw new RuntimeException( "Invalid scale! Scale can not be larger than length." );
            }
        }

        long id = columnIdBuilder.getAndIncrement();
        CatalogColumn column = new CatalogColumn(
                id,
                name,
                tableId,
                table.schemaId,
                table.databaseId,
                position,
                type,
                collectionsType,
                length,
                scale,
                dimension,
                cardinality,
                nullable,
                collation,
                null );

        synchronized ( this ) {
            columns.put( id, column );
            columnNames.put( new Object[]{ table.databaseId, table.schemaId, table.id, name }, column );
            List<Long> children = new ArrayList<>( Objects.requireNonNull( tableChildren.get( tableId ) ) );
            children.add( id );
            tableChildren.replace( tableId, ImmutableList.copyOf( children ) );

            List<Long> columnIds = new ArrayList<>( table.columnIds );
            columnIds.add( id );

            CatalogTable updatedTable;

            updatedTable = table.getTableWithColumns( ImmutableList.copyOf( columnIds ) );
            tables.replace( tableId, updatedTable );
            tableNames.replace( new Object[]{ updatedTable.databaseId, updatedTable.schemaId, updatedTable.name }, updatedTable );

        }
        listeners.firePropertyChange( "column", null, column );
        return id;
    }


    /**
     * Renames a column
     *
     * @param columnId The if of the column to rename
     * @param name New name of the column
     */
    @Override
    public void renameColumn( long columnId, String name ) {
        CatalogColumn old = getColumn( columnId );
        CatalogColumn column = new CatalogColumn( old.id, name, old.tableId, old.schemaId, old.databaseId, old.position, old.type, old.collectionsType, old.length, old.scale, old.dimension, old.cardinality, old.nullable, old.collation, old.defaultValue );
        synchronized ( this ) {
            columns.replace( columnId, column );
            columnNames.remove( new Object[]{ column.databaseId, column.schemaId, column.tableId, old.name } );
            columnNames.put( new Object[]{ column.databaseId, column.schemaId, column.tableId, name }, column );
        }
        listeners.firePropertyChange( "column", old, column );
    }


    /**
     * Change move the column to the specified position. Make sure, that there is no other column with this position in the table.
     *
     * @param columnId The id of the column for which to change the position
     * @param position The new position of the column
     */
    @Override
    public void setColumnPosition( long columnId, int position ) {
        CatalogColumn old = getColumn( columnId );
        CatalogColumn column = new CatalogColumn( old.id, old.name, old.tableId, old.schemaId, old.databaseId, position, old.type, old.collectionsType, old.length, old.scale, old.dimension, old.cardinality, old.nullable, old.collation, old.defaultValue );
        synchronized ( this ) {
            columns.replace( columnId, column );
            columnNames.replace( new Object[]{ column.databaseId, column.schemaId, column.tableId, column.name }, column );
        }
        listeners.firePropertyChange( "column", old, column );
    }


    /**
     * Change the data type of an column.
     *
     * @param columnId The id of the column
     * @param type The new type of the column
     */
    @Override
    public void setColumnType( long columnId, PolyType type, PolyType collectionsType, Integer length, Integer scale, Integer dimension, Integer cardinality ) throws GenericCatalogException {
        try {
            CatalogColumn old = Objects.requireNonNull( columns.get( columnId ) );

            if ( scale != null && scale > length ) {
                throw new RuntimeException( "Invalid scale! Scale can not be larger than length." );
            }

            // Check that the column is not part of a key
            for ( CatalogKey key : getKeys() ) {
                if ( key.columnIds.contains( columnId ) ) {
                    String name = "UNKNOWN";
                    if ( key instanceof CatalogPrimaryKey ) {
                        name = "PRIMARY KEY";
                    } else if ( key instanceof CatalogForeignKey ) {
                        name = ((CatalogForeignKey) key).name;
                    } else {
                        List<CatalogConstraint> constraints = getConstraints( key );
                        if ( constraints.size() > 0 ) {
                            name = constraints.get( 0 ).name;
                        }
                    }
                    throw new GenericCatalogException( "The column \"" + old.name + "\" is part of the key \"" + name + "\". Unable to change the type of a column that is part of a key." );
                }
            }

            Collation collation = type.getFamily() == PolyTypeFamily.CHARACTER
                    ? Collation.getById( RuntimeConfig.DEFAULT_COLLATION.getInteger() )
                    : null;
            CatalogColumn column = new CatalogColumn( old.id, old.name, old.tableId, old.schemaId, old.databaseId, old.position, type, collectionsType, length, scale, dimension, cardinality, old.nullable, collation, old.defaultValue );
            synchronized ( this ) {
                columns.replace( columnId, column );
                columnNames.replace( new Object[]{ old.databaseId, old.schemaId, old.tableId, old.name }, column );
            }
            listeners.firePropertyChange( "column", old, column );
        } catch ( NullPointerException e ) {
            throw new GenericCatalogException( e );
        }
    }


    /**
     * Change nullability of the column (weather the column allows null values).
     *
     * @param columnId The id of the column
     * @param nullable True if the column should allow null values, false if not.
     */
    @Override
    public void setNullable( long columnId, boolean nullable ) throws GenericCatalogException {
        try {
            CatalogColumn old = Objects.requireNonNull( columns.get( columnId ) );
            if ( nullable ) {
                // Check if the column is part of a primary key (pk's are not allowed to contain null values)
                CatalogTable table = Objects.requireNonNull( tables.get( old.tableId ) );
                if ( table.primaryKey != null ) {
                    CatalogKey catalogKey = getPrimaryKey( table.primaryKey );
                    if ( catalogKey.columnIds.contains( columnId ) ) {
                        throw new GenericCatalogException( "Unable to allow null values in a column that is part of the primary key." );
                    }
                }
            } else {
                // TODO: Check that the column does not contain any null values
                getColumnPlacement( columnId );
            }
            CatalogColumn column = new CatalogColumn(
                    old.id,
                    old.name,
                    old.tableId,
                    old.schemaId,
                    old.databaseId,
                    old.position,
                    old.type,
                    old.collectionsType,
                    old.length,
                    old.scale,
                    old.dimension,
                    old.cardinality,
                    nullable,
                    old.collation,
                    old.defaultValue );
            synchronized ( this ) {
                columns.replace( columnId, column );
                columnNames.replace( new Object[]{ old.databaseId, old.schemaId, old.tableId, old.name }, column );
            }
            listeners.firePropertyChange( "column", old, column );
        } catch ( NullPointerException e ) {
            throw new GenericCatalogException( e );
        }
    }


    /**
     * Set the collation of a column.
     * If the column already has the specified collation set, this method is a NoOp.
     *
     * @param columnId The id of the column
     * @param collation The collation to set
     */
    @Override
    public void setCollation( long columnId, Collation collation ) {
        CatalogColumn old = getColumn( columnId );

        if ( old.type.getFamily() != PolyTypeFamily.CHARACTER ) {
            throw new RuntimeException( "Illegal attempt to set collation for a non-char column!" );
        }
        CatalogColumn column = new CatalogColumn(
                old.id,
                old.name,
                old.tableId,
                old.schemaId,
                old.databaseId,
                old.position,
                old.type,
                old.collectionsType,
                old.length,
                old.scale,
                old.dimension,
                old.cardinality,
                old.nullable,
                collation,
                old.defaultValue );
        synchronized ( this ) {
            columns.replace( columnId, column );
            columnNames.replace( new Object[]{ old.databaseId, old.schemaId, old.tableId, old.name }, column );
        }
        listeners.firePropertyChange( "column", old, column );
    }


    /**
     * Checks if there is a column with the specified name in the specified table.
     *
     * @param tableId The id of the table
     * @param columnName The name to check for
     * @return true if there is a column with this name, false if not.
     */
    @Override
    public boolean checkIfExistsColumn( long tableId, String columnName ) {
        CatalogTable table = getTable( tableId );
        return columnNames.containsKey( new Object[]{ table.databaseId, table.schemaId, tableId, columnName } );
    }


    /**
     * Delete the specified column. This also deletes a default value in case there is one defined for this column.
     *
     * @param columnId The id of the column to delete
     */
    @Override
    public void deleteColumn( long columnId ) {
        //TODO also delete keys with that column?
        CatalogColumn column = getColumn( columnId );

        List<Long> children = new ArrayList<>( Objects.requireNonNull( tableChildren.get( column.tableId ) ) );
        children.remove( columnId );

        CatalogTable old = getTable( column.tableId );
        List<Long> columnIds = new ArrayList<>( old.columnIds );
        columnIds.remove( columnId );

        CatalogTable table;
        if ( old.tableType == TableType.MATERIALIZED_VIEW ) {
            table = new CatalogMaterializedView(
                    old.id,
                    old.name,
                    ImmutableList.copyOf( columnIds ),
                    old.schemaId,
                    old.databaseId,
                    old.ownerId,
                    old.ownerName,
                    old.tableType,
                    ((CatalogMaterializedView) old).getQuery(),
                    old.primaryKey,
                    old.dataPlacements,
                    old.modifiable,
                    old.partitionProperty,
                    ((CatalogMaterializedView) old).getAlgCollation(),
                    old.connectedViews,
                    ((CatalogMaterializedView) old).getUnderlyingTables(),
                    ((CatalogMaterializedView) old).getLanguage(),
                    ((CatalogMaterializedView) old).getMaterializedCriteria(),
                    ((CatalogMaterializedView) old).isOrdered()
            );
        } else {
            table = new CatalogTable(
                    old.id,
                    old.name,
                    ImmutableList.copyOf( columnIds ),
                    old.schemaId,
                    old.databaseId,
                    old.ownerId,
                    old.ownerName,
                    old.tableType,
                    old.primaryKey,
                    old.dataPlacements,
                    old.modifiable,
                    old.partitionProperty,
                    old.connectedViews );
        }
        synchronized ( this ) {
            columnNames.remove( new Object[]{ column.databaseId, column.schemaId, column.tableId, column.name } );
            tableChildren.replace( column.tableId, ImmutableList.copyOf( children ) );

            deleteDefaultValue( columnId );
            for ( CatalogColumnPlacement p : getColumnPlacement( columnId ) ) {
                deleteColumnPlacement( p.adapterId, p.columnId, false );
            }
            tables.replace( column.tableId, table );
            tableNames.replace( new Object[]{ table.databaseId, table.schemaId, table.name }, table );

            columns.remove( columnId );
        }
        listeners.firePropertyChange( "column", column, null );
    }


    /**
     * Adds a default value for a column. If there already is a default values, it being replaced.
     *
     * TODO: String is only a temporary solution
     *
     * @param columnId The id of the column
     * @param type The type of the default value
     * @param defaultValue The default value
     */
    @Override
    public void setDefaultValue( long columnId, PolyType type, String defaultValue ) {
        CatalogColumn old = getColumn( columnId );
        CatalogColumn column = new CatalogColumn(
                old.id,
                old.name,
                old.tableId,
                old.schemaId,
                old.databaseId,
                old.position,
                old.type,
                old.collectionsType,
                old.length,
                old.scale,
                old.dimension,
                old.cardinality,
                old.nullable,
                old.collation,
                new CatalogDefaultValue( columnId, type, defaultValue, "defaultValue" ) );
        synchronized ( this ) {
            columns.replace( columnId, column );
            columnNames.replace( new Object[]{ column.databaseId, column.schemaId, column.tableId, column.name }, column );
        }
        listeners.firePropertyChange( "column", old, column );
    }


    /**
     * Deletes an existing default value of a column. NoOp if there is no default value defined.
     *
     * @param columnId The id of the column
     */
    @Override
    public void deleteDefaultValue( long columnId ) {
        CatalogColumn old = getColumn( columnId );
        CatalogColumn column = new CatalogColumn(
                old.id,
                old.name,
                old.tableId,
                old.schemaId,
                old.databaseId,
                old.position,
                old.type,
                old.collectionsType,
                old.length,
                old.scale,
                old.dimension,
                old.cardinality,
                old.nullable,
                old.collation,
                null );
        if ( old.defaultValue != null ) {
            synchronized ( this ) {
                columns.replace( columnId, column );
                columnNames.replace( new Object[]{ old.databaseId, old.schemaId, old.tableId, old.name }, column );
            }
            listeners.firePropertyChange( "column", old, column );
        }
    }


    /**
     * Returns a specified primary key
     *
     * @param key The id of the primary key
     * @return The primary key
     */
    @Override
    public CatalogPrimaryKey getPrimaryKey( long key ) {
        try {
            return Objects.requireNonNull( primaryKeys.get( key ) );
        } catch ( NullPointerException e ) {
            throw new UnknownKeyIdRuntimeException( key );
        }
    }


    /**
     * Check whether a key is a primary key
     *
     * @param key The id of the key
     * @return Whether the key is a primary key
     */
    @Override
    public boolean isPrimaryKey( long key ) {
        try {
            Long primary = getTable( Objects.requireNonNull( keys.get( key ) ).tableId ).primaryKey;
            return primary != null && primary == key;
        } catch ( NullPointerException e ) {
            throw new UnknownKeyIdRuntimeException( key );
        }
    }


    /**
     * Adds a primary key to a specified table. If there is already a primary key defined for this table it is replaced.
     *
     * @param tableId The id of the table
     * @param columnIds The id of key which will be part of the primary keys
     */
    @Override
    public void addPrimaryKey( long tableId, List<Long> columnIds ) throws GenericCatalogException {
        try {
            // Check if the columns are set 'not null'
            List<CatalogColumn> nullableColumns = columnIds.stream().map( columns::get ).filter( Objects::nonNull ).filter( c -> c.nullable ).collect( Collectors.toList() );
            for ( CatalogColumn col : nullableColumns ) {
                throw new GenericCatalogException( "Primary key is not allowed to contain null values but the column '" + col.name + "' is declared nullable." );
            }

            // TODO: Check if the current values are unique

            // Check if there is already a primary key defined for this table and if so, delete it.
            CatalogTable table = getTable( tableId );

            if ( table.primaryKey != null ) {
                // CatalogCombinedKey combinedKey = getCombinedKey( table.primaryKey );
                if ( getKeyUniqueCount( table.primaryKey ) == 1 && isForeignKey( tableId ) ) {
                    // This primary key is the only constraint for the uniqueness of this key.
                    throw new GenericCatalogException( "This key is referenced by at least one foreign key which requires this key to be unique. To drop this primary key, first drop the foreign keys or create a unique constraint." );
                }
                synchronized ( this ) {
                    setPrimaryKey( tableId, null );
                    deleteKeyIfNoLongerUsed( table.primaryKey );
                }
            }
            long keyId = getOrAddKey( tableId, columnIds );
            setPrimaryKey( tableId, keyId );
        } catch ( NullPointerException e ) {
            throw new GenericCatalogException( e );
        }
    }


    private int getKeyUniqueCount( long keyId ) {
        CatalogKey key = keys.get( keyId );
        int count = 0;
        if ( isPrimaryKey( keyId ) ) {
            count++;
        }

        for ( CatalogConstraint constraint : getConstraints( key ) ) {
            if ( constraint.type == ConstraintType.UNIQUE ) {
                count++;
            }
        }

        for ( CatalogIndex index : getIndexes( key ) ) {
            if ( index.unique ) {
                count++;
            }
        }

        return count;
    }


    /**
     * Returns all (imported) foreign keys of a specified table
     *
     * @param tableId The id of the table
     * @return List of foreign keys
     */
    @Override

    public List<CatalogForeignKey> getForeignKeys( long tableId ) {
        return foreignKeys.values().stream().filter( f -> f.tableId == tableId ).collect( Collectors.toList() );
    }


    /**
     * Returns all foreign keys that reference the specified table (exported keys).
     *
     * @param tableId The id of the table
     * @return List of foreign keys
     */
    @Override
    public List<CatalogForeignKey> getExportedKeys( long tableId ) {
        return foreignKeys.values().stream().filter( k -> k.referencedKeyTableId == tableId ).collect( Collectors.toList() );
    }


    /**
     * Get all constraints of the specified table
     *
     * @param tableId The id of the table
     * @return List of constraints
     */
    @Override
    public List<CatalogConstraint> getConstraints( long tableId ) {
        List<Long> keysOfTable = keys.values().stream().filter( k -> k.tableId == tableId ).map( k -> k.id ).collect( Collectors.toList() );
        return constraints.values().stream().filter( c -> keysOfTable.contains( c.keyId ) ).collect( Collectors.toList() );
    }


    /**
     * Returns the constraint with the specified name in the specified table.
     *
     * @param tableId The id of the table
     * @param constraintName The name of the constraint
     * @return The constraint
     */
    @Override
    public CatalogConstraint getConstraint( long tableId, String constraintName ) throws UnknownConstraintException {
        try {
            return constraints.values().stream()
                    .filter( c -> c.key.tableId == tableId && c.name.equals( constraintName ) )
                    .findFirst()
                    .orElseThrow( NullPointerException::new );
        } catch ( NullPointerException e ) {
            throw new UnknownConstraintException( tableId, constraintName );
        }
    }


    /**
     * Return the foreign key with the specified name from the specified table
     *
     * @param tableId The id of the table
     * @param foreignKeyName The name of the foreign key
     * @return The foreign key
     */
    @Override
    public CatalogForeignKey getForeignKey( long tableId, String foreignKeyName ) throws UnknownForeignKeyException {
        try {
            return foreignKeys.values().stream()
                    .filter( f -> f.tableId == tableId && f.name.equals( foreignKeyName ) )
                    .findFirst()
                    .orElseThrow( NullPointerException::new );
        } catch ( NullPointerException e ) {
            throw new UnknownForeignKeyException( tableId, foreignKeyName );
        }
    }


    /**
     * Adds a unique foreign key constraint.
     *
     * @param tableId The id of the table
     * @param columnIds The id of the columns which are part of the foreign key
     * @param referencesIds The id of columns forming the key referenced by this key
     * @param constraintName The name of the constraint
     * @param onUpdate The option for updates
     * @param onDelete The option for deletes
     */
    @Override
    public void addForeignKey( long tableId, List<Long> columnIds, long referencesTableId, List<Long> referencesIds, String constraintName, ForeignKeyOption onUpdate, ForeignKeyOption onDelete ) throws GenericCatalogException {
        try {
            CatalogTable table = Objects.requireNonNull( tables.get( tableId ) );
            List<CatalogKey> childKeys = keys.values().stream().filter( k -> k.tableId == referencesTableId ).collect( Collectors.toList() );

            for ( CatalogKey refKey : childKeys ) {
                if ( refKey.columnIds.size() == referencesIds.size() && refKey.columnIds.containsAll( referencesIds ) && referencesIds.containsAll( refKey.columnIds ) ) {

                    // CatalogKey combinedKey = getCombinedKey( refKey.id );

                    int i = 0;
                    for ( long referencedColumnId : refKey.columnIds ) {
                        CatalogColumn referencingColumn = getColumn( columnIds.get( i++ ) );
                        CatalogColumn referencedColumn = getColumn( referencedColumnId );
                        if ( referencedColumn.type != referencingColumn.type ) {
                            throw new GenericCatalogException( "The data type of the referenced columns does not match the data type of the referencing column: " + referencingColumn.type.name() + " != " + referencedColumn.type );
                        }
                    }
                    // TODO same keys for key and foreign key
                    if ( getKeyUniqueCount( refKey.id ) > 0 ) {
                        long keyId = getOrAddKey( tableId, columnIds );
                        //List<String> keyColumnNames = columnIds.stream().map( id -> Objects.requireNonNull( columns.get( id ) ).name ).collect( Collectors.toList() );
                        //List<String> referencesNames = referencesIds.stream().map( id -> Objects.requireNonNull( columns.get( id ) ).name ).collect( Collectors.toList() );
                        CatalogForeignKey key = new CatalogForeignKey(
                                keyId,
                                constraintName,
                                tableId,
                                table.schemaId,
                                table.databaseId,
                                refKey.id,
                                refKey.tableId,
                                refKey.schemaId,
                                refKey.databaseId,
                                columnIds,
                                referencesIds,
                                onUpdate,
                                onDelete );
                        synchronized ( this ) {
                            foreignKeys.put( keyId, key );
                        }
                        listeners.firePropertyChange( "foreignKey", null, key );
                        return;
                    }
                }
            }
            throw new GenericCatalogException( "There is no key over the referenced columns." );
        } catch ( NullPointerException e ) {
            throw new GenericCatalogException( e );
        }
    }


    /**
     * Adds a unique constraint.
     *
     * @param tableId The id of the table
     * @param constraintName The name of the constraint
     * @param columnIds A list of column ids
     */
    @Override
    public void addUniqueConstraint( long tableId, String constraintName, List<Long> columnIds ) throws GenericCatalogException {
        // TODO DL check with statements
        try {
            long keyId = getOrAddKey( tableId, columnIds );
            // Check if there is already a unique constraint
            List<CatalogConstraint> catalogConstraints = constraints.values().stream()
                    .filter( c -> c.keyId == keyId && c.type == ConstraintType.UNIQUE )
                    .collect( Collectors.toList() );
            if ( catalogConstraints.size() > 0 ) {
                throw new GenericCatalogException( "There is already a unique constraint!" );
            }
            long id = constraintIdBuilder.getAndIncrement();
            synchronized ( this ) {
                constraints.put( id, new CatalogConstraint( id, keyId, ConstraintType.UNIQUE, constraintName, Objects.requireNonNull( keys.get( keyId ) ) ) );
            }
            listeners.firePropertyChange( "constraint", null, keyId );
        } catch ( NullPointerException e ) {
            throw new GenericCatalogException( e );
        }
    }


    /**
     * Returns all indexes of a table
     *
     * @param tableId The id of the table
     * @param onlyUnique true if only indexes for unique values are returned. false if all indexes are returned.
     * @return List of indexes
     */
    @Override
    public List<CatalogIndex> getIndexes( long tableId, boolean onlyUnique ) {
        if ( !onlyUnique ) {
            return indexes.values().stream().filter( i -> i.key.tableId == tableId ).collect( Collectors.toList() );
        } else {
            return indexes.values().stream().filter( i -> i.key.tableId == tableId && i.unique ).collect( Collectors.toList() );
        }
    }


    /**
     * Returns the index with the specified name in the specified table
     *
     * @param tableId The id of the table
     * @param indexName The name of the index
     * @return The Index
     */
    @Override
    public CatalogIndex getIndex( long tableId, String indexName ) throws UnknownIndexException {
        try {
            return indexes.values().stream()
                    .filter( i -> i.key.tableId == tableId && i.name.equals( indexName ) )
                    .findFirst()
                    .orElseThrow( NullPointerException::new );
        } catch ( NullPointerException e ) {
            throw new UnknownIndexException( tableId, indexName );
        }
    }


    /**
     * Checks if there is an index with the specified name in the specified table.
     *
     * @param tableId The id of the table
     * @param indexName The name to check for
     * @return true if there is an index with this name, false if not.
     */
    @Override
    public boolean checkIfExistsIndex( long tableId, String indexName ) {
        try {
            CatalogTable table = getTable( tableId );
            getIndex( table.id, indexName );
            return true;
        } catch ( UnknownIndexException e ) {
            return false;
        }
    }


    /**
     * Returns the index with the specified id
     *
     * @param indexId The id of the index
     * @return The Index
     */
    @Override
    public CatalogIndex getIndex( long indexId ) {
        try {
            return Objects.requireNonNull( indexes.get( indexId ) );
        } catch ( NullPointerException e ) {
            throw new UnknownIndexIdRuntimeException( indexId );
        }
    }


    /**
     * Returns list of all indexes
     *
     * @return List of indexes
     */
    @Override
    public List<CatalogIndex> getIndexes() {
        return new ArrayList<>( indexes.values() );
    }


    /**
     * Adds an index over the specified columns
     *
     * @param tableId The id of the table
     * @param columnIds A list of column ids
     * @param unique Weather the index is unique
     * @param method Name of the index method (e.g. btree_unique)
     * @param methodDisplayName Display name of the index method (e.g. BTREE)
     * @param location Id of the data store where the index is located (0 for Polypheny-DB itself)
     * @param type The type of index (manual, automatic)
     * @param indexName The name of the index
     * @return The id of the created index
     */
    @Override
    public long addIndex( long tableId, List<Long> columnIds, boolean unique, String method, String methodDisplayName, int location, IndexType type, String indexName ) throws GenericCatalogException {
        long keyId = getOrAddKey( tableId, columnIds );
        if ( unique ) {
            // TODO: Check if the current values are unique
        }
        long id = indexIdBuilder.getAndIncrement();
        synchronized ( this ) {
            indexes.put( id, new CatalogIndex(
                    id,
                    indexName,
                    unique,
                    method,
                    methodDisplayName,
                    type,
                    location,
                    keyId,
                    Objects.requireNonNull( keys.get( keyId ) ),
                    null ) );
        }
        listeners.firePropertyChange( "index", null, keyId );
        return id;
    }


    /**
     * Set physical index name.
     *
     * @param indexId The id of the index
     * @param physicalName The physical name to be set
     */
    @Override
    public void setIndexPhysicalName( long indexId, String physicalName ) {
        try {
            CatalogIndex oldEntry = Objects.requireNonNull( indexes.get( indexId ) );
            CatalogIndex newEntry = new CatalogIndex(
                    oldEntry.id,
                    oldEntry.name,
                    oldEntry.unique,
                    oldEntry.method,
                    oldEntry.methodDisplayName,
                    oldEntry.type,
                    oldEntry.location,
                    oldEntry.keyId,
                    oldEntry.key,
                    physicalName );
            synchronized ( this ) {
                indexes.replace( indexId, newEntry );
            }
            listeners.firePropertyChange( "index", oldEntry, newEntry );
        } catch ( NullPointerException e ) {
            throw new UnknownIndexIdRuntimeException( indexId );
        }
    }


    /**
     * Delete the specified index
     *
     * @param indexId The id of the index to drop
     */
    @Override
    public void deleteIndex( long indexId ) {
        CatalogIndex index = getIndex( indexId );
        if ( index.unique ) {
            if ( getKeyUniqueCount( index.keyId ) == 1 && isForeignKey( index.keyId ) ) {
                // This unique index is the only constraint for the uniqueness of this key.
                //throw new GenericCatalogException( "This key is referenced by at least one foreign key which requires this key to be unique. To delete this index, first add a unique constraint." );
            }
        }
        synchronized ( this ) {
            indexes.remove( indexId );
        }
        listeners.firePropertyChange( "index", index.key, null );
        deleteKeyIfNoLongerUsed( index.keyId );
    }


    /**
     * Deletes the specified primary key (including the entry in the key table). If there is an index on this key, make sure to delete it first.
     * If there is no primary key, this operation is a NoOp.
     *
     * @param tableId The id of the key to drop
     */
    @Override
    public void deletePrimaryKey( long tableId ) throws GenericCatalogException {
        CatalogTable table = getTable( tableId );

        // TODO: Check if the currently stored values are unique
        if ( table.primaryKey != null ) {
            // Check if this primary key is required to maintain to uniqueness
            // CatalogCombinedKey key = getCombinedKey( table.primaryKey );
            if ( isForeignKey( table.primaryKey ) ) {
                if ( getKeyUniqueCount( table.primaryKey ) < 2 ) {
                    throw new GenericCatalogException( "This key is referenced by at least one foreign key which requires this key to be unique. To drop this primary key either drop the foreign key or create a unique constraint." );
                }
            }

            setPrimaryKey( tableId, null );
            deleteKeyIfNoLongerUsed( table.primaryKey );
        }
    }


    /**
     * Delete the specified foreign key (does not delete the referenced key).
     *
     * @param foreignKeyId The id of the foreign key to delete
     */
    @Override
    public void deleteForeignKey( long foreignKeyId ) throws GenericCatalogException {
        try {
            CatalogForeignKey catalogForeignKey = Objects.requireNonNull( foreignKeys.get( foreignKeyId ) );
            synchronized ( this ) {
                foreignKeys.remove( catalogForeignKey.id );
                deleteKeyIfNoLongerUsed( catalogForeignKey.id );
            }
            listeners.firePropertyChange( "foreignKey", foreignKeyId, null );
        } catch ( NullPointerException e ) {
            throw new GenericCatalogException( e );
        }
    }


    /**
     * Delete the specified constraint.
     * For deleting foreign keys, use {@link #deleteForeignKey(long)}.
     *
     * @param constraintId The id of the constraint to delete
     */
    @Override
    public void deleteConstraint( long constraintId ) throws GenericCatalogException {
        try {
            CatalogConstraint catalogConstraint = Objects.requireNonNull( constraints.get( constraintId ) );

            //CatalogCombinedKey key = getCombinedKey( catalogConstraint.keyId );
            if ( catalogConstraint.type == ConstraintType.UNIQUE && isForeignKey( catalogConstraint.keyId ) ) {
                if ( getKeyUniqueCount( catalogConstraint.keyId ) < 2 ) {
                    throw new GenericCatalogException( "This key is referenced by at least one foreign key which requires this key to be unique. Unable to drop unique constraint." );
                }
            }
            synchronized ( this ) {
                constraints.remove( catalogConstraint.id );
            }
            listeners.firePropertyChange( "constraint", catalogConstraint, null );
            deleteKeyIfNoLongerUsed( catalogConstraint.keyId );
        } catch ( NullPointerException e ) {
            throw new GenericCatalogException( e );
        }
    }


    /**
     * Get the user with the specified name
     *
     * @param userName The name of the user
     * @return The user
     * @throws UnknownUserException If there is no user with the specified name
     */
    @Override
    public CatalogUser getUser( String userName ) throws UnknownUserException {
        try {
            return Objects.requireNonNull( userNames.get( userName ) );
        } catch ( NullPointerException e ) {
            throw new UnknownUserException( userName );
        }
    }


    /**
     * Get the user with the specified id.
     *
     * @param userId The id of the user
     * @return The user
     */
    @Override
    public CatalogUser getUser( int userId ) {
        try {
            return Objects.requireNonNull( users.get( userId ) );
        } catch ( NullPointerException e ) {
            throw new UnknownUserIdRuntimeException( userId );
        }
    }


    /**
     * Get list of all adapters
     *
     * @return List of adapters
     */
    @Override
    public List<CatalogAdapter> getAdapters() {
        return new ArrayList<>( adapters.values() );
    }


    /**
     * Get an adapter by its unique name
     *
     * @return The adapter
     */
    @Override
    public CatalogAdapter getAdapter( String uniqueName ) throws UnknownAdapterException {
        uniqueName = uniqueName.toLowerCase();
        try {
            return Objects.requireNonNull( adapterNames.get( uniqueName ) );
        } catch ( NullPointerException e ) {
            throw new UnknownAdapterException( uniqueName );
        }
    }


    /**
     * Get an adapter by its id
     *
     * @return The adapter
     */
    @Override
    public CatalogAdapter getAdapter( int adapterId ) {
        try {
            return Objects.requireNonNull( adapters.get( adapterId ) );
        } catch ( NullPointerException e ) {
            throw new UnknownAdapterIdRuntimeException( adapterId );
        }
    }


    /**
     * checks if an adapter exists
     *
     * @param adapterId the id of the adapter
     */
    @Override
    public boolean checkIfExistsAdapter( int adapterId ) {
        return adapters.containsKey( adapterId );
    }


    /**
     * Add an adapter
     *
     * @param uniqueName The unique name of the adapter
     * @param clazz The class name of the adapter
     * @param type The type of adapter
     * @param settings The configuration of the adapter
     * @return The id of the newly added adapter
     */
    @Override
    public int addAdapter( String uniqueName, String clazz, AdapterType type, Map<String, String> settings ) {
        uniqueName = uniqueName.toLowerCase();

        int id = adapterIdBuilder.getAndIncrement();
        Map<String, String> temp = new HashMap<>();
        settings.forEach( temp::put );
        CatalogAdapter adapter = new CatalogAdapter( id, uniqueName, clazz, type, temp );
        synchronized ( this ) {
            adapters.put( id, adapter );
            adapterNames.put( uniqueName, adapter );
        }
        try {
            commit();
        } catch ( NoTablePrimaryKeyException e ) {
            throw new RuntimeException( "An error occurred while creating the adapter." );
        }
        listeners.firePropertyChange( "adapter", null, adapter );
        return id;
    }


    /**
     * Update settings of an adapter
     *
     * @param adapterId The id of the adapter
     * @param newSettings The new settings for the adapter
     */
    @Override
    public void updateAdapterSettings( int adapterId, Map<String, String> newSettings ) {
        CatalogAdapter old = getAdapter( adapterId );
        Map<String, String> temp = new HashMap<>();
        newSettings.forEach( temp::put );
        CatalogAdapter adapter = new CatalogAdapter( old.id, old.uniqueName, old.adapterClazz, old.type, temp );
        synchronized ( this ) {
            adapters.put( adapter.id, adapter );
            adapterNames.put( adapter.uniqueName, adapter );
        }
        listeners.firePropertyChange( "adapter", old, adapter );
    }


    /**
     * Delete an adapter
     *
     * @param adapterId The id of the adapter to delete
     */
    @Override
    public void deleteAdapter( int adapterId ) {
        try {
            CatalogAdapter adapter = Objects.requireNonNull( adapters.get( adapterId ) );
            synchronized ( this ) {
                adapters.remove( adapterId );
                adapterNames.remove( adapter.uniqueName );
            }
            try {
                commit();
            } catch ( NoTablePrimaryKeyException e ) {
                throw new RuntimeException( "An error occurred while deleting the adapter." );
            }
            try {
                commit();
            } catch ( NoTablePrimaryKeyException e ) {
                throw new RuntimeException( "Could not delete adapter" );
            }
            listeners.firePropertyChange( "adapter", adapter, null );
        } catch ( NullPointerException e ) {
            throw new UnknownAdapterIdRuntimeException( adapterId );
        }
    }


    /**
     * Get list of all query interfaces
     *
     * @return List of query interfaces
     */
    @Override
    public List<CatalogQueryInterface> getQueryInterfaces() {
        return new ArrayList<>( queryInterfaces.values() );
    }


    /**
     * Get a query interface by its unique name
     *
     * @param uniqueName The unique name of the query interface
     * @return The CatalogQueryInterface
     */
    @Override
    public CatalogQueryInterface getQueryInterface( String uniqueName ) throws UnknownQueryInterfaceException {
        uniqueName = uniqueName.toLowerCase();
        try {
            return Objects.requireNonNull( queryInterfaceNames.get( uniqueName ) );
        } catch ( NullPointerException e ) {
            throw new UnknownQueryInterfaceException( uniqueName );
        }
    }


    /**
     * Get a query interface by its id
     *
     * @param ifaceId The id of the query interface
     * @return The CatalogQueryInterface
     */
    @Override
    public CatalogQueryInterface getQueryInterface( int ifaceId ) {
        try {
            return Objects.requireNonNull( queryInterfaces.get( ifaceId ) );
        } catch ( NullPointerException e ) {
            throw new UnknownQueryInterfaceRuntimeException( ifaceId );
        }
    }


    /**
     * Add a query interface
     *
     * @param uniqueName The unique name of the query interface
     * @param clazz The class name of the query interface
     * @param settings The configuration of the query interface
     * @return The id of the newly added query interface
     */
    @Override
    public int addQueryInterface( String uniqueName, String clazz, Map<String, String> settings ) {
        uniqueName = uniqueName.toLowerCase();

        int id = queryInterfaceIdBuilder.getAndIncrement();
        Map<String, String> temp = new HashMap<>();
        settings.forEach( temp::put );
        CatalogQueryInterface queryInterface = new CatalogQueryInterface( id, uniqueName, clazz, temp );
        synchronized ( this ) {
            queryInterfaces.put( id, queryInterface );
            queryInterfaceNames.put( uniqueName, queryInterface );
        }
        try {
            commit();
        } catch ( NoTablePrimaryKeyException e ) {
            throw new RuntimeException( "An error occurred while creating the query interface." );
        }
        listeners.firePropertyChange( "queryInterface", null, queryInterface );
        return id;
    }


    /**
     * Delete a query interface
     *
     * @param ifaceId The id of the query interface to delete
     */
    @Override
    public void deleteQueryInterface( int ifaceId ) {
        try {
            CatalogQueryInterface queryInterface = Objects.requireNonNull( queryInterfaces.get( ifaceId ) );
            synchronized ( this ) {
                queryInterfaces.remove( ifaceId );
                queryInterfaceNames.remove( queryInterface.name );
            }
            try {
                commit();
            } catch ( NoTablePrimaryKeyException e ) {
                throw new RuntimeException( "An error occurred while deleting the query interface." );
            }
            listeners.firePropertyChange( "queryInterface", queryInterface, null );
        } catch ( NullPointerException e ) {
            throw new UnknownQueryInterfaceRuntimeException( ifaceId );
        }
    }


    /**
     * Adds a partition to the catalog
     *
     * @param tableId The unique id of the table
     * @param schemaId The unique id of the table
     * @param partitionType partition Type of the added partition
     * @return The id of the created partition
     */
    @Override
    public long addPartitionGroup( long tableId, String partitionGroupName, long schemaId, PartitionType partitionType, long numberOfInternalPartitions, List<String> effectivePartitionGroupQualifier, boolean isUnbound ) throws GenericCatalogException {
        try {
            long id = partitionGroupIdBuilder.getAndIncrement();
            if ( log.isDebugEnabled() ) {
                log.debug( "Creating partitionGroup of type '{}' with id '{}'", partitionType, id );
            }
            CatalogSchema schema = Objects.requireNonNull( schemas.get( schemaId ) );

            List<Long> partitionIds = new ArrayList<>();
            for ( int i = 0; i < numberOfInternalPartitions; i++ ) {
                long partId = addPartition( tableId, schemaId, id, effectivePartitionGroupQualifier, isUnbound );
                partitionIds.add( partId );
            }

            CatalogPartitionGroup partitionGroup = new CatalogPartitionGroup(
                    id,
                    partitionGroupName,
                    tableId,
                    schemaId,
                    schema.databaseId,
                    0,
                    null,
                    ImmutableList.copyOf( partitionIds ),
                    isUnbound );

            synchronized ( this ) {
                partitionGroups.put( id, partitionGroup );
            }
            //listeners.firePropertyChange( "partitionGroups", null, partitionGroup );
            return id;
        } catch ( NullPointerException e ) {
            throw new GenericCatalogException( e );
        }
    }


    /**
     * Should only be called from mergePartitions(). Deletes a single partition and all references.
     *
     * @param tableId The unique id of the table
     * @param schemaId The unique id of the table
     * @param partitionGroupId The partitionId to be deleted
     */
    @Override
    public void deletePartitionGroup( long tableId, long schemaId, long partitionGroupId ) throws UnknownPartitionGroupIdRuntimeException {
        if ( log.isDebugEnabled() ) {
            log.debug( "Deleting partitionGroup with id '{}' on table with id '{}'", partitionGroupId, tableId );
        }
        // Check whether there this partition id exists
        CatalogPartitionGroup partitionGroup = getPartitionGroup( partitionGroupId );
        synchronized ( this ) {
            for ( long partitionId : partitionGroup.partitionIds ) {
                deletePartition( tableId, schemaId, partitionId );
            }
            partitionGroups.remove( partitionGroupId );
        }
    }


    /**
     * Updates the specified partition group with the attached partitionIds
     *
     * @param partitionGroupId Partition Group to be updated
     * @param partitionIds List of new partitionIds
     */
    @Override
    public void updatePartitionGroup( long partitionGroupId, List<Long> partitionIds ) throws UnknownPartitionGroupIdRuntimeException {

        // Check whether there this partition id exists
        CatalogPartitionGroup partitionGroup = getPartitionGroup( partitionGroupId );

        CatalogPartitionGroup updatedCatalogPartitionGroup = new CatalogPartitionGroup(
                partitionGroup.id,
                partitionGroup.partitionGroupName,
                partitionGroup.tableId,
                partitionGroup.schemaId,
                partitionGroup.databaseId,
                partitionGroup.partitionKey,
                partitionGroup.partitionQualifiers,
                ImmutableList.copyOf( partitionIds ),
                partitionGroup.isUnbound );

        synchronized ( this ) {
            partitionGroups.replace( partitionGroupId, updatedCatalogPartitionGroup );
            listeners.firePropertyChange( "partitionGroup", partitionGroup, updatedCatalogPartitionGroup );
        }

    }


    /**
     * Adds a partition to an already existing partition Group
     *
     * @param partitionGroupId Group to add to
     * @param partitionId Partition to add
     */
    @Override
    public void addPartitionToGroup( long partitionGroupId, Long partitionId ) {
        // Check whether there this partition id exists
        getPartition( partitionId );

        CatalogPartitionGroup partitionGroup = getPartitionGroup( partitionGroupId );
        List<Long> newPartitionIds = new ArrayList<>( partitionGroup.partitionIds );

        if ( !newPartitionIds.contains( partitionId ) ) {
            newPartitionIds.add( partitionId );
            updatePartitionGroup( partitionGroupId, newPartitionIds );
        }
    }


    /**
     * Removes a partition from an already existing partition Group
     *
     * @param partitionGroupId Group to remove the partition from
     * @param partitionId Partition to remove
     */
    @Override
    public void removePartitionFromGroup( long partitionGroupId, Long partitionId ) {
        // Check whether there this partition id exists
        CatalogPartitionGroup partitionGroup = getPartitionGroup( partitionGroupId );
        List<Long> newPartitionIds = new ArrayList<>( partitionGroup.partitionIds );

        if ( newPartitionIds.contains( partitionId ) ) {
            newPartitionIds.remove( partitionId );
            updatePartitionGroup( partitionGroupId, newPartitionIds );
        }
    }


    /**
     * Assign the partition to a new partitionGroup
     *
     * @param partitionId Partition to move
     * @param partitionGroupId New target group to move the partition to
     */
    @Override
    public void updatePartition( long partitionId, Long partitionGroupId ) {
        // Check whether there this partition id exists
        CatalogPartitionGroup partitionGroup = getPartitionGroup( partitionGroupId );
        List<Long> newPartitionIds = new ArrayList<>( partitionGroup.partitionIds );

        CatalogPartition oldPartition = getPartition( partitionId );

        if ( !newPartitionIds.contains( partitionId ) ) {
            newPartitionIds.add( partitionId );

            addPartitionToGroup( partitionGroupId, partitionId );
            removePartitionFromGroup( oldPartition.partitionGroupId, partitionId );

            CatalogPartition updatedPartition = new CatalogPartition(
                    oldPartition.id,
                    oldPartition.tableId,
                    oldPartition.schemaId,
                    oldPartition.databaseId,
                    oldPartition.partitionQualifiers,
                    oldPartition.isUnbound,
                    partitionGroupId
            );

            synchronized ( this ) {
                partitions.put( updatedPartition.id, updatedPartition );
            }
            listeners.firePropertyChange( "partition", oldPartition, updatedPartition );
        }
    }


    /**
     * Get a partition object by its unique id
     *
     * @param partitionGroupId The unique id of the partition
     * @return A catalog partition
     */
    @Override
    public CatalogPartitionGroup getPartitionGroup( long partitionGroupId ) throws UnknownPartitionGroupIdRuntimeException {
        try {
            return Objects.requireNonNull( partitionGroups.get( partitionGroupId ) );
        } catch ( NullPointerException e ) {
            throw new UnknownPartitionGroupIdRuntimeException( partitionGroupId );
        }
    }


    /**
     * Adds a partition to the catalog
     *
     * @param tableId The unique id of the table
     * @param schemaId The unique id of the table
     * @param partitionGroupId partitionGroupId where the partition should be initially added to
     * @return The id of the created partition
     */
    @Override
    public long addPartition( long tableId, long schemaId, long partitionGroupId, List<String> effectivePartitionQualifier, boolean isUnbound ) throws GenericCatalogException {
        try {
            long id = partitionIdBuilder.getAndIncrement();
            if ( log.isDebugEnabled() ) {
                log.debug( "Creating partition with id '{}'", id );
            }
            CatalogSchema schema = Objects.requireNonNull( schemas.get( schemaId ) );

            CatalogPartition partition = new CatalogPartition(
                    id,
                    tableId,
                    schemaId,
                    schema.databaseId,
                    effectivePartitionQualifier,
                    isUnbound,
                    partitionGroupId );

            synchronized ( this ) {
                partitions.put( id, partition );
            }
            listeners.firePropertyChange( "partition", null, partition );
            return id;
        } catch ( NullPointerException e ) {
            throw new GenericCatalogException( e );
        }
    }


    /**
     * Deletes a single partition and all references.
     *
     * @param tableId The unique id of the table
     * @param schemaId The unique id of the table
     * @param partitionId The partitionId to be deleted
     */
    @Override
    public void deletePartition( long tableId, long schemaId, long partitionId ) {
        if ( log.isDebugEnabled() ) {
            log.debug( "Deleting partition with id '{}' on table with id '{}'", partitionId, tableId );
        }
        // Check whether there this partition id exists
        getPartition( partitionId );
        synchronized ( this ) {
            for ( CatalogPartitionPlacement partitionPlacement : getPartitionPlacements( partitionId ) ) {
                deletePartitionPlacement( partitionPlacement.adapterId, partitionId );
            }
            partitions.remove( partitionId );
        }
    }


    /**
     * Get a partition object by its unique id
     *
     * @param partitionId The unique id of the partition
     * @return A catalog partition
     */
    @Override
    public CatalogPartition getPartition( long partitionId ) {
        try {
            return Objects.requireNonNull( partitions.get( partitionId ) );
        } catch ( NullPointerException e ) {
            throw new UnknownPartitionGroupIdRuntimeException( partitionId );
        }
    }


    /**
     * Retrieves a list of partitions which are associated with a specific table
     *
     * @param tableId Table for which partitions shall be gathered
     * @return List of all partitions associated with that table
     */
    @Override
    public List<CatalogPartition> getPartitionsByTable( long tableId ) {
        return partitions.values()
                .stream()
                .filter( p -> p.tableId == tableId )
                .collect( Collectors.toList() );
    }


    /**
     * Effectively partitions a table with the specified partitionType
     *
     * @param tableId Table to be partitioned
     * @param partitionType Partition function to apply on the table
     * @param partitionColumnId Column used to apply the partition function on
     * @param numPartitionGroups Explicit number of partitions
     * @param partitionGroupIds List of ids of the catalog partitions
     */
    @Override
    public void partitionTable( long tableId, PartitionType partitionType, long partitionColumnId, int numPartitionGroups, List<Long> partitionGroupIds, PartitionProperty partitionProperty ) {
        CatalogTable old = Objects.requireNonNull( tables.get( tableId ) );

        CatalogTable table = new CatalogTable(
                old.id,
                old.name,
                old.columnIds,
                old.schemaId,
                old.databaseId,
                old.ownerId,
                old.ownerName,
                old.tableType,
                old.primaryKey,
                old.dataPlacements,
                old.modifiable,
                partitionProperty,
                old.connectedViews );

        synchronized ( this ) {
            tables.replace( tableId, table );
            tableNames.replace( new Object[]{ table.databaseId, table.schemaId, old.name }, table );

            if ( table.partitionProperty.reliesOnPeriodicChecks ) {
                addTableToPeriodicProcessing( tableId );
            }
        }

        listeners.firePropertyChange( "table", old, table );
    }


    /**
     * Merges a  partitioned table.
     * Resets all objects and structures which were introduced by partitionTable.
     *
     * @param tableId Table to be merged
     */
    @Override
    public void mergeTable( long tableId ) {
        CatalogTable old = Objects.requireNonNull( tables.get( tableId ) );

        if ( old.partitionProperty.reliesOnPeriodicChecks ) {
            removeTableFromPeriodicProcessing( tableId );
        }

        //Technically every Table is partitioned. But tables classified as UNPARTITIONED only consist of one PartitionGroup and one large partition
        List<Long> partitionGroupIds = new ArrayList<>();
        try {
            partitionGroupIds.add( addPartitionGroup( tableId, "full", old.schemaId, PartitionType.NONE, 1, new ArrayList<>(), true ) );
        } catch ( GenericCatalogException e ) {
            throw new RuntimeException( e );
        }

        // Get All(only one) PartitionGroups and then get all partitionIds  for each PG and add them to completeList of partitionIds
        CatalogPartitionGroup defaultUnpartitionedGroup = getPartitionGroup( partitionGroupIds.get( 0 ) );
        PartitionProperty partitionProperty = PartitionProperty.builder()
                .partitionType( PartitionType.NONE )
                .isPartitioned( false )
                .partitionGroupIds( ImmutableList.copyOf( partitionGroupIds ) )
                .partitionIds( ImmutableList.copyOf( defaultUnpartitionedGroup.partitionIds ) )
                .reliesOnPeriodicChecks( false )
                .build();

        CatalogTable table = new CatalogTable(
                old.id,
                old.name,
                old.columnIds,
                old.schemaId,
                old.databaseId,
                old.ownerId,
                old.ownerName,
                old.tableType,
                old.primaryKey,
                old.dataPlacements,
                old.modifiable,
                partitionProperty,
                old.connectedViews );

        synchronized ( this ) {
            tables.replace( tableId, table );
            tableNames.replace( new Object[]{ table.databaseId, table.schemaId, old.name }, table );
        }
        listeners.firePropertyChange( "table", old, table );
    }


    /**
     * Updates partitionProperties on table
     *
     * @param tableId Table to be partitioned
     * @param partitionProperty Partition properties
     */
    @Override
    public void updateTablePartitionProperties( long tableId, PartitionProperty partitionProperty ) {
        CatalogTable old = Objects.requireNonNull( tables.get( tableId ) );

        CatalogTable table = new CatalogTable(
                old.id,
                old.name,
                old.columnIds,
                old.schemaId,
                old.databaseId,
                old.ownerId,
                old.ownerName,
                old.tableType,
                old.primaryKey,
                old.dataPlacements,
                old.modifiable,
                partitionProperty,
                old.connectedViews );

        synchronized ( this ) {
            tables.replace( tableId, table );
            tableNames.replace( new Object[]{ table.databaseId, table.schemaId, old.name }, table );
        }

        listeners.firePropertyChange( "table", old, table );
    }


    /**
     * Get a List of all partitions belonging to a specific table
     *
     * @param tableId Table to be queried
     * @return list of all partitions on this table
     */
    @Override
    public List<CatalogPartitionGroup> getPartitionGroups( long tableId ) {
        try {
            CatalogTable table = Objects.requireNonNull( tables.get( tableId ) );
            List<CatalogPartitionGroup> partitionGroups = new ArrayList<>();
            if ( table.partitionProperty.partitionGroupIds == null ) {
                return new ArrayList<>();
            }
            for ( long partId : table.partitionProperty.partitionGroupIds ) {
                partitionGroups.add( getPartitionGroup( partId ) );
            }
            return partitionGroups;
        } catch ( UnknownPartitionGroupIdRuntimeException e ) {
            return new ArrayList<>();
        }
    }


    /**
     * Get all partitions of the specified database which fit to the specified filter patterns.
     * <code>getColumns(xid, databaseName, null, null, null)</code> returns all partitions of the database.
     *
     * @param databaseNamePattern Pattern for the database name. null returns all.
     * @param schemaNamePattern Pattern for the schema name. null returns all.
     * @param tableNamePattern Pattern for the table name. null returns all.
     * @return List of columns which fit to the specified filters. If there is no column which meets the criteria, an empty list is returned.
     */
    @Override
    public List<CatalogPartitionGroup> getPartitionGroups( Pattern databaseNamePattern, Pattern schemaNamePattern, Pattern tableNamePattern ) {
        List<CatalogTable> catalogTables = getTables( databaseNamePattern, schemaNamePattern, tableNamePattern );
        Stream<CatalogPartitionGroup> partitionGroupStream = Stream.of();
        for ( CatalogTable catalogTable : catalogTables ) {
            partitionGroupStream = Stream.concat( partitionGroupStream, getPartitionGroups( catalogTable.id ).stream() );
        }
        return partitionGroupStream.collect( Collectors.toList() );
    }


    /**
     * Get a List of all partitions currently assigned to to a specific PartitionGroup
     *
     * @param partitionGroupId Table to be queried
     * @return list of all partitions on this table
     */
    @Override
    public List<CatalogPartition> getPartitions( long partitionGroupId ) {
        try {
            CatalogPartitionGroup partitionGroup = Objects.requireNonNull( partitionGroups.get( partitionGroupId ) );
            List<CatalogPartition> partitions = new ArrayList<>();
            if ( partitionGroup.partitionIds == null ) {
                return new ArrayList<>();
            }
            for ( long partId : partitionGroup.partitionIds ) {
                partitions.add( getPartition( partId ) );
            }
            return partitions;
        } catch ( UnknownPartitionGroupIdRuntimeException e ) {
            return new ArrayList<>();
        }
    }


    /**
     * Get all partitions of the specified database which fit to the specified filter patterns.
     * <code>getColumns(xid, databaseName, null, null, null)</code> returns all partitions of the database.
     *
     * @param databaseNamePattern Pattern for the database name. null returns all.
     * @param schemaNamePattern Pattern for the schema name. null returns all.
     * @param tableNamePattern Pattern for the table name. null returns catalog/src/test/java/org/polypheny/db/test/CatalogTest.javaall.
     * @return List of columns which fit to the specified filters. If there is no column which meets the criteria, an empty list is returned.
     */
    @Override
    public List<CatalogPartition> getPartitions( Pattern databaseNamePattern, Pattern schemaNamePattern, Pattern tableNamePattern ) {
        List<CatalogPartitionGroup> catalogPartitionGroups = getPartitionGroups( databaseNamePattern, schemaNamePattern, tableNamePattern );
        Stream<CatalogPartition> partitionStream = Stream.of();
        for ( CatalogPartitionGroup catalogPartitionGroup : catalogPartitionGroups ) {
            partitionStream = Stream.concat( partitionStream, getPartitions( catalogPartitionGroup.id ).stream() );
        }
        return partitionStream.collect( Collectors.toList() );
    }


    /**
     * Get a List of all partition name belonging to a specific table
     *
     * @param tableId Table to be queried
     * @return list of all partition names on this table
     */
    @Override
    public List<String> getPartitionGroupNames( long tableId ) {
        List<String> partitionGroupNames = new ArrayList<>();
        for ( CatalogPartitionGroup catalogPartitionGroup : getPartitionGroups( tableId ) ) {
            partitionGroupNames.add( catalogPartitionGroup.partitionGroupName );
        }
        return partitionGroupNames;
    }


    /**
     * Get placements by partition. Identify the location of partitions.
     * Essentially returns all ColumnPlacements which hold the specified partitionID.
     *
     * @param tableId The id of the table
     * @param partitionGroupId The id of the partition
     * @param columnId The id of tje column
     * @return List of CatalogColumnPlacements
     */
    @Override
    public List<CatalogColumnPlacement> getColumnPlacementsByPartitionGroup( long tableId, long partitionGroupId, long columnId ) {
        List<CatalogColumnPlacement> catalogColumnPlacements = new ArrayList<>();
        for ( CatalogColumnPlacement ccp : getColumnPlacement( columnId ) ) {
            if ( getPartitionGroupsOnDataPlacement( ccp.adapterId, tableId ).contains( partitionGroupId ) ) {
                catalogColumnPlacements.add( ccp );
            }
        }

        return catalogColumnPlacements;
    }


    /**
     * Get adapters by partitionGroup. Identify the location of partitions/replicas
     * Essentially returns all adapters which hold the specified partitionGroupId
     *
     * @param tableId The unique id of the table
     * @param partitionGroupId The unique id of the partitionGroup
     * @return List of CatalogAdapters
     */
    @Override
    public List<CatalogAdapter> getAdaptersByPartitionGroup( long tableId, long partitionGroupId ) {
        Set<CatalogAdapter> catalogAdapters = new HashSet<>();

        for ( CatalogDataPlacement dataPlacement : getDataPlacements( tableId ) ) {
<<<<<<< HEAD
            for ( long partitionId : dataPlacement.getAllPartitionIds() ) {
=======
            for ( long partitionId : dataPlacement.partitionPlacementsOnAdapter ) {
>>>>>>> eeaa97b7
                long partitionGroup = getPartitionGroupByPartition( partitionId );
                if ( partitionGroup == partitionGroupId ) {
                    catalogAdapters.add( getAdapter( dataPlacement.adapterId ) );
                }
            }
        }

<<<<<<< HEAD
        return catalogAdapters.stream().collect( Collectors.toList() );
=======
        return new ArrayList<>( catalogAdapters );
>>>>>>> eeaa97b7
    }


    /**
     * Get all partitionGroups of a DataPlacement (identified by adapterId and tableId)
     *
     * @param adapterId The unique id of the adapter
     * @param tableId The unique id of the table
     * @return List of partitionIds
     */
    @Override
    public List<Long> getPartitionGroupsOnDataPlacement( int adapterId, long tableId ) {
        Set<Long> partitionGroups = new HashSet<>();
        CatalogDataPlacement dataPlacement = getDataPlacement( adapterId, tableId );

<<<<<<< HEAD
        dataPlacement.getAllPartitionIds().forEach(
                        partitionId -> partitionGroups.add( getPartitionGroupByPartition( partitionId )
                )
        );

        return partitionGroups.stream().collect( Collectors.toList() );
=======
        dataPlacement.partitionPlacementsOnAdapter.forEach(
                partitionId -> partitionGroups.add( getPartitionGroupByPartition( partitionId ) )
        );

        return new ArrayList<>( partitionGroups );
>>>>>>> eeaa97b7
    }


    /**
     * Get all partitions of a DataPlacement (identified by adapterId and tableId)
     *
     * @param adapterId The unique id of the adapter
     * @param tableId The unique id of the table
     * @return List of partitionIds
     */
    @Override
    public List<Long> getPartitionsOnDataPlacement( int adapterId, long tableId ) {
<<<<<<< HEAD
        return getDataPlacement( adapterId, tableId ).getAllPartitionIds();
=======
        return getDataPlacement( adapterId, tableId ).partitionPlacementsOnAdapter;
>>>>>>> eeaa97b7
    }


    /**
     * Returns list with the index of the partitions on this store from  0..numPartitions
     *
     * @param adapterId The unique id of the adapter
     * @param tableId The unique id of the table
     * @return List of partitionId Indices
     */
    @Override
    public List<Long> getPartitionGroupsIndexOnDataPlacement( int adapterId, long tableId ) {
        List<Long> partitionGroups = getPartitionGroupsOnDataPlacement( adapterId, tableId );
        if ( partitionGroups == null ) {
            return new ArrayList<>();
        }

        List<Long> partitionGroupIndexList = new ArrayList<>();
        CatalogTable catalogTable = getTable( tableId );
        for ( int index = 0; index < catalogTable.partitionProperty.partitionGroupIds.size(); index++ ) {
            if ( partitionGroups.contains( catalogTable.partitionProperty.partitionGroupIds.get( index ) ) ) {
                partitionGroupIndexList.add( (long) index );
            }
        }
        return partitionGroupIndexList;
    }


    /**
     * Returns a specific DataPlacement of a given table.
     *
     * @param adapterId adapter where placement is located
     * @param tableId table to retrieve the placement from
     * @return DataPlacement of a table placed on a specific store
     */
    @Override
    public CatalogDataPlacement getDataPlacement( int adapterId, long tableId ) {
        return dataPlacements.get( new Object[]{ adapterId, tableId } );
    }


    /**
     * Returns all DataPlacements of a given table.
     *
     * @param tableId table to retrieve the placements from
     * @return List of all DataPlacements for the table
     */
    @Override
    public List<CatalogDataPlacement> getDataPlacements( long tableId ) {
        List<CatalogDataPlacement> catalogDataPlacements = new ArrayList<>();

        getTable( tableId ).dataPlacements.forEach( adapterId ->
                catalogDataPlacements.add( getDataPlacement( adapterId, tableId ) ) );

        return catalogDataPlacements;
    }


    /**
     * Returns a list of all DataPlacements that contain all columns as well as all partitions
     *
     * @param tableId table to retrieve the list from
     * @return list of all full DataPlacements
     */
    @Override
    public List<CatalogDataPlacement> getAllFullDataPlacements( long tableId ) {
        List<CatalogDataPlacement> dataPlacements = new ArrayList<>();
        List<CatalogDataPlacement> allDataPlacements = getDataPlacements( tableId );

        for ( CatalogDataPlacement dataPlacement : allDataPlacements ) {
            if ( dataPlacement.hasFullPlacement() ) {
                dataPlacements.add( dataPlacement );
            }
        }
        return dataPlacements;
    }


    /**
     * Returns a list of all DataPlacements that contain all columns
     *
     * @param tableId table to retrieve the list from
     * @return list of all full DataPlacements
     */
    @Override
    public List<CatalogDataPlacement> getAllColumnFullDataPlacements( long tableId ) {
        List<CatalogDataPlacement> dataPlacements = new ArrayList<>();
        List<CatalogDataPlacement> allDataPlacements = getDataPlacements( tableId );

        for ( CatalogDataPlacement dataPlacement : allDataPlacements ) {
            if ( dataPlacement.hasColumnFullPlacement() ) {
                dataPlacements.add( dataPlacement );
            }
        }
        return dataPlacements;
    }


    /**
     * Returns a list of all DataPlacements that contain all partitions
     *
     * @param tableId table to retrieve the list from
     * @return list of all full DataPlacements
     */
    @Override
    public List<CatalogDataPlacement> getAllPartitionFullDataPlacements( long tableId ) {
        List<CatalogDataPlacement> dataPlacements = new ArrayList<>();
        List<CatalogDataPlacement> allDataPlacements = getDataPlacements( tableId );

        for ( CatalogDataPlacement dataPlacement : allDataPlacements ) {
            if ( dataPlacement.hasPartitionFullPlacement() ) {
                dataPlacements.add( dataPlacement );
            }
        }
        return dataPlacements;
    }


    /**
     * Returns all DataPlacements of a given table that are associated with a given role.
     *
     * @param tableId table to retrieve the placements from
     * @param role role to specifically filter
     * @return List of all DataPlacements for the table that are associated with a specific role
     */
    @Override
    public List<CatalogDataPlacement> getDataPlacementsByRole( long tableId, DataPlacementRole role ) {

        List<CatalogDataPlacement> catalogDataPlacements = new ArrayList<>();

        for ( CatalogDataPlacement dataPlacement : getDataPlacements( tableId ) ) {
            if ( dataPlacement.dataPlacementRole.equals( role ) ) {
                catalogDataPlacements.add( dataPlacement );
            }
        }
        return catalogDataPlacements;
    }


    /**
<<<<<<< HEAD
     * Returns all PartitionPlacements of a given table that are associated with a given role.
     *
     * @param tableId table to retrieve the placements from
     * @param role role to specifically filter
     * @return List of all PartitionPlacements for the table that are associated with a specific role
     */
    @Override
    public List<CatalogPartitionPlacement> getPartitionPlacementsByRole( long tableId, DataPlacementRole role ) {

        List<CatalogPartitionPlacement> partitionPlacements = new ArrayList<>();

        for ( CatalogDataPlacement dataPlacement : getDataPlacementsByRole( tableId, role ) ) {
            if ( dataPlacement.partitionPlacementsOnAdapterByRole.containsKey( role ) ) {
                dataPlacement.partitionPlacementsOnAdapterByRole.get( role )
                        .forEach(
                                partitionId -> partitionPlacements.add( getPartitionPlacement( dataPlacement.adapterId, partitionId ) )
                        );
            }
        }
        return partitionPlacements;
    }


    /**
     * Returns all PartitionPlacements of a given table with a given ID that are associated with a given role.
     *
     * @param tableId table to retrieve the placements from
     * @param partitionId filter by ID
     * @param role role to specifically filter
     * @return List of all PartitionPlacements for the table that are associated with a specific role for a specific partitionId
     */
    @Override
    public List<CatalogPartitionPlacement> getPartitionPlacementsByIdAndRole( long tableId, long partitionId, DataPlacementRole role ) {
        List<CatalogPartitionPlacement> partitionPlacements = new ArrayList<>();

        for ( CatalogPartitionPlacement partitionPlacement : getPartitionPlacements( partitionId ) ) {
            if ( partitionPlacement.role.equals( role ) ) {
                partitionPlacements.add( partitionPlacement );
            }
        }
        return partitionPlacements;
    }


    /**
=======
>>>>>>> eeaa97b7
     * Checks if the planned changes are allowed in terms of placements that need to be present.
     * Each column must be present for all partitions somewhere
     *
     * @param tableId Table to be checked
     * @param adapterId Adapter where Ids will be removed from
     * @param columnIdsToBeRemoved columns that shall be removed
     * @param partitionsIdsToBeRemoved partitions that shall be removed
     * @return true if these changes can be made to the data placement, false if not
     */
    @Override
    public boolean validateDataPlacementsConstraints( long tableId, long adapterId, List<Long> columnIdsToBeRemoved, List<Long> partitionsIdsToBeRemoved ) {
<<<<<<< HEAD

=======
>>>>>>> eeaa97b7
        if ( (columnIdsToBeRemoved.isEmpty() && partitionsIdsToBeRemoved.isEmpty()) || isTableFlaggedForDeletion( tableId ) ) {
            log.warn( "Invoked validation with two empty lists of columns and partitions to be revoked. Is therefore always true..." );
            return true;
        }

<<<<<<< HEAD
=======
        // TODO @HENNLO Focus on PartitionPlacements that are labeled as UPTODATE nodes. The outdated nodes do not
        //  necessarily need placement constraints

>>>>>>> eeaa97b7
        CatalogTable table = getTable( tableId );
        List<CatalogDataPlacement> dataPlacements = getDataPlacements( tableId );

        // Checks for every column on every DataPlacement if each column is placed with all partitions
        for ( long columnId : table.columnIds ) {
<<<<<<< HEAD

            List<Long> partitionsToBeCheckedForColumn = table.partitionProperty.partitionIds.stream().collect( Collectors.toList() );

=======
            List<Long> partitionsToBeCheckedForColumn = new ArrayList<>( table.partitionProperty.partitionIds );
>>>>>>> eeaa97b7
            // Check for every column if it has every partition
            for ( CatalogDataPlacement dataPlacement : dataPlacements ) {
                // Can instantly return because we still have a full placement somewhere
                if ( dataPlacement.hasFullPlacement() && dataPlacement.adapterId != adapterId ) {
                    return true;
                }

<<<<<<< HEAD
                List<Long> effectiveColumnsOnStore = dataPlacement.columnPlacementsOnAdapter.stream().collect( Collectors.toList() );
                List<Long> effectivePartitionsOnStore = dataPlacement.getAllPartitionIds();

=======
                List<Long> effectiveColumnsOnStore = new ArrayList<>( dataPlacement.columnPlacementsOnAdapter );
                List<Long> effectivePartitionsOnStore = new ArrayList<>( dataPlacement.partitionPlacementsOnAdapter );
>>>>>>> eeaa97b7

                // Remove columns and partitions from store to not evaluate them
                if ( dataPlacement.adapterId == adapterId ) {

                    // Skips columns that shall be removed
                    if ( columnIdsToBeRemoved.contains( columnId ) ) {
                        continue;
                    }

                    // Only process those parts that shall be present after change
                    effectiveColumnsOnStore.removeAll( columnIdsToBeRemoved );
                    effectivePartitionsOnStore.removeAll( partitionsIdsToBeRemoved );
                }

                if ( effectiveColumnsOnStore.contains( columnId ) ) {
                    partitionsToBeCheckedForColumn.removeAll( effectivePartitionsOnStore );
                } else {
                    continue;
                }

                // Found all partitions for column, continue with next column
                if ( partitionsToBeCheckedForColumn.isEmpty() ) {
                    break;
                }
            }

            if ( !partitionsToBeCheckedForColumn.isEmpty() ) {
                return false;
            }
        }

        return true;
    }


    /**
     * Flags the table for deletion.
     * This method should be executed on a partitioned table before we run a DROP TABLE statement.
     *
     * @param tableId table to be flagged for deletion
     * @param flag true if it should be flagged, false if flag should be removed
     */
    @Override
    public void flagTableForDeletion( long tableId, boolean flag ) {
        if ( flag && !tablesFlaggedForDeletion.contains( tableId ) ) {
            tablesFlaggedForDeletion.add( tableId );
        } else if ( !flag && tablesFlaggedForDeletion.contains( tableId ) ) {
            tablesFlaggedForDeletion.remove( tableId );
        }
    }


    /**
     * Is used to detect if a table is flagged for deletion.
     * Effectively checks if a drop of this table is currently in progress.
     * This is needed to ensure that there aren't any constraints when recursively removing a table and all placements and partitions.
     *
     * @param tableId table to be checked
     * @return If table is flagged for deletion or not
     */
    @Override
    public boolean isTableFlaggedForDeletion( long tableId ) {
        return tablesFlaggedForDeletion.contains( tableId );
    }


    /**
     * Adds a placement for a partition.
     *  @param adapterId The adapter on which the table should be placed on
     * @param tableId The table for which a partition placement shall be created
     * @param partitionId The id of a specific partition that shall create a new placement
     * @param placementType The type of placement
     * @param physicalSchemaName The schema name on the adapter
     * @param physicalTableName The table name on the adapter
     * @param role Placement role indicating how this placement is being processed
     */
    @Override
    public void addPartitionPlacement( int adapterId, long tableId, long partitionId, PlacementType placementType, String physicalSchemaName, String physicalTableName, DataPlacementRole role ) {
        if ( !checkIfExistsPartitionPlacement( adapterId, partitionId ) ) {
            CatalogAdapter store = Objects.requireNonNull( adapters.get( adapterId ) );
            CatalogPartitionPlacement partitionPlacement = new CatalogPartitionPlacement(
                    tableId,
                    adapterId,
                    store.uniqueName,
                    placementType,
                    physicalSchemaName,
                    physicalTableName,
                    partitionId,
                    role);

            synchronized ( this ) {
                partitionPlacements.put( new Object[]{ adapterId, partitionId }, partitionPlacement );

<<<<<<< HEAD
                // adds this PartitionPlacement to existing DataPlacement container
=======
                // Adds this PartitionPlacement to existing DataPlacement container
>>>>>>> eeaa97b7
                addPartitionsToDataPlacement( adapterId, tableId, Arrays.asList( partitionId ) );

                listeners.firePropertyChange( "partitionPlacement", null, partitionPlacements );
            }
        }
    }


    /**
     * Adds a new DataPlacement for a given table on a specific store
     *
     * @param adapterId adapter where placement should be located
     * @param tableId table to retrieve the placement from
     */
    @Override
    public void addDataPlacement( int adapterId, long tableId ) {
        if ( log.isDebugEnabled() ) {
            log.debug( "Creating DataPlacement on adapter '{}' for entity '{}'", getAdapter( adapterId ), getTable( tableId ) );
        }

        if ( !dataPlacements.containsKey( new Object[]{ adapterId, tableId } ) ) {
            CatalogDataPlacement dataPlacement = new CatalogDataPlacement( tableId,
                    adapterId,
                    PlacementType.AUTOMATIC,
                    DataPlacementRole.UPTODATE,
                    ImmutableList.of(),
                    ImmutableList.of() );

            synchronized ( this ) {
                dataPlacements.put( new Object[]{ adapterId, tableId }, dataPlacement );
                addSingleDataPlacementToTable( adapterId, tableId );
            }
            listeners.firePropertyChange( "dataPlacement", null, dataPlacement );
        }
    }


    /**
     * Adds a new DataPlacement for a given table on a specific store.
     * If it already exists it simply returns the existing placement.
     *
     * @param adapterId adapter where placement is located
     * @param tableId table to retrieve the placement from
     * @return DataPlacement of a table placed on a specific store
     */
    @Override
    public CatalogDataPlacement addDataPlacementIfNotExists( int adapterId, long tableId ) {
        CatalogDataPlacement dataPlacement;
        if ( (dataPlacement = getDataPlacement( adapterId, tableId )) == null ) {
            if ( log.isDebugEnabled() ) {
                log.debug( "No DataPlacement exists on adapter '{}' for entity '{}'. Creating a new one.", getAdapter( adapterId ), getTable( tableId ) );
            }
            addDataPlacement( adapterId, tableId );
            dataPlacement = getDataPlacement( adapterId, tableId );
        }

        return dataPlacement;
    }


    /**
     * Modifies a specific DataPlacement of a given table.
     *
     * @param adapterId adapter where placement is located
     * @param tableId table to retrieve the placement from
     */
    @Override
    protected void modifyDataPlacement( int adapterId, long tableId, CatalogDataPlacement catalogDataPlacement ) {
        try {
            CatalogDataPlacement oldDataPlacement = getDataPlacement( adapterId, tableId );
            synchronized ( this ) {
                dataPlacements.replace( new Object[]{ adapterId, tableId }, catalogDataPlacement );
            }
            listeners.firePropertyChange( "dataPlacement", oldDataPlacement, catalogDataPlacement );
        } catch ( NullPointerException e ) {
            e.printStackTrace();
        }
    }


    /**
     * Removes a  DataPlacement for a given table on a specific store
     *
     * @param adapterId adapter where placement should be removed from
     * @param tableId table to retrieve the placement from
     */
    @Override
    public void removeDataPlacement( int adapterId, long tableId ) {
        CatalogDataPlacement dataPlacement = getDataPlacement( adapterId, tableId );

        if ( log.isDebugEnabled() ) {
            log.debug( "Removing DataPlacement on adapter '{}' for entity '{}'", getAdapter( adapterId ), getTable( tableId ) );
        }

        // Make sure that all columnPlacements and partitionPlacements are correctly dropped.
        // Although, they should've been dropped earlier.

        // Recursively removing columns that exist on this placement
        for ( Long columnId : dataPlacement.columnPlacementsOnAdapter ) {
            try {
                deleteColumnPlacement( adapterId, columnId, false );
            } catch ( UnknownColumnIdRuntimeException e ) {
                log.debug( "Column has been removed before the placement" );
            }
        }

        // Recursively removing partitions that exist on this placement
        for ( Long partitionId : dataPlacement.partitionPlacementsOnAdapter ) {
            try {
                deletePartitionPlacement( adapterId, partitionId );
            } catch ( UnknownColumnIdRuntimeException e ) {
                log.debug( "Partition has been removed before the placement" );
            }
        }

        synchronized ( this ) {
            dataPlacements.remove( new Object[]{ adapterId, tableId } );
            removeSingleDataPlacementFromTable( adapterId, tableId );
        }
        listeners.firePropertyChange( "dataPlacement", dataPlacement, null );
    }


    /**
     * Adds a single dataPlacement on a store for a specific table
     *
     * @param adapterId adapter id corresponding to a new DataPlacements
     * @param tableId table to be updated
     */
    @Override
    protected void addSingleDataPlacementToTable( Integer adapterId, long tableId ) {
        CatalogTable old = getTable( tableId );
        List<Integer> updatedPlacements = new ArrayList<>( old.dataPlacements );

        if ( !updatedPlacements.contains( adapterId ) ) {
            updatedPlacements.add( adapterId );
            updateDataPlacementsOnTable( tableId, updatedPlacements );
        }
    }


    /**
     * Removes a single dataPlacement from a store for a specific table
     *
     * @param adapterId adapter id corresponding to a new DataPlacements
     * @param tableId table to be updated
     */
    @Override
    protected void removeSingleDataPlacementFromTable( Integer adapterId, long tableId ) {
        CatalogTable old = getTable( tableId );
        List<Integer> updatedPlacements = new ArrayList<>( old.dataPlacements );

        if ( updatedPlacements.contains( adapterId ) ) {
            updatedPlacements.remove( adapterId );
            updateDataPlacementsOnTable( tableId, updatedPlacements );
        }
    }


    /**
     * Updates the list of data placements on a table
     *
     * @param tableId table to be updated
     * @param newDataPlacements list of new DataPlacements that shall replace the old ones
     */
    @Override
    public void updateDataPlacementsOnTable( long tableId, List<Integer> newDataPlacements ) {
        CatalogTable old = Objects.requireNonNull( tables.get( tableId ) );

        CatalogTable newTable;

        if ( old.tableType == TableType.MATERIALIZED_VIEW ) {
            newTable = new CatalogMaterializedView(
                    old.id,
                    old.name,
                    old.columnIds,
                    old.schemaId,
                    old.databaseId,
                    old.ownerId,
                    old.ownerName,
                    old.tableType,
                    ((CatalogMaterializedView) old).getQuery(),
                    old.primaryKey,
                    ImmutableList.copyOf( newDataPlacements ),
                    old.modifiable,
                    old.partitionProperty,
                    ((CatalogMaterializedView) old).getAlgCollation(),
                    old.connectedViews,
                    ((CatalogMaterializedView) old).getUnderlyingTables(),
                    ((CatalogMaterializedView) old).getLanguage(),
                    ((CatalogMaterializedView) old).getMaterializedCriteria(),
                    ((CatalogMaterializedView) old).isOrdered()
            );
        } else {
            newTable = new CatalogTable(
                    old.id,
                    old.name,
                    old.columnIds,
                    old.schemaId,
                    old.databaseId,
                    old.ownerId,
                    old.ownerName,
                    old.tableType,
                    old.primaryKey,
                    ImmutableList.copyOf( newDataPlacements ),
                    old.modifiable,
                    old.partitionProperty,
                    old.connectedViews );
        }

        synchronized ( this ) {
            tables.replace( tableId, newTable );
            tableNames.replace( new Object[]{ newTable.databaseId, newTable.schemaId, newTable.name }, newTable );
        }
    }


    /**
     * Adds columns to dataPlacement on a store for a specific table
     *
     * @param adapterId adapter id corresponding to a new DataPlacements
     * @param tableId table to be updated
     * @param columnIds List of columnIds to add to a specific store for the table
     */
    @Override
    protected void addColumnsToDataPlacement( int adapterId, long tableId, List<Long> columnIds ) {
        CatalogDataPlacement oldDataPlacement = addDataPlacementIfNotExists( adapterId, tableId );

        Set<Long> columnPlacementsOnAdapter = new HashSet<>( oldDataPlacement.columnPlacementsOnAdapter );

        // Merges new columnIds to list of already existing placements
        columnPlacementsOnAdapter.addAll( columnIds );

        CatalogDataPlacement newDataPlacement = new CatalogDataPlacement(
                oldDataPlacement.tableId,
                oldDataPlacement.adapterId,
                oldDataPlacement.placementType,
                oldDataPlacement.dataPlacementRole,
                ImmutableList.copyOf( new ArrayList<>( columnPlacementsOnAdapter ) ),
                oldDataPlacement.partitionPlacementsOnAdapter );

        modifyDataPlacement( adapterId, tableId, newDataPlacement );

        if ( log.isDebugEnabled() ) {
            log.debug( "Added columns: {} of table {}, to placement on adapter {}.", columnIds, tableId, adapterId );
        }
    }


    /**
     * Remove columns from dataPlacement on a store for a specific table
     *
     * @param adapterId adapter id corresponding to a new DataPlacements
     * @param tableId table to be updated
     * @param columnIds List of columnIds to remove from a specific store for the table
     */
    @Override
    protected void removeColumnsFromDataPlacement( int adapterId, long tableId, List<Long> columnIds ) {
        CatalogDataPlacement oldDataPlacement = getDataPlacement( adapterId, tableId );

        Set<Long> columnPlacementsOnAdapter = new HashSet<>( oldDataPlacement.columnPlacementsOnAdapter );
        columnIds.forEach( columnPlacementsOnAdapter::remove );

        CatalogDataPlacement newDataPlacement = new CatalogDataPlacement(
                oldDataPlacement.tableId,
                oldDataPlacement.adapterId,
                oldDataPlacement.placementType,
                oldDataPlacement.dataPlacementRole,
                ImmutableList.copyOf( new ArrayList<>( columnPlacementsOnAdapter ) ),
                oldDataPlacement.partitionPlacementsOnAdapter );

        modifyDataPlacement( adapterId, tableId, newDataPlacement );

        if ( log.isDebugEnabled() ) {
            log.debug( "Removed columns: {} from table {}, to placement on adapter {}.", columnIds, tableId, adapterId );
        }
    }


    /**
     * Adds partitions to dataPlacement on a store for a specific table
     *
     * @param adapterId adapter id corresponding to a new DataPlacements
     * @param tableId table to be updated
     * @param partitionIds List of partitionIds to add to a specific store for the table
     */
    @Override
    protected void addPartitionsToDataPlacement( int adapterId, long tableId, List<Long> partitionIds ) {
        CatalogDataPlacement oldDataPlacement = addDataPlacementIfNotExists( adapterId, tableId );

        Set<Long> partitionPlacementsOnAdapter = new HashSet<>( oldDataPlacement.partitionPlacementsOnAdapter );
        partitionPlacementsOnAdapter.addAll( partitionIds );

        CatalogDataPlacement newDataPlacement = new CatalogDataPlacement(
                oldDataPlacement.tableId,
                oldDataPlacement.adapterId,
                oldDataPlacement.placementType,
                oldDataPlacement.dataPlacementRole,
                oldDataPlacement.columnPlacementsOnAdapter,
                ImmutableList.copyOf( new ArrayList<>( partitionPlacementsOnAdapter ) ) );

        modifyDataPlacement( adapterId, tableId, newDataPlacement );

        if ( log.isDebugEnabled() ) {
            log.debug( "Added partitions: {} of table {}, to placement on adapter {}.", partitionIds, tableId, adapterId );
        }
    }


    /**
     * Remove partitions from dataPlacement on a store for a specific table
     *
     * @param adapterId adapter id corresponding to a new DataPlacements
     * @param tableId table to be updated
     * @param partitionIds List of partitionIds to remove from a specific store for the table
     */
    @Override
    protected void removePartitionsFromDataPlacement( int adapterId, long tableId, List<Long> partitionIds ) {
        CatalogDataPlacement oldDataPlacement = getDataPlacement( adapterId, tableId );

        Set<Long> partitionPlacementsOnAdapter = new HashSet<>( oldDataPlacement.partitionPlacementsOnAdapter );
        partitionIds.forEach( partitionPlacementsOnAdapter::remove );

        CatalogDataPlacement newDataPlacement = new CatalogDataPlacement(
                oldDataPlacement.tableId,
                oldDataPlacement.adapterId,
                oldDataPlacement.placementType,
                oldDataPlacement.dataPlacementRole,
                oldDataPlacement.columnPlacementsOnAdapter,
                ImmutableList.copyOf( new ArrayList<>( partitionPlacementsOnAdapter ) ) );

        modifyDataPlacement( adapterId, tableId, newDataPlacement );

        if ( log.isDebugEnabled() ) {
            log.debug( "Removed partitions: {} from table {}, to placement on adapter {}.", partitionIds, tableId, adapterId );
        }
    }


    /**
     * Updates and overrides list of associated columnPlacements & partitionPlacements for a given data placement
     *
     * @param adapterId adapter where placement is located
     * @param tableId table to retrieve the placement from
     * @param columnIds List of columnIds to be located on a specific store for the table
     * @param partitionIds List of partitionIds to be located on a specific store for the table
     */
    @Override
    public void updateDataPlacement( int adapterId, long tableId, List<Long> columnIds, List<Long> partitionIds ) {
        CatalogDataPlacement oldDataPlacement = getDataPlacement( adapterId, tableId );

        CatalogDataPlacement newDataPlacement = new CatalogDataPlacement(
                oldDataPlacement.tableId,
                oldDataPlacement.adapterId,
                oldDataPlacement.placementType,
                oldDataPlacement.dataPlacementRole,
                ImmutableList.copyOf( columnIds ),
                ImmutableList.copyOf( partitionIds ) );

        modifyDataPlacement( adapterId, tableId, newDataPlacement );

        if ( log.isDebugEnabled() ) {
            log.debug( "Added columns {} & partitions: {} of table {}, to placement on adapter {}.", columnIds, partitionIds, tableId, adapterId );
        }
    }


    /**
     * Adds a new DataPlacement for a given table on a specific store
     *
     * @param adapterId adapter where placement should be located
     * @param tableId table to retrieve the placement from
     */
    @Override
    public void addDataPlacement( int adapterId, long tableId ) {

        if ( log.isDebugEnabled() ) {
            log.debug( "Creating DataPlacement on adapter '{}' for entity '{}'", getAdapter( adapterId ), getTable( tableId ) );
        }

        if ( !dataPlacements.containsKey( new Object[]{ adapterId, tableId } ) ) {

            CatalogDataPlacement dataPlacement = new CatalogDataPlacement( tableId,
                    adapterId,
                    PlacementType.AUTOMATIC,
                    DataPlacementRole.UPTODATE,
                    ImmutableList.of(),
                    ImmutableList.of() );

            synchronized ( this ) {
                dataPlacements.put( new Object[]{ adapterId, tableId }, dataPlacement );
                addSingleDataPlacementToTable( adapterId, tableId );
            }
            listeners.firePropertyChange( "dataPlacement", null, dataPlacement );
        }
    }


    /**
     * Adds a new DataPlacement for a given table on a specific store.
     * If it already exists it simply returns the existing placement.
     *
     * @param adapterId adapter where placement is located
     * @param tableId table to retrieve the placement from
     * @return DataPlacement of a table placed on a specific store
     */
    @Override
    public CatalogDataPlacement addDataPlacementIfNotExists( int adapterId, long tableId ) {

        CatalogDataPlacement dataPlacement;

        if ( (dataPlacement = getDataPlacement( adapterId, tableId )) == null ) {
            log.debug( "No DataPlacement exists on adapter '{}' for entity '{}'. Creating a new one.", getAdapter( adapterId ), getTable( tableId ) );
            addDataPlacement( adapterId, tableId );
            dataPlacement = getDataPlacement( adapterId, tableId );
        }

        return dataPlacement;
    }


    /**
     * Modifies a specific DataPlacement of a given table.
     *
     * @param adapterId adapter where placement is located
     * @param tableId table to retrieve the placement from
     */
    @Override
    protected void modifyDataPlacement( int adapterId, long tableId, CatalogDataPlacement catalogDataPlacement ) {

        try {
            CatalogDataPlacement oldDataPlacement = getDataPlacement( adapterId, tableId );
            synchronized ( this ) {
                dataPlacements.replace( new Object[]{ adapterId, tableId }, catalogDataPlacement );
            }
            listeners.firePropertyChange( "dataPlacement", oldDataPlacement, catalogDataPlacement );
        } catch ( NullPointerException e ) {
            e.printStackTrace();
        }
    }


    /**
     * Removes a  DataPlacement for a given table on a specific store
     *
     * @param adapterId adapter where placement should be removed from
     * @param tableId table to retrieve the placement from
     */
    @Override
    public void removeDataPlacement( int adapterId, long tableId ) {

        CatalogDataPlacement dataPlacement = getDataPlacement( adapterId, tableId );

        if ( log.isDebugEnabled() ) {
            log.debug( "Removing DataPlacement on adapter '{}' for entity '{}'", getAdapter( adapterId ), getTable( tableId ) );
        }

        // Make sure that all columnPlacements and partitionPlacements are correctly dropped.
        // Although, they should've been dropped earlier.

        // Recursively removing columns that exist on this placement
        for ( Long columnId : dataPlacement.columnPlacementsOnAdapter ) {
            try {
                deleteColumnPlacement( adapterId, columnId, false );
            } catch ( UnknownColumnIdRuntimeException e ) {
                log.debug( "Column has been removed before the placement" );
            }
        }

        // Recursively removing partitions that exist on this placement
        for ( Long partitionId : dataPlacement.getAllPartitionIds() ) {
            try {
                deletePartitionPlacement( adapterId, partitionId );
            } catch ( UnknownColumnIdRuntimeException e ) {
                log.debug( "Partition has been removed before the placement" );
            }
        }

        synchronized ( this ) {
            dataPlacements.remove( new Object[]{ adapterId, tableId } );
            removeSingleDataPlacementFromTable( adapterId, tableId );
        }
        listeners.firePropertyChange( "dataPlacement", dataPlacement, null );

    }


    /**
     * Adds a single dataPlacement on a store for a specific table
     *
     * @param adapterId adapter id corresponding to a new DataPlacements
     * @param tableId table to be updated
     */
    @Override
    protected void addSingleDataPlacementToTable( Integer adapterId, long tableId ) {
        CatalogTable old = getTable( tableId );
        List<Integer> updatedPlacements = old.dataPlacements.stream().collect( Collectors.toList() );

        if ( !updatedPlacements.contains( adapterId ) ) {
            updatedPlacements.add( adapterId );
            updateDataPlacementsOnTable( tableId, updatedPlacements );
        }
    }


    /**
     * Removes a single dataPlacement from a store for a specific table
     *
     * @param adapterId adapter id corresponding to a new DataPlaceements
     * @param tableId table to be updated
     */
    @Override
    protected void removeSingleDataPlacementFromTable( Integer adapterId, long tableId ) {
        CatalogTable old = getTable( tableId );
        List<Integer> updatedPlacements = old.dataPlacements.stream().collect( Collectors.toList() );

        if ( updatedPlacements.contains( adapterId ) ) {
            updatedPlacements.remove( adapterId );
            updateDataPlacementsOnTable( tableId, updatedPlacements );
        }
    }


    /**
     * Updates the list of data placements on a table
     *
     * @param tableId table to be updated
     * @param newDataPlacements list of new DataPlacements that shall replace the old ones
     */
    public void updateDataPlacementsOnTable( long tableId, List<Integer> newDataPlacements ) {
        CatalogTable old = Objects.requireNonNull( tables.get( tableId ) );

        CatalogTable newTable;

        if ( old.tableType == TableType.MATERIALIZED_VIEW ) {
            newTable = new CatalogMaterializedView(
                    old.id,
                    old.name,
                    old.columnIds,
                    old.schemaId,
                    old.databaseId,
                    old.ownerId,
                    old.ownerName,
                    old.tableType,
                    ((CatalogMaterializedView) old).getQuery(),
                    old.primaryKey,
                    ImmutableList.copyOf( newDataPlacements ),
                    old.modifiable,
                    old.partitionProperty,
                    ((CatalogMaterializedView) old).getAlgCollation(),
                    old.connectedViews,
                    ((CatalogMaterializedView) old).getUnderlyingTables(),
                    ((CatalogMaterializedView) old).getLanguage(),
                    ((CatalogMaterializedView) old).getMaterializedCriteria(),
                    ((CatalogMaterializedView) old).isOrdered()
            );
        } else {
            newTable = new CatalogTable(
                    old.id,
                    old.name,
                    old.columnIds,
                    old.schemaId,
                    old.databaseId,
                    old.ownerId,
                    old.ownerName,
                    old.tableType,
                    old.primaryKey,
                    ImmutableList.copyOf( newDataPlacements ),
                    old.modifiable,
                    old.partitionProperty,
                    old.connectedViews );
        }

        synchronized ( this ) {
            tables.replace( tableId, newTable );
            tableNames.replace( new Object[]{ newTable.databaseId, newTable.schemaId, newTable.name }, newTable );
        }
    }


    /**
     * Adds columns to dataPlacement on a store for a specific table
     *
     *
     * @param adapterId adapter id corresponding to a new DataPlacements
     * @param tableId table to be updated
     * @param columnIds List of columnIds to add to a specific store for the table
     */
    @Override
    protected void addColumnsToDataPlacement( int adapterId, long tableId, List<Long> columnIds ) {
        CatalogDataPlacement oldDataPlacement = addDataPlacementIfNotExists( adapterId, tableId );

        Set<Long> columnPlacementsOnAdapter = oldDataPlacement.columnPlacementsOnAdapter.stream().collect( Collectors.toSet() );

        // Merges new columnIds to list of already existing placements
        columnPlacementsOnAdapter.addAll( columnIds );

        CatalogDataPlacement newDataPlacement = new CatalogDataPlacement(
                oldDataPlacement.tableId,
                oldDataPlacement.adapterId,
                oldDataPlacement.placementType,
                oldDataPlacement.dataPlacementRole,
                ImmutableList.copyOf( columnPlacementsOnAdapter.stream().collect( Collectors.toList() ) ),
                ImmutableList.copyOf( oldDataPlacement.getAllPartitionIds() )
        );

        modifyDataPlacement( adapterId, tableId, newDataPlacement );

        if ( log.isDebugEnabled() ) {
            log.debug( "Added columns: {} of table {}, to placement on adapter {}.", columnIds, tableId, adapterId );
        }
    }


    /**
     * Remove columns from dataPlacement on a store for a specific table
     *
     * @param adapterId adapter id corresponding to a new DataPlacements
     * @param tableId table to be updated
     * @param columnIds List of columnIds to remove from a specific store for the table
     */
    @Override
    protected void removeColumnsFromDataPlacement( int adapterId, long tableId, List<Long> columnIds ) {
        CatalogDataPlacement oldDataPlacement = getDataPlacement( adapterId, tableId );

        Set<Long> columnPlacementsOnAdapter = oldDataPlacement.columnPlacementsOnAdapter.stream().collect( Collectors.toSet() );
        columnPlacementsOnAdapter.removeAll( columnIds );

        CatalogDataPlacement newDataPlacement = new CatalogDataPlacement(
                oldDataPlacement.tableId,
                oldDataPlacement.adapterId,
                oldDataPlacement.placementType,
                oldDataPlacement.dataPlacementRole,
                ImmutableList.copyOf( columnPlacementsOnAdapter.stream().collect( Collectors.toList() ) ),
                ImmutableList.copyOf( oldDataPlacement.getAllPartitionIds() )
        );

        modifyDataPlacement( adapterId, tableId, newDataPlacement );

        if ( log.isDebugEnabled() ) {
            log.debug( "Removed columns: {} from table {}, to placement on adapter {}.", columnIds, tableId, adapterId );
        }
    }


    /**
     * Adds partitions to dataPlacement on a store for a specific table
     *
     * @param adapterId adapter id corresponding to a new DataPlacements
     * @param tableId table to be updated
     * @param partitionIds List of partitionIds to add to a specific store for the table
     */
    @Override
    protected void addPartitionsToDataPlacement( int adapterId, long tableId, List<Long> partitionIds ) {

        CatalogDataPlacement oldDataPlacement = addDataPlacementIfNotExists( adapterId, tableId );

        Set<Long> partitionPlacementsOnAdapter = oldDataPlacement.getAllPartitionIds().stream().collect( Collectors.toSet() );
        partitionPlacementsOnAdapter.addAll( partitionIds );

        CatalogDataPlacement newDataPlacement = new CatalogDataPlacement(
                oldDataPlacement.tableId,
                oldDataPlacement.adapterId,
                oldDataPlacement.placementType,
                oldDataPlacement.dataPlacementRole,
                oldDataPlacement.columnPlacementsOnAdapter,
                ImmutableList.copyOf( partitionPlacementsOnAdapter.stream().collect( Collectors.toList() ) ) );

        modifyDataPlacement( adapterId, tableId, newDataPlacement );

        if ( log.isDebugEnabled() ) {
            log.debug( "Added partitions: {} of table {}, to placement on adapter {}.", partitionIds, tableId, adapterId );
        }
    }


    /**
     * Remove partitions from dataPlacement on a store for a specific table
     * @param adapterId adapter id corresponding to a new DataPlacements
     * @param tableId table to be updated
     * @param partitionIds List of partitionIds to remove from a specific store for the table
     */
    @Override
    protected void removePartitionsFromDataPlacement( int adapterId, long tableId, List<Long> partitionIds ) {

        CatalogDataPlacement oldDataPlacement = getDataPlacement( adapterId, tableId );

        Set<Long> partitionPlacementsOnAdapter = oldDataPlacement.getAllPartitionIds().stream().collect( Collectors.toSet() );
        partitionPlacementsOnAdapter.removeAll( partitionIds );

        CatalogDataPlacement newDataPlacement = new CatalogDataPlacement(
                oldDataPlacement.tableId,
                oldDataPlacement.adapterId,
                oldDataPlacement.placementType,
                oldDataPlacement.dataPlacementRole,
                oldDataPlacement.columnPlacementsOnAdapter,
                ImmutableList.copyOf( partitionPlacementsOnAdapter.stream().collect( Collectors.toList() ) ) );

        modifyDataPlacement( adapterId, tableId, newDataPlacement );

        if ( log.isDebugEnabled() ) {
            log.debug( "Removed partitions: {} from table {}, to placement on adapter {}.", partitionIds, tableId, adapterId );
        }
    }


    /**
     * Updates and overrides list of associated columnPlacements & partitionPlacements for a given data placement
     * @param adapterId adapter where placement is located
     * @param tableId table to retrieve the placement from
     * @param columnIds List of columnIds to be located on a specific store for the table
     * @param partitionIds List of partitionIds to be located on a specific store for the table
     */
    @Override
    public void updateDataPlacement( int adapterId, long tableId, List<Long> columnIds, List<Long> partitionIds ) {
        CatalogDataPlacement oldDataPlacement = getDataPlacement( adapterId, tableId );

        CatalogDataPlacement newDataPlacement = new CatalogDataPlacement(
                oldDataPlacement.tableId,
                oldDataPlacement.adapterId,
                oldDataPlacement.placementType,
                oldDataPlacement.dataPlacementRole,
                ImmutableList.copyOf( columnIds ),
                ImmutableList.copyOf( partitionIds ) );

        modifyDataPlacement( adapterId, tableId, newDataPlacement );

        if ( log.isDebugEnabled() ) {
            log.debug( "Added columns {} & partitions: {} of table {}, to placement on adapter {}.", columnIds, partitionIds, tableId, adapterId );
        }
    }


    /**
     * Deletes a placement for a partition.
     *
     * @param adapterId The adapter on which the table should be placed on
     * @param partitionId The id of a partition which shall be removed from that store.
     */
    @Override
    public void deletePartitionPlacement( int adapterId, long partitionId ) {
        if ( checkIfExistsPartitionPlacement( adapterId, partitionId ) ) {
            synchronized ( this ) {
                partitionPlacements.remove( new Object[]{ adapterId, partitionId } );
                removePartitionsFromDataPlacement( adapterId, getTableFromPartition( partitionId ).id, Arrays.asList( partitionId ) );
            }
        }
    }


    /**
     * Returns a specific partition entity which is placed on a store.
     *
     * @param adapterId The adapter on which the requested partitions placement resides
     * @param partitionId The id of the requested partition
     * @return The PartitionPlacement on the specified store
     */
    @Override
    public CatalogPartitionPlacement getPartitionPlacement( int adapterId, long partitionId ) {
        try {
            return Objects.requireNonNull( partitionPlacements.get( new Object[]{ adapterId, partitionId } ) );
        } catch ( NullPointerException e ) {
            getAdapter( adapterId );
            getPartition( partitionId );
            throw new UnknownPartitionPlacementException( adapterId, partitionId );
        }
    }


    /**
     * Returns a list of all Partition Placements which currently reside on an adapter, disregarded of the table.
     *
     * @param adapterId The adapter on which the requested partition placements reside
     * @return A list of all Partition Placements, that are currently located  on that specific store
     */
    @Override
    public List<CatalogPartitionPlacement> getPartitionPlacementsByAdapter( int adapterId ) {
        return new ArrayList<>( partitionPlacements.prefixSubMap( new Object[]{ adapterId } ).values() );
    }


    /**
     * Returns a list of all Partition Placements which currently reside on a adapter, for a specific table.
     *
     * @param adapterId The adapter on which the requested partition placements reside
     * @param tableId The table for which all partition placements on a adapter should be considered
     * @return A list of all Partition Placements, that are currently located  on that specific store for a individual table
     */
    @Override
    public List<CatalogPartitionPlacement> getPartitionPlacementsByTableOnAdapter( int adapterId, long tableId ) {
        return getPartitionPlacementsByAdapter( adapterId )
                .stream()
                .filter( p -> p.tableId == tableId )
                .collect( Collectors.toList() );
    }


    /**
     * Returns a list of all Partition Placements which are currently associated with a table.
     *
     * @param tableId The table on which the requested partition placements are currently associated with.
     * @return A list of all Partition Placements, that belong to the desired table
     */
    @Override
    public List<CatalogPartitionPlacement> getAllPartitionPlacementsByTable( long tableId ) {
        return partitionPlacements.values()
                .stream()
                .filter( p -> p.tableId == tableId )
                .collect( Collectors.toList() );
    }


    /**
     * Get all Partition Placements which are associated with a individual partition Id.
     * Identifies on which locations and how often the individual partition is placed.
     *
     * @param partitionId The requested partition Id
     * @return A list of Partition Placements which are physically responsible for that partition
     */
    @Override
    public List<CatalogPartitionPlacement> getPartitionPlacements( long partitionId ) {
        return partitionPlacements.values()
                .stream()
                .filter( p -> p.partitionId == partitionId )
                .collect( Collectors.toList() );
    }


    /**
     * Returns all tables which are in need of special periodic treatment.
     *
     * @return List of tables which need to be periodically processed
     */
    @Override
    public List<CatalogTable> getTablesForPeriodicProcessing() {
        List<CatalogTable> procTables = new ArrayList<>();
        for ( Iterator<Long> iterator = frequencyDependentTables.iterator(); iterator.hasNext(); ) {
            long tableId = -1;
            try {
                tableId = iterator.next();
                procTables.add( getTable( tableId ) );
            } catch ( UnknownTableIdRuntimeException e ) {
                iterator.remove();
            }
        }

        return procTables;
    }


    /**
     * Registers a table to be considered for periodic processing
     *
     * @param tableId Id of table to be considered for periodic processing
     */
    @Override
    public void addTableToPeriodicProcessing( long tableId ) {
        int beforeSize = frequencyDependentTables.size();
        getTable( tableId );
        if ( !frequencyDependentTables.contains( tableId ) ) {
            frequencyDependentTables.add( tableId );
        }
        // Initially starts the periodic job if this was the first table to enable periodic processing
        if ( beforeSize == 0 && frequencyDependentTables.size() == 1 ) {
            // Start Job for periodic processing
            FrequencyMap.INSTANCE.initialize();
        }
    }


    /**
     * Remove a table from periodic background processing
     *
     * @param tableId Id of table to be removed for periodic processing
     */
    @Override
    public void removeTableFromPeriodicProcessing( long tableId ) {
        getTable( tableId );
        if ( !frequencyDependentTables.contains( tableId ) ) {
            frequencyDependentTables.remove( tableId );
        }

        // Terminates the periodic job if this was the last table with periodic processing
        if ( frequencyDependentTables.size() == 0 ) {
            // Terminate Job for periodic processing
            FrequencyMap.INSTANCE.terminate();
        }
    }


    /**
     * Probes if a Partition Placement on a adapter for a specific partition already exists.
     *
     * @param adapterId Adapter on which to check
     * @param partitionId Partition which to check
     * @return teh response of the probe
     */
    @Override
    public boolean checkIfExistsPartitionPlacement( int adapterId, long partitionId ) {
        CatalogPartitionPlacement placement = partitionPlacements.get( new Object[]{ adapterId, partitionId } );
        return placement != null;
    }


    @Override
    public List<CatalogKey> getTableKeys( long tableId ) {
        return keys.values().stream().filter( k -> k.tableId == tableId ).collect( Collectors.toList() );
    }


    @Override
    public List<CatalogIndex> getIndexes( CatalogKey key ) {
        return indexes.values().stream().filter( i -> i.keyId == key.id ).collect( Collectors.toList() );
    }


    @Override
    public List<CatalogIndex> getForeignKeys( CatalogKey key ) {
        return indexes.values().stream().filter( i -> i.keyId == key.id ).collect( Collectors.toList() );
    }


    @Override
    public List<CatalogConstraint> getConstraints( CatalogKey key ) {
        return constraints.values().stream().filter( c -> c.keyId == key.id ).collect( Collectors.toList() );
    }


    /**
     * Check whether a key is a index
     *
     * @param keyId The id of the key
     * @return Whether the key is a index
     */
    @Override
    public boolean isIndex( long keyId ) {
        return indexes.values().stream().anyMatch( i -> i.keyId == keyId );
    }


    /**
     * Check whether a key is a constraint
     *
     * @param keyId The id of the key
     * @return Whether the key is a constraint
     */
    @Override
    public boolean isConstraint( long keyId ) {
        return constraints.values().stream().anyMatch( c -> c.keyId == keyId );
    }


    /**
     * Check whether a key is a foreign key
     *
     * @param keyId The id of the key
     * @return Whether the key is a foreign key
     */
    @Override
    public boolean isForeignKey( long keyId ) {
        return foreignKeys.values().stream().anyMatch( f -> f.referencedKeyId == keyId );
    }


    /**
     * Check if the specified key is used as primary key, index or constraint. If so, this is a NoOp. If it is not used, the key is deleted.
     */
    private void deleteKeyIfNoLongerUsed( Long keyId ) {
        if ( keyId == null ) {
            return;
        }
        CatalogKey key = getKey( keyId );
        CatalogTable table = getTable( key.tableId );
        if ( table.primaryKey != null && table.primaryKey.equals( keyId ) ) {
            return;
        }
        if ( constraints.values().stream().anyMatch( c -> c.keyId == keyId ) ) {
            return;
        }
        if ( foreignKeys.values().stream().anyMatch( f -> f.id == keyId ) ) {
            return;
        }
        if ( indexes.values().stream().anyMatch( i -> i.keyId == keyId ) ) {
            return;
        }
        synchronized ( this ) {
            keys.remove( keyId );
            keyColumns.remove( key.columnIds.stream().mapToLong( Long::longValue ).toArray() );
        }
        listeners.firePropertyChange( "key", key, null );
    }


    /**
     * Returns the id of they defined by the specified column ids. If this key does not yet exist, create it.
     *
     * @param tableId on which the key is defined
     * @param columnIds all involved columns
     * @return the id of the key
     * @throws GenericCatalogException if the key does not exist
     */
    private long getOrAddKey( long tableId, List<Long> columnIds ) throws GenericCatalogException {
        Long keyId = keyColumns.get( columnIds.stream().mapToLong( Long::longValue ).toArray() );
        if ( keyId != null ) {
            return keyId;
        }
        return addKey( tableId, columnIds );
    }


    private long addKey( long tableId, List<Long> columnIds ) throws GenericCatalogException {
        try {
            CatalogTable table = Objects.requireNonNull( tables.get( tableId ) );
            long id = keyIdBuilder.getAndIncrement();
            CatalogKey key = new CatalogKey( id, table.id, table.schemaId, table.databaseId, columnIds );
            synchronized ( this ) {
                keys.put( id, key );
                keyColumns.put( columnIds.stream().mapToLong( Long::longValue ).toArray(), id );
            }
            listeners.firePropertyChange( "key", null, key );
            return id;
        } catch ( NullPointerException e ) {
            throw new GenericCatalogException( e );
        }
    }


    @Override
    public List<CatalogKey> getKeys() {
        return new ArrayList<>( keys.values() );
    }


    /**
     * Get a key by its id
     *
     * @return The key
     */
    private CatalogKey getKey( long keyId ) {
        try {
            return Objects.requireNonNull( keys.get( keyId ) );
        } catch ( NullPointerException e ) {
            throw new UnknownKeyIdRuntimeException( keyId );
        }
    }


    static class CatalogValidator {

        public void validate() throws GenericCatalogException {

        }


        public void startCheck() {
            columns.forEach( ( key, column ) -> {
                assert (databases.containsKey( column.databaseId ));
                assert (Objects.requireNonNull( databaseChildren.get( column.databaseId ) ).contains( column.schemaId ));

                assert (schemas.containsKey( column.schemaId ));
                assert (Objects.requireNonNull( schemaChildren.get( column.schemaId ) ).contains( column.tableId ));

                assert (tables.containsKey( column.tableId ));
                assert (Objects.requireNonNull( tableChildren.get( column.tableId ) ).contains( column.id ));

                assert (columnNames.containsKey( new Object[]{ column.databaseId, column.schemaId, column.tableId, column.name } ));
            } );

            columnPlacements.forEach( ( key, placement ) -> {
                assert (columns.containsKey( placement.columnId ));
                assert (adapters.containsKey( placement.adapterId ));
            } );
        }

    }

}<|MERGE_RESOLUTION|>--- conflicted
+++ resolved
@@ -864,11 +864,7 @@
             updateColumnPlacementPhysicalPosition( csv.id, colId, position );
 
             long partitionId = table.partitionProperty.partitionIds.get( 0 );
-<<<<<<< HEAD
             addPartitionPlacement( csv.id, table.id, partitionId, PlacementType.AUTOMATIC, filename, table.name, DataPlacementRole.UPTODATE);
-=======
-            addPartitionPlacement( csv.id, table.id, partitionId, PlacementType.AUTOMATIC, filename, table.name );
->>>>>>> eeaa97b7
         }
     }
 
@@ -2021,11 +2017,7 @@
             if ( oldTable.partitionProperty.isPartitioned ) {
                 if ( !isTableFlaggedForDeletion( oldTable.id ) ) {
                     if ( !columnOnly ) {
-<<<<<<< HEAD
-                        if ( !validateDataPlacementsConstraints( adapterId, oldTable.id, Arrays.asList( columnId ), new ArrayList<>() ) ) {
-=======
                         if ( !validateDataPlacementsConstraints( oldTable.id, adapterId, Arrays.asList( columnId ), new ArrayList<>() ) ) {
->>>>>>> eeaa97b7
                             throw new RuntimeException( "Partition Distribution failed" );
                         }
                     }
@@ -2148,13 +2140,8 @@
         table.dataPlacements.forEach( adapterId -> partitionPlacementsByAdapter.put(
                         adapterId,
                         ImmutableList.copyOf(
-<<<<<<< HEAD
                                 getDataPlacement( adapterId, tableId ).getAllPartitionIds() )
-                            )
-=======
-                                getDataPlacement( adapterId, tableId ).partitionPlacementsOnAdapter )
                 )
->>>>>>> eeaa97b7
         );
 
         return ImmutableMap.copyOf( partitionPlacementsByAdapter );
@@ -2168,11 +2155,7 @@
 
 
     @Override
-<<<<<<< HEAD
-    public Long getPartitionGroupByPartition( long partitionId ) {
-=======
     public long getPartitionGroupByPartition( long partitionId ) {
->>>>>>> eeaa97b7
         return getPartition( partitionId ).partitionGroupId;
     }
 
@@ -4169,11 +4152,7 @@
         Set<CatalogAdapter> catalogAdapters = new HashSet<>();
 
         for ( CatalogDataPlacement dataPlacement : getDataPlacements( tableId ) ) {
-<<<<<<< HEAD
             for ( long partitionId : dataPlacement.getAllPartitionIds() ) {
-=======
-            for ( long partitionId : dataPlacement.partitionPlacementsOnAdapter ) {
->>>>>>> eeaa97b7
                 long partitionGroup = getPartitionGroupByPartition( partitionId );
                 if ( partitionGroup == partitionGroupId ) {
                     catalogAdapters.add( getAdapter( dataPlacement.adapterId ) );
@@ -4181,11 +4160,7 @@
             }
         }
 
-<<<<<<< HEAD
         return catalogAdapters.stream().collect( Collectors.toList() );
-=======
-        return new ArrayList<>( catalogAdapters );
->>>>>>> eeaa97b7
     }
 
 
@@ -4201,20 +4176,12 @@
         Set<Long> partitionGroups = new HashSet<>();
         CatalogDataPlacement dataPlacement = getDataPlacement( adapterId, tableId );
 
-<<<<<<< HEAD
         dataPlacement.getAllPartitionIds().forEach(
                         partitionId -> partitionGroups.add( getPartitionGroupByPartition( partitionId )
                 )
         );
 
         return partitionGroups.stream().collect( Collectors.toList() );
-=======
-        dataPlacement.partitionPlacementsOnAdapter.forEach(
-                partitionId -> partitionGroups.add( getPartitionGroupByPartition( partitionId ) )
-        );
-
-        return new ArrayList<>( partitionGroups );
->>>>>>> eeaa97b7
     }
 
 
@@ -4227,11 +4194,7 @@
      */
     @Override
     public List<Long> getPartitionsOnDataPlacement( int adapterId, long tableId ) {
-<<<<<<< HEAD
         return getDataPlacement( adapterId, tableId ).getAllPartitionIds();
-=======
-        return getDataPlacement( adapterId, tableId ).partitionPlacementsOnAdapter;
->>>>>>> eeaa97b7
     }
 
 
@@ -4372,7 +4335,6 @@
 
 
     /**
-<<<<<<< HEAD
      * Returns all PartitionPlacements of a given table that are associated with a given role.
      *
      * @param tableId table to retrieve the placements from
@@ -4418,8 +4380,6 @@
 
 
     /**
-=======
->>>>>>> eeaa97b7
      * Checks if the planned changes are allowed in terms of placements that need to be present.
      * Each column must be present for all partitions somewhere
      *
@@ -4431,33 +4391,20 @@
      */
     @Override
     public boolean validateDataPlacementsConstraints( long tableId, long adapterId, List<Long> columnIdsToBeRemoved, List<Long> partitionsIdsToBeRemoved ) {
-<<<<<<< HEAD
-
-=======
->>>>>>> eeaa97b7
+
         if ( (columnIdsToBeRemoved.isEmpty() && partitionsIdsToBeRemoved.isEmpty()) || isTableFlaggedForDeletion( tableId ) ) {
             log.warn( "Invoked validation with two empty lists of columns and partitions to be revoked. Is therefore always true..." );
             return true;
         }
 
-<<<<<<< HEAD
-=======
-        // TODO @HENNLO Focus on PartitionPlacements that are labeled as UPTODATE nodes. The outdated nodes do not
-        //  necessarily need placement constraints
-
->>>>>>> eeaa97b7
         CatalogTable table = getTable( tableId );
         List<CatalogDataPlacement> dataPlacements = getDataPlacements( tableId );
 
         // Checks for every column on every DataPlacement if each column is placed with all partitions
         for ( long columnId : table.columnIds ) {
-<<<<<<< HEAD
 
             List<Long> partitionsToBeCheckedForColumn = table.partitionProperty.partitionIds.stream().collect( Collectors.toList() );
 
-=======
-            List<Long> partitionsToBeCheckedForColumn = new ArrayList<>( table.partitionProperty.partitionIds );
->>>>>>> eeaa97b7
             // Check for every column if it has every partition
             for ( CatalogDataPlacement dataPlacement : dataPlacements ) {
                 // Can instantly return because we still have a full placement somewhere
@@ -4465,14 +4412,9 @@
                     return true;
                 }
 
-<<<<<<< HEAD
                 List<Long> effectiveColumnsOnStore = dataPlacement.columnPlacementsOnAdapter.stream().collect( Collectors.toList() );
                 List<Long> effectivePartitionsOnStore = dataPlacement.getAllPartitionIds();
 
-=======
-                List<Long> effectiveColumnsOnStore = new ArrayList<>( dataPlacement.columnPlacementsOnAdapter );
-                List<Long> effectivePartitionsOnStore = new ArrayList<>( dataPlacement.partitionPlacementsOnAdapter );
->>>>>>> eeaa97b7
 
                 // Remove columns and partitions from store to not evaluate them
                 if ( dataPlacement.adapterId == adapterId ) {
@@ -4566,44 +4508,11 @@
             synchronized ( this ) {
                 partitionPlacements.put( new Object[]{ adapterId, partitionId }, partitionPlacement );
 
-<<<<<<< HEAD
                 // adds this PartitionPlacement to existing DataPlacement container
-=======
-                // Adds this PartitionPlacement to existing DataPlacement container
->>>>>>> eeaa97b7
                 addPartitionsToDataPlacement( adapterId, tableId, Arrays.asList( partitionId ) );
 
                 listeners.firePropertyChange( "partitionPlacement", null, partitionPlacements );
             }
-        }
-    }
-
-
-    /**
-     * Adds a new DataPlacement for a given table on a specific store
-     *
-     * @param adapterId adapter where placement should be located
-     * @param tableId table to retrieve the placement from
-     */
-    @Override
-    public void addDataPlacement( int adapterId, long tableId ) {
-        if ( log.isDebugEnabled() ) {
-            log.debug( "Creating DataPlacement on adapter '{}' for entity '{}'", getAdapter( adapterId ), getTable( tableId ) );
-        }
-
-        if ( !dataPlacements.containsKey( new Object[]{ adapterId, tableId } ) ) {
-            CatalogDataPlacement dataPlacement = new CatalogDataPlacement( tableId,
-                    adapterId,
-                    PlacementType.AUTOMATIC,
-                    DataPlacementRole.UPTODATE,
-                    ImmutableList.of(),
-                    ImmutableList.of() );
-
-            synchronized ( this ) {
-                dataPlacements.put( new Object[]{ adapterId, tableId }, dataPlacement );
-                addSingleDataPlacementToTable( adapterId, tableId );
-            }
-            listeners.firePropertyChange( "dataPlacement", null, dataPlacement );
         }
     }
 
@@ -4628,105 +4537,6 @@
         }
 
         return dataPlacement;
-    }
-
-
-    /**
-     * Modifies a specific DataPlacement of a given table.
-     *
-     * @param adapterId adapter where placement is located
-     * @param tableId table to retrieve the placement from
-     */
-    @Override
-    protected void modifyDataPlacement( int adapterId, long tableId, CatalogDataPlacement catalogDataPlacement ) {
-        try {
-            CatalogDataPlacement oldDataPlacement = getDataPlacement( adapterId, tableId );
-            synchronized ( this ) {
-                dataPlacements.replace( new Object[]{ adapterId, tableId }, catalogDataPlacement );
-            }
-            listeners.firePropertyChange( "dataPlacement", oldDataPlacement, catalogDataPlacement );
-        } catch ( NullPointerException e ) {
-            e.printStackTrace();
-        }
-    }
-
-
-    /**
-     * Removes a  DataPlacement for a given table on a specific store
-     *
-     * @param adapterId adapter where placement should be removed from
-     * @param tableId table to retrieve the placement from
-     */
-    @Override
-    public void removeDataPlacement( int adapterId, long tableId ) {
-        CatalogDataPlacement dataPlacement = getDataPlacement( adapterId, tableId );
-
-        if ( log.isDebugEnabled() ) {
-            log.debug( "Removing DataPlacement on adapter '{}' for entity '{}'", getAdapter( adapterId ), getTable( tableId ) );
-        }
-
-        // Make sure that all columnPlacements and partitionPlacements are correctly dropped.
-        // Although, they should've been dropped earlier.
-
-        // Recursively removing columns that exist on this placement
-        for ( Long columnId : dataPlacement.columnPlacementsOnAdapter ) {
-            try {
-                deleteColumnPlacement( adapterId, columnId, false );
-            } catch ( UnknownColumnIdRuntimeException e ) {
-                log.debug( "Column has been removed before the placement" );
-            }
-        }
-
-        // Recursively removing partitions that exist on this placement
-        for ( Long partitionId : dataPlacement.partitionPlacementsOnAdapter ) {
-            try {
-                deletePartitionPlacement( adapterId, partitionId );
-            } catch ( UnknownColumnIdRuntimeException e ) {
-                log.debug( "Partition has been removed before the placement" );
-            }
-        }
-
-        synchronized ( this ) {
-            dataPlacements.remove( new Object[]{ adapterId, tableId } );
-            removeSingleDataPlacementFromTable( adapterId, tableId );
-        }
-        listeners.firePropertyChange( "dataPlacement", dataPlacement, null );
-    }
-
-
-    /**
-     * Adds a single dataPlacement on a store for a specific table
-     *
-     * @param adapterId adapter id corresponding to a new DataPlacements
-     * @param tableId table to be updated
-     */
-    @Override
-    protected void addSingleDataPlacementToTable( Integer adapterId, long tableId ) {
-        CatalogTable old = getTable( tableId );
-        List<Integer> updatedPlacements = new ArrayList<>( old.dataPlacements );
-
-        if ( !updatedPlacements.contains( adapterId ) ) {
-            updatedPlacements.add( adapterId );
-            updateDataPlacementsOnTable( tableId, updatedPlacements );
-        }
-    }
-
-
-    /**
-     * Removes a single dataPlacement from a store for a specific table
-     *
-     * @param adapterId adapter id corresponding to a new DataPlacements
-     * @param tableId table to be updated
-     */
-    @Override
-    protected void removeSingleDataPlacementFromTable( Integer adapterId, long tableId ) {
-        CatalogTable old = getTable( tableId );
-        List<Integer> updatedPlacements = new ArrayList<>( old.dataPlacements );
-
-        if ( updatedPlacements.contains( adapterId ) ) {
-            updatedPlacements.remove( adapterId );
-            updateDataPlacementsOnTable( tableId, updatedPlacements );
-        }
     }
 
 
@@ -4789,156 +4599,6 @@
 
 
     /**
-     * Adds columns to dataPlacement on a store for a specific table
-     *
-     * @param adapterId adapter id corresponding to a new DataPlacements
-     * @param tableId table to be updated
-     * @param columnIds List of columnIds to add to a specific store for the table
-     */
-    @Override
-    protected void addColumnsToDataPlacement( int adapterId, long tableId, List<Long> columnIds ) {
-        CatalogDataPlacement oldDataPlacement = addDataPlacementIfNotExists( adapterId, tableId );
-
-        Set<Long> columnPlacementsOnAdapter = new HashSet<>( oldDataPlacement.columnPlacementsOnAdapter );
-
-        // Merges new columnIds to list of already existing placements
-        columnPlacementsOnAdapter.addAll( columnIds );
-
-        CatalogDataPlacement newDataPlacement = new CatalogDataPlacement(
-                oldDataPlacement.tableId,
-                oldDataPlacement.adapterId,
-                oldDataPlacement.placementType,
-                oldDataPlacement.dataPlacementRole,
-                ImmutableList.copyOf( new ArrayList<>( columnPlacementsOnAdapter ) ),
-                oldDataPlacement.partitionPlacementsOnAdapter );
-
-        modifyDataPlacement( adapterId, tableId, newDataPlacement );
-
-        if ( log.isDebugEnabled() ) {
-            log.debug( "Added columns: {} of table {}, to placement on adapter {}.", columnIds, tableId, adapterId );
-        }
-    }
-
-
-    /**
-     * Remove columns from dataPlacement on a store for a specific table
-     *
-     * @param adapterId adapter id corresponding to a new DataPlacements
-     * @param tableId table to be updated
-     * @param columnIds List of columnIds to remove from a specific store for the table
-     */
-    @Override
-    protected void removeColumnsFromDataPlacement( int adapterId, long tableId, List<Long> columnIds ) {
-        CatalogDataPlacement oldDataPlacement = getDataPlacement( adapterId, tableId );
-
-        Set<Long> columnPlacementsOnAdapter = new HashSet<>( oldDataPlacement.columnPlacementsOnAdapter );
-        columnIds.forEach( columnPlacementsOnAdapter::remove );
-
-        CatalogDataPlacement newDataPlacement = new CatalogDataPlacement(
-                oldDataPlacement.tableId,
-                oldDataPlacement.adapterId,
-                oldDataPlacement.placementType,
-                oldDataPlacement.dataPlacementRole,
-                ImmutableList.copyOf( new ArrayList<>( columnPlacementsOnAdapter ) ),
-                oldDataPlacement.partitionPlacementsOnAdapter );
-
-        modifyDataPlacement( adapterId, tableId, newDataPlacement );
-
-        if ( log.isDebugEnabled() ) {
-            log.debug( "Removed columns: {} from table {}, to placement on adapter {}.", columnIds, tableId, adapterId );
-        }
-    }
-
-
-    /**
-     * Adds partitions to dataPlacement on a store for a specific table
-     *
-     * @param adapterId adapter id corresponding to a new DataPlacements
-     * @param tableId table to be updated
-     * @param partitionIds List of partitionIds to add to a specific store for the table
-     */
-    @Override
-    protected void addPartitionsToDataPlacement( int adapterId, long tableId, List<Long> partitionIds ) {
-        CatalogDataPlacement oldDataPlacement = addDataPlacementIfNotExists( adapterId, tableId );
-
-        Set<Long> partitionPlacementsOnAdapter = new HashSet<>( oldDataPlacement.partitionPlacementsOnAdapter );
-        partitionPlacementsOnAdapter.addAll( partitionIds );
-
-        CatalogDataPlacement newDataPlacement = new CatalogDataPlacement(
-                oldDataPlacement.tableId,
-                oldDataPlacement.adapterId,
-                oldDataPlacement.placementType,
-                oldDataPlacement.dataPlacementRole,
-                oldDataPlacement.columnPlacementsOnAdapter,
-                ImmutableList.copyOf( new ArrayList<>( partitionPlacementsOnAdapter ) ) );
-
-        modifyDataPlacement( adapterId, tableId, newDataPlacement );
-
-        if ( log.isDebugEnabled() ) {
-            log.debug( "Added partitions: {} of table {}, to placement on adapter {}.", partitionIds, tableId, adapterId );
-        }
-    }
-
-
-    /**
-     * Remove partitions from dataPlacement on a store for a specific table
-     *
-     * @param adapterId adapter id corresponding to a new DataPlacements
-     * @param tableId table to be updated
-     * @param partitionIds List of partitionIds to remove from a specific store for the table
-     */
-    @Override
-    protected void removePartitionsFromDataPlacement( int adapterId, long tableId, List<Long> partitionIds ) {
-        CatalogDataPlacement oldDataPlacement = getDataPlacement( adapterId, tableId );
-
-        Set<Long> partitionPlacementsOnAdapter = new HashSet<>( oldDataPlacement.partitionPlacementsOnAdapter );
-        partitionIds.forEach( partitionPlacementsOnAdapter::remove );
-
-        CatalogDataPlacement newDataPlacement = new CatalogDataPlacement(
-                oldDataPlacement.tableId,
-                oldDataPlacement.adapterId,
-                oldDataPlacement.placementType,
-                oldDataPlacement.dataPlacementRole,
-                oldDataPlacement.columnPlacementsOnAdapter,
-                ImmutableList.copyOf( new ArrayList<>( partitionPlacementsOnAdapter ) ) );
-
-        modifyDataPlacement( adapterId, tableId, newDataPlacement );
-
-        if ( log.isDebugEnabled() ) {
-            log.debug( "Removed partitions: {} from table {}, to placement on adapter {}.", partitionIds, tableId, adapterId );
-        }
-    }
-
-
-    /**
-     * Updates and overrides list of associated columnPlacements & partitionPlacements for a given data placement
-     *
-     * @param adapterId adapter where placement is located
-     * @param tableId table to retrieve the placement from
-     * @param columnIds List of columnIds to be located on a specific store for the table
-     * @param partitionIds List of partitionIds to be located on a specific store for the table
-     */
-    @Override
-    public void updateDataPlacement( int adapterId, long tableId, List<Long> columnIds, List<Long> partitionIds ) {
-        CatalogDataPlacement oldDataPlacement = getDataPlacement( adapterId, tableId );
-
-        CatalogDataPlacement newDataPlacement = new CatalogDataPlacement(
-                oldDataPlacement.tableId,
-                oldDataPlacement.adapterId,
-                oldDataPlacement.placementType,
-                oldDataPlacement.dataPlacementRole,
-                ImmutableList.copyOf( columnIds ),
-                ImmutableList.copyOf( partitionIds ) );
-
-        modifyDataPlacement( adapterId, tableId, newDataPlacement );
-
-        if ( log.isDebugEnabled() ) {
-            log.debug( "Added columns {} & partitions: {} of table {}, to placement on adapter {}.", columnIds, partitionIds, tableId, adapterId );
-        }
-    }
-
-
-    /**
      * Adds a new DataPlacement for a given table on a specific store
      *
      * @param adapterId adapter where placement should be located
@@ -4970,29 +4630,6 @@
 
 
     /**
-     * Adds a new DataPlacement for a given table on a specific store.
-     * If it already exists it simply returns the existing placement.
-     *
-     * @param adapterId adapter where placement is located
-     * @param tableId table to retrieve the placement from
-     * @return DataPlacement of a table placed on a specific store
-     */
-    @Override
-    public CatalogDataPlacement addDataPlacementIfNotExists( int adapterId, long tableId ) {
-
-        CatalogDataPlacement dataPlacement;
-
-        if ( (dataPlacement = getDataPlacement( adapterId, tableId )) == null ) {
-            log.debug( "No DataPlacement exists on adapter '{}' for entity '{}'. Creating a new one.", getAdapter( adapterId ), getTable( tableId ) );
-            addDataPlacement( adapterId, tableId );
-            dataPlacement = getDataPlacement( adapterId, tableId );
-        }
-
-        return dataPlacement;
-    }
-
-
-    /**
      * Modifies a specific DataPlacement of a given table.
      *
      * @param adapterId adapter where placement is located
@@ -5090,63 +4727,6 @@
         if ( updatedPlacements.contains( adapterId ) ) {
             updatedPlacements.remove( adapterId );
             updateDataPlacementsOnTable( tableId, updatedPlacements );
-        }
-    }
-
-
-    /**
-     * Updates the list of data placements on a table
-     *
-     * @param tableId table to be updated
-     * @param newDataPlacements list of new DataPlacements that shall replace the old ones
-     */
-    public void updateDataPlacementsOnTable( long tableId, List<Integer> newDataPlacements ) {
-        CatalogTable old = Objects.requireNonNull( tables.get( tableId ) );
-
-        CatalogTable newTable;
-
-        if ( old.tableType == TableType.MATERIALIZED_VIEW ) {
-            newTable = new CatalogMaterializedView(
-                    old.id,
-                    old.name,
-                    old.columnIds,
-                    old.schemaId,
-                    old.databaseId,
-                    old.ownerId,
-                    old.ownerName,
-                    old.tableType,
-                    ((CatalogMaterializedView) old).getQuery(),
-                    old.primaryKey,
-                    ImmutableList.copyOf( newDataPlacements ),
-                    old.modifiable,
-                    old.partitionProperty,
-                    ((CatalogMaterializedView) old).getAlgCollation(),
-                    old.connectedViews,
-                    ((CatalogMaterializedView) old).getUnderlyingTables(),
-                    ((CatalogMaterializedView) old).getLanguage(),
-                    ((CatalogMaterializedView) old).getMaterializedCriteria(),
-                    ((CatalogMaterializedView) old).isOrdered()
-            );
-        } else {
-            newTable = new CatalogTable(
-                    old.id,
-                    old.name,
-                    old.columnIds,
-                    old.schemaId,
-                    old.databaseId,
-                    old.ownerId,
-                    old.ownerName,
-                    old.tableType,
-                    old.primaryKey,
-                    ImmutableList.copyOf( newDataPlacements ),
-                    old.modifiable,
-                    old.partitionProperty,
-                    old.connectedViews );
-        }
-
-        synchronized ( this ) {
-            tables.replace( tableId, newTable );
-            tableNames.replace( new Object[]{ newTable.databaseId, newTable.schemaId, newTable.name }, newTable );
         }
     }
 
