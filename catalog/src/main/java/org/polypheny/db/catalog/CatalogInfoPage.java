--- conflicted
+++ resolved
@@ -60,13 +60,8 @@
         this.adapterInformation = addCatalogInformationTable( page, "Adapters", Arrays.asList( "ID", "Name", "Type" ) );
         this.databaseInformation = addCatalogInformationTable( page, "Databases", Arrays.asList( "ID", "Name", "Default SchemaID" ) );
         this.schemaInformation = addCatalogInformationTable( page, "Schemas", Arrays.asList( "ID", "Name", "DatabaseID", "SchemaType" ) );
-<<<<<<< HEAD
-        this.tableInformation = addCatalogInformationTable( page, "Tables", Arrays.asList( "ID", "Name", "DatabaseID", "SchemaID" ) );
+        this.tableInformation = addCatalogInformationTable( page, "Tables", Arrays.asList( "ID", "Name", "DatabaseID", "SchemaID", "PartitionType", "Partitions" ) );
         this.columnInformation = addCatalogInformationTable( page, "Columns", Arrays.asList( "ID", "Name", "DatabaseID", "SchemaID", "TableID", "Placements" ) );
-=======
-        this.tableInformation = addCatalogInformationTable( page, "Tables", Arrays.asList( "ID", "Name", "DatabaseID", "SchemaID", "PartitionType", "Partitions" ) );
-        this.columnInformation = addCatalogInformationTable( page, "Columns", Arrays.asList( "ID", "Name", "DatabaseID", "SchemaID", "TableID" ) );
->>>>>>> f68e02b3
         this.indexInformation = addCatalogInformationTable( page, "Indexes", Arrays.asList( "ID", "Name", "KeyID", "Location", "Method", "Unique" ) );
         this.partitionInformation = addCatalogInformationTable( page, "Partitions", Arrays.asList( "ID", "Name", "TableID", "Qualifiers" ) );
 
