--- conflicted
+++ resolved
@@ -61,11 +61,7 @@
         this.adapterInformation = addCatalogInformationTable( page, "Adapters", Arrays.asList( "ID", "Name", "Type" ) );
         this.databaseInformation = addCatalogInformationTable( page, "Databases", Arrays.asList( "ID", "Name", "Default SchemaID" ) );
         this.schemaInformation = addCatalogInformationTable( page, "Schemas", Arrays.asList( "ID", "Name", "DatabaseID", "SchemaType" ) );
-<<<<<<< HEAD
-        this.tableInformation = addCatalogInformationTable( page, "Tables", Arrays.asList( "ID", "Name", "DatabaseID", "SchemaID", "PartitionType", "Partition Groups" ) );
-=======
-        this.tableInformation = addCatalogInformationTable( page, "Tables", Arrays.asList( "ID", "Name", "DatabaseID", "SchemaID", "TableType", "PartitionType", "Partitions" ) );
->>>>>>> 1da18fe2
+        this.tableInformation = addCatalogInformationTable( page, "Tables", Arrays.asList( "ID", "Name", "DatabaseID", "SchemaID", "TableType", "PartitionType", "PartitionGroups" ) );
         this.columnInformation = addCatalogInformationTable( page, "Columns", Arrays.asList( "ID", "Name", "DatabaseID", "SchemaID", "TableID", "Placements" ) );
         this.indexInformation = addCatalogInformationTable( page, "Indexes", Arrays.asList( "ID", "Name", "KeyID", "Location", "Method", "Unique" ) );
         this.partitionGroupInformation = addCatalogInformationTable( page, "Partition Groups", Arrays.asList( "ID", "Name", "TableID", "Partitions" ) );
@@ -141,11 +137,7 @@
                 schemaInformation.addRow( s.id, s.name, s.databaseId, s.schemaType );
             } );
             catalog.getTables( null, null, null ).forEach( t -> {
-<<<<<<< HEAD
-                tableInformation.addRow( t.id, t.name, t.databaseId, t.schemaId, t.partitionProperty.partitionType.toString(), t.partitionProperty.partitionGroupIds.size() );
-=======
-                tableInformation.addRow( t.id, t.name, t.databaseId, t.schemaId, t.tableType, t.partitionType.toString(), t.numPartitions );
->>>>>>> 1da18fe2
+                tableInformation.addRow( t.id, t.name, t.databaseId, t.schemaId, t.tableType, t.partitionProperty.partitionType.toString(), t.partitionProperty.partitionGroupIds.size() );
             } );
             catalog.getColumns( null, null, null, null ).forEach( c -> {
                 String placements = catalog.getColumnPlacement( c.id ).stream().map( plac -> String.valueOf( plac.adapterId ) ).collect( Collectors.joining( "," ) );
