--- conflicted
+++ resolved
@@ -60,7 +60,7 @@
         this.adapterInformation = addCatalogInformationTable( page, "Adapters", Arrays.asList( "ID", "Name", "Type" ) );
         this.databaseInformation = addCatalogInformationTable( page, "Databases", Arrays.asList( "ID", "Name", "Default SchemaID" ) );
         this.schemaInformation = addCatalogInformationTable( page, "Schemas", Arrays.asList( "ID", "Name", "DatabaseID", "SchemaType" ) );
-        this.tableInformation = addCatalogInformationTable( page, "Tables", Arrays.asList( "ID", "Name", "DatabaseID", "SchemaID", "PartitionType", "Partitions" ) );
+        this.tableInformation = addCatalogInformationTable( page, "Tables", Arrays.asList( "ID", "Name", "DatabaseID", "SchemaID", "TableType", "PartitionType", "Partitions" ) );
         this.columnInformation = addCatalogInformationTable( page, "Columns", Arrays.asList( "ID", "Name", "DatabaseID", "SchemaID", "TableID", "Placements" ) );
         this.indexInformation = addCatalogInformationTable( page, "Indexes", Arrays.asList( "ID", "Name", "KeyID", "Location", "Method", "Unique" ) );
         this.partitionInformation = addCatalogInformationTable( page, "Partitions", Arrays.asList( "ID", "Name", "TableID", "Qualifiers" ) );
@@ -134,11 +134,7 @@
                 schemaInformation.addRow( s.id, s.name, s.databaseId, s.schemaType );
             } );
             catalog.getTables( null, null, null ).forEach( t -> {
-<<<<<<< HEAD
-                tableInformation.addRow( t.id, t.name, t.databaseId, t.schemaId, t.tableType );
-=======
-                tableInformation.addRow( t.id, t.name, t.databaseId, t.schemaId, t.partitionType.toString(), t.numPartitions );
->>>>>>> 9f9a22bf
+                tableInformation.addRow( t.id, t.name, t.databaseId, t.schemaId, t.tableType, t.partitionType.toString(), t.numPartitions );
             } );
             catalog.getColumns( null, null, null, null ).forEach( c -> {
                 String placements = catalog.getColumnPlacements( c.id ).stream().map( plac -> String.valueOf( plac.adapterId ) ).collect( Collectors.joining( "," ) );
