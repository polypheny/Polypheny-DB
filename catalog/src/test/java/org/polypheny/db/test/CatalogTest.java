--- conflicted
+++ resolved
@@ -418,11 +418,7 @@
         }
 
         // test foreign key
-<<<<<<< HEAD
-        long tableId2 = catalog.addTable( "table2", schemaId, userId, TableType.TABLE, null );
-=======
         long tableId2 = catalog.addTable( "table2", schemaId, userId, TableType.TABLE, true, null );
->>>>>>> 4f68b18c
         long columnId3 = catalog.addColumn( "column3", tableId2, 0, PolyType.BIGINT, null, null, null, null, null, false, null );
         CatalogColumn column3 = catalog.getColumn( columnId3 );
 
