/*
 * The MIT License (MIT)
 *
 * Copyright (c) 2019 Databases and Information Systems Research Group, University of Basel, Switzerland
 *
 * Permission is hereby granted, free of charge, to any person obtaining a
 * copy of this software and associated documentation files (the "Software"), to deal
 * in the Software without restriction, including without limitation the rights
 * to use, copy, modify, merge, publish, distribute, sublicense, and/or sell
 * copies of the Software, and to permit persons to whom the Software is
 * furnished to do so, subject to the following conditions:
 *
 * The above copyright notice and this permission notice shall be included in all
 * copies or substantial portions of the Software.
 *
 * THE SOFTWARE IS PROVIDED "AS IS", WITHOUT WARRANTY OF ANY KIND, EXPRESS OR
 * IMPLIED, INCLUDING BUT NOT LIMITED TO THE WARRANTIES OF MERCHANTABILITY,
 * FITNESS FOR A PARTICULAR PURPOSE AND NONINFRINGEMENT. IN NO EVENT SHALL THE
 * AUTHORS OR COPYRIGHT HOLDERS BE LIABLE FOR ANY CLAIM, DAMAGES OR OTHER
 * LIABILITY, WHETHER IN AN ACTION OF CONTRACT, TORT OR OTHERWISE, ARISING FROM,
 * OUT OF OR IN CONNECTION WITH THE SOFTWARE OR THE USE OR OTHER DEALINGS IN THE
 * SOFTWARE.
 *
 */

package ch.unibas.dmi.dbis.polyphenydb.webui;


import static spark.Service.ignite;

import ch.unibas.dmi.dbis.polyphenydb.config.Config;
import ch.unibas.dmi.dbis.polyphenydb.config.Config.ConfigListener;
import ch.unibas.dmi.dbis.polyphenydb.config.ConfigManager;
import com.google.gson.Gson;
import com.google.gson.reflect.TypeToken;
import java.io.IOException;
import java.lang.reflect.Type;
import java.math.BigDecimal;
import java.util.Map;
import lombok.extern.slf4j.Slf4j;
import spark.Service;


/**
 * RESTful server used by the Web UI to interact with the Config Manager.
 */
@Slf4j
public class ConfigServer implements ConfigListener {

    public ConfigServer( final int port ) {
        Service http = ignite().port( port );

        //needs to be called before route mapping!
        webSockets( http );
        enableCORS( http );
        configRoutes( http );
    }


    public static void main( String[] args ) {
        log.debug( "Starting config server..." );
        new ConfigServer( 8081 );
    }


    private void webSockets( final Service http ) {
        // Websockets need to be defined before the post/get requests
        http.webSocket( "/configWebSocket", ConfigWebsocket.class );
    }


    /**
     * Many routes just for testing.
     * Route getPage: get a WebUiPage as JSON (with all its groups and configs).
     */
    private void configRoutes( final Service http ) {
        String type = "application/json";
        Gson gson = new Gson();
        ConfigManager cm = ConfigManager.getInstance();

        http.get( "/getPageList", ( req, res ) -> cm.getWebUiPageList() );

        // get Ui of certain page
        http.post( "/getPage", ( req, res ) -> {
            //input: req: {pageId: 123}
            try {
                return cm.getPage( req.body() );
            } catch ( Exception e ) {
                //if input not number or page does not exist
                return "";
            }
        } );

        // save changes from WebUi
        http.post( "/updateConfigs", ( req, res ) -> {
            log.trace( req.body() );
            Type clazzType = new TypeToken<Map<String, Object>>() {
            }.getType();
            Map<String, Object> changes = gson.fromJson( req.body(), clazzType );
            StringBuilder feedback = new StringBuilder();
            boolean allValid = true;
            for ( Map.Entry<String, Object> entry : changes.entrySet() ) {
                //cm.setConfigValue( entry.getKey(), entry.getValue() );
                Config c = cm.getConfig( entry.getKey() );
                switch ( c.getConfigType() ) {
                    case "ConfigInteger":
                        Double d = (Double) entry.getValue();
                        if ( !c.setInt( d.intValue() ) ) {
                            allValid = false;
                            feedback.append( "Could not set " ).append( c.getKey() ).append( " to " ).append( entry.getValue() ).append( " because it was blocked by Java validation. " );
                        }
                        break;
                    case "ConfigDouble":
                        if ( !c.setDouble( (double) entry.getValue() ) ) {
                            allValid = false;
                            feedback.append( "Could not set " ).append( c.getKey() ).append( " to " ).append( entry.getValue() ).append( " because it was blocked by Java validation. " );
                        }
                        break;
                    case "ConfigDecimal":
                        if ( !c.setDecimal( (BigDecimal) entry.getValue() ) ) {
                            allValid = false;
                            feedback.append( "Could not set " ).append( c.getKey() ).append( " to " ).append( entry.getValue() ).append( " because it was blocked by Java validation. " );
                        }
                        break;
                    case "ConfigLong":
                        if ( !c.setLong( (long) entry.getValue() ) ) {
                            allValid = false;
                            feedback.append( "Could not set " ).append( c.getKey() ).append( " to " ).append( entry.getValue() ).append( " because it was blocked by Java validation. " );
                        }
                    case "ConfigString":
                        if ( !c.setString( (String) entry.getValue() ) ) {
                            allValid = false;
                            feedback.append( "Could not set " ).append( c.getKey() ).append( " to " ).append( entry.getValue() ).append( " because it was blocked by Java validation. " );
                        }
                        break;
                    case "ConfigBoolean":
                        if ( !c.setBoolean( (boolean) entry.getValue() ) ) {
                            allValid = false;
                            feedback.append( "Could not set " ).append( c.getKey() ).append( " to " ).append( entry.getValue() ).append( " because it was blocked by Java validation. " );
                        }
                        break;
                    default:
                        allValid = false;
                        feedback.append( "Config with type " ).append( c.getConfigType() ).append( " is not supported yet." );
                        log.error( "Config with type " + c.getConfigType() + " is not supported yet." );
                }
                //cm.getConfig( entry.getKey() ).setObject( entry.getValue() );
            }
            if ( allValid ) {
                return "{\"success\":1}";
            } else {
                feedback.append( "All other values were saved." );
                return "{\"warning\": \"" + feedback.toString() + "\"}";
            }
        } );
    }


    /**
     * To avoid the CORS problem, when the ConfigServer receives requests from the Web UI.
     * See https://gist.github.com/saeidzebardast/e375b7d17be3e0f4dddf
     */
    private static void enableCORS( final Service http ) {
        //staticFiles.header("Access-Control-Allow-Origin", "*");

        http.options( "/*", ( req, res ) -> {
            String accessControlRequestHeaders = req.headers( "Access-Control-Request-Headers" );
            if ( accessControlRequestHeaders != null ) {
                res.header( "Access-Control-Allow-Headers", accessControlRequestHeaders );
            }

            String accessControlRequestMethod = req.headers( "Access-Control-Request-Method" );
            if ( accessControlRequestMethod != null ) {
                res.header( "Access-Control-Allow-Methods", accessControlRequestMethod );
            }

            return "OK";
        } );

        http.before( ( req, res ) -> {
            //res.header("Access-Control-Allow-Origin", "*");
            res.header( "Access-Control-Allow-Origin", "*" );
            res.header( "Access-Control-Allow-Credentials", "true" );
            res.header( "Access-Control-Allow-Headers", "*" );
            res.type( "application/json" );
        } );
    }


    @Override
    public void onConfigChange( final Config c ) {
        Gson gson = new Gson();
        try {
            ConfigWebsocket.broadcast( gson.toJson( c ) );
        } catch ( IOException e ) {
<<<<<<< HEAD
            log.error( "Caught exception", e );
=======
            log.error( "Caught exception!", e );
>>>>>>> af5653ac
        }
    }


    @Override
    public void restart( final Config c ) {

    }

}<|MERGE_RESOLUTION|>--- conflicted
+++ resolved
@@ -193,11 +193,7 @@
         try {
             ConfigWebsocket.broadcast( gson.toJson( c ) );
         } catch ( IOException e ) {
-<<<<<<< HEAD
-            log.error( "Caught exception", e );
-=======
             log.error( "Caught exception!", e );
->>>>>>> af5653ac
         }
     }
 
