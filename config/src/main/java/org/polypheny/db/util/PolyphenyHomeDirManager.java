/*
 * Copyright 2019-2024 The Polypheny Project
 *
 * Licensed under the Apache License, Version 2.0 (the "License");
 * you may not use this file except in compliance with the License.
 * You may obtain a copy of the License at
 *
 * http://www.apache.org/licenses/LICENSE-2.0
 *
 * Unless required by applicable law or agreed to in writing, software
 * distributed under the License is distributed on an "AS IS" BASIS,
 * WITHOUT WARRANTIES OR CONDITIONS OF ANY KIND, either express or implied.
 * See the License for the specific language governing permissions and
 * limitations under the License.
 */

package org.polypheny.db.util;


import java.io.File;
import java.io.IOException;
import java.nio.file.Path;
import java.util.ArrayList;
import java.util.List;
import java.util.Optional;
<<<<<<< HEAD
=======
import lombok.Getter;
>>>>>>> 250079c0
import lombok.extern.slf4j.Slf4j;
import org.jetbrains.annotations.NotNull;


/**
 * The PolyphenyHomeDirManager handles all folders created in the HOME dir.
 * It is the central component to create and maintain all dependent FS structures after installation.
 *
 * All file system related operations that are specific to the PolyDBMS should be handled with this manager.
 */
@Slf4j
public class PolyphenyHomeDirManager {

    private static PolyphenyHomeDirManager INSTANCE = null;

    private File root;
    private File home;
    private final List<File> dirs = new ArrayList<>();
    private final List<File> deleteOnExit = new ArrayList<>();
<<<<<<< HEAD
    private static PolyMode mode;
=======
    @Getter
    private static RunMode mode;
>>>>>>> 250079c0


    public static PolyphenyHomeDirManager getInstance() {
        if ( INSTANCE == null ) {
            INSTANCE = new PolyphenyHomeDirManager();
        }
        return INSTANCE;
    }


    private PolyphenyHomeDirManager() {
        String pathVar;
        if ( System.getenv( "POLYPHENY_HOME" ) != null ) {
            pathVar = System.getenv( "POLYPHENY_HOME" );
        } else {
            pathVar = System.getProperty( "user.home" );
        }
        String prefix = getPrefix();
        root = Path.of( pathVar, ".polypheny" ).toFile();
        home = Path.of( pathVar, ".polypheny", prefix ).toFile();

        if ( !probeCreatingFolder( home ) ) {
            home = new File( "." );
            if ( !probeCreatingFolder( home ) ) {
                throw new RuntimeException( "Could not create root directory: .polypheny neither in: " + pathVar + " nor \".\"" );
            }
        }

        Runtime.getRuntime().addShutdownHook( new Thread( () -> {
            for ( File file : deleteOnExit ) {
                if ( file.exists() ) {
                    recursiveDeleteFolder( file );
                }
            }
        } ) );
    }


<<<<<<< HEAD
    public static PolyphenyHomeDirManager setModeAndGetInstance( PolyMode mode ) {
=======
    public static PolyphenyHomeDirManager setModeAndGetInstance( RunMode mode ) {
>>>>>>> 250079c0
        if ( PolyphenyHomeDirManager.mode != null ) {
            throw new RuntimeException( "Could not set the mode." );
        }
        PolyphenyHomeDirManager.mode = mode;
        return PolyphenyHomeDirManager.getInstance();
    }


    private String getPrefix() {
        VersionCollector collector = VersionCollector.INSTANCE;

<<<<<<< HEAD
        switch ( mode ) {
            case PRODUCTION:
                return collector.version;
            case BENCHMARK:
                return String.format( "%s-%s", collector.version, collector.hash );
            default:
                return String.format( "%s-%s", collector.version, collector.branch );
        }
=======
        return switch ( mode ) {
            case PRODUCTION -> collector.getVersion();
            case BENCHMARK -> String.format( "%s-%s", collector.getVersion(), collector.getHash() );
            default -> String.format( "%s-%s", collector.getVersion(), collector.getHash() );
        };
>>>>>>> 250079c0
    }


    private boolean probeCreatingFolder( File file ) {
        if ( file.isFile() ) {
            return false;
        }

        boolean couldCreate = true;
        if ( !home.exists() ) {
            couldCreate = home.mkdirs();
        }
        return couldCreate && home.canWrite();
    }


    /**
     * Registers a new folder.
     *
     * @param path the path of the new folder
     * @return the file object for the directory
     */
    public File registerNewFolder( File root, String path ) {
        File file = root;

        if ( path.contains( "/" ) ) {
            String[] splits = path.split( "/" );
            for ( String split : splits ) {
                file = registerNewFolder( file, split );
            }
        } else {
            file = new File( root, path );
        }

        if ( !file.exists() ) {
            if ( !file.mkdirs() ) {
                throw new RuntimeException( "Could not create directory: " + path + " in parent folder: " + root.getAbsolutePath() );
            }
            dirs.add( file );
        }

        return file;
    }


    public File registerNewFile( String pathToFile ) {
        return registerNewFile( home, pathToFile );
    }


    public File registerNewGlobalFile( String pathToFile ) {
        return registerNewFile( root, pathToFile );
    }


    public @NotNull Optional<File> getHomeFile( String path ) {
        return new File( this.home, path ).exists() ? Optional.of( new File( this.home, path ) ) : Optional.empty();
    }


    public @NotNull Optional<File> getGlobalFile( String path ) {
        return new File( this.root, path ).exists() ? Optional.of( new File( this.root, path ) ) : Optional.empty();
    }


    public boolean moveFolder( String oldPath, String newPath ) {
        if ( getHomeFile( newPath ).isEmpty() ) {
            throw new RuntimeException( "Target folder does already exist." );
        }
        File file = new File( this.home, oldPath );
        return file.renameTo( new File( this.home, newPath ) );
    }


    public boolean moveFile( String oldPath, String newPath ) {
        if ( getHomeFile( newPath ).isEmpty() ) {
            throw new RuntimeException( "Target file does already exist." );
        }
        File file = new File( this.home, oldPath );
        return file.renameTo( new File( this.home, newPath ) );
    }


    public boolean deleteFile( String path ) {
        File file = new File( this.home, path );
        if ( file.exists() ) {
            if ( !file.isFile() ) {
                throw new RuntimeException( "Target is not a file." );
            }
            return file.delete();
        }
        return true;
    }


    public boolean recursiveDeleteFolder( String path ) {
        File folder = new File( this.home, path );
        if ( folder.exists() ) {
            return recursiveDeleteFolder( folder );
        }
        return true;
    }


    public void recursiveDeleteFolderOnExit( String path ) {
        File folder = new File( this.home, path );
        if ( !folder.exists() ) {
            throw new RuntimeException( "There is no directory with this name: " + folder.getPath() );
        }
        deleteOnExit.add( folder );
    }


    private boolean recursiveDeleteFolder( File folder ) {
        File[] allContents = folder.listFiles();
        if ( allContents != null ) {
            for ( File file : allContents ) {
                recursiveDeleteFolder( file );
            }
        }
        return folder.delete();
    }


    /**
     * Places a new file in a specific path. If no path is specified, it is places in the root path.
     *
     * @param path path to the folder in which the file should be placed
     * @param pathToFile the file and its parent paths
     * @return the file object of the file itself
     */
    public File registerNewFile( File path, String pathToFile ) {
        File file = new File( path, pathToFile
                .replace( "//", "/" )
                .replace( "/", File.separator )
                .replace( "//", File.separator ) );
        if ( !file.exists() ) {
            try {
                file.getParentFile().mkdirs();
                file.createNewFile();
            } catch ( IOException e ) {
                throw new RuntimeException( e );
            }
        }
        return file;
    }


    public File registerNewFolder( String folder ) {
        return registerNewFolder( this.home, folder );
    }

<<<<<<< HEAD
=======

>>>>>>> 250079c0
    public File registerNewGlobalFolder( String testBackup ) {
        return registerNewFolder( this.root, testBackup );
    }


    public boolean isAccessible( File file ) {
        return file.canWrite() && file.canRead();
    }


    public File getRootPath() {
        return home;
    }




}<|MERGE_RESOLUTION|>--- conflicted
+++ resolved
@@ -23,10 +23,7 @@
 import java.util.ArrayList;
 import java.util.List;
 import java.util.Optional;
-<<<<<<< HEAD
-=======
 import lombok.Getter;
->>>>>>> 250079c0
 import lombok.extern.slf4j.Slf4j;
 import org.jetbrains.annotations.NotNull;
 
@@ -46,12 +43,8 @@
     private File home;
     private final List<File> dirs = new ArrayList<>();
     private final List<File> deleteOnExit = new ArrayList<>();
-<<<<<<< HEAD
-    private static PolyMode mode;
-=======
     @Getter
     private static RunMode mode;
->>>>>>> 250079c0
 
 
     public static PolyphenyHomeDirManager getInstance() {
@@ -90,11 +83,7 @@
     }
 
 
-<<<<<<< HEAD
-    public static PolyphenyHomeDirManager setModeAndGetInstance( PolyMode mode ) {
-=======
     public static PolyphenyHomeDirManager setModeAndGetInstance( RunMode mode ) {
->>>>>>> 250079c0
         if ( PolyphenyHomeDirManager.mode != null ) {
             throw new RuntimeException( "Could not set the mode." );
         }
@@ -106,22 +95,11 @@
     private String getPrefix() {
         VersionCollector collector = VersionCollector.INSTANCE;
 
-<<<<<<< HEAD
-        switch ( mode ) {
-            case PRODUCTION:
-                return collector.version;
-            case BENCHMARK:
-                return String.format( "%s-%s", collector.version, collector.hash );
-            default:
-                return String.format( "%s-%s", collector.version, collector.branch );
-        }
-=======
         return switch ( mode ) {
             case PRODUCTION -> collector.getVersion();
             case BENCHMARK -> String.format( "%s-%s", collector.getVersion(), collector.getHash() );
             default -> String.format( "%s-%s", collector.getVersion(), collector.getHash() );
         };
->>>>>>> 250079c0
     }
 
 
@@ -274,10 +252,7 @@
         return registerNewFolder( this.home, folder );
     }
 
-<<<<<<< HEAD
-=======
-
->>>>>>> 250079c0
+
     public File registerNewGlobalFolder( String testBackup ) {
         return registerNewFolder( this.root, testBackup );
     }
@@ -292,7 +267,4 @@
         return home;
     }
 
-
-
-
 }