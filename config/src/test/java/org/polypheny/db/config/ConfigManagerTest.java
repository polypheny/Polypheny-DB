--- conflicted
+++ resolved
@@ -37,13 +37,8 @@
 import org.junit.jupiter.api.Test;
 import org.polypheny.db.config.Config.ConfigListener;
 import org.polypheny.db.config.exception.ConfigRuntimeException;
-<<<<<<< HEAD
-import org.polypheny.db.util.PolyMode;
-import org.polypheny.db.util.PolyphenyHomeDirManager;
-=======
 import org.polypheny.db.util.PolyphenyHomeDirManager;
 import org.polypheny.db.util.RunMode;
->>>>>>> 18d3cce9
 
 
 public class ConfigManagerTest implements ConfigListener {
@@ -54,11 +49,7 @@
 
     @BeforeAll
     public static void setupTestEnvironment() {
-<<<<<<< HEAD
-        PolyphenyHomeDirManager.setModeAndGetInstance( PolyMode.TEST );
-=======
         PolyphenyHomeDirManager.setModeAndGetInstance( RunMode.TEST );
->>>>>>> 18d3cce9
         ConfigManager cm = ConfigManager.getInstance();
 
         // Check if the correct file will be accessed
