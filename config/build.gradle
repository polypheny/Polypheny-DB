
group "ch.unibas.dmi.dbis.polyphenydb"


version = versionMajor + "." + versionMinor + versionQualifier


buildscript {
    repositories {
        mavenCentral()
        jcenter()
        maven {
            url "https://plugins.gradle.org/m2/"
        }
    }
    dependencies {
        // Lombok (https://plugins.gradle.org/plugin/io.freefair.lombok)
        classpath group: "io.freefair.gradle", name: "lombok-plugin", version: "3.6.6"
        // Shadowing; used to make a fat jar (https://github.com/johnrengelman/shadow)
        classpath group: "com.github.jengelman.gradle.plugins", name: "shadow", version: "5.0.0"
    }
}


repositories {
    maven {
        // DBIS Nexus
        url "https://dbis-nexus.dmi.unibas.ch/repository/maven2/"
    }
    mavenCentral()
}


apply plugin: "java"
apply plugin: "idea"
apply plugin: "io.freefair.lombok"
apply plugin: "com.github.johnrengelman.shadow"


tasks.withType(JavaCompile) {
    options.encoding = "UTF-8"
}


configurations.all {
    // check for updates every build
    resolutionStrategy.cacheChangingModulesFor 0, "seconds"
}


sourceCompatibility = 1.8
targetCompatibility = 1.8


dependencies {
    compile group: "org.slf4j", name: "slf4j-api", version: slf4j_api_version
    
    compile group: "com.sparkjava", name: "spark-core", version: spark_core_version

    compile group: "com.google.code.gson", name: "gson", version: gson_version
    
<<<<<<< HEAD
    compile group: "com.typesafe", name: "config", version: "1.2.1"

    compile group: "org.reflections", name: "reflections", version: "0.9.11"

    compile group: "com.google.guava", name: "guava", version: "11.0.2"
=======
    compile group: "com.typesafe", name: "config", version: config_version
>>>>>>> b1c93319
    

    // --- Test Compile ---
    testCompile group: "junit", name: "junit", version: junit_version
    testCompile group: "org.slf4j", name: "slf4j-log4j12", version: slf4j_log4j12_version
}



sourceSets {
    main {
        java {
            srcDirs = ["src/main/java"]
            outputDir = file(project.buildDir.absolutePath + "/classes")
        }
        resources {
            srcDirs = ["src/main/resources"]
        }
        output.resourcesDir = file(project.buildDir.absolutePath + "/classes")
    }
    test {
        java {
            srcDirs = ["src/test/java"]
            outputDir = file(project.buildDir.absolutePath + "/test-classes")
        }
        resources {
            srcDirs = ["src/test/resources"]
        }
        output.resourcesDir = file(project.buildDir.absolutePath + "/test-classes")
    }
}



/**
 * JavaDoc
 */
javadoc {
    if(JavaVersion.current().isJava9Compatible()) {
        options.addBooleanOption("html5", true)
    }
    // suppress most of the warnings
    options.addStringOption("Xdoclint:none", "-quiet")
    // Include private fields in JavaDoc
    options.memberLevel = JavadocMemberLevel.PRIVATE
}



/**
 * JARs
 */
jar {
    manifest {
        attributes "Manifest-Version": "1.0"
        attributes "Copyright": "Databases and Information Systems Group, Department Mathematics and Computer Science, University of Basel, Switzerland"
        attributes "Version": "$version"
    }
}
task sourcesJar(type: Jar, dependsOn: classes) {
    classifier "sources"
    from sourceSets.main.allSource
}
task javadocJar(type: Jar, dependsOn: javadoc) {
    classifier "javadoc"
    from javadoc.destinationDir
}
shadowJar {
    classifier = ""
}
assemble.dependsOn shadowJar
artifacts {
    //archives jar // regular jar containing only the compiled source
    archives shadowJar // fat jar which additionally contains all dependencies
    archives sourcesJar // jar file containing the java doc files
    archives javadocJar // jar file containing the source files
}



/**
 * IntelliJ
 */
idea {
    module {
        downloadJavadoc = true
        downloadSources = true

        inheritOutputDirs = false
        outputDir = file("${project.buildDir}/classes")
        testOutputDir = file("${project.buildDir}/test-classes")
    }
}<|MERGE_RESOLUTION|>--- conflicted
+++ resolved
@@ -59,15 +59,11 @@
 
     compile group: "com.google.code.gson", name: "gson", version: gson_version
     
-<<<<<<< HEAD
-    compile group: "com.typesafe", name: "config", version: "1.2.1"
+    compile group: "com.typesafe", name: "config", version: typesafe_config_version
 
-    compile group: "org.reflections", name: "reflections", version: "0.9.11"
+    compile group: "org.reflections", name: "reflections", version: reflections_version
 
-    compile group: "com.google.guava", name: "guava", version: "11.0.2"
-=======
-    compile group: "com.typesafe", name: "config", version: config_version
->>>>>>> b1c93319
+    compile group: "com.google.guava", name: "guava", version: guava_version
     
 
     // --- Test Compile ---
