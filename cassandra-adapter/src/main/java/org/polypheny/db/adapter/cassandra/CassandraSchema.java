--- conflicted
+++ resolved
@@ -182,7 +182,6 @@
             PolyType typeName = CassandraTypesUtils.getPolyType( type );
 
             // TODO (PCP)
-<<<<<<< HEAD
             /*Matcher m = columnIdPattern.matcher( physicalColumnName );
             Long columnId;
             if ( m.find() ) {
@@ -194,8 +193,8 @@
             CatalogColumn logicalColumn = this.logicalColumnFromPhysicalColumn( physicalColumnName );
             String logicalColumnName = this.logicalColumnFromPhysical( physicalColumnName );
 
-            preorderedList.add( new Pair<>( logicalColumn.position, new RowTypeGeneratorContainer( logicalColumnName, physicalColumnName, typeFactory.createSqlType( typeName ) ) ) );
-//            fieldInfo.add( logicalColumnName, physicalColumnName, typeFactory.createSqlType( typeName ) ).nullable( true );
+            preorderedList.add( new Pair<>( logicalColumn.position, new RowTypeGeneratorContainer( logicalColumnName, physicalColumnName, typeFactory.createPolyType( typeName ) ) ) );
+//            fieldInfo.add( logicalColumnName, physicalColumnName, typeFactory.createPolyType( typeName ) ).nullable( true );
         }
 
         preorderedList.sort( Comparator.naturalOrder() );
@@ -203,10 +202,6 @@
         for ( Pair<Integer, RowTypeGeneratorContainer> containerPair : preorderedList ) {
             RowTypeGeneratorContainer container = containerPair.right;
             fieldInfo.add( container.logicalName, container.physicalName, container.dataType ).nullable( true );
-=======
-            String physicalColumnName = columnName;
-            fieldInfo.add( columnName, physicalColumnName, typeFactory.createPolyType( typeName ) ).nullable( true );
->>>>>>> e9bc3d59
         }
 
         return RelDataTypeImpl.proto( fieldInfo.build() );
