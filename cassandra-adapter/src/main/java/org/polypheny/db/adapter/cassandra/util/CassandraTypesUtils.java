--- conflicted
+++ resolved
@@ -76,61 +76,4 @@
         }
     }
 
-<<<<<<< HEAD
-
-    public static DataType getDataType( PolySqlType polySqlType ) {
-        switch ( polySqlType ) {
-            case BOOLEAN:
-                return DataTypes.BOOLEAN;
-            case VARBINARY:
-                throw new RuntimeException( "Unsupported datatype: " + polySqlType.name() );
-            case INTEGER:
-                return DataTypes.INT;
-            case BIGINT:
-                return DataTypes.BIGINT;
-            case REAL:
-                throw new RuntimeException( "Unsupported datatype: " + polySqlType.name() );
-            case DOUBLE:
-                return DataTypes.DOUBLE;
-            case DECIMAL:
-                return DataTypes.DECIMAL;
-            case VARCHAR:
-                return DataTypes.TEXT;
-            case TEXT:
-                return DataTypes.TEXT;
-            case DATE:
-                return DataTypes.DATE;
-            case TIME:
-                return DataTypes.TIME;
-            case TIMESTAMP:
-                return DataTypes.TIMESTAMP;
-        }
-        throw new RuntimeException( "Unknown type: " + polySqlType.name() );
-    }
-
-
-    public static PolySqlType getPolySqlType( DataType dataType ) {
-        if ( dataType == DataTypes.UUID || dataType == DataTypes.TIMEUUID ) {
-            return PolySqlType.TEXT;
-        } else if ( dataType == DataTypes.ASCII || dataType == DataTypes.TEXT ) {
-            return PolySqlType.VARCHAR;
-        } else if ( dataType == DataTypes.INT || dataType == DataTypes.VARINT ) {
-            return PolySqlType.INTEGER;
-        } else if ( dataType == DataTypes.BIGINT ) {
-            return PolySqlType.BIGINT;
-        } else if ( dataType == DataTypes.DOUBLE ) {
-            return PolySqlType.DOUBLE;
-        } else if ( dataType == DataTypes.TIME ) {
-            return PolySqlType.TIME;
-        } else if ( dataType == DataTypes.DATE ) {
-            return PolySqlType.DATE;
-        } else if ( dataType == DataTypes.TIMESTAMP ) {
-            return PolySqlType.TIMESTAMP;
-        } else {
-            throw new RuntimeException( "Unknown type: " + dataType.toString() );
-        }
-    }
-
-=======
->>>>>>> e9bc3d59
 }