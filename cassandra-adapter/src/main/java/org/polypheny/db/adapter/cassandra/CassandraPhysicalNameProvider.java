--- conflicted
+++ resolved
@@ -26,6 +26,7 @@
 import org.polypheny.db.catalog.entity.CatalogTable;
 import org.polypheny.db.catalog.exceptions.GenericCatalogException;
 import org.polypheny.db.catalog.exceptions.UnknownColumnException;
+import org.polypheny.db.catalog.exceptions.UnknownColumnPlacementException;
 import org.polypheny.db.catalog.exceptions.UnknownTableException;
 
 
@@ -39,12 +40,8 @@
     private final String DEFAULT_SCHEMA = "public";
 
 
-<<<<<<< HEAD
-    public CassandraPhysicalNameProvider() {
+    public CassandraPhysicalNameProvider( int storeId ) {
         this.catalog = Catalog.getInstance();
-=======
-    public CassandraPhysicalNameProvider( Catalog catalog, int storeId ) {
-        this.catalog = catalog;
         this.storeId = storeId;
     }
 
@@ -79,11 +76,7 @@
     public String getPhysicalColumnName( long columnId ) throws RuntimeException {
         // TODO JS: This really should be a direct call to the catalog!
         List<CatalogColumnPlacement> placements;
-        try {
-            placements = catalog.getColumnPlacementsOnStore( this.storeId );
-        } catch ( GenericCatalogException e ) {
-            throw new RuntimeException( e );
-        }
+        placements = catalog.getColumnPlacementsOnStore( this.storeId );
 
         for ( CatalogColumnPlacement placement : placements ) {
             if ( placement.columnId == columnId ) {
@@ -178,7 +171,7 @@
         try {
             placement = this.catalog.getColumnPlacement( this.storeId, columnId );
             this.catalog.updateColumnPlacementPhysicalNames( this.storeId, columnId, placement.physicalTableName, placement.physicalTableName, updatedName );
-        } catch ( GenericCatalogException e ) {
+        } catch ( GenericCatalogException | UnknownColumnPlacementException e ) {
             throw new RuntimeException( e );
         }
     }
@@ -191,7 +184,6 @@
 
     public String getPhysicalTableName( String tableName ) {
         return getPhysicalTableName( DEFAULT_SCHEMA, tableName );
->>>>>>> 3e07ada3
     }
 
 
