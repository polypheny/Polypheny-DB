import java.text.SimpleDateFormat

buildscript {
    repositories {
        maven {
            url "https://plugins.gradle.org/m2/"
        }
        google()
    }
    dependencies {
        classpath group: "app.cash.licensee", name: "licensee-gradle-plugin", version: licensee_version
    }
}

plugins {
    id "application"
    id "com.github.johnrengelman.shadow" version "$shadow_plugin_version"
}

run {
    systemProperty 'pf4j.pluginsDir', '../build/plugins'
    dependsOn(":plugins:assemblePlugins")
}

apply plugin: "app.cash.licensee"

group "org.polypheny"

test {
    useJUnitPlatform()
    maxHeapSize = "2g" // Increase heap size (default is 512MB)
}

dependencies {
    implementation project(":core")
    implementation project(":webui")
    implementation project(":monitoring")


    ////// SLF4J
<<<<<<< HEAD
    implementation group: "org.pf4j", name: "pf4j", version: pf4j_version  // Apache 2.0
=======
>>>>>>> 18d3cce9
    implementation group: "io.javalin", name: "javalin", version: javalin_version  // Apache 2.0

    implementation group: "com.github.rvesse", name: "airline", version: airline_version  // Apache 2.0

<<<<<<< HEAD
    implementation group: "com.j256.simplemagic", name: "simplemagic", version: simplemagic_version
=======
>>>>>>> 18d3cce9
    implementation group: "org.jetbrains", name: "annotations", version: jetbrains_annotations_version  // ISC

    // workaround to fix cottontail todo remove: when grpc-all is same in cottontail and for plugin
    implementation(group: "io.grpc", name: "grpc-all", version: cottontaildb_grpc_version) {
        exclude group: "junit"
    } // Apache 2.0
<<<<<<< HEAD

    implementation group: "org.ow2.asm", name: "asm", version: asm_version  // Apache 2.0

=======
>>>>>>> 18d3cce9

    // --- Test Compile ---
    testImplementation project(path: ":core", configuration: "tests")

    // Workaround so org.polypheny.db.docker gets the right protobuf during testing
    testImplementation group: "com.google.protobuf", name: "protobuf-java", version: protobuf_version // BSD 3-clause

<<<<<<< HEAD
    testImplementation group: "com.fasterxml.jackson.core", name: "jackson-core", version: jackson_core_version  // Apache 2.0
    testImplementation group: "com.fasterxml.jackson.core", name: "jackson-databind", version: jackson_databind_version  // Apache 2.0

=======
>>>>>>> 18d3cce9
    testImplementation(group: "org.polypheny", name: "polypheny-jdbc-driver", version: polypheny_jdbc_driver_version) {
        exclude(group: "com.fasterxml.jackson.core")
        exclude(group: "com.fasterxml.jackson.databind")
    }  // Apache 2.0

    testImplementation group: 'org.junit.jupiter', name: 'junit-jupiter', version: junit_jupiter_version
    testRuntimeOnly(group: 'org.junit.jupiter', name: 'junit-jupiter-engine', version: junit_jupiter_version)
    testImplementation group: "org.hamcrest", name: "hamcrest-core", version: hamcrest_core_version  // BSD 3-clause
    testImplementation group: "com.konghq", name: "unirest-java", version: unirest_version // MIT
<<<<<<< HEAD

    implementation group: "org.mongodb", name: "mongodb-driver-sync", version: mongodb_driver_sync_version  // Apache 2.0

    // GIS
    testImplementation group: "org.locationtech.jts", name: "jts-core", version: jts_version // Eclipse Public License 2.0 && Eclipse Distribution License 1.0 (BSD-3 Clause)
=======
    testImplementation group: "org.mongodb", name: "mongodb-driver-sync", version: mongodb_driver_sync_version  // Apache 2.0
>>>>>>> 18d3cce9
}


sourceSets {
    main {
        java {
            srcDirs = ["src/main/java"]
        }
        resources {
            srcDirs = ["src/main/resources", "bin/main/"]
        }
        output.resourcesDir = file(project.buildDir.absolutePath + "/classes")
    }
    test {
        java {
            srcDirs = ["src/test/java"]
            destinationDirectory.set(file(project.buildDir.absolutePath + "/test-classes"))
        }
        resources {
            srcDirs = ["src/test/resources"]
        }
        output.resourcesDir = file(project.buildDir.absolutePath + "/test-classes")
    }
}


licensee {
    allow('Apache-2.0')
    allow('MIT')
    allow('BSD-2-Clause')
    allow('BSD-3-Clause')

    allowDependency('com.j256.simplemagic', 'simplemagic', '1.17') { because 'ISC license' }
    allowDependency('com.adobe.xmp', 'xmpcore', '6.0.6') { because 'BSD 3-Clause' }
    allowDependency('org.bouncycastle', 'bcpkix-jdk15on', '1.67') { because 'MIT license' }
    allowDependency('org.bouncycastle', 'bcprov-jdk15on', '1.67') { because 'MIT license' }
<<<<<<< HEAD
    allowDependency('org.bouncycastle', 'bcprov-jdk18on', '1.76') { because 'MIT license' }
    allowDependency('org.bouncycastle', 'bcpkix-jdk18on', '1.76') { because 'MIT license' }
    allowDependency('org.bouncycastle', 'bcutil-jdk18on', '1.76') { because 'MIT license' }
    allowDependency('org.bouncycastle', 'bctls-jdk18on', '1.73') { because 'MIT license' }
=======
    allowDependency('org.bouncycastle', 'bcprov-jdk18on', '1.77') { because 'MIT license' }
    allowDependency('org.bouncycastle', 'bcpkix-jdk18on', '1.77') { because 'MIT license' }
    allowDependency('org.bouncycastle', 'bcutil-jdk18on', '1.77') { because 'MIT license' }
    allowDependency('org.bouncycastle', 'bctls-jdk18on', '1.77') { because 'MIT license' }
>>>>>>> 18d3cce9
    allowDependency('jakarta.xml.bind', 'jakarta.xml.bind-api', '2.3.3') { because 'Eclipse Distribution License 1.0' }
    allowDependency('org.codehaus.janino', 'janino', '3.0.11') { because 'BSD 3-Clause' }
    allowDependency('org.codehaus.janino', 'commons-compiler', '3.0.11') { because 'BSD 3-Clause' }
    allowDependency('com.google.re2j', 're2j', '1.5') { because 'BSD 3-Clause' }


    // Category B
    allow('MPL-1.1')

    allowDependency('jakarta.annotation', 'jakarta.annotation-api', '1.3.5') { because 'Eclipse Public License v. 2.0' }
    allowDependency('jakarta.ws.rs', 'jakarta.ws.rs-api', '2.1.6') { because 'Eclipse Public License v. 2.0' }
    allowDependency('jakarta.activation', 'jakarta.activation-api', '1.2.2') { because 'Eclipse Public License v. 2.0' }
    allowDependency('javax.servlet', 'javax.servlet-api', '3.1.0') {
        because 'Servlet-api.jar and javax.servlet-*.jar are under the CDDL license, the original source code for this can be found at http://www.eclipse.org/jetty/downloads.php'
    }

    allowDependency('org.ow2.asm', 'asm', '9.4') { because 'BSD 3-Clause' }
    allowDependency('org.ow2.asm', 'asm-tree', '9.4') { because 'BSD 3-Clause' }
    allowDependency('org.ow2.asm', 'asm-commons', '9.4') { because 'BSD 3-Clause' }
<<<<<<< HEAD
=======

>>>>>>> 18d3cce9

    // Glassfish
    allowDependency('org.glassfish.hk2.external', 'jakarta.inject', '2.6.1') { because 'Eclipse Public License v. 2.0' }
    allowDependency('org.glassfish.hk2.external', 'aopalliance-repackaged', '2.6.1') { because 'Eclipse Public License v. 2.0' }
    allowDependency('org.glassfish.hk2', 'osgi-resource-locator', '1.0.3') { because 'Eclipse Public License v. 2.0' }
    allowDependency('org.glassfish.hk2', 'hk2-api', '2.6.1') { because 'Eclipse Public License v. 2.0' }
    allowDependency('org.glassfish.hk2', 'hk2-locator', '2.6.1') { because 'Eclipse Public License v. 2.0' }
    allowDependency('org.glassfish.hk2', 'hk2-utils', '2.6.1') { because 'Eclipse Public License v. 2.0' }
}


compileJava {
    dependsOn(":webui:processResources")
    dependsOn(":monitoring:processResources")
}

/**
 * JARs
 */
jar {
    manifest {
        attributes "Manifest-Version": "1.0"
        attributes "Copyright": "The Polypheny Project (polypheny.org)"
        attributes "Version": "$project.version"
        attributes "Implementation-Version": project.version
        attributes "Build-Date": "${buildTime()}"
        attributes "Main-Class": "org.polypheny.db.PolyphenyDb"
    }
    metaInf {
        from(rootProject.rootDir, {
            include "LICENSE"
            include "NOTICE"
        })
    }
    from('/') {
        include 'dbms/bin/main/version.properties'
    }
}
task sourcesJar(type: Jar, dependsOn: classes) {
    archiveClassifier = "sources"
    from sourceSets.main.allSource
}
task javadocJar(type: Jar, dependsOn: javadoc) {
    archiveClassifier = "javadoc"
    from javadoc.destinationDir
}
shadowJar {
    zip64 true
    archiveClassifier.set('')
    mergeServiceFiles {
        path = 'META-INF/services' // default
        include("io.grpc.*")
    }
}

task deletePlugins(type: Delete) {
    delete 'src/main/resources/plugins'
}
task deletePluginsBuild(type: Delete) {
    delete "$buildDir/classes/plugins"
}
task copyPlugins(type: Copy, dependsOn: deletePlugins) {
    from('../build/plugins')
    into('src/main/resources/plugins')
    include('*.zip')
}
task copyPluginsBuild(type: Copy, dependsOn: deletePluginsBuild) {
    from('../build/plugins')
    into("$buildDir/classes/plugins")
    include('*.zip')
}
jar.dependsOn(copyPlugins)
shadowJar.dependsOn(copyPlugins)
jar.dependsOn(copyPluginsBuild)
shadowJar.dependsOn(copyPluginsBuild)
copyPlugins.dependsOn(":plugins:assemblePlugins")
copyPluginsBuild.dependsOn(":plugins:assemblePlugins")
compileTestJava.dependsOn(copyPluginsBuild)

// due to gradle 7.6+
configurations {
    test {
        extendsFrom testRuntimeOnly
    }
}


task testJar(type: Jar, dependsOn: testClasses) {
    archiveClassifier = 'tests'
    from sourceSets.test.output
}

assemble.dependsOn shadowJar
artifacts {
    //archives jar // regular jar containing only the compiled source
    archives shadowJar // fat jar which additionally contains all dependencies
    //archives sourcesJar // jar file containing the java doc files
    //archives javadocJar // jar file containing the source files
    // due to plugins
    test testJar
}


/**
 * Release
 */
application {
    mainClassName = 'org.polypheny.db.PolyphenyDb'
    applicationName = 'Polypheny-DB'
    //applicationDefaultJvmArgs = ["-Dlog4j.configuration=config/log4j.properties"]
}

tasks.register('runDevReset', JavaExec) {
    group = 'Execution'
    description = 'Run the main class with JavaExecTask'
    classpath sourceSets.main.runtimeClasspath
    mainClass = 'org.polypheny.db.PolyphenyDb'
<<<<<<< HEAD
    args = ['-resetCatalog', '-mode', 'dev']  // '-resetPlugins'
=======
    args = ['-resetCatalog', '-resetDocker', '-mode', 'dev']  // '-resetPlugins'
>>>>>>> 18d3cce9
}

tasks.register('runDev', JavaExec) {
    group = 'Execution'
    description = 'Run the main class with JavaExecTask'
    classpath sourceSets.main.runtimeClasspath
    mainClass = 'org.polypheny.db.PolyphenyDb'
    args = ['-mode', 'dev']
}

startScripts {
    defaultJvmOpts += ['-Xmx6g', '-XX:+HeapDumpOnOutOfMemoryError', '-Dfile.encoding=UTF-8']
    dependsOn(shadowJar)
    dependsOn(":jar")
}

distTar {
    dependsOn(shadowJar)
}

distZip {
    dependsOn(shadowJar)
}

static def buildTime() {
    def df = new SimpleDateFormat("yyyy-MM-dd'T'HH:mm'Z'")
    df.setTimeZone(TimeZone.getTimeZone("UTC"))
    return df.format(new Date())
}

startShadowScripts {
    dependsOn(jar)
}

shadowDistTar {
    dependsOn(jar)
}

shadowDistZip {
    dependsOn(jar)
}

<<<<<<< HEAD
def getCurrentBranch() {
    def branch = ""
    def proc = "git rev-parse --abbrev-ref HEAD".execute()
    proc.in.eachLine { line -> branch = line }
    proc.err.eachLine { line -> println line }
    proc.waitFor()
    branch
}

def getCurrentHash() {
    def hash = ""
    def proc = "git rev-parse --short HEAD".execute()
    proc.in.eachLine { line -> hash = line }
    proc.err.eachLine { line -> println line }
    proc.waitFor()
    hash
=======
def getLastLine(String cmd) {
    def output = ""
    def proc = cmd.execute()
    proc.in.eachLine { line -> output = line }
    proc.err.eachLine { line -> println line }
    proc.waitFor()
    output
}

def getCurrentBranch() {
    getLastLine("git rev-parse --abbrev-ref HEAD")
}

def getCurrentHash() {
    getLastLine("git rev-parse --short HEAD")
>>>>>>> 18d3cce9
}

task createProperties() {
    doLast {
        new File("$buildDir/version.properties").withWriter { w ->
            Properties p = new Properties()
            p['version'] = version
<<<<<<< HEAD
            p['branch'] = getCurrentBranch()
            p['hash'] = getCurrentHash()
=======
            p['branch'] = System.getenv("GIT_BRANCH") ?: getCurrentBranch()
            p['hash'] = System.getenv("GIT_HASH") ?: getCurrentHash()
>>>>>>> 18d3cce9
            p.store w, null
        }
        // copy needed, otherwise the bean VersionController can't load the file at startup when running complete-app tests.
        copy {
            setDuplicatesStrategy(DuplicatesStrategy.WARN)
            from "$buildDir/version.properties"
            into "src/main/resources"
        }
    }
}
classes {
    dependsOn createProperties
}<|MERGE_RESOLUTION|>--- conflicted
+++ resolved
@@ -38,30 +38,16 @@
 
 
     ////// SLF4J
-<<<<<<< HEAD
-    implementation group: "org.pf4j", name: "pf4j", version: pf4j_version  // Apache 2.0
-=======
->>>>>>> 18d3cce9
     implementation group: "io.javalin", name: "javalin", version: javalin_version  // Apache 2.0
 
     implementation group: "com.github.rvesse", name: "airline", version: airline_version  // Apache 2.0
 
-<<<<<<< HEAD
-    implementation group: "com.j256.simplemagic", name: "simplemagic", version: simplemagic_version
-=======
->>>>>>> 18d3cce9
     implementation group: "org.jetbrains", name: "annotations", version: jetbrains_annotations_version  // ISC
 
     // workaround to fix cottontail todo remove: when grpc-all is same in cottontail and for plugin
     implementation(group: "io.grpc", name: "grpc-all", version: cottontaildb_grpc_version) {
         exclude group: "junit"
     } // Apache 2.0
-<<<<<<< HEAD
-
-    implementation group: "org.ow2.asm", name: "asm", version: asm_version  // Apache 2.0
-
-=======
->>>>>>> 18d3cce9
 
     // --- Test Compile ---
     testImplementation project(path: ":core", configuration: "tests")
@@ -69,12 +55,6 @@
     // Workaround so org.polypheny.db.docker gets the right protobuf during testing
     testImplementation group: "com.google.protobuf", name: "protobuf-java", version: protobuf_version // BSD 3-clause
 
-<<<<<<< HEAD
-    testImplementation group: "com.fasterxml.jackson.core", name: "jackson-core", version: jackson_core_version  // Apache 2.0
-    testImplementation group: "com.fasterxml.jackson.core", name: "jackson-databind", version: jackson_databind_version  // Apache 2.0
-
-=======
->>>>>>> 18d3cce9
     testImplementation(group: "org.polypheny", name: "polypheny-jdbc-driver", version: polypheny_jdbc_driver_version) {
         exclude(group: "com.fasterxml.jackson.core")
         exclude(group: "com.fasterxml.jackson.databind")
@@ -84,15 +64,10 @@
     testRuntimeOnly(group: 'org.junit.jupiter', name: 'junit-jupiter-engine', version: junit_jupiter_version)
     testImplementation group: "org.hamcrest", name: "hamcrest-core", version: hamcrest_core_version  // BSD 3-clause
     testImplementation group: "com.konghq", name: "unirest-java", version: unirest_version // MIT
-<<<<<<< HEAD
-
-    implementation group: "org.mongodb", name: "mongodb-driver-sync", version: mongodb_driver_sync_version  // Apache 2.0
+    testImplementation group: "org.mongodb", name: "mongodb-driver-sync", version: mongodb_driver_sync_version  // Apache 2.0
 
     // GIS
     testImplementation group: "org.locationtech.jts", name: "jts-core", version: jts_version // Eclipse Public License 2.0 && Eclipse Distribution License 1.0 (BSD-3 Clause)
-=======
-    testImplementation group: "org.mongodb", name: "mongodb-driver-sync", version: mongodb_driver_sync_version  // Apache 2.0
->>>>>>> 18d3cce9
 }
 
 
@@ -129,17 +104,10 @@
     allowDependency('com.adobe.xmp', 'xmpcore', '6.0.6') { because 'BSD 3-Clause' }
     allowDependency('org.bouncycastle', 'bcpkix-jdk15on', '1.67') { because 'MIT license' }
     allowDependency('org.bouncycastle', 'bcprov-jdk15on', '1.67') { because 'MIT license' }
-<<<<<<< HEAD
-    allowDependency('org.bouncycastle', 'bcprov-jdk18on', '1.76') { because 'MIT license' }
-    allowDependency('org.bouncycastle', 'bcpkix-jdk18on', '1.76') { because 'MIT license' }
-    allowDependency('org.bouncycastle', 'bcutil-jdk18on', '1.76') { because 'MIT license' }
-    allowDependency('org.bouncycastle', 'bctls-jdk18on', '1.73') { because 'MIT license' }
-=======
     allowDependency('org.bouncycastle', 'bcprov-jdk18on', '1.77') { because 'MIT license' }
     allowDependency('org.bouncycastle', 'bcpkix-jdk18on', '1.77') { because 'MIT license' }
     allowDependency('org.bouncycastle', 'bcutil-jdk18on', '1.77') { because 'MIT license' }
     allowDependency('org.bouncycastle', 'bctls-jdk18on', '1.77') { because 'MIT license' }
->>>>>>> 18d3cce9
     allowDependency('jakarta.xml.bind', 'jakarta.xml.bind-api', '2.3.3') { because 'Eclipse Distribution License 1.0' }
     allowDependency('org.codehaus.janino', 'janino', '3.0.11') { because 'BSD 3-Clause' }
     allowDependency('org.codehaus.janino', 'commons-compiler', '3.0.11') { because 'BSD 3-Clause' }
@@ -159,10 +127,7 @@
     allowDependency('org.ow2.asm', 'asm', '9.4') { because 'BSD 3-Clause' }
     allowDependency('org.ow2.asm', 'asm-tree', '9.4') { because 'BSD 3-Clause' }
     allowDependency('org.ow2.asm', 'asm-commons', '9.4') { because 'BSD 3-Clause' }
-<<<<<<< HEAD
-=======
-
->>>>>>> 18d3cce9
+
 
     // Glassfish
     allowDependency('org.glassfish.hk2.external', 'jakarta.inject', '2.6.1') { because 'Eclipse Public License v. 2.0' }
@@ -280,11 +245,7 @@
     description = 'Run the main class with JavaExecTask'
     classpath sourceSets.main.runtimeClasspath
     mainClass = 'org.polypheny.db.PolyphenyDb'
-<<<<<<< HEAD
-    args = ['-resetCatalog', '-mode', 'dev']  // '-resetPlugins'
-=======
     args = ['-resetCatalog', '-resetDocker', '-mode', 'dev']  // '-resetPlugins'
->>>>>>> 18d3cce9
 }
 
 tasks.register('runDev', JavaExec) {
@@ -327,24 +288,6 @@
     dependsOn(jar)
 }
 
-<<<<<<< HEAD
-def getCurrentBranch() {
-    def branch = ""
-    def proc = "git rev-parse --abbrev-ref HEAD".execute()
-    proc.in.eachLine { line -> branch = line }
-    proc.err.eachLine { line -> println line }
-    proc.waitFor()
-    branch
-}
-
-def getCurrentHash() {
-    def hash = ""
-    def proc = "git rev-parse --short HEAD".execute()
-    proc.in.eachLine { line -> hash = line }
-    proc.err.eachLine { line -> println line }
-    proc.waitFor()
-    hash
-=======
 def getLastLine(String cmd) {
     def output = ""
     def proc = cmd.execute()
@@ -360,7 +303,6 @@
 
 def getCurrentHash() {
     getLastLine("git rev-parse --short HEAD")
->>>>>>> 18d3cce9
 }
 
 task createProperties() {
@@ -368,13 +310,8 @@
         new File("$buildDir/version.properties").withWriter { w ->
             Properties p = new Properties()
             p['version'] = version
-<<<<<<< HEAD
-            p['branch'] = getCurrentBranch()
-            p['hash'] = getCurrentHash()
-=======
             p['branch'] = System.getenv("GIT_BRANCH") ?: getCurrentBranch()
             p['hash'] = System.getenv("GIT_HASH") ?: getCurrentHash()
->>>>>>> 18d3cce9
             p.store w, null
         }
         // copy needed, otherwise the bean VersionController can't load the file at startup when running complete-app tests.
