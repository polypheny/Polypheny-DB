/*
 * Copyright 2019-2021 The Polypheny Project
 *
 * Licensed under the Apache License, Version 2.0 (the "License");
 * you may not use this file except in compliance with the License.
 * You may obtain a copy of the License at
 *
 * http://www.apache.org/licenses/LICENSE-2.0
 *
 * Unless required by applicable law or agreed to in writing, software
 * distributed under the License is distributed on an "AS IS" BASIS,
 * WITHOUT WARRANTIES OR CONDITIONS OF ANY KIND, either express or implied.
 * See the License for the specific language governing permissions and
 * limitations under the License.
 */

package org.polypheny.db;


import static org.junit.Assert.fail;

import java.lang.reflect.Field;
import java.math.BigDecimal;
import java.sql.Connection;
import java.sql.DriverManager;
import java.sql.ResultSet;
import java.sql.SQLException;
import java.sql.Types;
import java.util.List;
import java.util.Properties;
import java.util.concurrent.TimeUnit;
import lombok.Getter;
import lombok.extern.slf4j.Slf4j;
import org.junit.AfterClass;
import org.junit.Assert;
import org.polypheny.db.catalog.exceptions.GenericCatalogException;
import org.polypheny.db.catalog.exceptions.UnknownDatabaseException;
import org.polypheny.db.catalog.exceptions.UnknownSchemaException;
import org.polypheny.db.catalog.exceptions.UnknownUserException;
import org.polypheny.db.runtime.SqlFunctions;
import org.polypheny.db.transaction.Transaction;
import org.polypheny.db.transaction.TransactionManager;


@Slf4j
public class TestHelper {

    private static final TestHelper INSTANCE = new TestHelper();
    private static final double EPSILON = 0.0001;

    private final PolyphenyDb polyphenyDb;

    @Getter
    private final TransactionManager transactionManager;


    public static TestHelper getInstance() {
        return INSTANCE;
    }


    private TestHelper() {
        polyphenyDb = new PolyphenyDb();
        log.info( "Starting Polypheny-DB..." );

        Runnable runnable = () -> {
            try {
                polyphenyDb.testMode = true;
                String defaultStoreName = System.getProperty( "store.default" );
                if ( defaultStoreName != null ) {
                    polyphenyDb.defaultStoreName = defaultStoreName;
                }
                // polyphenyDb.resetCatalog = true;
                polyphenyDb.runPolyphenyDb();
            } catch ( GenericCatalogException e ) {
                log.error( "Exception while starting Polypheny-DB", e );
            }
        };
        Thread thread = new Thread( runnable );
        thread.start();

        // Wait until Polypheny-DB is ready to process queries
        int i = 0;
        while ( !polyphenyDb.isReady() ) {
            try {
                TimeUnit.SECONDS.sleep( 1 );
                if ( i++ > 180 ) {
                    if ( thread.getStackTrace().length > 0 ) {
                        System.err.println( "Stacktrace of Polypheny-DB thread:" );
                        for ( int j = 0; j < thread.getStackTrace().length; j++ ) {
                            System.err.println( "\tat " + thread.getStackTrace()[j] );
                        }
                    }
                    throw new RuntimeException( "There seems to be an issue with Polypheny-DB. Waited 3 minutes for Polypheny-DB to get ready. Aborting tests." );
                }
            } catch ( InterruptedException e ) {
                log.error( "Interrupted exception", e );
            }
        }

        // Hack to get TransactionManager
        try {
            Field f = PolyphenyDb.class.getDeclaredField( "transactionManager" );
            f.setAccessible( true );
            transactionManager = (TransactionManager) f.get( polyphenyDb );
        } catch ( NoSuchFieldException | IllegalAccessException e ) {
            throw new RuntimeException( e );
        }
    }


    public Transaction getTransaction() {
        try {
            return transactionManager.startTransaction( "pa", "APP", true, "Test Helper" );
        } catch ( GenericCatalogException | UnknownUserException | UnknownDatabaseException | UnknownSchemaException e ) {
            throw new RuntimeException( "Error while starting transaction", e );
        }
    }


    @AfterClass
    public static void tearDown() {
        //LOG.info( "shutdown - closing DB connection" );
    }


    public static void checkResultSet( ResultSet resultSet, List<Object[]> expected ) throws SQLException {
        checkResultSet( resultSet, expected, false );
    }


    // isConvertingDecimals should only(!) be set to true if a decimal value is the result of a type conversion (e.g., when change the type of column to decimal)
    public static void checkResultSet( ResultSet resultSet, List<Object[]> expected, boolean isConvertingDecimals ) throws SQLException {
        int i = 0;
        while ( resultSet.next() ) {
            Assert.assertTrue( "Result set has more rows than expected", i < expected.size() );
            Object[] expectedRow = expected.get( i++ );
            Assert.assertEquals( "Wrong number of columns", expectedRow.length, resultSet.getMetaData().getColumnCount() );
            int j = 0;
            while ( j < expectedRow.length ) {
                if ( expectedRow.length >= j + 1 ) {
                    int columnType = resultSet.getMetaData().getColumnType( j + 1 );
                    if ( resultSet.getMetaData().getColumnType( j + 1 ) == Types.BINARY ) {
                        if ( expectedRow[j] == null ) {
                            Assert.assertNull( "Unexpected data in column '" + resultSet.getMetaData().getColumnName( j + 1 ) + "': ", resultSet.getBytes( j + 1 ) );
                        } else {
                            Assert.assertEquals( "Unexpected data in column '" + resultSet.getMetaData().getColumnName( j + 1 ) + "'",
                                    new String( (byte[]) expectedRow[j] ),
                                    new String( resultSet.getBytes( j + 1 ) ) );
                        }
                    } else if ( columnType != Types.ARRAY ) {
                        if ( expectedRow[j] != null ) {
                            if ( columnType == Types.FLOAT ) {
                                float diff = Math.abs( (float) expectedRow[j] - resultSet.getFloat( j + 1 ) );
                                Assert.assertTrue(
                                        "Unexpected data in column '" + resultSet.getMetaData().getColumnName( j + 1 ) + "': The difference between the expected float and the received float exceeds the epsilon. Difference: " + (diff - EPSILON),
                                        diff < EPSILON );
                            } else if ( columnType == Types.DOUBLE ) {
                                double diff = Math.abs( (double) expectedRow[j] - resultSet.getDouble( j + 1 ) );
                                Assert.assertTrue(
<<<<<<< HEAD
                                        "Unexpected data in column '" + resultSet.getMetaData().getColumnName( j + 1 ) + "': The difference between the expected double and the received double exceeds the epsilon.",
                                        Math.abs( (double) expectedRow[j] - resultSet.getDouble( j + 1 ) ) < EPSILON );
                            } else if ( columnType == Types.DECIMAL ) { // Decimals are exact // but not for calculations?
                                BigDecimal expectedResult = (BigDecimal) expectedRow[j];
                                BigDecimal result = resultSet.getBigDecimal( j + 1 );
                                Assert.assertEquals( "Unexpected data in column '" + resultSet.getMetaData().getColumnName( j + 1 ) + "'", 0, expectedResult.doubleValue() - result.doubleValue(), 0.0 );
=======
                                        "Unexpected data in column '" + resultSet.getMetaData().getColumnName( j + 1 ) + "': The difference between the expected double and the received double exceeds the epsilon. Difference: " + (diff - EPSILON),
                                        diff < EPSILON );
                            } else if ( columnType == Types.DECIMAL ) { // Decimals are exact // but not for calculations?
                                BigDecimal expectedResult = (BigDecimal) expectedRow[j];
                                BigDecimal result = resultSet.getBigDecimal( j + 1 );
                                double diff = Math.abs( expectedResult.doubleValue() - result.doubleValue() );
                                if ( isConvertingDecimals ) {
                                    Assert.assertTrue(
                                            "Unexpected data in column '" + resultSet.getMetaData().getColumnName( j + 1 ) + "': The difference between the expected decimal and the received decimal exceeds the epsilon. Difference: " + (diff - EPSILON),
                                            diff < EPSILON );
                                } else {
                                    Assert.assertEquals( "Unexpected data in column '" + resultSet.getMetaData().getColumnName( j + 1 ) + "'", 0, expectedResult.doubleValue() - result.doubleValue(), 0.0 );
                                }
>>>>>>> 34b94a7d
                            }
                        } else {
                            Assert.assertEquals(
                                    "Unexpected data in column '" + resultSet.getMetaData().getColumnName( j + 1 ) + "'",
                                    expectedRow[j],
                                    resultSet.getObject( j + 1 )
                            );
                        }

                    } else {
                        List resultList = SqlFunctions.deepArrayToList( resultSet.getArray( j + 1 ) );
                        Object[] expectedArray = (Object[]) expectedRow[j];
                        if ( expectedArray == null ) {
                            Assert.assertNull( "Unexpected data in column '" + resultSet.getMetaData().getColumnName( j + 1 ) + "': ", resultList );
                        } else {
                            for ( int k = 0; k < expectedArray.length; k++ ) {
                                Assert.assertEquals(
                                        "Unexpected data in column '" + resultSet.getMetaData().getColumnName( j + 1 ) + "' at position: " + k + 1,
                                        expectedArray[k],
                                        resultList.get( k ) );
                            }
                        }
                    }
                    j++;
                } else {
                    fail( "More data available then expected." );
                }
            }
        }
        Assert.assertEquals( "Wrong number of rows in the result set", expected.size(), i );
    }


    public static class JdbcConnection implements AutoCloseable {

        private final static String dbHost = "localhost";
        private final static int port = 20591;

        private final Connection conn;


        public JdbcConnection( boolean autoCommit ) throws SQLException {
            try {
                Class.forName( "org.polypheny.jdbc.Driver" );
            } catch ( ClassNotFoundException e ) {
                log.error( "Polypheny JDBC Driver not found", e );
            }
            final String url = "jdbc:polypheny:http://" + dbHost + ":" + port;
            log.debug( "Connecting to database @ {}", url );

            Properties props = new Properties();
            props.setProperty( "user", "pa" );
            props.setProperty( "serialization", "PROTOBUF" );

            conn = DriverManager.getConnection( url, props );
            conn.setAutoCommit( autoCommit );
        }


        public Connection getConnection() {
            return conn;
        }


        @Override
        public void close() throws SQLException {
            conn.commit();
            conn.close();
        }

    }

}<|MERGE_RESOLUTION|>--- conflicted
+++ resolved
@@ -158,14 +158,6 @@
                             } else if ( columnType == Types.DOUBLE ) {
                                 double diff = Math.abs( (double) expectedRow[j] - resultSet.getDouble( j + 1 ) );
                                 Assert.assertTrue(
-<<<<<<< HEAD
-                                        "Unexpected data in column '" + resultSet.getMetaData().getColumnName( j + 1 ) + "': The difference between the expected double and the received double exceeds the epsilon.",
-                                        Math.abs( (double) expectedRow[j] - resultSet.getDouble( j + 1 ) ) < EPSILON );
-                            } else if ( columnType == Types.DECIMAL ) { // Decimals are exact // but not for calculations?
-                                BigDecimal expectedResult = (BigDecimal) expectedRow[j];
-                                BigDecimal result = resultSet.getBigDecimal( j + 1 );
-                                Assert.assertEquals( "Unexpected data in column '" + resultSet.getMetaData().getColumnName( j + 1 ) + "'", 0, expectedResult.doubleValue() - result.doubleValue(), 0.0 );
-=======
                                         "Unexpected data in column '" + resultSet.getMetaData().getColumnName( j + 1 ) + "': The difference between the expected double and the received double exceeds the epsilon. Difference: " + (diff - EPSILON),
                                         diff < EPSILON );
                             } else if ( columnType == Types.DECIMAL ) { // Decimals are exact // but not for calculations?
@@ -179,7 +171,6 @@
                                 } else {
                                     Assert.assertEquals( "Unexpected data in column '" + resultSet.getMetaData().getColumnName( j + 1 ) + "'", 0, expectedResult.doubleValue() - result.doubleValue(), 0.0 );
                                 }
->>>>>>> 34b94a7d
                             }
                         } else {
                             Assert.assertEquals(
