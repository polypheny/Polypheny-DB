/*
 * Copyright 2019-2024 The Polypheny Project
 *
 * Licensed under the Apache License, Version 2.0 (the "License");
 * you may not use this file except in compliance with the License.
 * You may obtain a copy of the License at
 *
 * http://www.apache.org/licenses/LICENSE-2.0
 *
 * Unless required by applicable law or agreed to in writing, software
 * distributed under the License is distributed on an "AS IS" BASIS,
 * WITHOUT WARRANTIES OR CONDITIONS OF ANY KIND, either express or implied.
 * See the License for the specific language governing permissions and
 * limitations under the License.
 */

package org.polypheny.db;

import static org.junit.jupiter.api.Assertions.assertEquals;
import static org.junit.jupiter.api.Assertions.assertNull;
import static org.junit.jupiter.api.Assertions.assertTrue;
import static org.junit.jupiter.api.Assertions.fail;

import com.fasterxml.jackson.core.JsonProcessingException;
import com.google.common.collect.ImmutableList;
import com.google.gson.JsonObject;
import com.google.gson.JsonSyntaxException;
import java.lang.reflect.Field;
import java.math.BigDecimal;
import java.sql.Array;
import java.sql.Connection;
import java.sql.DriverManager;
import java.sql.ResultSet;
import java.sql.ResultSetMetaData;
import java.sql.SQLException;
import java.sql.Statement;
import java.sql.Types;
import java.util.ArrayList;
import java.util.Arrays;
import java.util.Collection;
import java.util.List;
import java.util.Objects;
import java.util.Properties;
import java.util.Random;
import java.util.concurrent.TimeUnit;
import java.util.concurrent.atomic.AtomicLong;
import java.util.function.BiConsumer;
import java.util.function.Supplier;
import java.util.stream.Collectors;
import kong.unirest.HttpRequest;
import kong.unirest.HttpResponse;
import kong.unirest.Unirest;
import lombok.Getter;
import lombok.extern.slf4j.Slf4j;
import org.apache.commons.lang3.NotImplementedException;
import org.bson.BsonArray;
import org.bson.BsonDocument;
import org.bson.BsonValue;
import org.junit.jupiter.api.AfterAll;
import org.polypheny.db.adapter.AdapterManager;
import org.polypheny.db.algebra.type.DocumentType;
import org.polypheny.db.catalog.Catalog;
import org.polypheny.db.catalog.IdBuilder;
import org.polypheny.db.catalog.impl.PolyCatalog;
import org.polypheny.db.functions.Functions;
import org.polypheny.db.processing.caching.ImplementationCache;
import org.polypheny.db.processing.caching.QueryPlanCache;
import org.polypheny.db.processing.caching.RoutingPlanCache;
import org.polypheny.db.routing.Router;
import org.polypheny.db.routing.RoutingManager;
import org.polypheny.db.transaction.Transaction;
import org.polypheny.db.transaction.TransactionManager;
import org.polypheny.db.type.entity.PolyList;
import org.polypheny.db.type.entity.PolyLong;
import org.polypheny.db.type.entity.PolyString;
import org.polypheny.db.type.entity.PolyValue;
import org.polypheny.db.type.entity.numerical.PolyDouble;
import org.polypheny.db.type.entity.numerical.PolyFloat;
import org.polypheny.db.type.entity.numerical.PolyInteger;
import org.polypheny.db.util.Pair;
import org.polypheny.db.util.RunMode;
import org.polypheny.db.webui.HttpServer;
import org.polypheny.db.webui.models.results.DocResult;
import org.polypheny.db.webui.models.results.GraphResult;
<<<<<<< HEAD
import org.polypheny.db.webui.models.results.RelationalResult;
=======
>>>>>>> 2dbce56b


@Slf4j
public class TestHelper {

    private static final TestHelper INSTANCE = new TestHelper();
    private static final double EPSILON = 0.0001;

    private final PolyphenyDb polyphenyDb;

    @Getter
    private final TransactionManager transactionManager;


    public static TestHelper getInstance() {
        return INSTANCE;
    }


    private TestHelper() {
        polyphenyDb = new PolyphenyDb();
        log.info( "Starting Polypheny-DB..." );

        Runnable runnable = () -> {
            PolyphenyDb.mode = RunMode.TEST;
            String defaultStoreName = System.getProperty( "store.default" );
            if ( defaultStoreName != null ) {
                polyphenyDb.defaultStoreName = defaultStoreName;
            }
            // polyphenyDb.resetCatalog = true;
            polyphenyDb.runPolyphenyDb();
        };
        Thread thread = new Thread( runnable );
        thread.start();

        // Wait until Polypheny-DB is ready to process queries
        int i = 0;
        while ( !polyphenyDb.isReady() ) {
            try {
                TimeUnit.SECONDS.sleep( 1 );
                if ( i++ > 300 ) {
                    if ( thread.getStackTrace().length > 0 ) {
                        System.err.println( "Stacktrace of Polypheny-DB thread:" );
                        for ( int j = 0; j < thread.getStackTrace().length; j++ ) {
                            System.err.println( "\tat " + thread.getStackTrace()[j] );
                        }
                    }
                    throw new RuntimeException( "There seems to be an issue with Polypheny-DB. Waited 5 minutes for Polypheny-DB to get ready. Aborting tests." );
                }
            } catch ( InterruptedException e ) {
                log.error( "Interrupted exception", e );
            }
        }

        // Hack to get TransactionManager
        try {
            Field f = PolyphenyDb.class.getDeclaredField( "transactionManager" );
            f.setAccessible( true );
            transactionManager = (TransactionManager) f.get( polyphenyDb );
        } catch ( NoSuchFieldException | IllegalAccessException e ) {
            throw new RuntimeException( e );
        }
    }


    public static PolyValue toPolyValue( Object value ) {

        if ( value instanceof Integer ) {
            return PolyInteger.of( (Integer) value );
        } else if ( value instanceof Long ) {
            return PolyLong.of( (Long) value );
        } else if ( value instanceof Float ) {
            return PolyFloat.of( (Float) value );
        } else if ( value instanceof Double ) {
            return PolyDouble.of( (Double) value );
        } else if ( value instanceof String ) {
            return PolyString.of( (String) value );
        } else if ( value instanceof Collection ) {
            return PolyList.of( ((List<?>) value).stream().map( TestHelper::toPolyValue ).toList() );
        }

        throw new NotImplementedException();
    }


    public static void checkResultSetWithDelay( int tries, int waitSeconds, DelayedSupplier<ResultSet> resultSet, ImmutableList<Object[]> expected ) {
        checkResultSetWithDelay( tries, waitSeconds, resultSet, expected, false );
    }


    public static void checkResultSetWithDelay( int tries, int waitSeconds, DelayedSupplier<ResultSet> resultSet, ImmutableList<Object[]> expected, boolean ignoreOrder ) {
        try {
            TimeUnit.SECONDS.sleep( waitSeconds );
            try {
                checkResultSet( resultSet.get(), expected, ignoreOrder );
            } catch ( Throwable e ) {
                if ( tries > 0 ) {
                    checkResultSetWithDelay( tries - 1, waitSeconds, resultSet, expected, ignoreOrder );
                } else {
                    throw new RuntimeException( e );
                }
            }
        } catch ( InterruptedException interruptedException ) {
            log.error( "Interrupted exception", interruptedException );
        }
    }


    public Transaction getTransaction() {
        return transactionManager.startTransaction( Catalog.defaultUserId, true, "Test Helper" );
    }


    @AfterAll
    public static void tearDown() {
        //LOG.info( "shutdown - closing DB connection" );
    }


    public static void addHsqldb( String name, Statement statement ) throws SQLException {
        executeSQL( statement, "ALTER ADAPTERS ADD \"" + name + "\" USING 'Hsqldb' AS 'Store'"
                + " WITH '{maxConnections:\"25\",trxControlMode:locks,trxIsolationLevel:read_committed,type:Memory,tableType:Memory,mode:embedded}'" );
    }


    public static void addCsv( String name, Statement statement ) throws SQLException {
        executeSQL( statement, "ALTER ADAPTERS ADD \"" + name + "\" USING 'Csv' AS 'Store'"
                + " WITH '{}'" );
    }


    public static void dropAdapter( String name, Statement statement ) throws SQLException {
        executeSQL( statement, "ALTER ADAPTERS DROP \"" + name + "\"" );
    }


    public static void executeSQL( Statement statement, String sql ) throws SQLException {
        statement.execute( sql );
    }


    public static void executeSQL( String sql ) throws SQLException {
        try ( JdbcConnection jdbcConnection = new JdbcConnection( false ) ) {
            try ( Statement statement = jdbcConnection.connection.createStatement() ) {
                statement.execute( sql );
            }
        }
    }


    /**
     * Surprisingly often when testing the used ids are in a similar range and quite low, which can result in unexpected behaviour,
     * where tests seem to work but shouldn't.
     */
    public void randomizeCatalogIds() {
        Random random = new Random();
        int max = 200;
        Supplier<Integer> offset = () -> random.nextInt( max );

        try {
            PolyCatalog catalog = (PolyCatalog) Catalog.getInstance();
            Field field = catalog.getClass().getDeclaredField( "idBuilder" );
            field.setAccessible( true );
            field.set( catalog, new IdBuilder(
                    new AtomicLong( catalog.idBuilder.getSnapshotId().longValue() + offset.get() ),
                    new AtomicLong( catalog.idBuilder.getNamespaceId().longValue() + offset.get() ),
                    new AtomicLong( catalog.idBuilder.getEntityId().longValue() + offset.get() ),
                    new AtomicLong( catalog.idBuilder.getFieldId().longValue() + offset.get() ),
                    new AtomicLong( catalog.idBuilder.getUserId().longValue() + offset.get() ),
                    new AtomicLong( catalog.idBuilder.getAllocId().longValue() + offset.get() ),
                    new AtomicLong( catalog.idBuilder.getPhysicalId().longValue() + offset.get() ),
                    new AtomicLong( catalog.idBuilder.getIndexId().longValue() + offset.get() ),
                    new AtomicLong( catalog.idBuilder.getKeyId().longValue() + offset.get() ),
                    new AtomicLong( catalog.idBuilder.getAdapterId().longValue() + offset.get() ),
                    new AtomicLong( catalog.idBuilder.getAdapterTemplateId().longValue() + offset.get() ),
                    new AtomicLong( catalog.idBuilder.getInterfaceId().longValue() + offset.get() ),
                    new AtomicLong( catalog.idBuilder.getConstraintId().longValue() + offset.get() ),
                    new AtomicLong( catalog.idBuilder.getGroupId().longValue() + offset.get() ),
                    new AtomicLong( catalog.idBuilder.getPartitionId().longValue() + offset.get() ),
                    new AtomicLong( catalog.idBuilder.getPlacementId().longValue() + offset.get() )
            ) );
        } catch ( NoSuchFieldException | IllegalAccessException e ) {
            throw new RuntimeException( e );
        }
    }


    public static void checkResultSet( ResultSet resultSet, List<Object[]> expected ) throws SQLException {
        checkResultSet( resultSet, expected, false );
    }


    public static void checkResultSet( ResultSet resultSet, List<Object[]> expected, boolean ignoreOrderOfResultRows ) throws SQLException {
        checkResultSet( resultSet, expected, ignoreOrderOfResultRows, false );
    }


    // isConvertingDecimals should only(!) be set to true if a decimal value is the result of a type conversion (e.g., when change the type of column to decimal)
    public static void checkResultSet( ResultSet resultSet, List<Object[]> expected, boolean ignoreOrderOfResultRows, boolean isConvertingDecimals ) throws SQLException {
        List<Object[]> received = convertResultSetToList( resultSet );
        if ( ignoreOrderOfResultRows ) {
            expected = orderResultList( expected );
            received = orderResultList( received );
        }
        ResultSetMetaData rsmd = resultSet.getMetaData();
        int i = 0;
        for ( Object[] row : received ) {
            assertTrue( i < expected.size(), "Result set has more rows than expected" );
            Object[] expectedRow = expected.get( i++ );
            assertEquals( expectedRow.length, rsmd.getColumnCount(), "Wrong number of columns" );
            int j = 0;
            while ( j < expectedRow.length ) {
                if ( expectedRow.length >= j + 1 ) {
                    int columnType = rsmd.getColumnType( j + 1 );
                    if ( columnType == Types.BINARY ) {
                        if ( expectedRow[j] == null ) {
                            assertNull( row[j], "Unexpected data in column '" + rsmd.getColumnName( j + 1 ) + "': " );
                        } else {
                            assertEquals(
                                    new String( (byte[]) expectedRow[j] ),
                                    new String( (byte[]) row[j] ),
                                    "Unexpected data in column '" + rsmd.getColumnName( j + 1 ) + "'" );
                        }
                    } else if ( columnType != Types.ARRAY ) {
                        if ( expectedRow[j] != null ) {
                            if ( columnType == Types.FLOAT || columnType == Types.REAL ) {
                                float diff = Math.abs( (float) expectedRow[j] - (float) row[j] );
                                assertTrue( diff < EPSILON,
                                        "Unexpected data in column '" + rsmd.getColumnName( j + 1 ) + "': The difference between the expected float and the received float exceeds the epsilon. Difference: " + (diff - EPSILON) );
                            } else if ( columnType == Types.DOUBLE ) {
                                double diff = Math.abs( (double) expectedRow[j] - (double) row[j] );
                                assertTrue( diff < EPSILON,
                                        "Unexpected data in column '" + rsmd.getColumnName( j + 1 ) + "': The difference between the expected double and the received double exceeds the epsilon. Difference: " + (diff - EPSILON) );
                            } else if ( columnType == Types.DECIMAL ) { // Decimals are exact // but not for calculations?
                                BigDecimal expectedResult = new BigDecimal( expectedRow[j].toString() );
                                double diff = Math.abs( expectedResult.doubleValue() - ((BigDecimal) row[j]).doubleValue() );
                                if ( isConvertingDecimals ) {
                                    assertTrue( diff < EPSILON,
                                            "Unexpected data in column '" + rsmd.getColumnName( j + 1 ) + "': The difference between the expected decimal and the received decimal exceeds the epsilon. Difference: " + (diff - EPSILON) );
                                } else {
                                    assertEquals( 0, expectedResult.doubleValue() - ((BigDecimal) row[j]).doubleValue(), 0.0, "Unexpected data in column '" + rsmd.getColumnName( j + 1 ) + "'" );
                                }
                            } else if ( expectedRow[j] != null && row[j] != null && expectedRow[j] instanceof Number && row[j] instanceof Number ) {
                                assertEquals( ((Number) expectedRow[j]).longValue(), ((Number) row[j]).longValue(), "Unexpected data in column '" + rsmd.getColumnName( j + 1 ) + "'" );
                            } else {
                                assertEquals(
                                        expectedRow[j],
                                        row[j],
                                        "Unexpected data in column '" + rsmd.getColumnName( j + 1 ) + "'"
                                );
                            }
                        } else {
                            assertEquals(

                                    expectedRow[j],
                                    row[j],
                                    "Unexpected data in column '" + rsmd.getColumnName( j + 1 ) + "'"
                            );
                        }

                    } else {
                        checkArray( rsmd, row, expectedRow, j );
                    }
                    j++;
                } else {
                    fail( "More data available then expected." );
                }
            }
        }
        assertEquals( expected.size(), i, "Wrong number of rows in the result set" );
    }


    private static void checkArray( ResultSetMetaData rsmd, Object[] row, Object[] expectedRow, int j ) throws SQLException {
        List<?> resultList = (List<?>) row[j];

        if ( expectedRow[j] == null ) {
            assertNull( resultList, "Unexpected data in column '" + rsmd.getColumnName( j + 1 ) + "': " );
            return;
        }

        List<?> expectedArray = toList( (Object[]) expectedRow[j] );//(Object[]) expectedRow[j];

        for ( int k = 0; k < expectedArray.size(); k++ ) {
            assertEquals(
                    expectedArray.get( k ),
                    resultList.get( k ),
                    "Unexpected data in column '" + rsmd.getColumnName( j + 1 ) + "' at position: " + k + 1 );
        }
    }


    private static List<Object> toList( Object[] objects ) {
        List<Object> list = new ArrayList<>();
        for ( Object object : objects ) {
            if ( object instanceof Object[] ) {
                list.add( toList( (Object[]) object ) );
            } else {
                list.add( object );
            }
        }
        return list;
    }


    public static List<Object[]> convertResultSetToList( ResultSet resultSet ) throws SQLException {
        ResultSetMetaData md = resultSet.getMetaData();
        int columns = md.getColumnCount();
        List<Object[]> list = new ArrayList<>();
        while ( resultSet.next() ) {
            Object[] row = new Object[columns];
            for ( int i = 1; i <= columns; ++i ) {
                int columnType = resultSet.getMetaData().getColumnType( i );
                if ( columnType == Types.BINARY ) {
                    row[i - 1] = resultSet.getBytes( i );
                } else if ( columnType != Types.ARRAY ) {
                    if ( resultSet.getObject( i ) != null ) {
                        if ( columnType == Types.FLOAT || columnType == Types.REAL ) {
                            row[i - 1] = resultSet.getFloat( i );
                        } else if ( columnType == Types.DOUBLE ) {
                            row[i - 1] = resultSet.getDouble( i );
                        } else if ( columnType == Types.DECIMAL ) {
                            row[i - 1] = resultSet.getBigDecimal( i );
                        } else {
                            row[i - 1] = resultSet.getObject( i );
                        }
                    } else {
                        row[i - 1] = resultSet.getObject( i );
                    }
                } else {
                    row[i - 1] = Functions.deepArrayToList( (Array) resultSet.getObject( i ) );
                }
            }
            list.add( row );
        }
        return list;
    }


    public static List<Object[]> orderResultList( List<Object[]> result ) {
        List<Object[]> list = new ArrayList<>( result );
        list.sort( ( lhs, rhs ) -> {
            String lhsStr = Arrays.toString( lhs );
            String rhsStr = Arrays.toString( rhs );
            // -1 - less than, 1 - greater than, 0 - equal, all inversed for descending
            return lhsStr.compareTo( rhsStr );
        } );
        return list;
    }


    public void resetCaches() {
        ImplementationCache.INSTANCE.reset();
        QueryPlanCache.INSTANCE.reset();
        RoutingPlanCache.INSTANCE.reset();
        RoutingManager.getInstance().getRouters().forEach( Router::resetCaches );
    }


    public void checkAllTrxClosed() {
        checkTrxStatus( 0 );
    }


    public void checkTrxStatus( int expected ) {
        long count = transactionManager.getNumberOfActiveTransactions();
        if ( count != expected ) {
            fail( "There are still " + count + " active transactions, while there should be " + expected );
            throw new RuntimeException( "There are still " + count + " active transactions, while there should be " + expected );
        }
    }


    public boolean storeSupportsIndex() {
        return !AdapterManager.getInstance().getStore( "hsqldb" ).orElseThrow().getAvailableIndexMethods().isEmpty();
    }


    public static abstract class HttpConnection {

        public static HttpRequest<?> buildQuery( String route, String query, String database ) {
            JsonObject data = new JsonObject();
            data.addProperty( "query", query );
            data.addProperty( "namespace", database );

            return Unirest.post( "{protocol}://{host}:{port}" + route )
                    .header( "Content-ExpressionType", "application/json" )
                    .body( data );

        }


        protected static HttpResponse<String> execute( String prefix, String query, String database ) {
            HttpRequest<?> request = buildQuery( prefix, query, database );
            request.basicAuth( "pa", "" );
            request.routeParam( "protocol", "http" );
            request.routeParam( "host", "127.0.0.1" );
            request.routeParam( "port", "13137" );
            return request.asString();
        }

    }


    public static class MongoConnection extends HttpConnection {

        public static final String MONGO_PREFIX = "/mongo";
        public static final String MONGO_DB = "test";


        private MongoConnection() {
        }


        public static DocResult executeGetResponse( String mongoQl ) {
            return executeGetResponse( mongoQl, MONGO_DB );
        }


        public static DocResult executeGetResponse( String mongoQl, String database ) {
            return getBody( execute( MONGO_PREFIX, mongoQl, database ) );
        }


        private static DocResult getBody( HttpResponse<String> res ) {
            try {
                DocResult[] result = HttpServer.mapper.readValue( res.getBody(), DocResult[].class );
                if ( result.length == 1 ) {
                    if ( result[0].error != null ) {
                        throw new RuntimeException( result[0].error );
                    }
                    return result[0];
                } else if ( result.length == 0 ) {
                    return DocResult.builder().build();
                }
                return result[result.length - 1];

            } catch ( JsonSyntaxException | JsonProcessingException e ) {
                log.warn( "{}\nmessage: {}", res.getBody(), e.getMessage() );
                fail();
                throw new RuntimeException( "This cannot happen" );
            }
        }


        public static boolean checkDocResultSet( DocResult result, List<String> expected, boolean excludeId, boolean unordered ) {
            if ( result.getData() == null ) {
                fail( result.error );
            }
            assertEquals( expected.size(), result.getData().length );

            List<BsonValue> parsedResults = new ArrayList<>();

            for ( String data : result.getData() ) {

                BsonDocument doc = tryGetBson( data );
                if ( doc != null ) {

                    if ( excludeId && !doc.containsKey( DocumentType.DOCUMENT_ID ) ) {
                        fail();
                        throw new RuntimeException( "Should contain " + DocumentType.DOCUMENT_ID + " field." );
                    }
                    if ( excludeId ) {
                        doc.remove( DocumentType.DOCUMENT_ID );
                    }

                }
                parsedResults.add( doc );
            }
            List<BsonValue> parsedExpected = expected.stream().map( e -> e != null ? (BsonValue) BsonDocument.parse( e ) : null ).toList();

            if ( unordered ) {
                assertTrue( areDocumentEqual( parsedExpected, parsedResults ),
                        "Expected result does not contain all actual results: \nexpected: \n" + new BsonArray( parsedExpected ) + "\nactual: \n" + new BsonArray( parsedResults ) );
                assertTrue( areDocumentEqual( parsedResults, parsedExpected ),
                        "Actual result does not contain all expected results: \nexpected: \n" + new BsonArray( parsedExpected ) + "\nactual: \n" + new BsonArray( parsedResults ) );
            } else {
                List<Pair<BsonValue, BsonValue>> wrong = new ArrayList<>();
                for ( Pair<BsonValue, BsonValue> pair : Pair.zip( parsedExpected, parsedResults ) ) {
                    if ( !Objects.equals( pair.left, pair.right ) ) {
                        wrong.add( pair );
<<<<<<< HEAD
                    }
                }

                assertTrue( wrong.isEmpty(), "Expected and actual result do not contain the same element or order: \n"
                        + "expected: " + wrong.stream().map( p -> p.left.toString()
                        + " != "
                        + "actual: " + (p.right == null ? null : p.right.toString()) ).collect( Collectors.joining( ", \n" ) ) );
            }

            return true;
        }


        /**
         * Checks if all elements of parsedExpected are in parsedResults
         * This is needed because the order of the elements in the result is not guaranteed
         * The document model does not guarantee specific types like 8.0 and 8 are treated as equal
         *
         * @param parsedExpected list of expected documents
         * @param parsedResults list of actual documents
         * @return true if all elements of parsedExpected are in parsedResults and vice versa
         */
        private static boolean areDocumentEqual( List<BsonValue> parsedExpected, List<BsonValue> parsedResults ) {
            for ( BsonValue bsonValue : parsedExpected ) {
                if ( parsedResults.contains( bsonValue ) ) {
                    continue;
                }
                boolean found = false;
                for ( BsonValue parsedResult : parsedResults ) {
                    if ( areValueEqual( bsonValue, parsedResult ) ) {
                        found = true;
                        break;
                    }
                }
                if ( !found ) {
                    return false;
                }
            }
=======
                    }
                }

                assertTrue( wrong.isEmpty(), "Expected and actual result do not contain the same element or order: \n"
                        + "expected: " + wrong.stream().map( p -> p.left.toString()
                        + " != "
                        + "actual: " + (p.right == null ? null : p.right.toString()) ).collect( Collectors.joining( ", \n" ) ) );
            }

>>>>>>> 2dbce56b
            return true;
        }


<<<<<<< HEAD
=======
        /**
         * Checks if all elements of parsedExpected are in parsedResults
         * This is needed because the order of the elements in the result is not guaranteed
         * The document model does not guarantee specific types like 8.0 and 8 are treated as equal
         *
         * @param parsedExpected list of expected documents
         * @param parsedResults list of actual documents
         * @return true if all elements of parsedExpected are in parsedResults and vice versa
         */
        private static boolean areDocumentEqual( List<BsonValue> parsedExpected, List<BsonValue> parsedResults ) {
            for ( BsonValue bsonValue : parsedExpected ) {
                if ( parsedResults.contains( bsonValue ) ) {
                    continue;
                }
                boolean found = false;
                for ( BsonValue parsedResult : parsedResults ) {
                    if ( areValueEqual( bsonValue, parsedResult ) ) {
                        found = true;
                        break;
                    }
                }
                if ( !found ) {
                    return false;
                }
            }
            return true;
        }


>>>>>>> 2dbce56b
        private static boolean areValueEqual( BsonValue bsonValue, BsonValue parsedResult ) {
            if ( bsonValue.equals( parsedResult ) ) {
                return true;
            }
            if ( bsonValue.isDocument() && parsedResult.isDocument() ) {
                BsonDocument bsonDocument = bsonValue.asDocument();
                BsonDocument parsedDocument = parsedResult.asDocument();
                for ( String key : bsonDocument.keySet() ) {
                    if ( !parsedDocument.containsKey( key ) ) {
                        return false;
                    }
                    if ( !areValueEqual( bsonDocument.get( key ), parsedDocument.get( key ) ) ) {
                        return false;
                    }
                }
                return true;
            } else if ( bsonValue.isArray() && parsedResult.isArray() ) {
                BsonArray bsonArray = bsonValue.asArray();
                BsonArray parsedArray = parsedResult.asArray();
                for ( int i = 0; i < bsonArray.size(); i++ ) {
                    if ( !areValueEqual( bsonArray.get( i ), parsedArray.get( i ) ) ) {
                        return false;
                    }
                }
                return true;
            } else if ( bsonValue.isNumber() && parsedResult.isNumber() ) {
                return bsonValue.asNumber().doubleValue() == parsedResult.asNumber().doubleValue();
            }
            return false;
        }


        private static BsonDocument tryGetBson( String entry ) {
            BsonDocument doc = null;
            try {
                doc = BsonDocument.parse( entry );
            } catch ( Exception e ) {
                // empty on purpose
            }

            return doc;
        }


        public static String toDoc( String key, Object value ) {
            return String.format( "{\"%s\": %s}", key, value );
        }


        public static List<String> arrayToDoc( List<Object[]> values, String... names ) {
            List<String> docs = new ArrayList<>();
            for ( Object[] doc : values ) {
                docs.add( "{" +
                        Pair.zip( Arrays.asList( names ), Arrays.asList( doc ) )
                                .stream()
                                .map( p -> "\"" + p.left + "\"" + ":" +
                                        ((p.right != null
                                                ? (p.right instanceof String && !((String) p.right).startsWith( "{" ) && !((String) p.right).endsWith( "}" ) // special handling for string and document
                                                ? "\"" + p.right + "\""
                                                : p.right.toString())
                                                : null)) )
                                .collect( Collectors.joining( "," ) )
                        + "}" );
            }
            return docs;
        }

    }


    public static class CypherConnection extends HttpConnection {


        public static GraphResult executeGetResponse( String query ) {
            return getBody( execute( "/cypher", query, "test" ) );
        }


        public static GraphResult executeGetResponse( String query, String database ) {
            return getBody( execute( "/cypher", query, database ) );
        }


        private static GraphResult getBody( HttpResponse<String> res ) {
            try {
                GraphResult[] result = HttpServer.mapper.readValue( res.getBody(), GraphResult[].class );
                if ( result.length == 1 ) {
                    return HttpServer.mapper.readValue( res.getBody(), GraphResult[].class )[0];
                } else if ( result.length == 0 ) {
                    return GraphResult.builder().build();
                }
                fail( "There was more than one result in the response!" );
                throw new RuntimeException( "This cannot happen" );

            } catch ( JsonSyntaxException | JsonProcessingException e ) {
                log.warn( "{}\nmessage: {}", res.getBody(), e.getMessage() );
                fail();
                throw new RuntimeException( "This cannot happen" );
            }
        }

    }


    @Getter
    public static class JdbcConnection implements AutoCloseable {

        private final static String dbHost = "localhost";
        private final static int port = 20590;

        private final Connection connection;

    public JdbcConnection (boolean autoCommit, boolean strictMode) throws SQLException {
        try {
            Class.forName( "org.polypheny.jdbc.PolyphenyDriver" );
        } catch ( ClassNotFoundException e ) {
            log.error( "Polypheny JDBC Driver not found", e );
        }
        final String url = "jdbc:polypheny://" + dbHost + ":" + port + "/?strict=" + strictMode;
        log.debug( "Connecting to database @ {}", url );

        conn = DriverManager.getConnection( url, "pa", "" );
        conn.setAutoCommit( autoCommit );
    }

        public JdbcConnection( boolean autoCommit ) throws SQLException {
            try {
                Class.forName( "org.polypheny.jdbc.PolyphenyDriver" );
            } catch ( ClassNotFoundException e ) {
                log.error( "Polypheny JDBC Driver not found", e );
            }
            final String url = "jdbc:polypheny://" + dbHost + ":" + port + "/?strict=false";
            log.debug( "Connecting to database @ {}", url );

<<<<<<< HEAD
            conn = DriverManager.getConnection( url, "pa", "" );
            conn.setAutoCommit( autoCommit );
=======
            Properties props = new Properties();
            props.setProperty( "user", "pa" );
            props.setProperty( "serialization", "PROTOBUF" );

            connection = DriverManager.getConnection( url, props );
            connection.setAutoCommit( autoCommit );
>>>>>>> 2dbce56b
        }


        @Override
        public void close() throws SQLException {
            connection.commit();
            connection.close();
        }

    }


    @SafeVarargs
    public static void executeSql( SqlBiConsumer<Connection, Statement>... queries ) {
        try ( JdbcConnection jdbcConnection = new JdbcConnection( false ) ) {
            Connection connection = jdbcConnection.getConnection();
            try ( Statement statement = connection.createStatement() ) {
                for ( BiConsumer<Connection, Statement> query : queries ) {
                    query.accept( connection, statement );
                }
            }
        } catch ( SQLException e ) {
            fail( e.getMessage() );
            throw new RuntimeException( e );
        }
    }


    @FunctionalInterface
    public interface SqlBiConsumer<C, T> extends BiConsumer<C, T> {

        @Override
<<<<<<< HEAD
        public void close() throws SQLException {
            if ( conn.isClosed() ) {
                return;
            }
            if ( !conn.getAutoCommit() ) {
                conn.commit();
            }
            conn.close();
=======
        default void accept( final C elemC, final T elemT ) {
            try {
                acceptThrows( elemC, elemT );
            } catch ( final SQLException e ) {
                throw new RuntimeException( e );
            }
        }

        void acceptThrows( C elemC, T elem ) throws SQLException;

    }


    @FunctionalInterface
    public interface DelayedSupplier<T extends ResultSet> extends Supplier<T> {

        @Override
        default T get() {
            try {
                return getThrows();
            } catch ( final SQLException e ) {
                throw new RuntimeException( e );
            }
>>>>>>> 2dbce56b
        }

        T getThrows() throws SQLException;

    }


    @SafeVarargs
    public static void executeSql( SqlBiConsumer<Connection, Statement>... queries ) {
        try ( JdbcConnection jdbcConnection = new JdbcConnection( false ) ) {
            Connection connection = jdbcConnection.getConnection();
            try ( Statement statement = connection.createStatement() ) {
                for ( BiConsumer<Connection, Statement> query : queries ) {
                    query.accept( connection, statement );
                }
            }
        } catch ( SQLException e ) {
            fail( e.getMessage() );
            throw new RuntimeException( e );
        }
    }


    @FunctionalInterface
    public interface SqlBiConsumer<C, T> extends BiConsumer<C, T> {

        @Override
        default void accept( final C elemC, final T elemT ) {
            try {
                acceptThrows( elemC, elemT );
            } catch ( final SQLException e ) {
                throw new RuntimeException( e );
            }
        }

        void acceptThrows( C elemC, T elem ) throws SQLException;

    }


    @FunctionalInterface
    public interface DelayedSupplier<T extends ResultSet> extends Supplier<T> {

        @Override
        default T get() {
            try {
                return getThrows();
            } catch ( final SQLException e ) {
                throw new RuntimeException( e );
            }
        }

        T getThrows() throws SQLException;

    }

}<|MERGE_RESOLUTION|>--- conflicted
+++ resolved
@@ -82,10 +82,6 @@
 import org.polypheny.db.webui.HttpServer;
 import org.polypheny.db.webui.models.results.DocResult;
 import org.polypheny.db.webui.models.results.GraphResult;
-<<<<<<< HEAD
-import org.polypheny.db.webui.models.results.RelationalResult;
-=======
->>>>>>> 2dbce56b
 
 
 @Slf4j
@@ -567,7 +563,6 @@
                 for ( Pair<BsonValue, BsonValue> pair : Pair.zip( parsedExpected, parsedResults ) ) {
                     if ( !Objects.equals( pair.left, pair.right ) ) {
                         wrong.add( pair );
-<<<<<<< HEAD
                     }
                 }
 
@@ -606,53 +601,10 @@
                     return false;
                 }
             }
-=======
-                    }
-                }
-
-                assertTrue( wrong.isEmpty(), "Expected and actual result do not contain the same element or order: \n"
-                        + "expected: " + wrong.stream().map( p -> p.left.toString()
-                        + " != "
-                        + "actual: " + (p.right == null ? null : p.right.toString()) ).collect( Collectors.joining( ", \n" ) ) );
-            }
-
->>>>>>> 2dbce56b
             return true;
         }
 
 
-<<<<<<< HEAD
-=======
-        /**
-         * Checks if all elements of parsedExpected are in parsedResults
-         * This is needed because the order of the elements in the result is not guaranteed
-         * The document model does not guarantee specific types like 8.0 and 8 are treated as equal
-         *
-         * @param parsedExpected list of expected documents
-         * @param parsedResults list of actual documents
-         * @return true if all elements of parsedExpected are in parsedResults and vice versa
-         */
-        private static boolean areDocumentEqual( List<BsonValue> parsedExpected, List<BsonValue> parsedResults ) {
-            for ( BsonValue bsonValue : parsedExpected ) {
-                if ( parsedResults.contains( bsonValue ) ) {
-                    continue;
-                }
-                boolean found = false;
-                for ( BsonValue parsedResult : parsedResults ) {
-                    if ( areValueEqual( bsonValue, parsedResult ) ) {
-                        found = true;
-                        break;
-                    }
-                }
-                if ( !found ) {
-                    return false;
-                }
-            }
-            return true;
-        }
-
-
->>>>>>> 2dbce56b
         private static boolean areValueEqual( BsonValue bsonValue, BsonValue parsedResult ) {
             if ( bsonValue.equals( parsedResult ) ) {
                 return true;
@@ -761,43 +713,26 @@
     public static class JdbcConnection implements AutoCloseable {
 
         private final static String dbHost = "localhost";
-        private final static int port = 20590;
+        private final static int port = 20591;
 
         private final Connection connection;
 
-    public JdbcConnection (boolean autoCommit, boolean strictMode) throws SQLException {
-        try {
-            Class.forName( "org.polypheny.jdbc.PolyphenyDriver" );
-        } catch ( ClassNotFoundException e ) {
-            log.error( "Polypheny JDBC Driver not found", e );
-        }
-        final String url = "jdbc:polypheny://" + dbHost + ":" + port + "/?strict=" + strictMode;
-        log.debug( "Connecting to database @ {}", url );
-
-        conn = DriverManager.getConnection( url, "pa", "" );
-        conn.setAutoCommit( autoCommit );
-    }
 
         public JdbcConnection( boolean autoCommit ) throws SQLException {
             try {
-                Class.forName( "org.polypheny.jdbc.PolyphenyDriver" );
+                Class.forName( "org.polypheny.jdbc.Driver" );
             } catch ( ClassNotFoundException e ) {
                 log.error( "Polypheny JDBC Driver not found", e );
             }
-            final String url = "jdbc:polypheny://" + dbHost + ":" + port + "/?strict=false";
+            final String url = "jdbc:polypheny:http://" + dbHost + ":" + port;
             log.debug( "Connecting to database @ {}", url );
 
-<<<<<<< HEAD
-            conn = DriverManager.getConnection( url, "pa", "" );
-            conn.setAutoCommit( autoCommit );
-=======
             Properties props = new Properties();
             props.setProperty( "user", "pa" );
             props.setProperty( "serialization", "PROTOBUF" );
 
             connection = DriverManager.getConnection( url, props );
             connection.setAutoCommit( autoCommit );
->>>>>>> 2dbce56b
         }
 
 
@@ -830,16 +765,6 @@
     public interface SqlBiConsumer<C, T> extends BiConsumer<C, T> {
 
         @Override
-<<<<<<< HEAD
-        public void close() throws SQLException {
-            if ( conn.isClosed() ) {
-                return;
-            }
-            if ( !conn.getAutoCommit() ) {
-                conn.commit();
-            }
-            conn.close();
-=======
         default void accept( final C elemC, final T elemT ) {
             try {
                 acceptThrows( elemC, elemT );
@@ -863,61 +788,10 @@
             } catch ( final SQLException e ) {
                 throw new RuntimeException( e );
             }
->>>>>>> 2dbce56b
         }
 
         T getThrows() throws SQLException;
 
     }
 
-
-    @SafeVarargs
-    public static void executeSql( SqlBiConsumer<Connection, Statement>... queries ) {
-        try ( JdbcConnection jdbcConnection = new JdbcConnection( false ) ) {
-            Connection connection = jdbcConnection.getConnection();
-            try ( Statement statement = connection.createStatement() ) {
-                for ( BiConsumer<Connection, Statement> query : queries ) {
-                    query.accept( connection, statement );
-                }
-            }
-        } catch ( SQLException e ) {
-            fail( e.getMessage() );
-            throw new RuntimeException( e );
-        }
-    }
-
-
-    @FunctionalInterface
-    public interface SqlBiConsumer<C, T> extends BiConsumer<C, T> {
-
-        @Override
-        default void accept( final C elemC, final T elemT ) {
-            try {
-                acceptThrows( elemC, elemT );
-            } catch ( final SQLException e ) {
-                throw new RuntimeException( e );
-            }
-        }
-
-        void acceptThrows( C elemC, T elem ) throws SQLException;
-
-    }
-
-
-    @FunctionalInterface
-    public interface DelayedSupplier<T extends ResultSet> extends Supplier<T> {
-
-        @Override
-        default T get() {
-            try {
-                return getThrows();
-            } catch ( final SQLException e ) {
-                throw new RuntimeException( e );
-            }
-        }
-
-        T getThrows() throws SQLException;
-
-    }
-
 }