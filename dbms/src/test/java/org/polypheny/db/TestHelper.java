/*
 * Copyright 2019-2021 The Polypheny Project
 *
 * Licensed under the Apache License, Version 2.0 (the "License");
 * you may not use this file except in compliance with the License.
 * You may obtain a copy of the License at
 *
 * http://www.apache.org/licenses/LICENSE-2.0
 *
 * Unless required by applicable law or agreed to in writing, software
 * distributed under the License is distributed on an "AS IS" BASIS,
 * WITHOUT WARRANTIES OR CONDITIONS OF ANY KIND, either express or implied.
 * See the License for the specific language governing permissions and
 * limitations under the License.
 */

package org.polypheny.db;


import static org.junit.Assert.assertEquals;
import static org.junit.Assert.assertTrue;
import static org.junit.Assert.fail;

import com.google.gson.Gson;
import com.google.gson.JsonObject;
import com.google.gson.JsonSyntaxException;
import java.lang.reflect.Field;
import java.math.BigDecimal;
import java.sql.Connection;
import java.sql.DriverManager;
import java.sql.ResultSet;
import java.sql.ResultSetMetaData;
import java.sql.SQLException;
import java.sql.Types;
import java.util.ArrayList;
import java.util.Arrays;
import java.util.List;
import java.util.Properties;
import java.util.concurrent.TimeUnit;
import kong.unirest.HttpRequest;
import kong.unirest.HttpResponse;
import kong.unirest.Unirest;
import lombok.Getter;
import lombok.extern.slf4j.Slf4j;
import org.junit.AfterClass;
import org.junit.Assert;
import org.polypheny.db.catalog.exceptions.GenericCatalogException;
import org.polypheny.db.catalog.exceptions.UnknownDatabaseException;
import org.polypheny.db.catalog.exceptions.UnknownSchemaException;
import org.polypheny.db.catalog.exceptions.UnknownUserException;
import org.polypheny.db.mongoql.model.Result;
import org.polypheny.db.runtime.SqlFunctions;
import org.polypheny.db.transaction.Transaction;
import org.polypheny.db.transaction.TransactionManager;


@Slf4j
public class TestHelper {

    private static final TestHelper INSTANCE = new TestHelper();
    private static final double EPSILON = 0.0001;

    private final PolyphenyDb polyphenyDb;

    @Getter
    private final TransactionManager transactionManager;


    public static TestHelper getInstance() {
        return INSTANCE;
    }


    private TestHelper() {
        polyphenyDb = new PolyphenyDb();
        log.info( "Starting Polypheny-DB..." );

        Runnable runnable = () -> {
            try {
                polyphenyDb.testMode = true;
                String defaultStoreName = System.getProperty( "store.default" );
                if ( defaultStoreName != null ) {
                    polyphenyDb.defaultStoreName = defaultStoreName;
                }
                // polyphenyDb.resetCatalog = true;
                polyphenyDb.runPolyphenyDb();
            } catch ( GenericCatalogException e ) {
                log.error( "Exception while starting Polypheny-DB", e );
            }
        };
        Thread thread = new Thread( runnable );
        thread.start();

        // Wait until Polypheny-DB is ready to process queries
        int i = 0;
        while ( !polyphenyDb.isReady() ) {
            try {
                TimeUnit.SECONDS.sleep( 1 );
                if ( i++ > 180 ) {
                    if ( thread.getStackTrace().length > 0 ) {
                        System.err.println( "Stacktrace of Polypheny-DB thread:" );
                        for ( int j = 0; j < thread.getStackTrace().length; j++ ) {
                            System.err.println( "\tat " + thread.getStackTrace()[j] );
                        }
                    }
                    throw new RuntimeException( "There seems to be an issue with Polypheny-DB. Waited 3 minutes for Polypheny-DB to get ready. Aborting tests." );
                }
            } catch ( InterruptedException e ) {
                log.error( "Interrupted exception", e );
            }
        }

        // Hack to get TransactionManager
        try {
            Field f = PolyphenyDb.class.getDeclaredField( "transactionManager" );
            f.setAccessible( true );
            transactionManager = (TransactionManager) f.get( polyphenyDb );
        } catch ( NoSuchFieldException | IllegalAccessException e ) {
            throw new RuntimeException( e );
        }
    }


    public Transaction getTransaction() {
        try {
            return transactionManager.startTransaction( "pa", "APP", true, "Test Helper" );
        } catch ( GenericCatalogException | UnknownUserException | UnknownDatabaseException | UnknownSchemaException e ) {
            throw new RuntimeException( "Error while starting transaction", e );
        }
    }


    @AfterClass
    public static void tearDown() {
        //LOG.info( "shutdown - closing DB connection" );
    }


    public static void checkResultSet( ResultSet resultSet, List<Object[]> expected ) throws SQLException {
        checkResultSet( resultSet, expected, false );
    }


    public static void checkResultSet( ResultSet resultSet, List<Object[]> expected, boolean ignoreOrderOfResultRows ) throws SQLException {
        checkResultSet( resultSet, expected, ignoreOrderOfResultRows, false );
    }


    // isConvertingDecimals should only(!) be set to true if a decimal value is the result of a type conversion (e.g., when change the type of column to decimal)
    public static void checkResultSet( ResultSet resultSet, List<Object[]> expected, boolean ignoreOrderOfResultRows, boolean isConvertingDecimals ) throws SQLException {
        List<Object[]> received = convertResultSetToList( resultSet );
        if ( ignoreOrderOfResultRows ) {
            expected = orderResultList( expected );
            received = orderResultList( received );
        }
        ResultSetMetaData rsmd = resultSet.getMetaData();
        int i = 0;
        for ( Object[] row : received ) {
            Assert.assertTrue( "Result set has more rows than expected", i < expected.size() );
            Object[] expectedRow = expected.get( i++ );
            Assert.assertEquals( "Wrong number of columns", expectedRow.length, rsmd.getColumnCount() );
            int j = 0;
            while ( j < expectedRow.length ) {
                if ( expectedRow.length >= j + 1 ) {
                    int columnType = rsmd.getColumnType( j + 1 );
                    if ( columnType == Types.BINARY ) {
                        if ( expectedRow[j] == null ) {
                            Assert.assertNull( "Unexpected data in column '" + rsmd.getColumnName( j + 1 ) + "': ", row[j] );
                        } else {
                            Assert.assertEquals( "Unexpected data in column '" + rsmd.getColumnName( j + 1 ) + "'",
                                    new String( (byte[]) expectedRow[j] ),
                                    new String( (byte[]) row[j] ) );
                        }
                    } else if ( columnType != Types.ARRAY ) {
                        if ( expectedRow[j] != null ) {
                            if ( columnType == Types.FLOAT || columnType == Types.REAL ) {
                                float diff = Math.abs( (float) expectedRow[j] - (float) row[j] );
                                Assert.assertTrue(
                                        "Unexpected data in column '" + rsmd.getColumnName( j + 1 ) + "': The difference between the expected float and the received float exceeds the epsilon. Difference: " + (diff - EPSILON),
                                        diff < EPSILON );
                            } else if ( columnType == Types.DOUBLE ) {
                                double diff = Math.abs( (double) expectedRow[j] - (double) row[j] );
                                Assert.assertTrue(
                                        "Unexpected data in column '" + rsmd.getColumnName( j + 1 ) + "': The difference between the expected double and the received double exceeds the epsilon. Difference: " + (diff - EPSILON),
                                        diff < EPSILON );
                            } else if ( columnType == Types.DECIMAL ) { // Decimals are exact // but not for calculations?
                                BigDecimal expectedResult = (BigDecimal) expectedRow[j];
                                double diff = Math.abs( expectedResult.doubleValue() - ((BigDecimal) row[j]).doubleValue() );
                                if ( isConvertingDecimals ) {
                                    Assert.assertTrue(
                                            "Unexpected data in column '" + rsmd.getColumnName( j + 1 ) + "': The difference between the expected decimal and the received decimal exceeds the epsilon. Difference: " + (diff - EPSILON),
                                            diff < EPSILON );
                                } else {
                                    Assert.assertEquals( "Unexpected data in column '" + rsmd.getColumnName( j + 1 ) + "'", 0, expectedResult.doubleValue() - ((BigDecimal) row[j]).doubleValue(), 0.0 );
                                }
                            } else {
                                Assert.assertEquals(
                                        "Unexpected data in column '" + rsmd.getColumnName( j + 1 ) + "'",
                                        expectedRow[j],
                                        row[j]
                                );
                            }
                        } else {
                            Assert.assertEquals(
                                    "Unexpected data in column '" + rsmd.getColumnName( j + 1 ) + "'",
                                    expectedRow[j],
                                    row[j]
                            );
                        }

                    } else {
                        List resultList = (List) row[j];
                        Object[] expectedArray = (Object[]) expectedRow[j];
                        if ( expectedArray == null ) {
                            Assert.assertNull( "Unexpected data in column '" + rsmd.getColumnName( j + 1 ) + "': ", resultList );
                        } else {
                            for ( int k = 0; k < expectedArray.length; k++ ) {
                                Assert.assertEquals(
                                        "Unexpected data in column '" + rsmd.getColumnName( j + 1 ) + "' at position: " + k + 1,
                                        expectedArray[k],
                                        resultList.get( k ) );
                            }
                        }
                    }
                    j++;
                } else {
                    fail( "More data available then expected." );
                }
            }
        }
        Assert.assertEquals( "Wrong number of rows in the result set", expected.size(), i );
    }


<<<<<<< HEAD
    public static class MongoConnection {

        static Gson gson = new Gson();


        private MongoConnection() {
        }


        public static boolean checkResultSet( Result result, List<Object[]> expected ) {

            assertEquals( expected.size(), result.getData().length );

            int j = 0;
            for ( String[] data : result.getData() ) {
                int i = 0;
                for ( String entry : data ) {
                    if ( !result.getHeader()[i].name.equals( "_id" ) ) {
                        if ( entry != null && expected.get( j )[i] != null ) {
                            assertEquals( ((String) expected.get( j )[i]).replace( " ", "" ), entry.replace( " ", "" ) );
                        } else {
                            assertEquals( expected.get( j )[i], entry );
                        }
                    }
                    i++;
                }
                j++;
            }

            return true;
        }


        private static HttpRequest<?> buildQuery( String mql ) {
            JsonObject data = new JsonObject();
            data.addProperty( "query", mql );
            data.addProperty( "database", "test" );

            return Unirest.post( "{protocol}://{host}:{port}/mongo" )
                    .header( "Content-Type", "application/json" )
                    .body( data );

        }


        public static Result executeGetResponse( String mongoQl ) {
            return getBody( execute( mongoQl ) );
        }


        private static HttpResponse<String> execute( String mql ) {
            HttpRequest<?> request = MongoConnection.buildQuery( mql );
            request.basicAuth( "pa", "" );
            request.routeParam( "protocol", "http" );
            request.routeParam( "host", "127.0.0.1" );
            request.routeParam( "port", "2717" );
            return request.asString();
        }


        private static Result getBody( HttpResponse<String> res ) {
            try {
                return gson.fromJson( res.getBody(), Result.class );
            } catch ( JsonSyntaxException e ) {
                log.warn( res.getBody() + "\nmessage: " + e.getMessage() );
                fail();
                throw new RuntimeException( "This cannot happen" );
            }
        }


        public static boolean checkUnorderedResultSet( Result result, List<String[]> expected, boolean excludeId ) {

            assertEquals( expected.size(), result.getData().length );

            List<List<String>> parsedResults = new ArrayList<>();
            int j = 0;
            for ( String[] data : result.getData() ) {
                int i = 0;
                List<String> row = new ArrayList<>();
                for ( String entry : data ) {
                    if ( !result.getHeader()[i].name.equals( "_id" ) ) {
                        if ( entry != null ) {
                            row.add( entry.replace( " ", "" ) );
                        } else {
                            row.add( null );
                        }
                    }
                    i++;
                }
                parsedResults.add( row );
                j++;
            }
            List<List<String>> parsedExpected = new ArrayList<>();

            if ( !excludeId ) {
                expected.forEach( row -> parsedExpected.add( Arrays.asList( row ) ) );
            } else {
                expected.forEach( row -> parsedExpected.add( Arrays.asList( row ).subList( 1, Arrays.asList( row ).size() ) ) );
            }

            assertTrue( parsedExpected.containsAll( parsedResults ) );
            assertTrue( parsedResults.containsAll( parsedExpected ) );
            return true;

        }

=======
    private static List<Object[]> convertResultSetToList( ResultSet resultSet ) throws SQLException {
        ResultSetMetaData md = resultSet.getMetaData();
        int columns = md.getColumnCount();
        List<Object[]> list = new ArrayList<>();
        while ( resultSet.next() ) {
            Object[] row = new Object[columns];
            for ( int i = 1; i <= columns; ++i ) {
                int columnType = resultSet.getMetaData().getColumnType( i );
                if ( columnType == Types.BINARY ) {
                    row[i - 1] = resultSet.getBytes( i );
                } else if ( columnType != Types.ARRAY ) {
                    if ( resultSet.getObject( i ) != null ) {
                        if ( columnType == Types.FLOAT || columnType == Types.REAL ) {
                            row[i - 1] = resultSet.getFloat( i );
                        } else if ( columnType == Types.DOUBLE ) {
                            row[i - 1] = resultSet.getDouble( i );
                        } else if ( columnType == Types.DECIMAL ) {
                            row[i - 1] = resultSet.getBigDecimal( i );
                        } else {
                            row[i - 1] = resultSet.getObject( i );
                        }
                    } else {
                        row[i - 1] = resultSet.getObject( i );
                    }
                } else {
                    row[i - 1] = SqlFunctions.deepArrayToList( resultSet.getArray( i ) );
                }
            }
            list.add( row );
        }
        return list;
    }


    private static List<Object[]> orderResultList( List<Object[]> result ) {
        List<Object[]> list = new ArrayList<>( result );
        list.sort( ( lhs, rhs ) -> {
            String lhsStr = Arrays.toString( lhs );
            String rhsStr = Arrays.toString( rhs );
            // -1 - less than, 1 - greater than, 0 - equal, all inversed for descending
            return lhsStr.compareTo( rhsStr );
        } );
        return list;
>>>>>>> 7e585f23
    }


    public static class JdbcConnection implements AutoCloseable {

        private final static String dbHost = "localhost";
        private final static int port = 20591;

        private final Connection conn;


        public JdbcConnection( boolean autoCommit ) throws SQLException {
            try {
                Class.forName( "org.polypheny.jdbc.Driver" );
            } catch ( ClassNotFoundException e ) {
                log.error( "Polypheny JDBC Driver not found", e );
            }
            final String url = "jdbc:polypheny:http://" + dbHost + ":" + port;
            log.debug( "Connecting to database @ {}", url );

            Properties props = new Properties();
            props.setProperty( "user", "pa" );
            props.setProperty( "serialization", "PROTOBUF" );

            conn = DriverManager.getConnection( url, props );
            conn.setAutoCommit( autoCommit );
        }


        public Connection getConnection() {
            return conn;
        }


        @Override
        public void close() throws SQLException {
            conn.commit();
            conn.close();
        }

    }

}<|MERGE_RESOLUTION|>--- conflicted
+++ resolved
@@ -232,115 +232,6 @@
     }
 
 
-<<<<<<< HEAD
-    public static class MongoConnection {
-
-        static Gson gson = new Gson();
-
-
-        private MongoConnection() {
-        }
-
-
-        public static boolean checkResultSet( Result result, List<Object[]> expected ) {
-
-            assertEquals( expected.size(), result.getData().length );
-
-            int j = 0;
-            for ( String[] data : result.getData() ) {
-                int i = 0;
-                for ( String entry : data ) {
-                    if ( !result.getHeader()[i].name.equals( "_id" ) ) {
-                        if ( entry != null && expected.get( j )[i] != null ) {
-                            assertEquals( ((String) expected.get( j )[i]).replace( " ", "" ), entry.replace( " ", "" ) );
-                        } else {
-                            assertEquals( expected.get( j )[i], entry );
-                        }
-                    }
-                    i++;
-                }
-                j++;
-            }
-
-            return true;
-        }
-
-
-        private static HttpRequest<?> buildQuery( String mql ) {
-            JsonObject data = new JsonObject();
-            data.addProperty( "query", mql );
-            data.addProperty( "database", "test" );
-
-            return Unirest.post( "{protocol}://{host}:{port}/mongo" )
-                    .header( "Content-Type", "application/json" )
-                    .body( data );
-
-        }
-
-
-        public static Result executeGetResponse( String mongoQl ) {
-            return getBody( execute( mongoQl ) );
-        }
-
-
-        private static HttpResponse<String> execute( String mql ) {
-            HttpRequest<?> request = MongoConnection.buildQuery( mql );
-            request.basicAuth( "pa", "" );
-            request.routeParam( "protocol", "http" );
-            request.routeParam( "host", "127.0.0.1" );
-            request.routeParam( "port", "2717" );
-            return request.asString();
-        }
-
-
-        private static Result getBody( HttpResponse<String> res ) {
-            try {
-                return gson.fromJson( res.getBody(), Result.class );
-            } catch ( JsonSyntaxException e ) {
-                log.warn( res.getBody() + "\nmessage: " + e.getMessage() );
-                fail();
-                throw new RuntimeException( "This cannot happen" );
-            }
-        }
-
-
-        public static boolean checkUnorderedResultSet( Result result, List<String[]> expected, boolean excludeId ) {
-
-            assertEquals( expected.size(), result.getData().length );
-
-            List<List<String>> parsedResults = new ArrayList<>();
-            int j = 0;
-            for ( String[] data : result.getData() ) {
-                int i = 0;
-                List<String> row = new ArrayList<>();
-                for ( String entry : data ) {
-                    if ( !result.getHeader()[i].name.equals( "_id" ) ) {
-                        if ( entry != null ) {
-                            row.add( entry.replace( " ", "" ) );
-                        } else {
-                            row.add( null );
-                        }
-                    }
-                    i++;
-                }
-                parsedResults.add( row );
-                j++;
-            }
-            List<List<String>> parsedExpected = new ArrayList<>();
-
-            if ( !excludeId ) {
-                expected.forEach( row -> parsedExpected.add( Arrays.asList( row ) ) );
-            } else {
-                expected.forEach( row -> parsedExpected.add( Arrays.asList( row ).subList( 1, Arrays.asList( row ).size() ) ) );
-            }
-
-            assertTrue( parsedExpected.containsAll( parsedResults ) );
-            assertTrue( parsedResults.containsAll( parsedExpected ) );
-            return true;
-
-        }
-
-=======
     private static List<Object[]> convertResultSetToList( ResultSet resultSet ) throws SQLException {
         ResultSetMetaData md = resultSet.getMetaData();
         int columns = md.getColumnCount();
@@ -384,7 +275,116 @@
             return lhsStr.compareTo( rhsStr );
         } );
         return list;
->>>>>>> 7e585f23
+    }
+
+
+    public static class MongoConnection {
+
+        static Gson gson = new Gson();
+
+
+        private MongoConnection() {
+        }
+
+
+        public static boolean checkResultSet( Result result, List<Object[]> expected ) {
+
+            assertEquals( expected.size(), result.getData().length );
+
+            int j = 0;
+            for ( String[] data : result.getData() ) {
+                int i = 0;
+                for ( String entry : data ) {
+                    if ( !result.getHeader()[i].name.equals( "_id" ) ) {
+                        if ( entry != null && expected.get( j )[i] != null ) {
+                            assertEquals( ((String) expected.get( j )[i]).replace( " ", "" ), entry.replace( " ", "" ) );
+                        } else {
+                            assertEquals( expected.get( j )[i], entry );
+                        }
+                    }
+                    i++;
+                }
+                j++;
+            }
+
+            return true;
+        }
+
+
+        private static HttpRequest<?> buildQuery( String mql ) {
+            JsonObject data = new JsonObject();
+            data.addProperty( "query", mql );
+            data.addProperty( "database", "test" );
+
+            return Unirest.post( "{protocol}://{host}:{port}/mongo" )
+                    .header( "Content-Type", "application/json" )
+                    .body( data );
+
+        }
+
+
+        public static Result executeGetResponse( String mongoQl ) {
+            return getBody( execute( mongoQl ) );
+        }
+
+
+        private static HttpResponse<String> execute( String mql ) {
+            HttpRequest<?> request = MongoConnection.buildQuery( mql );
+            request.basicAuth( "pa", "" );
+            request.routeParam( "protocol", "http" );
+            request.routeParam( "host", "127.0.0.1" );
+            request.routeParam( "port", "2717" );
+            return request.asString();
+        }
+
+
+        private static Result getBody( HttpResponse<String> res ) {
+            try {
+                return gson.fromJson( res.getBody(), Result.class );
+            } catch ( JsonSyntaxException e ) {
+                log.warn( res.getBody() + "\nmessage: " + e.getMessage() );
+                fail();
+                throw new RuntimeException( "This cannot happen" );
+            }
+        }
+
+
+        public static boolean checkUnorderedResultSet( Result result, List<String[]> expected, boolean excludeId ) {
+
+            assertEquals( expected.size(), result.getData().length );
+
+            List<List<String>> parsedResults = new ArrayList<>();
+            int j = 0;
+            for ( String[] data : result.getData() ) {
+                int i = 0;
+                List<String> row = new ArrayList<>();
+                for ( String entry : data ) {
+                    if ( !result.getHeader()[i].name.equals( "_id" ) ) {
+                        if ( entry != null ) {
+                            row.add( entry.replace( " ", "" ) );
+                        } else {
+                            row.add( null );
+                        }
+                    }
+                    i++;
+                }
+                parsedResults.add( row );
+                j++;
+            }
+            List<List<String>> parsedExpected = new ArrayList<>();
+
+            if ( !excludeId ) {
+                expected.forEach( row -> parsedExpected.add( Arrays.asList( row ) ) );
+            } else {
+                expected.forEach( row -> parsedExpected.add( Arrays.asList( row ).subList( 1, Arrays.asList( row ).size() ) ) );
+            }
+
+            assertTrue( parsedExpected.containsAll( parsedResults ) );
+            assertTrue( parsedResults.containsAll( parsedExpected ) );
+            return true;
+
+        }
+
     }
 
 
