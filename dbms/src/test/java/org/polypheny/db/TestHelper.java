/*
 * Copyright 2019-2021 The Polypheny Project
 *
 * Licensed under the Apache License, Version 2.0 (the "License");
 * you may not use this file except in compliance with the License.
 * You may obtain a copy of the License at
 *
 * http://www.apache.org/licenses/LICENSE-2.0
 *
 * Unless required by applicable law or agreed to in writing, software
 * distributed under the License is distributed on an "AS IS" BASIS,
 * WITHOUT WARRANTIES OR CONDITIONS OF ANY KIND, either express or implied.
 * See the License for the specific language governing permissions and
 * limitations under the License.
 */

package org.polypheny.db;


import static org.junit.Assert.fail;

import java.lang.reflect.Field;
import java.math.BigDecimal;
import java.sql.Connection;
import java.sql.DriverManager;
import java.sql.ResultSet;
import java.sql.ResultSetMetaData;
import java.sql.SQLException;
import java.sql.Types;
import java.util.ArrayList;
import java.util.Arrays;
import java.util.List;
import java.util.Properties;
import java.util.concurrent.TimeUnit;
import lombok.Getter;
import lombok.extern.slf4j.Slf4j;
import org.junit.AfterClass;
import org.junit.Assert;
import org.polypheny.db.catalog.exceptions.GenericCatalogException;
import org.polypheny.db.catalog.exceptions.UnknownDatabaseException;
import org.polypheny.db.catalog.exceptions.UnknownSchemaException;
import org.polypheny.db.catalog.exceptions.UnknownUserException;
import org.polypheny.db.runtime.SqlFunctions;
import org.polypheny.db.transaction.Transaction;
import org.polypheny.db.transaction.TransactionManager;


@Slf4j
public class TestHelper {

    private static final TestHelper INSTANCE = new TestHelper();
    private static final double EPSILON = 0.0001;

    private final PolyphenyDb polyphenyDb;

    @Getter
    private final TransactionManager transactionManager;


    public static TestHelper getInstance() {
        return INSTANCE;
    }


    private TestHelper() {
        polyphenyDb = new PolyphenyDb();
        log.info( "Starting Polypheny-DB..." );

        Runnable runnable = () -> {
            try {
                polyphenyDb.testMode = true;
                String defaultStoreName = System.getProperty( "store.default" );
                if ( defaultStoreName != null ) {
                    polyphenyDb.defaultStoreName = defaultStoreName;
                }
                // polyphenyDb.resetCatalog = true;
                polyphenyDb.runPolyphenyDb();
            } catch ( GenericCatalogException e ) {
                log.error( "Exception while starting Polypheny-DB", e );
            }
        };
        Thread thread = new Thread( runnable );
        thread.start();

        // Wait until Polypheny-DB is ready to process queries
        int i = 0;
        while ( !polyphenyDb.isReady() ) {
            try {
                TimeUnit.SECONDS.sleep( 1 );
                if ( i++ > 180 ) {
                    if ( thread.getStackTrace().length > 0 ) {
                        System.err.println( "Stacktrace of Polypheny-DB thread:" );
                        for ( int j = 0; j < thread.getStackTrace().length; j++ ) {
                            System.err.println( "\tat " + thread.getStackTrace()[j] );
                        }
                    }
                    throw new RuntimeException( "There seems to be an issue with Polypheny-DB. Waited 3 minutes for Polypheny-DB to get ready. Aborting tests." );
                }
            } catch ( InterruptedException e ) {
                log.error( "Interrupted exception", e );
            }
        }

        // Hack to get TransactionManager
        try {
            Field f = PolyphenyDb.class.getDeclaredField( "transactionManager" );
            f.setAccessible( true );
            transactionManager = (TransactionManager) f.get( polyphenyDb );
        } catch ( NoSuchFieldException | IllegalAccessException e ) {
            throw new RuntimeException( e );
        }
    }


    public Transaction getTransaction() {
        try {
            return transactionManager.startTransaction( "pa", "APP", true, "Test Helper" );
        } catch ( GenericCatalogException | UnknownUserException | UnknownDatabaseException | UnknownSchemaException e ) {
            throw new RuntimeException( "Error while starting transaction", e );
        }
    }


    @AfterClass
    public static void tearDown() {
        //LOG.info( "shutdown - closing DB connection" );
    }


    public static void checkResultSet( ResultSet resultSet, List<Object[]> expected ) throws SQLException {
        checkResultSet( resultSet, expected, false );
    }


    public static void checkResultSet( ResultSet resultSet, List<Object[]> expected, boolean ignoreOrderOfResultRows ) throws SQLException {
        checkResultSet( resultSet, expected, ignoreOrderOfResultRows, false );
    }


    // isConvertingDecimals should only(!) be set to true if a decimal value is the result of a type conversion (e.g., when change the type of column to decimal)
    public static void checkResultSet( ResultSet resultSet, List<Object[]> expected, boolean ignoreOrderOfResultRows, boolean isConvertingDecimals ) throws SQLException {
        List<Object[]> received = convertResultSetToList( resultSet );
        if ( ignoreOrderOfResultRows ) {
            expected = orderResultList( expected );
            received = orderResultList( received );
        }
        ResultSetMetaData rsmd = resultSet.getMetaData();
        int i = 0;
        for ( Object[] row : received ) {
            Assert.assertTrue( "Result set has more rows than expected", i < expected.size() );
            Object[] expectedRow = expected.get( i++ );
            Assert.assertEquals( "Wrong number of columns", expectedRow.length, rsmd.getColumnCount() );
            int j = 0;
            while ( j < expectedRow.length ) {
                if ( expectedRow.length >= j + 1 ) {
<<<<<<< HEAD
                    int columnType = resultSet.getMetaData().getColumnType( j + 1 );
=======
                    int columnType = rsmd.getColumnType( j + 1 );
>>>>>>> 7e585f23
                    if ( columnType == Types.BINARY ) {
                        if ( expectedRow[j] == null ) {
                            Assert.assertNull( "Unexpected data in column '" + rsmd.getColumnName( j + 1 ) + "': ", row[j] );
                        } else {
                            Assert.assertEquals( "Unexpected data in column '" + rsmd.getColumnName( j + 1 ) + "'",
                                    new String( (byte[]) expectedRow[j] ),
                                    new String( (byte[]) row[j] ) );
                        }
                    } else if ( columnType != Types.ARRAY ) {
                        if ( expectedRow[j] != null ) {
                            if ( columnType == Types.FLOAT || columnType == Types.REAL ) {
                                float diff = Math.abs( (float) expectedRow[j] - (float) row[j] );
                                Assert.assertTrue(
                                        "Unexpected data in column '" + rsmd.getColumnName( j + 1 ) + "': The difference between the expected float and the received float exceeds the epsilon. Difference: " + (diff - EPSILON),
                                        diff < EPSILON );
                            } else if ( columnType == Types.DOUBLE ) {
                                double diff = Math.abs( (double) expectedRow[j] - (double) row[j] );
                                Assert.assertTrue(
                                        "Unexpected data in column '" + rsmd.getColumnName( j + 1 ) + "': The difference between the expected double and the received double exceeds the epsilon. Difference: " + (diff - EPSILON),
                                        diff < EPSILON );
                            } else if ( columnType == Types.DECIMAL ) { // Decimals are exact // but not for calculations?
                                BigDecimal expectedResult = (BigDecimal) expectedRow[j];
                                double diff = Math.abs( expectedResult.doubleValue() - ((BigDecimal) row[j]).doubleValue() );
                                if ( isConvertingDecimals ) {
                                    Assert.assertTrue(
                                            "Unexpected data in column '" + rsmd.getColumnName( j + 1 ) + "': The difference between the expected decimal and the received decimal exceeds the epsilon. Difference: " + (diff - EPSILON),
                                            diff < EPSILON );
                                } else {
                                    Assert.assertEquals( "Unexpected data in column '" + rsmd.getColumnName( j + 1 ) + "'", 0, expectedResult.doubleValue() - ((BigDecimal) row[j]).doubleValue(), 0.0 );
                                }
                            } else {
                                Assert.assertEquals(
                                        "Unexpected data in column '" + rsmd.getColumnName( j + 1 ) + "'",
                                        expectedRow[j],
                                        row[j]
                                );
                            }
                        } else {
                            Assert.assertEquals(
                                    "Unexpected data in column '" + rsmd.getColumnName( j + 1 ) + "'",
                                    expectedRow[j],
                                    row[j]
                            );
                        }

                    } else {
                        List resultList = (List) row[j];
                        Object[] expectedArray = (Object[]) expectedRow[j];
                        if ( expectedArray == null ) {
                            Assert.assertNull( "Unexpected data in column '" + rsmd.getColumnName( j + 1 ) + "': ", resultList );
                        } else {
                            for ( int k = 0; k < expectedArray.length; k++ ) {
                                Assert.assertEquals(
                                        "Unexpected data in column '" + rsmd.getColumnName( j + 1 ) + "' at position: " + k + 1,
                                        expectedArray[k],
                                        resultList.get( k ) );
                            }
                        }
                    }
                    j++;
                } else {
                    fail( "More data available then expected." );
                }
            }
        }
        Assert.assertEquals( "Wrong number of rows in the result set", expected.size(), i );
    }


    private static List<Object[]> convertResultSetToList( ResultSet resultSet ) throws SQLException {
        ResultSetMetaData md = resultSet.getMetaData();
        int columns = md.getColumnCount();
        List<Object[]> list = new ArrayList<>();
        while ( resultSet.next() ) {
            Object[] row = new Object[columns];
            for ( int i = 1; i <= columns; ++i ) {
                int columnType = resultSet.getMetaData().getColumnType( i );
                if ( columnType == Types.BINARY ) {
                    row[i - 1] = resultSet.getBytes( i );
                } else if ( columnType != Types.ARRAY ) {
                    if ( resultSet.getObject( i ) != null ) {
                        if ( columnType == Types.FLOAT || columnType == Types.REAL ) {
                            row[i - 1] = resultSet.getFloat( i );
                        } else if ( columnType == Types.DOUBLE ) {
                            row[i - 1] = resultSet.getDouble( i );
                        } else if ( columnType == Types.DECIMAL ) {
                            row[i - 1] = resultSet.getBigDecimal( i );
                        } else {
                            row[i - 1] = resultSet.getObject( i );
                        }
                    } else {
                        row[i - 1] = resultSet.getObject( i );
                    }
                } else {
                    row[i - 1] = SqlFunctions.deepArrayToList( resultSet.getArray( i ) );
                }
            }
            list.add( row );
        }
        return list;
    }


    private static List<Object[]> orderResultList( List<Object[]> result ) {
        List<Object[]> list = new ArrayList<>( result );
        list.sort( ( lhs, rhs ) -> {
            String lhsStr = Arrays.toString( lhs );
            String rhsStr = Arrays.toString( rhs );
            // -1 - less than, 1 - greater than, 0 - equal, all inversed for descending
            return lhsStr.compareTo( rhsStr );
        } );
        return list;
    }


    public static class JdbcConnection implements AutoCloseable {

        private final static String dbHost = "localhost";
        private final static int port = 20591;

        private final Connection conn;


        public JdbcConnection( boolean autoCommit ) throws SQLException {
            try {
                Class.forName( "org.polypheny.jdbc.Driver" );
            } catch ( ClassNotFoundException e ) {
                log.error( "Polypheny JDBC Driver not found", e );
            }
            final String url = "jdbc:polypheny:http://" + dbHost + ":" + port;
            log.debug( "Connecting to database @ {}", url );

            Properties props = new Properties();
            props.setProperty( "user", "pa" );
            props.setProperty( "serialization", "PROTOBUF" );

            conn = DriverManager.getConnection( url, props );
            conn.setAutoCommit( autoCommit );
        }


        public Connection getConnection() {
            return conn;
        }


        @Override
        public void close() throws SQLException {
            conn.commit();
            conn.close();
        }

    }

}<|MERGE_RESOLUTION|>--- conflicted
+++ resolved
@@ -153,11 +153,7 @@
             int j = 0;
             while ( j < expectedRow.length ) {
                 if ( expectedRow.length >= j + 1 ) {
-<<<<<<< HEAD
-                    int columnType = resultSet.getMetaData().getColumnType( j + 1 );
-=======
                     int columnType = rsmd.getColumnType( j + 1 );
->>>>>>> 7e585f23
                     if ( columnType == Types.BINARY ) {
                         if ( expectedRow[j] == null ) {
                             Assert.assertNull( "Unexpected data in column '" + rsmd.getColumnName( j + 1 ) + "': ", row[j] );
