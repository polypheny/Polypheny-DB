--- conflicted
+++ resolved
@@ -31,12 +31,8 @@
 import org.polypheny.db.TestHelper;
 import org.polypheny.db.TestHelper.JdbcConnection;
 import org.polypheny.db.catalog.Catalog;
-<<<<<<< HEAD
+import org.polypheny.db.catalog.Catalog.Pattern;
 import org.polypheny.db.catalog.entity.CatalogEntity;
-=======
-import org.polypheny.db.catalog.Catalog.Pattern;
-import org.polypheny.db.catalog.entity.CatalogTable;
->>>>>>> 2c7bf928
 import org.polypheny.db.catalog.exceptions.UnknownDatabaseException;
 import org.polypheny.db.catalog.exceptions.UnknownNamespaceException;
 import org.polypheny.db.catalog.exceptions.UnknownTableException;
@@ -243,15 +239,9 @@
                         Integer rowCountNation = StatisticsManager.getInstance().rowCountPerTable( catalogEntityNation.id );
                         Integer rowCountRegion = StatisticsManager.getInstance().rowCountPerTable( catalogEntityRegion.id );
 
-<<<<<<< HEAD
-                        Assert.assertEquals( rowCountNation, Integer.valueOf( 3 ) );
-                        Assert.assertEquals( rowCountRegion, Integer.valueOf( 2 ) );
-                    } catch ( UnknownTableException | UnknownDatabaseException | UnknownNamespaceException e ) {
-=======
                         Assert.assertEquals( Integer.valueOf( 3 ), rowCountNation );
                         Assert.assertEquals( Integer.valueOf( 2 ), rowCountRegion );
-                    } catch ( UnknownTableException | UnknownDatabaseException | UnknownSchemaException e ) {
->>>>>>> 2c7bf928
+                    } catch ( UnknownTableException | UnknownDatabaseException | UnknownNamespaceException e ) {
                         log.error( "Caught exception test", e );
                     }
                     connection.commit();
@@ -279,19 +269,8 @@
                             statement.executeQuery( "SELECT * FROM statisticschema.nationdelete" ),
                             ImmutableList.of()
                     );
-<<<<<<< HEAD
-                    waiter.await( 30, TimeUnit.SECONDS );
-                    try {
-                        CatalogEntity catalogEntityNation = Catalog.getInstance().getTable( "APP", "statisticschema", "nationdelete" );
-                        Integer rowCountNation = StatisticsManager.getInstance().rowCountPerTable( catalogEntityNation.id );
-                        Assert.assertEquals( rowCountNation, Integer.valueOf( 0 ) );
-                    } catch ( UnknownTableException | UnknownDatabaseException | UnknownNamespaceException e ) {
-                        log.error( "Caught exception test", e );
-                    }
-=======
                     assertStatisticsConvertTo( 320, 0 ); // normally the system is a lot faster, but in some edge-cases this seems necessary
 
->>>>>>> 2c7bf928
                     connection.commit();
                 } finally {
                     connection.rollback();
