--- conflicted
+++ resolved
@@ -259,13 +259,8 @@
                 LogicalTable catalogTableNation = snapshot.rel().getTable( "statisticschema", "nation" ).orElseThrow();
                 LogicalTable catalogTableRegion = snapshot.rel().getTable( "statisticschema", "region" ).orElseThrow();
 
-<<<<<<< HEAD
-                Long rowCountNation = StatisticsManager.getInstance().rowCountPerTable( catalogTableNation.id );
-                Long rowCountRegion = StatisticsManager.getInstance().rowCountPerTable( catalogTableRegion.id );
-=======
                 Long rowCountNation = StatisticsManager.getInstance().tupleCountPerEntity( catalogTableNation.id );
                 Long rowCountRegion = StatisticsManager.getInstance().tupleCountPerEntity( catalogTableRegion.id );
->>>>>>> 18d3cce9
 
                 assertEquals( 3, rowCountNation );
                 assertEquals( 2, rowCountRegion );
@@ -317,11 +312,7 @@
                     continue;
                 }
                 LogicalTable catalogTableNation = Catalog.snapshot().rel().getTable( "statisticschema", "nationdelete" ).orElseThrow();
-<<<<<<< HEAD
-                Long rowCount = StatisticsManager.getInstance().rowCountPerTable( catalogTableNation.id );
-=======
                 Long rowCount = StatisticsManager.getInstance().tupleCountPerEntity( catalogTableNation.id );
->>>>>>> 18d3cce9
                 // potentially table exists not yet in statistics but in catalog
                 if ( rowCount != null && rowCount == target ) {
                     successfull = true;
