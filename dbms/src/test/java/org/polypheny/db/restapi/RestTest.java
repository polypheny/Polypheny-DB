--- conflicted
+++ resolved
@@ -89,12 +89,8 @@
                         + "ttinyint TINYINT NOT NULL, "
                         + "tvarchar VARCHAR(20) NOT NULL, "
                         + "PRIMARY KEY (tinteger) )" );
-<<<<<<< HEAD
-                statement.executeUpdate( "CREATE VIEW test.viewtest AS SELECT * FROM test.resttest" );
-                statement.executeUpdate( "CREATE MATERIALIZED VIEW test.materializedtest AS SELECT test.resttest.tinteger FROM test.resttest FRESHNESS INTERVAL 10 \"seconds\" " );
-=======
                 statement.executeUpdate( "CREATE VIEW restschema.viewtest AS SELECT * FROM restschema.resttest" );
->>>>>>> d9d3afab
+                statement.executeUpdate( "CREATE MATERIALIZED VIEW restschema.materializedtest AS SELECT restschema.resttest.tinteger FROM restschema.resttest FRESHNESS MANUAL " );
                 connection.commit();
             }
         }
@@ -106,14 +102,9 @@
             Connection connection = jdbcConnection.getConnection();
             try ( Statement statement = connection.createStatement() ) {
                 try {
-<<<<<<< HEAD
-                    statement.executeUpdate( "DROP MATERIALIZED VIEW test.materializedtest" );
-                    statement.executeUpdate( "DROP VIEW test.viewtest" );
-                    statement.executeUpdate( "DROP TABLE test.resttest" );
-=======
+                    statement.executeUpdate( "DROP MATERIALIZED VIEW restschema.materializedtest" );
                     statement.executeUpdate( "DROP VIEW restschema.viewtest" );
                     statement.executeUpdate( "DROP TABLE restschema.resttest" );
->>>>>>> d9d3afab
                 } catch ( SQLException e ) {
                     log.error( "Exception while deleting old data", e );
                 }
@@ -244,7 +235,7 @@
         Assert.assertEquals( "{\"result\":[],\"size\":0}",
                 executeRest( request ).getBody() );
 
-        request = Unirest.get( "{protocol}://{host}:{port}/restapi/v1/res/test.materializedtest" ).queryString( "test.materializedtest.tinteger", "=" + 9876 );
+        request = Unirest.get( "{protocol}://{host}:{port}/restapi/v1/res/restschema.materializedtest" ).queryString( "restschema.materializedtest.tinteger", "=" + 9876 );
         Assert.assertEquals( "{\"result\":[],\"size\":0}",
                 executeRest( request ).getBody() );
     }
