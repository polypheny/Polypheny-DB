/*
 * Copyright 2019-2024 The Polypheny Project
 *
 * Licensed under the Apache License, Version 2.0 (the "License");
 * you may not use this file except in compliance with the License.
 * You may obtain a copy of the License at
 *
 * http://www.apache.org/licenses/LICENSE-2.0
 *
 * Unless required by applicable law or agreed to in writing, software
 * distributed under the License is distributed on an "AS IS" BASIS,
 * WITHOUT WARRANTIES OR CONDITIONS OF ANY KIND, either express or implied.
 * See the License for the specific language governing permissions and
 * limitations under the License.
 */

package org.polypheny.db.mql;

import com.google.common.collect.ImmutableList;
import java.util.ArrayList;
import java.util.Arrays;
import java.util.Collections;
import java.util.List;
import org.junit.jupiter.api.Assertions;
import org.junit.jupiter.api.Tag;
import org.junit.jupiter.api.Test;
import org.polypheny.db.TestHelper.MongoConnection;
import org.polypheny.db.webui.models.results.DocResult;

@Tag("adapter")
public class AggregateTest extends MqlTestTemplate {


    private final List<String> DATA_0 = Arrays.asList(
            "{\"test\":1}",
            "{\"test\":1.3,\"key\":{\"key\": \"val\"}}",
            "{\"test\":\"test\",\"key\":13}" );

    private final List<String> DATA_1 = Arrays.asList(
            "{\"test\":\"val1\",\"key\":1}",
            "{\"test\":\"val2\",\"key\":5}",
            "{\"test\":\"val1\",\"key\":13}" );

    private final List<String> DATA_2 = Arrays.asList(
            "{\"test\":{\"key\":1}}",
            "{\"test\":{\"key1\":5}}",
            "{\"test\":{\"key\":13}}" );

    private final List<String> DATA_3 = Arrays.asList(
            "{\"val\":3,\"test\":[3,2]}",
            "{\"val\":\"31\",\"test\":[\"test\",3,51]}",
            "{\"test\":[13]}" );

    private final List<String> DATA_3_5 = Arrays.asList(
            "{\"val\":3,\"test\":[3,4.1]}",
            "{\"val\":\"31\",\"test\":[\"test\",null,{ \"test\": 25 }]}",
            "{\"test\":13}" );


    @Test
    public void projectTest() {
        List<String> expected = Arrays.asList(
                "{test: 1}",
                "{test: 1.3}",
                "{test: \"test\"}" );
        insertMany( DATA_0 );

        DocResult result = aggregate( $project( "{\"test\":1}" ) );

        MongoConnection.checkDocResultSet( result, expected, true, true );
    }


    @Test
    public void projectMultipleTest() {
        List<String> expected = MongoConnection.arrayToDoc( Arrays.asList(
                        new Object[]{ 1, 1 }, // field key is not present, which is unset, not null
                        new Object[]{ 1.3, 1.3, "{\"key\":\"val\"}" },
                        new Object[]{ "test", "test", 13 } ),
                "newName1", "test", "newName2" );
        insertMany( DATA_0 );

        DocResult result = aggregate( $project( "{\"test\":1,\"key\":1}" ), $project( "{\"newName2\":\"$key\",\"newName1\":\"$test\",\"test\":1}" ) );

        MongoConnection.checkDocResultSet( result, expected, true, true );
    }


    @Test
    public void matchTest() {
        List<String> expected = ImmutableList.of( "{\"test\":\"test\",\"key\":13}" );
        insertMany( DATA_0 );

        DocResult result = aggregate( $match( "{\"test\":\"test\"}" ) );

        MongoConnection.checkDocResultSet( result, expected, true, true );
    }


    @Test
    public void matchMultipleTest() {
        List<String> expected = ImmutableList.of( "{\"test\":1}" );
        insertMany( DATA_0 );

        DocResult result = aggregate( $match( "{\"$or\":[{\"test\": 1}, {\"test\": 1.3}]}" ), $match( "{\"test\": 1}" ) );

        MongoConnection.checkDocResultSet( result, expected, true, true );
    }


    @Test
    public void matchProjectTest() {
        List<String> expected = ImmutableList.of(
                document( kv( string( "key" ), document( kv( string( "key" ), string( "val" ) ) ) ), kv( "test", 1.3 ) )
        );
        insertMany( DATA_0 );

        DocResult result = aggregate( $match( "{\"test\": 1.3}" ), $project( "{\"key.key\":1, \"test\":1}" ) );

        MongoConnection.checkDocResultSet( result, expected, true, true );
    }

    //$addFields


    @Test
    public void addFieldsTest() {
        List<String> expected = Arrays.asList(
                "{\"test\":1,\"added\":52}",
                "{\"test\":1.3,\"key\":{\"key\":\"val\"},\"added\":52}",
                "{\"test\":\"test\",\"key\":13,\"added\":52}" );
        insertMany( DATA_0 );

        DocResult result = aggregate( $addFields( "{\"added\": 52}" ) );

        MongoConnection.checkDocResultSet( result, expected, true, true );
    }


    @Test
    public void projectAddFieldsTest() {
        List<String> expected = MongoConnection.arrayToDoc( Arrays.asList(
                        new Object[]{ 52, 1 },
                        new Object[]{ 52, 1.3 },
                        new Object[]{ 52, "test" } ),
                "added", "test" );
        insertMany( DATA_0 );

        DocResult result = aggregate( $project( "{\"test\":1}" ), $addFields( "{\"added\": 52}" ) );

        MongoConnection.checkDocResultSet( result, expected, true, true );
    }

    //$count


    @Test
    public void countTest() {
        List<String> expected = MongoConnection.arrayToDoc( ImmutableList.of(
                        new Object[]{ 3 } ),
                "newName" );
        insertMany( DATA_0 );

        DocResult result = aggregate( $count( "newName" ) );

        MongoConnection.checkDocResultSet( result, expected, false, true );
    }

    //$group

    /*@Test
    public void groupNullTest() {
        List<Object[]> expected = ImmutableList.of(
                new String[]{ "3" } );
                insertMany( DATA_0 );

        Result result = aggregate( $group( "{\"_id\": null, \"count\":{\"$avg\":\"$test\"}}" )  );

        MongoConnection.checkDocResultSet( result, expected );
    }*/


    @Test
    public void groupFieldTest() {
        List<String> expected = MongoConnection.arrayToDoc( ImmutableList.of(
                        new Object[]{ 1 },
                        new Object[]{ "test" },
                        new Object[]{ 1.3 } ),
                "_id" );
        insertMany( DATA_0 );

        DocResult result = aggregate( $group( "{\"_id\":\"$test\"}" ) );

        MongoConnection.checkDocResultSet( result, expected, false, true );

        expected = MongoConnection.arrayToDoc( ImmutableList.of(
                        new Object[]{ null },
                        new Object[]{ 13 },
                        new Object[]{ document( kv( string( "key" ), string( "val" ) ) ) } ),
                "_id" );

        result = aggregate( $group( "{\"_id\":\"$key\"}" ) );

        MongoConnection.checkDocResultSet( result, expected, false, true );
    }


    @Test
    public void groupSubFieldTest() {
        List<String> expected = MongoConnection.arrayToDoc( ImmutableList.of(
                        new Object[]{ null },
                        new Object[]{ "val" } ),
                "_id" );
        insertMany( DATA_0 );

        DocResult result = aggregate( $group( document( kv( string( "_id" ), string( "$key.key" ) ) ) ) );

        MongoConnection.checkDocResultSet( result, expected, false, true );
    }


    @Test
    public void groupAvgTest() {
        List<String> expected = MongoConnection.arrayToDoc( List.of(
                        new Object[]{ "val2", 5.0 },
                        new Object[]{ "val1", 7.0 } ),
                "_id", "avgValue" );
        insertMany( DATA_1 );

        DocResult result = aggregate( $group(
                document( kv( string( "_id" ), string( "$test" ) ), kv( string( "avgValue" ), document( kv( string( "$avg" ), string( "$key" ) ) ) ) ) ) );

        MongoConnection.checkDocResultSet( result, expected, false, true );
    }


    //$limit
    @Test
<<<<<<< HEAD
    @Tag("cottontailExcluded")
=======
>>>>>>> 18d3cce9
    public void limitTest() {
        List<String> expected = ImmutableList.of(
                "{\"test\":\"val1\",\"key\":1}" );
        insertMany( DATA_1 );

        DocResult result = aggregate( $sort( document( kv( string( "key" ), 1 ) ) ), $limit( 1 ) );

        MongoConnection.checkDocResultSet( result, expected, true, true );

        result = aggregate( $sort( document( kv( string( "key" ), 1 ) ) ), $limit( 2 ) );

        expected = ImmutableList.of(
                "{\"test\":\"val1\",\"key\":1}",
                "{\"test\":\"val2\",\"key\":5}" );

        MongoConnection.checkDocResultSet( result, expected, true, true );
    }

    //$replaceRoot


    @Test
    public void replaceRootTest() {
        // only doc allowed
        List<String> expected = Arrays.asList(
                document( kv( string( "key" ), 1 ) ),
                document( kv( string( "key1" ), 5 ) ),
                document( kv( string( "key" ), 13 ) ) );

        insertMany( DATA_2 );

        DocResult result = aggregate( $replaceRoot( "$test" ) );

        MongoConnection.checkDocResultSet( result, expected, false, true );
    }


    @Test
    public void replaceRootNotDocTest() {
        try {
            insertMany( DATA_2 );

            DocResult result = aggregate( $replaceRoot( "$test.key" ) );
            Assertions.fail();
        } catch ( Exception e ) {
            // empty on purpose
        }
    }

    //$replaceWith


    @Test
    public void replaceWithTest() {
        List<String> expected = Arrays.asList(
                document( kv( string( "key" ), 1 ) ),
                document( kv( string( "key1" ), 5 ) ),
                document( kv( string( "key" ), 13 ) ) );

        insertMany( DATA_2 );

        DocResult result = aggregate( $replaceWith( "$test" ) );

        MongoConnection.checkDocResultSet( result, expected, false, true );
    }


    @Test
    public void replaceWithNonDocTest() {

        insertMany( DATA_2 );

        try {
            DocResult result = aggregate( $replaceWith( "$test.key" ) );

            // this has to fail
            Assertions.fail();
        } catch ( Exception e ) {
            // empty on purpose
        }
    }

    //$set


    @Test
    public void setTest() {
        List<String> expected = ImmutableList.of(
                "{\"test\":1,\"testing\":\"entry\"}",
                "{\"test\":1.3,\"key\":{\"key\":\"val\"},\"testing\":\"entry\"}",
                "{\"test\":\"test\",\"key\":13,\"testing\":\"entry\"}" );

        insertMany( DATA_0 );

        DocResult result = aggregate( $set( "{\"testing\": \"entry\"}" ) );

        MongoConnection.checkDocResultSet( result, expected, true, true );
    }

    //$skip


    @Test
<<<<<<< HEAD
    @Tag("cottontailExcluded") // cottontail does not support skips/offset queries
    // without a limit therefore this test cannot be performed correctly using this adapter
=======
>>>>>>> 18d3cce9
    public void skipTest() {
        List<String> expected = ImmutableList.of(
                "{\"test\":1.3,\"key\":{\"key\":\"val\"}}",
                "{\"test\":\"test\",\"key\":13}" );

        insertMany( DATA_0 );

        // we sort to assure correct order
        DocResult result = aggregate( $sort( document( kv( string( "key" ), 1 ) ) ), $skip( 1 ) );

        MongoConnection.checkDocResultSet( result, expected, true, true );

        expected = ImmutableList.of(
                "{\"test\":\"test\",\"key\":13}" );

        result = aggregate( $sort( document( kv( string( "key" ), 1 ) ) ), $skip( 2 ) );

        MongoConnection.checkDocResultSet( result, expected, true, true );
    }

    //$sort


    @Test
    public void sortTest() {
        List<String> expected = ImmutableList.of(
                "{\"test\":\"val1\",\"key\":1}",
                "{\"test\":\"val2\",\"key\":5}",
                "{\"test\":\"val1\",\"key\":13}" );

        insertMany( DATA_1 );

        DocResult result = aggregate( $sort( "{\"key\":1}" ) );

        MongoConnection.checkDocResultSet( result, expected, true, true );

        result = aggregate( $sort( "{\"key\":-1}" ) );
        List<String> reversed = new ArrayList<>( expected );
        Collections.reverse( reversed );
        MongoConnection.checkDocResultSet( result, reversed, true, true );
    }

    //$unset


    @Test
    public void unsetTest() {
        List<String> expected = ImmutableList.of(
                "{\"test\":\"val1\"}",
                "{\"test\":\"val2\"}",
                "{\"test\":\"val1\"}" );

        insertMany( DATA_1 );

        DocResult result = aggregate( $unset( "key" ) );

        MongoConnection.checkDocResultSet( result, expected, true, true );

        expected = ImmutableList.of(
                document(),
                document(),
                document() );

        result = aggregate( $unset( Arrays.asList( string( "key" ), string( "test" ) ) ) );

        MongoConnection.checkDocResultSet( result, expected, true, true );
    }

    //$unwind


    @Test
    public void unwindTest() {
        List<String> expected = MongoConnection.arrayToDoc( ImmutableList.of(
                        new Object[]{ 3 },
                        new Object[]{ 2 },
                        new Object[]{ "test" },
                        new Object[]{ 3 },
                        new Object[]{ 51 },
                        new Object[]{ 13 } ),
                "test" );

        insertMany( DATA_3 );

        DocResult result = aggregate( $project( "{\"test\":1}" ), $unwind( "$test" ) );

        MongoConnection.checkDocResultSet( result, expected, true, true );

    }


    @Test
    public void unwindTypesTest() {
        List<String> expected = MongoConnection.arrayToDoc( ImmutableList.of(
                        new Object[]{ 3 },
                        new Object[]{ 4.1 },
                        new Object[]{ "test" },
                        new Object[]{ null },
                        new Object[]{ document( kv( string( "test" ), 25 ) ) },
                        new Object[]{ 13 } ),
                "test" );

        insertMany( DATA_3_5 );

        DocResult result = aggregate( $project( "{\"test\":1}" ), $unwind( "$test" ) );

        MongoConnection.checkDocResultSet( result, expected, true, true );

    }

}<|MERGE_RESOLUTION|>--- conflicted
+++ resolved
@@ -236,10 +236,6 @@
 
     //$limit
     @Test
-<<<<<<< HEAD
-    @Tag("cottontailExcluded")
-=======
->>>>>>> 18d3cce9
     public void limitTest() {
         List<String> expected = ImmutableList.of(
                 "{\"test\":\"val1\",\"key\":1}" );
@@ -343,11 +339,6 @@
 
 
     @Test
-<<<<<<< HEAD
-    @Tag("cottontailExcluded") // cottontail does not support skips/offset queries
-    // without a limit therefore this test cannot be performed correctly using this adapter
-=======
->>>>>>> 18d3cce9
     public void skipTest() {
         List<String> expected = ImmutableList.of(
                 "{\"test\":1.3,\"key\":{\"key\":\"val\"}}",
