/*
 * Copyright 2019-2024 The Polypheny Project
 *
 * Licensed under the Apache License, Version 2.0 (the "License");
 * you may not use this file except in compliance with the License.
 * You may obtain a copy of the License at
 *
 * http://www.apache.org/licenses/LICENSE-2.0
 *
 * Unless required by applicable law or agreed to in writing, software
 * distributed under the License is distributed on an "AS IS" BASIS,
 * WITHOUT WARRANTIES OR CONDITIONS OF ANY KIND, either express or implied.
 * See the License for the specific language governing permissions and
 * limitations under the License.
 */

package org.polypheny.db.mql;

import static org.junit.jupiter.api.Assertions.assertEquals;
import static org.junit.jupiter.api.Assertions.assertTrue;

import com.google.common.collect.ImmutableList;
import java.sql.Connection;
import java.sql.SQLException;
import java.sql.Statement;
import java.util.List;
<<<<<<< HEAD
import java.util.stream.Collectors;
import org.junit.jupiter.api.Tag;
import org.junit.jupiter.api.Test;
import org.polypheny.db.AdapterTestSuite;
=======
import org.junit.jupiter.api.Tag;
import org.junit.jupiter.api.Test;
>>>>>>> 250079c0
import org.polypheny.db.TestHelper.JdbcConnection;
import org.polypheny.db.TestHelper.MongoConnection;
import org.polypheny.db.catalog.Catalog;
import org.polypheny.db.catalog.entity.logical.LogicalCollection;
import org.polypheny.db.catalog.entity.logical.LogicalNamespace;
import org.polypheny.db.catalog.logistic.Pattern;
import org.polypheny.db.webui.models.results.DocResult;

@SuppressWarnings("SqlNoDataSourceInspection")
@Tag("adapter")
public class DdlTest extends MqlTestTemplate {

    final static String collectionName = "doc";


<<<<<<< HEAD

=======
>>>>>>> 250079c0
    @Test
    public void addCollectionTest() {
        String name = "testCollection";

<<<<<<< HEAD
        LogicalNamespace namespace = Catalog.snapshot().getNamespace( database ).orElseThrow();
=======
        LogicalNamespace namespace = Catalog.snapshot().getNamespace( MqlTestTemplate.namespace ).orElseThrow();
>>>>>>> 250079c0

        int size = Catalog.snapshot().doc().getCollections( namespace.id, null ).size();

        execute( "db.createCollection(\"" + name + "\")" );

        assertEquals( size + 1, Catalog.snapshot().doc().getCollections( namespace.id, null ).size() );

        execute( String.format( "db.%s.drop()", name ) );

        assertEquals( size, Catalog.snapshot().doc().getCollections( namespace.id, null ).size() );

        execute( "db.createCollection(\"" + name + "\")" );

        assertEquals( size + 1, Catalog.snapshot().doc().getCollections( namespace.id, null ).size() );

        execute( String.format( "db.%s.drop()", name ) );
    }



    @Test
<<<<<<< HEAD
=======
    public void differentNamespaceSyntaxTest() {
        String name = "testNamespaceSyntax";

        execute( namespace + ".createCollection(\"" + name + "\")" );

        execute( "db." + name + ".find({})" );

        execute( name + ".find({})" );

        execute( namespace + "." + name + ".find({})" );

        execute( String.format( "%s.%s.drop()", namespace, name ) );

    }


    @Test
>>>>>>> 250079c0
    public void addPlacementTest() throws SQLException {

        String placement = "store1";
        try {
<<<<<<< HEAD
            LogicalNamespace namespace = Catalog.snapshot().getNamespace( database ).orElseThrow();

            List<String> collectionNames = Catalog.snapshot().doc().getCollections( namespace.id, null ).stream().map( c -> c.name ).collect( Collectors.toList() );
=======
            LogicalNamespace namespace = Catalog.snapshot().getNamespace( MqlTestTemplate.namespace ).orElseThrow();

            List<String> collectionNames = Catalog.snapshot().doc().getCollections( namespace.id, null ).stream().map( c -> c.name ).toList();
>>>>>>> 250079c0
            collectionNames.forEach( n -> execute( String.format( "db.%s.drop()", n ) ) );

            execute( "db.createCollection(\"" + collectionName + "\")" );

            LogicalCollection collection = Catalog.snapshot().doc().getCollections( namespace.id, new Pattern( collectionName ) ).get( 0 );

            assertEquals( Catalog.snapshot().alloc().getFromLogical( collection.id ).size(), 1 );

            addStore( placement );

            execute( String.format( "db.%s.addPlacement(\"%s\")", collectionName, placement ) );

            collection = Catalog.snapshot().doc().getCollections( namespace.id, new Pattern( collectionName ) ).get( 0 );

            assertEquals( Catalog.snapshot().alloc().getFromLogical( collection.id ).size(), 2 );

        } finally {
            execute( String.format( "db.%s.drop()", collectionName ) );
            removeStore( placement );
        }

    }


    @Test
    public void deletePlacementTest() throws SQLException {

        String placement = "store1";

        execute( "db.createCollection(\"" + collectionName + "\")" );

<<<<<<< HEAD
        LogicalNamespace namespace = Catalog.snapshot().getNamespace( database ).orElseThrow();
=======
        LogicalNamespace namespace = Catalog.snapshot().getNamespace( MqlTestTemplate.namespace ).orElseThrow();
>>>>>>> 250079c0

        LogicalCollection collection = Catalog.snapshot().doc().getCollections( namespace.id, new Pattern( collectionName ) ).get( 0 );

        assertEquals( Catalog.snapshot().alloc().getFromLogical( collection.id ).size(), 1 );

        addStore( placement );

        try {
            execute( String.format( "db.%s.addPlacement(\"%s\")", collectionName, placement ) );

            collection = Catalog.snapshot().doc().getCollections( namespace.id, new Pattern( collectionName ) ).get( 0 );

            assertEquals( Catalog.snapshot().alloc().getFromLogical( collection.id ).size(), 2 );

            execute( String.format( "db.%s.deletePlacement(\"%s\")", collectionName, placement ) );

            collection = Catalog.snapshot().doc().getCollections( namespace.id, new Pattern( collectionName ) ).get( 0 );

            assertEquals( Catalog.snapshot().alloc().getFromLogical( collection.id ).size(), 1 );

            execute( String.format( "db.%s.drop()", collectionName ) );
        } catch ( Exception e ) {
            execute( String.format( "db.%s.drop()", collectionName ) );
        } finally {
            removeStore( placement );
        }
    }


    @Test
    public void deletePlacementDataTest() throws SQLException {

        String placement = "store1";
        final String DATA = "{ \"key\": \"value\", \"key1\": \"value1\"}";

        execute( "db.createCollection(\"" + collectionName + "\")" );

        insert( DATA );

        try {

            addStore( placement );

            execute( String.format( "db.%s.addPlacement(\"%s\")", collectionName, placement ) );

            execute( String.format( "db.%s.deletePlacement(\"%s\")", collectionName, "hsqldb" ) );

            DocResult result = find( "{}", "{}" );

            assertTrue(
                    MongoConnection.checkDocResultSet(
                            result,
                            ImmutableList.of( DATA ), true,
                            false ) );


        } finally {
            execute( String.format( "db.%s.drop()", collectionName ) );

            removeStore( placement );
        }
    }


    private void addStore( String name ) throws SQLException {
        try ( JdbcConnection polyphenyDbConnection = new JdbcConnection( true ) ) {
            Connection connection = polyphenyDbConnection.getConnection();
            try ( Statement statement = connection.createStatement() ) {

                statement.executeUpdate( "ALTER ADAPTERS ADD \"" + name + "\" USING 'Hsqldb' AS 'Store'"
                        + " WITH '{maxConnections:\"25\",trxControlMode:locks,trxIsolationLevel:read_committed,type:Memory,tableType:Memory,mode:embedded}'" );

            }
        }
    }


    private void removeStore( String name ) throws SQLException {
        try ( JdbcConnection polyphenyDbConnection = new JdbcConnection( true ) ) {
            Connection connection = polyphenyDbConnection.getConnection();
            try ( Statement statement = connection.createStatement() ) {

                statement.executeUpdate( "ALTER ADAPTERS DROP \"" + name + "\"" );

            }
        }
    }

}<|MERGE_RESOLUTION|>--- conflicted
+++ resolved
@@ -24,15 +24,8 @@
 import java.sql.SQLException;
 import java.sql.Statement;
 import java.util.List;
-<<<<<<< HEAD
-import java.util.stream.Collectors;
 import org.junit.jupiter.api.Tag;
 import org.junit.jupiter.api.Test;
-import org.polypheny.db.AdapterTestSuite;
-=======
-import org.junit.jupiter.api.Tag;
-import org.junit.jupiter.api.Test;
->>>>>>> 250079c0
 import org.polypheny.db.TestHelper.JdbcConnection;
 import org.polypheny.db.TestHelper.MongoConnection;
 import org.polypheny.db.catalog.Catalog;
@@ -48,19 +41,11 @@
     final static String collectionName = "doc";
 
 
-<<<<<<< HEAD
-
-=======
->>>>>>> 250079c0
     @Test
     public void addCollectionTest() {
         String name = "testCollection";
 
-<<<<<<< HEAD
-        LogicalNamespace namespace = Catalog.snapshot().getNamespace( database ).orElseThrow();
-=======
         LogicalNamespace namespace = Catalog.snapshot().getNamespace( MqlTestTemplate.namespace ).orElseThrow();
->>>>>>> 250079c0
 
         int size = Catalog.snapshot().doc().getCollections( namespace.id, null ).size();
 
@@ -80,10 +65,7 @@
     }
 
 
-
-    @Test
-<<<<<<< HEAD
-=======
+    @Test
     public void differentNamespaceSyntaxTest() {
         String name = "testNamespaceSyntax";
 
@@ -101,20 +83,13 @@
 
 
     @Test
->>>>>>> 250079c0
     public void addPlacementTest() throws SQLException {
 
         String placement = "store1";
         try {
-<<<<<<< HEAD
-            LogicalNamespace namespace = Catalog.snapshot().getNamespace( database ).orElseThrow();
-
-            List<String> collectionNames = Catalog.snapshot().doc().getCollections( namespace.id, null ).stream().map( c -> c.name ).collect( Collectors.toList() );
-=======
             LogicalNamespace namespace = Catalog.snapshot().getNamespace( MqlTestTemplate.namespace ).orElseThrow();
 
             List<String> collectionNames = Catalog.snapshot().doc().getCollections( namespace.id, null ).stream().map( c -> c.name ).toList();
->>>>>>> 250079c0
             collectionNames.forEach( n -> execute( String.format( "db.%s.drop()", n ) ) );
 
             execute( "db.createCollection(\"" + collectionName + "\")" );
@@ -146,11 +121,7 @@
 
         execute( "db.createCollection(\"" + collectionName + "\")" );
 
-<<<<<<< HEAD
-        LogicalNamespace namespace = Catalog.snapshot().getNamespace( database ).orElseThrow();
-=======
         LogicalNamespace namespace = Catalog.snapshot().getNamespace( MqlTestTemplate.namespace ).orElseThrow();
->>>>>>> 250079c0
 
         LogicalCollection collection = Catalog.snapshot().doc().getCollections( namespace.id, new Pattern( collectionName ) ).get( 0 );
 
