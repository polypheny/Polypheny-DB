/*
 * Copyright 2019-2024 The Polypheny Project
 *
 * Licensed under the Apache License, Version 2.0 (the "License");
 * you may not use this file except in compliance with the License.
 * You may obtain a copy of the License at
 *
 * http://www.apache.org/licenses/LICENSE-2.0
 *
 * Unless required by applicable law or agreed to in writing, software
 * distributed under the License is distributed on an "AS IS" BASIS,
 * WITHOUT WARRANTIES OR CONDITIONS OF ANY KIND, either express or implied.
 * See the License for the specific language governing permissions and
 * limitations under the License.
 */

package org.polypheny.db.mql;

import static org.junit.jupiter.api.Assertions.assertEquals;
import static org.junit.jupiter.api.Assertions.assertTrue;

import com.google.common.collect.ImmutableList;
import java.sql.Connection;
import java.sql.SQLException;
import java.sql.Statement;
import java.util.List;
import org.junit.jupiter.api.Tag;
import org.junit.jupiter.api.Test;
import org.polypheny.db.TestHelper.JdbcConnection;
import org.polypheny.db.TestHelper.MongoConnection;
import org.polypheny.db.catalog.Catalog;
import org.polypheny.db.catalog.entity.logical.LogicalCollection;
import org.polypheny.db.catalog.entity.logical.LogicalNamespace;
import org.polypheny.db.catalog.logistic.Pattern;
import org.polypheny.db.webui.models.results.DocResult;

@SuppressWarnings("SqlNoDataSourceInspection")
@Tag("adapter")
public class DdlTest extends MqlTestTemplate {

    final static String collectionName = "doc";


<<<<<<< HEAD

=======
>>>>>>> 18d3cce9
    @Test
    public void addCollectionTest() {
        String name = "testCollection";

<<<<<<< HEAD
        LogicalNamespace namespace = Catalog.snapshot().getNamespace( database ).orElseThrow();
=======
        LogicalNamespace namespace = Catalog.snapshot().getNamespace( MqlTestTemplate.namespace ).orElseThrow();
>>>>>>> 18d3cce9

        int size = Catalog.snapshot().doc().getCollections( namespace.id, null ).size();

        execute( "db.createCollection(\"" + name + "\")" );

        assertEquals( size + 1, Catalog.snapshot().doc().getCollections( namespace.id, null ).size() );

        execute( String.format( "db.%s.drop()", name ) );

        assertEquals( size, Catalog.snapshot().doc().getCollections( namespace.id, null ).size() );

        execute( "db.createCollection(\"" + name + "\")" );

        assertEquals( size + 1, Catalog.snapshot().doc().getCollections( namespace.id, null ).size() );

        execute( String.format( "db.%s.drop()", name ) );
    }



    @Test
    public void addCollection2Test() {
        String name = "testCollection";

        LogicalNamespace namespace = Catalog.snapshot().getNamespace( database ).orElseThrow();

    }


    @Test
<<<<<<< HEAD
=======
    public void differentNamespaceSyntaxTest() {
        String name = "testNamespaceSyntax";

        execute( namespace + ".createCollection(\"" + name + "\")" );

        execute( "db." + name + ".find({})" );

        execute( name + ".find({})" );

        execute( namespace + "." + name + ".find({})" );

        execute( String.format( "%s.%s.drop()", namespace, name ) );

    }


    @Test
>>>>>>> 18d3cce9
    public void addPlacementTest() throws SQLException {

        String placement = "store1";
        try {
<<<<<<< HEAD
            LogicalNamespace namespace = Catalog.snapshot().getNamespace( database ).orElseThrow();
=======
            LogicalNamespace namespace = Catalog.snapshot().getNamespace( MqlTestTemplate.namespace ).orElseThrow();
>>>>>>> 18d3cce9

            List<String> collectionNames = Catalog.snapshot().doc().getCollections( namespace.id, null ).stream().map( c -> c.name ).toList();
            collectionNames.forEach( n -> execute( String.format( "db.%s.drop()", n ) ) );

            execute( "db.createCollection(\"" + collectionName + "\")" );

            LogicalCollection collection = Catalog.snapshot().doc().getCollections( namespace.id, new Pattern( collectionName ) ).get( 0 );

            assertEquals( Catalog.snapshot().alloc().getFromLogical( collection.id ).size(), 1 );

            addStore( placement );

            execute( String.format( "db.%s.addPlacement(\"%s\")", collectionName, placement ) );

            collection = Catalog.snapshot().doc().getCollections( namespace.id, new Pattern( collectionName ) ).get( 0 );

            assertEquals( Catalog.snapshot().alloc().getFromLogical( collection.id ).size(), 2 );

        } finally {
            execute( String.format( "db.%s.drop()", collectionName ) );
            removeStore( placement );
        }

    }


    @Test
    public void deletePlacementTest() throws SQLException {

        String placement = "store1";

        execute( "db.createCollection(\"" + collectionName + "\")" );

<<<<<<< HEAD
        LogicalNamespace namespace = Catalog.snapshot().getNamespace( database ).orElseThrow();
=======
        LogicalNamespace namespace = Catalog.snapshot().getNamespace( MqlTestTemplate.namespace ).orElseThrow();
>>>>>>> 18d3cce9

        LogicalCollection collection = Catalog.snapshot().doc().getCollections( namespace.id, new Pattern( collectionName ) ).get( 0 );

        assertEquals( Catalog.snapshot().alloc().getFromLogical( collection.id ).size(), 1 );

        addStore( placement );

        try {
            execute( String.format( "db.%s.addPlacement(\"%s\")", collectionName, placement ) );

            collection = Catalog.snapshot().doc().getCollections( namespace.id, new Pattern( collectionName ) ).get( 0 );

            assertEquals( Catalog.snapshot().alloc().getFromLogical( collection.id ).size(), 2 );

            execute( String.format( "db.%s.deletePlacement(\"%s\")", collectionName, placement ) );

            collection = Catalog.snapshot().doc().getCollections( namespace.id, new Pattern( collectionName ) ).get( 0 );

            assertEquals( Catalog.snapshot().alloc().getFromLogical( collection.id ).size(), 1 );

            execute( String.format( "db.%s.drop()", collectionName ) );
        } catch ( Exception e ) {
            execute( String.format( "db.%s.drop()", collectionName ) );
        } finally {
            removeStore( placement );
        }
    }


    @Test
    public void deletePlacementDataTest() throws SQLException {

        String placement = "store1";
        final String DATA = "{ \"key\": \"value\", \"key1\": \"value1\"}";

        execute( "db.createCollection(\"" + collectionName + "\")" );
<<<<<<< HEAD

        insert( DATA );

=======

        insert( DATA );

>>>>>>> 18d3cce9
        try {

            addStore( placement );

            execute( String.format( "db.%s.addPlacement(\"%s\")", collectionName, placement ) );

            execute( String.format( "db.%s.deletePlacement(\"%s\")", collectionName, "hsqldb" ) );

            DocResult result = find( "{}", "{}" );

            assertTrue(
                    MongoConnection.checkDocResultSet(
                            result,
                            ImmutableList.of( DATA ), true,
                            false ) );


        } finally {
            execute( String.format( "db.%s.drop()", collectionName ) );

            removeStore( placement );
        }
    }


    private void addStore( String name ) throws SQLException {
        try ( JdbcConnection polyphenyDbConnection = new JdbcConnection( true ) ) {
            Connection connection = polyphenyDbConnection.getConnection();
            try ( Statement statement = connection.createStatement() ) {

                statement.executeUpdate( "ALTER ADAPTERS ADD \"" + name + "\" USING 'Hsqldb' AS 'Store'"
                        + " WITH '{maxConnections:\"25\",trxControlMode:locks,trxIsolationLevel:read_committed,type:Memory,tableType:Memory,mode:embedded}'" );

            }
        }
    }


    private void removeStore( String name ) throws SQLException {
        try ( JdbcConnection polyphenyDbConnection = new JdbcConnection( true ) ) {
            Connection connection = polyphenyDbConnection.getConnection();
            try ( Statement statement = connection.createStatement() ) {

                statement.executeUpdate( "ALTER ADAPTERS DROP \"" + name + "\"" );

            }
        }
    }

}<|MERGE_RESOLUTION|>--- conflicted
+++ resolved
@@ -41,19 +41,11 @@
     final static String collectionName = "doc";
 
 
-<<<<<<< HEAD
-
-=======
->>>>>>> 18d3cce9
     @Test
     public void addCollectionTest() {
         String name = "testCollection";
 
-<<<<<<< HEAD
-        LogicalNamespace namespace = Catalog.snapshot().getNamespace( database ).orElseThrow();
-=======
         LogicalNamespace namespace = Catalog.snapshot().getNamespace( MqlTestTemplate.namespace ).orElseThrow();
->>>>>>> 18d3cce9
 
         int size = Catalog.snapshot().doc().getCollections( namespace.id, null ).size();
 
@@ -73,19 +65,7 @@
     }
 
 
-
-    @Test
-    public void addCollection2Test() {
-        String name = "testCollection";
-
-        LogicalNamespace namespace = Catalog.snapshot().getNamespace( database ).orElseThrow();
-
-    }
-
-
-    @Test
-<<<<<<< HEAD
-=======
+    @Test
     public void differentNamespaceSyntaxTest() {
         String name = "testNamespaceSyntax";
 
@@ -103,16 +83,11 @@
 
 
     @Test
->>>>>>> 18d3cce9
     public void addPlacementTest() throws SQLException {
 
         String placement = "store1";
         try {
-<<<<<<< HEAD
-            LogicalNamespace namespace = Catalog.snapshot().getNamespace( database ).orElseThrow();
-=======
             LogicalNamespace namespace = Catalog.snapshot().getNamespace( MqlTestTemplate.namespace ).orElseThrow();
->>>>>>> 18d3cce9
 
             List<String> collectionNames = Catalog.snapshot().doc().getCollections( namespace.id, null ).stream().map( c -> c.name ).toList();
             collectionNames.forEach( n -> execute( String.format( "db.%s.drop()", n ) ) );
@@ -146,11 +121,7 @@
 
         execute( "db.createCollection(\"" + collectionName + "\")" );
 
-<<<<<<< HEAD
-        LogicalNamespace namespace = Catalog.snapshot().getNamespace( database ).orElseThrow();
-=======
         LogicalNamespace namespace = Catalog.snapshot().getNamespace( MqlTestTemplate.namespace ).orElseThrow();
->>>>>>> 18d3cce9
 
         LogicalCollection collection = Catalog.snapshot().doc().getCollections( namespace.id, new Pattern( collectionName ) ).get( 0 );
 
@@ -187,15 +158,9 @@
         final String DATA = "{ \"key\": \"value\", \"key1\": \"value1\"}";
 
         execute( "db.createCollection(\"" + collectionName + "\")" );
-<<<<<<< HEAD
 
         insert( DATA );
 
-=======
-
-        insert( DATA );
-
->>>>>>> 18d3cce9
         try {
 
             addStore( placement );
