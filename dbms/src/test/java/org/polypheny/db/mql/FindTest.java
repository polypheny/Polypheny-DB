--- conflicted
+++ resolved
@@ -56,11 +56,6 @@
             "{\"test\": [\"test\"], \"key\": 2}",
             "{\"test\": [3,1], \"key\": 2}" );
 
-    private final List<String> DATA_6 = Arrays.asList(
-            "{\"location\": { \"type\": \"Point\", \"coordinates\": [ 7.852923, 47.998949 ] }, \"key\": 3}",
-            "{\"location\": { \"type\": \"Point\", \"coordinates\": [ 9.289382, 48.741588 ] }, \"key\": 2}",
-            "{\"test\": [3,1], \"key\": 1}" );
-
 
     @Test
     public void filterSingleNumberTest() {
@@ -701,7 +696,6 @@
         insertMany( DATA_5 );
 
         DocResult result = find( "{\"test\": {\"$size\": 1}}", "{}" );
-<<<<<<< HEAD
 
         assertTrue(
                 MongoConnection.checkDocResultSet(
@@ -711,124 +705,4 @@
                         true ) );
     }
 
-
-    // geoIntersects
-
-    @Test
-    public void geoIntersectsTest() {
-        insertMany( DATA_6 );
-
-        DocResult result = find(
-                document(
-                        kv( string( "location" ), document(
-                                kv( string( "$geoIntersects" ), document(
-                                        kv( string( "$geometry" ), document(
-                                                kv( string( "type" ), string( "Polygon" ) ),
-                                                kv( string( "coordinates" ), "[ [ [ 9.25, 48.8 ], [9.6, 48.8], [10.3, 47.1], [9.25, 47.1], [9.25, 48.8] ] ]" ) )
-                                        )
-                                ) ) ) ) )
-                , "{}" );
-
-        assertTrue(
-                MongoConnection.checkDocResultSet(
-                        result,
-                        ImmutableList.of(
-                                "{\"location\": { \"type\": \"Point\", \"coordinates\": [ 9.289382, 48.741588 ] }, \"key\": 2}" ),
-                        true,
-                        true ) );
-    }
-
-
-    // geoWithin
-
-    @Test
-    public void geoWithinTest() {
-        insertMany( DATA_6 );
-
-        DocResult result = find(
-                document(
-                        kv( string( "location" ), document(
-                                kv( string( "$geoWithin" ), document(
-                                        kv( string( "$geometry" ), document(
-                                                kv( string( "type" ), string( "Polygon" ) ),
-                                                kv( string( "coordinates" ), "[ [ [ 9.25, 48.8 ], [9.6, 48.8], [10.3, 47.1], [9.25, 47.1], [9.25, 48.8] ] ]" ) )
-                                        )
-                                ) ) ) ) )
-                , "{}" );
-=======
->>>>>>> 18d3cce9
-
-        assertTrue(
-                MongoConnection.checkDocResultSet(
-                        result,
-<<<<<<< HEAD
-                        ImmutableList.of(
-                                "{\"location\": { \"type\": \"Point\", \"coordinates\": [ 9.289382, 48.741588 ] }, \"key\": 2}" ),
-                        true,
-                        true ) );
-    }
-
-
-    // near
-
-    @Test
-    public void nearTest() {
-        // for mongodb: $near requires a 2dsphere index
-        insertMany( DATA_6 );
-
-        DocResult result = find(
-                document(
-                        kv( string( "location" ), document(
-                                kv( string( "$near" ), document(
-                                        kv( string( "$geometry" ), document(
-                                                kv( string( "type" ), string( "Point" ) ),
-                                                kv( string( "coordinates" ), "[7.9, 48.0]" ) )
-                                        ),
-                                        kv( string( "$maxDistance" ), 5000000.00 )
-                                ) ) ) ) )
-                , "{}" );
-
-        assertTrue(
-                MongoConnection.checkDocResultSet(
-                        result,
-                        ImmutableList.of(
-                                "{\"location\": { \"type\": \"Point\", \"coordinates\": [ 7.852923, 47.998949 ] }, \"key\": 3}",
-                                "{\"location\": { \"type\": \"Point\", \"coordinates\": [ 9.289382, 48.741588 ] }, \"key\": 2}" ),
-                        true,
-                        true ) );
-    }
-
-
-    // nearSphere
-
-    @Test
-    public void nearSphereTest() {
-        // for mongodb: $nearSphere requires a 2dsphere index
-        insertMany( DATA_6 );
-
-        DocResult result = find(
-                document(
-                        kv( string( "location" ), document(
-                                kv( string( "$nearSphere" ), document(
-                                        kv( string( "$geometry" ), document(
-                                                kv( string( "type" ), string( "Point" ) ),
-                                                kv( string( "coordinates" ), "[7.9, 48.0]" ) )
-                                        ),
-                                        kv( string( "$maxDistance" ), 5000000.00 )
-                                ) ) ) ) )
-                , "{}" );
-
-        assertTrue(
-                MongoConnection.checkDocResultSet(
-                        result,
-                        ImmutableList.of(
-                                "{\"location\": { \"type\": \"Point\", \"coordinates\": [ 7.852923, 47.998949 ] }, \"key\": 3}",
-                                "{\"location\": { \"type\": \"Point\", \"coordinates\": [ 9.289382, 48.741588 ] }, \"key\": 2}" ),
-=======
-                        ImmutableList.of( "{\"test\": [\"test\"], \"key\": 2}" ),
->>>>>>> 18d3cce9
-                        true,
-                        true ) );
-    }
-
 }