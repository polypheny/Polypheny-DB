/*
 * Copyright 2019-2024 The Polypheny Project
 *
 * Licensed under the Apache License, Version 2.0 (the "License");
 * you may not use this file except in compliance with the License.
 * You may obtain a copy of the License at
 *
 * http://www.apache.org/licenses/LICENSE-2.0
 *
 * Unless required by applicable law or agreed to in writing, software
 * distributed under the License is distributed on an "AS IS" BASIS,
 * WITHOUT WARRANTIES OR CONDITIONS OF ANY KIND, either express or implied.
 * See the License for the specific language governing permissions and
 * limitations under the License.
 */

package org.polypheny.db.mql;

import java.util.Arrays;
import java.util.List;
import org.junit.jupiter.api.AfterAll;
import org.junit.jupiter.api.AfterEach;
import org.junit.jupiter.api.BeforeAll;
import org.junit.jupiter.api.BeforeEach;
import org.polypheny.db.TestHelper;
import org.polypheny.db.TestHelper.MongoConnection;
import org.polypheny.db.webui.models.results.DocResult;


/**
 * Test template, which wraps often-used MongoQL commands
 * for easier execution
 */
public class MqlTestTemplate {

    public static String namespace = "test";


    @BeforeAll
    public static void start() {
        TestHelper.getInstance();
        initDatabase();
    }


    @BeforeEach
    public void initCollection() {
<<<<<<< HEAD
        initCollection( database );
=======
        initCollection( namespace );
>>>>>>> 18d3cce9
    }


    @AfterEach
    public void dropCollection() {
<<<<<<< HEAD
        dropCollection( database );
=======
        dropCollection( namespace );
>>>>>>> 18d3cce9
    }


    public static void dropCollection( String collection ) {
        MongoConnection.executeGetResponse( "db." + collection + ".drop()" );
    }


    public static void initCollection( String collection ) {
        MongoConnection.executeGetResponse( "db.createCollection(" + collection + ")" );
    }


    @AfterAll
    public static void tearDown() {
        dropDatabase();
    }


    public static void createCollection( String collection, String database ) {
        MongoConnection.executeGetResponse( String.format( "db.createCollection( %s )", collection ), database );
    }


    @AfterEach
    public void cleanDocuments() {
        deleteMany( "{}" );
    }


    protected static void dropDatabase() {
        dropDatabase( namespace );
    }


    public static DocResult execute( String doc ) {
        return MongoConnection.executeGetResponse( doc );
    }


    public static DocResult execute( String doc, String database ) {
        return MongoConnection.executeGetResponse( doc, database );
    }


    public static void initDatabase() {
        initDatabase( namespace );
    }


    public static void initDatabase( String database ) {
        MongoConnection.executeGetResponse( "use " + database );
    }


    public static String document( String... entries ) {
        return String.format( "{ %s }", String.join( ",", entries ) );
    }


    public static String string( String string ) {
        return String.format( "\"%s\"", string );
    }


    public static String kv( String key, Object value ) {
        return String.format( "%s : %s", key, value );
    }


    protected String $addFields( String doc ) {
        return "{\"$addFields\":" + doc + "}";
    }


    protected String $count( String doc ) {
        return "{\"$count\":\"" + doc + "\"}";
    }


    protected String $group( String doc ) {
        return "{\"$group\":" + doc + "}";
    }


    protected String $limit( Integer limit ) {
        return "{\"$limit\":" + limit + "}";
    }


    protected String $match( String doc ) {
        return "{\"$match\":" + doc + "}";
    }


    protected String $project( String doc ) {
        return "{\"$project\":" + doc + "}";
    }


    protected String $replaceRoot( String doc ) {
        return "{\"$replaceRoot\":{\"newRoot\":\"" + doc + "\"}}";
    }


    protected String $replaceWith( String doc ) {
        return "{\"$replaceWith\":\"" + doc + "\"}";
    }


    protected String $set( String doc ) {
        return "{\"$set\":" + doc + "}";
    }


    protected String $skip( int amount ) {
        return "{\"$skip\":" + amount + "}";
    }


    protected String $sort( String doc ) {
        return "{\"$sort\":" + doc + "}";
    }


    protected String $unset( String doc ) {
        return "{\"$unset\":\"" + doc + "\"}";
    }


    protected String $unset( List<String> docs ) {
        return "{\"$unset\":[" + String.join( ",", docs ) + "]}";
    }


    protected String $unwind( String path ) {
        return "{\"$unwind\":\"" + path + "\"}";
    }


    public static void insert( String json ) {
        insert( json, namespace );
    }


    public static void insert( String json, String collection ) {
        insert( json, collection, namespace );
    }


    public static void insert( String json, String collection, String database ) {
        MongoConnection.executeGetResponse( "db." + collection + ".insert(" + json + ")", database );
    }


    public static void insertMany( List<String> jsons ) {
        insertMany( jsons, namespace );
    }


    public static void insertMany( List<String> jsons, String db ) {
        MongoConnection.executeGetResponse( "db." + db + ".insertMany([" + String.join( ",", jsons ) + "])" );
    }


    public static void update( String query, String update ) {
        update( query, update, namespace );
    }


    public static void update( String query, String update, String db ) {
        MongoConnection.executeGetResponse( "db." + db + ".update(" + query + ", " + update + ")" );
    }


    protected DocResult find( String query, String project ) {
<<<<<<< HEAD
        return find( query, project, database );
=======
        return find( query, project, namespace );
>>>>>>> 18d3cce9
    }


    protected DocResult find( String query, String project, String db ) {
        return MongoConnection.executeGetResponse( "db." + db + ".find(" + query + "," + project + ")" );
    }


    protected DocResult aggregate( String... stages ) {
<<<<<<< HEAD
        return aggregate( database, Arrays.asList( stages ) );
=======
        return aggregate( namespace, Arrays.asList( stages ) );
>>>>>>> 18d3cce9
    }


    protected DocResult aggregate( String db, List<String> stages ) {
        return MongoConnection.executeGetResponse( "db." + db + ".aggregate([" + String.join( ",", stages ) + "])" );
    }


    protected static void deleteMany( String query ) {
        deleteMany( query, namespace );
    }


    protected static void deleteMany( String query, String database ) {
        MongoConnection.executeGetResponse( "db." + database + ".deleteMany(" + query + ")" );
    }


    public static void dropDatabase( String database ) {
        MongoConnection.executeGetResponse( "db.dropDatabase()", database );
    }

}<|MERGE_RESOLUTION|>--- conflicted
+++ resolved
@@ -45,21 +45,13 @@
 
     @BeforeEach
     public void initCollection() {
-<<<<<<< HEAD
-        initCollection( database );
-=======
         initCollection( namespace );
->>>>>>> 18d3cce9
     }
 
 
     @AfterEach
     public void dropCollection() {
-<<<<<<< HEAD
-        dropCollection( database );
-=======
         dropCollection( namespace );
->>>>>>> 18d3cce9
     }
 
 
@@ -236,11 +228,7 @@
 
 
     protected DocResult find( String query, String project ) {
-<<<<<<< HEAD
-        return find( query, project, database );
-=======
         return find( query, project, namespace );
->>>>>>> 18d3cce9
     }
 
 
@@ -250,11 +238,7 @@
 
 
     protected DocResult aggregate( String... stages ) {
-<<<<<<< HEAD
-        return aggregate( database, Arrays.asList( stages ) );
-=======
         return aggregate( namespace, Arrays.asList( stages ) );
->>>>>>> 18d3cce9
     }
 
 
