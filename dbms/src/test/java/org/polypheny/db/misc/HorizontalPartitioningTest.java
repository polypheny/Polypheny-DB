/*
 * Copyright 2019-2024 The Polypheny Project
 *
 * Licensed under the Apache License, Version 2.0 (the "License");
 * you may not use this file except in compliance with the License.
 * You may obtain a copy of the License at
 *
 * http://www.apache.org/licenses/LICENSE-2.0
 *
 * Unless required by applicable law or agreed to in writing, software
 * distributed under the License is distributed on an "AS IS" BASIS,
 * WITHOUT WARRANTIES OR CONDITIONS OF ANY KIND, either express or implied.
 * See the License for the specific language governing permissions and
 * limitations under the License.
 */

package org.polypheny.db.misc;


import static org.junit.jupiter.api.Assertions.assertEquals;
import static org.junit.jupiter.api.Assertions.assertTrue;

import com.google.common.collect.ImmutableList;
import java.sql.Connection;
import java.sql.PreparedStatement;
import java.sql.SQLException;
import java.sql.Statement;
import java.util.List;
import java.util.stream.Collectors;
import org.apache.calcite.avatica.AvaticaSqlException;
<<<<<<< HEAD
import org.junit.jupiter.api.Assertions;
import org.junit.jupiter.api.BeforeAll;
import org.junit.jupiter.api.Tag;
import org.junit.jupiter.api.Test;
import org.polypheny.db.AdapterTestSuite;
=======
import org.junit.jupiter.api.BeforeAll;
import org.junit.jupiter.api.BeforeEach;
import org.junit.jupiter.api.Tag;
import org.junit.jupiter.api.Test;
>>>>>>> 250079c0
import org.polypheny.db.TestHelper;
import org.polypheny.db.TestHelper.JdbcConnection;
import org.polypheny.db.catalog.Catalog;
import org.polypheny.db.catalog.entity.allocation.AllocationEntity;
import org.polypheny.db.catalog.entity.allocation.AllocationPartition;
import org.polypheny.db.catalog.entity.allocation.AllocationPlacement;
import org.polypheny.db.catalog.entity.logical.LogicalTable;
import org.polypheny.db.catalog.logistic.PartitionType;
import org.polypheny.db.catalog.logistic.Pattern;
<<<<<<< HEAD
import org.polypheny.db.config.Config;
import org.polypheny.db.config.ConfigManager;
import org.polypheny.db.excluded.FileExcluded;
=======
import org.polypheny.db.catalog.snapshot.Snapshot;
import org.polypheny.db.config.Config;
import org.polypheny.db.config.ConfigManager;
import org.polypheny.db.cypher.CypherTestTemplate;
>>>>>>> 250079c0
import org.polypheny.db.monitoring.core.MonitoringServiceProvider;
import org.polypheny.db.partition.PartitionManager;
import org.polypheny.db.partition.PartitionManagerFactory;
import org.polypheny.db.partition.properties.PartitionProperty;
import org.polypheny.db.partition.properties.TemperaturePartitionProperty;
import org.polypheny.db.util.background.BackgroundTask.TaskSchedulingType;


@SuppressWarnings({ "SqlNoDataSourceInspection", "SqlDialectInspection" })
@Tag("adapter")
public class HorizontalPartitioningTest {

<<<<<<< HEAD
=======
    private static TestHelper helper;

    public static final String CREATE_TABLE_0 = "CREATE TABLE TableA(ID INTEGER NOT NULL, NAME VARCHAR(20), AGE INTEGER, PRIMARY KEY (ID))";

    public static final String DROP_TABLE_0 = "DROP TABLE TableA";


>>>>>>> 250079c0
    @BeforeAll
    public static void start() {
        // Ensures that Polypheny-DB is running
        helper = TestHelper.getInstance();
    }


    @BeforeEach
    public void beforeEach() {
        //helper.randomizeCatalogIds();
    }


    @Test
    public void basicHorizontalPartitioningTest() throws SQLException {
        try ( JdbcConnection polyphenyDbConnection = new JdbcConnection( true ) ) {
            Connection connection = polyphenyDbConnection.getConnection();
            try ( Statement statement = connection.createStatement() ) {
                statement.executeUpdate( "CREATE TABLE horizontalparttest( "
                        + "tprimary INTEGER NOT NULL, "
                        + "tinteger INTEGER NULL, "
                        + "tvarchar VARCHAR(20) NULL, "
                        + "PRIMARY KEY (tprimary) )" );

                try {
                    // Partition table after creation
                    statement.executeUpdate( "ALTER TABLE horizontalparttest "
                            + "PARTITION BY HASH (tinteger) "
                            + "PARTITIONS 4" );

                    // Cannot partition a table that has already been partitioned
                    boolean failed = false;
                    try {
                        statement.executeUpdate( "ALTER TABLE horizontalparttest "
                                + "PARTITION BY HASH (tinteger) "
                                + "PARTITIONS 2" );
                    } catch ( AvaticaSqlException e ) {
                        failed = true;
                    }
<<<<<<< HEAD
                    Assertions.assertTrue( failed );
=======
                    assertTrue( failed );
>>>>>>> 250079c0

                    // check assert False. Wrong partition column
                    failed = false;
                    try {
                        statement.executeUpdate( "CREATE TABLE horizontalparttestfalsepartition( "
                                + "tprimary INTEGER NOT NULL, "
                                + "tinteger INTEGER NULL, "
                                + "tvarchar VARCHAR(20) NULL, "
                                + "PRIMARY KEY (tprimary) )"
                                + "PARTITION BY HASH (othercolumn) "
                                + "PARTITIONS 3" );
                    } catch ( AvaticaSqlException e ) {
                        failed = true;
                    }
<<<<<<< HEAD
                    Assertions.assertTrue( failed );
=======
                    assertTrue( failed );
>>>>>>> 250079c0
                } finally {
                    // Drop tables and stores
                    statement.executeUpdate( "DROP TABLE IF EXISTS horizontalparttest" );
                    statement.executeUpdate( "DROP TABLE IF EXISTS horizontalparttestfalsepartition" );
                }
            }
        }
    }


    @Test
    public void modifyPartitionTest() throws SQLException {
        try ( JdbcConnection polyphenyDbConnection = new JdbcConnection( true ) ) {
            Connection connection = polyphenyDbConnection.getConnection();
            try ( Statement statement = connection.createStatement() ) {
                statement.executeUpdate( "CREATE TABLE horizontalparttest( "
                        + "tprimary INTEGER NOT NULL, "
                        + "tinteger INTEGER NULL, "
                        + "tvarchar VARCHAR(20) NULL, "
                        + "PRIMARY KEY (tprimary) )"
                        + "PARTITION BY HASH (tvarchar) "
                        + "PARTITIONS 3" );

                try {
                    // Deploy additional storeId
<<<<<<< HEAD
                    statement.executeUpdate( "ALTER ADAPTERS ADD \"store3\" USING 'Hsqldb' AS 'Store'"
                            + " WITH '{maxConnections:\"25\",path:., trxControlMode:locks,trxIsolationLevel:read_committed,type:Memory,tableType:Memory,mode:embedded}'" );
=======
                    TestHelper.addHsqldb( "store3", statement );
>>>>>>> 250079c0

                    // Add placement
                    statement.executeUpdate( "ALTER TABLE \"horizontalparttest\" ADD PLACEMENT (tvarchar) ON STORE \"store3\"" );

                    //Modify partitions on new placement
                    statement.executeUpdate( "ALTER TABLE \"horizontalparttest\" MODIFY PARTITIONS (0,1) ON STORE \"store3\" " );

                    //AsserTFalse
                    //Modify partitions out of index error
                    boolean failed = false;
                    try {
                        statement.executeUpdate( "ALTER TABLE \"horizontalparttest\" MODIFY PARTITIONS (0,1,4) ON STORE \"store3\" " );
                    } catch ( Exception e ) {
                        failed = true;
                    }
<<<<<<< HEAD
                    Assertions.assertTrue( failed );
=======
                    assertTrue( failed );
>>>>>>> 250079c0

                    //Create another table with initial partitioning
                    statement.executeUpdate( "CREATE TABLE horizontalparttestextension( "
                            + "tprimary INTEGER NOT NULL, "
                            + "tinteger INTEGER NULL, "
                            + "tvarchar VARCHAR(20) NULL, "
                            + "PRIMARY KEY (tprimary) )"
                            + "PARTITION BY HASH (tvarchar) "
                            + "PARTITIONS 3" );

                    // Deploy additional storeId
<<<<<<< HEAD
                    statement.executeUpdate( "ALTER ADAPTERS ADD \"store2\" USING 'Hsqldb' AS 'Store'"
                            + " WITH '{maxConnections:\"25\",path:., trxControlMode:locks,trxIsolationLevel:read_committed,type:Memory,tableType:Memory,mode:embedded}'" );
=======
                    TestHelper.addHsqldb( "store2", statement );
>>>>>>> 250079c0

                    // Add placement for second table
                    statement.executeUpdate( "ALTER TABLE \"horizontalparttestextension\" ADD PLACEMENT (tvarchar) ON STORE \"store2\"" );

                    statement.executeUpdate( "ALTER TABLE \"horizontalparttestextension\" MERGE PARTITIONS" );

                    // DROP Table to repartition
                    statement.executeUpdate( "DROP TABLE \"horizontalparttestextension\" " );

                    // Partition by name
                    statement.executeUpdate( "CREATE TABLE horizontalparttestextension( "
                            + "tprimary INTEGER NOT NULL, "
                            + "tinteger INTEGER NULL, "
                            + "tvarchar VARCHAR(20) NULL, "
                            + "PRIMARY KEY (tprimary) )"
                            + "PARTITION BY HASH (tinteger) "
                            + " WITH (name1, name2, name3)" );

                    // Add placement for second table
                    statement.executeUpdate( "ALTER TABLE \"horizontalparttestextension\" ADD PLACEMENT (tvarchar) ON STORE \"store2\"" );

                    // name partitioning can be modified with index
                    statement.executeUpdate( "ALTER TABLE \"horizontalparttestextension\" MODIFY PARTITIONS (1) ON STORE \"store2\" " );

                    // name partitioning can be modified with name
                    statement.executeUpdate( "ALTER TABLE \"horizontalparttestextension\" MODIFY PARTITIONS (name2, name3) ON STORE \"store2\" " );

                    // check assert False. modify with false name no partition exists with name22
                    failed = false;
                    try {
                        statement.executeUpdate( "ALTER TABLE \"horizontalparttestextension\" MODIFY PARTITIONS (name22) ON STORE \"store2\" " );
                    } catch ( AvaticaSqlException e ) {
                        failed = true;
                    }
<<<<<<< HEAD
                    Assertions.assertTrue( failed );
=======
                    assertTrue( failed );
>>>>>>> 250079c0
                } finally {
                    // Drop tables and stores
                    statement.executeUpdate( "DROP TABLE IF EXISTS horizontalparttestextension" );
                    statement.executeUpdate( "DROP TABLE IF EXISTS horizontalparttest" );
                    statement.executeUpdate( "ALTER ADAPTERS DROP \"store3\"" );
                    statement.executeUpdate( "ALTER ADAPTERS DROP \"store2\"" );
                }
            }
        }
    }


    @Test
    public void alterColumnsPartitioningTest() throws SQLException {
        try ( JdbcConnection polyphenyDbConnection = new JdbcConnection( true ) ) {
            Connection connection = polyphenyDbConnection.getConnection();
            try ( Statement statement = connection.createStatement() ) {
                statement.executeUpdate( "CREATE TABLE columnparttest( "
                        + "tprimary INTEGER NOT NULL, "
                        + "tinteger INTEGER NULL, "
                        + "tvarchar VARCHAR(20) NULL, "
                        + "PRIMARY KEY (tprimary) )" );

                try {
                    // Partition table after creation
                    statement.executeUpdate( "ALTER TABLE columnparttest "
                            + "PARTITION BY HASH (tinteger) "
                            + "PARTITIONS 4" );

                    statement.executeUpdate( "ALTER TABLE columnparttest ADD COLUMN newColumn BIGINT" );

                    statement.executeUpdate( "ALTER TABLE columnparttest RENAME COLUMN newColumn to veryNewColumn" );

                    statement.executeUpdate( "ALTER TABLE columnparttest DROP COLUMN veryNewColumn " );


                } finally {
                    // Drop tables and stores
                    statement.executeUpdate( "DROP TABLE IF EXISTS columnparttest" );
                }
            }
        }
    }


    // Check if partitions have enough partitions
    @Test
    public void partitionNumberTest() throws SQLException {
        try ( JdbcConnection polyphenyDbConnection = new JdbcConnection( true ) ) {
            Connection connection = polyphenyDbConnection.getConnection();
            try ( Statement statement = connection.createStatement() ) {

                // invalid partition size
                boolean failed = false;
                try {
                    statement.executeUpdate( "CREATE TABLE horizontalparttestfalseNEW( "
                            + "tprimary INTEGER NOT NULL, "
                            + "tinteger INTEGER NULL, "
                            + "tvarchar VARCHAR(20) NULL, "
                            + "PRIMARY KEY (tprimary) )"
                            + "PARTITION BY HASH (tvarchar) "
                            + "PARTITIONS 1" );
                } catch ( Exception e ) {
                    failed = true;
                }
<<<<<<< HEAD
                Assertions.assertTrue( failed );
=======
                assertTrue( failed );
>>>>>>> 250079c0

                // assert false partitioning only with partition name is not allowed
                failed = false;
                try {
                    statement.executeUpdate( "CREATE TABLE horizontal2( "
                            + "tprimary INTEGER NOT NULL, "
                            + "tinteger INTEGER NULL, "
                            + "tvarchar VARCHAR(20) NULL, "
                            + "PRIMARY KEY (tprimary) )"
                            + "PARTITION BY HASH (tvarchar) "
                            + "WITH (name1)" );
                } catch ( Exception e ) {
                    failed = true;
                }
<<<<<<< HEAD
                Assertions.assertTrue( failed );
=======
                assertTrue( failed );
>>>>>>> 250079c0

                statement.executeUpdate( "DROP TABLE IF EXISTS horizontalparttestfalseNEW" );
                statement.executeUpdate( "DROP TABLE IF EXISTS horizontal2" );
            }
        }
    }


    @Test
    public void dataMigrationTest() throws SQLException {
        try ( JdbcConnection polyphenyDbConnection = new JdbcConnection( true ) ) {
            Connection connection = polyphenyDbConnection.getConnection();
            try ( Statement statement = connection.createStatement() ) {
                try {
                    statement.executeUpdate( "CREATE TABLE hashpartition( "
                            + "tprimary INTEGER NOT NULL, "
                            + "tinteger INTEGER , "
                            + "tvarchar VARCHAR(20) , "
                            + "PRIMARY KEY (tprimary) )" );

                    statement.executeUpdate( "INSERT INTO hashpartition VALUES (1, 3, 'hans')" );
                    statement.executeUpdate( "INSERT INTO hashpartition VALUES (2, 7, 'bob')" );
                    TestHelper.checkResultSet(
                            statement.executeQuery( "SELECT * FROM hashpartition ORDER BY tprimary" ),
                            ImmutableList.of(
                                    new Object[]{ 1, 3, "hans" },
                                    new Object[]{ 2, 7, "bob" } ) );

                    // ADD adapter
                    TestHelper.addHsqldb( "storehash", statement );

                    // ADD FullPlacement
                    statement.executeUpdate( "ALTER TABLE \"hashpartition\" ADD PLACEMENT (tprimary, tinteger, tvarchar) ON STORE \"storehash\"" );

                    statement.executeUpdate( "ALTER TABLE hashpartition "
                            + "PARTITION BY HASH (tvarchar) "
                            + "PARTITIONS 3" );
                    TestHelper.checkResultSet(
                            statement.executeQuery( "SELECT * FROM hashpartition ORDER BY tprimary" ),
                            ImmutableList.of(
                                    new Object[]{ 1, 3, "hans" },
                                    new Object[]{ 2, 7, "bob" } ) );
                    LogicalTable table = Catalog.snapshot().rel().getTable( Catalog.defaultNamespaceId, "hashpartition" ).orElseThrow();
<<<<<<< HEAD
                    Assertions.assertEquals( 2, Catalog.snapshot().alloc().getPlacementsFromLogical( table.id ).size() );
=======
                    assertEquals( 2, Catalog.snapshot().alloc().getPlacementsFromLogical( table.id ).size() );
>>>>>>> 250079c0

                    statement.executeUpdate( "ALTER TABLE \"hashpartition\" MERGE PARTITIONS" );
                    TestHelper.checkResultSet(
                            statement.executeQuery( "SELECT * FROM hashpartition ORDER BY tprimary" ),
                            ImmutableList.of(
                                    new Object[]{ 1, 3, "hans" },
                                    new Object[]{ 2, 7, "bob" } ) );

                    //Combined with verticalPartitioning

                    statement.executeUpdate( "ALTER TABLE hashpartition MODIFY PLACEMENT"
                            + " DROP COLUMN tvarchar ON STORE storehash" );

                    statement.executeUpdate( "ALTER TABLE hashpartition MODIFY PLACEMENT"
                            + " DROP COLUMN tinteger ON STORE hsqldb" );

<<<<<<< HEAD
                    Assertions.assertTrue( Catalog.snapshot().alloc().getPlacementsFromLogical( table.id ).stream().allMatch( placement -> 2 == Catalog.snapshot().alloc().getColumns( placement.id ).size() ) );
=======
                    assertTrue( Catalog.snapshot().alloc().getPlacementsFromLogical( table.id ).stream().allMatch( placement -> 2 == Catalog.snapshot().alloc().getColumns( placement.id ).size() ) );
>>>>>>> 250079c0

                    statement.executeUpdate( "ALTER TABLE hashpartition "
                            + "PARTITION BY HASH (tvarchar) "
                            + "PARTITIONS 3" );

<<<<<<< HEAD
                    Assertions.assertEquals( 6, Catalog.snapshot().alloc().getFromLogical( table.id ).size() );
=======
                    assertEquals( 6, Catalog.snapshot().alloc().getFromLogical( table.id ).size() );
>>>>>>> 250079c0

                    TestHelper.checkResultSet(
                            statement.executeQuery( "SELECT * FROM hashpartition ORDER BY tprimary" ),
                            ImmutableList.of(
                                    new Object[]{ 1, 3, "hans" },
                                    new Object[]{ 2, 7, "bob" } ) );

                    statement.executeUpdate( "ALTER TABLE \"hashpartition\" MERGE PARTITIONS" );

<<<<<<< HEAD
                    Assertions.assertEquals( 2, Catalog.snapshot().alloc().getFromLogical( table.id ).size() );
=======
                    assertEquals( 2, Catalog.snapshot().alloc().getFromLogical( table.id ).size() );
>>>>>>> 250079c0

                    TestHelper.checkResultSet(
                            statement.executeQuery( "SELECT * FROM hashpartition ORDER BY tprimary" ),
                            ImmutableList.of(
                                    new Object[]{ 1, 3, "hans" },
                                    new Object[]{ 2, 7, "bob" } ) );

                } finally {
                    statement.executeUpdate( "DROP TABLE hashpartition" );
                    statement.executeUpdate( "ALTER ADAPTERS DROP \"storehash\"" );
                }
            }
        }
    }


    @Test
    public void hashPartitioningTest() throws SQLException {
        try ( JdbcConnection polyphenyDbConnection = new JdbcConnection( true ) ) {
            Connection connection = polyphenyDbConnection.getConnection();
            try ( Statement statement = connection.createStatement() ) {
                // Create basic setup
                statement.executeUpdate( "CREATE TABLE hashpartition( "
                        + "tprimary INTEGER NOT NULL, "
                        + "tinteger INTEGER NULL, "
                        + "tvarchar VARCHAR(20) NULL, "
                        + "PRIMARY KEY (tprimary) )"
                        + "PARTITION BY HASH (tvarchar) "
                        + "PARTITIONS 3" );

                try {
                    //AsserTFalse
                    //HASH Partitioning cant be created using values
                    boolean failed = false;
                    try {
                        statement.executeUpdate( "CREATE TABLE hashpartitioning( "
                                + "tprimary INTEGER NOT NULL, "
                                + "tinteger INTEGER NULL, "
                                + "tvarchar VARCHAR(20) NULL, "
                                + "PRIMARY KEY (tprimary) )"
                                + "PARTITION BY HASH (tvarchar) "
                                + "( PARTITION parta VALUES('abc'), "
                                + "PARTITION partb VALUES('def'))" );
                    } catch ( AvaticaSqlException e ) {
                        failed = true;
                    }
<<<<<<< HEAD
                    Assertions.assertTrue( failed );
=======
                    assertTrue( failed );
>>>>>>> 250079c0

                    // ADD adapter
                    TestHelper.addHsqldb( "storehash", statement );

                    // ADD FullPlacement
                    statement.executeUpdate( "ALTER TABLE \"hashpartition\" ADD PLACEMENT ON STORE \"storehash\"" );

                    // Change placement on second storeId
                    statement.executeUpdate( "ALTER TABLE \"hashpartition\" MODIFY PARTITIONS (0,1) ON STORE \"storehash\"" );

                    statement.executeUpdate( "ALTER TABLE \"hashpartition\" MERGE PARTITIONS" );

                    // You can't change the distribution unless there exists at least one full partition placement of each column as a fallback
                    failed = false;
                    try {
                        statement.executeUpdate( "CREATE TABLE hashpartitioningValidate( "
                                + "tprimary INTEGER NOT NULL, "
                                + "tinteger INTEGER NULL, "
                                + "tvarchar VARCHAR(20) NULL, "
                                + "PRIMARY KEY (tprimary) )"
                                + "PARTITION BY HASH (tvarchar) "
                                + "( PARTITION parta VALUES('abc'), "
                                + "PARTITION partb VALUES('def'))" );
                    } catch ( AvaticaSqlException e ) {
                        failed = true;
                    }
<<<<<<< HEAD
                    Assertions.assertTrue( failed );
=======
                    assertTrue( failed );
>>>>>>> 250079c0
                } finally {
                    statement.executeUpdate( "DROP TABLE IF EXISTS hashpartition" );
                    statement.executeUpdate( "DROP TABLE IF EXISTS hashpartitioning" );
                    statement.executeUpdate( "DROP TABLE IF EXISTS hashpartitioningvalidate" );
                    statement.executeUpdate( "ALTER ADAPTERS DROP \"storehash\"" );
                }
            }
        }
    }


    @Test
    public void listPartitioningTest() throws SQLException {
        try ( JdbcConnection polyphenyDbConnection = new JdbcConnection( true ) ) {
            Connection connection = polyphenyDbConnection.getConnection();
            try ( Statement statement = connection.createStatement() ) {

                //AsserTFalse
                //LIST Partitioning should be created using values
                statement.executeUpdate( "CREATE TABLE listpartitioning( "
                        + "tprimary INTEGER NOT NULL, "
                        + "tinteger INTEGER NULL, "
                        + "tvarchar VARCHAR(20) NULL, "
                        + "PRIMARY KEY (tprimary) )"
                        + "PARTITION BY LIST (tvarchar) "
                        + "( PARTITION parta VALUES('abc'), "
                        + "PARTITION partb VALUES('def', 'qrs'))" );

                try {
                    //LIST Partitioning check if unbound partition is correctly added when only specifying oen explicit partition

                    statement.executeUpdate( "CREATE TABLE listpartitioning3( "
                            + "tprimary INTEGER NOT NULL, "
                            + "tinteger INTEGER NULL, "
                            + "tvarchar VARCHAR(20) NULL, "
                            + "PRIMARY KEY (tprimary) )"
                            + "PARTITION BY LIST (tvarchar) "
                            + "( PARTITION parta VALUES('abc','def') )" );

                    //LIST partitioning can't be created with only empty lists
                    boolean failed = false;
                    try {
                        statement.executeUpdate( "CREATE TABLE listpartitioning2( "
                                + "tprimary INTEGER NOT NULL, "
                                + "tinteger INTEGER NULL, "
                                + "tvarchar VARCHAR(20) NULL, "
                                + "PRIMARY KEY (tprimary) )"
                                + "PARTITION BY LIST (tvarchar) "
                                + "PARTITIONS 3" );
                    } catch ( Exception e ) {
                        failed = true;
                    }
<<<<<<< HEAD
                    Assertions.assertTrue( failed );
=======
                    assertTrue( failed );
>>>>>>> 250079c0

                    // TODO: Check partition distribution violation

                    // TODO: Check unbound partitions
                } finally {
                    statement.executeUpdate( "DROP TABLE IF EXISTS listpartitioning" );
                    statement.executeUpdate( "DROP TABLE IF EXISTS listpartitioning2" );
                    statement.executeUpdate( "DROP TABLE IF EXISTS listpartitioning3" );
                }
            }
        }
    }


    @Test
    public void rangePartitioningTest() throws SQLException {
        try ( JdbcConnection polyphenyDbConnection = new JdbcConnection( true ) ) {
            Connection connection = polyphenyDbConnection.getConnection();
            try ( Statement statement = connection.createStatement() ) {
                statement.executeUpdate( "CREATE TABLE rangepartitioning1( "
                        + "tprimary INTEGER NOT NULL, "
                        + "tinteger INTEGER NULL, "
                        + "tvarchar VARCHAR(20) NULL, "
                        + "PRIMARY KEY (tprimary) )"
                        + "PARTITION BY RANGE (tinteger) "
                        + "( PARTITION parta VALUES(1,5), "
                        + "PARTITION partb VALUES(6,10))" );

                try {
                    statement.executeUpdate( "INSERT INTO rangepartitioning1 VALUES (1, 3, 'hans')" );
                    statement.executeUpdate( "INSERT INTO rangepartitioning1 VALUES (2, 7, 'bob')" );
                    TestHelper.checkResultSet(
                            statement.executeQuery( "SELECT * FROM rangepartitioning1 ORDER BY tprimary" ),
                            ImmutableList.of(
                                    new Object[]{ 1, 3, "hans" },
                                    new Object[]{ 2, 7, "bob" } ) );

                    statement.executeUpdate( "UPDATE rangepartitioning1 SET tinteger = 6 WHERE tinteger = 7" );
                    TestHelper.checkResultSet(
                            statement.executeQuery( "SELECT * FROM rangepartitioning1 ORDER BY tprimary" ),
                            ImmutableList.of(
                                    new Object[]{ 1, 3, "hans" },
                                    new Object[]{ 2, 6, "bob" } ) );
                    TestHelper.checkResultSet(
                            statement.executeQuery( "SELECT * FROM rangepartitioning1 WHERE tinteger = 6" ),
                            ImmutableList.of(
                                    new Object[]{ 2, 6, "bob" } ) );

                    // Checks if the input is ordered correctly. e.g. if the range for MIN and MAX is swapped when necessary
                    statement.executeUpdate( "CREATE TABLE rangepartitioning3( "
                            + "tprimary INTEGER NOT NULL, "
                            + "tinteger INTEGER NULL, "
                            + "tvarchar VARCHAR(20) NULL, "
                            + "PRIMARY KEY (tprimary) )"
                            + "PARTITION BY RANGE (tinteger) "
                            + "( PARTITION parta VALUES(5,4), "
                            + "PARTITION partb VALUES(10,6))" );

<<<<<<< HEAD
                    LogicalTable table = Catalog.snapshot().rel().getTables( null, new Pattern( "rangepartitioning3" ) ).get( 0 );

                    List<AllocationEntity> entites = Catalog.snapshot().alloc().getFromLogical( table.id );

                    /*Assertions.assertEquals( new ArrayList<>( Arrays.asList( "4", "5" ) )
                            , catalogPartitions.get( 0 ).partitionQualifiers );

                    Assertions.assertEquals( new ArrayList<>( Arrays.asList( "6", "10" ) )
                            , catalogPartitions.get( 1 ).partitionQualifiers );*/
=======
>>>>>>> 250079c0

                    // RANGE partitioning can't be created without specifying ranges
                    boolean failed = false;
                    try {
                        statement.executeUpdate(
                                """
                                        CREATE TABLE rangepartitioning2(\s
                                        tprimary INTEGER NOT NULL,\s
                                        tinteger INTEGER NULL,\s
                                        tvarchar VARCHAR(20) NULL,\s
                                        PRIMARY KEY (tprimary) )
                                        PARTITION BY RANGE (tinteger)\s
                                        PARTITIONS 3
                                        """ );
                    } catch ( Throwable e ) {
                        failed = true;
                    }
<<<<<<< HEAD
                    Assertions.assertTrue( failed );
=======
                    assertTrue( failed );

>>>>>>> 250079c0
                } finally {
                    statement.executeUpdate( "DROP TABLE rangepartitioning1" );
                    statement.executeUpdate( "DROP TABLE IF EXISTS rangepartitioning2" );
                    statement.executeUpdate( "DROP TABLE IF EXISTS rangepartitioning3" );
                }
            }
        }
    }


    @Test
    public void partitionFilterTest() throws SQLException {
        try ( JdbcConnection polyphenyDbConnection = new JdbcConnection( true ) ) {
            Connection connection = polyphenyDbConnection.getConnection();


            try ( Statement statement = connection.createStatement() ) {
                statement.executeUpdate( "CREATE TABLE physicalPartitionFilter( "
                        + "tprimary INTEGER NOT NULL, "
                        + "tvarchar VARCHAR(20) NULL, "
                        + "tinteger INTEGER NULL, "
                        + "PRIMARY KEY (tprimary) )"
                        + "PARTITION BY HASH (tvarchar) "
                        + "WITH (foo, bar, foobar, barfoo) " );

                try {

                    statement.executeUpdate( "INSERT INTO physicalPartitionFilter VALUES (10, 'e', 100)" );
                    statement.executeUpdate( "INSERT INTO physicalPartitionFilter VALUES (21, 'f', 200)" );

                    // Check if filter on partitionValue can be applied
                    TestHelper.checkResultSet(
                            statement.executeQuery( "SELECT * FROM physicalPartitionFilter WHERE tvarchar = 'e'" ),
                            ImmutableList.of(
                                    new Object[]{ 10, "e", 100 } ) );

                    // Check if negative Value can be used on partitionColumn
                    TestHelper.checkResultSet(
                            statement.executeQuery( "SELECT * FROM physicalPartitionFilter WHERE tvarchar != 'e'" ),
                            ImmutableList.of(
                                    new Object[]{ 21, "f", 200 } ) );

                    // Check if filter can be applied to arbitrary column != partitionColumn
                    TestHelper.checkResultSet(
                            statement.executeQuery( "SELECT * FROM physicalPartitionFilter WHERE tinteger = 100" ),
                            ImmutableList.of(
                                    new Object[]{ 10, "e", 100 } ) );

                    // Check if FILTER Compound can be used - OR
                    TestHelper.checkResultSet(
                            statement.executeQuery( "SELECT * FROM physicalPartitionFilter WHERE tvarchar = 'e' OR tvarchar = 'f' ORDER BY tprimary" ),
                            ImmutableList.of(
                                    new Object[]{ 10, "e", 100 },
                                    new Object[]{ 21, "f", 200 } ) );

                    // Check if FILTER Compound can be used - AND
                    TestHelper.checkResultSet(
                            statement.executeQuery( "SELECT * FROM physicalPartitionFilter WHERE tvarchar = 'e' AND tvarchar = 'f'" ),
                            ImmutableList.of() );
                } finally {
                    // Drop tables and stores
                    statement.executeUpdate( "DROP TABLE IF EXISTS physicalPartitionFilter" );
                }
            }
        }
    }


    @Test
    public void partitionPlacementTest() throws SQLException {
        try ( JdbcConnection polyphenyDbConnection = new JdbcConnection( true ) ) {
            Connection connection = polyphenyDbConnection.getConnection();

            long partitionsToCreate = 4;

            try ( Statement statement = connection.createStatement() ) {
                statement.executeUpdate( "CREATE TABLE physicalPartitionTest( "
                        + "tprimary INTEGER NOT NULL, "
                        + "tinteger INTEGER NULL, "
                        + "tvarchar VARCHAR(20) NULL, "
                        + "PRIMARY KEY (tprimary) )"
                        + "PARTITION BY HASH (tvarchar) "
                        + "WITH (foo, bar, foobar, barfoo) " );

                try {
                    LogicalTable table = Catalog.snapshot().rel().getTables( null, new Pattern( "physicalpartitiontest" ) ).get( 0 );
                    // Check if sufficient PartitionPlacements have been created

                    // Check if initially as many partitionPlacements are created as requested
<<<<<<< HEAD
                    Assertions.assertEquals( partitionsToCreate, Catalog.snapshot().alloc().getFromLogical( table.id ).size() );

                    // ADD adapter
                    statement.executeUpdate( "ALTER ADAPTERS ADD \"anotherstore\" USING 'Hsqldb' AS 'Store'"
                            + " WITH '{maxConnections:\"25\",path:., trxControlMode:locks,trxIsolationLevel:read_committed,type:Memory,tableType:Memory,mode:embedded}'" );

                    // ADD FullPlacement
                    statement.executeUpdate( "ALTER TABLE \"physicalPartitionTest\" ADD PLACEMENT ON STORE \"anotherstore\"" );
                    Assertions.assertEquals( partitionsToCreate * 2, Catalog.snapshot().alloc().getFromLogical( table.id ).size() );

                    // Modify partitions on second storeId
                    statement.executeUpdate( "ALTER TABLE \"physicalPartitionTest\" MODIFY PARTITIONS (\"foo\") ON STORE anotherstore" );
                    Assertions.assertEquals( partitionsToCreate + 1, Catalog.snapshot().alloc().getFromLogical( table.id ).size() );

                    // After MERGE should only hold one partition
                    statement.executeUpdate( "ALTER TABLE \"physicalPartitionTest\" MERGE PARTITIONS" );
                    Assertions.assertEquals( 2, Catalog.snapshot().alloc().getFromLogical( table.id ).size() );

                    // DROP STORE and verify number of partition Placements
                    statement.executeUpdate( "ALTER TABLE \"physicalPartitionTest\" DROP PLACEMENT ON STORE \"anotherstore\"" );
                    Assertions.assertEquals( 1, Catalog.snapshot().alloc().getFromLogical( table.id ).size() );
=======
                    assertEquals( partitionsToCreate, Catalog.snapshot().alloc().getFromLogical( table.id ).size() );

                    // ADD adapter
                    TestHelper.addHsqldb( "anotherstore", statement );

                    // ADD FullPlacement
                    statement.executeUpdate( "ALTER TABLE \"physicalPartitionTest\" ADD PLACEMENT ON STORE \"anotherstore\"" );
                    assertEquals( partitionsToCreate * 2, Catalog.snapshot().alloc().getFromLogical( table.id ).size() );

                    // Modify partitions on second storeId
                    statement.executeUpdate( "ALTER TABLE \"physicalPartitionTest\" MODIFY PARTITIONS (\"foo\") ON STORE anotherstore" );
                    assertEquals( partitionsToCreate + 1, Catalog.snapshot().alloc().getFromLogical( table.id ).size() );

                    // After MERGE should only hold one partition
                    statement.executeUpdate( "ALTER TABLE \"physicalPartitionTest\" MERGE PARTITIONS" );
                    assertEquals( 2, Catalog.snapshot().alloc().getFromLogical( table.id ).size() );

                    // DROP STORE and verify number of partition Placements
                    statement.executeUpdate( "ALTER TABLE \"physicalPartitionTest\" DROP PLACEMENT ON STORE \"anotherstore\"" );
                    assertEquals( 1, Catalog.snapshot().alloc().getFromLogical( table.id ).size() );
>>>>>>> 250079c0

                } finally {
                    // Drop tables and stores
                    statement.executeUpdate( "DROP TABLE IF EXISTS physicalPartitionTest" );
                    statement.executeUpdate( "ALTER ADAPTERS DROP anotherstore" );
                }
            }
        }
    }


    @Test
    public void temperaturePartitionTest() throws SQLException {
        try ( JdbcConnection polyphenyDbConnection = new JdbcConnection( true ) ) {
            Connection connection = polyphenyDbConnection.getConnection();
            try ( Statement statement = connection.createStatement() ) {

                // Cleans all dataPoints that the monitoring has aggregated so far
                MonitoringServiceProvider.getInstance().resetAllDataPoints();

                // Sets the background processing of Workload Monitoring a Temperature monitoring to one second to get immediate results
                ConfigManager cm = ConfigManager.getInstance();
                Config c1 = cm.getConfig( "runtime/partitionFrequencyProcessingInterval" );
                c1.setEnum( TaskSchedulingType.EVERY_SECOND );

                statement.executeUpdate( "CREATE TABLE temperaturetest( "
                        + "tprimary INTEGER NOT NULL, "
                        + "tinteger INTEGER NULL, "
                        + "tvarchar VARCHAR(20) NULL, "
                        + "PRIMARY KEY (tprimary) )"
                        + "PARTITION BY TEMPERATURE(tvarchar)"
                        + "(PARTITION hot VALUES(12%),"
                        + "PARTITION cold VALUES(14%))"
                        + " USING FREQUENCY write  INTERVAL 10 minutes WITH  20 HASH PARTITIONS" );

                try {
                    LogicalTable table = Catalog.snapshot().rel().getTables( null, new Pattern( "temperaturetest" ) ).get( 0 );

                    PartitionProperty partitionProperty = Catalog.snapshot().alloc().getPartitionProperty( table.id ).orElseThrow();

                    // Check if partition properties are correctly set and parsed
<<<<<<< HEAD
                    Assertions.assertEquals( 600, ((TemperaturePartitionProperty) partitionProperty).getFrequencyInterval() );
                    Assertions.assertEquals( 12, ((TemperaturePartitionProperty) partitionProperty).getHotAccessPercentageIn() );
                    Assertions.assertEquals( 14, ((TemperaturePartitionProperty) partitionProperty).getHotAccessPercentageOut() );
                    Assertions.assertEquals( PartitionType.HASH, ((TemperaturePartitionProperty) partitionProperty).getInternalPartitionFunction() );

                    Assertions.assertEquals( 2, partitionProperty.getPartitionGroupIds().size() );
                    Assertions.assertEquals( 20, partitionProperty.getPartitionIds().size() );

                    // Check if initially as many partitionPlacements are created as requested and stored in the partition property
                    Assertions.assertEquals( partitionProperty.getPartitionIds().size(), Catalog.snapshot().alloc().getPartitionsFromLogical( table.id ).size() );
=======
                    assertEquals( 600, ((TemperaturePartitionProperty) partitionProperty).getFrequencyInterval() );
                    assertEquals( 12, ((TemperaturePartitionProperty) partitionProperty).getHotAccessPercentageIn() );
                    assertEquals( 14, ((TemperaturePartitionProperty) partitionProperty).getHotAccessPercentageOut() );
                    assertEquals( PartitionType.HASH, ((TemperaturePartitionProperty) partitionProperty).getInternalPartitionFunction() );

                    assertEquals( 2, partitionProperty.getPartitionGroupIds().size() );
                    assertEquals( 20, partitionProperty.getPartitionIds().size() );

                    // Check if initially as many partitionPlacements are created as requested and stored in the partition property
                    assertEquals( partitionProperty.getPartitionIds().size(), Catalog.snapshot().alloc().getPartitionsFromLogical( table.id ).size() );
>>>>>>> 250079c0

                    // Retrieve partition distribution
                    // Get percentage of tables which can remain in HOT
                    long numberOfPartitionsInHot = ((long) partitionProperty.partitionIds.size() * ((TemperaturePartitionProperty) partitionProperty).getHotAccessPercentageIn()) / 100;
                    //These are the tables than can remain in HOT
                    long allowedTablesInHot = ((long) partitionProperty.partitionIds.size() * ((TemperaturePartitionProperty) partitionProperty).getHotAccessPercentageOut()) / 100;
                    if ( numberOfPartitionsInHot == 0 ) {
                        numberOfPartitionsInHot = 1;
                    }
                    if ( allowedTablesInHot == 0 ) {
                        allowedTablesInHot = 1;
                    }
                    long numberOfPartitionsInCold = partitionProperty.partitionIds.size() - numberOfPartitionsInHot;

                    List<AllocationPartition> hotPartitions = Catalog.snapshot().alloc().getPartitionsFromGroup( ((TemperaturePartitionProperty) partitionProperty).getHotPartitionGroupId() );
                    List<AllocationPartition> coldPartitions = Catalog.snapshot().alloc().getPartitionsFromGroup( ((TemperaturePartitionProperty) partitionProperty).getColdPartitionGroupId() );

<<<<<<< HEAD
                    Assertions.assertTrue( (numberOfPartitionsInHot == hotPartitions.size()) || (numberOfPartitionsInHot == allowedTablesInHot) );
=======
                    assertTrue( (numberOfPartitionsInHot == hotPartitions.size()) || (numberOfPartitionsInHot == allowedTablesInHot) );
>>>>>>> 250079c0

                    // ADD adapter
                    TestHelper.addHsqldb( "hot", statement );

                    TestHelper.addHsqldb( "cold", statement );

                    String partitionValue = "Foo";

                    statement.executeUpdate( "INSERT INTO temperaturetest VALUES (1, 3, '" + partitionValue + "')" );
                    statement.executeUpdate( "INSERT INTO temperaturetest VALUES (2, 4, '" + partitionValue + "')" );
                    statement.executeUpdate( "INSERT INTO temperaturetest VALUES (3, 5, '" + partitionValue + "')" );
                    statement.executeUpdate( "INSERT INTO temperaturetest VALUES (4, 6, '" + partitionValue + "')" );

                    //Do batch INSERT to check if BATCH INSERT works for partitioned tables
                    PreparedStatement preparedInsert = connection.prepareStatement( "INSERT INTO temperaturetest(tprimary,tinteger,tvarchar) VALUES (?, ?, ?)" );

                    preparedInsert.setInt( 1, 7 );
                    preparedInsert.setInt( 2, 55 );
                    preparedInsert.setString( 3, partitionValue );
                    preparedInsert.addBatch();

                    preparedInsert.executeBatch();
                    // This should execute two DML INSERTS on the target PartitionId and therefore redistribute the data

                    // Verify that the partition is now in HOT and was not before
                    LogicalTable updatedTable = Catalog.snapshot().rel().getTables( null, new Pattern( "temperaturetest" ) ).get( 0 );

                    PartitionProperty updatedProperty = Catalog.snapshot().alloc().getPartitionProperty( updatedTable.id ).orElseThrow();

                    // Manually get the target partitionID of query
                    PartitionManagerFactory partitionManagerFactory = PartitionManagerFactory.getInstance();
                    PartitionManager partitionManager = partitionManagerFactory.getPartitionManager( partitionProperty.partitionType );
                    long targetId = partitionManager.getTargetPartitionId( table, partitionProperty, partitionValue );

                    List<AllocationPartition> hotPartitionsAfterChange = Catalog.snapshot().alloc().getPartitionsFromGroup( ((TemperaturePartitionProperty) updatedProperty).getHotPartitionGroupId() );
<<<<<<< HEAD
                    Assertions.assertTrue( hotPartitionsAfterChange.stream().map( p -> p.id ).collect( Collectors.toList() ).contains( targetId ) );
=======
                    assertTrue( hotPartitionsAfterChange.stream().map( p -> p.id ).toList().contains( targetId ) );
>>>>>>> 250079c0

                    //Todo @Hennlo check number of access
                } finally {
                    // Drop tables and stores
                    statement.executeUpdate( "DROP TABLE IF EXISTS temperaturetest" );
                    statement.executeUpdate( "ALTER ADAPTERS DROP hot" );
                    statement.executeUpdate( "ALTER ADAPTERS DROP cold" );
                }
            }
        }
    }


    @Test
    public void multiInsertTest() throws SQLException {
        try ( JdbcConnection polyphenyDbConnection = new JdbcConnection( true ) ) {
            Connection connection = polyphenyDbConnection.getConnection();
            try ( Statement statement = connection.createStatement() ) {
                statement.executeUpdate( """
                        CREATE TABLE multiinsert(
                            tprimary INTEGER NOT NULL,
                            tvarchar VARCHAR(20) NULL,
                            tinteger INTEGER NULL,
                            PRIMARY KEY (tprimary) )
                        PARTITION BY HASH (tvarchar) PARTITIONS 20""" );

                try {
                    statement.executeUpdate( "INSERT INTO multiinsert(tprimary,tvarchar,tinteger) VALUES (1,'Hans',5),(2,'Eva',7),(3,'Alice',89)" );
                    TestHelper.checkResultSet(
                            statement.executeQuery( "SELECT * FROM multiinsert ORDER BY tprimary" ),
                            ImmutableList.of(
                                    new Object[]{ 1, "Hans", 5 },
                                    new Object[]{ 2, "Eva", 7 },
                                    new Object[]{ 3, "Alice", 89 } ) );

                    // Check if the values are correctly associated with the corresponding partition
                    TestHelper.checkResultSet(
                            statement.executeQuery( "SELECT * FROM multiinsert WHERE tvarchar = 'Hans' ORDER BY tprimary" ),
                            ImmutableList.of( new Object[]{ 1, "Hans", 5 } ) );

                    TestHelper.checkResultSet(
                            statement.executeQuery( "SELECT * FROM multiinsert WHERE tvarchar = 'Eva' ORDER BY tprimary" ),
                            ImmutableList.of( new Object[]{ 2, "Eva", 7 } ) );

                    TestHelper.checkResultSet(
                            statement.executeQuery( "SELECT * FROM multiinsert WHERE tvarchar = 'Alice' ORDER BY tprimary" ),
                            ImmutableList.of( new Object[]{ 3, "Alice", 89 } ) );

                } finally {
                    // Drop tables and stores
                    statement.executeUpdate( "DROP TABLE IF EXISTS multiinsert" );
                }
            }
        }

    }


    @Test
<<<<<<< HEAD
    @Tag("file")
=======
>>>>>>> 250079c0
    public void batchPartitionTest() throws SQLException {
        try ( JdbcConnection polyphenyDbConnection = new JdbcConnection( true ) ) {
            Connection connection = polyphenyDbConnection.getConnection();
            try ( Statement statement = connection.createStatement() ) {
                statement.executeUpdate( """
                        CREATE TABLE batchtest(
                            tprimary INTEGER NOT NULL,
                            tvarchar VARCHAR(20) NULL,
                            tinteger INTEGER NULL,
                            PRIMARY KEY (tprimary) )
                            PARTITION BY HASH (tvarchar)
                        PARTITIONS 20""" );

                try {
                    //
                    // INSERT
                    PreparedStatement preparedInsert = connection.prepareStatement( "INSERT INTO batchtest(tprimary,tvarchar,tinteger) VALUES (?, ?, ?)" );

                    preparedInsert.setInt( 1, 1 );
                    preparedInsert.setString( 2, "Foo" );
                    preparedInsert.setInt( 3, 4 );
                    preparedInsert.addBatch();

                    preparedInsert.setInt( 1, 2 );
                    preparedInsert.setString( 2, "Bar" );
                    preparedInsert.setInt( 3, 55 );
                    preparedInsert.addBatch();

                    preparedInsert.setInt( 1, 3 );
                    preparedInsert.setString( 2, "Foo" );
                    preparedInsert.setInt( 3, 67 );
                    preparedInsert.addBatch();

                    preparedInsert.setInt( 1, 4 );
                    preparedInsert.setString( 2, "FooBar" );
                    preparedInsert.setInt( 3, 89 );
                    preparedInsert.addBatch();

                    preparedInsert.executeBatch();

                    TestHelper.checkResultSet(
                            statement.executeQuery( "SELECT * FROM batchtest ORDER BY tprimary" ),
                            ImmutableList.of(
                                    new Object[]{ 1, "Foo", 4 },
                                    new Object[]{ 2, "Bar", 55 },
                                    new Object[]{ 3, "Foo", 67 },
                                    new Object[]{ 4, "FooBar", 89 } ) );

                    //
                    // UPDATE
                    PreparedStatement preparedUpdate = connection.prepareStatement( "UPDATE batchtest SET tinteger = ? WHERE tprimary = ?" );

                    preparedUpdate.setInt( 1, 31 );
                    preparedUpdate.setInt( 2, 1 );
                    preparedUpdate.addBatch();

                    preparedUpdate.setInt( 1, 32 );
                    preparedUpdate.setInt( 2, 2 );
                    preparedUpdate.addBatch();

                    preparedUpdate.setInt( 1, 33 );
                    preparedUpdate.setInt( 2, 3 );
                    preparedUpdate.addBatch();

                    preparedUpdate.executeBatch();

                    TestHelper.checkResultSet(
                            statement.executeQuery( "SELECT * FROM batchtest ORDER BY tprimary" ),
                            ImmutableList.of(
                                    new Object[]{ 1, "Foo", 31 },
                                    new Object[]{ 2, "Bar", 32 },
                                    new Object[]{ 3, "Foo", 33 },
                                    new Object[]{ 4, "FooBar", 89 } ) );

                    //
                    // DELETE
                    PreparedStatement preparedDelete = connection.prepareStatement( "DELETE FROM batchtest WHERE tinteger = ?" );

                    preparedDelete.setInt( 1, 31 );
                    preparedDelete.addBatch();

                    preparedDelete.setInt( 1, 89 );
                    preparedDelete.addBatch();

                    preparedDelete.executeBatch();

                    TestHelper.checkResultSet(
                            statement.executeQuery( "SELECT * FROM batchtest ORDER BY tprimary" ),
                            ImmutableList.of(
                                    new Object[]{ 2, "Bar", 32 },
                                    new Object[]{ 3, "Foo", 33 } ) );

                    statement.executeUpdate( "ALTER TABLE \"batchtest\" MERGE PARTITIONS" );
                    TestHelper.checkResultSet(
                            statement.executeQuery( "SELECT * FROM batchtest ORDER BY tprimary" ),
                            ImmutableList.of(
                                    new Object[]{ 2, "Bar", 32 },
                                    new Object[]{ 3, "Foo", 33 } ) );

                } finally {
                    // Drop tables and stores
                    statement.executeUpdate( "DROP TABLE IF EXISTS batchtest" );
                }
            }
        }
    }


    @Test
    public void hybridPartitioningTest() throws SQLException {
        try ( JdbcConnection polyphenyDbConnection = new JdbcConnection( true ) ) {
            Connection connection = polyphenyDbConnection.getConnection();
            try ( Statement statement = connection.createStatement() ) {

                // Add Table
                statement.executeUpdate( "CREATE TABLE hybridpartitioningtest( "
                        + "tprimary INTEGER NOT NULL, "
                        + "tvarchar VARCHAR(20) NULL, "
                        + "tinteger INTEGER NULL, "
                        + "PRIMARY KEY (tprimary) )" );

                try {
                    // Add data
                    PreparedStatement preparedInsert = connection.prepareStatement( "INSERT INTO hybridpartitioningtest(tprimary,tvarchar,tinteger) VALUES (?, ?, ?)" );

                    preparedInsert.setInt( 1, 1 );
                    preparedInsert.setString( 2, "Foo" );
                    preparedInsert.setInt( 3, 4 );
                    preparedInsert.addBatch();

                    preparedInsert.setInt( 1, 2 );
                    preparedInsert.setString( 2, "Bar" );
                    preparedInsert.setInt( 3, 55 );
                    preparedInsert.addBatch();

                    preparedInsert.setInt( 1, 3 );
                    preparedInsert.setString( 2, "Foo" );
                    preparedInsert.setInt( 3, 67 );
                    preparedInsert.addBatch();

                    preparedInsert.setInt( 1, 4 );
                    preparedInsert.setString( 2, "FooBar" );
                    preparedInsert.setInt( 3, 89 );
                    preparedInsert.addBatch();

                    preparedInsert.executeBatch();

                    // Assert and Check if Table has the desired entries
                    TestHelper.checkResultSet(
                            statement.executeQuery( "SELECT * FROM hybridpartitioningtest ORDER BY tprimary" ),
                            ImmutableList.of(
                                    new Object[]{ 1, "Foo", 4 },
                                    new Object[]{ 2, "Bar", 55 },
                                    new Object[]{ 3, "Foo", 67 },
                                    new Object[]{ 4, "FooBar", 89 } ) );

                    // Add second Adapter
                    TestHelper.addHsqldb( "anotherstore", statement );

                    // Add second placement for table on that new adapter
                    statement.executeUpdate( "ALTER TABLE \"hybridpartitioningtest\" ADD PLACEMENT ON STORE \"anotherstore\"" );

                    // Assert and Check if Table has the desired entries
                    TestHelper.checkResultSet(
                            statement.executeQuery( "SELECT * FROM hybridpartitioningtest ORDER BY tprimary" ),
                            ImmutableList.of(
                                    new Object[]{ 1, "Foo", 4 },
                                    new Object[]{ 2, "Bar", 55 },
                                    new Object[]{ 3, "Foo", 67 },
                                    new Object[]{ 4, "FooBar", 89 } ) );

                    // Partition Data with HASH 4
                    statement.executeUpdate( "ALTER TABLE \"hybridpartitioningtest\" PARTITION BY HASH (tvarchar) "
                            + "WITH (\"one\", \"two\", \"three\", \"four\")" );

                    // Assert and Check if Table has the desired entries
                    TestHelper.checkResultSet(
                            statement.executeQuery( "SELECT * FROM hybridpartitioningtest ORDER BY tprimary" ),
                            ImmutableList.of(
                                    new Object[]{ 1, "Foo", 4 },
                                    new Object[]{ 2, "Bar", 55 },
                                    new Object[]{ 3, "Foo", 67 },
                                    new Object[]{ 4, "FooBar", 89 } ) );

                    // Place Partition 1 & 2 on first adapter
                    statement.executeUpdate( "ALTER TABLE \"hybridpartitioningtest\" MODIFY PARTITIONS (\"one\", \"two\" ) ON STORE hsqldb" );

                    // Assert and Check if Table has the desired entries
                    TestHelper.checkResultSet(
                            statement.executeQuery( "SELECT * FROM hybridpartitioningtest ORDER BY tprimary" ),
                            ImmutableList.of(
                                    new Object[]{ 1, "Foo", 4 },
                                    new Object[]{ 2, "Bar", 55 },
                                    new Object[]{ 3, "Foo", 67 },
                                    new Object[]{ 4, "FooBar", 89 } ) );

                    // Place Partition 3 & 4 on second adapter
                    statement.executeUpdate( "ALTER TABLE \"hybridpartitioningtest\" MODIFY PARTITIONS (\"three\", \"four\" ) ON STORE anotherstore" );

                    // Assert and Check if Table has the desired entries
                    TestHelper.checkResultSet(
                            statement.executeQuery( "SELECT * FROM hybridpartitioningtest ORDER BY tprimary" ),
                            ImmutableList.of(
                                    new Object[]{ 1, "Foo", 4 },
                                    new Object[]{ 2, "Bar", 55 },
                                    new Object[]{ 3, "Foo", 67 },
                                    new Object[]{ 4, "FooBar", 89 } ) );

                    // Add more data
                    preparedInsert = connection.prepareStatement( "INSERT INTO hybridpartitioningtest(tprimary,tvarchar,tinteger) VALUES (?, ?, ?)" );
                    preparedInsert.setInt( 1, 407 );
                    preparedInsert.setString( 2, "BarFoo" );
                    preparedInsert.setInt( 3, 67 );
                    preparedInsert.addBatch();

                    preparedInsert.setInt( 1, 12 );
                    preparedInsert.setString( 2, "FooBar" );
                    preparedInsert.setInt( 3, 43 );
                    preparedInsert.addBatch();

                    preparedInsert.executeBatch();

                    // Assert and Check if Table has the desired entries
                    TestHelper.checkResultSet(
                            statement.executeQuery( "SELECT * FROM hybridpartitioningtest ORDER BY tprimary" ),
                            ImmutableList.of(
                                    new Object[]{ 1, "Foo", 4 },
                                    new Object[]{ 2, "Bar", 55 },
                                    new Object[]{ 3, "Foo", 67 },
                                    new Object[]{ 4, "FooBar", 89 },
                                    new Object[]{ 12, "FooBar", 43 },
                                    new Object[]{ 407, "BarFoo", 67 } ) );

                    // Remove data
                    statement.executeUpdate( "DELETE FROM \"hybridpartitioningtest\" where tvarchar = 'Foo'" );

                    // Assert and Check if Table has the desired entries
                    TestHelper.checkResultSet(
                            statement.executeQuery( "SELECT * FROM hybridpartitioningtest ORDER BY tprimary" ),
                            ImmutableList.of(
                                    new Object[]{ 2, "Bar", 55 },
                                    new Object[]{ 4, "FooBar", 89 },
                                    new Object[]{ 12, "FooBar", 43 },
                                    new Object[]{ 407, "BarFoo", 67 } ) );

                    // Place Partition all partitions on second adapter
                    statement.executeUpdate( "ALTER TABLE \"hybridpartitioningtest\" MODIFY PARTITIONS (\"one\", \"two\", \"three\", \"four\" ) ON STORE anotherstore" );

                    // Assert and Check if Table has the desired entries
                    TestHelper.checkResultSet(
                            statement.executeQuery( "SELECT * FROM hybridpartitioningtest ORDER BY tprimary" ),
                            ImmutableList.of(
                                    new Object[]{ 2, "Bar", 55 },
                                    new Object[]{ 4, "FooBar", 89 },
                                    new Object[]{ 12, "FooBar", 43 },
                                    new Object[]{ 407, "BarFoo", 67 } ) );

                    // Remove initial placement from adapter
                    statement.executeUpdate( "ALTER TABLE \"hybridpartitioningtest\" DROP PLACEMENT ON STORE \"hsqldb\"" );

                    // Assert and Check if Table has the desired entries
                    TestHelper.checkResultSet(
                            statement.executeQuery( "SELECT * FROM hybridpartitioningtest ORDER BY tprimary" ),
                            ImmutableList.of(
                                    new Object[]{ 2, "Bar", 55 },
                                    new Object[]{ 4, "FooBar", 89 },
                                    new Object[]{ 12, "FooBar", 43 },
                                    new Object[]{ 407, "BarFoo", 67 } ) );

                    // Merge table
                    statement.executeUpdate( "ALTER TABLE \"hybridpartitioningtest\" MERGE PARTITIONS" );

                    // Assert and Check if Table has the desired entries
                    TestHelper.checkResultSet(
                            statement.executeQuery( "SELECT * FROM hybridpartitioningtest ORDER BY tprimary" ),
                            ImmutableList.of(
                                    new Object[]{ 2, "Bar", 55 },
                                    new Object[]{ 4, "FooBar", 89 },
                                    new Object[]{ 12, "FooBar", 43 },
                                    new Object[]{ 407, "BarFoo", 67 } ) );

                    // Add Data
                    preparedInsert = connection.prepareStatement( "INSERT INTO hybridpartitioningtest(tprimary,tvarchar,tinteger) VALUES (?, ?, ?)" );
                    preparedInsert.setInt( 1, 408 );
                    preparedInsert.setString( 2, "New" );
                    preparedInsert.setInt( 3, 22 );
                    preparedInsert.addBatch();

                    preparedInsert.setInt( 1, 409 );
                    preparedInsert.setString( 2, "Work" );
                    preparedInsert.setInt( 3, 23 );
                    preparedInsert.addBatch();

                    preparedInsert.executeBatch();

                    // Assert and Check if Table has the desired entries
                    TestHelper.checkResultSet(
                            statement.executeQuery( "SELECT * FROM hybridpartitioningtest ORDER BY tprimary" ),
                            ImmutableList.of(
                                    new Object[]{ 2, "Bar", 55 },
                                    new Object[]{ 4, "FooBar", 89 },
                                    new Object[]{ 12, "FooBar", 43 },
                                    new Object[]{ 407, "BarFoo", 67 },
                                    new Object[]{ 408, "New", 22 },
                                    new Object[]{ 409, "Work", 23 } ) );

                    // Repartition with different number of partitions
                    statement.executeUpdate( "ALTER TABLE \"hybridpartitioningtest\" PARTITION BY HASH (tvarchar) "
                            + "WITH (\"one\", \"two\", \"three\", \"four\", \"five\", \"six\", \"seven\", \"eight\", \"nine\")" );

                    // Assert and Check if Table has the desired entries
                    TestHelper.checkResultSet(
                            statement.executeQuery( "SELECT * FROM hybridpartitioningtest ORDER BY tprimary" ),
                            ImmutableList.of(
                                    new Object[]{ 2, "Bar", 55 },
                                    new Object[]{ 4, "FooBar", 89 },
                                    new Object[]{ 12, "FooBar", 43 },
                                    new Object[]{ 407, "BarFoo", 67 },
                                    new Object[]{ 408, "New", 22 },
                                    new Object[]{ 409, "Work", 23 } ) );

                } finally {
                    statement.executeUpdate( "DROP TABLE IF EXISTS hybridpartitioningtest" );
                    statement.executeUpdate( "ALTER ADAPTERS DROP anotherstore" );
                }
            }
        }
    }


    @Test
    public void hybridPartitioningNoDataTest() throws SQLException {
        try ( JdbcConnection polyphenyDbConnection = new JdbcConnection( true ) ) {
            Connection connection = polyphenyDbConnection.getConnection();
            try ( Statement statement = connection.createStatement() ) {

                // Add Table
                statement.executeUpdate( "CREATE TABLE beforetes( "
                        + "tprimary INTEGER NOT NULL, "
                        + "tvarchar VARCHAR(20) NULL, "
                        + "tinteger INTEGER NULL, "
                        + "PRIMARY KEY (tprimary) )" );

                // Add Table
                statement.executeUpdate( "CREATE TABLE hybridpartitioningtest( "
                        + "tprimary INTEGER NOT NULL, "
                        + "tvarchar VARCHAR(20) NULL, "
                        + "tinteger INTEGER NULL, "
                        + "PRIMARY KEY (tprimary) )" );

                try {
                    LogicalTable table = Catalog.snapshot().rel().getTable( Catalog.defaultNamespaceId, "hybridpartitioningtest" ).orElseThrow();

                    assertEquals( 1, Catalog.snapshot().alloc().getFromLogical( table.id ).size() );
                    assertEquals( 1, Catalog.snapshot().alloc().getPlacementsFromLogical( table.id ).size() );
                    assertEquals( 1, Catalog.snapshot().alloc().getPartitionsFromLogical( table.id ).size() );

                    long originalAdapterId = Catalog.snapshot().alloc().getPlacementsFromLogical( table.id ).get( 0 ).adapterId;

                    // Add second Adapter
                    TestHelper.addHsqldb( "anotherstore", statement );
                    long newAdapterId = Catalog.snapshot().getAdapter( "anotherstore" ).orElseThrow().id;

                    // Add second placement for table on that new adapter
                    statement.executeUpdate( "ALTER TABLE \"hybridpartitioningtest\" ADD PLACEMENT ON STORE \"anotherstore\"" );

                    assertEquals( 2, Catalog.snapshot().alloc().getFromLogical( table.id ).size() );
                    assertEquals( 2, Catalog.snapshot().alloc().getPlacementsFromLogical( table.id ).size() );
                    assertEquals( 1, Catalog.snapshot().alloc().getPartitionsFromLogical( table.id ).size() );

                    // Partition Data with HASH 4
                    statement.executeUpdate( "ALTER TABLE \"hybridpartitioningtest\" PARTITION BY HASH (tvarchar) "
                            + "WITH (\"one\", \"two\", \"three\", \"four\")" );

                    assertEquals( 8, Catalog.snapshot().alloc().getFromLogical( table.id ).size() );
                    assertEquals( 2, Catalog.snapshot().alloc().getPlacementsFromLogical( table.id ).size() );
                    assertEquals( 4, Catalog.snapshot().alloc().getPartitionsFromLogical( table.id ).size() );

                    AllocationPlacement origPlacement = Catalog.snapshot().alloc().getPlacement( originalAdapterId, table.id ).orElseThrow();
                    List<AllocationEntity> originalPlacements = Catalog.snapshot().alloc().getAllocsOfPlacement( origPlacement.id );
                    assertEquals( 4, originalPlacements.size() );

                    // Place Partition 1 & 2 on first adapter
                    statement.executeUpdate( "ALTER TABLE \"hybridpartitioningtest\" MODIFY PARTITIONS (\"one\", \"two\" ) ON STORE hsqldb" );

                    assertEquals( 6, Catalog.snapshot().alloc().getFromLogical( table.id ).size() );
                    assertEquals( 2, Catalog.snapshot().alloc().getPlacementsFromLogical( table.id ).size() );
                    assertEquals( 4, Catalog.snapshot().alloc().getPartitionsFromLogical( table.id ).size() );
                    origPlacement = Catalog.snapshot().alloc().getPlacement( originalAdapterId, table.id ).orElseThrow();

                    originalPlacements = Catalog.snapshot().alloc().getAllocsOfPlacement( origPlacement.id );

                    assertEquals( 2, originalPlacements.size() );

                    // Place Partition 3 & 4 on second adapter
                    statement.executeUpdate( "ALTER TABLE \"hybridpartitioningtest\" MODIFY PARTITIONS (\"three\", \"four\" ) ON STORE anotherstore" );

                    assertEquals( 4, Catalog.snapshot().alloc().getFromLogical( table.id ).size() );
                    assertEquals( 2, Catalog.snapshot().alloc().getPlacementsFromLogical( table.id ).size() );
                    assertEquals( 4, Catalog.snapshot().alloc().getPartitionsFromLogical( table.id ).size() );

                    // Place Partition all partitions on second adapter
                    statement.executeUpdate( "ALTER TABLE \"hybridpartitioningtest\" MODIFY PARTITIONS (\"one\", \"two\", \"three\", \"four\" ) ON STORE anotherstore" );

                    assertEquals( 6, Catalog.snapshot().alloc().getFromLogical( table.id ).size() );
                    assertEquals( 2, Catalog.snapshot().alloc().getPlacementsFromLogical( table.id ).size() );
                    assertEquals( 4, Catalog.snapshot().alloc().getPartitionsFromLogical( table.id ).size() );

                    // Remove initial placement from adapter
                    statement.executeUpdate( "ALTER TABLE \"hybridpartitioningtest\" DROP PLACEMENT ON STORE \"hsqldb\"" );

                    assertEquals( 4, Catalog.snapshot().alloc().getFromLogical( table.id ).size() );
                    assertEquals( 1, Catalog.snapshot().alloc().getPlacementsFromLogical( table.id ).size() );
                    assertEquals( 4, Catalog.snapshot().alloc().getPartitionsFromLogical( table.id ).size() );

                    // Merge table
                    statement.executeUpdate( "ALTER TABLE \"hybridpartitioningtest\" MERGE PARTITIONS" );

                    assertEquals( 1, Catalog.snapshot().alloc().getFromLogical( table.id ).size() );
                    assertEquals( 1, Catalog.snapshot().alloc().getPlacementsFromLogical( table.id ).size() );
                    assertEquals( 1, Catalog.snapshot().alloc().getPartitionsFromLogical( table.id ).size() );

                    // Repartition with different number of partitions
                    statement.executeUpdate( "ALTER TABLE \"hybridpartitioningtest\" PARTITION BY HASH (tvarchar) "
                            + "WITH (\"one\", \"two\", \"three\", \"four\", \"five\", \"six\", \"seven\", \"eight\", \"nine\")" );

                    assertEquals( 9, Catalog.snapshot().alloc().getFromLogical( table.id ).size() );
                    assertEquals( 1, Catalog.snapshot().alloc().getPlacementsFromLogical( table.id ).size() );
                    assertEquals( 9, Catalog.snapshot().alloc().getPartitionsFromLogical( table.id ).size() );

                } finally {
                    statement.executeUpdate( "DROP TABLE IF EXISTS hybridpartitioningtest" );
                    statement.executeUpdate( "ALTER ADAPTERS DROP anotherstore" );
                }
            }
        }
    }


    @Test
    public void dataPlacementTest() throws SQLException {
        try ( JdbcConnection polyphenyDbConnection = new JdbcConnection( true ) ) {
            Connection connection = polyphenyDbConnection.getConnection();

            long partitionsToCreate = 4;

            try ( Statement statement = connection.createStatement() ) {
                statement.executeUpdate( "CREATE TABLE horizontalDataPlacementTest( "
                        + "tprimary INTEGER NOT NULL, "
                        + "tinteger INTEGER NULL, "
                        + "tvarchar VARCHAR(20) NULL, "
                        + "PRIMARY KEY (tprimary) )"
                        + "PARTITION BY HASH (tvarchar) "
                        + "WITH (foo, bar, foobar, barfoo) " );

                try {
                    LogicalTable table = Catalog.snapshot().rel().getTables( null, new Pattern( "horizontaldataplacementtest" ) ).get( 0 );
                    // Check if sufficient PartitionPlacements have been created

                    // Check if initially as many DataPlacements are created as requested
                    // One for each storeId
<<<<<<< HEAD

                    Assertions.assertEquals( 1, Catalog.snapshot().alloc().getPlacementsFromLogical( table.id ).size() );

=======

                    assertEquals( 1, Catalog.snapshot().alloc().getPlacementsFromLogical( table.id ).size() );

>>>>>>> 250079c0
                    AllocationPlacement placement = Catalog.snapshot().alloc().getPlacementsFromLogical( table.id ).get( 0 );

                    long initialAdapterId = placement.adapterId;

                    // Check how many columnPlacements are added to the one DataPlacement
<<<<<<< HEAD
                    Assertions.assertEquals( table.getColumnIds().size(), Catalog.snapshot().alloc().getAllocsOfPlacement( placement.id ).get( 0 ).getRowType().getFieldCount() );

                    // Check how many partitionPlacements are added to the one DataPlacement
                    Assertions.assertEquals( partitionsToCreate, Catalog.snapshot().alloc().getPartitionsFromLogical( table.id ).size() );
=======
                    assertEquals( table.getColumnIds().size(), Catalog.snapshot().alloc().getAllocsOfPlacement( placement.id ).get( 0 ).getTupleType().getFieldCount() );

                    // Check how many partitionPlacements are added to the one DataPlacement
                    assertEquals( partitionsToCreate, Catalog.snapshot().alloc().getPartitionsFromLogical( table.id ).size() );
>>>>>>> 250079c0

                    // ADD adapter
                    TestHelper.addHsqldb( "anotherstore", statement );

                    // ADD FullPlacement
                    statement.executeUpdate( "ALTER TABLE \"horizontalDataPlacementTest\" ADD PLACEMENT ON STORE \"anotherstore\"" );

                    // Check if we now have two dataPlacements in table
                    table = Catalog.snapshot().rel().getTable( table.id ).orElseThrow();
<<<<<<< HEAD
                    Assertions.assertEquals( 2, Catalog.snapshot().alloc().getPlacementsFromLogical( table.id ).size() );
=======
                    assertEquals( 2, Catalog.snapshot().alloc().getPlacementsFromLogical( table.id ).size() );
>>>>>>> 250079c0

                    // Modify partitions on second storeId
                    statement.executeUpdate( "ALTER TABLE \"horizontalDataPlacementTest\" MODIFY PARTITIONS (\"foo\") ON STORE anotherstore" );
                    List<AllocationPlacement> placements = Catalog.snapshot().alloc().getPlacementsFromLogical( table.id );

                    long otherAdapterId = -1;
                    for ( AllocationPlacement place : placements ) {
                        if ( place.adapterId != initialAdapterId ) {
                            otherAdapterId = place.adapterId;
<<<<<<< HEAD
                            Assertions.assertEquals( 1, Catalog.snapshot().alloc().getAllocsOfPlacement( place.id ).size() );
                        } else {
                            Assertions.assertEquals( 4, Catalog.snapshot().alloc().getAllocsOfPlacement( place.id ).size() );
=======
                            assertEquals( 1, Catalog.snapshot().alloc().getAllocsOfPlacement( place.id ).size() );
                        } else {
                            assertEquals( 4, Catalog.snapshot().alloc().getAllocsOfPlacement( place.id ).size() );
>>>>>>> 250079c0
                        }
                    }

                    // Modify columns on second storeId
                    statement.executeUpdate( "ALTER TABLE \"horizontalDataPlacementTest\" MODIFY PLACEMENT (tinteger) "
                            + "ON STORE anotherstore WITH partitions (\"bar\", \"barfoo\", \"foo\") " );

                    placements = Catalog.snapshot().alloc().getPlacementsFromLogical( table.id );
                    for ( AllocationPlacement place : placements ) {
                        if ( place.adapterId == otherAdapterId ) {
<<<<<<< HEAD
                            Assertions.assertEquals( 2, Catalog.snapshot().alloc().getColumns( place.id ).size() );
                            Assertions.assertEquals( 3, Catalog.snapshot().alloc().getAllocsOfPlacement( place.id ).size() );
                            //Assertions.assertEquals( 2, Catalog.snapshot().alloc().getColumnPlacementsOnAdapterPerTable( adapterId, table.id ).size() );
                            //Assertions.assertEquals( 3, Catalog.snapshot().alloc().getPartitionsOnDataPlacement( adapterId, table.id ).size() );
                        } else if ( place.adapterId == initialAdapterId ) {
                            Assertions.assertEquals( 3, Catalog.snapshot().alloc().getColumns( place.id ).size() );
                            Assertions.assertEquals( 4, Catalog.snapshot().alloc().getAllocsOfPlacement( place.id ).size() );
                            //Assertions.assertEquals( 3, Catalog.snapshot().alloc().getColumnPlacementsOnAdapterPerTable( initialAdapterId, table.id ).size() );
=======
                            assertEquals( 2, Catalog.snapshot().alloc().getColumns( place.id ).size() );
                            assertEquals( 3, Catalog.snapshot().alloc().getAllocsOfPlacement( place.id ).size() );
                            //Assertions.assertEquals( 2, Catalog.snapshot().alloc().getColumnPlacementsOnAdapterPerEntity( adapterId, table.id ).size() );
                            //Assertions.assertEquals( 3, Catalog.snapshot().alloc().getPartitionsOnDataPlacement( adapterId, table.id ).size() );
                        } else if ( place.adapterId == initialAdapterId ) {
                            assertEquals( 3, Catalog.snapshot().alloc().getColumns( place.id ).size() );
                            assertEquals( 4, Catalog.snapshot().alloc().getAllocsOfPlacement( place.id ).size() );
                            //Assertions.assertEquals( 3, Catalog.snapshot().alloc().getColumnPlacementsOnAdapterPerEntity( initialAdapterId, table.id ).size() );
>>>>>>> 250079c0
                            //Assertions.assertEquals( 4, Catalog.snapshot().alloc().getPartitionsOnDataPlacement( initialAdapterId, table.id ).size() );
                        }
                    }

                    // After MERGE should only hold one partition
                    statement.executeUpdate( "ALTER TABLE \"horizontalDataPlacementTest\" MERGE PARTITIONS" );
                    placements = Catalog.snapshot().alloc().getPlacementsFromLogical( table.id );

                    for ( AllocationPlacement dp : placements ) {
<<<<<<< HEAD
                        Assertions.assertEquals( 1, Catalog.snapshot().alloc().getAllocsOfPlacement( dp.id ).size() );
                    }

                    //Still two data placements left
                    Assertions.assertEquals( 2, placements.size() );

                    // DROP STORE and verify number of dataPlacements
                    statement.executeUpdate( "ALTER TABLE \"horizontalDataPlacementTest\" DROP PLACEMENT ON STORE \"anotherstore\"" );
                    Assertions.assertEquals( 1, Catalog.snapshot().alloc().getPlacementsFromLogical( table.id ).size() );
=======
                        assertEquals( 1, Catalog.snapshot().alloc().getAllocsOfPlacement( dp.id ).size() );
                    }

                    //Still two data placements left
                    assertEquals( 2, placements.size() );

                    // DROP STORE and verify number of dataPlacements
                    statement.executeUpdate( "ALTER TABLE \"horizontalDataPlacementTest\" DROP PLACEMENT ON STORE \"anotherstore\"" );
                    assertEquals( 1, Catalog.snapshot().alloc().getPlacementsFromLogical( table.id ).size() );
>>>>>>> 250079c0

                } finally {
                    // Drop tables and stores
                    statement.executeUpdate( "DROP TABLE IF EXISTS horizontalDataPlacementTest" );
                    statement.executeUpdate( "ALTER ADAPTERS DROP anotherstore" );
                }
            }
        }
    }


    @Test
    public void mixOperationTest() throws SQLException {
        String graphName = "product";

        CypherTestTemplate.execute( "CREATE DATABASE " + graphName + " IF NOT EXISTS" );

        assertTrue( Catalog.snapshot().getNamespace( graphName ).isPresent() );

        CypherTestTemplate.execute( "DROP DATABASE " + graphName );

        try ( JdbcConnection polyphenyDbConnection = new JdbcConnection( true ) ) {
            Connection connection = polyphenyDbConnection.getConnection();
            try ( Statement statement = connection.createStatement() ) {

                statement.executeUpdate( CREATE_TABLE_0 );

                TestHelper.addHsqldb( "store1", statement );

                statement.executeUpdate( "ALTER TABLE \"TableA\" ADD PLACEMENT (name) ON STORE \"store1\"" );

                Snapshot snapshot1 = Catalog.snapshot();

                statement.executeUpdate( "ALTER TABLE TableA "
                        + "PARTITION BY HASH (name) "
                        + "PARTITIONS 3" );

                Snapshot snapshot2 = Catalog.snapshot();

                statement.executeUpdate( "ALTER TABLE \"TableA\" MERGE PARTITIONS" );

                statement.executeUpdate( DROP_TABLE_0 );

                TestHelper.dropAdapter( "store1", statement );
            }
        }

    }

}<|MERGE_RESOLUTION|>--- conflicted
+++ resolved
@@ -26,20 +26,11 @@
 import java.sql.SQLException;
 import java.sql.Statement;
 import java.util.List;
-import java.util.stream.Collectors;
 import org.apache.calcite.avatica.AvaticaSqlException;
-<<<<<<< HEAD
-import org.junit.jupiter.api.Assertions;
-import org.junit.jupiter.api.BeforeAll;
-import org.junit.jupiter.api.Tag;
-import org.junit.jupiter.api.Test;
-import org.polypheny.db.AdapterTestSuite;
-=======
 import org.junit.jupiter.api.BeforeAll;
 import org.junit.jupiter.api.BeforeEach;
 import org.junit.jupiter.api.Tag;
 import org.junit.jupiter.api.Test;
->>>>>>> 250079c0
 import org.polypheny.db.TestHelper;
 import org.polypheny.db.TestHelper.JdbcConnection;
 import org.polypheny.db.catalog.Catalog;
@@ -49,16 +40,10 @@
 import org.polypheny.db.catalog.entity.logical.LogicalTable;
 import org.polypheny.db.catalog.logistic.PartitionType;
 import org.polypheny.db.catalog.logistic.Pattern;
-<<<<<<< HEAD
-import org.polypheny.db.config.Config;
-import org.polypheny.db.config.ConfigManager;
-import org.polypheny.db.excluded.FileExcluded;
-=======
 import org.polypheny.db.catalog.snapshot.Snapshot;
 import org.polypheny.db.config.Config;
 import org.polypheny.db.config.ConfigManager;
 import org.polypheny.db.cypher.CypherTestTemplate;
->>>>>>> 250079c0
 import org.polypheny.db.monitoring.core.MonitoringServiceProvider;
 import org.polypheny.db.partition.PartitionManager;
 import org.polypheny.db.partition.PartitionManagerFactory;
@@ -71,8 +56,6 @@
 @Tag("adapter")
 public class HorizontalPartitioningTest {
 
-<<<<<<< HEAD
-=======
     private static TestHelper helper;
 
     public static final String CREATE_TABLE_0 = "CREATE TABLE TableA(ID INTEGER NOT NULL, NAME VARCHAR(20), AGE INTEGER, PRIMARY KEY (ID))";
@@ -80,7 +63,6 @@
     public static final String DROP_TABLE_0 = "DROP TABLE TableA";
 
 
->>>>>>> 250079c0
     @BeforeAll
     public static void start() {
         // Ensures that Polypheny-DB is running
@@ -120,11 +102,7 @@
                     } catch ( AvaticaSqlException e ) {
                         failed = true;
                     }
-<<<<<<< HEAD
-                    Assertions.assertTrue( failed );
-=======
                     assertTrue( failed );
->>>>>>> 250079c0
 
                     // check assert False. Wrong partition column
                     failed = false;
@@ -139,11 +117,7 @@
                     } catch ( AvaticaSqlException e ) {
                         failed = true;
                     }
-<<<<<<< HEAD
-                    Assertions.assertTrue( failed );
-=======
                     assertTrue( failed );
->>>>>>> 250079c0
                 } finally {
                     // Drop tables and stores
                     statement.executeUpdate( "DROP TABLE IF EXISTS horizontalparttest" );
@@ -169,12 +143,7 @@
 
                 try {
                     // Deploy additional storeId
-<<<<<<< HEAD
-                    statement.executeUpdate( "ALTER ADAPTERS ADD \"store3\" USING 'Hsqldb' AS 'Store'"
-                            + " WITH '{maxConnections:\"25\",path:., trxControlMode:locks,trxIsolationLevel:read_committed,type:Memory,tableType:Memory,mode:embedded}'" );
-=======
                     TestHelper.addHsqldb( "store3", statement );
->>>>>>> 250079c0
 
                     // Add placement
                     statement.executeUpdate( "ALTER TABLE \"horizontalparttest\" ADD PLACEMENT (tvarchar) ON STORE \"store3\"" );
@@ -190,11 +159,7 @@
                     } catch ( Exception e ) {
                         failed = true;
                     }
-<<<<<<< HEAD
-                    Assertions.assertTrue( failed );
-=======
                     assertTrue( failed );
->>>>>>> 250079c0
 
                     //Create another table with initial partitioning
                     statement.executeUpdate( "CREATE TABLE horizontalparttestextension( "
@@ -206,12 +171,7 @@
                             + "PARTITIONS 3" );
 
                     // Deploy additional storeId
-<<<<<<< HEAD
-                    statement.executeUpdate( "ALTER ADAPTERS ADD \"store2\" USING 'Hsqldb' AS 'Store'"
-                            + " WITH '{maxConnections:\"25\",path:., trxControlMode:locks,trxIsolationLevel:read_committed,type:Memory,tableType:Memory,mode:embedded}'" );
-=======
                     TestHelper.addHsqldb( "store2", statement );
->>>>>>> 250079c0
 
                     // Add placement for second table
                     statement.executeUpdate( "ALTER TABLE \"horizontalparttestextension\" ADD PLACEMENT (tvarchar) ON STORE \"store2\"" );
@@ -246,11 +206,7 @@
                     } catch ( AvaticaSqlException e ) {
                         failed = true;
                     }
-<<<<<<< HEAD
-                    Assertions.assertTrue( failed );
-=======
                     assertTrue( failed );
->>>>>>> 250079c0
                 } finally {
                     // Drop tables and stores
                     statement.executeUpdate( "DROP TABLE IF EXISTS horizontalparttestextension" );
@@ -316,11 +272,7 @@
                 } catch ( Exception e ) {
                     failed = true;
                 }
-<<<<<<< HEAD
-                Assertions.assertTrue( failed );
-=======
                 assertTrue( failed );
->>>>>>> 250079c0
 
                 // assert false partitioning only with partition name is not allowed
                 failed = false;
@@ -335,11 +287,7 @@
                 } catch ( Exception e ) {
                     failed = true;
                 }
-<<<<<<< HEAD
-                Assertions.assertTrue( failed );
-=======
                 assertTrue( failed );
->>>>>>> 250079c0
 
                 statement.executeUpdate( "DROP TABLE IF EXISTS horizontalparttestfalseNEW" );
                 statement.executeUpdate( "DROP TABLE IF EXISTS horizontal2" );
@@ -383,11 +331,7 @@
                                     new Object[]{ 1, 3, "hans" },
                                     new Object[]{ 2, 7, "bob" } ) );
                     LogicalTable table = Catalog.snapshot().rel().getTable( Catalog.defaultNamespaceId, "hashpartition" ).orElseThrow();
-<<<<<<< HEAD
-                    Assertions.assertEquals( 2, Catalog.snapshot().alloc().getPlacementsFromLogical( table.id ).size() );
-=======
                     assertEquals( 2, Catalog.snapshot().alloc().getPlacementsFromLogical( table.id ).size() );
->>>>>>> 250079c0
 
                     statement.executeUpdate( "ALTER TABLE \"hashpartition\" MERGE PARTITIONS" );
                     TestHelper.checkResultSet(
@@ -404,21 +348,13 @@
                     statement.executeUpdate( "ALTER TABLE hashpartition MODIFY PLACEMENT"
                             + " DROP COLUMN tinteger ON STORE hsqldb" );
 
-<<<<<<< HEAD
-                    Assertions.assertTrue( Catalog.snapshot().alloc().getPlacementsFromLogical( table.id ).stream().allMatch( placement -> 2 == Catalog.snapshot().alloc().getColumns( placement.id ).size() ) );
-=======
                     assertTrue( Catalog.snapshot().alloc().getPlacementsFromLogical( table.id ).stream().allMatch( placement -> 2 == Catalog.snapshot().alloc().getColumns( placement.id ).size() ) );
->>>>>>> 250079c0
 
                     statement.executeUpdate( "ALTER TABLE hashpartition "
                             + "PARTITION BY HASH (tvarchar) "
                             + "PARTITIONS 3" );
 
-<<<<<<< HEAD
-                    Assertions.assertEquals( 6, Catalog.snapshot().alloc().getFromLogical( table.id ).size() );
-=======
                     assertEquals( 6, Catalog.snapshot().alloc().getFromLogical( table.id ).size() );
->>>>>>> 250079c0
 
                     TestHelper.checkResultSet(
                             statement.executeQuery( "SELECT * FROM hashpartition ORDER BY tprimary" ),
@@ -428,11 +364,7 @@
 
                     statement.executeUpdate( "ALTER TABLE \"hashpartition\" MERGE PARTITIONS" );
 
-<<<<<<< HEAD
-                    Assertions.assertEquals( 2, Catalog.snapshot().alloc().getFromLogical( table.id ).size() );
-=======
                     assertEquals( 2, Catalog.snapshot().alloc().getFromLogical( table.id ).size() );
->>>>>>> 250079c0
 
                     TestHelper.checkResultSet(
                             statement.executeQuery( "SELECT * FROM hashpartition ORDER BY tprimary" ),
@@ -479,11 +411,7 @@
                     } catch ( AvaticaSqlException e ) {
                         failed = true;
                     }
-<<<<<<< HEAD
-                    Assertions.assertTrue( failed );
-=======
                     assertTrue( failed );
->>>>>>> 250079c0
 
                     // ADD adapter
                     TestHelper.addHsqldb( "storehash", statement );
@@ -510,11 +438,7 @@
                     } catch ( AvaticaSqlException e ) {
                         failed = true;
                     }
-<<<<<<< HEAD
-                    Assertions.assertTrue( failed );
-=======
                     assertTrue( failed );
->>>>>>> 250079c0
                 } finally {
                     statement.executeUpdate( "DROP TABLE IF EXISTS hashpartition" );
                     statement.executeUpdate( "DROP TABLE IF EXISTS hashpartitioning" );
@@ -567,11 +491,7 @@
                     } catch ( Exception e ) {
                         failed = true;
                     }
-<<<<<<< HEAD
-                    Assertions.assertTrue( failed );
-=======
                     assertTrue( failed );
->>>>>>> 250079c0
 
                     // TODO: Check partition distribution violation
 
@@ -630,18 +550,6 @@
                             + "( PARTITION parta VALUES(5,4), "
                             + "PARTITION partb VALUES(10,6))" );
 
-<<<<<<< HEAD
-                    LogicalTable table = Catalog.snapshot().rel().getTables( null, new Pattern( "rangepartitioning3" ) ).get( 0 );
-
-                    List<AllocationEntity> entites = Catalog.snapshot().alloc().getFromLogical( table.id );
-
-                    /*Assertions.assertEquals( new ArrayList<>( Arrays.asList( "4", "5" ) )
-                            , catalogPartitions.get( 0 ).partitionQualifiers );
-
-                    Assertions.assertEquals( new ArrayList<>( Arrays.asList( "6", "10" ) )
-                            , catalogPartitions.get( 1 ).partitionQualifiers );*/
-=======
->>>>>>> 250079c0
 
                     // RANGE partitioning can't be created without specifying ranges
                     boolean failed = false;
@@ -659,12 +567,8 @@
                     } catch ( Throwable e ) {
                         failed = true;
                     }
-<<<<<<< HEAD
-                    Assertions.assertTrue( failed );
-=======
                     assertTrue( failed );
 
->>>>>>> 250079c0
                 } finally {
                     statement.executeUpdate( "DROP TABLE rangepartitioning1" );
                     statement.executeUpdate( "DROP TABLE IF EXISTS rangepartitioning2" );
@@ -754,29 +658,6 @@
                     // Check if sufficient PartitionPlacements have been created
 
                     // Check if initially as many partitionPlacements are created as requested
-<<<<<<< HEAD
-                    Assertions.assertEquals( partitionsToCreate, Catalog.snapshot().alloc().getFromLogical( table.id ).size() );
-
-                    // ADD adapter
-                    statement.executeUpdate( "ALTER ADAPTERS ADD \"anotherstore\" USING 'Hsqldb' AS 'Store'"
-                            + " WITH '{maxConnections:\"25\",path:., trxControlMode:locks,trxIsolationLevel:read_committed,type:Memory,tableType:Memory,mode:embedded}'" );
-
-                    // ADD FullPlacement
-                    statement.executeUpdate( "ALTER TABLE \"physicalPartitionTest\" ADD PLACEMENT ON STORE \"anotherstore\"" );
-                    Assertions.assertEquals( partitionsToCreate * 2, Catalog.snapshot().alloc().getFromLogical( table.id ).size() );
-
-                    // Modify partitions on second storeId
-                    statement.executeUpdate( "ALTER TABLE \"physicalPartitionTest\" MODIFY PARTITIONS (\"foo\") ON STORE anotherstore" );
-                    Assertions.assertEquals( partitionsToCreate + 1, Catalog.snapshot().alloc().getFromLogical( table.id ).size() );
-
-                    // After MERGE should only hold one partition
-                    statement.executeUpdate( "ALTER TABLE \"physicalPartitionTest\" MERGE PARTITIONS" );
-                    Assertions.assertEquals( 2, Catalog.snapshot().alloc().getFromLogical( table.id ).size() );
-
-                    // DROP STORE and verify number of partition Placements
-                    statement.executeUpdate( "ALTER TABLE \"physicalPartitionTest\" DROP PLACEMENT ON STORE \"anotherstore\"" );
-                    Assertions.assertEquals( 1, Catalog.snapshot().alloc().getFromLogical( table.id ).size() );
-=======
                     assertEquals( partitionsToCreate, Catalog.snapshot().alloc().getFromLogical( table.id ).size() );
 
                     // ADD adapter
@@ -797,7 +678,6 @@
                     // DROP STORE and verify number of partition Placements
                     statement.executeUpdate( "ALTER TABLE \"physicalPartitionTest\" DROP PLACEMENT ON STORE \"anotherstore\"" );
                     assertEquals( 1, Catalog.snapshot().alloc().getFromLogical( table.id ).size() );
->>>>>>> 250079c0
 
                 } finally {
                     // Drop tables and stores
@@ -839,18 +719,6 @@
                     PartitionProperty partitionProperty = Catalog.snapshot().alloc().getPartitionProperty( table.id ).orElseThrow();
 
                     // Check if partition properties are correctly set and parsed
-<<<<<<< HEAD
-                    Assertions.assertEquals( 600, ((TemperaturePartitionProperty) partitionProperty).getFrequencyInterval() );
-                    Assertions.assertEquals( 12, ((TemperaturePartitionProperty) partitionProperty).getHotAccessPercentageIn() );
-                    Assertions.assertEquals( 14, ((TemperaturePartitionProperty) partitionProperty).getHotAccessPercentageOut() );
-                    Assertions.assertEquals( PartitionType.HASH, ((TemperaturePartitionProperty) partitionProperty).getInternalPartitionFunction() );
-
-                    Assertions.assertEquals( 2, partitionProperty.getPartitionGroupIds().size() );
-                    Assertions.assertEquals( 20, partitionProperty.getPartitionIds().size() );
-
-                    // Check if initially as many partitionPlacements are created as requested and stored in the partition property
-                    Assertions.assertEquals( partitionProperty.getPartitionIds().size(), Catalog.snapshot().alloc().getPartitionsFromLogical( table.id ).size() );
-=======
                     assertEquals( 600, ((TemperaturePartitionProperty) partitionProperty).getFrequencyInterval() );
                     assertEquals( 12, ((TemperaturePartitionProperty) partitionProperty).getHotAccessPercentageIn() );
                     assertEquals( 14, ((TemperaturePartitionProperty) partitionProperty).getHotAccessPercentageOut() );
@@ -861,7 +729,6 @@
 
                     // Check if initially as many partitionPlacements are created as requested and stored in the partition property
                     assertEquals( partitionProperty.getPartitionIds().size(), Catalog.snapshot().alloc().getPartitionsFromLogical( table.id ).size() );
->>>>>>> 250079c0
 
                     // Retrieve partition distribution
                     // Get percentage of tables which can remain in HOT
@@ -879,11 +746,7 @@
                     List<AllocationPartition> hotPartitions = Catalog.snapshot().alloc().getPartitionsFromGroup( ((TemperaturePartitionProperty) partitionProperty).getHotPartitionGroupId() );
                     List<AllocationPartition> coldPartitions = Catalog.snapshot().alloc().getPartitionsFromGroup( ((TemperaturePartitionProperty) partitionProperty).getColdPartitionGroupId() );
 
-<<<<<<< HEAD
-                    Assertions.assertTrue( (numberOfPartitionsInHot == hotPartitions.size()) || (numberOfPartitionsInHot == allowedTablesInHot) );
-=======
                     assertTrue( (numberOfPartitionsInHot == hotPartitions.size()) || (numberOfPartitionsInHot == allowedTablesInHot) );
->>>>>>> 250079c0
 
                     // ADD adapter
                     TestHelper.addHsqldb( "hot", statement );
@@ -919,11 +782,7 @@
                     long targetId = partitionManager.getTargetPartitionId( table, partitionProperty, partitionValue );
 
                     List<AllocationPartition> hotPartitionsAfterChange = Catalog.snapshot().alloc().getPartitionsFromGroup( ((TemperaturePartitionProperty) updatedProperty).getHotPartitionGroupId() );
-<<<<<<< HEAD
-                    Assertions.assertTrue( hotPartitionsAfterChange.stream().map( p -> p.id ).collect( Collectors.toList() ).contains( targetId ) );
-=======
                     assertTrue( hotPartitionsAfterChange.stream().map( p -> p.id ).toList().contains( targetId ) );
->>>>>>> 250079c0
 
                     //Todo @Hennlo check number of access
                 } finally {
@@ -983,10 +842,6 @@
 
 
     @Test
-<<<<<<< HEAD
-    @Tag("file")
-=======
->>>>>>> 250079c0
     public void batchPartitionTest() throws SQLException {
         try ( JdbcConnection polyphenyDbConnection = new JdbcConnection( true ) ) {
             Connection connection = polyphenyDbConnection.getConnection();
@@ -1448,31 +1303,18 @@
 
                     // Check if initially as many DataPlacements are created as requested
                     // One for each storeId
-<<<<<<< HEAD
-
-                    Assertions.assertEquals( 1, Catalog.snapshot().alloc().getPlacementsFromLogical( table.id ).size() );
-
-=======
 
                     assertEquals( 1, Catalog.snapshot().alloc().getPlacementsFromLogical( table.id ).size() );
 
->>>>>>> 250079c0
                     AllocationPlacement placement = Catalog.snapshot().alloc().getPlacementsFromLogical( table.id ).get( 0 );
 
                     long initialAdapterId = placement.adapterId;
 
                     // Check how many columnPlacements are added to the one DataPlacement
-<<<<<<< HEAD
-                    Assertions.assertEquals( table.getColumnIds().size(), Catalog.snapshot().alloc().getAllocsOfPlacement( placement.id ).get( 0 ).getRowType().getFieldCount() );
-
-                    // Check how many partitionPlacements are added to the one DataPlacement
-                    Assertions.assertEquals( partitionsToCreate, Catalog.snapshot().alloc().getPartitionsFromLogical( table.id ).size() );
-=======
                     assertEquals( table.getColumnIds().size(), Catalog.snapshot().alloc().getAllocsOfPlacement( placement.id ).get( 0 ).getTupleType().getFieldCount() );
 
                     // Check how many partitionPlacements are added to the one DataPlacement
                     assertEquals( partitionsToCreate, Catalog.snapshot().alloc().getPartitionsFromLogical( table.id ).size() );
->>>>>>> 250079c0
 
                     // ADD adapter
                     TestHelper.addHsqldb( "anotherstore", statement );
@@ -1482,11 +1324,7 @@
 
                     // Check if we now have two dataPlacements in table
                     table = Catalog.snapshot().rel().getTable( table.id ).orElseThrow();
-<<<<<<< HEAD
-                    Assertions.assertEquals( 2, Catalog.snapshot().alloc().getPlacementsFromLogical( table.id ).size() );
-=======
                     assertEquals( 2, Catalog.snapshot().alloc().getPlacementsFromLogical( table.id ).size() );
->>>>>>> 250079c0
 
                     // Modify partitions on second storeId
                     statement.executeUpdate( "ALTER TABLE \"horizontalDataPlacementTest\" MODIFY PARTITIONS (\"foo\") ON STORE anotherstore" );
@@ -1496,15 +1334,9 @@
                     for ( AllocationPlacement place : placements ) {
                         if ( place.adapterId != initialAdapterId ) {
                             otherAdapterId = place.adapterId;
-<<<<<<< HEAD
-                            Assertions.assertEquals( 1, Catalog.snapshot().alloc().getAllocsOfPlacement( place.id ).size() );
-                        } else {
-                            Assertions.assertEquals( 4, Catalog.snapshot().alloc().getAllocsOfPlacement( place.id ).size() );
-=======
                             assertEquals( 1, Catalog.snapshot().alloc().getAllocsOfPlacement( place.id ).size() );
                         } else {
                             assertEquals( 4, Catalog.snapshot().alloc().getAllocsOfPlacement( place.id ).size() );
->>>>>>> 250079c0
                         }
                     }
 
@@ -1515,16 +1347,6 @@
                     placements = Catalog.snapshot().alloc().getPlacementsFromLogical( table.id );
                     for ( AllocationPlacement place : placements ) {
                         if ( place.adapterId == otherAdapterId ) {
-<<<<<<< HEAD
-                            Assertions.assertEquals( 2, Catalog.snapshot().alloc().getColumns( place.id ).size() );
-                            Assertions.assertEquals( 3, Catalog.snapshot().alloc().getAllocsOfPlacement( place.id ).size() );
-                            //Assertions.assertEquals( 2, Catalog.snapshot().alloc().getColumnPlacementsOnAdapterPerTable( adapterId, table.id ).size() );
-                            //Assertions.assertEquals( 3, Catalog.snapshot().alloc().getPartitionsOnDataPlacement( adapterId, table.id ).size() );
-                        } else if ( place.adapterId == initialAdapterId ) {
-                            Assertions.assertEquals( 3, Catalog.snapshot().alloc().getColumns( place.id ).size() );
-                            Assertions.assertEquals( 4, Catalog.snapshot().alloc().getAllocsOfPlacement( place.id ).size() );
-                            //Assertions.assertEquals( 3, Catalog.snapshot().alloc().getColumnPlacementsOnAdapterPerTable( initialAdapterId, table.id ).size() );
-=======
                             assertEquals( 2, Catalog.snapshot().alloc().getColumns( place.id ).size() );
                             assertEquals( 3, Catalog.snapshot().alloc().getAllocsOfPlacement( place.id ).size() );
                             //Assertions.assertEquals( 2, Catalog.snapshot().alloc().getColumnPlacementsOnAdapterPerEntity( adapterId, table.id ).size() );
@@ -1533,7 +1355,6 @@
                             assertEquals( 3, Catalog.snapshot().alloc().getColumns( place.id ).size() );
                             assertEquals( 4, Catalog.snapshot().alloc().getAllocsOfPlacement( place.id ).size() );
                             //Assertions.assertEquals( 3, Catalog.snapshot().alloc().getColumnPlacementsOnAdapterPerEntity( initialAdapterId, table.id ).size() );
->>>>>>> 250079c0
                             //Assertions.assertEquals( 4, Catalog.snapshot().alloc().getPartitionsOnDataPlacement( initialAdapterId, table.id ).size() );
                         }
                     }
@@ -1543,17 +1364,6 @@
                     placements = Catalog.snapshot().alloc().getPlacementsFromLogical( table.id );
 
                     for ( AllocationPlacement dp : placements ) {
-<<<<<<< HEAD
-                        Assertions.assertEquals( 1, Catalog.snapshot().alloc().getAllocsOfPlacement( dp.id ).size() );
-                    }
-
-                    //Still two data placements left
-                    Assertions.assertEquals( 2, placements.size() );
-
-                    // DROP STORE and verify number of dataPlacements
-                    statement.executeUpdate( "ALTER TABLE \"horizontalDataPlacementTest\" DROP PLACEMENT ON STORE \"anotherstore\"" );
-                    Assertions.assertEquals( 1, Catalog.snapshot().alloc().getPlacementsFromLogical( table.id ).size() );
-=======
                         assertEquals( 1, Catalog.snapshot().alloc().getAllocsOfPlacement( dp.id ).size() );
                     }
 
@@ -1563,7 +1373,6 @@
                     // DROP STORE and verify number of dataPlacements
                     statement.executeUpdate( "ALTER TABLE \"horizontalDataPlacementTest\" DROP PLACEMENT ON STORE \"anotherstore\"" );
                     assertEquals( 1, Catalog.snapshot().alloc().getPlacementsFromLogical( table.id ).size() );
->>>>>>> 250079c0
 
                 } finally {
                     // Drop tables and stores
