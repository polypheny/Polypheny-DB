--- conflicted
+++ resolved
@@ -29,10 +29,6 @@
 import org.polypheny.db.TestHelper;
 import org.polypheny.db.TestHelper.JdbcConnection;
 import org.polypheny.db.excluded.CassandraExcluded;
-<<<<<<< HEAD
-import org.polypheny.db.excluded.MonetdbExcluded;
-=======
->>>>>>> 6b7ac092
 
 
 @SuppressWarnings({ "SqlNoDataSourceInspection", "SqlDialectInspection" })
@@ -100,7 +96,6 @@
 
 
     @Test
-    @Category(MonetdbExcluded.class)
     public void modifyPartitionTest() throws SQLException {
         try ( JdbcConnection polyphenyDbConnection = new JdbcConnection( true ) ) {
             Connection connection = polyphenyDbConnection.getConnection();
@@ -229,7 +224,6 @@
 
 
     @Test
-    @Category(MonetdbExcluded.class)
     public void hashPartitioningTest() throws SQLException {
         try ( JdbcConnection polyphenyDbConnection = new JdbcConnection( true ) ) {
             Connection connection = polyphenyDbConnection.getConnection();
