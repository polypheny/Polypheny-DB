--- conflicted
+++ resolved
@@ -410,11 +410,7 @@
                     Assert.assertTrue( failed );
                 } finally {
                     statement.executeUpdate( "DROP TABLE rangepartitioning1" );
-<<<<<<< HEAD
-                    //statement.executeUpdate( "DROP TABLE rangepartitioning2" );
-=======
                     statement.executeUpdate( "DROP TABLE IF EXISTS rangepartitioning2" );
->>>>>>> 8c1eb4b5
                 }
             }
         }
