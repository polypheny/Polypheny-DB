--- conflicted
+++ resolved
@@ -15,7 +15,6 @@
  */
 
 package org.polypheny.db.misc;
-
 
 import com.google.common.collect.ImmutableList;
 import java.sql.Connection;
@@ -170,12 +169,7 @@
                 try {
                     CatalogTable table = Catalog.getInstance().getTables( null, null, new Pattern( "verticaldataplacementtest" ) ).get( 0 );
 
-<<<<<<< HEAD
-                    // Check if initially as many DataPlacements are created as requested
-                    // One for each store
-=======
                     // Check if initially as many DataPlacements are created as requested (one for each store)
->>>>>>> eeaa97b7
                     Assert.assertEquals( 1, table.dataPlacements.size() );
 
                     CatalogDataPlacement dataPlacement = Catalog.getInstance().getDataPlacement( table.dataPlacements.get( 0 ), table.id );
@@ -184,11 +178,7 @@
                     Assert.assertEquals( table.columnIds.size(), dataPlacement.columnPlacementsOnAdapter.size() );
 
                     // Check how many partitionPlacements are added to the one DataPlacement
-<<<<<<< HEAD
                     Assert.assertEquals( 1, dataPlacement.getAllPartitionIds().size() );
-=======
-                    Assert.assertEquals( 1, dataPlacement.partitionPlacementsOnAdapter.size() );
->>>>>>> eeaa97b7
 
                     // ADD adapter
                     statement.executeUpdate( "ALTER ADAPTERS ADD \"anotherstore\" USING 'org.polypheny.db.adapter.jdbc.stores.HsqldbStore'"
@@ -297,11 +287,6 @@
 
                     //Check also if ColumnPlacements have been correctly removed
                     Assert.assertEquals( 0, Catalog.getInstance().getColumnPlacementsOnAdapterPerTable( adapterId, table.id ).size() );
-<<<<<<< HEAD
-
-
-=======
->>>>>>> eeaa97b7
                 } finally {
                     // Drop tables and stores
                     statement.executeUpdate( "DROP TABLE IF EXISTS verticalDataPlacementTest" );
@@ -357,10 +342,6 @@
                         failed = true;
                     }
                     Assert.assertTrue( failed );
-<<<<<<< HEAD
-
-=======
->>>>>>> eeaa97b7
                 } finally {
                     // Drop tables and stores
                     statement.executeUpdate( "DROP TABLE IF EXISTS verticalDataPlacementTest" );
