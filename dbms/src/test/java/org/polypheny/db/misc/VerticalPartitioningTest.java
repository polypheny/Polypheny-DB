/*
 * Copyright 2019-2024 The Polypheny Project
 *
 * Licensed under the Apache License, Version 2.0 (the "License");
 * you may not use this file except in compliance with the License.
 * You may obtain a copy of the License at
 *
 * http://www.apache.org/licenses/LICENSE-2.0
 *
 * Unless required by applicable law or agreed to in writing, software
 * distributed under the License is distributed on an "AS IS" BASIS,
 * WITHOUT WARRANTIES OR CONDITIONS OF ANY KIND, either express or implied.
 * See the License for the specific language governing permissions and
 * limitations under the License.
 */

package org.polypheny.db.misc;

import static org.junit.jupiter.api.Assertions.assertEquals;
<<<<<<< HEAD
import static org.junit.jupiter.api.Assertions.assertTrue;
import static org.junit.jupiter.api.Assertions.fail;
=======
>>>>>>> 18d3cce9

import com.google.common.collect.ImmutableList;
import java.sql.Connection;
import java.sql.PreparedStatement;
import java.sql.SQLException;
import java.sql.Statement;
import java.util.List;
<<<<<<< HEAD
import org.apache.calcite.avatica.AvaticaSqlException;
=======
import org.junit.jupiter.api.Assertions;
>>>>>>> 18d3cce9
import org.junit.jupiter.api.BeforeAll;
import org.junit.jupiter.api.BeforeEach;
import org.junit.jupiter.api.Tag;
import org.junit.jupiter.api.Test;
import org.polypheny.db.TestHelper;
import org.polypheny.db.TestHelper.JdbcConnection;
import org.polypheny.db.catalog.Catalog;
import org.polypheny.db.catalog.entity.allocation.AllocationPlacement;
import org.polypheny.db.catalog.entity.logical.LogicalTable;
import org.polypheny.db.catalog.logistic.Pattern;
<<<<<<< HEAD
=======
import org.polypheny.jdbc.PrismInterfaceServiceException;
>>>>>>> 18d3cce9


@SuppressWarnings({ "SqlDialectInspection", "SqlNoDataSourceInspection" })
@Tag("adapter")
public class VerticalPartitioningTest {


    private static TestHelper helper;


    @BeforeAll
    public static void start() {
        // Ensures that Polypheny-DB is running
        helper = TestHelper.getInstance();
    }


    @BeforeEach
    public void beforeEach() {
        helper.randomizeCatalogIds();
    }


    @Test
    public void basicTest() throws SQLException {
        try ( JdbcConnection polyphenyDbConnection = new JdbcConnection( true ) ) {
            Connection connection = polyphenyDbConnection.getConnection();
            try ( Statement statement = connection.createStatement() ) {
                statement.executeUpdate( "CREATE TABLE partitioningtest( "
                        + "tprimary INTEGER NOT NULL, "
                        + "tinteger INTEGER NULL, "
                        + "tvarchar VARCHAR(20) NULL, "
                        + "PRIMARY KEY (tprimary) )" );

                try {
                    // Deploy additional storeId
                    statement.executeUpdate( "ALTER ADAPTERS ADD \"store1\" USING 'Hsqldb' AS 'Store'"
                            + " WITH '{maxConnections:\"25\",trxControlMode:locks,trxIsolationLevel:read_committed,type:Memory,tableType:Memory,mode:embedded}'" );

                    // Add placement
                    statement.executeUpdate( "ALTER TABLE \"partitioningtest\" ADD PLACEMENT (tvarchar) ON STORE \"store1\"" );

                    // Change placement on initial storeId
                    statement.executeUpdate( "ALTER TABLE \"partitioningtest\" MODIFY PLACEMENT (tinteger) ON STORE \"hsqldb\"" );

                    // Insert data
                    statement.executeUpdate( "INSERT INTO partitioningtest VALUES (1,5,'foo')" );

                    // Checks
                    /*TestHelper.checkResultSet(
                            statement.executeQuery( "SELECT * FROM partitioningtest ORDER BY tprimary" ),
                            ImmutableList.of(
                                    new Object[]{ 1, 5, "foo" } ) );*/

                    statement.executeUpdate( "INSERT INTO partitioningtest VALUES (2,22,'bar'),(3,69,'xyz')" );

                    // Checks
                    TestHelper.checkResultSet(
                            statement.executeQuery( "SELECT * FROM partitioningtest ORDER BY tprimary" ),
                            ImmutableList.of(
                                    new Object[]{ 1, 5, "foo" },
                                    new Object[]{ 2, 22, "bar" },
                                    new Object[]{ 3, 69, "xyz" } ) );

                    // Update data
                    statement.executeUpdate( "UPDATE partitioningtest SET tinteger = 33 WHERE tprimary = 1" );
                    statement.executeUpdate( "UPDATE partitioningtest SET tprimary = 4 WHERE tprimary = 2" );

                    // Delete data
                    statement.executeUpdate( "DELETE FROM partitioningtest WHERE tprimary = 3" );

                    // Checks
                    TestHelper.checkResultSet(
                            statement.executeQuery( "SELECT * FROM partitioningtest ORDER BY tprimary" ),
                            ImmutableList.of(
                                    new Object[]{ 1, 33, "foo" },
                                    new Object[]{ 4, 22, "bar" } ) );
                } finally {
                    // Drop table and storeId
                    statement.executeUpdate( "DROP TABLE partitioningtest" );
                    statement.executeUpdate( "ALTER ADAPTERS DROP \"store1\"" );
                }
            }
        }
    }


    @Test
    public void preparedBatchTest() throws SQLException {
        try ( JdbcConnection polyphenyDbConnection = new JdbcConnection( true ) ) {
            Connection connection = polyphenyDbConnection.getConnection();
            try ( Statement statement = connection.createStatement() ) {
                statement.executeUpdate( "CREATE TABLE partitioningtest( "
                        + "tprimary INTEGER NOT NULL, "
                        + "tinteger INTEGER NULL, "
                        + "tvarchar VARCHAR(20) NULL, "
                        + "PRIMARY KEY (tprimary) )" );

                try {
                    // Deploy additional storeId
                    statement.executeUpdate( "ALTER ADAPTERS ADD \"store1\" USING 'Hsqldb' AS 'Store'"
                            + " WITH '{maxConnections:\"25\",trxControlMode:locks,trxIsolationLevel:read_committed,type:Memory,tableType:Memory,mode:embedded}'" );

                    // Add placement
                    statement.executeUpdate( "ALTER TABLE \"partitioningtest\" ADD PLACEMENT (tvarchar) ON STORE \"store1\"" );

                    // Change placement on initial storeId
                    statement.executeUpdate( "ALTER TABLE \"partitioningtest\" MODIFY PLACEMENT (tinteger) ON STORE \"hsqldb\"" );

                    // Insert Data
                    PreparedStatement preparedInsert = connection.prepareStatement( "INSERT INTO partitioningtest VALUES (?, ?, ?)" );
                    preparedInsert.setInt( 1, 1 );
                    preparedInsert.setInt( 2, 33 );
                    preparedInsert.setString( 3, "foo" );
                    preparedInsert.addBatch();
                    preparedInsert.setInt( 1, 2 );
                    preparedInsert.setInt( 2, 22 );
                    preparedInsert.setString( 3, "bar" );
                    preparedInsert.addBatch();
                    preparedInsert.setInt( 1, 3 );
                    preparedInsert.setInt( 2, 69 );
                    preparedInsert.setString( 3, "foobar" );
                    preparedInsert.addBatch();
                    preparedInsert.executeBatch();

                    // Checks
                    TestHelper.checkResultSet(
                            statement.executeQuery( "SELECT * FROM partitioningtest ORDER BY tprimary" ),
                            ImmutableList.of(
                                    new Object[]{ 1, 33, "foo" },
                                    new Object[]{ 2, 22, "bar" },
                                    new Object[]{ 3, 69, "foobar" } ) );
                } finally {
                    // Drop table and storeId
                    statement.executeUpdate( "DROP TABLE partitioningtest" );
                    statement.executeUpdate( "ALTER ADAPTERS DROP \"store1\"" );
                }
            }
        }
    }


    @Test
    public void dataPlacementTest() throws SQLException {
        try ( JdbcConnection polyphenyDbConnection = new JdbcConnection( true ) ) {
            Connection connection = polyphenyDbConnection.getConnection();

            try ( Statement statement = connection.createStatement() ) {
                statement.executeUpdate( "CREATE TABLE verticalDataPlacementTest( "
                        + "tprimary INTEGER NOT NULL, "
                        + "tinteger INTEGER NULL, "
                        + "tvarchar VARCHAR(20) NULL, "
                        + "PRIMARY KEY (tprimary) )" );

                try {
                    LogicalTable table = Catalog.snapshot().rel().getTables( null, new Pattern( "verticaldataplacementtest" ) ).get( 0 );

                    // Check if initially as many DataPlacements are created as requested (one for each storeId)
                    assertEquals( 1, Catalog.snapshot().alloc().getPlacementsFromLogical( table.id ).size() );

                    AllocationPlacement dataPlacement = Catalog.snapshot().alloc().getPlacementsFromLogical( table.id ).get( 0 );

                    // Check how many columnPlacements are added to the one DataPlacement
                    assertEquals( table.getColumnIds().size(), Catalog.snapshot().alloc().getColumns( dataPlacement.id ).size() );

                    // Check how many partitionPlacements are added to the one DataPlacement
                    assertEquals( 1, Catalog.snapshot().alloc().getPartitionsFromLogical( table.id ).size() );

                    // ADD adapter
                    statement.executeUpdate( "ALTER ADAPTERS ADD \"anotherstore\" USING 'Hsqldb' AS 'Store'"
                            + " WITH '{maxConnections:\"25\",path:., trxControlMode:locks,trxIsolationLevel:read_committed,type:Memory,tableType:Memory,mode:embedded}'" );

                    // ADD FullPlacement
                    statement.executeUpdate( "ALTER TABLE \"verticalDataPlacementTest\" ADD PLACEMENT ON STORE \"anotherstore\"" );

                    // Check if we now have two  dataPlacements in table
                    table = Catalog.snapshot().rel().getTable( table.id ).orElseThrow();
                    assertEquals( 2, Catalog.snapshot().alloc().getPlacementsFromLogical( table.id ).size() );

                    // Modify columns on second storeId
                    statement.executeUpdate( "ALTER TABLE \"verticalDataPlacementTest\" MODIFY PLACEMENT (tprimary) ON STORE anotherstore" );
                    List<AllocationPlacement> dataPlacements = Catalog.snapshot().alloc().getPlacementsFromLogical( table.id );

                    long adapterId = -1;
                    long initialAdapterId = -1;
                    for ( AllocationPlacement dp : dataPlacements ) {
                        if ( Catalog.snapshot().getAdapter( dp.adapterId ).orElseThrow().uniqueName.equals( "anotherstore" ) ) {
                            adapterId = dp.adapterId;
                            assertEquals( 1, Catalog.snapshot().alloc().getColumns( dp.id ).size() );
                        } else {
                            initialAdapterId = dp.adapterId;
                        }
                    }

                    // MODIFY by adding single column on second storeId
                    statement.executeUpdate( "ALTER TABLE \"verticalDataPlacementTest\" MODIFY PLACEMENT (tprimary, tvarchar) ON STORE anotherstore" );
                    dataPlacements = Catalog.snapshot().alloc().getPlacementsFromLogical( table.id );
                    for ( AllocationPlacement dp : dataPlacements ) {
                        if ( dp.adapterId == adapterId ) {
                            assertEquals( 2, Catalog.snapshot().alloc().getColumns( dp.id ).size() );
<<<<<<< HEAD
                            //Assertions.assertEquals( 2, Catalog.snapshot().alloc().getColumnPlacementsOnAdapterPerTable( adapterId, table.id ).size() );
                        } else if ( dp.adapterId == initialAdapterId ) {
                            assertEquals( 3, Catalog.snapshot().alloc().getColumns( dp.id ).size() );
                            //Assertions.assertEquals( 3, Catalog.snapshot().alloc().getColumnPlacementsOnAdapterPerTable( initialAdapterId, table.id ).size() );
=======
                        } else if ( dp.adapterId == initialAdapterId ) {
                            assertEquals( 3, Catalog.snapshot().alloc().getColumns( dp.id ).size() );
>>>>>>> 18d3cce9
                        }
                    }

                    // MODIFY by adding single column on first storeId
                    statement.executeUpdate( "ALTER TABLE \"verticalDataPlacementTest\" MODIFY PLACEMENT (tinteger) ON STORE hsqldb" );
                    dataPlacements = Catalog.snapshot().alloc().getPlacementsFromLogical( table.id );
                    for ( AllocationPlacement dp : dataPlacements ) {
                        if ( dp.adapterId == adapterId ) {
                            assertEquals( 2, Catalog.snapshot().alloc().getColumns( dp.id ).size() );
<<<<<<< HEAD
                            //Assertions.assertEquals( 2, Catalog.snapshot().alloc().getColumnPlacementsOnAdapterPerTable( adapterId, table.id ).size() );
=======
                            //Assertions.assertEquals( 2, Catalog.snapshot().alloc().getColumnPlacementsOnAdapterPerEntity( adapterId, table.id ).size() );
>>>>>>> 18d3cce9
                            //Assertions.assertEquals( 2, Catalog.snapshot().alloc().getColumnPlacementsByAdapters( table.id ).get( adapterId ).size() );
                            assertEquals( 1, Catalog.snapshot().alloc().getEntitiesOnAdapter( adapterId ).orElseThrow().size() );
                        } else if ( dp.adapterId == initialAdapterId ) {
                            assertEquals( 2, Catalog.snapshot().alloc().getColumns( dp.id ).size() );
<<<<<<< HEAD
                            //Assertions.assertEquals( 2, Catalog.snapshot().alloc().getColumnPlacementsOnAdapterPerTable( initialAdapterId, table.id ).size() );
=======
                            //Assertions.assertEquals( 2, Catalog.snapshot().alloc().getColumnPlacementsOnAdapterPerEntity( initialAdapterId, table.id ).size() );
>>>>>>> 18d3cce9
                            //Assertions.assertEquals( 2, Catalog.snapshot().alloc().getColumnPlacementsByAdapters( table.id ).get( initialAdapterId ).size() );
                            assertEquals( 1, Catalog.snapshot().alloc().getEntitiesOnAdapter( adapterId ).orElseThrow().size() );
                        }
                    }

                    // By executing the following statement, technically the column tprimary would not be present
                    // on any DataPlacement anymore. Therefore, it has to fail and all placements should remain
<<<<<<< HEAD
                    boolean failed = false;
                    try {
                        statement.executeUpdate( "ALTER TABLE \"verticalDataPlacementTest\" MODIFY PLACEMENT (tprimary) ON STORE hsqldb" );
                    } catch ( AvaticaSqlException e ) {
                        failed = true;
                    }
                    assertTrue( failed );
=======
                    Assertions.assertThrows( PrismInterfaceServiceException.class,
                            () -> statement.executeUpdate( "ALTER TABLE \"verticalDataPlacementTest\" MODIFY PLACEMENT (tprimary) ON STORE hsqldb" )
                    );
>>>>>>> 18d3cce9

                    // ADD single column on second storeId
                    statement.executeUpdate( "ALTER TABLE \"verticalDataPlacementTest\" MODIFY PLACEMENT ADD COLUMN tinteger ON STORE anotherstore" );
                    dataPlacements = Catalog.snapshot().alloc().getPlacementsFromLogical( table.id );
                    for ( AllocationPlacement dp : dataPlacements ) {
                        if ( dp.adapterId == adapterId ) {
                            assertEquals( 3, Catalog.snapshot().alloc().getColumns( dp.id ).size() );
<<<<<<< HEAD
                            //Assertions.assertEquals( 3, Catalog.snapshot().alloc().getColumnPlacementsOnAdapterPerTable( adapterId, table.id ).size() );
                            //Assertions.assertEquals( 3, Catalog.snapshot().alloc().getColumnPlacementsByAdapters( table.id ).get( adapterId ).size() );
                        } else if ( dp.adapterId == initialAdapterId ) {
                            assertEquals( 2, Catalog.snapshot().alloc().getColumns( dp.id ).size() );
                            //Assertions.assertEquals( 2, Catalog.snapshot().alloc().getColumnPlacementsOnAdapterPerTable( initialAdapterId, table.id ).size() );
=======
                            //Assertions.assertEquals( 3, Catalog.snapshot().alloc().getColumnPlacementsOnAdapterPerEntity( adapterId, table.id ).size() );
                            //Assertions.assertEquals( 3, Catalog.snapshot().alloc().getColumnPlacementsByAdapters( table.id ).get( adapterId ).size() );
                        } else if ( dp.adapterId == initialAdapterId ) {
                            assertEquals( 2, Catalog.snapshot().alloc().getColumns( dp.id ).size() );
                            //Assertions.assertEquals( 2, Catalog.snapshot().alloc().getColumnPlacementsOnAdapterPerEntity( initialAdapterId, table.id ).size() );
>>>>>>> 18d3cce9
                            //Assertions.assertEquals( 2, Catalog.snapshot().alloc().getColumnPlacementsByAdapters( table.id ).get( initialAdapterId ).size() );
                        }
                    }

                    // MODIFY first storeId and adding a full placement again
                    statement.executeUpdate( "ALTER TABLE \"verticalDataPlacementTest\" MODIFY PLACEMENT (tprimary, tinteger, tvarchar) ON STORE hsqldb" );

                    // REMOVE single column on second storeId
                    statement.executeUpdate( "ALTER TABLE \"verticalDataPlacementTest\" MODIFY PLACEMENT DROP COLUMN tvarchar ON STORE anotherstore" );
                    dataPlacements = Catalog.snapshot().alloc().getPlacementsFromLogical( table.id );
                    for ( AllocationPlacement dp : dataPlacements ) {
                        if ( dp.adapterId == adapterId ) {
                            assertEquals( 2, Catalog.snapshot().alloc().getColumns( dp.id ).size() );
<<<<<<< HEAD
                            //Assertions.assertEquals( 2, Catalog.snapshot().alloc().getColumnPlacementsOnAdapterPerTable( adapterId, table.id ).size() );
                            //Assertions.assertEquals( 2, Catalog.snapshot().alloc().getColumnPlacementsByAdapters( table.id ).get( adapterId ).size() );
                        } else if ( dp.adapterId == initialAdapterId ) {
                            assertEquals( 3, Catalog.snapshot().alloc().getColumns( dp.id ).size() );
                            //Assertions.assertEquals( 3, Catalog.snapshot().alloc().getColumnPlacementsOnAdapterPerTable( initialAdapterId, table.id ).size() );
=======
                            //Assertions.assertEquals( 2, Catalog.snapshot().alloc().getColumnPlacementsOnAdapterPerEntity( adapterId, table.id ).size() );
                            //Assertions.assertEquals( 2, Catalog.snapshot().alloc().getColumnPlacementsByAdapters( table.id ).get( adapterId ).size() );
                        } else if ( dp.adapterId == initialAdapterId ) {
                            assertEquals( 3, Catalog.snapshot().alloc().getColumns( dp.id ).size() );
                            //Assertions.assertEquals( 3, Catalog.snapshot().alloc().getColumnPlacementsOnAdapterPerEntity( initialAdapterId, table.id ).size() );
>>>>>>> 18d3cce9
                            //Assertions.assertEquals( 3, Catalog.snapshot().alloc().getColumnPlacementsByAdapters( table.id ).get( initialAdapterId ).size() );
                        }
                    }

                    assertEquals( 2, dataPlacements.size() );
                    // DROP STORE and verify number of dataPlacements
                    statement.executeUpdate( "ALTER TABLE \"verticalDataPlacementTest\" DROP PLACEMENT ON STORE \"anotherstore\"" );
                    assertEquals( 1, Catalog.snapshot().alloc().getPlacementsFromLogical( table.id ).size() );

                    //Check also if ColumnPlacements have been correctly removed
<<<<<<< HEAD
                    //Assertions.assertEquals( 0, Catalog.snapshot().alloc().getColumnPlacementsOnAdapterPerTable( adapterId, table.id ).size() );
=======
                    //Assertions.assertEquals( 0, Catalog.snapshot().alloc().getColumnPlacementsOnAdapterPerEntity( adapterId, table.id ).size() );
>>>>>>> 18d3cce9
                } finally {
                    // Drop tables and stores
                    statement.executeUpdate( "DROP TABLE IF EXISTS verticalDataPlacementTest" );
                    statement.executeUpdate( "ALTER ADAPTERS DROP anotherstore" );
                }
            }
        }
    }


    @Test
    public void dataDistributionTest() throws SQLException {
        try ( JdbcConnection polyphenyDbConnection = new JdbcConnection( true ) ) {
            Connection connection = polyphenyDbConnection.getConnection();

            try ( Statement statement = connection.createStatement() ) {
                statement.executeUpdate( "CREATE TABLE verticalDataPlacementTest( "
                        + "tprimary INTEGER NOT NULL, "
                        + "tinteger INTEGER NULL, "
                        + "tvarchar VARCHAR(20) NULL, "
                        + "PRIMARY KEY (tprimary) )" );

                try {

                    // ADD adapter
                    statement.executeUpdate( "ALTER ADAPTERS ADD \"anotherstore\" USING 'Hsqldb' AS 'Store'"
                            + " WITH '{maxConnections:\"25\",path:., trxControlMode:locks,trxIsolationLevel:read_committed,type:Memory,tableType:Memory,mode:embedded}'" );

                    // ADD FullPlacement
                    statement.executeUpdate( "ALTER TABLE \"verticalDataPlacementTest\" ADD PLACEMENT ON STORE \"anotherstore\"" );

                    statement.executeUpdate( "ALTER TABLE \"verticalDataPlacementTest\" MODIFY PLACEMENT (tinteger) ON STORE anotherstore" );

                    // By executing the following statement, technically the column tinteger would not be present
                    // on any of the partitions of the placement anymore. Therefore, it has to fail and all placements should remain
<<<<<<< HEAD
                    boolean failed = false;
                    try {
                        statement.executeUpdate( "ALTER TABLE \"verticalDataPlacementTest\" MODIFY PLACEMENT DROP COLUMN tvarchar ON STORE hsqldb" );
                        fail();
                    } catch ( AvaticaSqlException e ) {
                        // empty on purpose
                    }

                    statement.executeUpdate( "ALTER TABLE \"verticalDataPlacementTest\" MODIFY PLACEMENT (tprimary,tvarchar) ON STORE hsqldb" );

                    try {
                        statement.executeUpdate( "ALTER TABLE \"verticalDataPlacementTest\" DROP PLACEMENT ON STORE anotherstore" );
                        fail();
                    } catch ( AvaticaSqlException e ) {
                        // empty on purpose
                    }
=======
                    Assertions.assertThrows(
                            PrismInterfaceServiceException.class,
                            () -> statement.executeUpdate( "ALTER TABLE \"verticalDataPlacementTest\" MODIFY PLACEMENT DROP COLUMN tvarchar ON STORE hsqldb" )
                    );

                    statement.executeUpdate( "ALTER TABLE \"verticalDataPlacementTest\" MODIFY PLACEMENT (tprimary,tvarchar) ON STORE hsqldb" );

                    Assertions.assertThrows(
                            PrismInterfaceServiceException.class,
                            () -> statement.executeUpdate( "ALTER TABLE \"verticalDataPlacementTest\" DROP PLACEMENT ON STORE anotherstore" )
                    );
>>>>>>> 18d3cce9

                } finally {
                    // Drop tables and stores
                    statement.executeUpdate( "DROP TABLE IF EXISTS verticalDataPlacementTest" );
                    statement.executeUpdate( "ALTER ADAPTERS DROP anotherstore" );
                }
            }
        }
    }

}<|MERGE_RESOLUTION|>--- conflicted
+++ resolved
@@ -17,11 +17,6 @@
 package org.polypheny.db.misc;
 
 import static org.junit.jupiter.api.Assertions.assertEquals;
-<<<<<<< HEAD
-import static org.junit.jupiter.api.Assertions.assertTrue;
-import static org.junit.jupiter.api.Assertions.fail;
-=======
->>>>>>> 18d3cce9
 
 import com.google.common.collect.ImmutableList;
 import java.sql.Connection;
@@ -29,11 +24,7 @@
 import java.sql.SQLException;
 import java.sql.Statement;
 import java.util.List;
-<<<<<<< HEAD
-import org.apache.calcite.avatica.AvaticaSqlException;
-=======
 import org.junit.jupiter.api.Assertions;
->>>>>>> 18d3cce9
 import org.junit.jupiter.api.BeforeAll;
 import org.junit.jupiter.api.BeforeEach;
 import org.junit.jupiter.api.Tag;
@@ -44,10 +35,7 @@
 import org.polypheny.db.catalog.entity.allocation.AllocationPlacement;
 import org.polypheny.db.catalog.entity.logical.LogicalTable;
 import org.polypheny.db.catalog.logistic.Pattern;
-<<<<<<< HEAD
-=======
 import org.polypheny.jdbc.PrismInterfaceServiceException;
->>>>>>> 18d3cce9
 
 
 @SuppressWarnings({ "SqlDialectInspection", "SqlNoDataSourceInspection" })
@@ -248,15 +236,8 @@
                     for ( AllocationPlacement dp : dataPlacements ) {
                         if ( dp.adapterId == adapterId ) {
                             assertEquals( 2, Catalog.snapshot().alloc().getColumns( dp.id ).size() );
-<<<<<<< HEAD
-                            //Assertions.assertEquals( 2, Catalog.snapshot().alloc().getColumnPlacementsOnAdapterPerTable( adapterId, table.id ).size() );
                         } else if ( dp.adapterId == initialAdapterId ) {
                             assertEquals( 3, Catalog.snapshot().alloc().getColumns( dp.id ).size() );
-                            //Assertions.assertEquals( 3, Catalog.snapshot().alloc().getColumnPlacementsOnAdapterPerTable( initialAdapterId, table.id ).size() );
-=======
-                        } else if ( dp.adapterId == initialAdapterId ) {
-                            assertEquals( 3, Catalog.snapshot().alloc().getColumns( dp.id ).size() );
->>>>>>> 18d3cce9
                         }
                     }
 
@@ -266,20 +247,12 @@
                     for ( AllocationPlacement dp : dataPlacements ) {
                         if ( dp.adapterId == adapterId ) {
                             assertEquals( 2, Catalog.snapshot().alloc().getColumns( dp.id ).size() );
-<<<<<<< HEAD
-                            //Assertions.assertEquals( 2, Catalog.snapshot().alloc().getColumnPlacementsOnAdapterPerTable( adapterId, table.id ).size() );
-=======
                             //Assertions.assertEquals( 2, Catalog.snapshot().alloc().getColumnPlacementsOnAdapterPerEntity( adapterId, table.id ).size() );
->>>>>>> 18d3cce9
                             //Assertions.assertEquals( 2, Catalog.snapshot().alloc().getColumnPlacementsByAdapters( table.id ).get( adapterId ).size() );
                             assertEquals( 1, Catalog.snapshot().alloc().getEntitiesOnAdapter( adapterId ).orElseThrow().size() );
                         } else if ( dp.adapterId == initialAdapterId ) {
                             assertEquals( 2, Catalog.snapshot().alloc().getColumns( dp.id ).size() );
-<<<<<<< HEAD
-                            //Assertions.assertEquals( 2, Catalog.snapshot().alloc().getColumnPlacementsOnAdapterPerTable( initialAdapterId, table.id ).size() );
-=======
                             //Assertions.assertEquals( 2, Catalog.snapshot().alloc().getColumnPlacementsOnAdapterPerEntity( initialAdapterId, table.id ).size() );
->>>>>>> 18d3cce9
                             //Assertions.assertEquals( 2, Catalog.snapshot().alloc().getColumnPlacementsByAdapters( table.id ).get( initialAdapterId ).size() );
                             assertEquals( 1, Catalog.snapshot().alloc().getEntitiesOnAdapter( adapterId ).orElseThrow().size() );
                         }
@@ -287,19 +260,9 @@
 
                     // By executing the following statement, technically the column tprimary would not be present
                     // on any DataPlacement anymore. Therefore, it has to fail and all placements should remain
-<<<<<<< HEAD
-                    boolean failed = false;
-                    try {
-                        statement.executeUpdate( "ALTER TABLE \"verticalDataPlacementTest\" MODIFY PLACEMENT (tprimary) ON STORE hsqldb" );
-                    } catch ( AvaticaSqlException e ) {
-                        failed = true;
-                    }
-                    assertTrue( failed );
-=======
                     Assertions.assertThrows( PrismInterfaceServiceException.class,
                             () -> statement.executeUpdate( "ALTER TABLE \"verticalDataPlacementTest\" MODIFY PLACEMENT (tprimary) ON STORE hsqldb" )
                     );
->>>>>>> 18d3cce9
 
                     // ADD single column on second storeId
                     statement.executeUpdate( "ALTER TABLE \"verticalDataPlacementTest\" MODIFY PLACEMENT ADD COLUMN tinteger ON STORE anotherstore" );
@@ -307,19 +270,11 @@
                     for ( AllocationPlacement dp : dataPlacements ) {
                         if ( dp.adapterId == adapterId ) {
                             assertEquals( 3, Catalog.snapshot().alloc().getColumns( dp.id ).size() );
-<<<<<<< HEAD
-                            //Assertions.assertEquals( 3, Catalog.snapshot().alloc().getColumnPlacementsOnAdapterPerTable( adapterId, table.id ).size() );
-                            //Assertions.assertEquals( 3, Catalog.snapshot().alloc().getColumnPlacementsByAdapters( table.id ).get( adapterId ).size() );
-                        } else if ( dp.adapterId == initialAdapterId ) {
-                            assertEquals( 2, Catalog.snapshot().alloc().getColumns( dp.id ).size() );
-                            //Assertions.assertEquals( 2, Catalog.snapshot().alloc().getColumnPlacementsOnAdapterPerTable( initialAdapterId, table.id ).size() );
-=======
                             //Assertions.assertEquals( 3, Catalog.snapshot().alloc().getColumnPlacementsOnAdapterPerEntity( adapterId, table.id ).size() );
                             //Assertions.assertEquals( 3, Catalog.snapshot().alloc().getColumnPlacementsByAdapters( table.id ).get( adapterId ).size() );
                         } else if ( dp.adapterId == initialAdapterId ) {
                             assertEquals( 2, Catalog.snapshot().alloc().getColumns( dp.id ).size() );
                             //Assertions.assertEquals( 2, Catalog.snapshot().alloc().getColumnPlacementsOnAdapterPerEntity( initialAdapterId, table.id ).size() );
->>>>>>> 18d3cce9
                             //Assertions.assertEquals( 2, Catalog.snapshot().alloc().getColumnPlacementsByAdapters( table.id ).get( initialAdapterId ).size() );
                         }
                     }
@@ -333,19 +288,11 @@
                     for ( AllocationPlacement dp : dataPlacements ) {
                         if ( dp.adapterId == adapterId ) {
                             assertEquals( 2, Catalog.snapshot().alloc().getColumns( dp.id ).size() );
-<<<<<<< HEAD
-                            //Assertions.assertEquals( 2, Catalog.snapshot().alloc().getColumnPlacementsOnAdapterPerTable( adapterId, table.id ).size() );
-                            //Assertions.assertEquals( 2, Catalog.snapshot().alloc().getColumnPlacementsByAdapters( table.id ).get( adapterId ).size() );
-                        } else if ( dp.adapterId == initialAdapterId ) {
-                            assertEquals( 3, Catalog.snapshot().alloc().getColumns( dp.id ).size() );
-                            //Assertions.assertEquals( 3, Catalog.snapshot().alloc().getColumnPlacementsOnAdapterPerTable( initialAdapterId, table.id ).size() );
-=======
                             //Assertions.assertEquals( 2, Catalog.snapshot().alloc().getColumnPlacementsOnAdapterPerEntity( adapterId, table.id ).size() );
                             //Assertions.assertEquals( 2, Catalog.snapshot().alloc().getColumnPlacementsByAdapters( table.id ).get( adapterId ).size() );
                         } else if ( dp.adapterId == initialAdapterId ) {
                             assertEquals( 3, Catalog.snapshot().alloc().getColumns( dp.id ).size() );
                             //Assertions.assertEquals( 3, Catalog.snapshot().alloc().getColumnPlacementsOnAdapterPerEntity( initialAdapterId, table.id ).size() );
->>>>>>> 18d3cce9
                             //Assertions.assertEquals( 3, Catalog.snapshot().alloc().getColumnPlacementsByAdapters( table.id ).get( initialAdapterId ).size() );
                         }
                     }
@@ -356,11 +303,7 @@
                     assertEquals( 1, Catalog.snapshot().alloc().getPlacementsFromLogical( table.id ).size() );
 
                     //Check also if ColumnPlacements have been correctly removed
-<<<<<<< HEAD
-                    //Assertions.assertEquals( 0, Catalog.snapshot().alloc().getColumnPlacementsOnAdapterPerTable( adapterId, table.id ).size() );
-=======
                     //Assertions.assertEquals( 0, Catalog.snapshot().alloc().getColumnPlacementsOnAdapterPerEntity( adapterId, table.id ).size() );
->>>>>>> 18d3cce9
                 } finally {
                     // Drop tables and stores
                     statement.executeUpdate( "DROP TABLE IF EXISTS verticalDataPlacementTest" );
@@ -396,24 +339,6 @@
 
                     // By executing the following statement, technically the column tinteger would not be present
                     // on any of the partitions of the placement anymore. Therefore, it has to fail and all placements should remain
-<<<<<<< HEAD
-                    boolean failed = false;
-                    try {
-                        statement.executeUpdate( "ALTER TABLE \"verticalDataPlacementTest\" MODIFY PLACEMENT DROP COLUMN tvarchar ON STORE hsqldb" );
-                        fail();
-                    } catch ( AvaticaSqlException e ) {
-                        // empty on purpose
-                    }
-
-                    statement.executeUpdate( "ALTER TABLE \"verticalDataPlacementTest\" MODIFY PLACEMENT (tprimary,tvarchar) ON STORE hsqldb" );
-
-                    try {
-                        statement.executeUpdate( "ALTER TABLE \"verticalDataPlacementTest\" DROP PLACEMENT ON STORE anotherstore" );
-                        fail();
-                    } catch ( AvaticaSqlException e ) {
-                        // empty on purpose
-                    }
-=======
                     Assertions.assertThrows(
                             PrismInterfaceServiceException.class,
                             () -> statement.executeUpdate( "ALTER TABLE \"verticalDataPlacementTest\" MODIFY PLACEMENT DROP COLUMN tvarchar ON STORE hsqldb" )
@@ -425,7 +350,6 @@
                             PrismInterfaceServiceException.class,
                             () -> statement.executeUpdate( "ALTER TABLE \"verticalDataPlacementTest\" DROP PLACEMENT ON STORE anotherstore" )
                     );
->>>>>>> 18d3cce9
 
                 } finally {
                     // Drop tables and stores
