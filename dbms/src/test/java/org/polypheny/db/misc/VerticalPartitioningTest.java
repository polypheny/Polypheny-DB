--- conflicted
+++ resolved
@@ -52,11 +52,7 @@
                 try {
                     // Deploy additional store
                     statement.executeUpdate( "ALTER STORES ADD \"store1\" USING 'org.polypheny.db.adapter.jdbc.stores.HsqldbStore'"
-<<<<<<< HEAD
-                            + " WITH '{maxConnections:\"25\",path:., trxControlMode:locks,trxIsolationLevel:read_committed,type:Memory,tableType:Memory}'" );
-=======
                             + " WITH '{maxConnections:\"25\",trxControlMode:locks,trxIsolationLevel:read_committed,type:Memory,tableType:Memory}'" );
->>>>>>> 678fd21d
 
                     // Add placement
                     statement.executeUpdate( "ALTER TABLE \"partitioningtest\" ADD PLACEMENT (tvarchar) ON STORE \"store1\"" );
@@ -105,11 +101,7 @@
                 try {
                     // Deploy additional store
                     statement.executeUpdate( "ALTER STORES ADD \"store1\" USING 'org.polypheny.db.adapter.jdbc.stores.HsqldbStore'"
-<<<<<<< HEAD
-                            + " WITH '{maxConnections:\"25\",path:., trxControlMode:locks,trxIsolationLevel:read_committed,type:Memory,tableType:Memory}'" );
-=======
                             + " WITH '{maxConnections:\"25\",trxControlMode:locks,trxIsolationLevel:read_committed,type:Memory,tableType:Memory}'" );
->>>>>>> 678fd21d
 
                     // Add placement
                     statement.executeUpdate( "ALTER TABLE \"partitioningtest\" ADD PLACEMENT (tvarchar) ON STORE \"store1\"" );
