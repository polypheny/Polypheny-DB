--- conflicted
+++ resolved
@@ -37,11 +37,6 @@
 @SuppressWarnings({ "SqlDialectInspection", "SqlNoDataSourceInspection" })
 @Slf4j
 @Tag("adapter")
-<<<<<<< HEAD
-@Tag("cottontailExclude")
-@Tag("fileExclude")
-=======
->>>>>>> 250079c0
 public class UniqueConstraintTest {
 
 
@@ -64,17 +59,6 @@
     private static TestHelper helper;
 
 
-<<<<<<< HEAD
-    private final boolean createIndexes;
-
-
-    public UniqueConstraintTest( boolean createIndexes ) {
-        this.createIndexes = createIndexes;
-    }
-
-
-=======
->>>>>>> 250079c0
     @BeforeAll
     public static void start() throws SQLException {
         // Ensures that Polypheny-DB is running
@@ -104,15 +88,9 @@
     }
 
 
-<<<<<<< HEAD
-    @ParameterizedTest(name = "{index}: {0}")
-    @ValueSource(booleans = { false, true })
-    public void insertNoConflictTest() throws SQLException {
-=======
     @ParameterizedTest(name = "{index}. Create Index: {0}")
     @ValueSource(booleans = { false, true })
     public void insertNoConflictTest( boolean useIndex ) throws SQLException {
->>>>>>> 250079c0
         try ( JdbcConnection polyphenyDbConnection = new JdbcConnection( true ) ) {
             Connection connection = polyphenyDbConnection.getConnection();
             try ( Statement statement = connection.createStatement() ) {
@@ -142,15 +120,9 @@
     }
 
 
-<<<<<<< HEAD
-    @ParameterizedTest(name = "{index}: {0}")
-    @ValueSource(booleans = { false, true })
-    public void insertExternalConflictTest() throws SQLException {
-=======
     @ParameterizedTest(name = "{index}. Create Index: {0}")
     @ValueSource(booleans = { false, true })
     public void insertExternalConflictTest( boolean useIndex ) throws SQLException {
->>>>>>> 250079c0
         try ( JdbcConnection polyphenyDbConnection = new JdbcConnection( true ) ) {
             Connection connection = polyphenyDbConnection.getConnection();
             try ( Statement statement = connection.createStatement() ) {
@@ -197,15 +169,9 @@
     }
 
 
-<<<<<<< HEAD
-    @ParameterizedTest(name = "{index}: {0}")
-    @ValueSource(booleans = { false, true })
-    public void insertInternalConflictTest() throws SQLException {
-=======
     @ParameterizedTest(name = "{index}. Create Index: {0}")
     @ValueSource(booleans = { false, true })
     public void insertInternalConflictTest( boolean useIndex ) throws SQLException {
->>>>>>> 250079c0
         try ( JdbcConnection polyphenyDbConnection = new JdbcConnection( true ) ) {
             Connection connection = polyphenyDbConnection.getConnection();
             try ( Statement statement = connection.createStatement() ) {
@@ -243,15 +209,9 @@
     }
 
 
-<<<<<<< HEAD
-    @ParameterizedTest(name = "{index}: {0}")
-    @ValueSource(booleans = { false, true })
-    public void insertSelectNoConflictTest() throws SQLException {
-=======
     @ParameterizedTest(name = "{index}. Create Index: {0}")
     @ValueSource(booleans = { false, true })
     public void insertSelectNoConflictTest( boolean useIndex ) throws SQLException {
->>>>>>> 250079c0
         try ( JdbcConnection polyphenyDbConnection = new JdbcConnection( true ) ) {
             Connection connection = polyphenyDbConnection.getConnection();
             try ( Statement statement = connection.createStatement() ) {
@@ -285,15 +245,9 @@
     }
 
 
-<<<<<<< HEAD
-    @ParameterizedTest(name = "{index}: {0}")
-    @ValueSource(booleans = { false, true })
-    public void insertSelectExternalConflictTest() throws SQLException {
-=======
     @ParameterizedTest(name = "{index}. Create Index: {0}")
     @ValueSource(booleans = { false, true })
     public void insertSelectExternalConflictTest( boolean useIndex ) throws SQLException {
->>>>>>> 250079c0
         try ( JdbcConnection polyphenyDbConnection = new JdbcConnection( true ) ) {
             Connection connection = polyphenyDbConnection.getConnection();
             try ( Statement statement = connection.createStatement() ) {
@@ -343,15 +297,9 @@
     }
 
 
-<<<<<<< HEAD
-    @ParameterizedTest(name = "{index}: {0}")
-    @ValueSource(booleans = { false, true })
-    public void insertSelectInternalConflictTest() throws SQLException {
-=======
     @ParameterizedTest(name = "{index}. Create Index: {0}")
     @ValueSource(booleans = { false, true })
     public void insertSelectInternalConflictTest( boolean useIndex ) throws SQLException {
->>>>>>> 250079c0
         try ( JdbcConnection polyphenyDbConnection = new JdbcConnection( true ) ) {
             Connection connection = polyphenyDbConnection.getConnection();
             try ( Statement statement = connection.createStatement() ) {
@@ -392,15 +340,9 @@
     }
 
 
-<<<<<<< HEAD
-    @ParameterizedTest(name = "{index}: {0}")
-    @ValueSource(booleans = { false, true })
-    public void batchInsertTest() throws SQLException {
-=======
     @ParameterizedTest(name = "{index}. Create Index: {0}")
     @ValueSource(booleans = { false, true })
     public void batchInsertTest( boolean useIndex ) throws SQLException {
->>>>>>> 250079c0
         try ( JdbcConnection polyphenyDbConnection = new JdbcConnection( false ) ) {
             Connection connection = polyphenyDbConnection.getConnection();
             try ( Statement statement = connection.createStatement() ) {
@@ -484,15 +426,9 @@
     }
 
 
-<<<<<<< HEAD
-    @ParameterizedTest(name = "{index}: {0}")
-    @ValueSource(booleans = { false, true })
-    public void batchUpdateTest() throws SQLException {
-=======
     @ParameterizedTest(name = "{index}. Create Index: {0}")
     @ValueSource(booleans = { false, true })
     public void batchUpdateTest( boolean useIndex ) throws SQLException {
->>>>>>> 250079c0
         try ( JdbcConnection polyphenyDbConnection = new JdbcConnection( true ) ) {
             Connection connection = polyphenyDbConnection.getConnection();
             try ( Statement statement = connection.createStatement() ) {
@@ -523,11 +459,7 @@
                         preparedStatement.executeBatch();
                         connection.commit();
                         Assertions.fail( "Expected ConstraintViolationException was not thrown" );
-<<<<<<< HEAD
-                    } catch ( AvaticaSqlException e ) {
-=======
                     } catch ( Exception e ) {
->>>>>>> 250079c0
                         if ( !e.getMessage().contains( "Update violates unique constraint" ) ) {
                             throw new RuntimeException( "Unexpected exception", e );
                         }
@@ -584,16 +516,10 @@
     }
 
 
-<<<<<<< HEAD
-    @ParameterizedTest(name = "{index}: {0}")
-    @ValueSource(booleans = { false, true })
-    public void updateNoConflictTest() throws SQLException {
-=======
     @ParameterizedTest(name = "{index}. Create Index: {0}")
     @ValueSource(booleans = { false, true })
     @Tag("cottontailExcluded")
     public void updateNoConflictTest( boolean useIndex ) throws SQLException {
->>>>>>> 250079c0
         try ( JdbcConnection polyphenyDbConnection = new JdbcConnection( true ) ) {
             Connection connection = polyphenyDbConnection.getConnection();
             try ( Statement statement = connection.createStatement() ) {
@@ -653,15 +579,9 @@
     }
 
 
-<<<<<<< HEAD
-    @ParameterizedTest(name = "{index}: {0}")
-    @ValueSource(booleans = { false, true })
-    public void updateConflictTest() throws SQLException {
-=======
     @ParameterizedTest(name = "{index}. Create Index: {0}")
     @ValueSource(booleans = { false, true })
     public void updateConflictTest( boolean useIndex ) throws SQLException {
->>>>>>> 250079c0
         try ( JdbcConnection polyphenyDbConnection = new JdbcConnection( true ) ) {
             Connection connection = polyphenyDbConnection.getConnection();
             try ( Statement statement = connection.createStatement() ) {
