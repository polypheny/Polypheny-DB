/*
 * Copyright 2019-2024 The Polypheny Project
 *
 * Licensed under the Apache License, Version 2.0 (the "License");
 * you may not use this file except in compliance with the License.
 * You may obtain a copy of the License at
 *
 * http://www.apache.org/licenses/LICENSE-2.0
 *
 * Unless required by applicable law or agreed to in writing, software
 * distributed under the License is distributed on an "AS IS" BASIS,
 * WITHOUT WARRANTIES OR CONDITIONS OF ANY KIND, either express or implied.
 * See the License for the specific language governing permissions and
 * limitations under the License.
 */

package org.polypheny.db.constraints;


import com.google.common.collect.ImmutableList;
import java.sql.Connection;
import java.sql.SQLException;
import java.sql.Statement;
import lombok.extern.slf4j.Slf4j;
<<<<<<< HEAD
import org.apache.calcite.avatica.AvaticaClientRuntimeException;
import org.junit.jupiter.api.AfterAll;
import org.junit.jupiter.api.Assertions;
import org.junit.jupiter.api.BeforeAll;
import org.junit.jupiter.api.Disabled;
=======
import org.junit.jupiter.api.AfterAll;
import org.junit.jupiter.api.Assertions;
import org.junit.jupiter.api.BeforeAll;
>>>>>>> 18d3cce9
import org.junit.jupiter.api.Tag;
import org.junit.jupiter.params.ParameterizedTest;
import org.junit.jupiter.params.provider.ValueSource;
import org.polypheny.db.TestHelper;
import org.polypheny.db.TestHelper.JdbcConnection;
<<<<<<< HEAD
=======
import org.polypheny.jdbc.PrismInterfaceServiceException;
>>>>>>> 18d3cce9


@SuppressWarnings({ "SqlDialectInspection", "SqlNoDataSourceInspection" })
@Slf4j
@Tag("adapter")
public class ForeignKeyConstraintTest {


    private static final String CREATE_TABLE_CONSTRAINT_TEST = """
            CREATE TABLE IF NOT EXISTS constraint_test (
                ctid INTEGER NOT NULL,\s
                a INTEGER NOT NULL,\s
                b INTEGER NOT NULL,\s
                c INTEGER NOT NULL,\s
                PRIMARY KEY (ctid),\s
                CONSTRAINT u_ab UNIQUE (a, b)
            )""";

    private static final String CREATE_TABLE_CONSTRAINT_TEST2 =
            "CREATE TABLE IF NOT EXISTS constraint_test2 (" +
                    "ct2id INTEGER NOT NULL, " +
                    "ctid INTEGER NOT NULL, " +
                    "PRIMARY KEY (ct2id) " +
                    ")";

    private static final String ALTER_TABLE_ADD_FK =
            "ALTER TABLE constraint_test2 "
                    + "ADD CONSTRAINT fk FOREIGN KEY (ctid) "
                    + "REFERENCES constraint_test(ctid) ON UPDATE RESTRICT ON DELETE RESTRICT";

    private static final String[] ALTER_TABLE_ADD_INDEX_STATEMENTS = {
            "ALTER TABLE constraint_test ADD UNIQUE INDEX idx_ctid ON ctid",
            "ALTER TABLE constraint_test ADD UNIQUE INDEX idx_ab ON (a, b)",
            "ALTER TABLE constraint_test ADD INDEX idx_a ON (a)",
            "ALTER TABLE constraint_test ADD INDEX idx_b ON (b)",
            "ALTER TABLE constraint_test ADD INDEX idx_c ON (c)",
            "ALTER TABLE constraint_test2 ADD UNIQUE INDEX idx2_ct2id ON ctid",
            "ALTER TABLE constraint_test2 ADD INDEX idx2_ctid ON ctid",
    };
    private static TestHelper helper;


    @BeforeAll
    public static void start() throws SQLException {
        // Ensures that Polypheny-DB is running
        helper = TestHelper.getInstance();
        try ( JdbcConnection polyphenyDbConnection = new JdbcConnection( true ) ) {
            Connection connection = polyphenyDbConnection.getConnection();
            try ( Statement statement = connection.createStatement() ) {
                statement.executeUpdate( "ALTER CONFIG 'runtime/uniqueConstraintEnforcement' SET true" );
                statement.executeUpdate( "ALTER CONFIG 'runtime/foreignKeyEnforcement' SET true" );
                statement.executeUpdate( "ALTER CONFIG 'runtime/polystoreIndexesSimplify' SET true" );
            }
        }
    }


    @AfterAll
    public static void shutdown() throws SQLException {
        try ( JdbcConnection polyphenyDbConnection = new JdbcConnection( true ) ) {
            Connection connection = polyphenyDbConnection.getConnection();
            try ( Statement statement = connection.createStatement() ) {
                statement.executeUpdate( "ALTER CONFIG 'runtime/uniqueConstraintEnforcement' SET false" );
                statement.executeUpdate( "ALTER CONFIG 'runtime/foreignKeyEnforcement' SET false" );
                statement.executeUpdate( "ALTER CONFIG 'runtime/polystoreIndexesSimplify' SET false" );
            }
        }
    }


    @ParameterizedTest(name = "{index}. Create Index: {0}")
    @ValueSource(booleans = { false, true })
    public void testInsertNoConflict( boolean useIndex ) throws SQLException {
        try ( JdbcConnection polyphenyDbConnection = new JdbcConnection( true ) ) {
            Connection connection = polyphenyDbConnection.getConnection();
            try ( Statement statement = connection.createStatement() ) {
                // Create schema
                statement.executeUpdate( CREATE_TABLE_CONSTRAINT_TEST );
                statement.executeUpdate( CREATE_TABLE_CONSTRAINT_TEST2 );
                statement.executeUpdate( ALTER_TABLE_ADD_FK );
                if ( useIndex && helper.storeSupportsIndex() ) {
                    // Add indexes
                    for ( String s : ALTER_TABLE_ADD_INDEX_STATEMENTS ) {
                        statement.executeUpdate( s );
                    }
                }

                try {
                    statement.executeUpdate( "INSERT INTO constraint_test VALUES (1, 1, 1, 1), (2, 2, 2, 2)" );
                    statement.executeUpdate( "INSERT INTO constraint_test2 VALUES (3, 1), (4, 2)" );
                    TestHelper.checkResultSet(
                            statement.executeQuery( "SELECT COUNT(ctid) FROM constraint_test" ),
                            ImmutableList.of( new Object[]{ 2L } )
                    );
                    TestHelper.checkResultSet(
                            statement.executeQuery( "SELECT COUNT(ct2id) FROM constraint_test2" ),
                            ImmutableList.of( new Object[]{ 2L } )
                    );
                } finally {
                    statement.executeUpdate( "DROP TABLE constraint_test2" );
                    statement.executeUpdate( "DROP TABLE constraint_test" );
                }
            }
        }
    }


    @ParameterizedTest(name = "{index}. Create Index: {0}")
    @ValueSource(booleans = { false, true })
    public void testInsertConflict( boolean useIndex ) throws SQLException {
        try ( JdbcConnection polyphenyDbConnection = new JdbcConnection( false ) ) {
            Connection connection = polyphenyDbConnection.getConnection();
            try ( Statement statement = connection.createStatement() ) {
                // Create schema
                statement.executeUpdate( CREATE_TABLE_CONSTRAINT_TEST );
                statement.executeUpdate( CREATE_TABLE_CONSTRAINT_TEST2 );
                statement.executeUpdate( ALTER_TABLE_ADD_FK );
                if ( useIndex && helper.storeSupportsIndex() ) {
                    // Add indexes
                    for ( String s : ALTER_TABLE_ADD_INDEX_STATEMENTS ) {
                        statement.executeUpdate( s );
                    }
                }

                try {
                    statement.executeUpdate( "INSERT INTO constraint_test VALUES (1, 1, 1, 1), (2, 2, 2, 2)" );
                    connection.commit();
<<<<<<< HEAD
                    try {
                        statement.executeUpdate( "INSERT INTO constraint_test2 VALUES (3, 1), (4, 3)" );
                        connection.commit();
                        Assertions.fail( "Expected ConstraintViolationException was not thrown" );
                    } catch ( AvaticaClientRuntimeException e ) {
                        if ( !(e.getMessage().contains( "Remote driver error:" )
                                && e.getMessage().contains( "Transaction violates foreign key constraint" )) ) {
                            throw new RuntimeException( "Unexpected exception", e );
                        }
                    }
=======
                    statement.executeUpdate( "INSERT INTO constraint_test2 VALUES (3, 1), (4, 3)" );
                    Assertions.assertThrows( PrismInterfaceServiceException.class, connection::commit, "Transaction violates foreign key constraint" );
>>>>>>> 18d3cce9
                    TestHelper.checkResultSet(
                            statement.executeQuery( "SELECT COUNT(ctid) FROM constraint_test" ),
                            ImmutableList.of( new Object[]{ 2L } )
                    );
                    TestHelper.checkResultSet(
                            statement.executeQuery( "SELECT COUNT(ct2id) FROM constraint_test2" ),
                            ImmutableList.of( new Object[]{ 0L } )
                    );
                } finally {
                    statement.executeUpdate( "DROP TABLE constraint_test2" );
                    statement.executeUpdate( "DROP TABLE constraint_test" );
                }
            }
        }
    }


    @ParameterizedTest(name = "{index}. Create Index: {0}")
    @ValueSource(booleans = { false, true })
<<<<<<< HEAD
    @Disabled // todo dl enable as soon as such inserts work correctly
=======
    //@Disabled // todo dl enable as soon as such inserts work correctly
>>>>>>> 18d3cce9
    public void testInsertSelectNoConflict( boolean useIndex ) throws SQLException {
        try ( JdbcConnection polyphenyDbConnection = new JdbcConnection( true ) ) {
            Connection connection = polyphenyDbConnection.getConnection();
            try ( Statement statement = connection.createStatement() ) {
                // Create schema
                statement.executeUpdate( CREATE_TABLE_CONSTRAINT_TEST );
                statement.executeUpdate( CREATE_TABLE_CONSTRAINT_TEST2 );
                statement.executeUpdate( ALTER_TABLE_ADD_FK );
                if ( useIndex && helper.storeSupportsIndex() ) {
                    // Add indexes
                    for ( String s : ALTER_TABLE_ADD_INDEX_STATEMENTS ) {
                        statement.executeUpdate( s );
                    }
                }

                try {
                    statement.executeUpdate( "INSERT INTO constraint_test VALUES (1, 1, 1, 1), (2, 2, 2, 2)" );
                    statement.executeUpdate( "INSERT INTO constraint_test2 SELECT ctid + 10 AS ct2id, ctid FROM constraint_test" );
                    TestHelper.checkResultSet(
                            statement.executeQuery( "SELECT * FROM constraint_test ORDER BY ctid" ),
                            ImmutableList.of(
                                    new Object[]{ 1, 1, 1, 1 },
                                    new Object[]{ 2, 2, 2, 2 }
                            )
                    );
                    TestHelper.checkResultSet(
                            statement.executeQuery( "SELECT * FROM constraint_test2 ORDER BY ct2id" ),
                            ImmutableList.of(
                                    new Object[]{ 11, 1 },
                                    new Object[]{ 12, 2 }
                            )
                    );
                } finally {
                    statement.executeUpdate( "DROP TABLE constraint_test2" );
                    statement.executeUpdate( "DROP TABLE constraint_test" );
                }
            }
        }
    }


    @ParameterizedTest(name = "{index}. Create Index: {0}")
    @ValueSource(booleans = { false, true })
<<<<<<< HEAD
    @Disabled // todo dl enable as soon as such inserts work correctly
=======
>>>>>>> 18d3cce9
    public void testInsertSelectConflict( boolean useIndex ) throws SQLException {
        try ( JdbcConnection polyphenyDbConnection = new JdbcConnection( true ) ) {
            Connection connection = polyphenyDbConnection.getConnection();
            try ( Statement statement = connection.createStatement() ) {
                // Create schema
                statement.executeUpdate( CREATE_TABLE_CONSTRAINT_TEST );
                statement.executeUpdate( CREATE_TABLE_CONSTRAINT_TEST2 );
                statement.executeUpdate( ALTER_TABLE_ADD_FK );
                if ( useIndex && helper.storeSupportsIndex() ) {
                    // Add indexes
                    for ( String s : ALTER_TABLE_ADD_INDEX_STATEMENTS ) {
                        statement.executeUpdate( s );
                    }
                }

                try {
                    statement.executeUpdate( "INSERT INTO constraint_test VALUES (1, 1, 1, 1), (2, 2, 2, 2)" );

<<<<<<< HEAD
                    try {
                        statement.executeUpdate( "INSERT INTO constraint_test2 SELECT ctid + 10 AS ct2id, ctid * 2 AS ctid FROM constraint_test" );
                        Assertions.fail( "Expected ConstraintViolationException was not thrown" );
                    } catch ( RuntimeException e ) {
                        if ( !(e.getMessage().contains( "Remote driver error:" ) && e.getMessage().contains( "Transaction violates foreign key constraint" )) ) {
                            throw new RuntimeException( "Unexpected exception", e );
                        }
                        connection.rollback();
                    }
=======
                    Assertions.assertThrows(
                            PrismInterfaceServiceException.class,
                            () -> statement.executeUpdate( "INSERT INTO constraint_test2 SELECT ctid + 10 AS ct2id, ctid * 2 AS ctid FROM constraint_test" ),
                            "Transaction violates foreign key constraint"
                    );
                    connection.rollback();
>>>>>>> 18d3cce9
                    TestHelper.checkResultSet(
                            statement.executeQuery( "SELECT * FROM constraint_test ORDER BY ctid" ),
                            ImmutableList.of(
                                    new Object[]{ 1, 1, 1, 1 },
                                    new Object[]{ 2, 2, 2, 2 }
                            )
                    );
                    TestHelper.checkResultSet(
                            statement.executeQuery( "SELECT COUNT(ct2id) FROM constraint_test2" ),
                            ImmutableList.of( new Object[]{ 0L } )
                    );
                } finally {
                    statement.executeUpdate( "DROP TABLE constraint_test2" );
                    statement.executeUpdate( "DROP TABLE constraint_test" );
                }
            }
        }
    }


    @ParameterizedTest(name = "{index}. Create Index: {0}")
    @ValueSource(booleans = { false, true })
    public void testUpdateOutNoConflict( boolean useIndex ) throws SQLException {
        try ( JdbcConnection polyphenyDbConnection = new JdbcConnection( true ) ) {
            Connection connection = polyphenyDbConnection.getConnection();
            try ( Statement statement = connection.createStatement() ) {
                // Create schema
                statement.executeUpdate( CREATE_TABLE_CONSTRAINT_TEST );
                statement.executeUpdate( CREATE_TABLE_CONSTRAINT_TEST2 );
                statement.executeUpdate( ALTER_TABLE_ADD_FK );
                if ( useIndex && helper.storeSupportsIndex() ) {
                    // Add indexes
                    for ( String s : ALTER_TABLE_ADD_INDEX_STATEMENTS ) {
                        statement.executeUpdate( s );
                    }
                }

                try {
                    statement.executeUpdate( "INSERT INTO constraint_test VALUES (1, 1, 1, 1), (2, 2, 2, 2), (3, 3, 3, 3)" );
                    statement.executeUpdate( "INSERT INTO constraint_test2 VALUES (1, 1), (3, 3)" );
                    statement.executeUpdate( "UPDATE constraint_test2 SET ctid = 2 WHERE ct2id = 3" );
                    TestHelper.checkResultSet(
                            statement.executeQuery( "SELECT * FROM constraint_test ORDER BY ctid" ),
                            ImmutableList.of(
                                    new Object[]{ 1, 1, 1, 1 },
                                    new Object[]{ 2, 2, 2, 2 },
                                    new Object[]{ 3, 3, 3, 3 }
                            )
                    );
                    TestHelper.checkResultSet(
                            statement.executeQuery( "SELECT * FROM constraint_test2 ORDER BY ct2id" ),
                            ImmutableList.of(
                                    new Object[]{ 1, 1 },
                                    new Object[]{ 3, 2 }
                            )
                    );
                } finally {
                    statement.executeUpdate( "DROP TABLE constraint_test2" );
                    statement.executeUpdate( "DROP TABLE constraint_test" );
                }
            }
        }
    }


    @ParameterizedTest(name = "{index}. Create Index: {0}")
    @ValueSource(booleans = { false, true })
    public void testUpdateOutConflict( boolean useIndex ) throws SQLException {
        try ( JdbcConnection polyphenyDbConnection = new JdbcConnection( false ) ) {
            Connection connection = polyphenyDbConnection.getConnection();
            try ( Statement statement = connection.createStatement() ) {
                // Create schema
                statement.executeUpdate( CREATE_TABLE_CONSTRAINT_TEST );
                statement.executeUpdate( CREATE_TABLE_CONSTRAINT_TEST2 );
                statement.executeUpdate( ALTER_TABLE_ADD_FK );
                if ( useIndex && helper.storeSupportsIndex() ) {
                    // Add indexes
                    for ( String s : ALTER_TABLE_ADD_INDEX_STATEMENTS ) {
                        statement.executeUpdate( s );
                    }
                }

                try {
                    statement.executeUpdate( "INSERT INTO constraint_test VALUES (1, 1, 1, 1), (2, 2, 2, 2), (3, 3, 3, 3)" );
                    statement.executeUpdate( "INSERT INTO constraint_test2 VALUES (3, 3), (1, 1)" );
                    connection.commit();

<<<<<<< HEAD
                    try {
                        statement.executeUpdate( "UPDATE constraint_test2 SET ctid = ctid + 2" );

                        TestHelper.checkResultSet(
                                statement.executeQuery( "SELECT * FROM constraint_test2 ORDER BY ct2id" ),
                                ImmutableList.of(
                                        new Object[]{ 1, 3 },
                                        new Object[]{ 3, 5 }
                                ),
                                false
                        );

                        connection.commit();
                        Assertions.fail( "Expected ConstraintViolationException was not thrown" );
                    } catch ( RuntimeException e ) {
                        if ( !(e.getMessage().contains( "Remote driver error:" )
                                && e.getMessage().contains( "Transaction violates foreign key constraint" )) ) {
                            throw new RuntimeException( "Unexpected exception", e );
                        }
                    }
=======
                    statement.executeUpdate( "UPDATE constraint_test2 SET ctid = ctid + 2" );

                    TestHelper.checkResultSet(
                            statement.executeQuery( "SELECT * FROM constraint_test2 ORDER BY ct2id" ),
                            ImmutableList.of(
                                    new Object[]{ 1, 3 },
                                    new Object[]{ 3, 5 }
                            ),
                            false
                    );

                    Assertions.assertThrows( PrismInterfaceServiceException.class, connection::commit, "Transaction violates foreign key constraint" );
>>>>>>> 18d3cce9
                    TestHelper.checkResultSet(
                            statement.executeQuery( "SELECT * FROM constraint_test ORDER BY ctid" ),
                            ImmutableList.of(
                                    new Object[]{ 1, 1, 1, 1 },
                                    new Object[]{ 2, 2, 2, 2 },
                                    new Object[]{ 3, 3, 3, 3 }
                            )
                    );
                    TestHelper.checkResultSet(
                            statement.executeQuery( "SELECT * FROM constraint_test2 ORDER BY ct2id" ),
                            ImmutableList.of(
                                    new Object[]{ 1, 1 },
                                    new Object[]{ 3, 3 }
                            )
                    );
                } finally {
                    statement.executeUpdate( "DROP TABLE constraint_test2" );
                    statement.executeUpdate( "DROP TABLE constraint_test" );
                }
            }
        }
    }


    @ParameterizedTest(name = "{index}. Create Index: {0}")
    @ValueSource(booleans = { false, true })
<<<<<<< HEAD
    @Tag("cottontailExcluded") // only with indexes
=======
    @Tag("cottontailExcluded") // only with indexes, cannot find column during update
>>>>>>> 18d3cce9
    public void testUpdateInNoConflict( boolean useIndex ) throws SQLException {
        try ( JdbcConnection polyphenyDbConnection = new JdbcConnection( true ) ) {
            Connection connection = polyphenyDbConnection.getConnection();
            try ( Statement statement = connection.createStatement() ) {
                // Create schema
                statement.executeUpdate( CREATE_TABLE_CONSTRAINT_TEST );
                statement.executeUpdate( CREATE_TABLE_CONSTRAINT_TEST2 );
                statement.executeUpdate( ALTER_TABLE_ADD_FK );
                if ( useIndex && helper.storeSupportsIndex() ) {
                    // Add indexes
                    for ( String s : ALTER_TABLE_ADD_INDEX_STATEMENTS ) {
                        statement.executeUpdate( s );
                    }
                }

                try {
                    statement.executeUpdate( "INSERT INTO constraint_test VALUES (1, 1, 1, 1), (2, 2, 2, 2), (3, 3, 3, 3)" );
                    statement.executeUpdate( "INSERT INTO constraint_test2 VALUES (1, 1), (3, 3)" );
                    statement.executeUpdate( "UPDATE constraint_test SET ctid = 4 WHERE ctid = 2" );
                    TestHelper.checkResultSet(
                            statement.executeQuery( "SELECT * FROM constraint_test ORDER BY c" ),
                            ImmutableList.of(
                                    new Object[]{ 1, 1, 1, 1 },
                                    new Object[]{ 4, 2, 2, 2 },
                                    new Object[]{ 3, 3, 3, 3 }
                            )
                    );
                    TestHelper.checkResultSet(
                            statement.executeQuery( "SELECT * FROM constraint_test2 ORDER BY ct2id" ),
                            ImmutableList.of(
                                    new Object[]{ 1, 1 },
                                    new Object[]{ 3, 3 }
                            )
                    );
                } finally {
                    statement.executeUpdate( "DROP TABLE constraint_test2" );
                    statement.executeUpdate( "DROP TABLE constraint_test" );
                }
            }
        }
    }


    @ParameterizedTest(name = "{index}. Create Index: {0}")
    @ValueSource(booleans = { false, true })
<<<<<<< HEAD
    @Tag("cottontailExcluded") // only with indexes
=======
    @Tag("cottontailExcluded") // only with indexes, cannot find column during update
>>>>>>> 18d3cce9
    public void testUpdateInConflict( boolean useIndex ) throws SQLException {
        try ( JdbcConnection polyphenyDbConnection = new JdbcConnection( false ) ) {
            Connection connection = polyphenyDbConnection.getConnection();
            try ( Statement statement = connection.createStatement() ) {
                // Create schema
                statement.executeUpdate( CREATE_TABLE_CONSTRAINT_TEST );
                statement.executeUpdate( CREATE_TABLE_CONSTRAINT_TEST2 );
                statement.executeUpdate( ALTER_TABLE_ADD_FK );
                if ( useIndex && helper.storeSupportsIndex() ) {
                    // Add indexes
                    for ( String s : ALTER_TABLE_ADD_INDEX_STATEMENTS ) {
                        statement.executeUpdate( s );
                    }
                }

                try {
                    statement.executeUpdate( "INSERT INTO constraint_test VALUES (1, 1, 1, 1), (2, 2, 2, 2), (3, 3, 3, 3)" );
                    statement.executeUpdate( "INSERT INTO constraint_test2 VALUES (1, 1), (3, 3)" );
                    connection.commit();
<<<<<<< HEAD
                    try {
                        statement.executeUpdate( "UPDATE constraint_test SET ctid = 4 WHERE ctid = 1" );
                        connection.commit();
                        Assertions.fail( "Expected ConstraintViolationException was not thrown" );
                    } catch ( AvaticaClientRuntimeException e ) {
                        if ( !(e.getMessage().contains( "Remote driver error:" )
                                && e.getMessage().contains( "Transaction violates foreign key constraint" )) ) {
                            throw new RuntimeException( "Unexpected exception", e );
                        }
                    }
=======
                    statement.executeUpdate( "UPDATE constraint_test SET ctid = 4 WHERE ctid = 1" );
                    Assertions.assertThrows( PrismInterfaceServiceException.class, connection::commit, "Transaction violates foreign key constraint" );
>>>>>>> 18d3cce9
                    TestHelper.checkResultSet(
                            statement.executeQuery( "SELECT * FROM constraint_test ORDER BY ctid" ),
                            ImmutableList.of(
                                    new Object[]{ 1, 1, 1, 1 },
                                    new Object[]{ 2, 2, 2, 2 },
                                    new Object[]{ 3, 3, 3, 3 }
                            )
                    );
                    TestHelper.checkResultSet(
                            statement.executeQuery( "SELECT * FROM constraint_test2 ORDER BY ct2id" ),
                            ImmutableList.of(
                                    new Object[]{ 1, 1 },
                                    new Object[]{ 3, 3 }
                            )
                    );
                } finally {
                    statement.executeUpdate( "DROP TABLE constraint_test2" );
                    statement.executeUpdate( "DROP TABLE constraint_test" );
                }
            }
        }
    }


    @ParameterizedTest(name = "{index}. Create Index: {0}")
    @ValueSource(booleans = { false, true })
    public void testDeleteNoConflict( boolean useIndex ) throws SQLException {
        try ( JdbcConnection polyphenyDbConnection = new JdbcConnection( true ) ) {
            Connection connection = polyphenyDbConnection.getConnection();
            try ( Statement statement = connection.createStatement() ) {
                // Create schema
                statement.executeUpdate( CREATE_TABLE_CONSTRAINT_TEST );
                statement.executeUpdate( CREATE_TABLE_CONSTRAINT_TEST2 );
                statement.executeUpdate( ALTER_TABLE_ADD_FK );
                if ( useIndex && helper.storeSupportsIndex() ) {
                    // Add indexes
                    for ( String s : ALTER_TABLE_ADD_INDEX_STATEMENTS ) {
                        statement.executeUpdate( s );
                    }
                }

                try {
                    statement.executeUpdate( "INSERT INTO constraint_test VALUES (1, 1, 1, 1), (2, 2, 2, 2), (3, 3, 3, 3)" );
                    statement.executeUpdate( "INSERT INTO constraint_test2 VALUES (1, 1), (3, 3)" );
                    statement.executeUpdate( "DELETE FROM constraint_test WHERE ctid = 2" );
                    TestHelper.checkResultSet(
                            statement.executeQuery( "SELECT * FROM constraint_test ORDER BY ctid" ),
                            ImmutableList.of(
                                    new Object[]{ 1, 1, 1, 1 },
                                    new Object[]{ 3, 3, 3, 3 }
                            )
                    );
                    TestHelper.checkResultSet(
                            statement.executeQuery( "SELECT * FROM constraint_test2 ORDER BY ct2id" ),
                            ImmutableList.of(
                                    new Object[]{ 1, 1 },
                                    new Object[]{ 3, 3 }
                            )
                    );
                } finally {
                    statement.executeUpdate( "DROP TABLE constraint_test2" );
                    statement.executeUpdate( "DROP TABLE constraint_test" );
                }
            }
        }
    }


    @ParameterizedTest(name = "{index}. Create Index: {0}")
    @ValueSource(booleans = { false, true })
    public void testDeleteConflict( boolean useIndex ) throws SQLException {
        try ( JdbcConnection polyphenyDbConnection = new JdbcConnection( false ) ) {
            Connection connection = polyphenyDbConnection.getConnection();
            try ( Statement statement = connection.createStatement() ) {
                // Create schema
                statement.executeUpdate( CREATE_TABLE_CONSTRAINT_TEST );
                statement.executeUpdate( CREATE_TABLE_CONSTRAINT_TEST2 );
                statement.executeUpdate( ALTER_TABLE_ADD_FK );
                if ( useIndex && helper.storeSupportsIndex() ) {
                    // Add indexes
                    for ( String s : ALTER_TABLE_ADD_INDEX_STATEMENTS ) {
                        statement.executeUpdate( s );
                    }
                }

                try {
                    statement.executeUpdate( "INSERT INTO constraint_test VALUES (1, 1, 1, 1), (2, 2, 2, 2), (3, 3, 3, 3)" );
                    statement.executeUpdate( "INSERT INTO constraint_test2 VALUES (1, 1), (3, 3)" );
                    connection.commit();
<<<<<<< HEAD
                    try {
                        statement.executeUpdate( "DELETE FROM constraint_test WHERE ctid = 1" );
                        connection.commit();
                        Assertions.fail( "Expected ConstraintViolationException was not thrown" );
                    } catch ( AvaticaClientRuntimeException e ) {
                        if ( !(e.getMessage().contains( "Remote driver error:" )
                                && e.getMessage().contains( "Transaction violates foreign key constraint" )) ) {
                            throw new RuntimeException( "Unexpected exception", e );
                        }
                    }
=======
                    statement.executeUpdate( "DELETE FROM constraint_test WHERE ctid = 1" );
                    Assertions.assertThrows( PrismInterfaceServiceException.class, connection::commit, "Transaction violates foreign key constraint" );
>>>>>>> 18d3cce9
                    TestHelper.checkResultSet(
                            statement.executeQuery( "SELECT * FROM constraint_test ORDER BY ctid" ),
                            ImmutableList.of(
                                    new Object[]{ 1, 1, 1, 1 },
                                    new Object[]{ 2, 2, 2, 2 },
                                    new Object[]{ 3, 3, 3, 3 }
                            )
                    );
                    TestHelper.checkResultSet(
                            statement.executeQuery( "SELECT * FROM constraint_test2 ORDER BY ct2id" ),
                            ImmutableList.of(
                                    new Object[]{ 1, 1 },
                                    new Object[]{ 3, 3 }
                            )
                    );
                } finally {
                    statement.executeUpdate( "DROP TABLE constraint_test2" );
                    statement.executeUpdate( "DROP TABLE constraint_test" );
                }
            }
        }
    }

}<|MERGE_RESOLUTION|>--- conflicted
+++ resolved
@@ -22,26 +22,15 @@
 import java.sql.SQLException;
 import java.sql.Statement;
 import lombok.extern.slf4j.Slf4j;
-<<<<<<< HEAD
-import org.apache.calcite.avatica.AvaticaClientRuntimeException;
 import org.junit.jupiter.api.AfterAll;
 import org.junit.jupiter.api.Assertions;
 import org.junit.jupiter.api.BeforeAll;
-import org.junit.jupiter.api.Disabled;
-=======
-import org.junit.jupiter.api.AfterAll;
-import org.junit.jupiter.api.Assertions;
-import org.junit.jupiter.api.BeforeAll;
->>>>>>> 18d3cce9
 import org.junit.jupiter.api.Tag;
 import org.junit.jupiter.params.ParameterizedTest;
 import org.junit.jupiter.params.provider.ValueSource;
 import org.polypheny.db.TestHelper;
 import org.polypheny.db.TestHelper.JdbcConnection;
-<<<<<<< HEAD
-=======
 import org.polypheny.jdbc.PrismInterfaceServiceException;
->>>>>>> 18d3cce9
 
 
 @SuppressWarnings({ "SqlDialectInspection", "SqlNoDataSourceInspection" })
@@ -169,21 +158,8 @@
                 try {
                     statement.executeUpdate( "INSERT INTO constraint_test VALUES (1, 1, 1, 1), (2, 2, 2, 2)" );
                     connection.commit();
-<<<<<<< HEAD
-                    try {
-                        statement.executeUpdate( "INSERT INTO constraint_test2 VALUES (3, 1), (4, 3)" );
-                        connection.commit();
-                        Assertions.fail( "Expected ConstraintViolationException was not thrown" );
-                    } catch ( AvaticaClientRuntimeException e ) {
-                        if ( !(e.getMessage().contains( "Remote driver error:" )
-                                && e.getMessage().contains( "Transaction violates foreign key constraint" )) ) {
-                            throw new RuntimeException( "Unexpected exception", e );
-                        }
-                    }
-=======
                     statement.executeUpdate( "INSERT INTO constraint_test2 VALUES (3, 1), (4, 3)" );
                     Assertions.assertThrows( PrismInterfaceServiceException.class, connection::commit, "Transaction violates foreign key constraint" );
->>>>>>> 18d3cce9
                     TestHelper.checkResultSet(
                             statement.executeQuery( "SELECT COUNT(ctid) FROM constraint_test" ),
                             ImmutableList.of( new Object[]{ 2L } )
@@ -203,11 +179,7 @@
 
     @ParameterizedTest(name = "{index}. Create Index: {0}")
     @ValueSource(booleans = { false, true })
-<<<<<<< HEAD
-    @Disabled // todo dl enable as soon as such inserts work correctly
-=======
     //@Disabled // todo dl enable as soon as such inserts work correctly
->>>>>>> 18d3cce9
     public void testInsertSelectNoConflict( boolean useIndex ) throws SQLException {
         try ( JdbcConnection polyphenyDbConnection = new JdbcConnection( true ) ) {
             Connection connection = polyphenyDbConnection.getConnection();
@@ -251,10 +223,6 @@
 
     @ParameterizedTest(name = "{index}. Create Index: {0}")
     @ValueSource(booleans = { false, true })
-<<<<<<< HEAD
-    @Disabled // todo dl enable as soon as such inserts work correctly
-=======
->>>>>>> 18d3cce9
     public void testInsertSelectConflict( boolean useIndex ) throws SQLException {
         try ( JdbcConnection polyphenyDbConnection = new JdbcConnection( true ) ) {
             Connection connection = polyphenyDbConnection.getConnection();
@@ -273,24 +241,12 @@
                 try {
                     statement.executeUpdate( "INSERT INTO constraint_test VALUES (1, 1, 1, 1), (2, 2, 2, 2)" );
 
-<<<<<<< HEAD
-                    try {
-                        statement.executeUpdate( "INSERT INTO constraint_test2 SELECT ctid + 10 AS ct2id, ctid * 2 AS ctid FROM constraint_test" );
-                        Assertions.fail( "Expected ConstraintViolationException was not thrown" );
-                    } catch ( RuntimeException e ) {
-                        if ( !(e.getMessage().contains( "Remote driver error:" ) && e.getMessage().contains( "Transaction violates foreign key constraint" )) ) {
-                            throw new RuntimeException( "Unexpected exception", e );
-                        }
-                        connection.rollback();
-                    }
-=======
                     Assertions.assertThrows(
                             PrismInterfaceServiceException.class,
                             () -> statement.executeUpdate( "INSERT INTO constraint_test2 SELECT ctid + 10 AS ct2id, ctid * 2 AS ctid FROM constraint_test" ),
                             "Transaction violates foreign key constraint"
                     );
                     connection.rollback();
->>>>>>> 18d3cce9
                     TestHelper.checkResultSet(
                             statement.executeQuery( "SELECT * FROM constraint_test ORDER BY ctid" ),
                             ImmutableList.of(
@@ -378,28 +334,6 @@
                     statement.executeUpdate( "INSERT INTO constraint_test2 VALUES (3, 3), (1, 1)" );
                     connection.commit();
 
-<<<<<<< HEAD
-                    try {
-                        statement.executeUpdate( "UPDATE constraint_test2 SET ctid = ctid + 2" );
-
-                        TestHelper.checkResultSet(
-                                statement.executeQuery( "SELECT * FROM constraint_test2 ORDER BY ct2id" ),
-                                ImmutableList.of(
-                                        new Object[]{ 1, 3 },
-                                        new Object[]{ 3, 5 }
-                                ),
-                                false
-                        );
-
-                        connection.commit();
-                        Assertions.fail( "Expected ConstraintViolationException was not thrown" );
-                    } catch ( RuntimeException e ) {
-                        if ( !(e.getMessage().contains( "Remote driver error:" )
-                                && e.getMessage().contains( "Transaction violates foreign key constraint" )) ) {
-                            throw new RuntimeException( "Unexpected exception", e );
-                        }
-                    }
-=======
                     statement.executeUpdate( "UPDATE constraint_test2 SET ctid = ctid + 2" );
 
                     TestHelper.checkResultSet(
@@ -412,7 +346,6 @@
                     );
 
                     Assertions.assertThrows( PrismInterfaceServiceException.class, connection::commit, "Transaction violates foreign key constraint" );
->>>>>>> 18d3cce9
                     TestHelper.checkResultSet(
                             statement.executeQuery( "SELECT * FROM constraint_test ORDER BY ctid" ),
                             ImmutableList.of(
@@ -439,11 +372,7 @@
 
     @ParameterizedTest(name = "{index}. Create Index: {0}")
     @ValueSource(booleans = { false, true })
-<<<<<<< HEAD
-    @Tag("cottontailExcluded") // only with indexes
-=======
     @Tag("cottontailExcluded") // only with indexes, cannot find column during update
->>>>>>> 18d3cce9
     public void testUpdateInNoConflict( boolean useIndex ) throws SQLException {
         try ( JdbcConnection polyphenyDbConnection = new JdbcConnection( true ) ) {
             Connection connection = polyphenyDbConnection.getConnection();
@@ -489,11 +418,7 @@
 
     @ParameterizedTest(name = "{index}. Create Index: {0}")
     @ValueSource(booleans = { false, true })
-<<<<<<< HEAD
-    @Tag("cottontailExcluded") // only with indexes
-=======
     @Tag("cottontailExcluded") // only with indexes, cannot find column during update
->>>>>>> 18d3cce9
     public void testUpdateInConflict( boolean useIndex ) throws SQLException {
         try ( JdbcConnection polyphenyDbConnection = new JdbcConnection( false ) ) {
             Connection connection = polyphenyDbConnection.getConnection();
@@ -513,21 +438,8 @@
                     statement.executeUpdate( "INSERT INTO constraint_test VALUES (1, 1, 1, 1), (2, 2, 2, 2), (3, 3, 3, 3)" );
                     statement.executeUpdate( "INSERT INTO constraint_test2 VALUES (1, 1), (3, 3)" );
                     connection.commit();
-<<<<<<< HEAD
-                    try {
-                        statement.executeUpdate( "UPDATE constraint_test SET ctid = 4 WHERE ctid = 1" );
-                        connection.commit();
-                        Assertions.fail( "Expected ConstraintViolationException was not thrown" );
-                    } catch ( AvaticaClientRuntimeException e ) {
-                        if ( !(e.getMessage().contains( "Remote driver error:" )
-                                && e.getMessage().contains( "Transaction violates foreign key constraint" )) ) {
-                            throw new RuntimeException( "Unexpected exception", e );
-                        }
-                    }
-=======
                     statement.executeUpdate( "UPDATE constraint_test SET ctid = 4 WHERE ctid = 1" );
                     Assertions.assertThrows( PrismInterfaceServiceException.class, connection::commit, "Transaction violates foreign key constraint" );
->>>>>>> 18d3cce9
                     TestHelper.checkResultSet(
                             statement.executeQuery( "SELECT * FROM constraint_test ORDER BY ctid" ),
                             ImmutableList.of(
@@ -617,21 +529,8 @@
                     statement.executeUpdate( "INSERT INTO constraint_test VALUES (1, 1, 1, 1), (2, 2, 2, 2), (3, 3, 3, 3)" );
                     statement.executeUpdate( "INSERT INTO constraint_test2 VALUES (1, 1), (3, 3)" );
                     connection.commit();
-<<<<<<< HEAD
-                    try {
-                        statement.executeUpdate( "DELETE FROM constraint_test WHERE ctid = 1" );
-                        connection.commit();
-                        Assertions.fail( "Expected ConstraintViolationException was not thrown" );
-                    } catch ( AvaticaClientRuntimeException e ) {
-                        if ( !(e.getMessage().contains( "Remote driver error:" )
-                                && e.getMessage().contains( "Transaction violates foreign key constraint" )) ) {
-                            throw new RuntimeException( "Unexpected exception", e );
-                        }
-                    }
-=======
                     statement.executeUpdate( "DELETE FROM constraint_test WHERE ctid = 1" );
                     Assertions.assertThrows( PrismInterfaceServiceException.class, connection::commit, "Transaction violates foreign key constraint" );
->>>>>>> 18d3cce9
                     TestHelper.checkResultSet(
                             statement.executeQuery( "SELECT * FROM constraint_test ORDER BY ctid" ),
                             ImmutableList.of(
