--- conflicted
+++ resolved
@@ -30,10 +30,6 @@
 import org.junit.jupiter.api.Test;
 import org.polypheny.db.TestHelper;
 import org.polypheny.db.TestHelper.JdbcConnection;
-<<<<<<< HEAD
-import org.polypheny.db.excluded.FileExcluded;
-=======
->>>>>>> 250079c0
 
 @SuppressWarnings({ "SqlDialectInspection", "SqlNoDataSourceInspection" })
 @Slf4j
@@ -194,10 +190,6 @@
 
 
     @Test
-<<<<<<< HEAD
-    @Tag("fileExcluded")
-=======
->>>>>>> 250079c0
     public void modTest() throws SQLException {
         try ( TestHelper.JdbcConnection polyphenyDbConnection = new TestHelper.JdbcConnection( true ) ) {
             Connection connection = polyphenyDbConnection.getConnection();
