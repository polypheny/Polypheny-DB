/*
 * Copyright 2019-2020 The Polypheny Project
 *
 * Licensed under the Apache License, Version 2.0 (the "License");
 * you may not use this file except in compliance with the License.
 * You may obtain a copy of the License at
 *
 * http://www.apache.org/licenses/LICENSE-2.0
 *
 * Unless required by applicable law or agreed to in writing, software
 * distributed under the License is distributed on an "AS IS" BASIS,
 * WITHOUT WARRANTIES OR CONDITIONS OF ANY KIND, either express or implied.
 * See the License for the specific language governing permissions and
 * limitations under the License.
 */

package org.polypheny.db.sql.fun;


import com.google.common.collect.ImmutableList;
import java.sql.Connection;
import java.sql.PreparedStatement;
import java.sql.SQLException;
import java.sql.Statement;
import java.sql.Types;
import java.util.List;
import lombok.extern.slf4j.Slf4j;
import org.apache.calcite.avatica.ColumnMetaData;
import org.apache.calcite.avatica.ColumnMetaData.Rep;
import org.apache.calcite.avatica.util.ArrayFactoryImpl;
import org.apache.calcite.avatica.util.Unsafe;
import org.junit.AfterClass;
import org.junit.BeforeClass;
import org.junit.Test;
import org.polypheny.db.TestHelper;
import org.polypheny.db.TestHelper.JdbcConnection;


@Slf4j
public class SqlKnnFunctionTest {


    @BeforeClass
    public static void start() throws SQLException {
        // Ensures that Polypheny-DB is running
        //noinspection ResultOfMethodCallIgnored
        TestHelper.getInstance();
        addTestData();
    }


    private static void addTestData() throws SQLException {
        try ( JdbcConnection jdbcConnection = new JdbcConnection( false ) ) {
            Connection connection = jdbcConnection.getConnection();
            try ( Statement statement = connection.createStatement() ) {
//                statement.executeUpdate( "CREATE SCHEMA knn" );
                statement.executeUpdate( "CREATE TABLE knninttest( id INTEGER NOT NULL, myarray INTEGER ARRAY(1,2), PRIMARY KEY (id) )" );
                statement.executeUpdate( "INSERT INTO knninttest VALUES (1, ARRAY[1,1])" );
                statement.executeUpdate( "INSERT INTO knninttest VALUES (2, ARRAY[2,2])" );
                statement.executeUpdate( "INSERT INTO knninttest VALUES (3, ARRAY[0,3])" );

                statement.executeUpdate( "CREATE TABLE knndoubletest( id INTEGER NOT NULL, myarray DOUBLE ARRAY(1,2), PRIMARY KEY (id) )" );
                statement.executeUpdate( "INSERT INTO knndoubletest VALUES (1, ARRAY[1.0,1.0])" );
                statement.executeUpdate( "INSERT INTO knndoubletest VALUES (2, ARRAY[2.0,2.0])" );
                statement.executeUpdate( "INSERT INTO knndoubletest VALUES (3, ARRAY[0.0,3.0])" );

                statement.executeUpdate( "CREATE TABLE knnbigtest( id INTEGER NOT NULL, myarray BIGINT ARRAY(1,2), PRIMARY KEY (id) )" );
                statement.executeUpdate( "INSERT INTO knnbigtest VALUES (1, ARRAY[1.0,1.0])" );
                statement.executeUpdate( "INSERT INTO knnbigtest VALUES (2, ARRAY[2.0,2.0])" );
                statement.executeUpdate( "INSERT INTO knnbigtest VALUES (3, ARRAY[0.0,3.0])" );

                connection.commit();
            }
        }
    }


    @AfterClass
    public static void stop() throws SQLException {
        try ( JdbcConnection jdbcConnection = new JdbcConnection( true ) ) {
            Connection connection = jdbcConnection.getConnection();
            try ( Statement statement = connection.createStatement() ) {
                statement.executeUpdate( "DROP TABLE knninttest" );
                statement.executeUpdate( "DROP TABLE knndoubletest" );
                statement.executeUpdate( "DROP TABLE knnbigtest" );
            }
        }
    }

    // --------------- Tests ---------------


    @Test
    public void l2SquaredTest() throws SQLException {
        try ( JdbcConnection polyphenyDbConnection = new JdbcConnection( true ) ) {
            Connection connection = polyphenyDbConnection.getConnection();

            try ( Statement statement = connection.createStatement() ) {
                List<Object[]> expectedResult = ImmutableList.of(
                        new Object[]{ 1, 0.0 },
                        new Object[]{ 2, 2.0 },
                        new Object[]{ 3, 5.0 }
                );

                TestHelper.checkResultSet(
                        statement.executeQuery( "SELECT id, knn(myarray, ARRAY[1,1], 'L2SQUARED') as distance FROM knninttest" ),
                        expectedResult
                );

                TestHelper.checkResultSet(
                        statement.executeQuery( "SELECT id, knn(myarray, ARRAY[1,1], 'L2SQUARED') as distance FROM knndoubletest" ),
                        expectedResult
                );

                TestHelper.checkResultSet(
                        statement.executeQuery( "SELECT id, knn(myarray, ARRAY[1,1], 'L2SQUARED') as distance FROM knnbigtest" ),
                        expectedResult
                );
            }
        }
    }


    @Test
    public void l2Test() throws SQLException {
        try ( JdbcConnection polyphenyDbConnection = new JdbcConnection( true ) ) {
            Connection connection = polyphenyDbConnection.getConnection();

            try ( Statement statement = connection.createStatement() ) {
                List<Object[]> expectedResult = ImmutableList.of(
                        new Object[]{ 1, 0.0 },
                        new Object[]{ 2, 1.4142135623730951 },
                        new Object[]{ 3, 2.23606797749979 }
                );

                TestHelper.checkResultSet(
                        statement.executeQuery( "SELECT id, knn(myarray, ARRAY[1,1], 'L2') as distance FROM knninttest" ),
                        expectedResult
                );

                TestHelper.checkResultSet(
                        statement.executeQuery( "SELECT id, knn(myarray, ARRAY[1,1], 'L2') as distance FROM knndoubletest" ),
                        expectedResult
                );

                TestHelper.checkResultSet(
                        statement.executeQuery( "SELECT id, knn(myarray, ARRAY[1,1], 'L2') as distance FROM knnbigtest" ),
                        expectedResult
                );
            }
        }
    }


    @Test
    public void l1Test() throws SQLException {
        try ( JdbcConnection polyphenyDbConnection = new JdbcConnection( true ) ) {
            Connection connection = polyphenyDbConnection.getConnection();

            try ( Statement statement = connection.createStatement() ) {
                ImmutableList<Object[]> expectedResult = ImmutableList.of(
                        new Object[]{ 1, 0.0 },
                        new Object[]{ 2, 2.0 },
                        new Object[]{ 3, 3.0 }
                );

                TestHelper.checkResultSet(
                        statement.executeQuery( "SELECT id, knn(myarray, ARRAY[1,1], 'L1') as distance FROM knninttest" ),
                        expectedResult
                );

                TestHelper.checkResultSet(
                        statement.executeQuery( "SELECT id, knn(myarray, ARRAY[1,1], 'L1') as distance FROM knndoubletest" ),
                        expectedResult
                );

                TestHelper.checkResultSet(
                        statement.executeQuery( "SELECT id, knn(myarray, ARRAY[1,1], 'L1') as distance FROM knndoubletest" ),
                        expectedResult
                );
            }
        }
    }


    @Test
    public void chiSquaredTest() throws SQLException {
        try ( JdbcConnection polyphenyDbConnection = new JdbcConnection( true ) ) {
            Connection connection = polyphenyDbConnection.getConnection();

            try ( Statement statement = connection.createStatement() ) {
                ImmutableList<Object[]> expectedResult = ImmutableList.of(
                        new Object[]{ 1, 0.0 },
                        new Object[]{ 2, 0.6666666666666666 },
                        new Object[]{ 3, 2.0 }
                );

                TestHelper.checkResultSet(
                        statement.executeQuery( "SELECT id, knn(myarray, ARRAY[1,1], 'CHISQUARED') as distance FROM knninttest" ),
                        expectedResult
                );

                TestHelper.checkResultSet(
                        statement.executeQuery( "SELECT id, knn(myarray, ARRAY[1,1], 'CHISQUARED') as distance FROM knndoubletest" ),
                        expectedResult
                );

                TestHelper.checkResultSet(
                        statement.executeQuery( "SELECT id, knn(myarray, ARRAY[1,1], 'CHISQUARED') as distance FROM knndoubletest" ),
                        expectedResult
                );
            }
        }
    }

<<<<<<< HEAD

    @Test
    public void preparedStatementTest() throws SQLException {
        try ( JdbcConnection polyphenyDbConnection = new JdbcConnection( true ) ) {
            Connection connection = polyphenyDbConnection.getConnection();
            try ( Statement statement = connection.createStatement() ) {
                PreparedStatement preparedStatement = connection.prepareStatement( "SELECT id, knn(myarray, cast(? as INTEGER ARRAY), cast( ? as VARCHAR)) as distance FROM knninttest" );

                final ArrayFactoryImpl arrayFactory = new ArrayFactoryImpl( Unsafe.localCalendar().getTimeZone() );
                preparedStatement.setArray( 1, arrayFactory.createArray(
                        ColumnMetaData.scalar( Types.INTEGER, "INTEGER", Rep.STRING ),
                        ImmutableList.of( 1, 1 ) ) );
                preparedStatement.setString( 2, "L2SQUARED" );

                TestHelper.checkResultSet(
                        preparedStatement.executeQuery(),
                        ImmutableList.of(
                                new Object[]{ 1, 0.0 },
                                new Object[]{ 2, 2.0 },
                                new Object[]{ 3, 5.0 }
                        )
=======
    
    @Test
    public void knnFilterTest() throws SQLException {
        try ( JdbcConnection polyphenyDbConnection = new JdbcConnection( true ) ) {
            Connection connection = polyphenyDbConnection.getConnection();

            try ( Statement statement = connection.createStatement() ) {
                ImmutableList<Object[]> expectedResult = ImmutableList.of(
                        new Object[]{ 2L }
                );

                TestHelper.checkResultSet(
                        statement.executeQuery( "SELECT COUNT(id) FROM knninttest WHERE knn(myarray, ARRAY[1,1], 'L2') < 2.0" ),
                        expectedResult
>>>>>>> 9e6540f2
                );
            }
        }
    }
}<|MERGE_RESOLUTION|>--- conflicted
+++ resolved
@@ -213,7 +213,25 @@
         }
     }
 
-<<<<<<< HEAD
+    
+    @Test
+    public void knnFilterTest() throws SQLException {
+        try ( JdbcConnection polyphenyDbConnection = new JdbcConnection( true ) ) {
+            Connection connection = polyphenyDbConnection.getConnection();
+
+            try ( Statement statement = connection.createStatement() ) {
+                ImmutableList<Object[]> expectedResult = ImmutableList.of(
+                        new Object[]{ 2L }
+                );
+
+                TestHelper.checkResultSet(
+                        statement.executeQuery( "SELECT COUNT(id) FROM knninttest WHERE knn(myarray, ARRAY[1,1], 'L2') < 2.0" ),
+                        expectedResult
+                );
+            }
+        }
+    }
+
 
     @Test
     public void preparedStatementTest() throws SQLException {
@@ -235,22 +253,6 @@
                                 new Object[]{ 2, 2.0 },
                                 new Object[]{ 3, 5.0 }
                         )
-=======
-    
-    @Test
-    public void knnFilterTest() throws SQLException {
-        try ( JdbcConnection polyphenyDbConnection = new JdbcConnection( true ) ) {
-            Connection connection = polyphenyDbConnection.getConnection();
-
-            try ( Statement statement = connection.createStatement() ) {
-                ImmutableList<Object[]> expectedResult = ImmutableList.of(
-                        new Object[]{ 2L }
-                );
-
-                TestHelper.checkResultSet(
-                        statement.executeQuery( "SELECT COUNT(id) FROM knninttest WHERE knn(myarray, ARRAY[1,1], 'L2') < 2.0" ),
-                        expectedResult
->>>>>>> 9e6540f2
                 );
             }
         }
