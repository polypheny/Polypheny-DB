--- conflicted
+++ resolved
@@ -27,15 +27,8 @@
 import org.junit.jupiter.api.BeforeAll;
 import org.junit.jupiter.api.Tag;
 import org.junit.jupiter.api.Test;
-<<<<<<< HEAD
-import org.polypheny.db.AdapterTestSuite;
 import org.polypheny.db.TestHelper;
 import org.polypheny.db.TestHelper.JdbcConnection;
-import org.polypheny.db.excluded.MonetdbExcluded;
-=======
-import org.polypheny.db.TestHelper;
-import org.polypheny.db.TestHelper.JdbcConnection;
->>>>>>> 250079c0
 
 
 @SuppressWarnings({ "SqlDialectInspection", "SqlNoDataSourceInspection" })
@@ -356,10 +349,6 @@
 
 
     @Test
-<<<<<<< HEAD
-    @Tag("monetdbExcluded")
-=======
->>>>>>> 250079c0
     public void arctangent() throws SQLException {
         try ( TestHelper.JdbcConnection polyphenyDbConnection = new TestHelper.JdbcConnection( true ) ) {
             Connection connection = polyphenyDbConnection.getConnection();
