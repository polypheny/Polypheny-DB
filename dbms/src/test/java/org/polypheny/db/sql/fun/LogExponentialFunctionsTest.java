--- conflicted
+++ resolved
@@ -27,24 +27,12 @@
 import org.junit.jupiter.api.BeforeAll;
 import org.junit.jupiter.api.Tag;
 import org.junit.jupiter.api.Test;
-<<<<<<< HEAD
-import org.polypheny.db.AdapterTestSuite;
 import org.polypheny.db.TestHelper;
 import org.polypheny.db.TestHelper.JdbcConnection;
-import org.polypheny.db.excluded.FileExcluded;
-import org.polypheny.db.excluded.MonetdbExcluded;
-=======
-import org.polypheny.db.TestHelper;
-import org.polypheny.db.TestHelper.JdbcConnection;
->>>>>>> 250079c0
 
 @SuppressWarnings({ "SqlDialectInspection", "SqlNoDataSourceInspection" })
 @Slf4j
 @Tag("adapter")
-<<<<<<< HEAD
-@Tag("monetdb")
-=======
->>>>>>> 250079c0
 public class LogExponentialFunctionsTest {
 
 
@@ -245,10 +233,6 @@
 
 
     @Test
-<<<<<<< HEAD
-    @Tag("fileExcluded")
-=======
->>>>>>> 250079c0
     public void sqrtTest() throws SQLException {
         try ( TestHelper.JdbcConnection polyphenyDbConnection = new TestHelper.JdbcConnection( true ) ) {
             Connection connection = polyphenyDbConnection.getConnection();
