/*
 * Copyright 2019-2024 The Polypheny Project
 *
 * Licensed under the Apache License, Version 2.0 (the "License");
 * you may not use this file except in compliance with the License.
 * You may obtain a copy of the License at
 *
 * http://www.apache.org/licenses/LICENSE-2.0
 *
 * Unless required by applicable law or agreed to in writing, software
 * distributed under the License is distributed on an "AS IS" BASIS,
 * WITHOUT WARRANTIES OR CONDITIONS OF ANY KIND, either express or implied.
 * See the License for the specific language governing permissions and
 * limitations under the License.
 */

package org.polypheny.db.sql.view;

import com.google.common.collect.ImmutableList;
import java.sql.Connection;
import java.sql.SQLException;
import java.sql.Statement;
import lombok.extern.slf4j.Slf4j;
import org.junit.jupiter.api.BeforeAll;
<<<<<<< HEAD
import org.junit.jupiter.api.Disabled;
import org.junit.jupiter.api.Tag;
import org.junit.jupiter.api.Test;
import org.polypheny.db.AdapterTestSuite;
=======
import org.junit.jupiter.api.Tag;
import org.junit.jupiter.api.Test;
>>>>>>> 250079c0
import org.polypheny.db.TestHelper;
import org.polypheny.db.TestHelper.JdbcConnection;

@SuppressWarnings({ "SqlDialectInspection", "SqlNoDataSourceInspection" })
@Slf4j
@Tag("adapter")
public class ViewTest {

    private final static String VIEW_TEST_EMP_TABLE_SQL = "CREATE TABLE viewTestEmpTable ("
            + "empId INTEGER NOT NULL,"
            + "firstName VARCHAR(20),"
            + "lastName VARCHAR(20),"
            + "depId INTEGER NOT NULL,"
            + "PRIMARY KEY (empId))";

    private final static String VIEW_TEST_DEP_TABLE_SQL = "CREATE TABLE viewTestDepTable ("
            + "depId INTEGER NOT NULL,"
            + "depName VARCHAR(20),"
            + "locationId INTEGER NOT NULL,"
            + "PRIMARY KEY (depId))";

    private final static String VIEW_TEST_LOC_TABLE_SQL = "CREATE TABLE viewTestLocTable ("
            + "locationId INTEGER NOT NULL,"
            + "address VARCHAR(20),"
            + "postcode INTEGER,"
            + "city VARCHAR(20),"
            + "country VARCHAR(20),"
            + "PRIMARY KEY (locationId))";

    private final static String VIEW_TEST_EMP_TABLE_DATA_SQL = "INSERT INTO viewTestEmpTable VALUES"
            + " ( 1, 'Max', 'Muster', 1 ),"
            + "( 2, 'Ernst', 'Walter', 2),"
            + "( 3, 'Elsa', 'Kuster', 3 )";

    private final static String VIEW_TEST_DEP_TABLE_DATA_SQL = "INSERT INTO viewTestDepTable VALUES"
            + "( 1, 'IT', 1),"
            + "( 2, 'Sales', 2),"
            + "( 3, 'HR', 3)";

    private final static String VIEW_TEST_LOC_TABLE_DATA_SQL = "INSERT INTO viewTestLocTable VALUES"
            + "(1, 'Bergstrasse 15', 4058, 'Basel', 'Switzerland'),"
            + "(2, 'Waldstrasse 11', 99900, 'Singen', 'Germany'),"
            + "(3, '5th Avenue 1234', 10001, 'New York', 'USA') ";


    @BeforeAll
    public static void start() {
        // Ensures that Polypheny-DB is running
        //noinspection ResultOfMethodCallIgnored
        TestHelper.getInstance();
    }


    @Test
    public void testSelect() throws SQLException {
        try ( JdbcConnection polyphenyDbConnection = new JdbcConnection( true ) ) {
            Connection connection = polyphenyDbConnection.getConnection();
            try ( Statement statement = connection.createStatement() ) {
                statement.executeUpdate( VIEW_TEST_EMP_TABLE_SQL );
                statement.executeUpdate( VIEW_TEST_EMP_TABLE_DATA_SQL );
                statement.executeUpdate( VIEW_TEST_DEP_TABLE_SQL );
                statement.executeUpdate( VIEW_TEST_DEP_TABLE_DATA_SQL );

                try {
                    statement.executeUpdate( "CREATE VIEW viewTestEmp AS SELECT * FROM viewTestEmpTable" );
                    statement.executeUpdate( "CREATE VIEW viewTestEmpDep AS SELECT viewTestEmpTable.firstName, viewTestDepTable.depName FROM viewTestEmpTable INNER JOIN viewTestDepTable ON viewTestEmpTable.depId = viewTestDepTable.depId" );
                    TestHelper.checkResultSet(
                            statement.executeQuery( "SELECT * FROM viewTestEmp ORDER BY empid" ),
                            ImmutableList.of(
                                    new Object[]{ 1, "Max", "Muster", 1 },
                                    new Object[]{ 2, "Ernst", "Walter", 2 },
                                    new Object[]{ 3, "Elsa", "Kuster", 3 }
                            )
                    );
                    TestHelper.checkResultSet(
                            statement.executeQuery( "SELECT viewTestEmp.firstName FROM viewTestEmp ORDER BY viewTestEmp.firstName" ),
                            ImmutableList.of(
                                    new Object[]{ "Elsa" },
                                    new Object[]{ "Ernst" },
                                    new Object[]{ "Max" }
                            )
                    );
                    TestHelper.checkResultSet(
                            statement.executeQuery( "SELECT * FROM viewTestEmpDep" ),
                            ImmutableList.of(
                                    new Object[]{ "Max", "IT" },
                                    new Object[]{ "Ernst", "Sales" },
                                    new Object[]{ "Elsa", "HR" }
                            ),
                            true
                    );
                    connection.commit();
                } finally {
                    statement.executeUpdate( "DROP VIEW viewTestEmp" );
                    statement.executeUpdate( "Drop VIEW viewTestEmpDep" );
                    statement.executeUpdate( "DROP TABLE viewTestEmpTable" );
                    statement.executeUpdate( "DROP TABLE viewTestDepTable" );
                }
            }
        }
    }


    @Test
    public void renameColumnTest() throws SQLException {
        try ( JdbcConnection polyphenyDbConnection = new JdbcConnection( true ) ) {
            Connection connection = polyphenyDbConnection.getConnection();
            try ( Statement statement = connection.createStatement() ) {
                statement.executeUpdate( VIEW_TEST_EMP_TABLE_SQL );
                statement.executeUpdate( VIEW_TEST_EMP_TABLE_DATA_SQL );

                try {
                    statement.executeUpdate( "CREATE VIEW viewTestEmp AS SELECT * FROM viewTestEmpTable" );
                    statement.executeUpdate( "ALTER TABLE viewTestEmp RENAME COLUMN empId TO employeeId" );
                    statement.executeUpdate( "ALTER VIEW viewTestEmp RENAME COLUMN firstName TO fName" );
                    statement.executeUpdate( "ALTER VIEW viewTestEmp RENAME COLUMN lastName TO lName" );
                    statement.executeUpdate( "ALTER VIEW viewTestEmp RENAME COLUMN depId TO departmentId" );

                    TestHelper.checkResultSet(
                            statement.executeQuery( "SELECT employeeId FROM viewTestEmp" ),
                            ImmutableList.of(
                                    new Object[]{ 1 },
                                    new Object[]{ 2 },
                                    new Object[]{ 3 } ),
                            true );
                    TestHelper.checkResultSet(
                            statement.executeQuery( "SELECT fName FROM viewTestEmp" ),
                            ImmutableList.of(
                                    new Object[]{ "Max" },
                                    new Object[]{ "Ernst" },
                                    new Object[]{ "Elsa" } ),
                            true );
                    TestHelper.checkResultSet(
                            statement.executeQuery( "SELECT lName FROM viewTestEmp" ),
                            ImmutableList.of(
                                    new Object[]{ "Kuster" },
                                    new Object[]{ "Muster" },
                                    new Object[]{ "Walter" } ),
                            true );
                    TestHelper.checkResultSet(
                            statement.executeQuery( "SELECT departmentId FROM viewTestEmp ORDER BY departmentId" ),
                            ImmutableList.of(
                                    new Object[]{ 1 },
                                    new Object[]{ 2 },
                                    new Object[]{ 3 } ) );
                    connection.commit();
                } finally {
                    statement.executeUpdate( "DROP VIEW viewTestEmp" );
                    statement.executeUpdate( "DROP TABLE viewTestEmpTable" );
                }

            }
        }
    }


    @Test
    public void renameViewTest() throws SQLException {
        try ( JdbcConnection polyphenyDbConnection = new JdbcConnection( true ) ) {
            Connection connection = polyphenyDbConnection.getConnection();
            try ( Statement statement = connection.createStatement() ) {
                statement.executeUpdate( VIEW_TEST_EMP_TABLE_SQL );
                statement.executeUpdate( VIEW_TEST_EMP_TABLE_DATA_SQL );
                statement.executeUpdate( VIEW_TEST_DEP_TABLE_SQL );
                statement.executeUpdate( VIEW_TEST_DEP_TABLE_DATA_SQL );
                statement.executeUpdate( "CREATE VIEW viewTestEmp AS SELECT * FROM viewTestEmpTable" );
                statement.executeUpdate( "CREATE VIEW viewTestDep AS SELECT * FROM viewTestDepTable" );

                try {
                    statement.executeUpdate( "ALTER VIEW viewTestEmp RENAME TO viewRenameEmpTest" );
                    statement.executeUpdate( "ALTER TABLE viewTestDep RENAME TO viewRenameDepTest" );

                    TestHelper.checkResultSet(
                            statement.executeQuery( "SELECT * FROM viewRenameEmpTest ORDER BY empid" ),
                            ImmutableList.of(
                                    new Object[]{ 1, "Max", "Muster", 1 },
                                    new Object[]{ 2, "Ernst", "Walter", 2 },
                                    new Object[]{ 3, "Elsa", "Kuster", 3 }
                            )
                    );
                    TestHelper.checkResultSet(
                            statement.executeQuery( "SELECT * FROM viewRenameDepTest" ),
                            ImmutableList.of(
                                    new Object[]{ 1, "IT", 1 },
                                    new Object[]{ 2, "Sales", 2 },
                                    new Object[]{ 3, "HR", 3 }
                            ),
                            true
                    );
                    connection.commit();
                } finally {
                    statement.executeUpdate( "DROP VIEW viewRenameEmpTest" );
                    statement.executeUpdate( "DROP VIEW viewRenameDepTest" );
                    statement.executeUpdate( "DROP TABLE viewTestEmpTable" );
                    statement.executeUpdate( "DROP TABLE viewTestDepTable" );
                }
            }
        }
    }


<<<<<<< HEAD
    //SELECT not possible if inner Select with MAX()
    @Disabled
=======
>>>>>>> 250079c0
    @Test
    public void selectAggregateInnerSelectTest() throws SQLException {
        try ( JdbcConnection polyphenyDbConnection = new JdbcConnection( true ) ) {
            Connection connection = polyphenyDbConnection.getConnection();
            try ( Statement statement = connection.createStatement() ) {
                statement.executeUpdate( VIEW_TEST_DEP_TABLE_SQL );
                statement.executeUpdate( VIEW_TEST_DEP_TABLE_DATA_SQL );
                statement.executeUpdate( VIEW_TEST_LOC_TABLE_SQL );
                statement.executeUpdate( VIEW_TEST_LOC_TABLE_DATA_SQL );

                try {
                    TestHelper.checkResultSet(
                            statement.executeQuery( "SELECT viewTestLocTable.postcode FROM viewTestLocTable WHERE viewTestLocTable.postcode = (SELECT max(postcode) FROM viewTestLocTable)" ),
                            ImmutableList.of(
                                    new Object[]{ 99900 }
                            )
                    );
                    connection.commit();
                } finally {
                    statement.executeUpdate( "DROP TABLE viewTestDepTable" );
                    statement.executeUpdate( "DROP TABLE viewTestLocTable" );
                }
            }
        }
    }


    @Test
    public void selectAggregateViewTest() throws SQLException {
        try ( JdbcConnection polyphenyDbConnection = new JdbcConnection( true ) ) {
            Connection connection = polyphenyDbConnection.getConnection();
            try ( Statement statement = connection.createStatement() ) {
                statement.executeUpdate( VIEW_TEST_EMP_TABLE_SQL );
                statement.executeUpdate( VIEW_TEST_EMP_TABLE_DATA_SQL );
                statement.executeUpdate( VIEW_TEST_DEP_TABLE_SQL );
                statement.executeUpdate( VIEW_TEST_DEP_TABLE_DATA_SQL );
                statement.executeUpdate( VIEW_TEST_LOC_TABLE_SQL );
                statement.executeUpdate( VIEW_TEST_LOC_TABLE_DATA_SQL );

                statement.executeUpdate( "CREATE VIEW viewTestEmp AS SELECT * FROM viewTestEmpTable" );
                statement.executeUpdate( "CREATE VIEW viewTestDep AS SELECT * FROM viewTestDepTable" );
                statement.executeUpdate( "CREATE VIEW viewTestLoc AS SELECT * FROM viewTestLocTable" );

                try {
                    TestHelper.checkResultSet(
                            statement.executeQuery( "SELECT max(postcode) FROM viewTestLocTable" ),
                            ImmutableList.of(
                                    new Object[]{ 99900 }
                            )
                    );

                    TestHelper.checkResultSet(
                            statement.executeQuery( "SELECT min(postcode) FROM viewTestLocTable" ),
                            ImmutableList.of(
                                    new Object[]{ 4058 }
                            )
                    );

                    TestHelper.checkResultSet(
                            statement.executeQuery( "SELECT avg(postcode) FROM viewTestLocTable" ),
                            ImmutableList.of(
                                    new Object[]{ 37986 }
                            )
                    );

                    connection.commit();
                } finally {
                    statement.executeUpdate( "DROP VIEW viewTestEmp" );
                    statement.executeUpdate( "DROP VIEW viewTestDep" );
                    statement.executeUpdate( "DROP VIEW viewTestLoc" );
                    statement.executeUpdate( "DROP TABLE viewTestEmpTable" );
                    statement.executeUpdate( "DROP TABLE viewTestDepTable" );
                    statement.executeUpdate( "DROP TABLE viewTestLocTable" );
                }
            }
        }
    }


    @Test
    public void testMixedViewAndTable() throws SQLException {
        try ( JdbcConnection polyphenyDbConnection = new JdbcConnection( true ) ) {
            Connection connection = polyphenyDbConnection.getConnection();
            try ( Statement statement = connection.createStatement() ) {
                statement.executeUpdate( VIEW_TEST_EMP_TABLE_SQL );
                statement.executeUpdate( VIEW_TEST_EMP_TABLE_DATA_SQL );
                statement.executeUpdate( VIEW_TEST_DEP_TABLE_SQL );
                statement.executeUpdate( VIEW_TEST_DEP_TABLE_DATA_SQL );

                try {
                    statement.executeUpdate( "CREATE VIEW viewTestEmp AS SELECT * FROM viewTestEmpTable" );
                    TestHelper.checkResultSet(
                            statement.executeQuery( "SELECT * FROM viewTestEmp, viewTestDepTable WHERE depname = 'IT' ORDER BY empid" ),
                            ImmutableList.of(
                                    new Object[]{ 1, "Max", "Muster", 1, 1, "IT", 1 },
                                    new Object[]{ 2, "Ernst", "Walter", 2, 1, "IT", 1 },
                                    new Object[]{ 3, "Elsa", "Kuster", 3, 1, "IT", 1 }
                            )
                    );

                    connection.commit();
                } finally {
                    statement.executeUpdate( "DROP VIEW viewTestEmp" );
                    statement.executeUpdate( "DROP TABLE viewTestEmpTable" );
                    statement.executeUpdate( "DROP TABLE viewTestDepTable" );
                }
            }
        }
    }


    @Test
    public void testMultipleViews() throws SQLException {
        try ( JdbcConnection polyphenyDbConnection = new JdbcConnection( true ) ) {
            Connection connection = polyphenyDbConnection.getConnection();
            try ( Statement statement = connection.createStatement() ) {
                statement.executeUpdate( VIEW_TEST_EMP_TABLE_SQL );
                statement.executeUpdate( VIEW_TEST_EMP_TABLE_DATA_SQL );
                statement.executeUpdate( VIEW_TEST_DEP_TABLE_SQL );
                statement.executeUpdate( VIEW_TEST_DEP_TABLE_DATA_SQL );

                try {
                    statement.executeUpdate( "CREATE VIEW viewTestEmp AS SELECT * FROM viewTestEmpTable" );
                    statement.executeUpdate( "CREATE VIEW viewTestDep AS SELECT * FROM viewTestDepTable" );
                    TestHelper.checkResultSet(
                            statement.executeQuery( "SELECT * FROM viewTestEmp, viewTestDep WHERE depname = 'IT'" ),
                            ImmutableList.of(
                                    new Object[]{ 1, "Max", "Muster", 1, 1, "IT", 1 },
                                    new Object[]{ 2, "Ernst", "Walter", 2, 1, "IT", 1 },
                                    new Object[]{ 3, "Elsa", "Kuster", 3, 1, "IT", 1 }
                            ),
                            true
                    );

                    connection.commit();
                } finally {
                    statement.executeUpdate( "DROP VIEW viewTestEmp" );
                    statement.executeUpdate( "DROP VIEW viewTestDep" );
                    statement.executeUpdate( "DROP TABLE viewTestEmpTable" );
                    statement.executeUpdate( "DROP TABLE viewTestDepTable" );
                }
            }
        }
    }


    @Test
    public void simpleSelectViews() throws SQLException {
        try ( JdbcConnection polyphenyDbConnection = new JdbcConnection( true ) ) {
            Connection connection = polyphenyDbConnection.getConnection();
            try ( Statement statement = connection.createStatement() ) {
                statement.executeUpdate( VIEW_TEST_EMP_TABLE_SQL );
                statement.executeUpdate( VIEW_TEST_EMP_TABLE_DATA_SQL );

                try {
                    statement.executeUpdate( "CREATE VIEW viewTestEmp AS SELECT * FROM viewTestEmpTable" );
                    TestHelper.checkResultSet(
                            statement.executeQuery( "SELECT * FROM viewTestEmp" ),
                            ImmutableList.of(
                                    new Object[]{ 1, "Max", "Muster", 1 },
                                    new Object[]{ 2, "Ernst", "Walter", 2 },
                                    new Object[]{ 3, "Elsa", "Kuster", 3 }
                            ),
                            true
                    );

                    connection.commit();
                } finally {
                    statement.executeUpdate( "DROP VIEW viewTestEmp" );
                    statement.executeUpdate( "DROP TABLE viewTestEmpTable" );
                }
            }
        }
    }


    @Test
    public void testViewFromView() throws SQLException {
        try ( JdbcConnection polyphenyDbConnection = new JdbcConnection( true ) ) {
            Connection connection = polyphenyDbConnection.getConnection();
            try ( Statement statement = connection.createStatement() ) {
                statement.executeUpdate( VIEW_TEST_EMP_TABLE_SQL );
                statement.executeUpdate( VIEW_TEST_EMP_TABLE_DATA_SQL );
                statement.executeUpdate( VIEW_TEST_DEP_TABLE_SQL );
                statement.executeUpdate( VIEW_TEST_DEP_TABLE_DATA_SQL );

                try {
                    statement.executeUpdate( "CREATE VIEW viewTestEmp AS SELECT * FROM viewTestEmpTable" );
                    statement.executeUpdate( "CREATE VIEW viewTestDep AS SELECT * FROM viewTestDepTable" );
                    statement.executeUpdate( "Create view viewFromView as Select * FROM viewTestEmp, viewTestDep WHERE depname = 'IT'" );
                    TestHelper.checkResultSet(
                            statement.executeQuery( "SELECT * FROM viewFromView" ),
                            ImmutableList.of(
                                    new Object[]{ 1, "Max", "Muster", 1, 1, "IT", 1 },
                                    new Object[]{ 2, "Ernst", "Walter", 2, 1, "IT", 1 },
                                    new Object[]{ 3, "Elsa", "Kuster", 3, 1, "IT", 1 }
                            ),
                            true
                    );

                    connection.commit();
                } finally {
                    statement.executeUpdate( "DROP VIEW viewFromView" );
                    statement.executeUpdate( "DROP VIEW viewTestEmp" );
                    statement.executeUpdate( "DROP VIEW viewTestDep" );
                    statement.executeUpdate( "DROP TABLE viewTestEmpTable" );
                    statement.executeUpdate( "DROP TABLE viewTestDepTable" );
                }
            }
        }
    }


}<|MERGE_RESOLUTION|>--- conflicted
+++ resolved
@@ -22,15 +22,8 @@
 import java.sql.Statement;
 import lombok.extern.slf4j.Slf4j;
 import org.junit.jupiter.api.BeforeAll;
-<<<<<<< HEAD
-import org.junit.jupiter.api.Disabled;
 import org.junit.jupiter.api.Tag;
 import org.junit.jupiter.api.Test;
-import org.polypheny.db.AdapterTestSuite;
-=======
-import org.junit.jupiter.api.Tag;
-import org.junit.jupiter.api.Test;
->>>>>>> 250079c0
 import org.polypheny.db.TestHelper;
 import org.polypheny.db.TestHelper.JdbcConnection;
 
@@ -232,11 +225,6 @@
     }
 
 
-<<<<<<< HEAD
-    //SELECT not possible if inner Select with MAX()
-    @Disabled
-=======
->>>>>>> 250079c0
     @Test
     public void selectAggregateInnerSelectTest() throws SQLException {
         try ( JdbcConnection polyphenyDbConnection = new JdbcConnection( true ) ) {
