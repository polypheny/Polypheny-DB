/*
 * Copyright 2019-2021 The Polypheny Project
 *
 * Licensed under the Apache License, Version 2.0 (the "License");
 * you may not use this file except in compliance with the License.
 * You may obtain a copy of the License at
 *
 * http://www.apache.org/licenses/LICENSE-2.0
 *
 * Unless required by applicable law or agreed to in writing, software
 * distributed under the License is distributed on an "AS IS" BASIS,
 * WITHOUT WARRANTIES OR CONDITIONS OF ANY KIND, either express or implied.
 * See the License for the specific language governing permissions and
 * limitations under the License.
 */

package org.polypheny.db.sql.view;

import com.google.common.collect.ImmutableList;
import java.sql.Connection;
import java.sql.SQLException;
import java.sql.Statement;
import lombok.extern.slf4j.Slf4j;
import org.junit.BeforeClass;
import org.junit.Ignore;
import org.junit.Test;
import org.junit.experimental.categories.Category;
import org.polypheny.db.AdapterTestSuite;
import org.polypheny.db.TestHelper;
import org.polypheny.db.TestHelper.JdbcConnection;
import org.polypheny.db.excluded.CassandraExcluded;

@SuppressWarnings({ "SqlDialectInspection", "SqlNoDataSourceInspection" })
@Slf4j
@Category({ AdapterTestSuite.class, CassandraExcluded.class })
public class ViewTest {

    private final static String VIEWTESTEMPTABLE_SQL = "CREATE TABLE viewTestEmpTable ("
            + "empId INTEGER NOT NULL,"
            + "firstName VARCHAR(20),"
            + "lastName VARCHAR(20),"
            + "depId INTEGER NOT NULL,"
            + "PRIMARY KEY (empId))";

    private final static String VIEWTESTDEPTABLE_SQL = "CREATE TABLE viewTestDepTable ("
            + "depId INTEGER NOT NULL,"
            + "depName VARCHAR(20),"
            + "locationId INTEGER NOT NULL,"
            + "PRIMARY KEY (depId))";

    private final static String VIEWTESTLOCTABLE_SQL = "CREATE TABLE viewTestLocTable ("
            + "locationId INTEGER NOT NULL,"
            + "address VARCHAR(20),"
            + "postcode INTEGER,"
            + "city VARCHAR(20),"
            + "country VARCHAR(20),"
            + "PRIMARY KEY (locationId))";

    private final static String VIEWTESTEMPTABLE_DATA_SQL = "INSERT INTO viewTestEmpTable VALUES"
            + " ( 1, 'Max', 'Muster', 1 ),"
            + "( 2, 'Ernst', 'Walter', 2),"
            + "( 3, 'Elsa', 'Kuster', 3 )";

    private final static String VIEWTESTDEPTABLE_DATA_SQL = "INSERT INTO viewTestDepTable VALUES"
            + "( 1, 'IT', 1),"
            + "( 2, 'Sales', 2),"
            + "( 3, 'HR', 3)";

    private final static String VIEWTESTLOCTABLE_DATA_SQL = "INSERT INTO viewTestLocTable VALUES"
            + "(1, 'Bergstrasse 15', 4058, 'Basel', 'Switzerland'),"
            + "(2, 'Waldstrasse 11', 99900, 'Singen', 'Germany'),"
            + "(3, '5th Avenue 1234', 10001, 'New York', 'USA') ";


    @BeforeClass
    public static void start() {
        // Ensures that Polypheny-DB is running
        //noinspection ResultOfMethodCallIgnored
        TestHelper.getInstance();
    }


    @Test
    public void testSelect() throws SQLException {
        try ( JdbcConnection polyphenyDbConnection = new JdbcConnection( true ) ) {
            Connection connection = polyphenyDbConnection.getConnection();
            try ( Statement statement = connection.createStatement() ) {
                statement.executeUpdate( VIEWTESTEMPTABLE_SQL );
                statement.executeUpdate( VIEWTESTEMPTABLE_DATA_SQL );
                statement.executeUpdate( VIEWTESTDEPTABLE_SQL );
                statement.executeUpdate( VIEWTESTDEPTABLE_DATA_SQL );

                try {
                    statement.executeUpdate( "CREATE VIEW viewTestEmp AS SELECT * FROM viewTestEmpTable" );
                    statement.executeUpdate( "CREATE VIEW viewTestEmpDep AS SELECT viewTestEmpTable.firstName, viewTestDepTable.depName FROM viewTestEmpTable INNER JOIN viewTestDepTable ON viewTestEmpTable.depId = viewTestDepTable.depId" );
                    TestHelper.checkResultSet(
                            statement.executeQuery( "SELECT * FROM viewTestEmp ORDER BY empid" ),
                            ImmutableList.of(
                                    new Object[]{ 1, "Max", "Muster", 1 },
                                    new Object[]{ 2, "Ernst", "Walter", 2 },
                                    new Object[]{ 3, "Elsa", "Kuster", 3 }
                            )
                    );
                    TestHelper.checkResultSet(
                            statement.executeQuery( "SELECT viewTestEmp.firstName FROM viewTestEmp ORDER BY viewTestEmp.firstName" ),
                            ImmutableList.of(
                                    new Object[]{ "Elsa" },
                                    new Object[]{ "Ernst" },
                                    new Object[]{ "Max" }
                            )
                    );
                    TestHelper.checkResultSet(
                            statement.executeQuery( "SELECT * FROM viewTestEmpDep ORDER BY firstName" ),
                            ImmutableList.of(
                                    new Object[]{ "Elsa", "HR" },
                                    new Object[]{ "Ernst", "Sales" },
<<<<<<< HEAD
                                    new Object[]{ "Max", "IT" }
                            )
=======
                                    new Object[]{ "Elsa", "HR" }
                            ),
                            true
>>>>>>> 7e585f23
                    );
                    connection.commit();
                } finally {
                    statement.executeUpdate( "DROP VIEW viewTestEmp" );
                    statement.executeUpdate( "Drop VIEW viewTestEmpDep" );
                    statement.executeUpdate( "DROP TABLE viewTestEmpTable" );
                    statement.executeUpdate( "DROP TABLE viewTestDepTable" );
                }
            }
        }
    }


    @Test
    public void renameColumnTest() throws SQLException {
        try ( JdbcConnection polyphenyDbConnection = new JdbcConnection( true ) ) {
            Connection connection = polyphenyDbConnection.getConnection();
            try ( Statement statement = connection.createStatement() ) {
                statement.executeUpdate( VIEWTESTEMPTABLE_SQL );
                statement.executeUpdate( VIEWTESTEMPTABLE_DATA_SQL );

                try {
                    statement.executeUpdate( "CREATE VIEW viewTestEmp AS SELECT * FROM viewTestEmpTable" );
                    statement.executeUpdate( "ALTER TABLE viewTestEmp RENAME COLUMN empId TO employeeId" );
                    statement.executeUpdate( "ALTER VIEW viewTestEmp RENAME COLUMN firstName TO fName" );
                    statement.executeUpdate( "ALTER VIEW viewTestEmp RENAME COLUMN lastName TO lName" );
                    statement.executeUpdate( "ALTER VIEW viewTestEmp RENAME COLUMN depId TO departmentId" );

                    TestHelper.checkResultSet(
                            statement.executeQuery( "SELECT employeeId FROM viewTestEmp ORDER BY employeeId" ),
                            ImmutableList.of(
                                    new Object[]{ 1 },
                                    new Object[]{ 2 },
                                    new Object[]{ 3 } ),
                            true );
                    TestHelper.checkResultSet(
                            statement.executeQuery( "SELECT fName FROM viewTestEmp ORDER BY fname" ),
                            ImmutableList.of(
                                    new Object[]{ "Elsa" },
                                    new Object[]{ "Ernst" },
<<<<<<< HEAD
                                    new Object[]{ "Max" } ) );
=======
                                    new Object[]{ "Elsa" } ),
                            true );
>>>>>>> 7e585f23
                    TestHelper.checkResultSet(
                            statement.executeQuery( "SELECT lName FROM viewTestEmp ORDER BY lName" ),
                            ImmutableList.of(
                                    new Object[]{ "Kuster" },
                                    new Object[]{ "Muster" },
<<<<<<< HEAD
                                    new Object[]{ "Walter" } ) );
=======
                                    new Object[]{ "Walter" } ),
                            true );
>>>>>>> 7e585f23
                    TestHelper.checkResultSet(
                            statement.executeQuery( "SELECT departmentId FROM viewTestEmp ORDER BY departmentId" ),
                            ImmutableList.of(
                                    new Object[]{ 1 },
                                    new Object[]{ 2 },
                                    new Object[]{ 3 } ) );
                    connection.commit();
                } finally {
                    statement.executeUpdate( "DROP VIEW viewTestEmp" );
                    statement.executeUpdate( "DROP TABLE viewTestEmpTable" );
                }

            }
        }
    }


    @Test
    public void renameViewTest() throws SQLException {
        try ( JdbcConnection polyphenyDbConnection = new JdbcConnection( true ) ) {
            Connection connection = polyphenyDbConnection.getConnection();
            try ( Statement statement = connection.createStatement() ) {
                statement.executeUpdate( VIEWTESTEMPTABLE_SQL );
                statement.executeUpdate( VIEWTESTEMPTABLE_DATA_SQL );
                statement.executeUpdate( VIEWTESTDEPTABLE_SQL );
                statement.executeUpdate( VIEWTESTDEPTABLE_DATA_SQL );
                statement.executeUpdate( "CREATE VIEW viewTestEmp AS SELECT * FROM viewTestEmpTable" );
                statement.executeUpdate( "CREATE VIEW viewTestDep AS SELECT * FROM viewTestDepTable" );

                try {
                    statement.executeUpdate( "ALTER VIEW viewTestEmp RENAME TO viewRenameEmpTest" );
                    statement.executeUpdate( "ALTER TABLE viewTestDep RENAME TO viewRenameDepTest" );

                    TestHelper.checkResultSet(
                            statement.executeQuery( "SELECT * FROM viewRenameEmpTest ORDER BY empid" ),
                            ImmutableList.of(
                                    new Object[]{ 1, "Max", "Muster", 1 },
                                    new Object[]{ 2, "Ernst", "Walter", 2 },
                                    new Object[]{ 3, "Elsa", "Kuster", 3 }
                            )
                    );
                    TestHelper.checkResultSet(
                            statement.executeQuery( "SELECT * FROM viewRenameDepTest ORDER BY depid" ),
                            ImmutableList.of(
                                    new Object[]{ 1, "IT", 1 },
                                    new Object[]{ 2, "Sales", 2 },
                                    new Object[]{ 3, "HR", 3 }
                            ),
                            true
                    );
                    connection.commit();
                } finally {
                    statement.executeUpdate( "DROP VIEW viewRenameEmpTest" );
                    statement.executeUpdate( "DROP VIEW viewRenameDepTest" );
                    statement.executeUpdate( "DROP TABLE viewTestEmpTable" );
                    statement.executeUpdate( "DROP TABLE viewTestDepTable" );
                }
            }
        }
    }


    //SELECT not possible if inner Select with MAX()
    @Ignore
    @Test
    public void selectAggregateInnerSelectTest() throws SQLException {
        try ( JdbcConnection polyphenyDbConnection = new JdbcConnection( true ) ) {
            Connection connection = polyphenyDbConnection.getConnection();
            try ( Statement statement = connection.createStatement() ) {
                statement.executeUpdate( VIEWTESTDEPTABLE_SQL );
                statement.executeUpdate( VIEWTESTDEPTABLE_DATA_SQL );
                statement.executeUpdate( VIEWTESTLOCTABLE_SQL );
                statement.executeUpdate( VIEWTESTLOCTABLE_DATA_SQL );

                try {
                    TestHelper.checkResultSet(
                            statement.executeQuery( "SELECT viewTestLocTable.postcode FROM viewTestLocTable, viewTestDepTable WHERE viewTestLocTable.postcode = (SELECT max(postcode) FROM viewTestLocTable)" ),
                            ImmutableList.of(
                                    new Object[]{ 99900 }
                            )
                    );
                    connection.commit();
                } finally {
                    statement.executeUpdate( "DROP TABLE viewTestDepTable" );
                    statement.executeUpdate( "DROP TABLE viewTestLocTable" );
                }
            }
        }
    }


    @Test
    public void selectAggregateViewTest() throws SQLException {
        try ( JdbcConnection polyphenyDbConnection = new JdbcConnection( true ) ) {
            Connection connection = polyphenyDbConnection.getConnection();
            try ( Statement statement = connection.createStatement() ) {
                statement.executeUpdate( VIEWTESTEMPTABLE_SQL );
                statement.executeUpdate( VIEWTESTEMPTABLE_DATA_SQL );
                statement.executeUpdate( VIEWTESTDEPTABLE_SQL );
                statement.executeUpdate( VIEWTESTDEPTABLE_DATA_SQL );
                statement.executeUpdate( VIEWTESTLOCTABLE_SQL );
                statement.executeUpdate( VIEWTESTLOCTABLE_DATA_SQL );

                statement.executeUpdate( "CREATE VIEW viewTestEmp AS SELECT * FROM viewTestEmpTable" );
                statement.executeUpdate( "CREATE VIEW viewTestDep AS SELECT * FROM viewTestDepTable" );
                statement.executeUpdate( "CREATE VIEW viewTestLoc AS SELECT * FROM viewTestLocTable" );

                try {
                    TestHelper.checkResultSet(
                            statement.executeQuery( "SELECT max(postcode) FROM viewTestLocTable" ),
                            ImmutableList.of(
                                    new Object[]{ 99900 }
                            )
                    );

                    TestHelper.checkResultSet(
                            statement.executeQuery( "SELECT min(postcode) FROM viewTestLocTable" ),
                            ImmutableList.of(
                                    new Object[]{ 4058 }
                            )
                    );

                    TestHelper.checkResultSet(
                            statement.executeQuery( "SELECT avg(postcode) FROM viewTestLocTable" ),
                            ImmutableList.of(
                                    new Object[]{ 37986 }
                            )
                    );

                    connection.commit();
                } finally {
                    statement.executeUpdate( "DROP VIEW viewTestEmp" );
                    statement.executeUpdate( "DROP VIEW viewTestDep" );
                    statement.executeUpdate( "DROP VIEW viewTestLoc" );
                    statement.executeUpdate( "DROP TABLE viewTestEmpTable" );
                    statement.executeUpdate( "DROP TABLE viewTestDepTable" );
                    statement.executeUpdate( "DROP TABLE viewTestLocTable" );
                }
            }
        }
    }


    @Test
    public void testMixedViewAndTable() throws SQLException {
        try ( JdbcConnection polyphenyDbConnection = new JdbcConnection( true ) ) {
            Connection connection = polyphenyDbConnection.getConnection();
            try ( Statement statement = connection.createStatement() ) {
                statement.executeUpdate( VIEWTESTEMPTABLE_SQL );
                statement.executeUpdate( VIEWTESTEMPTABLE_DATA_SQL );
                statement.executeUpdate( VIEWTESTDEPTABLE_SQL );
                statement.executeUpdate( VIEWTESTDEPTABLE_DATA_SQL );

                try {
                    statement.executeUpdate( "CREATE VIEW viewTestEmp AS SELECT * FROM viewTestEmpTable" );
                    TestHelper.checkResultSet(
                            statement.executeQuery( "SELECT * FROM viewTestEmp, viewTestDepTable WHERE depname = 'IT' ORDER BY empid" ),
                            ImmutableList.of(
                                    new Object[]{ 1, "Max", "Muster", 1, 1, "IT", 1 },
                                    new Object[]{ 2, "Ernst", "Walter", 2, 1, "IT", 1 },
                                    new Object[]{ 3, "Elsa", "Kuster", 3, 1, "IT", 1 }
                            )
                    );

                    connection.commit();
                } finally {
                    statement.executeUpdate( "DROP VIEW viewTestEmp" );
                    statement.executeUpdate( "DROP TABLE viewTestEmpTable" );
                    statement.executeUpdate( "DROP TABLE viewTestDepTable" );
                }
            }
        }
    }


    @Test
    public void testMultipleViews() throws SQLException {
        try ( JdbcConnection polyphenyDbConnection = new JdbcConnection( true ) ) {
            Connection connection = polyphenyDbConnection.getConnection();
            try ( Statement statement = connection.createStatement() ) {
                statement.executeUpdate( VIEWTESTEMPTABLE_SQL );
                statement.executeUpdate( VIEWTESTEMPTABLE_DATA_SQL );
                statement.executeUpdate( VIEWTESTDEPTABLE_SQL );
                statement.executeUpdate( VIEWTESTDEPTABLE_DATA_SQL );

                try {
                    statement.executeUpdate( "CREATE VIEW viewTestEmp AS SELECT * FROM viewTestEmpTable" );
                    statement.executeUpdate( "CREATE VIEW viewTestDep AS SELECT * FROM viewTestDepTable" );
                    TestHelper.checkResultSet(
                            statement.executeQuery( "SELECT * FROM viewTestEmp, viewTestDep WHERE depname = 'IT' ORDER BY empid" ),
                            ImmutableList.of(
                                    new Object[]{ 1, "Max", "Muster", 1, 1, "IT", 1 },
                                    new Object[]{ 2, "Ernst", "Walter", 2, 1, "IT", 1 },
                                    new Object[]{ 3, "Elsa", "Kuster", 3, 1, "IT", 1 }
                            ),
                            true
                    );

                    connection.commit();
                } finally {
                    statement.executeUpdate( "DROP VIEW viewTestEmp" );
                    statement.executeUpdate( "DROP VIEW viewTestDep" );
                    statement.executeUpdate( "DROP TABLE viewTestEmpTable" );
                    statement.executeUpdate( "DROP TABLE viewTestDepTable" );
                }
            }
        }
    }


    @Test
    public void testViewFromView() throws SQLException {
        try ( JdbcConnection polyphenyDbConnection = new JdbcConnection( true ) ) {
            Connection connection = polyphenyDbConnection.getConnection();
            try ( Statement statement = connection.createStatement() ) {
                statement.executeUpdate( VIEWTESTEMPTABLE_SQL );
                statement.executeUpdate( VIEWTESTEMPTABLE_DATA_SQL );
                statement.executeUpdate( VIEWTESTDEPTABLE_SQL );
                statement.executeUpdate( VIEWTESTDEPTABLE_DATA_SQL );

                try {
                    statement.executeUpdate( "CREATE VIEW viewTestEmp AS SELECT * FROM viewTestEmpTable" );
                    statement.executeUpdate( "CREATE VIEW viewTestDep AS SELECT * FROM viewTestDepTable" );
                    statement.executeUpdate( "Create view viewFromView as Select * FROM viewTestEmp, viewTestDep WHERE depname = 'IT'" );
                    TestHelper.checkResultSet(
                            statement.executeQuery( "SELECT * FROM viewFromView ORDER BY empid" ),
                            ImmutableList.of(
                                    new Object[]{ 1, "Max", "Muster", 1, 1, "IT", 1 },
                                    new Object[]{ 2, "Ernst", "Walter", 2, 1, "IT", 1 },
                                    new Object[]{ 3, "Elsa", "Kuster", 3, 1, "IT", 1 }
                            ),
                            true
                    );

                    connection.commit();
                } finally {
                    statement.executeUpdate( "DROP VIEW viewFromView" );
                    statement.executeUpdate( "DROP VIEW viewTestEmp" );
                    statement.executeUpdate( "DROP VIEW viewTestDep" );
                    statement.executeUpdate( "DROP TABLE viewTestEmpTable" );
                    statement.executeUpdate( "DROP TABLE viewTestDepTable" );
                }
            }
        }
    }


}<|MERGE_RESOLUTION|>--- conflicted
+++ resolved
@@ -110,18 +110,13 @@
                             )
                     );
                     TestHelper.checkResultSet(
-                            statement.executeQuery( "SELECT * FROM viewTestEmpDep ORDER BY firstName" ),
-                            ImmutableList.of(
-                                    new Object[]{ "Elsa", "HR" },
+                            statement.executeQuery( "SELECT * FROM viewTestEmpDep" ),
+                            ImmutableList.of(
+                                    new Object[]{ "Max", "IT" },
                                     new Object[]{ "Ernst", "Sales" },
-<<<<<<< HEAD
-                                    new Object[]{ "Max", "IT" }
-                            )
-=======
                                     new Object[]{ "Elsa", "HR" }
                             ),
                             true
->>>>>>> 7e585f23
                     );
                     connection.commit();
                 } finally {
@@ -151,34 +146,26 @@
                     statement.executeUpdate( "ALTER VIEW viewTestEmp RENAME COLUMN depId TO departmentId" );
 
                     TestHelper.checkResultSet(
-                            statement.executeQuery( "SELECT employeeId FROM viewTestEmp ORDER BY employeeId" ),
+                            statement.executeQuery( "SELECT employeeId FROM viewTestEmp" ),
                             ImmutableList.of(
                                     new Object[]{ 1 },
                                     new Object[]{ 2 },
                                     new Object[]{ 3 } ),
                             true );
                     TestHelper.checkResultSet(
-                            statement.executeQuery( "SELECT fName FROM viewTestEmp ORDER BY fname" ),
-                            ImmutableList.of(
-                                    new Object[]{ "Elsa" },
+                            statement.executeQuery( "SELECT fName FROM viewTestEmp" ),
+                            ImmutableList.of(
+                                    new Object[]{ "Max" },
                                     new Object[]{ "Ernst" },
-<<<<<<< HEAD
-                                    new Object[]{ "Max" } ) );
-=======
                                     new Object[]{ "Elsa" } ),
                             true );
->>>>>>> 7e585f23
-                    TestHelper.checkResultSet(
-                            statement.executeQuery( "SELECT lName FROM viewTestEmp ORDER BY lName" ),
+                    TestHelper.checkResultSet(
+                            statement.executeQuery( "SELECT lName FROM viewTestEmp" ),
                             ImmutableList.of(
                                     new Object[]{ "Kuster" },
                                     new Object[]{ "Muster" },
-<<<<<<< HEAD
-                                    new Object[]{ "Walter" } ) );
-=======
                                     new Object[]{ "Walter" } ),
                             true );
->>>>>>> 7e585f23
                     TestHelper.checkResultSet(
                             statement.executeQuery( "SELECT departmentId FROM viewTestEmp ORDER BY departmentId" ),
                             ImmutableList.of(
@@ -221,7 +208,7 @@
                             )
                     );
                     TestHelper.checkResultSet(
-                            statement.executeQuery( "SELECT * FROM viewRenameDepTest ORDER BY depid" ),
+                            statement.executeQuery( "SELECT * FROM viewRenameDepTest" ),
                             ImmutableList.of(
                                     new Object[]{ 1, "IT", 1 },
                                     new Object[]{ 2, "Sales", 2 },
@@ -368,7 +355,7 @@
                     statement.executeUpdate( "CREATE VIEW viewTestEmp AS SELECT * FROM viewTestEmpTable" );
                     statement.executeUpdate( "CREATE VIEW viewTestDep AS SELECT * FROM viewTestDepTable" );
                     TestHelper.checkResultSet(
-                            statement.executeQuery( "SELECT * FROM viewTestEmp, viewTestDep WHERE depname = 'IT' ORDER BY empid" ),
+                            statement.executeQuery( "SELECT * FROM viewTestEmp, viewTestDep WHERE depname = 'IT'" ),
                             ImmutableList.of(
                                     new Object[]{ 1, "Max", "Muster", 1, 1, "IT", 1 },
                                     new Object[]{ 2, "Ernst", "Walter", 2, 1, "IT", 1 },
@@ -404,7 +391,7 @@
                     statement.executeUpdate( "CREATE VIEW viewTestDep AS SELECT * FROM viewTestDepTable" );
                     statement.executeUpdate( "Create view viewFromView as Select * FROM viewTestEmp, viewTestDep WHERE depname = 'IT'" );
                     TestHelper.checkResultSet(
-                            statement.executeQuery( "SELECT * FROM viewFromView ORDER BY empid" ),
+                            statement.executeQuery( "SELECT * FROM viewFromView" ),
                             ImmutableList.of(
                                     new Object[]{ 1, "Max", "Muster", 1, 1, "IT", 1 },
                                     new Object[]{ 2, "Ernst", "Walter", 2, 1, "IT", 1 },
