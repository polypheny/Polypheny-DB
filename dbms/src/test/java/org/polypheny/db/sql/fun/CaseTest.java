--- conflicted
+++ resolved
@@ -147,10 +147,6 @@
 
 
     @Test
-<<<<<<< HEAD
-    @Tag("cottontailRequired")
-=======
->>>>>>> 18d3cce9
     public void coalesceTest() throws SQLException {
         try ( TestHelper.JdbcConnection polyphenyDbConnection = new TestHelper.JdbcConnection( true ) ) {
             Connection connection = polyphenyDbConnection.getConnection();
