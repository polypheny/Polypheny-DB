/*
 * Copyright 2019-2021 The Polypheny Project
 *
 * Licensed under the Apache License, Version 2.0 (the "License");
 * you may not use this file except in compliance with the License.
 * You may obtain a copy of the License at
 *
 * http://www.apache.org/licenses/LICENSE-2.0
 *
 * Unless required by applicable law or agreed to in writing, software
 * distributed under the License is distributed on an "AS IS" BASIS,
 * WITHOUT WARRANTIES OR CONDITIONS OF ANY KIND, either express or implied.
 * See the License for the specific language governing permissions and
 * limitations under the License.
 */

package org.polypheny.db.sql.view;

import com.google.common.collect.ImmutableList;
import java.math.BigDecimal;
import java.sql.Connection;
import java.sql.Date;
import java.sql.SQLException;
import java.sql.Statement;
import lombok.extern.slf4j.Slf4j;
import org.junit.Assume;
import org.junit.BeforeClass;
import org.junit.Ignore;
import org.junit.Test;
import org.junit.experimental.categories.Category;
import org.polypheny.db.AdapterTestSuite;
import org.polypheny.db.TestHelper;
import org.polypheny.db.TestHelper.JdbcConnection;
import org.polypheny.db.excluded.CassandraExcluded;
import org.polypheny.db.excluded.CottontailExcluded;
import org.polypheny.db.excluded.FileExcluded;
import org.polypheny.db.excluded.MonetdbExcluded;

/*
 * Table and Queries from https://github.com/polypheny/OLTPBench/tree/polypheny/src/com/oltpbenchmark/benchmarks/tpch
 */
@SuppressWarnings({ "SqlDialectInspection", "SqlNoDataSourceInspection" })
@Slf4j
@Category({ AdapterTestSuite.class, MonetdbExcluded.class, CassandraExcluded.class })
public class ComplexViewTest {

    private final static String DROP_TABLES_NATION = "DROP TABLE IF EXISTS nation";
    private final static String DROP_TABLES_REGION = "DROP TABLE IF EXISTS region";
    private final static String DROP_TABLES_PART = "DROP TABLE IF EXISTS part";
    private final static String DROP_TABLES_SUPPLIER = "DROP TABLE IF EXISTS supplier";
    private final static String DROP_TABLES_PARTSUPP = "DROP TABLE IF EXISTS partsupp";
    private final static String DROP_TABLES_ORDERS = "DROP TABLE IF EXISTS orders";
    private final static String DROP_TABLES_CUSTOMER = "DROP TABLE IF EXISTS customer";
    private final static String DROP_TABLES_LINEITEM = "DROP TABLE IF EXISTS lineitem";

    private final static String NATION_TABLE = "CREATE TABLE nation ( "
            + "n_nationkey  INTEGER NOT NULL,"
            + "n_name VARCHAR(25) NOT NULL,"
            + "n_regionkey INTEGER NOT NULL,"
            + "n_comment VARCHAR(152),"
            + "PRIMARY KEY (n_nationkey) )";

    private final static String NATION_TABLE_DATA = "INSERT INTO nation VALUES ("
            + "1,"
            + "'Switzerland',"
            + "1,"
            + "'nice'"
            + ")";

    private final static Object[] NATION_TEST_DATA = new Object[]{
            1,
            "Switzerland",
            1,
            "nice" };

    private final static String REGION_TABLE = "CREATE TABLE region  ( "
            + "r_regionkey INTEGER NOT NULL,"
            + "r_name VARCHAR(25) NOT NULL,"
            + "r_comment VARCHAR(152),"
            + "PRIMARY KEY (r_regionkey) )";

    private final static String REGION_TABLE_DATA = "INSERT INTO region VALUES ("
            + "1,"
            + "'Basel',"
            + "'nice'"
            + ")";

    private final static Object[] REGION_TEST_DATA = new Object[]{
            1,
            "Basel",
            "nice" };

    private final static String PART_TABLE = "CREATE TABLE part ( "
            + "p_partkey INTEGER NOT NULL,"
            + "p_name VARCHAR(55) NOT NULL,"
            + "p_mfgr VARCHAR(25) NOT NULL,"
            + "p_brand VARCHAR(10) NOT NULL,"
            + "p_type VARCHAR(25) NOT NULL,"
            + "p_size INTEGER NOT NULL,"
            + "p_container VARCHAR(10) NOT NULL,"
            + "p_retailprice DECIMAL(15,2) NOT NULL,"
            + "p_comment VARCHAR(23) NOT NULL,"
            + "PRIMARY KEY (p_partkey) )";

    private final static String PART_TABLE_DATA = "INSERT INTO part VALUES ("
            + "1,"
            + "'Mouse',"
            + "'mfgr',"
            + "'Logitec',"
            + "'Wireless',"
            + "5,"
            + "'container',"
            + "65.00,"
            + "'black'"
            + ")";

    private final static Object[] PART_TEST_DATA = new Object[]{
            1,
            "Mouse",
            "mfgr",
            "Logitec",
            "Wireless",
            5,
            "container",
            new BigDecimal( "65.00" ),
            "black" };

    private final static String SUPPLIER_TABLE = "CREATE TABLE supplier ( "
            + "s_suppkey INTEGER NOT NULL,"
            + "s_name VARCHAR(25) NOT NULL,"
            + "s_address VARCHAR(40) NOT NULL,"
            + "s_nationkey INTEGER NOT NULL,"
            + "s_phone VARCHAR(15) NOT NULL,"
            + "s_acctbal DECIMAL(15,2) NOT NULL,"
            + "s_comment VARCHAR(101) NOT NULL,"
            + "PRIMARY KEY (s_suppkey) )";

    private final static String SUPPLIER_TABLE_DATA = "INSERT INTO supplier VALUES ("
            + "1,"
            + "'SupplierName',"
            + "'SupplierAddress',"
            + "1,"
            + "'phone',"
            + "5.15,"
            + "'SupplierComment'"
            + ")";

    private final static Object[] SUPPLIER_TEST_DATA = new Object[]{
            1,
            "SupplierName",
            "SupplierAddress",
            1,
            "phone",
            new BigDecimal( "5.15" ),
            "SupplierComment" };

    private final static String PARTSUPP_TABLE = "CREATE TABLE partsupp ( "
            + "ps_partkey INTEGER NOT NULL,"
            + "ps_suppkey INTEGER NOT NULL,"
            + "ps_availqty INTEGER NOT NULL,"
            + "ps_supplycost DECIMAL(15,2)  NOT NULL,"
            + "ps_comment VARCHAR(199) NOT NULL,"
            + "PRIMARY KEY (ps_partkey, ps_suppkey) )";

    private final static String PARTSUPP_TABLE_DATA = "INSERT INTO partsupp VALUES ("
            + "1,"
            + "1,"
            + "7,"
            + "25.15,"
            + "'black'"
            + ")";

    private final static Object[] PARTSUPP_TEST_DATA = new Object[]{
            1,
            1,
            7,
            new BigDecimal( "25.15" ),
            "black" };

    private final static String CUSTOMER_TABLE = "CREATE TABLE customer ("
            + "c_custkey INTEGER NOT NULL,"
            + "c_name VARCHAR(25) NOT NULL,"
            + "c_address VARCHAR(40) NOT NULL,"
            + "c_nationkey INTEGER NOT NULL,"
            + "c_phone VARCHAR(15) NOT NULL,"
            + "c_acctbal DECIMAL(15,2) NOT NULL,"
            + "c_mktsegment VARCHAR(10) NOT NULL,"
            + "c_comment  VARCHAR(117) NOT NULL,"
            + " PRIMARY KEY (c_custkey) )";

    private final static String CUSTOMER_TABLE_DATA = "INSERT INTO customer VALUES ( "
            + "1,"
            + "'CName',"
            + "'CAddress',"
            + "1,"
            + "'CPhone',"
            + "5.15,"
            + "'CSegment',"
            + "'nice'"
            + ")";

    private final static Object[] CUSTOMER_TEST_DATA = new Object[]{
            1,
            "CName",
            "CAddress",
            1,
            "CPhone",
            new BigDecimal( "5.15" ),
            "CSegment",
            "nice" };

    private final static String ORDERS_TABLE = "CREATE TABLE orders ( "
            + "o_orderkey INTEGER NOT NULL,"
            + "o_custkey INTEGER NOT NULL,"
            + "o_orderstatus VARCHAR(1) NOT NULL,"
            + "o_totalprice DECIMAL(15,2) NOT NULL,"
            + "o_orderdate DATE NOT NULL,"
            + "o_orderpriority VARCHAR(15) NOT NULL,"
            + "o_clerk VARCHAR(15) NOT NULL,"
            + "o_shippriority INTEGER NOT NULL,"
            + "o_comment VARCHAR(79) NOT NULL,"
            + "PRIMARY KEY (o_orderkey) )";

    private final static String ORDERS_TABLE_DATA = "INSERT INTO orders VALUES ("
            + "1,"
            + "1,"
            + "'A',"
            + "65.15,"
            + "date '2020-07-03',"
            + "'orderPriority',"
            + "'clerk',"
            + "1,"
            + "'fast'"
            + ")";

    private final static Object[] ORDERS_TEST_DATA = new Object[]{
            1,
            1,
            "A",
            new BigDecimal( "65.15" ),
            Date.valueOf( "2020-07-03" ),
            "orderPriority",
            "clerk",
            1,
            "fast" };

    public final static String LINEITEM_TABLE = "CREATE TABLE lineitem ( "
            + "l_orderkey INTEGER NOT NULL,"
            + "l_partkey INTEGER NOT NULL,"
            + "l_suppkey INTEGER NOT NULL,"
            + "l_linenumber INTEGER NOT NULL,"
            + "l_quantity DECIMAL(15,2) NOT NULL,"
            + "l_extendedprice DECIMAL(15,2) NOT NULL,"
            + "l_discount DECIMAL(15,2) NOT NULL,"
            + "l_tax DECIMAL(15,2) NOT NULL,"
            + "l_returnflag VARCHAR(1) NOT NULL,"
            + "l_linestatus VARCHAR(1) NOT NULL,"
            + "l_shipdate DATE NOT NULL,"
            + "l_commitdate DATE NOT NULL,"
            + "l_receiptdate DATE NOT NULL,"
            + "l_shipinstruct VARCHAR(25) NOT NULL,"
            + "l_shipmode VARCHAR(10) NOT NULL,"
            + "l_comment VARCHAR(44) NOT NULL,"
            + "PRIMARY KEY (l_orderkey, l_linenumber) )";

    private final static String LINEITEM_TABLE_DATA = "INSERT INTO lineitem VALUES ("
            + "1,"
            + "1,"
            + "1,"
            + "1,"
            + "20.15,"
            + "50.15,"
            + "20.15,"
            + "10.15,"
            + "'R',"
            + "'L',"
            + "date '2020-07-03',"
            + "date '2020-07-03',"
            + "date '2020-09-03',"
            + "'shipingstruct',"
            + "'mode',"
            + "'shipingComment'"
            + ")";

    private final static Object[] LINEITEM_TEST_DATA = new Object[]{
            1,
            1,
            1,
            1,
            new BigDecimal( "20.15" ),
            new BigDecimal( "50.15" ),
            new BigDecimal( "20.15" ),
            new BigDecimal( "10.15" ),
            "R",
            "L",
            Date.valueOf( "2020-07-03" ),
            Date.valueOf( "2020-07-03" ),
            Date.valueOf( "2020-09-03" ),
            "shipingstruct",
            "mode",
            "shipingComment" };

    private final static Object[] date_TEST_DATA = new Object[]{
            Date.valueOf( "2020-07-03" ) };

    private final static Object[] decimal_TEST_DATA = new Object[]{
            new BigDecimal( "65.15" ) };

    private final static Object[] decimalDate_TEST_DATA = new Object[]{
            new BigDecimal( "65.15" ),
            Date.valueOf( "2020-07-03" ) };

    private final static Object[] decimalDateInt_TEST_DATA = new Object[]{
            new BigDecimal( "65.15" ),
            Date.valueOf( "2020-07-03" ),
            1 };

    private final static Object[] q1_TEST_DATA = new Object[]{
            "R",
            "L",
            new BigDecimal( "20.15" ),
            new BigDecimal( "50.15" ),
            new BigDecimal( "-960.3725" ),
            new BigDecimal( "-10708.153375" ),
            new BigDecimal( "20.15" ),
            new BigDecimal( "50.15" ),
            new BigDecimal( "20.15" ),
            1L };

    private final static Object[] q3_TEST_DATA = new Object[]{
            1,
            new BigDecimal( "-960.3725" ),
            Date.valueOf( "2020-07-03" ),
            1 };

    private final static Object[] q4_TEST_DATA = new Object[]{
            "orderPriority",
            1L };

    private final static Object[] q6_TEST_DATA = new Object[]{
            new BigDecimal( "1010.5225" ) };

    private final static Object[] q7_TEST_DATA = new Object[]{
            "Switzerland",
            "Switzerland",
            2020L,
            new BigDecimal( "-960.3725" ) };

    private final static Object[] q8_TEST_DATA = new Object[]{
            2020L,
            new BigDecimal( "1.0000" ) };

    private final static Object[] q8_TEST_DATA_VIEW = new Object[]{
            2020L,
            new BigDecimal( "1" ) };

    private final static Object[] q9_TEST_DATA = new Object[]{
            "Switzerland",
            2020L,
            new BigDecimal( "-1467.1450" ) };

    private final static Object[] q10_TEST_DATA = new Object[]{
            1,
            "CName",
            new BigDecimal( "-960.3725" ),
            new BigDecimal( "5.15" ),
            "Switzerland",
            "CAddress",
            "CPhone",
            "nice" };

    private final static Object[] q13_TEST_DATA = new Object[]{
            0L,
            1L
    };

    private final static Object[] q14_TEST_DATA = new Object[]{
            new BigDecimal( "100.00000000" )
    };

    private final static Object[] q15_TEST_DATA = new Object[]{
            1,
            "SupplierName",
            "SupplierAddress",
            "phone",
            new BigDecimal( "-960.3725" ) };

    private final static Object[] q17_TEST_DATA = new Object[]{
            new BigDecimal( "7.164285714285714" )
    };

    private final static Object[] q19_TEST_DATA = new Object[]{
            new BigDecimal( "-960.3725" )
    };


    @BeforeClass
    public static void start() {
        // Ensures that Polypheny-DB is running
        //noinspection ResultOfMethodCallIgnored
        TestHelper.getInstance();
    }


    public void initTables( Statement statement ) throws SQLException {
        statement.executeUpdate( NATION_TABLE );
        statement.executeUpdate( NATION_TABLE_DATA );
        statement.executeUpdate( REGION_TABLE );
        statement.executeUpdate( REGION_TABLE_DATA );
        statement.executeUpdate( PART_TABLE );
        statement.executeUpdate( PART_TABLE_DATA );
        statement.executeUpdate( SUPPLIER_TABLE );
        statement.executeUpdate( SUPPLIER_TABLE_DATA );
        statement.executeUpdate( PARTSUPP_TABLE );
        statement.executeUpdate( PARTSUPP_TABLE_DATA );
        statement.executeUpdate( CUSTOMER_TABLE );
        statement.executeUpdate( CUSTOMER_TABLE_DATA );
        statement.executeUpdate( ORDERS_TABLE );
        statement.executeUpdate( ORDERS_TABLE_DATA );
        statement.executeUpdate( LINEITEM_TABLE );
        statement.executeUpdate( LINEITEM_TABLE_DATA );
    }


    public void dropTables( Statement statement ) throws SQLException {
        statement.executeUpdate( DROP_TABLES_NATION );
        statement.executeUpdate( DROP_TABLES_REGION );
        statement.executeUpdate( DROP_TABLES_PART );
        statement.executeUpdate( DROP_TABLES_SUPPLIER );
        statement.executeUpdate( DROP_TABLES_PARTSUPP );
        statement.executeUpdate( DROP_TABLES_ORDERS );
        statement.executeUpdate( DROP_TABLES_CUSTOMER );
        statement.executeUpdate( DROP_TABLES_LINEITEM );
    }


    @Test
    public void testPreparations() throws SQLException {
        try ( JdbcConnection polyphenyDbConnection = new JdbcConnection( true ) ) {
            Connection connection = polyphenyDbConnection.getConnection();
            try ( Statement statement = connection.createStatement() ) {
                initTables( statement );
                try {
                    TestHelper.checkResultSet(
                            statement.executeQuery( "SELECT * FROM nation" ),
                            ImmutableList.of( NATION_TEST_DATA )
                    );

                    TestHelper.checkResultSet(
                            statement.executeQuery( "SELECT * FROM region" ),
                            ImmutableList.of( REGION_TEST_DATA )
                    );
                    TestHelper.checkResultSet(
                            statement.executeQuery( "SELECT * FROM part" ),
                            ImmutableList.of( PART_TEST_DATA )
                    );
                    TestHelper.checkResultSet(
                            statement.executeQuery( "SELECT * FROM supplier" ),
                            ImmutableList.of( SUPPLIER_TEST_DATA )
                    );
                    TestHelper.checkResultSet(
                            statement.executeQuery( "SELECT * FROM partsupp" ),
                            ImmutableList.of( PARTSUPP_TEST_DATA )
                    );
                    TestHelper.checkResultSet(
                            statement.executeQuery( "SELECT * FROM customer" ),
                            ImmutableList.of( CUSTOMER_TEST_DATA )
                    );
                    TestHelper.checkResultSet(
                            statement.executeQuery( "SELECT * FROM orders" ),
                            ImmutableList.of( ORDERS_TEST_DATA )
                    );

                    TestHelper.checkResultSet(
                            statement.executeQuery( "SELECT * FROM lineitem" ),
                            ImmutableList.of( LINEITEM_TEST_DATA )
                    );

                    connection.commit();
                } finally {
                    connection.rollback();
                    dropTables( statement );
                }
            }
        }
    }


    @Test
    public void testDate() throws SQLException {
        try ( JdbcConnection polyphenyDbConnection = new JdbcConnection( true ) ) {
            Connection connection = polyphenyDbConnection.getConnection();
            try ( Statement statement = connection.createStatement() ) {
                statement.executeUpdate( ORDERS_TABLE );
                statement.executeUpdate( ORDERS_TABLE_DATA );

                try {
                    TestHelper.checkResultSet(
                            statement.executeQuery( "select "
                                    + "o_orderdate "
                                    + "from "
                                    + "orders " ),
                            ImmutableList.of( date_TEST_DATA )
                    );

                    statement.executeUpdate( "CREATE VIEW date_VIEW AS "
                            + "select "
                            + "o_orderdate "
                            + "from "
                            + "orders " );
                    TestHelper.checkResultSet(
                            statement.executeQuery( "SELECT * FROM date_VIEW" ),
                            ImmutableList.of( date_TEST_DATA )
                    );

                    connection.commit();
                } finally {
                    connection.rollback();
                    statement.executeUpdate( "DROP VIEW IF EXISTS date_VIEW" );
                    dropTables( statement );
                }
            }
        }
    }


    @Test
    @Category(FileExcluded.class)
    public void testDecimal() throws SQLException {
        try ( JdbcConnection polyphenyDbConnection = new JdbcConnection( true ) ) {
            Connection connection = polyphenyDbConnection.getConnection();
            try ( Statement statement = connection.createStatement() ) {
                statement.executeUpdate( ORDERS_TABLE );
                statement.executeUpdate( ORDERS_TABLE_DATA );

                try {
                    TestHelper.checkResultSet(
                            statement.executeQuery( "select "
                                    + "o_totalprice "
                                    + "from "
                                    + "orders " ),
                            ImmutableList.of( decimal_TEST_DATA )
                    );

                    statement.executeUpdate( "CREATE VIEW decimal_VIEW AS "
                            + "select "
                            + "o_totalprice "
                            + "from "
                            + "orders " );
                    TestHelper.checkResultSet(
                            statement.executeQuery( "SELECT * FROM decimal_VIEW" ),
                            ImmutableList.of( decimal_TEST_DATA )
                    );

                    connection.commit();
                } finally {
                    connection.rollback();
                    statement.executeUpdate( "DROP VIEW IF EXISTS decimal_VIEW" );
                    dropTables( statement );
                }
            }
        }
    }


    @Test
    public void testDecimalDate() throws SQLException {
        try ( JdbcConnection polyphenyDbConnection = new JdbcConnection( true ) ) {
            Connection connection = polyphenyDbConnection.getConnection();
            try ( Statement statement = connection.createStatement() ) {
                statement.executeUpdate( ORDERS_TABLE );
                statement.executeUpdate( ORDERS_TABLE_DATA );

                try {
                    TestHelper.checkResultSet(
                            statement.executeQuery( "select "
                                    + "o_totalprice, "
                                    + "o_orderdate "
                                    + "from "
                                    + "orders " ),
                            ImmutableList.of( decimalDate_TEST_DATA )
                    );

                    statement.executeUpdate( "CREATE VIEW decimalDate_VIEW AS "
                            + "select "
                            + "o_totalprice, "
                            + "o_orderdate "
                            + "from "
                            + "orders " );
                    TestHelper.checkResultSet(
                            statement.executeQuery( "SELECT * FROM decimalDate_VIEW" ),
                            ImmutableList.of( decimalDate_TEST_DATA )
                    );

                    connection.commit();
                } finally {
                    connection.rollback();
                    statement.executeUpdate( "DROP VIEW IF EXISTS decimalDate_VIEW" );
                    dropTables( statement );
                }
            }
        }
    }


    @Test
    @Category(FileExcluded.class)
    public void testDecimalDateInt() throws SQLException {
        try ( JdbcConnection polyphenyDbConnection = new JdbcConnection( true ) ) {
            Connection connection = polyphenyDbConnection.getConnection();
            try ( Statement statement = connection.createStatement() ) {
                statement.executeUpdate( ORDERS_TABLE );
                statement.executeUpdate( ORDERS_TABLE_DATA );

                try {
                    TestHelper.checkResultSet(
                            statement.executeQuery( "select "
                                    + "o_totalprice, "
                                    + "o_orderdate,"
                                    + "o_orderkey "
                                    + "from "
                                    + "orders " ),
                            ImmutableList.of( decimalDateInt_TEST_DATA )
                    );

                    statement.executeUpdate( "CREATE VIEW decimalDateInt_VIEW AS "
                            + "select "
                            + "o_totalprice, "
                            + "o_orderdate,"
                            + "o_orderkey "
                            + "from "
                            + "orders " );
                    TestHelper.checkResultSet(
                            statement.executeQuery( "SELECT * FROM decimalDateInt_VIEW" ),
                            ImmutableList.of( decimalDateInt_TEST_DATA )
                    );

                    connection.commit();
                } finally {
                    connection.rollback();
                    statement.executeUpdate( "DROP VIEW IF EXISTS decimalDateInt_VIEW" );
                    dropTables( statement );
                }
            }
        }
    }


    @Test
    @Category({ FileExcluded.class, CottontailExcluded.class })
    public void testDateOrderBy() throws SQLException {
        try ( JdbcConnection polyphenyDbConnection = new JdbcConnection( true ) ) {
            Connection connection = polyphenyDbConnection.getConnection();
            try ( Statement statement = connection.createStatement() ) {
                statement.executeUpdate( "CREATE TABLE orders ( o_orderkey INTEGER NOT NULL, o_orderdate  DATE NOT NULL, PRIMARY KEY (o_orderkey) )" );
                statement.executeUpdate( "CREATE TABLE lineitem ( l_extendedprice  DECIMAL(15,2) NOT NULL, l_discount DECIMAL(15,2) NOT NULL, PRIMARY KEY (l_extendedprice) )" );
                statement.executeUpdate( "INSERT INTO orders VALUES (1,date '2020-07-03')" );
                statement.executeUpdate( "INSERT INTO lineitem VALUES (20.15,50.15)" );

                try {
                    TestHelper.checkResultSet(
                            statement.executeQuery( "select sum(l_extendedprice * (1 - l_discount)) as revenue, o_orderdate "
                                    + "from  orders, lineitem "
                                    + "where o_orderdate < date '2020-08-03' "
                                    + "group by o_orderdate "
                                    + "order by revenue desc, o_orderdate" ),
                            ImmutableList.of( new Object[]{
                                    new BigDecimal( "-990.3725" ),
                                    Date.valueOf( "2020-07-03" )
                            } )
                    );

                    statement.executeUpdate( "CREATE VIEW dateOrderby_VIEW AS "
                            + "select sum(l_extendedprice * (1 - l_discount)) as revenue, o_orderdate "
                            + "from  orders, lineitem "
                            + "where o_orderdate < date '2020-08-03' "
                            + "group by o_orderdate "
                            + "order by revenue desc, o_orderdate" );
                    TestHelper.checkResultSet(
                            statement.executeQuery( "SELECT * FROM dateOrderby_VIEW" ),
                            ImmutableList.of( new Object[]{
                                    new BigDecimal( "-990.3725" ),
                                    Date.valueOf( "2020-07-03" )
                            } )
                    );

                    connection.commit();
                } finally {
                    connection.rollback();
                    statement.executeUpdate( "DROP VIEW dateOrderby_VIEW" );
                    dropTables( statement );
                }
            }
        }
    }


    @Test
    @Category(FileExcluded.class)
    public void testTimeInterval() throws SQLException {
        try ( JdbcConnection polyphenyDbConnection = new JdbcConnection( true ) ) {
            Connection connection = polyphenyDbConnection.getConnection();
            try ( Statement statement = connection.createStatement() ) {
                statement.executeUpdate( "CREATE TABLE orders (o_orderkey INTEGER NOT NULL, o_orderdate DATE NOT NULL, o_orderpriority  VARCHAR(15) NOT NULL, PRIMARY KEY (o_orderkey) )" );
                statement.executeUpdate( "INSERT INTO orders VALUES (1, date '2020-07-03', 'orderPriority')" );
                try {
                    TestHelper.checkResultSet(
                            statement.executeQuery( "select o_orderpriority\n"
                                    + "from orders where o_orderdate < date '2020-07-03' + interval '3' month " ),
                            ImmutableList.of( new Object[]{
                                    "orderPriority"
                            } )
                    );

                    statement.executeUpdate( "CREATE VIEW timeIntervall_VIEW AS "
                            + "select o_orderpriority from orders where o_orderdate < date '2020-07-03' + interval '3' month" );
                    TestHelper.checkResultSet(
                            statement.executeQuery( "SELECT * FROM timeIntervall_VIEW" ),
                            ImmutableList.of( new Object[]{
                                    "orderPriority"
                            } )
                    );

                    connection.commit();
                } finally {
                    connection.rollback();
                    statement.executeUpdate( "DROP VIEW IF EXISTS timeIntervall_VIEW" );
                    dropTables( statement );
                }
            }
        }
    }


    @Test
    @Category({ FileExcluded.class, CottontailExcluded.class })
    public void testQ1() throws SQLException {
        try ( JdbcConnection polyphenyDbConnection = new JdbcConnection( true ) ) {
            Connection connection = polyphenyDbConnection.getConnection();
            try ( Statement statement = connection.createStatement() ) {
                initTables( statement );

                try {
                    TestHelper.checkResultSet(
                            statement.executeQuery( "select l_returnflag, l_linestatus, "
                                    + "sum(l_quantity) as sum_qty, "
                                    + "sum(l_extendedprice) as sum_base_price, "
                                    + "sum(l_extendedprice * (1 - l_discount)) as sum_disc_price, "
                                    + "sum(l_extendedprice * (1 - l_discount) * (1 + l_tax)) as sum_charge, "
                                    + "avg(l_quantity) as avg_qty, "
                                    + "avg(l_extendedprice) as avg_price, "
                                    + "avg(l_discount) as avg_disc, "
                                    + "count(*) as count_order "
                                    + "from lineitem "
                                    + "where l_shipdate <= date '2020-07-03' "
                                    + "group by l_returnflag, l_linestatus order by l_returnflag, l_linestatus" ),
                            ImmutableList.of( q1_TEST_DATA )
                    );

                    statement.executeUpdate( "CREATE VIEW q1_VIEW AS "
                            + "select l_returnflag, l_linestatus, "
                            + "sum(l_quantity) as sum_qty, "
                            + "sum(l_extendedprice) as sum_base_price, "
                            + "sum(l_extendedprice * (1 - l_discount)) as sum_disc_price, "
                            + "sum(l_extendedprice * (1 - l_discount) * (1 + l_tax)) as sum_charge, "
                            + "avg(l_quantity) as avg_qty, "
                            + "avg(l_extendedprice) as avg_price, "
                            + "avg(l_discount) as avg_disc, "
                            + "count(*) as count_order "
                            + "from lineitem "
                            + "where l_shipdate <= date '2020-07-03' "
                            + "group by l_returnflag, l_linestatus order by l_returnflag, l_linestatus" );
                    TestHelper.checkResultSet(
                            statement.executeQuery( "SELECT * FROM q1_VIEW " ),
                            ImmutableList.of( q1_TEST_DATA )
                    );

                    connection.commit();
                } finally {
                    connection.rollback();
                    statement.executeUpdate( "DROP VIEW IF EXISTS q1_VIEW" );
                    dropTables( statement );
                }
            }
        }
    }


    // SELECT NOT POSSIBLE
    // java.lang.AssertionError: type mismatch: ref: VARCHAR(55) NOT NULL input: INTEGER NOT NULL
    // new Object for result must be created correctly
    @Ignore
    @Test
    public void testQ2() throws SQLException {
        try ( JdbcConnection polyphenyDbConnection = new JdbcConnection( true ) ) {
            Connection connection = polyphenyDbConnection.getConnection();
            try ( Statement statement = connection.createStatement() ) {
                initTables( statement );

                try {
                    TestHelper.checkResultSet(
                            statement.executeQuery( "select "
                                    + "s_acctbal, "
                                    + "s_name, "
                                    + "n_name, "
                                    + "p_partkey, "
                                    + "p_mfgr, "
                                    + "s_address, "
                                    + "s_phone, "
                                    + "s_comment "
                                    + "from "
                                    + "part, "
                                    + "supplier, "
                                    + "partsupp, "
                                    + "nation, "
                                    + "region "
                                    + "where "
                                    + "p_partkey = ps_partkey "
                                    + "and s_suppkey = ps_suppkey "
                                    + "and p_size = 5 "
                                    + "and p_type like 'Wireless' "
                                    + "and s_nationkey = n_nationkey "
                                    + "and n_regionkey = r_regionkey "
                                    + "and r_name = 'Basel' "
                                    + "and ps_supplycost = ( "
                                    + "select "
                                    + "min(ps_supplycost) "
                                    + "from "
                                    + "partsupp, "
                                    + "supplier, "
                                    + "nation, "
                                    + "region "
                                    + "where "
                                    + "p_partkey = ps_partkey "
                                    + "and s_suppkey = ps_suppkey "
                                    + "and s_nationkey = n_nationkey "
                                    + "and n_regionkey = r_regionkey "
                                    + "and r_name = 'Basel' "
                                    + ") "
                                    + "order by "
                                    + "s_acctbal desc, "
                                    + "n_name, "
                                    + "s_name, "
                                    + "p_partkey "
                                    + "limit 100" ),
                            ImmutableList.of( new Object[]{} )
                    );
                    connection.commit();
                } finally {
                    connection.rollback();
                    dropTables( statement );
                }
            }
        }
    }


    @Test
    @Category(CottontailExcluded.class)
    public void testQ3() throws SQLException {
        try ( JdbcConnection polyphenyDbConnection = new JdbcConnection( true ) ) {
            Connection connection = polyphenyDbConnection.getConnection();
            try ( Statement statement = connection.createStatement() ) {
                initTables( statement );

                try {
                    TestHelper.checkResultSet(
                            statement.executeQuery( "select "
                                    + "l_orderkey, "
                                    + "sum(l_extendedprice * (1 - l_discount)) as revenue, "
                                    + "o_orderdate, "
                                    + "o_shippriority "
                                    + "from "
                                    + "customer, "
                                    + "orders, "
                                    + "lineitem "
                                    + "where "
                                    + "c_mktsegment = 'CSegment' "
                                    + "and c_custkey = o_custkey "
                                    + "and l_orderkey = o_orderkey "
                                    + "and o_orderdate < date '2020-08-03' "
                                    + "and l_shipdate > date '2020-06-03' "
                                    + "group by "
                                    + "l_orderkey, "
                                    + "o_orderdate, "
                                    + "o_shippriority "
                                    + "order by "
                                    + "revenue desc, "
                                    + "o_orderdate "
                                    + "limit 10" ),
                            ImmutableList.of( q3_TEST_DATA )
                    );

                    statement.executeUpdate( "CREATE VIEW q3_VIEW AS "
                            + "select "
                            + "l_orderkey, "
                            + "sum(l_extendedprice * (1 - l_discount)) as revenue, "
                            + "o_orderdate, "
                            + "o_shippriority "
                            + "from "
                            + "customer, "
                            + "orders, "
                            + "lineitem "
                            + "where "
                            + "c_mktsegment = 'CSegment' "
                            + "and c_custkey = o_custkey "
                            + "and l_orderkey = o_orderkey "
                            + "and o_orderdate < date '2020-08-03' "
                            + "and l_shipdate > date '2020-06-03' "
                            + "group by "
                            + "l_orderkey, "
                            + "o_orderdate, "
                            + "o_shippriority "
                            + "order by "
                            + "revenue desc, "
                            + "o_orderdate "
                            + "limit 10" );
                    TestHelper.checkResultSet(
                            statement.executeQuery( "SELECT * FROM q3_VIEW" ),
                            ImmutableList.of( q3_TEST_DATA )
                    );

                    connection.commit();
                } finally {
                    connection.rollback();
                    statement.executeUpdate( "DROP VIEW IF EXISTS q3_VIEW" );
                    dropTables( statement );
                }
            }
        }
    }


    //java.lang.ClassCastException: class org.apache.calcite.linq4j.EnumerableDefaults$LookupResultEnumerable$1 cannot be cast to class java.lang.AutoCloseable (org.apache.calcite.linq4j.EnumerableDefaults$LookupResultEnumerable$1 is in unnamed module of loader 'app'; java.lang.AutoCloseable is in module java.base of loader 'bootstrap')
    @Test
    @Category(FileExcluded.class)
    public void testQ4() throws SQLException {
        try ( JdbcConnection polyphenyDbConnection = new JdbcConnection( true ) ) {
            Connection connection = polyphenyDbConnection.getConnection();
            try ( Statement statement = connection.createStatement() ) {
                initTables( statement );

                try {
                    TestHelper.checkResultSet(
                            statement.executeQuery( "select "
                                    + "o_orderpriority, "
                                    + "count(*) as order_count "
                                    + "from "
                                    + "orders "
                                    + "where "
                                    + "o_orderdate >= date '2020-07-03' "
                                    + "and o_orderdate < date '2020-07-03' + interval '3' month "
                                    + "and exists ( "
                                    + "select "
                                    + "* "
                                    + "from "
                                    + "lineitem "
                                    + "where "
                                    + "l_orderkey = o_orderkey "
                                    + "and l_commitdate < l_receiptdate "
                                    + ") "
                                    + "group by "
                                    + "o_orderpriority "
                                    + "order by "
                                    + "o_orderpriority" ),
                            ImmutableList.of( q4_TEST_DATA )
                    );

                    statement.executeUpdate( "CREATE VIEW q4_VIEW AS "
                            + "select "
                            + "o_orderpriority, "
                            + "count(*) as order_count "
                            + "from "
                            + "orders "
                            + "where "
                            + "o_orderdate >= date '2020-07-03' "
                            + "and o_orderdate < date '2020-07-03' + interval '3' month "
                            + "and exists ( "
                            + "select "
                            + "* "
                            + "from "
                            + "lineitem "
                            + "where "
                            + "l_orderkey = o_orderkey "
                            + "and l_commitdate < l_receiptdate "
                            + ") "
                            + "group by "
                            + "o_orderpriority "
                            + "order by "
                            + "o_orderpriority" );
                    TestHelper.checkResultSet(
                            statement.executeQuery( "SELECT * FROM q4_VIEW" ),
                            ImmutableList.of( q4_TEST_DATA )
                    );

                    // statement.executeUpdate( "DROP VIEW q4_VIEW" );
                    connection.commit();
                } finally {
                    connection.rollback();
                    statement.executeUpdate( "DROP VIEW IF EXISTS q4_VIEW" );
                    dropTables( statement );
                }
            }
        }
    }


    // Original TPC-H query with l_discount between 20.15 - 0.01 and ? + 0.01 does not return a result
    // changed to and l_discount between 20.14 and 20.16
    @Test
    @Category(FileExcluded.class)
    public void testQ6() throws SQLException {
        try ( JdbcConnection polyphenyDbConnection = new JdbcConnection( true ) ) {
            Connection connection = polyphenyDbConnection.getConnection();
            try ( Statement statement = connection.createStatement() ) {
                initTables( statement );

                try {
                    TestHelper.checkResultSet(
                            statement.executeQuery( "select "
                                    + "sum(l_extendedprice * l_discount) as revenue "
                                    + "from "
                                    + "lineitem "
                                    + "where "
                                    + "l_shipdate >= date '2020-07-03' "
                                    + "and l_shipdate < date '2020-07-03' + interval '1' year "
                                    + "and l_discount between 20.14 and 20.16 "
                                    + "and l_quantity < 20.20" ),
                            ImmutableList.of( q6_TEST_DATA )
                    );

                    statement.executeUpdate( "CREATE VIEW q6_VIEW AS "
                            + "select "
                            + "sum(l_extendedprice * l_discount) as revenue "
                            + "from "
                            + "lineitem "
                            + "where "
                            + "l_shipdate >= date '2020-07-03' "
                            + "and l_shipdate < date '2020-07-03' + interval '1' year "
                            + "and l_discount between 20.14 and 20.16 "
                            + "and l_quantity < 20.20" );
                    TestHelper.checkResultSet(
                            statement.executeQuery( "SELECT * FROM q6_VIEW" ),
                            ImmutableList.of( q6_TEST_DATA )
                    );

                    connection.commit();
                } finally {
                    connection.rollback();
                    statement.executeUpdate( "DROP VIEW IF EXISTS q6_VIEW" );
                    dropTables( statement );
                }
            }
        }
    }


    // deleted "or (n1.n_name = ? and n2.n_name = ?) " because there is only one nation in this table
    //java.lang.ClassCastException: class org.apache.calcite.linq4j.EnumerableDefaults$LookupResultEnumerable$1 cannot be cast to class java.lang.AutoCloseable
    @Test
    @Category({ FileExcluded.class, CottontailExcluded.class })
    public void testQ7() throws SQLException {
        try ( JdbcConnection polyphenyDbConnection = new JdbcConnection( true ) ) {
            Connection connection = polyphenyDbConnection.getConnection();
            try ( Statement statement = connection.createStatement() ) {
                initTables( statement );

                try {
                    TestHelper.checkResultSet(
                            statement.executeQuery( "select "
                                    + "supp_nation, "
                                    + "cust_nation, "
                                    + "l_year, "
                                    + "sum(volume) as revenue "
                                    + "from "
                                    + "( "
                                    + "select "
                                    + "n1.n_name as supp_nation, "
                                    + "n2.n_name as cust_nation, "
                                    + "extract(year from l_shipdate) as l_year, "
                                    + "l_extendedprice * (1 - l_discount) as volume "
                                    + "from "
                                    + "supplier, "
                                    + "lineitem, "
                                    + "orders, "
                                    + "customer, "
                                    + "nation n1, "
                                    + "nation n2 "
                                    + "where "
                                    + "s_suppkey = l_suppkey "
                                    + "and o_orderkey = l_orderkey "
                                    + "and c_custkey = o_custkey "
                                    + "and s_nationkey = n1.n_nationkey "
                                    + "and c_nationkey = n2.n_nationkey "
                                    + "and (n1.n_name = 'Switzerland' and n2.n_name = 'Switzerland') "
                                    + "and l_shipdate between date '2020-06-03' and date '2020-08-03' "
                                    + ") as shipping "
                                    + "group by "
                                    + "supp_nation, "
                                    + "cust_nation, "
                                    + "l_year "
                                    + "order by "
                                    + "supp_nation, "
                                    + "cust_nation, "
                                    + "l_year" ),
                            ImmutableList.of( q7_TEST_DATA )
                    );

                    statement.executeUpdate( "CREATE VIEW q7_VIEW AS "
                            + "select "
                            + "supp_nation, "
                            + "cust_nation, "
                            + "l_year, "
                            + "sum(volume) as revenue "
                            + "from "
                            + "( "
                            + "select "
                            + "n1.n_name as supp_nation, "
                            + "n2.n_name as cust_nation, "
                            + "extract(year from l_shipdate) as l_year, "
                            + "l_extendedprice * (1 - l_discount) as volume "
                            + "from "
                            + "supplier, "
                            + "lineitem, "
                            + "orders, "
                            + "customer, "
                            + "nation n1, "
                            + "nation n2 "
                            + "where "
                            + "s_suppkey = l_suppkey "
                            + "and o_orderkey = l_orderkey "
                            + "and c_custkey = o_custkey "
                            + "and s_nationkey = n1.n_nationkey "
                            + "and c_nationkey = n2.n_nationkey "
                            + "and (n1.n_name = 'Switzerland' and n2.n_name = 'Switzerland') "
                            + "and l_shipdate between date '2020-06-03' and date '2020-08-03' "
                            + ") as shipping "
                            + "group by "
                            + "supp_nation, "
                            + "cust_nation, "
                            + "l_year "
                            + "order by "
                            + "supp_nation, "
                            + "cust_nation, "
                            + "l_year" );
                    TestHelper.checkResultSet(
                            statement.executeQuery( "SELECT * FROM q7_VIEW" ),
                            ImmutableList.of( q7_TEST_DATA )
                    );

                    connection.commit();
                } finally {
                    connection.rollback();
                    statement.executeUpdate( "DROP VIEW IF EXISTS q7_VIEW" );
                    dropTables( statement );
                }
            }
        }
    }


    @Test
    @Category({ FileExcluded.class, CottontailExcluded.class })
    public void testQ8() throws SQLException {
        Assume.assumeFalse( System.getProperty( "java.version" ).startsWith( "1.8" ) ); // Out of memory error on Java 8
        try ( JdbcConnection polyphenyDbConnection = new JdbcConnection( true ) ) {
            Connection connection = polyphenyDbConnection.getConnection();
            try ( Statement statement = connection.createStatement() ) {
                initTables( statement );

                try {
                    TestHelper.checkResultSet(
                            statement.executeQuery( "select "
                                    + "o_year, "
                                    + "sum(case "
                                    + "when nation = 'Switzerland' then volume "
                                    + "else 0 "
                                    + "end) / sum(volume) as mkt_share "
                                    + "from "
                                    + "( "
                                    + "select "
                                    + "extract(year from o_orderdate) as o_year, "
                                    + "l_extendedprice * (1 - l_discount) as volume, "
                                    + "n2.n_name as nation "
                                    + "from "
                                    + "part, "
                                    + "supplier, "
                                    + "lineitem, "
                                    + "orders, "
                                    + "customer, "
                                    + "nation n1, "
                                    + "nation n2, "
                                    + "region "
                                    + "where "
                                    + "p_partkey = l_partkey "
                                    + "and s_suppkey = l_suppkey "
                                    + "and l_orderkey = o_orderkey "
                                    + "and o_custkey = c_custkey "
                                    + "and c_nationkey = n1.n_nationkey "
                                    + "and n1.n_regionkey = r_regionkey "
                                    + "and r_name = 'Basel' "
                                    + "and s_nationkey = n2.n_nationkey "
                                    + "and o_orderdate between date '2020-06-03' and date '2020-08-03' "
                                    + "and p_type = 'Wireless' "
                                    + ") as all_nations "
                                    + "group by "
                                    + "o_year "
                                    + "order by "
                                    + "o_year" ),
                            ImmutableList.of( q8_TEST_DATA )
                    );

                    statement.executeUpdate( "CREATE VIEW q8_VIEW AS "
                            + "select "
                            + "o_year, "
                            + "sum(case "
                            + "when nation = 'Switzerland' then volume "
                            + "else 0 "
                            + "end) / sum(volume) as mkt_share "
                            + "from "
                            + "( "
                            + "select "
                            + "extract(year from o_orderdate) as o_year, "
                            + "l_extendedprice * (1 - l_discount) as volume, "
                            + "n2.n_name as nation "
                            + "from "
                            + "part, "
                            + "supplier, "
                            + "lineitem, "
                            + "orders, "
                            + "customer, "
                            + "nation n1, "
                            + "nation n2, "
                            + "region "
                            + "where "
                            + "p_partkey = l_partkey "
                            + "and s_suppkey = l_suppkey "
                            + "and l_orderkey = o_orderkey "
                            + "and o_custkey = c_custkey "
                            + "and c_nationkey = n1.n_nationkey "
                            + "and n1.n_regionkey = r_regionkey "
                            + "and r_name = 'Basel' "
                            + "and s_nationkey = n2.n_nationkey "
                            + "and o_orderdate between date '2020-06-03' and date '2020-08-03' "
                            + "and p_type = 'Wireless' "
                            + ") as all_nations "
                            + "group by "
                            + "o_year "
                            + "order by "
                            + "o_year" );
                    TestHelper.checkResultSet(
                            statement.executeQuery( "SELECT * FROM q8_VIEW" ),
                            ImmutableList.of( q8_TEST_DATA_VIEW )
                    );

                    connection.commit();
                } finally {
                    connection.rollback();
                    statement.executeUpdate( "DROP VIEW IF EXISTS q8_VIEW" );
                    dropTables( statement );
                }
            }
        }
    }


    @Test
    @Category(FileExcluded.class)
    public void testQ9() throws SQLException {
        try ( JdbcConnection polyphenyDbConnection = new JdbcConnection( true ) ) {
            Connection connection = polyphenyDbConnection.getConnection();
            try ( Statement statement = connection.createStatement() ) {
                initTables( statement );

                try {
                    TestHelper.checkResultSet(
                            statement.executeQuery( "select "
                                    + "nation, "
                                    + "o_year, "
                                    + "sum(amount) as sum_profit "
                                    + "from "
                                    + "( "
                                    + "select "
                                    + "n_name as nation, "
                                    + "extract(year from o_orderdate) as o_year, "
                                    + "l_extendedprice * (1 - l_discount) - ps_supplycost * l_quantity as amount "
                                    + "from "
                                    + "part, "
                                    + "supplier, "
                                    + "lineitem, "
                                    + "partsupp, "
                                    + "orders, "
                                    + "nation "
                                    + "where "
                                    + "s_suppkey = l_suppkey "
                                    + "and ps_suppkey = l_suppkey "
                                    + "and ps_partkey = l_partkey "
                                    + "and p_partkey = l_partkey "
                                    + "and o_orderkey = l_orderkey "
                                    + "and s_nationkey = n_nationkey "
                                    + "and p_name like 'Mouse' "
                                    + ") as profit "
                                    + "group by "
                                    + "nation, "
                                    + "o_year "
                                    + "order by "
                                    + "nation, "
                                    + "o_year desc" ),
                            ImmutableList.of( q9_TEST_DATA )
                    );

                    statement.executeUpdate( "CREATE VIEW q9_VIEW AS "
                            + "select "
                            + "nation, "
                            + "o_year, "
                            + "sum(amount) as sum_profit "
                            + "from "
                            + "( "
                            + "select "
                            + "n_name as nation, "
                            + "extract(year from o_orderdate) as o_year, "
                            + "l_extendedprice * (1 - l_discount) - ps_supplycost * l_quantity as amount "
                            + "from "
                            + "part, "
                            + "supplier, "
                            + "lineitem, "
                            + "partsupp, "
                            + "orders, "
                            + "nation "
                            + "where "
                            + "s_suppkey = l_suppkey "
                            + "and ps_suppkey = l_suppkey "
                            + "and ps_partkey = l_partkey "
                            + "and p_partkey = l_partkey "
                            + "and o_orderkey = l_orderkey "
                            + "and s_nationkey = n_nationkey "
                            + "and p_name like 'Mouse' "
                            + ") as profit "
                            + "group by "
                            + "nation, "
                            + "o_year "
                            + "order by "
                            + "nation, "
                            + "o_year desc" );
                    TestHelper.checkResultSet(
                            statement.executeQuery( "SELECT * FROM q9_VIEW" ),
                            ImmutableList.of( q9_TEST_DATA )
                    );

                    connection.commit();
                } finally {
                    connection.rollback();
                    statement.executeUpdate( "DROP VIEW IF EXISTS q9_VIEW" );
                    dropTables( statement );
                }
            }
        }
    }


    @Test
    @Category(FileExcluded.class)
    public void testQ10() throws SQLException {
        try ( JdbcConnection polyphenyDbConnection = new JdbcConnection( true ) ) {
            Connection connection = polyphenyDbConnection.getConnection();
            try ( Statement statement = connection.createStatement() ) {
                initTables( statement );

                try {
                    TestHelper.checkResultSet(
                            statement.executeQuery( "select "
                                    + "c_custkey, "
                                    + "c_name, "
                                    + "sum(l_extendedprice * (1 - l_discount)) as revenue, "
                                    + "c_acctbal, "
                                    + "n_name, "
                                    + "c_address, "
                                    + "c_phone, "
                                    + "c_comment "
                                    + "from "
                                    + "customer, "
                                    + "orders, "
                                    + "lineitem, "
                                    + "nation "
                                    + "where "
                                    + "c_custkey = o_custkey "
                                    + "and l_orderkey = o_orderkey "
                                    + "and o_orderdate >= date '2020-07-03' "
                                    + "and o_orderdate < date '2020-07-03' + interval '3' month "
                                    + "and l_returnflag = 'R' "
                                    + "and c_nationkey = n_nationkey "
                                    + "group by "
                                    + "c_custkey, "
                                    + "c_name, "
                                    + "c_acctbal, "
                                    + "c_phone, "
                                    + "n_name, "
                                    + "c_address, "
                                    + "c_comment "
                                    + "order by "
                                    + "revenue desc "
                                    + "limit 20" ),
                            ImmutableList.of( q10_TEST_DATA )
                    );

                    statement.executeUpdate( "CREATE VIEW q10_VIEW AS "
                            + "select "
                            + "c_custkey, "
                            + "c_name, "
                            + "sum(l_extendedprice * (1 - l_discount)) as revenue, "
                            + "c_acctbal, "
                            + "n_name, "
                            + "c_address, "
                            + "c_phone, "
                            + "c_comment "
                            + "from "
                            + "customer, "
                            + "orders, "
                            + "lineitem, "
                            + "nation "
                            + "where "
                            + "c_custkey = o_custkey "
                            + "and l_orderkey = o_orderkey "
                            + "and o_orderdate >= date '2020-07-03' "
                            + "and o_orderdate < date '2020-07-03' + interval '3' month "
                            + "and l_returnflag = 'R' "
                            + "and c_nationkey = n_nationkey "
                            + "group by "
                            + "c_custkey, "
                            + "c_name, "
                            + "c_acctbal, "
                            + "c_phone, "
                            + "n_name, "
                            + "c_address, "
                            + "c_comment "
                            + "order by "
                            + "revenue desc "
                            + "limit 20" );
                    TestHelper.checkResultSet(
                            statement.executeQuery( "SELECT * FROM q10_VIEW" ),
                            ImmutableList.of( q10_TEST_DATA )
                    );
                    connection.commit();
                } finally {
                    connection.rollback();
                    statement.executeUpdate( "DROP VIEW IF EXISTS q10_VIEW" );
                    dropTables( statement );
                }
            }
        }
    }


    // SELECT NOT POSSIBLE
    // Not possible to Select java.lang.AssertionError: type mismatch: ref: DECIMAL(19, 2) NOT NULL input: INTEGER NOT NULL
    // renamed value to valueAA
    @Ignore
    @Test
    public void testQ11() throws SQLException {
        try ( JdbcConnection polyphenyDbConnection = new JdbcConnection( true ) ) {
            Connection connection = polyphenyDbConnection.getConnection();
            try ( Statement statement = connection.createStatement() ) {
                initTables( statement );

                try {
                    TestHelper.checkResultSet(
                            statement.executeQuery( "select "
                                    + "ps_partkey, "
                                    + "sum(ps_supplycost * ps_availqty) as valueAA "
                                    + "from "
                                    + "partsupp, "
                                    + "supplier, "
                                    + "nation "
                                    + "where "
                                    + "ps_suppkey = s_suppkey "
                                    + "and s_nationkey = n_nationkey "
                                    + "and n_name = 'Switzerland' "
                                    + "group by "
                                    + "ps_partkey having "
                                    + "sum(ps_supplycost * ps_availqty) > ( "
                                    + "select "
                                    + "sum(ps_supplycost * ps_availqty) * 0.00001 "
                                    + "from "
                                    + "partsupp, "
                                    + "supplier, "
                                    + "nation "
                                    + "where "
                                    + "ps_suppkey = s_suppkey "
                                    + "and s_nationkey = n_nationkey "
                                    + "and n_name = 'Switzerland' "
                                    + ") "
                                    + "order by "
                                    + "valueAA desc" ),
                            ImmutableList.of( new Object[]{} )
                    );

                    connection.commit();
                } finally {
                    connection.rollback();
                    dropTables( statement );
                }
            }
        }
    }


    // Select not possible
    // Caused by: java.sql.SQLSyntaxErrorException: data type cast needed for parameter or null literal in statement [SELECT "t0"."l_shipmode", COALESCE(SUM(CASE WHEN "t1"."o_orderpriority" = ? OR "t1"."o_orderpriority" = ? THEN ? ELSE ? END), 0) AS "high_line_count", COALESCE(SUM(CASE WHEN "t1"."o_orderpriority" <> ? AND "t1"."o_orderpriority" <> ? THEN ? ELSE ? END), 0) AS "low_line_count"
    // changed and l_shipmode in (?,?) to and l_shipmode = 'mode'
    @Ignore
    @Test
    public void testQ12() throws SQLException {
        try ( JdbcConnection polyphenyDbConnection = new JdbcConnection( true ) ) {
            Connection connection = polyphenyDbConnection.getConnection();
            try ( Statement statement = connection.createStatement() ) {
                initTables( statement );

                try {
                    TestHelper.checkResultSet(
                            statement.executeQuery( "select "
                                    + "l_shipmode, "
                                    + "sum(case "
                                    + "when o_orderpriority = 'orderPriority' "
                                    + "or o_orderpriority = 'orderPriority1' "
                                    + "then 1 "
                                    + "else 0 "
                                    + "end) as high_line_count, "
                                    + "sum(case "
                                    + "when o_orderpriority <> 'orderPriority' "
                                    + "and o_orderpriority <> 'orderPriority1' "
                                    + "then 1 "
                                    + "else 0 "
                                    + "end) as low_line_count "
                                    + "from "
                                    + "orders, "
                                    + "lineitem "
                                    + "where "
                                    + "o_orderkey = l_orderkey "
                                    + "and l_shipmode = 'mode' "
                                    + "and l_commitdate < l_receiptdate "
                                    + "and l_shipdate < l_commitdate "
                                    + "and l_receiptdate >= date '2020-07-03'  "
                                    + "and l_receiptdate < date '2020-07-03'  + interval '1' year "
                                    + "group by "
                                    + "l_shipmode "
                                    + "order by "
                                    + "l_shipmode" ),
                            ImmutableList.of( new Object[]{} )
                    );

                    connection.commit();
                } finally {
                    connection.rollback();
                    dropTables( statement );
                }
            }
        }
    }


    @Test
    public void testQ13() throws SQLException {
        Assume.assumeFalse( System.getProperty( "java.version" ).startsWith( "1.8" ) ); // Out of memory error on Java 8
        try ( JdbcConnection polyphenyDbConnection = new JdbcConnection( true ) ) {
            Connection connection = polyphenyDbConnection.getConnection();
            try ( Statement statement = connection.createStatement() ) {
                initTables( statement );

                try {
                    TestHelper.checkResultSet(
                            statement.executeQuery( "select "
                                    + "c_count, "
                                    + "count(*) as custdist "
                                    + "from "
                                    + "( "
                                    + "select "
                                    + "c_custkey, "
                                    + "count(o_orderkey) as c_count "
                                    + "from "
                                    + "customer left outer join orders on "
                                    + "c_custkey = o_custkey "
                                    + "and o_comment not like 'fast' "
                                    + "group by "
                                    + "c_custkey "
                                    + ") as c_orders "
                                    + "group by "
                                    + "c_count "
                                    + "order by "
                                    + "custdist desc, "
                                    + "c_count desc" ),
                            ImmutableList.of( q13_TEST_DATA )
                    );

                    statement.executeUpdate( "CREATE VIEW q13_VIEW AS "
                            + "select "
                            + "c_count, "
                            + "count(*) as custdist "
                            + "from "
                            + "( "
                            + "select "
                            + "c_custkey, "
                            + "count(o_orderkey) as c_count "
                            + "from "
                            + "customer left outer join orders on "
                            + "c_custkey = o_custkey "
                            + "and o_comment not like 'fast' "
                            + "group by "
                            + "c_custkey "
                            + ") as c_orders "
                            + "group by "
                            + "c_count "
                            + "order by "
                            + "custdist desc, "
                            + "c_count desc" );
                    TestHelper.checkResultSet(
                            statement.executeQuery( "SELECT * FROM q13_VIEW" ),
                            ImmutableList.of( q13_TEST_DATA )
                    );

                    connection.commit();
                } finally {
                    connection.rollback();
                    statement.executeUpdate( "DROP VIEW IF EXISTS q13_VIEW" );
                    dropTables( statement );
                }
            }
        }
    }


    @Test
    @Category(FileExcluded.class)
    public void testQ14() throws SQLException {
        try ( JdbcConnection polyphenyDbConnection = new JdbcConnection( true ) ) {
            Connection connection = polyphenyDbConnection.getConnection();
            try ( Statement statement = connection.createStatement() ) {
                initTables( statement );

                try {
                    TestHelper.checkResultSet(
                            statement.executeQuery( "select "
                                    + "100.00 * sum(case "
                                    + "when p_type like 'Wireless' "
                                    + "then l_extendedprice * (1 - l_discount) "
                                    + "else 0 "
                                    + "end) / sum(l_extendedprice * (1 - l_discount)) as promo_revenue "
                                    + "from "
                                    + "lineitem, "
                                    + "part "
                                    + "where "
                                    + "l_partkey = p_partkey "
                                    + "and l_shipdate >= date '2020-07-03' "
                                    + "and l_shipdate < date '2020-07-03' + interval '1' month" ),
                            ImmutableList.of( q14_TEST_DATA )
                    );

                    statement.executeUpdate( "CREATE VIEW q14_VIEW AS "
                            + "select "
                            + "100.00 * sum(case "
                            + "when p_type like 'Wireless' "
                            + "then l_extendedprice * (1 - l_discount) "
                            + "else 0 "
                            + "end) / sum(l_extendedprice * (1 - l_discount)) as promo_revenue "
                            + "from "
                            + "lineitem, "
                            + "part "
                            + "where "
                            + "l_partkey = p_partkey "
                            + "and l_shipdate >= date '2020-07-03' "
                            + "and l_shipdate < date '2020-07-03' + interval '1' month" );
                    TestHelper.checkResultSet(
                            statement.executeQuery( "SELECT * FROM q14_VIEW" ),
                            ImmutableList.of( q14_TEST_DATA )
                    );

                    connection.commit();
                } finally {
                    connection.rollback();
                    statement.executeUpdate( "DROP VIEW IF EXISTS q14_VIEW" );
                    dropTables( statement );
                }
            }
        }
    }


    // changed max(total_revenue) to total_revenue // Not possible in normal to SELECT aggregate within inner query
    @Test
    @Category(FileExcluded.class)
    public void testQ15() throws SQLException {
        try ( JdbcConnection polyphenyDbConnection = new JdbcConnection( true ) ) {
            Connection connection = polyphenyDbConnection.getConnection();
            try ( Statement statement = connection.createStatement() ) {
                initTables( statement );

                try {
                    statement.executeUpdate( "create view revenue0 (supplier_no, total_revenue) as "
                            + "select "
                            + "l_suppkey, "
                            + "sum(l_extendedprice * (1 - l_discount)) "
                            + "from "
                            + "lineitem "
                            + "where "
                            + "l_shipdate >= date '2020-07-03' "
                            + "and l_shipdate < date '2020-07-03' + interval '3' month "
                            + "group by "
                            + "l_suppkey" );

                    TestHelper.checkResultSet(
                            statement.executeQuery( "select "
                                    + "s_suppkey, "
                                    + "s_name, "
                                    + "s_address, "
                                    + "s_phone, "
                                    + "total_revenue "
                                    + "from "
                                    + "supplier, "
                                    + "revenue0 "
                                    + "where "
                                    + "s_suppkey = supplier_no "
                                    + "and total_revenue = ( "
                                    + "select "
                                    + "total_revenue "
                                    + "from "
                                    + "revenue0 "
                                    + ") "
                                    + "order by "
                                    + "s_suppkey" ),
                            ImmutableList.of( q15_TEST_DATA )
                    );
                    connection.commit();
                } finally {
                    connection.rollback();
                    statement.executeUpdate( "DROP VIEW IF EXISTS revenue0" );
                    dropTables( statement );
                }
            }
        }
    }


    // Select not possible
    // Caused by: org.hsqldb.HsqlException: data type cast needed for parameter or null literal
    @Ignore
    @Test
    public void testQ16() throws SQLException {
        try ( JdbcConnection polyphenyDbConnection = new JdbcConnection( true ) ) {
            Connection connection = polyphenyDbConnection.getConnection();
            try ( Statement statement = connection.createStatement() ) {
                initTables( statement );

                try {
                    TestHelper.checkResultSet(
                            statement.executeQuery( "select "
                                    + "p_brand, "
                                    + "p_type, "
                                    + "p_size, "
                                    + "count(distinct ps_suppkey) as supplier_cnt "
                                    + "from "
                                    + "partsupp, "
                                    + "part "
                                    + "where "
                                    + "p_partkey = ps_partkey "
                                    + "and p_brand <> 'Logitec' "
                                    + "and p_type not like 'Wireless' "
                                    + "and p_size in (5, 10, 20, 100, 1, 7, 4, 2)  "
                                    + "and ps_suppkey not in ( "
                                    + "select "
                                    + "s_suppkey "
                                    + "from "
                                    + "supplier "
                                    + "where "
                                    + "s_comment like 'SupplierComment' "
                                    + ") "
                                    + "group by "
                                    + "p_brand, "
                                    + "p_type, "
                                    + "p_size "
                                    + "order by "
                                    + "supplier_cnt desc, "
                                    + "p_brand, "
                                    + "p_type, "
                                    + "p_size" ),
                            ImmutableList.of( new Object[]{} )
                    );

                    connection.commit();
                } finally {
                    connection.rollback();
                    dropTables( statement );
                }
            }
        }
    }


    @Test
    public void testQ17() throws SQLException {
        try ( JdbcConnection polyphenyDbConnection = new JdbcConnection( true ) ) {
            Connection connection = polyphenyDbConnection.getConnection();
            try ( Statement statement = connection.createStatement() ) {
                initTables( statement );

                try {
                    TestHelper.checkResultSet(
                            statement.executeQuery( "select "
                                    + "sum(l_extendedprice) / 7.0 as avg_yearly "
                                    + "from "
                                    + "lineitem, "
                                    + "part "
                                    + "where "
                                    + "p_partkey = l_partkey "
                                    + "and p_brand = 'Logitec'  "
                                    + "and p_container = 'container' "
                                    + "and l_quantity > ( "
                                    + "select "
                                    + "0.2 * avg(l_quantity) "
                                    + "from "
                                    + "lineitem "
                                    + "where "
                                    + "l_partkey = p_partkey "
                                    + ")" ),
                            ImmutableList.of( q17_TEST_DATA )
                    );

                    // @formatter:off
                    statement.executeUpdate( "CREATE VIEW q17_VIEW AS "
                            + "select "
                            + "sum(l_extendedprice) / 7.0 as avg_yearly "
                            + "from "
                            + "lineitem, "
                            + "part "
                            + "where "
<<<<<<< HEAD
                            + "p_partkey = l_partkey "
                            + "and p_brand = 'Logitec'  "
                            + "and p_container = 'container' "
                            + "and l_quantity > ( "
                            + "select "
                            + "0.2 * avg(l_quantity) "
                            + "from "
                            + "lineitem "
                            + "where "
                            + "l_partkey = p_partkey "
                            + ")" );
=======
                            +     "p_partkey = l_partkey "
                            +     "and p_brand = 'Logitec'  "
                            +     "and p_container = 'container' "
                            +     "and l_quantity > ( "
                            +         "select "
                            +             "0.2 * avg(l_quantity) "
                            +         "from "
                            +             "lineitem "
                            +         "where "
                            +             "l_partkey = p_partkey "
                            +     ")"  );
                    //@formatter:on
>>>>>>> 070fb5b2
                    TestHelper.checkResultSet(
                            statement.executeQuery( "SELECT * FROM q17_VIEW" ),
                            ImmutableList.of( q17_TEST_DATA )
                    );

                    connection.commit();
                } finally {
                    connection.rollback();
                    statement.executeUpdate( "DROP VIEW IF EXISTS q17_VIEW" );
                    dropTables( statement );
                }
            }
        }
    }


    // Select not possible
    // Caused by: org.hsqldb.HsqlException: data type of expression is not boolean
    // java.lang.RuntimeException: While executing SQL [SELECT "t8"."c_name", "t8"."c_custkey", "t8"."o_orderkey", "t8"."o_orderdate", "t8"."o_totalprice", COALESCE(SUM("t"."l_quantity"), 0) FROM (SELECT "t6"."c_custkey", "t6"."c_name", "t6"."o_orderkey", "t6"."o_totalprice", "t6"."o_orderdate", COALESCE(SUM("t"."l_quantity"), 0) FROM (SELECT "col72" AS "l_orderkey", "col76" AS "l_quantity" FROM "PUBLIC"."tab12") AS "t" INNER JOIN (SELECT "t5"."c_custkey", "t5"."c_name", "t4"."o_orderkey", "t4"."o_custkey", "t4"."o_totalprice", "t4"."o_orderdate", "t2"."col72" AS "l_orderkey" FROM (SELECT "col72" FROM (SELECT "col72", "col76" FROM "PUBLIC"."tab12" GROUP BY "col72", "col76" HAVING "col76" > ?) AS "t1" GROUP BY "col72") AS "t2" INNER JOIN (SELECT "col63" AS "o_orderkey", "col64" AS "o_custkey", "col66" AS "o_totalprice", "col67" AS "o_orderdate" FROM "PUBLIC"."tab11" WHERE ?) AS "t4" ON "t2"."col72" = "t4"."o_orderkey" INNER JOIN (SELECT "col55" AS "c_custkey", "col56" AS "c_name" FROM "PUBLIC"."tab10") AS "t5" ON "t4"."o_custkey" = "t5"."c_custkey") AS "t6" ON "t"."l_orderkey" = "t6"."o_orderkey" GROUP BY "t6"."c_custkey", "t6"."c_name", "t6"."o_orderkey", "t6"."o_totalprice", "t6"."o_orderdate" ORDER BY "t6"."o_totalprice" DESC, "t6"."o_orderdate") AS "t8"] on JDBC sub-schema
    @Ignore
    @Test
    public void testQ18() throws SQLException {
        try ( JdbcConnection polyphenyDbConnection = new JdbcConnection( true ) ) {
            Connection connection = polyphenyDbConnection.getConnection();
            try ( Statement statement = connection.createStatement() ) {
                initTables( statement );

                try {
                    TestHelper.checkResultSet(
                            statement.executeQuery( "select "
                                    + "c_name, "
                                    + "c_custkey, "
                                    + "o_orderkey, "
                                    + "o_orderdate, "
                                    + "o_totalprice, "
                                    + "sum(l_quantity) "
                                    + "from "
                                    + "customer, "
                                    + "orders, "
                                    + "lineitem "
                                    + "where "
                                    + "o_orderkey in ( "
                                    + "select "
                                    + "l_orderkey "
                                    + "from "
                                    + "lineitem "
                                    + "group by "
                                    + "l_orderkey having "
                                    + "sum(l_quantity) > 0 "
                                    + ") "
                                    + "and c_custkey = o_custkey "
                                    + "and o_orderkey = l_orderkey "
                                    + "group by "
                                    + "c_name, "
                                    + "c_custkey, "
                                    + "o_orderkey, "
                                    + "o_orderdate, "
                                    + "o_totalprice "
                                    + "order by "
                                    + "o_totalprice desc, "
                                    + "o_orderdate "
                                    + "limit 100" ),
                            ImmutableList.of( new Object[]{} )
                    );

                    connection.commit();
                } finally {
                    connection.rollback();
                    dropTables( statement );
                }
            }
        }
    }


    @Test
    public void testQ19() throws SQLException {
        try ( JdbcConnection polyphenyDbConnection = new JdbcConnection( true ) ) {
            Connection connection = polyphenyDbConnection.getConnection();
            try ( Statement statement = connection.createStatement() ) {
                initTables( statement );

                try {
                    TestHelper.checkResultSet(
                            statement.executeQuery( "select sum(l_extendedprice* (1 - l_discount)) as revenue "
                                    + "from lineitem, part "
                                    + "where (p_partkey = l_partkey and p_brand = 'Logitec' "
                                    + "and p_container in ( 'container')  "
                                    + "and l_quantity >= 1 "
                                    + "and p_size between 1 and 6 "
                                    + "and l_shipmode in ('mode') "
                                    + "and l_shipinstruct = 'shipingstruct') "
                                    + "or ( p_partkey = l_partkey "
                                    + "and p_brand = 'Logitec' "
                                    + "and p_container in ('MED BAG', 'MED BOX', 'MED PKG', 'container') "
                                    + "and l_quantity >= 1 and l_quantity <=  10 "
                                    + "and p_size between 1 and 10 "
                                    + "and l_shipmode in ('mode', 'AIR REG') "
                                    + "and l_shipinstruct = 'shipingstruct' ) or "
                                    + "( p_partkey = l_partkey "
                                    + "and p_brand = 'Logitec' "
                                    + "and p_container in ('LG CASE', 'LG BOX', 'LG PACK', 'container') "
                                    + "and l_quantity >= 1 and l_quantity <= 10 "
                                    + "and p_size between 1 and 15 "
                                    + "and l_shipmode in ('mode', 'AIR REG') "
                                    + "and l_shipinstruct = 'shipingstruct' )" ),
                            ImmutableList.of( q19_TEST_DATA )
                    );

                    statement.executeUpdate( "CREATE VIEW q19_VIEW AS "
                            + "select sum(l_extendedprice* (1 - l_discount)) as revenue "
                            + "from lineitem, part "
                            + "where (p_partkey = l_partkey and p_brand = 'Logitec' "
                            + "and p_container in ( 'container')  "
                            + "and l_quantity >= 1 "
                            + "and p_size between 1 and 6 "
                            + "and l_shipmode in ('mode') "
                            + "and l_shipinstruct = 'shipingstruct') "
                            + "or ( p_partkey = l_partkey "
                            + "and p_brand = 'Logitec' "
                            + "and p_container in ('MED BAG', 'MED BOX', 'MED PKG', 'container') "
                            + "and l_quantity >= 1 and l_quantity <=  10 "
                            + "and p_size between 1 and 10 "
                            + "and l_shipmode in ('mode', 'AIR REG') "
                            + "and l_shipinstruct = 'shipingstruct' ) or "
                            + "( p_partkey = l_partkey "
                            + "and p_brand = 'Logitec' "
                            + "and p_container in ('LG CASE', 'LG BOX', 'LG PACK', 'container') "
                            + "and l_quantity >= 1 and l_quantity <= 10 "
                            + "and p_size between 1 and 15 "
                            + "and l_shipmode in ('mode', 'AIR REG') "
                            + "and l_shipinstruct = 'shipingstruct' )" );
                    TestHelper.checkResultSet(
                            statement.executeQuery( "SELECT * FROM q19_VIEW" ),
                            ImmutableList.of( q19_TEST_DATA )
                    );

                    connection.commit();
                } finally {
                    connection.rollback();
                    statement.executeUpdate( "DROP VIEW IF EXISTS q19_VIEW" );
                    dropTables( statement );
                }
            }
        }
    }


    // SELECT NOT POSSIBLE
    // java.lang.AssertionError: type mismatch: ref: VARCHAR(25) NOT NULL input: INTEGER NOT NULL
    @Ignore
    @Test
    public void testQ20() throws SQLException {
        try ( JdbcConnection polyphenyDbConnection = new JdbcConnection( true ) ) {
            Connection connection = polyphenyDbConnection.getConnection();
            try ( Statement statement = connection.createStatement() ) {
                initTables( statement );

                try {
                    TestHelper.checkResultSet(
                            statement.executeQuery( "select "
                                    + "s_name, "
                                    + "s_address "
                                    + "from "
                                    + "supplier, "
                                    + "nation "
                                    + "where "
                                    + "s_suppkey in ( "
                                    + "select "
                                    + "ps_suppkey "
                                    + "from "
                                    + "partsupp "
                                    + "where "
                                    + "ps_partkey in ( "
                                    + "select "
                                    + "p_partkey "
                                    + "from "
                                    + "part "
                                    + "where "
                                    + "p_name like ? "
                                    + ") "
                                    + "and ps_availqty > ( "
                                    + "select "
                                    + "0.5 * sum(l_quantity) "
                                    + "from "
                                    + "lineitem "
                                    + "where "
                                    + "l_partkey = ps_partkey "
                                    + "and l_suppkey = ps_suppkey "
                                    + "and l_shipdate >= date ? "
                                    + "and l_shipdate < date ? + interval '1' year "
                                    + ") "
                                    + ") "
                                    + "and s_nationkey = n_nationkey "
                                    + "and n_name = ? "
                                    + "order by "
                                    + "s_name" ),
                            ImmutableList.of( new Object[]{} )
                    );

                    connection.commit();
                } finally {
                    connection.rollback();
                    dropTables( statement );
                }
            }
        }
    }


    // SELECT NOT POSSIBLE
    // java.lang.AssertionError: type mismatch: ref: INTEGER NOT NULL input: VARCHAR(1) NOT NULL
    @Ignore
    @Test
    public void testQ21() throws SQLException {
        try ( JdbcConnection polyphenyDbConnection = new JdbcConnection( true ) ) {
            Connection connection = polyphenyDbConnection.getConnection();
            try ( Statement statement = connection.createStatement() ) {
                initTables( statement );

                try {
                    TestHelper.checkResultSet(
                            statement.executeQuery(
                                    "select s_name, count(*) as numwait "
                                            + "from supplier, lineitem l1, orders, nation "
                                            + "where s_suppkey = l1.l_suppkey "
                                            + "and o_orderkey = l1.l_orderkey "
                                            + "and o_orderstatus = 'A' "
                                            + "and l1.l_receiptdate > l1.l_commitdate "
                                            + "and exists ( select * from lineitem l2 where l2.l_orderkey = l1.l_orderkey and l2.l_suppkey <> l1.l_suppkey ) "
                                            + "and not exists ( select * from lineitem l3 where l3.l_orderkey = l1.l_orderkey and l3.l_suppkey <> l1.l_suppkey and l3.l_receiptdate > l3.l_commitdate ) "
                                            + "and s_nationkey = n_nationkey "
                                            + "and n_name = 'Switzerland' "
                                            + "group by s_name "
                                            + "order by numwait desc, s_name "
                                            + "limit 100"
                            ),
                            ImmutableList.of( new Object[]{} )
                    );

                    connection.commit();
                } finally {
                    connection.rollback();
                    dropTables( statement );
                }
            }
        }
    }


    // SELECT NOT POSSIBLE
    // Caused by: java.sql.SQLException: General error
    @Ignore
    @Test
    public void testQ22() throws SQLException {
        try ( JdbcConnection polyphenyDbConnection = new JdbcConnection( true ) ) {
            Connection connection = polyphenyDbConnection.getConnection();
            try ( Statement statement = connection.createStatement() ) {
                initTables( statement );

                try {
                    TestHelper.checkResultSet(
                            statement.executeQuery( "select "
                                    + "cntrycode, "
                                    + "count(*) as numcust, "
                                    + "sum(c_acctbal) as totacctbal "
                                    + "from "
                                    + "( "
                                    + "select "
                                    + "substring(c_phone from 1 for 2) as cntrycode, "
                                    + "c_acctbal "
                                    + "from "
                                    + "customer "
                                    + "where "
                                    + "substring(c_phone from 1 for 2) in "
                                    + "(?, ?, ?, ?, ?, ?, ?) "
                                    + "and c_acctbal > ( "
                                    + "select "
                                    + "avg(c_acctbal) "
                                    + "from "
                                    + "customer "
                                    + "where "
                                    + "c_acctbal > 0.00 "
                                    + "and substring(c_phone from 1 for 2) in "
                                    + "(?, ?, ?, ?, ?, ?, ?) "
                                    + ") "
                                    + "and not exists ( "
                                    + "select "
                                    + "* "
                                    + "from "
                                    + "orders "
                                    + "where "
                                    + "o_custkey = c_custkey "
                                    + ") "
                                    + ") as custsale "
                                    + "group by "
                                    + "cntrycode "
                                    + "order by "
                                    + "cntrycode" ),
                            ImmutableList.of( new Object[]{} )
                    );

                    connection.commit();
                } finally {
                    connection.rollback();
                    dropTables( statement );
                }
            }
        }
    }

}<|MERGE_RESOLUTION|>--- conflicted
+++ resolved
@@ -1440,6 +1440,7 @@
                             statement.executeQuery( "SELECT * FROM q10_VIEW" ),
                             ImmutableList.of( q10_TEST_DATA )
                     );
+
                     connection.commit();
                 } finally {
                     connection.rollback();
@@ -1825,25 +1826,12 @@
 
                     // @formatter:off
                     statement.executeUpdate( "CREATE VIEW q17_VIEW AS "
-                            + "select "
-                            + "sum(l_extendedprice) / 7.0 as avg_yearly "
+                            +"select "
+                            +     "sum(l_extendedprice) / 7.0 as avg_yearly "
                             + "from "
-                            + "lineitem, "
-                            + "part "
+                            +     "lineitem, "
+                            +     "part "
                             + "where "
-<<<<<<< HEAD
-                            + "p_partkey = l_partkey "
-                            + "and p_brand = 'Logitec'  "
-                            + "and p_container = 'container' "
-                            + "and l_quantity > ( "
-                            + "select "
-                            + "0.2 * avg(l_quantity) "
-                            + "from "
-                            + "lineitem "
-                            + "where "
-                            + "l_partkey = p_partkey "
-                            + ")" );
-=======
                             +     "p_partkey = l_partkey "
                             +     "and p_brand = 'Logitec'  "
                             +     "and p_container = 'container' "
@@ -1856,7 +1844,6 @@
                             +             "l_partkey = p_partkey "
                             +     ")"  );
                     //@formatter:on
->>>>>>> 070fb5b2
                     TestHelper.checkResultSet(
                             statement.executeQuery( "SELECT * FROM q17_VIEW" ),
                             ImmutableList.of( q17_TEST_DATA )
