/*
 * Copyright 2019-2024 The Polypheny Project
 *
 * Licensed under the Apache License, Version 2.0 (the "License");
 * you may not use this file except in compliance with the License.
 * You may obtain a copy of the License at
 *
 * http://www.apache.org/licenses/LICENSE-2.0
 *
 * Unless required by applicable law or agreed to in writing, software
 * distributed under the License is distributed on an "AS IS" BASIS,
 * WITHOUT WARRANTIES OR CONDITIONS OF ANY KIND, either express or implied.
 * See the License for the specific language governing permissions and
 * limitations under the License.
 */

package org.polypheny.db.sql.view;

import static org.junit.jupiter.api.Assumptions.assumeFalse;

import com.google.common.collect.ImmutableList;
import java.math.BigDecimal;
import java.sql.Connection;
import java.sql.Date;
import java.sql.SQLException;
import java.sql.Statement;
import lombok.extern.slf4j.Slf4j;
import org.junit.jupiter.api.BeforeAll;
<<<<<<< HEAD
import org.junit.jupiter.api.Disabled;
import org.junit.jupiter.api.Tag;
import org.junit.jupiter.api.Test;
import org.polypheny.db.AdapterTestSuite;
import org.polypheny.db.TestHelper;
import org.polypheny.db.TestHelper.JdbcConnection;
import org.polypheny.db.excluded.FileExcluded;
import org.polypheny.db.excluded.MonetdbExcluded;
=======
import org.junit.jupiter.api.Tag;
import org.junit.jupiter.api.Test;
import org.polypheny.db.TestHelper;
import org.polypheny.db.TestHelper.JdbcConnection;
>>>>>>> 250079c0

/*
 * Table and Queries from https://github.com/polypheny/OLTPBench/tree/polypheny/src/com/oltpbenchmark/benchmarks/tpch
 */
@SuppressWarnings({ "SqlDialectInspection", "SqlNoDataSourceInspection" })
@Slf4j
@Tag("adapter")
public class ComplexViewTest {

    private final static String DROP_TABLES_NATION = "DROP TABLE IF EXISTS nation";
    private final static String DROP_TABLES_REGION = "DROP TABLE IF EXISTS region";
    private final static String DROP_TABLES_PART = "DROP TABLE IF EXISTS part";
    private final static String DROP_TABLES_SUPPLIER = "DROP TABLE IF EXISTS supplier";
    private final static String DROP_TABLES_PARTSUPP = "DROP TABLE IF EXISTS partsupp";
    private final static String DROP_TABLES_ORDERS = "DROP TABLE IF EXISTS orders";
    private final static String DROP_TABLES_CUSTOMER = "DROP TABLE IF EXISTS customer";
    private final static String DROP_TABLES_LINEITEM = "DROP TABLE IF EXISTS lineitem";

    private final static String NATION_TABLE = "CREATE TABLE nation ( "
            + "n_nationkey  INTEGER NOT NULL,"
            + "n_name VARCHAR(25) NOT NULL,"
            + "n_regionkey INTEGER NOT NULL,"
            + "n_comment VARCHAR(152),"
            + "PRIMARY KEY (n_nationkey) )";

    private final static String NATION_TABLE_DATA = "INSERT INTO nation VALUES ("
            + "1,"
            + "'Switzerland',"
            + "1,"
            + "'nice'"
            + ")";

    private final static Object[] NATION_TEST_DATA = new Object[]{
            1,
            "Switzerland",
            1,
            "nice" };

    private final static String REGION_TABLE = "CREATE TABLE region  ( "
            + "r_regionkey INTEGER NOT NULL,"
            + "r_name VARCHAR(25) NOT NULL,"
            + "r_comment VARCHAR(152),"
            + "PRIMARY KEY (r_regionkey) )";

    private final static String REGION_TABLE_DATA = "INSERT INTO region VALUES ("
            + "1,"
            + "'Basel',"
            + "'nice'"
            + ")";

    private final static Object[] REGION_TEST_DATA = new Object[]{
            1,
            "Basel",
            "nice" };

    private final static String PART_TABLE = "CREATE TABLE part ( "
            + "p_partkey INTEGER NOT NULL,"
            + "p_name VARCHAR(55) NOT NULL,"
            + "p_mfgr VARCHAR(25) NOT NULL,"
            + "p_brand VARCHAR(10) NOT NULL,"
            + "p_type VARCHAR(25) NOT NULL,"
            + "p_size INTEGER NOT NULL,"
            + "p_container VARCHAR(10) NOT NULL,"
            + "p_retailprice DECIMAL(15,2) NOT NULL,"
            + "p_comment VARCHAR(23) NOT NULL,"
            + "PRIMARY KEY (p_partkey) )";

    private final static String PART_TABLE_DATA = "INSERT INTO part VALUES ("
            + "1,"
            + "'Mouse',"
            + "'mfgr',"
            + "'Logitec',"
            + "'Wireless',"
            + "5,"
            + "'container',"
            + "65.00,"
            + "'black'"
            + ")";

    private final static Object[] PART_TEST_DATA = new Object[]{
            1,
            "Mouse",
            "mfgr",
            "Logitec",
            "Wireless",
            5,
            "container",
            new BigDecimal( "65.00" ),
            "black" };

    private final static String SUPPLIER_TABLE = "CREATE TABLE supplier ( "
            + "s_suppkey INTEGER NOT NULL,"
            + "s_name VARCHAR(25) NOT NULL,"
            + "s_address VARCHAR(40) NOT NULL,"
            + "s_nationkey INTEGER NOT NULL,"
            + "s_phone VARCHAR(15) NOT NULL,"
            + "s_acctbal DECIMAL(15,2) NOT NULL,"
            + "s_comment VARCHAR(101) NOT NULL,"
            + "PRIMARY KEY (s_suppkey) )";

    private final static String SUPPLIER_TABLE_DATA = "INSERT INTO supplier VALUES ("
            + "1,"
            + "'SupplierName',"
            + "'SupplierAddress',"
            + "1,"
            + "'phone',"
            + "5.15,"
            + "'SupplierComment'"
            + ")";

    private final static Object[] SUPPLIER_TEST_DATA = new Object[]{
            1,
            "SupplierName",
            "SupplierAddress",
            1,
            "phone",
            new BigDecimal( "5.15" ),
            "SupplierComment" };

    private final static String PARTSUPP_TABLE = "CREATE TABLE partsupp ( "
            + "ps_partkey INTEGER NOT NULL,"
            + "ps_suppkey INTEGER NOT NULL,"
            + "ps_availqty INTEGER NOT NULL,"
            + "ps_supplycost DECIMAL(15,2)  NOT NULL,"
            + "ps_comment VARCHAR(199) NOT NULL,"
            + "PRIMARY KEY (ps_partkey, ps_suppkey) )";

    private final static String PARTSUPP_TABLE_DATA = "INSERT INTO partsupp VALUES ("
            + "1,"
            + "1,"
            + "7,"
            + "25.15,"
            + "'black'"
            + ")";

    private final static Object[] PARTSUPP_TEST_DATA = new Object[]{
            1,
            1,
            7,
            new BigDecimal( "25.15" ),
            "black" };

    private final static String CUSTOMER_TABLE = "CREATE TABLE customer ("
            + "c_custkey INTEGER NOT NULL,"
            + "c_name VARCHAR(25) NOT NULL,"
            + "c_address VARCHAR(40) NOT NULL,"
            + "c_nationkey INTEGER NOT NULL,"
            + "c_phone VARCHAR(15) NOT NULL,"
            + "c_acctbal DECIMAL(15,2) NOT NULL,"
            + "c_mktsegment VARCHAR(10) NOT NULL,"
            + "c_comment  VARCHAR(117) NOT NULL,"
            + " PRIMARY KEY (c_custkey) )";

    private final static String CUSTOMER_TABLE_DATA = "INSERT INTO customer VALUES ( "
            + "1,"
            + "'CName',"
            + "'CAddress',"
            + "1,"
            + "'CPhone',"
            + "5.15,"
            + "'CSegment',"
            + "'nice'"
            + ")";

    private final static Object[] CUSTOMER_TEST_DATA = new Object[]{
            1,
            "CName",
            "CAddress",
            1,
            "CPhone",
            new BigDecimal( "5.15" ),
            "CSegment",
            "nice" };

    private final static String ORDERS_TABLE = "CREATE TABLE orders ( "
            + "o_orderkey INTEGER NOT NULL,"
            + "o_custkey INTEGER NOT NULL,"
            + "o_orderstatus VARCHAR(1) NOT NULL,"
            + "o_totalprice DECIMAL(15,2) NOT NULL,"
            + "o_orderdate DATE NOT NULL,"
            + "o_orderpriority VARCHAR(15) NOT NULL,"
            + "o_clerk VARCHAR(15) NOT NULL,"
            + "o_shippriority INTEGER NOT NULL,"
            + "o_comment VARCHAR(79) NOT NULL,"
            + "PRIMARY KEY (o_orderkey) )";

    private final static String ORDERS_TABLE_DATA = "INSERT INTO orders VALUES ("
            + "1,"
            + "1,"
            + "'A',"
            + "65.15,"
            + "date '2020-07-03',"
            + "'orderPriority',"
            + "'clerk',"
            + "1,"
            + "'fast'"
            + ")";

    private final static Object[] ORDERS_TEST_DATA = new Object[]{
            1,
            1,
            "A",
            new BigDecimal( "65.15" ),
            Date.valueOf( "2020-07-03" ),
            "orderPriority",
            "clerk",
            1,
            "fast" };

    public final static String LINEITEM_TABLE = "CREATE TABLE lineitem ( "
            + "l_orderkey INTEGER NOT NULL,"
            + "l_partkey INTEGER NOT NULL,"
            + "l_suppkey INTEGER NOT NULL,"
            + "l_linenumber INTEGER NOT NULL,"
            + "l_quantity DECIMAL(15,2) NOT NULL,"
            + "l_extendedprice DECIMAL(15,2) NOT NULL,"
            + "l_discount DECIMAL(15,2) NOT NULL,"
            + "l_tax DECIMAL(15,2) NOT NULL,"
            + "l_returnflag VARCHAR(1) NOT NULL,"
            + "l_linestatus VARCHAR(1) NOT NULL,"
            + "l_shipdate DATE NOT NULL,"
            + "l_commitdate DATE NOT NULL,"
            + "l_receiptdate DATE NOT NULL,"
            + "l_shipinstruct VARCHAR(25) NOT NULL,"
            + "l_shipmode VARCHAR(10) NOT NULL,"
            + "l_comment VARCHAR(44) NOT NULL,"
            + "PRIMARY KEY (l_orderkey, l_linenumber) )";

    private final static String LINEITEM_TABLE_DATA = "INSERT INTO lineitem VALUES ("
            + "1,"
            + "1,"
            + "1,"
            + "1,"
            + "20.15,"
            + "50.15,"
            + "20.15,"
            + "10.15,"
            + "'R',"
            + "'L',"
            + "date '2020-07-03',"
            + "date '2020-07-03',"
            + "date '2020-09-03',"
            + "'shipingstruct',"
            + "'mode',"
            + "'shipingComment'"
            + ")";

    private final static Object[] LINEITEM_TEST_DATA = new Object[]{
            1,
            1,
            1,
            1,
            new BigDecimal( "20.15" ),
            new BigDecimal( "50.15" ),
            new BigDecimal( "20.15" ),
            new BigDecimal( "10.15" ),
            "R",
            "L",
            Date.valueOf( "2020-07-03" ),
            Date.valueOf( "2020-07-03" ),
            Date.valueOf( "2020-09-03" ),
            "shipingstruct",
            "mode",
            "shipingComment" };

    private final static Object[] date_TEST_DATA = new Object[]{
            Date.valueOf( "2020-07-03" ) };

    private final static Object[] decimal_TEST_DATA = new Object[]{
            new BigDecimal( "65.15" ) };

    private final static Object[] decimalDate_TEST_DATA = new Object[]{
            new BigDecimal( "65.15" ),
            Date.valueOf( "2020-07-03" ) };

    private final static Object[] decimalDateInt_TEST_DATA = new Object[]{
            new BigDecimal( "65.15" ),
            Date.valueOf( "2020-07-03" ),
            1 };

    private final static Object[] q1_TEST_DATA = new Object[]{
            "R",
            "L",
            new BigDecimal( "20.15" ),
            new BigDecimal( "50.15" ),
            new BigDecimal( "-960.3725" ),
            new BigDecimal( "-10708.153375" ),
            new BigDecimal( "20.15" ),
            new BigDecimal( "50.15" ),
            new BigDecimal( "20.15" ),
            1L };

    private final static Object[] q1_TEST_DATA_MAT = new Object[]{
            "R",
            "L",
            new BigDecimal( "20.15" ),
            new BigDecimal( "50.15" ),
            new BigDecimal( "-960.3725" ),
            new BigDecimal( "-10708.153375" ),
            new BigDecimal( "20.15" ),
            new BigDecimal( "50.15" ),
            new BigDecimal( "20.15" ),
            1L,
            0 };

    private final static Object[] q3_TEST_DATA = new Object[]{
            1,
            new BigDecimal( "-960.3725" ),
            Date.valueOf( "2020-07-03" ),
            1 };

    private final static Object[] q4_TEST_DATA = new Object[]{
            "orderPriority",
            1L };

    private final static Object[] q6_TEST_DATA = new Object[]{
            new BigDecimal( "1010.5225" ) };

    private final static Object[] q7_TEST_DATA = new Object[]{
            "Switzerland",
            "Switzerland",
            2020L,
            new BigDecimal( "-960.3725" ) };

    private final static Object[] q8_TEST_DATA = new Object[]{
            2020L,
            new BigDecimal( "1.0000" ) };

    private final static Object[] q8_TEST_DATA_VIEW = new Object[]{
            2020L,
            new BigDecimal( "1" ) };

    private final static Object[] q9_TEST_DATA = new Object[]{
            "Switzerland",
            2020L,
            new BigDecimal( "-1467.1450" ) };

    private final static Object[] q10_TEST_DATA = new Object[]{
            1,
            "CName",
            new BigDecimal( "-960.3725" ),
            new BigDecimal( "5.15" ),
            "Switzerland",
            "CAddress",
            "CPhone",
            "nice" };

    private final static Object[] q13_TEST_DATA = new Object[]{
            0L,
            1L
    };

    private final static Object[] q14_TEST_DATA = new Object[]{
            new BigDecimal( "100.00000000" )
    };

    private final static Object[] q15_TEST_DATA = new Object[]{
            1,
            "SupplierName",
            "SupplierAddress",
            "phone",
            new BigDecimal( "-960.3725" ) };

    private final static Object[] q17_TEST_DATA = new Object[]{
            new BigDecimal( "7.164285714285714" )
    };

    private final static Object[] q19_TEST_DATA = new Object[]{
            new BigDecimal( "-960.3725" )
    };


    @BeforeAll
    public static void start() {
        // Ensures that Polypheny-DB is running
        //noinspection ResultOfMethodCallIgnored
        TestHelper.getInstance();
    }


    public void initTables( Statement statement ) throws SQLException {
        statement.executeUpdate( NATION_TABLE );
        statement.executeUpdate( NATION_TABLE_DATA );
        statement.executeUpdate( REGION_TABLE );
        statement.executeUpdate( REGION_TABLE_DATA );
        statement.executeUpdate( PART_TABLE );
        statement.executeUpdate( PART_TABLE_DATA );
        statement.executeUpdate( SUPPLIER_TABLE );
        statement.executeUpdate( SUPPLIER_TABLE_DATA );
        statement.executeUpdate( PARTSUPP_TABLE );
        statement.executeUpdate( PARTSUPP_TABLE_DATA );
        statement.executeUpdate( CUSTOMER_TABLE );
        statement.executeUpdate( CUSTOMER_TABLE_DATA );
        statement.executeUpdate( ORDERS_TABLE );
        statement.executeUpdate( ORDERS_TABLE_DATA );
        statement.executeUpdate( LINEITEM_TABLE );
        statement.executeUpdate( LINEITEM_TABLE_DATA );
    }


    public void dropTables( Statement statement ) throws SQLException {
        statement.executeUpdate( DROP_TABLES_NATION );
        statement.executeUpdate( DROP_TABLES_REGION );
        statement.executeUpdate( DROP_TABLES_PART );
        statement.executeUpdate( DROP_TABLES_SUPPLIER );
        statement.executeUpdate( DROP_TABLES_PARTSUPP );
        statement.executeUpdate( DROP_TABLES_ORDERS );
        statement.executeUpdate( DROP_TABLES_CUSTOMER );
        statement.executeUpdate( DROP_TABLES_LINEITEM );
    }


    @Test
    public void testPreparations() throws SQLException {
        try ( JdbcConnection polyphenyDbConnection = new JdbcConnection( true ) ) {
            Connection connection = polyphenyDbConnection.getConnection();
            try ( Statement statement = connection.createStatement() ) {
                initTables( statement );
                try {
                    TestHelper.checkResultSet(
                            statement.executeQuery( "SELECT * FROM nation" ),
                            ImmutableList.of( NATION_TEST_DATA )
                    );

                    TestHelper.checkResultSet(
                            statement.executeQuery( "SELECT * FROM region" ),
                            ImmutableList.of( REGION_TEST_DATA )
                    );
                    TestHelper.checkResultSet(
                            statement.executeQuery( "SELECT * FROM part" ),
                            ImmutableList.of( PART_TEST_DATA )
                    );
                    TestHelper.checkResultSet(
                            statement.executeQuery( "SELECT * FROM supplier" ),
                            ImmutableList.of( SUPPLIER_TEST_DATA )
                    );
                    TestHelper.checkResultSet(
                            statement.executeQuery( "SELECT * FROM partsupp" ),
                            ImmutableList.of( PARTSUPP_TEST_DATA )
                    );
                    TestHelper.checkResultSet(
                            statement.executeQuery( "SELECT * FROM customer" ),
                            ImmutableList.of( CUSTOMER_TEST_DATA )
                    );
                    TestHelper.checkResultSet(
                            statement.executeQuery( "SELECT * FROM orders" ),
                            ImmutableList.of( ORDERS_TEST_DATA )
                    );

                    TestHelper.checkResultSet(
                            statement.executeQuery( "SELECT * FROM lineitem" ),
                            ImmutableList.of( LINEITEM_TEST_DATA )
                    );

                    connection.commit();
                } finally {
                    connection.rollback();
                    dropTables( statement );
                }
            }
        }
    }


    @Test
    public void testDate() throws SQLException {
        try ( JdbcConnection polyphenyDbConnection = new JdbcConnection( true ) ) {
            Connection connection = polyphenyDbConnection.getConnection();
            try ( Statement statement = connection.createStatement() ) {
                statement.executeUpdate( ORDERS_TABLE );
                statement.executeUpdate( ORDERS_TABLE_DATA );

                try {
                    String query = "SELECT o_orderdate FROM orders;";
                    TestHelper.checkResultSet(
                            statement.executeQuery( query ),
                            ImmutableList.of( date_TEST_DATA )
                    );

                    statement.executeUpdate( "CREATE VIEW date_VIEW AS " + query );
                    TestHelper.checkResultSet(
                            statement.executeQuery( "SELECT * FROM date_VIEW" ),
                            ImmutableList.of( date_TEST_DATA )
                    );

                    connection.commit();
                } finally {
                    connection.rollback();
                    statement.executeUpdate( "DROP VIEW IF EXISTS date_VIEW" );
                    dropTables( statement );
                }
            }
        }
    }


    @Test
<<<<<<< HEAD
    @Tag("fileExcluded")
=======
>>>>>>> 250079c0
    public void testDecimal() throws SQLException {
        try ( JdbcConnection polyphenyDbConnection = new JdbcConnection( true ) ) {
            Connection connection = polyphenyDbConnection.getConnection();
            try ( Statement statement = connection.createStatement() ) {
                statement.executeUpdate( ORDERS_TABLE );
                statement.executeUpdate( ORDERS_TABLE_DATA );

                try {
                    String query = "SELECT o_totalprice FROM orders";
                    TestHelper.checkResultSet(
                            statement.executeQuery( query ),
                            ImmutableList.of( decimal_TEST_DATA )
                    );

                    statement.executeUpdate( "CREATE VIEW decimal_VIEW AS " + query );
                    TestHelper.checkResultSet(
                            statement.executeQuery( "SELECT * FROM decimal_VIEW" ),
                            ImmutableList.of( decimal_TEST_DATA )
                    );

                    connection.commit();
                } finally {
                    connection.rollback();
                    statement.executeUpdate( "DROP VIEW IF EXISTS decimal_VIEW" );
                    dropTables( statement );
                }
            }
        }
    }


    @Test
    public void testDecimalDate() throws SQLException {
        try ( JdbcConnection polyphenyDbConnection = new JdbcConnection( true ) ) {
            Connection connection = polyphenyDbConnection.getConnection();
            try ( Statement statement = connection.createStatement() ) {
                statement.executeUpdate( ORDERS_TABLE );
                statement.executeUpdate( ORDERS_TABLE_DATA );

                try {
                    TestHelper.checkResultSet(
                            statement.executeQuery( "select "
                                    + "o_totalprice, "
                                    + "o_orderdate "
                                    + "from "
                                    + "orders " ),
                            ImmutableList.of( decimalDate_TEST_DATA )
                    );

                    statement.executeUpdate( "CREATE VIEW decimalDate_VIEW AS "
                            + "select "
                            + "o_totalprice, "
                            + "o_orderdate "
                            + "from "
                            + "orders " );
                    TestHelper.checkResultSet(
                            statement.executeQuery( "SELECT * FROM decimalDate_VIEW" ),
                            ImmutableList.of( decimalDate_TEST_DATA )
                    );

                    connection.commit();
                } finally {
                    connection.rollback();
                    statement.executeUpdate( "DROP VIEW IF EXISTS decimalDate_VIEW" );
                    dropTables( statement );
                }
            }
        }
    }


    @Test
<<<<<<< HEAD
    @Tag("fileExcluded")
=======
>>>>>>> 250079c0
    public void testDecimalDateInt() throws SQLException {
        try ( JdbcConnection polyphenyDbConnection = new JdbcConnection( true ) ) {
            Connection connection = polyphenyDbConnection.getConnection();
            try ( Statement statement = connection.createStatement() ) {
                statement.executeUpdate( ORDERS_TABLE );
                statement.executeUpdate( ORDERS_TABLE_DATA );

                try {
                    TestHelper.checkResultSet(
                            statement.executeQuery( "select "
                                    + "o_totalprice, "
                                    + "o_orderdate,"
                                    + "o_orderkey "
                                    + "from "
                                    + "orders " ),
                            ImmutableList.of( decimalDateInt_TEST_DATA )
                    );

                    statement.executeUpdate( "CREATE VIEW decimalDateInt_VIEW AS "
                            + "select "
                            + "o_totalprice, "
                            + "o_orderdate,"
                            + "o_orderkey "
                            + "from "
                            + "orders " );
                    TestHelper.checkResultSet(
                            statement.executeQuery( "SELECT * FROM decimalDateInt_VIEW" ),
                            ImmutableList.of( decimalDateInt_TEST_DATA )
                    );

                    connection.commit();
                } finally {
                    connection.rollback();
                    statement.executeUpdate( "DROP VIEW IF EXISTS decimalDateInt_VIEW" );
                    dropTables( statement );
                }
            }
        }
    }


    @Test
<<<<<<< HEAD
    @Tag("fileExcluded")
=======
>>>>>>> 250079c0
    public void testDateOrderBy() throws SQLException {
        try ( JdbcConnection polyphenyDbConnection = new JdbcConnection( true ) ) {
            Connection connection = polyphenyDbConnection.getConnection();
            try ( Statement statement = connection.createStatement() ) {
                statement.executeUpdate( "CREATE TABLE orders ( o_orderkey INTEGER NOT NULL, o_orderdate  DATE NOT NULL, PRIMARY KEY (o_orderkey) )" );
                statement.executeUpdate( "CREATE TABLE lineitem ( l_extendedprice  DECIMAL(15,2) NOT NULL, l_discount DECIMAL(15,2) NOT NULL, PRIMARY KEY (l_extendedprice) )" );
                statement.executeUpdate( "INSERT INTO orders VALUES (1,date '2020-07-03')" );
                statement.executeUpdate( "INSERT INTO lineitem VALUES (20.15,50.15)" );

                try {
                    TestHelper.checkResultSet(
                            statement.executeQuery( "select sum(l_extendedprice * (1 - l_discount)) as revenue, o_orderdate "
                                    + "from  orders, lineitem "
                                    + "where o_orderdate < date '2020-08-03' "
                                    + "group by o_orderdate "
                                    + "order by revenue desc, o_orderdate" ),
                            ImmutableList.of( new Object[]{
                                    new BigDecimal( "-990.3725" ),
                                    Date.valueOf( "2020-07-03" )
                            } )
                    );

                    statement.executeUpdate( "CREATE VIEW dateOrderby_VIEW AS "
                            + "select sum(l_extendedprice * (1 - l_discount)) as revenue, o_orderdate "
                            + "from  orders, lineitem "
                            + "where o_orderdate < date '2020-08-03' "
                            + "group by o_orderdate "
                            + "order by revenue desc, o_orderdate" );
                    TestHelper.checkResultSet(
                            statement.executeQuery( "SELECT * FROM dateOrderby_VIEW" ),
                            ImmutableList.of( new Object[]{
                                    new BigDecimal( "-990.3725" ),
                                    Date.valueOf( "2020-07-03" )
                            } )
                    );

                    connection.commit();
                } finally {
                    connection.rollback();
                    statement.executeUpdate( "DROP VIEW IF EXISTS dateOrderby_VIEW" );
                    dropTables( statement );
                }
            }
        }
    }


    @Test
<<<<<<< HEAD
    @Tag("fileExcluded")
=======
>>>>>>> 250079c0
    public void testTimeInterval() throws SQLException {
        try ( JdbcConnection polyphenyDbConnection = new JdbcConnection( true ) ) {
            Connection connection = polyphenyDbConnection.getConnection();
            try ( Statement statement = connection.createStatement() ) {
                statement.executeUpdate( "CREATE TABLE orders (o_orderkey INTEGER NOT NULL, o_orderdate DATE NOT NULL, o_orderpriority  VARCHAR(15) NOT NULL, PRIMARY KEY (o_orderkey) )" );
                statement.executeUpdate( "INSERT INTO orders VALUES (1, date '2020-07-03', 'orderPriority')" );
                try {
                    TestHelper.checkResultSet(
                            statement.executeQuery( "select o_orderpriority\n"
                                    + "from orders where o_orderdate < date '2020-07-03' + interval '3' month " ),
                            ImmutableList.of( new Object[]{
                                    "orderPriority"
                            } )
                    );

                    statement.executeUpdate( "CREATE VIEW timeIntervall_VIEW AS "
                            + "select o_orderpriority from orders where o_orderdate < date '2020-07-03' + interval '3' month" );
                    TestHelper.checkResultSet(
                            statement.executeQuery( "SELECT * FROM timeIntervall_VIEW" ),
                            ImmutableList.of( new Object[]{
                                    "orderPriority"
                            } )
                    );

                    connection.commit();
                } finally {
                    connection.rollback();
                    statement.executeUpdate( "DROP VIEW IF EXISTS timeIntervall_VIEW" );
                    dropTables( statement );
                }
            }
        }
    }


    @Test
<<<<<<< HEAD
    @Tag("fileExcluded")
=======
>>>>>>> 250079c0
    public void testQ1() throws SQLException {
        try ( JdbcConnection polyphenyDbConnection = new JdbcConnection( true ) ) {
            Connection connection = polyphenyDbConnection.getConnection();
            try ( Statement statement = connection.createStatement() ) {
                initTables( statement );

                try {
                    String query = """
                            SELECT
                                l_returnflag,
                                l_linestatus,
                                SUM(l_quantity) AS sum_qty,
                                SUM(l_extendedprice) AS sum_base_price,
                                SUM(l_extendedprice * (1 - l_discount)) AS sum_disc_price,
                                SUM(l_extendedprice * (1 - l_discount) * (1 + l_tax)) AS sum_charge,
                                AVG(l_quantity) AS avg_qty,
                                AVG(l_extendedprice) AS avg_price,
                                AVG(l_discount) AS avg_disc,
                                COUNT(*) AS count_order
                            FROM
                                lineitem
                            WHERE
                                l_shipdate <= DATE '2020-07-03'
                            GROUP BY
                                l_returnflag,
                                l_linestatus
                            ORDER BY
                                l_returnflag,
                                l_linestatus""";
                    TestHelper.checkResultSet(
                            statement.executeQuery( query ),
                            ImmutableList.of( q1_TEST_DATA )
                    );

                    statement.executeUpdate( "CREATE VIEW q1_VIEW AS " + query );
                    TestHelper.checkResultSet(
                            statement.executeQuery( "SELECT * FROM q1_VIEW " ),
                            ImmutableList.of( q1_TEST_DATA )
                    );

                    statement.executeUpdate( """
                            CREATE MATERIALIZED VIEW q1_Materialized AS
                            SELECT
                                l_returnflag,
                                l_linestatus,
                                SUM(l_quantity) AS sum_qty,
                                SUM(l_extendedprice) AS sum_base_price,
                                SUM(l_extendedprice * (1 - l_discount)) AS sum_disc_price,
                                SUM(l_extendedprice * (1 - l_discount) * (1 + l_tax)) AS sum_charge,
                                AVG(l_quantity) AS avg_qty,
                                AVG(l_extendedprice) AS avg_price,
                                AVG(l_discount) AS avg_disc,
                                COUNT(*) AS count_order
                            FROM
                                lineitem
                            WHERE
                                l_shipdate <= DATE '2020-07-03'
                            GROUP BY
                                l_returnflag,
                                l_linestatus
                            ORDER BY
                                l_returnflag,
                                l_linestatus
                            FRESHNESS INTERVAL 10 "min";
                            """ );
                    TestHelper.checkResultSet(
                            statement.executeQuery( "SELECT * FROM q1_Materialized " ),
                            ImmutableList.of( q1_TEST_DATA_MAT )
                    );

                    connection.commit();
                } finally {
                    connection.rollback();
                    statement.executeUpdate( "DROP MATERIALIZED VIEW IF EXISTS q1_Materialized" );
                    statement.executeUpdate( "DROP VIEW IF EXISTS q1_VIEW" );
                    dropTables( statement );
                }
            }
        }
    }


<<<<<<< HEAD
    // SELECT NOT POSSIBLE
    // java.lang.AssertionError: type mismatch: ref: VARCHAR(55) NOT NULL input: INTEGER NOT NULL
    // new Object for result must be created correctly
    @Disabled
=======
>>>>>>> 250079c0
    @Test
    public void testQ2() throws SQLException {
        try ( JdbcConnection polyphenyDbConnection = new JdbcConnection( true ) ) {
            Connection connection = polyphenyDbConnection.getConnection();
            try ( Statement statement = connection.createStatement() ) {
                initTables( statement );

                try {
                    String query = """
                            SELECT
                                s_acctbal,
                                s_name,
                                n_name,
                                p_partkey,
                                p_mfgr,
                                s_address,
                                s_phone,
                                s_comment
                            FROM
                                part
                            JOIN
                                partsupp ON p_partkey = ps_partkey
                            JOIN
                                supplier ON s_suppkey = ps_suppkey
                            JOIN
                                nation ON s_nationkey = n_nationkey
                            JOIN
                                region ON n_regionkey = r_regionkey
                            WHERE
                                p_size = 5
                                AND p_type LIKE 'Wireless'
                                AND r_name = 'Basel'
                                AND ps_supplycost = (
                                    SELECT
                                        MIN(ps_supplycost)
                                    FROM
                                        partsupp
                                    JOIN
                                        supplier ON s_suppkey = ps_suppkey
                                    JOIN
                                        nation ON s_nationkey = n_nationkey
                                    JOIN
                                        region ON n_regionkey = r_regionkey
                                    WHERE
                                        p_partkey = ps_partkey
                                        AND r_name = 'Basel'
                                )
                            ORDER BY
                                s_acctbal DESC,
                                n_name,
                                s_name,
                                p_partkey
                            LIMIT 100""";
                    TestHelper.checkResultSet(
<<<<<<< HEAD
                            statement.executeQuery( "select "
                                    + "s_acctbal, "
                                    + "s_name, "
                                    + "n_name, "
                                    + "p_partkey, "
                                    + "p_mfgr, "
                                    + "s_address, "
                                    + "s_phone, "
                                    + "s_comment "
                                    + "from "
                                    + "part, "
                                    + "supplier, "
                                    + "partsupp, "
                                    + "nation, "
                                    + "region "
                                    + "where "
                                    + "p_partkey = ps_partkey "
                                    + "and s_suppkey = ps_suppkey "
                                    + "and p_size = 5 "
                                    + "and p_type like 'Wireless' "
                                    + "and s_nationkey = n_nationkey "
                                    + "and n_regionkey = r_regionkey "
                                    + "and r_name = 'Basel' "
                                    + "and ps_supplycost = ( "
                                    + "select "
                                    + "min(ps_supplycost) "
                                    + "from "
                                    + "partsupp, "
                                    + "supplier, "
                                    + "nation, "
                                    + "region "
                                    + "where "
                                    + "p_partkey = ps_partkey "
                                    + "and s_suppkey = ps_suppkey "
                                    + "and s_nationkey = n_nationkey "
                                    + "and n_regionkey = r_regionkey "
                                    + "and r_name = 'Basel' "
                                    + ") "
                                    + "order by "
                                    + "s_acctbal desc, "
                                    + "n_name, "
                                    + "s_name, "
                                    + "p_partkey "
                                    + "limit 100" ),
=======
                            statement.executeQuery( query ),
>>>>>>> 250079c0
                            ImmutableList.of( new Object[]{ 5.15, "SupplierName", "Switzerland", 1, "mfgr", "SupplierAddress", "phone", "SupplierComment" } )
                    );
                    connection.commit();
                } finally {
                    connection.rollback();
                    dropTables( statement );
                }
            }
        }
    }


    @Test
<<<<<<< HEAD
    @Tag("fileExcluded")
    @Tag("monetdbExcluded")
=======
>>>>>>> 250079c0
    public void testQ3() throws SQLException {
        try ( JdbcConnection polyphenyDbConnection = new JdbcConnection( true ) ) {
            Connection connection = polyphenyDbConnection.getConnection();
            try ( Statement statement = connection.createStatement() ) {
                initTables( statement );

                try {
                    String query = """
                            SELECT
                                l_orderkey,
                                SUM(l_extendedprice * (1 - l_discount)) AS revenue,
                                o_orderdate,
                                o_shippriority
                            FROM
                                customer
                            JOIN
                                orders ON c_custkey = o_custkey
                            JOIN
                                lineitem ON l_orderkey = o_orderkey
                            WHERE
                                c_mktsegment = 'CSegment'
                                AND o_orderdate < DATE '2020-08-03'
                                AND l_shipdate > DATE '2020-06-03'
                            GROUP BY
                                l_orderkey,
                                o_orderdate,
                                o_shippriority
                            ORDER BY
                                revenue DESC,
                                o_orderdate
                            LIMIT 10""";
                    TestHelper.checkResultSet(
                            statement.executeQuery( query ),
                            ImmutableList.of( q3_TEST_DATA )
                    );

                    statement.executeUpdate( "CREATE VIEW q3_VIEW AS " + query );
                    TestHelper.checkResultSet(
                            statement.executeQuery( "SELECT * FROM q3_VIEW" ),
                            ImmutableList.of( q3_TEST_DATA )
                    );

                    connection.commit();
                } finally {
                    connection.rollback();
                    statement.executeUpdate( "DROP VIEW IF EXISTS q3_VIEW" );
                    dropTables( statement );
                }
            }
        }
    }


    @Test
<<<<<<< HEAD
    @Tag("fileExcluded")
=======
>>>>>>> 250079c0
    public void testQ4() throws SQLException {
        try ( JdbcConnection polyphenyDbConnection = new JdbcConnection( true ) ) {
            Connection connection = polyphenyDbConnection.getConnection();
            try ( Statement statement = connection.createStatement() ) {
                initTables( statement );

                try {
                    String query = """
                            SELECT
                                o_orderpriority,
                                COUNT(*) AS order_count
                            FROM
                                orders
                            WHERE
                                o_orderdate >= DATE '2020-07-03'
                                AND o_orderdate < DATE '2020-07-03' + INTERVAL '3' MONTH
                                AND EXISTS (
                                    SELECT
                                        1
                                    FROM
                                        lineitem
                                    WHERE
                                        l_orderkey = o_orderkey
                                        AND l_commitdate < l_receiptdate
                                )
                            GROUP BY
                                o_orderpriority
                            ORDER BY
                                o_orderpriority""";
                    TestHelper.checkResultSet(
                            statement.executeQuery( query ),
                            ImmutableList.of( q4_TEST_DATA )
                    );

                    statement.executeUpdate( "CREATE VIEW q4_VIEW AS " + query );
                    TestHelper.checkResultSet(
                            statement.executeQuery( "SELECT * FROM q4_VIEW" ),
                            ImmutableList.of( q4_TEST_DATA )
                    );

                    // statement.executeUpdate( "DROP VIEW q4_VIEW" );
                    connection.commit();
                } finally {
                    connection.rollback();
                    statement.executeUpdate( "DROP VIEW IF EXISTS q4_VIEW" );
                    dropTables( statement );
                }
            }
        }
    }


    // Original TPC-H query with l_discount between 20.15 - 0.01 and ? + 0.01 does not return a result
    // changed to and l_discount between 20.14 and 20.16
    @Test
<<<<<<< HEAD
    @Tag("fileExcluded")
=======
>>>>>>> 250079c0
    public void testQ6() throws SQLException {
        try ( JdbcConnection polyphenyDbConnection = new JdbcConnection( true ) ) {
            Connection connection = polyphenyDbConnection.getConnection();
            try ( Statement statement = connection.createStatement() ) {
                initTables( statement );

                try {
                    String query = """
                            SELECT
                                SUM(l_extendedprice * l_discount) AS revenue
                            FROM
                                lineitem
                            WHERE
                                l_shipdate >= DATE '2020-07-03'
                                AND l_shipdate < DATE '2020-07-03' + INTERVAL '1' YEAR
                                AND l_discount BETWEEN 20.14 AND 20.16
                                AND l_quantity < 20.20""";
                    TestHelper.checkResultSet(
                            statement.executeQuery( query ),
                            ImmutableList.of( q6_TEST_DATA )
                    );

                    statement.executeUpdate( "CREATE VIEW q6_VIEW AS " + query );
                    TestHelper.checkResultSet(
                            statement.executeQuery( "SELECT * FROM q6_VIEW" ),
                            ImmutableList.of( q6_TEST_DATA )
                    );

                    connection.commit();
                } finally {
                    connection.rollback();
                    statement.executeUpdate( "DROP VIEW IF EXISTS q6_VIEW" );
                    dropTables( statement );
                }
            }
        }
    }


    // deleted "or (n1.n_name = ? and n2.n_name = ?) " because there is only one nation in this table
    @Test
<<<<<<< HEAD
    @Tag("fileExcluded")
    @Tag("monetdbExcluded")
=======
>>>>>>> 250079c0
    public void testQ7() throws SQLException {
        try ( JdbcConnection polyphenyDbConnection = new JdbcConnection( true ) ) {
            Connection connection = polyphenyDbConnection.getConnection();
            try ( Statement statement = connection.createStatement() ) {
                initTables( statement );

                try {
                    String query = """
                            SELECT
                                supp_nation,
                                cust_nation,
                                l_year,
                                SUM(volume) AS revenue
                            FROM
                                (
                                    SELECT
                                        n1.n_name AS supp_nation,
                                        n2.n_name AS cust_nation,
                                        EXTRACT(YEAR FROM l_shipdate) AS l_year,
                                        l_extendedprice * (1 - l_discount) AS volume
                                    FROM
                                        supplier
                                    JOIN
                                        lineitem ON s_suppkey = l_suppkey
                                    JOIN
                                        orders ON o_orderkey = l_orderkey
                                    JOIN
                                        customer ON c_custkey = o_custkey
                                    JOIN
                                        nation n1 ON s_nationkey = n1.n_nationkey
                                    JOIN
                                        nation n2 ON c_nationkey = n2.n_nationkey
                                    WHERE
                                        n1.n_name = 'Switzerland'
                                        AND n2.n_name = 'Switzerland'
                                        AND l_shipdate BETWEEN DATE '2020-06-03' AND DATE '2020-08-03'
                                ) AS shipping
                            GROUP BY
                                supp_nation,
                                cust_nation,
                                l_year
                            ORDER BY
                                supp_nation,
                                cust_nation,
                                l_year""";
                    TestHelper.checkResultSet(
                            statement.executeQuery( query ),
                            ImmutableList.of( q7_TEST_DATA )
                    );

                    statement.executeUpdate( "CREATE VIEW q7_VIEW AS " + query );
                    TestHelper.checkResultSet(
                            statement.executeQuery( "SELECT * FROM q7_VIEW" ),
                            ImmutableList.of( q7_TEST_DATA )
                    );

                    connection.commit();
                } finally {
                    connection.rollback();
                    statement.executeUpdate( "DROP VIEW IF EXISTS q7_VIEW" );
                    dropTables( statement );
                }
            }
        }
    }


    @Test
<<<<<<< HEAD
    @Tag("fileExcluded")
    @Tag("monetdbExcluded")
=======
>>>>>>> 250079c0
    public void testQ8() throws SQLException {
        assumeFalse( System.getProperty( "java.version" ).startsWith( "1.8" ) ); // Out of memory error on Java 8
        try ( JdbcConnection polyphenyDbConnection = new JdbcConnection( true ) ) {
            Connection connection = polyphenyDbConnection.getConnection();
            try ( Statement statement = connection.createStatement() ) {
                initTables( statement );

                try {
                    String query = """
                            SELECT
                                O_YEAR,
                                SUM(CASE
                                    WHEN NATION = 'Switzerland' THEN VOLUME
                                    ELSE 0
                                END) / SUM(VOLUME) AS MKT_SHARE
                            FROM
                                (
                                SELECT
                                    EXTRACT(YEAR FROM O_ORDERDATE) AS O_YEAR,
                                    L_EXTENDEDPRICE * (1 - L_DISCOUNT) AS VOLUME,
                                    N2.N_NAME AS NATION
                                FROM
                                    PART,
                                    SUPPLIER,
                                    LINEITEM,
                                    ORDERS,
                                    CUSTOMER,
                                    NATION N1,
                                    NATION N2,
                                    REGION
                                WHERE
                                    P_PARTKEY = L_PARTKEY
                                    AND S_SUPPKEY = L_SUPPKEY
                                    AND L_ORDERKEY = O_ORDERKEY
                                    AND O_CUSTKEY = C_CUSTKEY
                                    AND C_NATIONKEY = N1.N_NATIONKEY
                                    AND N1.N_REGIONKEY = R_REGIONKEY
                                    AND R_NAME = 'Basel'
                                    AND S_NATIONKEY = N2.N_NATIONKEY
                                    AND O_ORDERDATE BETWEEN DATE '2020-06-03' AND DATE '2020-08-03'
                                    AND P_TYPE = 'Wireless'
                                ) AS ALL_NATIONS
                            GROUP BY
                                O_YEAR
                            ORDER BY
                                O_YEAR""";
                    TestHelper.checkResultSet(
                            statement.executeQuery( query ),
                            ImmutableList.of( q8_TEST_DATA )
                    );

                    statement.executeUpdate( "CREATE VIEW q8_VIEW AS " + query );
                    TestHelper.checkResultSet(
                            statement.executeQuery( "SELECT * FROM q8_VIEW" ),
                            ImmutableList.of( q8_TEST_DATA_VIEW )
                    );

                    connection.commit();
                } finally {
                    connection.rollback();
                    statement.executeUpdate( "DROP VIEW IF EXISTS q8_VIEW" );
                    dropTables( statement );
                }
            }
        }
    }


    @Test
<<<<<<< HEAD
    @Tag("fileExcluded")
    @Tag("monetdbExcluded")
=======
>>>>>>> 250079c0
    public void testQ9() throws SQLException {
        try ( JdbcConnection polyphenyDbConnection = new JdbcConnection( true ) ) {
            Connection connection = polyphenyDbConnection.getConnection();
            try ( Statement statement = connection.createStatement() ) {
                initTables( statement );

                try {
                    String query = """
                            SELECT
                                NATION,
                                O_YEAR,
                                SUM(AMOUNT) AS SUM_PROFIT
                            FROM
                                (
                                SELECT
                                    N_NAME AS NATION,
                                    EXTRACT(YEAR FROM O_ORDERDATE) AS O_YEAR,
                                    L_EXTENDEDPRICE * (1 - L_DISCOUNT) - PS_SUPPLYCOST * L_QUANTITY AS AMOUNT
                                FROM
                                    PART,
                                    SUPPLIER,
                                    LINEITEM,
                                    PARTSUPP,
                                    ORDERS,
                                    NATION
                                WHERE
                                    S_SUPPKEY = L_SUPPKEY
                                    AND PS_SUPPKEY = L_SUPPKEY
                                    AND PS_PARTKEY = L_PARTKEY
                                    AND P_PARTKEY = L_PARTKEY
                                    AND O_ORDERKEY = L_ORDERKEY
                                    AND S_NATIONKEY = N_NATIONKEY
                                    AND P_NAME LIKE 'Mouse'
                                ) AS PROFIT
                            GROUP BY
                                NATION,
                                O_YEAR
                            ORDER BY
                                NATION,
                                O_YEAR DESC""";
                    TestHelper.checkResultSet(
                            statement.executeQuery( query ),
                            ImmutableList.of( q9_TEST_DATA )
                    );

                    statement.executeUpdate( "CREATE VIEW q9_VIEW AS " + query );
                    TestHelper.checkResultSet(
                            statement.executeQuery( "SELECT * FROM q9_VIEW" ),
                            ImmutableList.of( q9_TEST_DATA )
                    );

                    connection.commit();
                } finally {
                    connection.rollback();
                    statement.executeUpdate( "DROP VIEW IF EXISTS q9_VIEW" );
                    dropTables( statement );
                }
            }
        }
    }


    @Test
<<<<<<< HEAD
    @Tag("fileExcluded")
    @Tag("monetdbExcluded")
=======
>>>>>>> 250079c0
    public void testQ10() throws SQLException {
        try ( JdbcConnection polyphenyDbConnection = new JdbcConnection( true ) ) {
            Connection connection = polyphenyDbConnection.getConnection();
            try ( Statement statement = connection.createStatement() ) {
                initTables( statement );

                try {
                    String query = """
                            SELECT
                                c_custkey,
                                c_name,
                                SUM(l_extendedprice * (1 - l_discount)) AS revenue,
                                c_acctbal,
                                n_name,
                                c_address,
                                c_phone,
                                c_comment
                            FROM
                                customer
                            JOIN
                                orders ON c_custkey = o_custkey
                            JOIN
                                lineitem ON l_orderkey = o_orderkey
                            JOIN
                                nation ON c_nationkey = n_nationkey
                            WHERE
                                o_orderdate >= DATE '2020-07-03'
                                AND o_orderdate < DATE '2020-07-03' + INTERVAL '3' MONTH
                                AND l_returnflag = 'R'
                            GROUP BY
                                c_custkey,
                                c_name,
                                c_acctbal,
                                c_phone,
                                n_name,
                                c_address,
                                c_comment
                            ORDER BY
                                revenue DESC
                            LIMIT 20""";
                    TestHelper.checkResultSet(
                            statement.executeQuery( query ),
                            ImmutableList.of( q10_TEST_DATA )
                    );

                    statement.executeUpdate( "CREATE VIEW q10_VIEW AS " + query );
                    TestHelper.checkResultSet(
                            statement.executeQuery( "SELECT * FROM q10_VIEW" ),
                            ImmutableList.of( q10_TEST_DATA )
                    );

                    connection.commit();
                } finally {
                    connection.rollback();
                    statement.executeUpdate( "DROP VIEW IF EXISTS q10_VIEW" );
                    dropTables( statement );
                }
            }
        }
    }


<<<<<<< HEAD
    // SELECT NOT POSSIBLE
    // Not possible to Select java.lang.AssertionError: type mismatch: ref: DECIMAL(19, 2) NOT NULL input: INTEGER NOT NULL
    // renamed value to valueAA
    //@Disabled
=======
>>>>>>> 250079c0
    @Test
    public void testQ11() throws SQLException {
        try ( JdbcConnection polyphenyDbConnection = new JdbcConnection( true ) ) {
            Connection connection = polyphenyDbConnection.getConnection();
            try ( Statement statement = connection.createStatement() ) {
                initTables( statement );

                try {
                    TestHelper.checkResultSet(
<<<<<<< HEAD
                            statement.executeQuery( "select "
                                    + "ps_partkey, "
                                    + "sum(ps_supplycost * ps_availqty) as valueAA "
                                    + "from "
                                    + "partsupp, "
                                    + "supplier, "
                                    + "nation "
                                    + "where "
                                    + "ps_suppkey = s_suppkey "
                                    + "and s_nationkey = n_nationkey "
                                    + "and n_name = 'Switzerland' "
                                    + "group by "
                                    + "ps_partkey having "
                                    + "sum(ps_supplycost * ps_availqty) > ( "
                                    + "select "
                                    + "sum(ps_supplycost * ps_availqty) * 0.00001 "
                                    + "from "
                                    + "partsupp, "
                                    + "supplier, "
                                    + "nation "
                                    + "where "
                                    + "ps_suppkey = s_suppkey "
                                    + "and s_nationkey = n_nationkey "
                                    + "and n_name = 'Switzerland' "
                                    + ") "
                                    + "order by "
                                    + "valueAA desc" ),
=======
                            statement.executeQuery( """
                                    SELECT
                                        ps_partkey,
                                        SUM(ps_supplycost * ps_availqty) AS valueAA
                                    FROM
                                        partsupp
                                    JOIN
                                        supplier ON ps_suppkey = s_suppkey
                                    JOIN
                                        nation ON s_nationkey = n_nationkey
                                    WHERE
                                        n_name = 'Switzerland'
                                    GROUP BY
                                        ps_partkey
                                    HAVING
                                        SUM(ps_supplycost * ps_availqty) > (
                                            SELECT
                                                SUM(ps_supplycost * ps_availqty) * 0.00001
                                            FROM
                                                partsupp
                                            JOIN
                                                supplier ON ps_suppkey = s_suppkey
                                            JOIN
                                                nation ON s_nationkey = n_nationkey
                                            WHERE
                                                n_name = 'Switzerland'
                                        )
                                    ORDER BY
                                        valueAA DESC""" ),
>>>>>>> 250079c0
                            ImmutableList.of( new Object[]{ 1, 176.05 } )
                    );

                    connection.commit();
                } finally {
                    connection.rollback();
                    dropTables( statement );
                }
            }
        }
    }


<<<<<<< HEAD
    // Select not possible
    // Caused by: java.sql.SQLSyntaxErrorException: data type cast needed for parameter or null literal in statement [SELECT "t0"."l_shipmode", COALESCE(SUM(CASE WHEN "t1"."o_orderpriority" = ? OR "t1"."o_orderpriority" = ? THEN ? ELSE ? END), 0) AS "high_line_count", COALESCE(SUM(CASE WHEN "t1"."o_orderpriority" <> ? AND "t1"."o_orderpriority" <> ? THEN ? ELSE ? END), 0) AS "low_line_count"
    // changed and l_shipmode in (?,?) to and l_shipmode = 'mode'
    //@Disabled
=======
>>>>>>> 250079c0
    @Test
    public void testQ12() throws SQLException {
        try ( JdbcConnection polyphenyDbConnection = new JdbcConnection( true ) ) {
            Connection connection = polyphenyDbConnection.getConnection();
            try ( Statement statement = connection.createStatement() ) {
                initTables( statement );

                try {
                    String query = """
                            SELECT
                                l_shipmode,
                                SUM(CASE
                                    WHEN o_orderpriority = 'orderPriority' OR o_orderpriority = 'orderPriority1' THEN 1
                                    ELSE 0
                                END) AS high_line_count,
                                SUM(CASE
                                    WHEN o_orderpriority <> 'orderPriority' AND o_orderpriority <> 'orderPriority1' THEN 1
                                    ELSE 0
                                END) AS low_line_count
                            FROM
                                orders
                            JOIN
                                lineitem ON o_orderkey = l_orderkey
                            WHERE
                                l_shipmode = 'mode'
                                AND l_commitdate < l_receiptdate
                                AND l_shipdate < l_commitdate
                                AND l_receiptdate >= DATE '2020-07-03'
                                AND l_receiptdate < DATE '2020-07-03' + INTERVAL '1' YEAR
                            GROUP BY
                                l_shipmode
                            ORDER BY
                                l_shipmode""";
                    TestHelper.checkResultSet(
<<<<<<< HEAD
                            statement.executeQuery( "select "
                                    + "l_shipmode, "
                                    + "sum(case "
                                    + "when o_orderpriority = 'orderPriority' "
                                    + "or o_orderpriority = 'orderPriority1' "
                                    + "then 1 "
                                    + "else 0 "
                                    + "end) as high_line_count, "
                                    + "sum(case "
                                    + "when o_orderpriority <> 'orderPriority' "
                                    + "and o_orderpriority <> 'orderPriority1' "
                                    + "then 1 "
                                    + "else 0 "
                                    + "end) as low_line_count "
                                    + "from "
                                    + "orders, "
                                    + "lineitem "
                                    + "where "
                                    + "o_orderkey = l_orderkey "
                                    + "and l_shipmode = 'mode' "
                                    + "and l_commitdate < l_receiptdate "
                                    + "and l_shipdate < l_commitdate "
                                    + "and l_receiptdate >= date '2020-07-03'  "
                                    + "and l_receiptdate < date '2020-07-03'  + interval '1' year "
                                    + "group by "
                                    + "l_shipmode "
                                    + "order by "
                                    + "l_shipmode" ),
=======
                            statement.executeQuery( query ),
>>>>>>> 250079c0
                            ImmutableList.of()
                    );

                    connection.commit();
                } finally {
                    connection.rollback();
                    dropTables( statement );
                }
            }
        }
    }


    @Test
    public void testQ13() throws SQLException {
        assumeFalse( System.getProperty( "java.version" ).startsWith( "1.8" ) ); // Out of memory error on Java 8
        try ( JdbcConnection polyphenyDbConnection = new JdbcConnection( true ) ) {
            Connection connection = polyphenyDbConnection.getConnection();
            try ( Statement statement = connection.createStatement() ) {
                initTables( statement );

                try {
                    String query = """
                            SELECT
                                COUNT(o_orderkey)
                            FROM
                                customer
                            LEFT OUTER JOIN
                                orders ON c_custkey = o_custkey AND o_comment NOT LIKE 'fast'
                            GROUP BY
                                c_custkey
                            """;
                    TestHelper.checkResultSet(
<<<<<<< HEAD
                            statement.executeQuery( "select "
                                    + "count(o_orderkey) "
                                    + "from "
                                    + "customer left outer join orders on "
                                    + "c_custkey = o_custkey "
                                    + "and o_comment not like 'fast'"
                                    + " group by c_custkey" ),
                            ImmutableList.of( new Object[]{
                                    0L
                            } ) );

                    TestHelper.checkResultSet(
                            statement.executeQuery( "select "
                                    + "c_count, "
                                    + "count(*) as custdist "
                                    + "from "
                                    + "( "
                                    + "select "
                                    + "c_custkey, "
                                    + "count(o_orderkey) as c_count "
                                    + "from "
                                    + "customer left outer join orders on "
                                    + "c_custkey = o_custkey "
                                    + "and o_comment not like 'fast' "
                                    + "group by "
                                    + "c_custkey "
                                    + ") as c_orders "
                                    + "group by "
                                    + "c_count "
                                    + "order by "
                                    + "custdist desc, "
                                    + "c_count desc" ),
=======
                            statement.executeQuery( query ),
                            ImmutableList.of( new Object[]{ 0L } ) );

                    String queryFull = """
                            SELECT
                                c_count,
                                COUNT(*) AS custdist
                            FROM
                                (
                                    SELECT
                                        c_custkey,
                                        COUNT(o_orderkey) AS c_count
                                    FROM
                                        customer
                                    LEFT OUTER JOIN
                                        orders ON c_custkey = o_custkey AND o_comment NOT LIKE 'fast'
                                    GROUP BY
                                        c_custkey
                                ) AS c_orders
                            GROUP BY
                                c_count
                            ORDER BY
                                custdist DESC,
                                c_count DESC""";
                    TestHelper.checkResultSet(
                            statement.executeQuery( queryFull ),
>>>>>>> 250079c0
                            ImmutableList.of( q13_TEST_DATA )
                    );

                    statement.executeUpdate( "CREATE VIEW q13_VIEW AS " + queryFull );
                    TestHelper.checkResultSet(
                            statement.executeQuery( "SELECT * FROM q13_VIEW" ),
                            ImmutableList.of( q13_TEST_DATA )
                    );

                    connection.commit();
                } finally {
                    connection.rollback();
                    statement.executeUpdate( "DROP VIEW IF EXISTS q13_VIEW" );
                    dropTables( statement );
                }
            }
        }
    }


    @Test
<<<<<<< HEAD
    @Tag("fileExcluded")
=======
>>>>>>> 250079c0
    public void testQ14() throws SQLException {
        try ( JdbcConnection polyphenyDbConnection = new JdbcConnection( true ) ) {
            Connection connection = polyphenyDbConnection.getConnection();
            try ( Statement statement = connection.createStatement() ) {
                initTables( statement );

                try {
                    String query = """
                            SELECT
                                100.00 * SUM(
                                    CASE
                                        WHEN p_type LIKE 'Wireless' THEN l_extendedprice * (1 - l_discount)
                                        ELSE 0
                                    END
                                ) / SUM(l_extendedprice * (1 - l_discount)) AS promo_revenue
                            FROM
                                lineitem
                            JOIN
                                part ON l_partkey = p_partkey
                            WHERE
                                l_shipdate >= DATE '2020-07-03'
                                AND l_shipdate < DATE '2020-07-03' + INTERVAL '1' MONTH""";
                    TestHelper.checkResultSet(
                            statement.executeQuery( query ),
                            ImmutableList.of( q14_TEST_DATA )
                    );

                    statement.executeUpdate(
                            "CREATE VIEW q14_VIEW AS " + query );
                    TestHelper.checkResultSet(
                            statement.executeQuery( "SELECT * FROM q14_VIEW" ),
                            ImmutableList.of( q14_TEST_DATA )
                    );

                    connection.commit();
                } finally {
                    connection.rollback();
                    statement.executeUpdate( "DROP VIEW IF EXISTS q14_VIEW" );
                    dropTables( statement );
                }
            }
        }
    }


    @Test
<<<<<<< HEAD
    @Tag("fileExcluded")
=======
>>>>>>> 250079c0
    public void testQ15() throws SQLException {
        try ( JdbcConnection polyphenyDbConnection = new JdbcConnection( true ) ) {
            Connection connection = polyphenyDbConnection.getConnection();
            try ( Statement statement = connection.createStatement() ) {
                initTables( statement );

                try {
                    String partialQuery = """
                            CREATE VIEW revenue0 AS
                            SELECT
                                l_suppkey AS supplier_no,
                                SUM(l_extendedprice * (1 - l_discount)) AS total_revenue
                            FROM
                                lineitem
                            WHERE
                                l_shipdate >= DATE '2020-07-03'
                                AND l_shipdate < DATE '2020-07-03' + INTERVAL '3' MONTH
                            GROUP BY
                                l_suppkey
                            """;
                    statement.executeUpdate( partialQuery );

                    TestHelper.checkResultSet(
                            statement.executeQuery( """
                                    SELECT
                                        s_suppkey,
                                        s_name,
                                        s_address,
                                        s_phone,
                                        total_revenue
                                    FROM
                                        supplier,
                                        revenue0
                                    WHERE
                                        s_suppkey = supplier_no
                                        AND total_revenue = (
                                            SELECT
                                                MAX(total_revenue)
                                            FROM
                                                revenue0
                                        )
                                    ORDER BY
                                        s_suppkey""" ),
                            ImmutableList.of( q15_TEST_DATA )
                    );
                    connection.commit();
                } finally {
                    connection.rollback();
                    statement.executeUpdate( "DROP VIEW IF EXISTS revenue0" );
                    dropTables( statement );
                }
            }
        }
    }


<<<<<<< HEAD
    // Select not possible
    // Caused by: org.hsqldb.HsqlException: data type cast needed for parameter or null literal
    //@Disabled
=======
>>>>>>> 250079c0
    @Test
    public void testQ16() throws SQLException {
        try ( JdbcConnection polyphenyDbConnection = new JdbcConnection( true ) ) {
            Connection connection = polyphenyDbConnection.getConnection();
            try ( Statement statement = connection.createStatement() ) {
                initTables( statement );

                try {
                    TestHelper.checkResultSet(
<<<<<<< HEAD
                            statement.executeQuery( "select "
                                    + "p_brand, "
                                    + "p_type, "
                                    + "p_size, "
                                    + "count(distinct ps_suppkey) as supplier_cnt "
                                    + "from "
                                    + "partsupp, "
                                    + "part "
                                    + "where "
                                    + "p_partkey = ps_partkey "
                                    + "and p_brand <> 'Logitec' "
                                    + "and p_type not like 'Wireless' "
                                    + "and p_size in (5, 10, 20, 100, 1, 7, 4, 2)  "
                                    + "and ps_suppkey not in ( "
                                    + "select "
                                    + "s_suppkey "
                                    + "from "
                                    + "supplier "
                                    + "where "
                                    + "s_comment like 'SupplierComment' "
                                    + ") "
                                    + "group by "
                                    + "p_brand, "
                                    + "p_type, "
                                    + "p_size "
                                    + "order by "
                                    + "supplier_cnt desc, "
                                    + "p_brand, "
                                    + "p_type, "
                                    + "p_size" ),
=======
                            statement.executeQuery( """
                                    SELECT
                                        p_brand,
                                        p_type,
                                        p_size,
                                        COUNT(DISTINCT ps_suppkey) AS supplier_cnt
                                    FROM
                                        partsupp
                                    JOIN
                                        part ON p_partkey = ps_partkey
                                    WHERE
                                        p_brand <> 'Logitec'
                                        AND p_type NOT LIKE 'Wireless'
                                        AND p_size IN (5, 10, 20, 100, 1, 7, 4, 2)
                                        AND ps_suppkey NOT IN (
                                            SELECT
                                                s_suppkey
                                            FROM
                                                supplier
                                            WHERE
                                                s_comment LIKE 'SupplierComment'
                                        )
                                    GROUP BY
                                        p_brand,
                                        p_type,
                                        p_size
                                    ORDER BY
                                        supplier_cnt DESC,
                                        p_brand,
                                        p_type,
                                        p_size""" ),
>>>>>>> 250079c0
                            ImmutableList.of()
                    );

                    connection.commit();
                } finally {
                    connection.rollback();
                    dropTables( statement );
                }
            }
        }
    }


    @Test
    public void testQ17() throws SQLException {
        try ( JdbcConnection polyphenyDbConnection = new JdbcConnection( true ) ) {
            Connection connection = polyphenyDbConnection.getConnection();
            try ( Statement statement = connection.createStatement() ) {
                initTables( statement );

                try {
                    String query = """
                            SELECT
                                SUM(l_extendedprice) / 7.0 AS avg_yearly
                            FROM
                                lineitem
                            JOIN
                                part ON p_partkey = l_partkey
                            WHERE
                                p_brand = 'Logitec'
                                AND p_container = 'container'
                                AND l_quantity > (
                                    SELECT
                                        0.2 * AVG(l_quantity)
                                    FROM
                                        lineitem
                                    WHERE
                                        l_partkey = p_partkey
                                )""";
                    TestHelper.checkResultSet(
                            statement.executeQuery( query ),
                            ImmutableList.of( q17_TEST_DATA )
                    );

                    // @formatter:off
                    statement.executeUpdate(
                            "CREATE VIEW q17_VIEW AS " + query);
                    //@formatter:on
                    TestHelper.checkResultSet(
                            statement.executeQuery( "SELECT * FROM q17_VIEW" ),
                            ImmutableList.of( q17_TEST_DATA )
                    );

                    connection.commit();
                } finally {
                    connection.rollback();
                    statement.executeUpdate( "DROP VIEW IF EXISTS q17_VIEW" );
                    dropTables( statement );
                }
            }
        }
    }


    // Select not possible
    // Caused by: org.hsqldb.HsqlException: data type of expression is not boolean
    // java.lang.RuntimeException: While executing SQL [SELECT "t8"."c_name", "t8"."c_custkey", "t8"."o_orderkey", "t8"."o_orderdate", "t8"."o_totalprice", COALESCE(SUM("t"."l_quantity"), 0) FROM (SELECT "t6"."c_custkey", "t6"."c_name", "t6"."o_orderkey", "t6"."o_totalprice", "t6"."o_orderdate", COALESCE(SUM("t"."l_quantity"), 0) FROM (SELECT "col72" AS "l_orderkey", "col76" AS "l_quantity" FROM "PUBLIC"."tab12") AS "t" INNER JOIN (SELECT "t5"."c_custkey", "t5"."c_name", "t4"."o_orderkey", "t4"."o_custkey", "t4"."o_totalprice", "t4"."o_orderdate", "t2"."col72" AS "l_orderkey" FROM (SELECT "col72" FROM (SELECT "col72", "col76" FROM "PUBLIC"."tab12" GROUP BY "col72", "col76" HAVING "col76" > ?) AS "t1" GROUP BY "col72") AS "t2" INNER JOIN (SELECT "col63" AS "o_orderkey", "col64" AS "o_custkey", "col66" AS "o_totalprice", "col67" AS "o_orderdate" FROM "PUBLIC"."tab11" WHERE ?) AS "t4" ON "t2"."col72" = "t4"."o_orderkey" INNER JOIN (SELECT "col55" AS "c_custkey", "col56" AS "c_name" FROM "PUBLIC"."tab10") AS "t5" ON "t4"."o_custkey" = "t5"."c_custkey") AS "t6" ON "t"."l_orderkey" = "t6"."o_orderkey" GROUP BY "t6"."c_custkey", "t6"."c_name", "t6"."o_orderkey", "t6"."o_totalprice", "t6"."o_orderdate" ORDER BY "t6"."o_totalprice" DESC, "t6"."o_orderdate") AS "t8"] on JDBC sub-schema
<<<<<<< HEAD
    @Disabled
=======
    //@Disabled
>>>>>>> 250079c0
    @Test
    public void testQ18() throws SQLException {
        try ( JdbcConnection polyphenyDbConnection = new JdbcConnection( true ) ) {
            Connection connection = polyphenyDbConnection.getConnection();
            try ( Statement statement = connection.createStatement() ) {
                initTables( statement );

                try {
                    TestHelper.checkResultSet(
                            statement.executeQuery(
                                    """
                                            SELECT
                                                c_name,
                                                c_custkey,
                                                o_orderkey,
                                                o_orderdate,
                                                o_totalprice,
                                                SUM(l_quantity) AS total_quantity
                                            FROM
                                                customer
                                            JOIN
                                                orders ON c_custkey = o_custkey
                                            JOIN
                                                lineitem ON o_orderkey = l_orderkey
                                            WHERE
                                                o_orderkey IN (
                                                    SELECT
                                                        l_orderkey
                                                    FROM
                                                        lineitem
                                                    GROUP BY
                                                        l_orderkey
                                                    HAVING
                                                        SUM(l_quantity) > 0
                                                )
                                            GROUP BY
                                                c_name,
                                                c_custkey,
                                                o_orderkey,
                                                o_orderdate,
                                                o_totalprice
                                            ORDER BY
                                                o_totalprice DESC,
                                                o_orderdate
                                            LIMIT 100""" ),
                            ImmutableList.of( new Object[]{ "CName", 1, 1, Date.valueOf( "2020-07-03" ), 65.15, 20.15 } )
                    );

                    connection.commit();
                } finally {
                    connection.rollback();
                    dropTables( statement );
                }
            }
        }
    }


    @Test
    public void testQ19() throws SQLException {
        try ( JdbcConnection polyphenyDbConnection = new JdbcConnection( true ) ) {
            Connection connection = polyphenyDbConnection.getConnection();
            try ( Statement statement = connection.createStatement() ) {
                initTables( statement );

                try {
                    String query = """
                            SELECT
                                SUM(l_extendedprice * (1 - l_discount)) AS revenue
                            FROM
                                lineitem
                            JOIN
                                part ON p_partkey = l_partkey
                            WHERE
                                (
                                    p_partkey = l_partkey
                                    AND p_brand = 'Logitec'
                                    AND p_container IN ('container')
                                    AND l_quantity >= 1
                                    AND p_size BETWEEN 1 AND 6
                                    AND l_shipmode IN ('mode')
                                    AND l_shipinstruct = 'shipingstruct'
                                )
                                OR (
                                    p_partkey = l_partkey
                                    AND p_brand = 'Logitec'
                                    AND p_container IN ('MED BAG', 'MED BOX', 'MED PKG', 'container')
                                    AND l_quantity >= 1 AND l_quantity <= 10
                                    AND p_size BETWEEN 1 AND 10
                                    AND l_shipmode IN ('mode', 'AIR REG')
                                    AND l_shipinstruct = 'shipingstruct'
                                )
                                OR (
                                    p_partkey = l_partkey
                                    AND p_brand = 'Logitec'
                                    AND p_container IN ('LG CASE', 'LG BOX', 'LG PACK', 'container')
                                    AND l_quantity >= 1 AND l_quantity <= 10
                                    AND p_size BETWEEN 1 AND 15
                                    AND l_shipmode IN ('mode', 'AIR REG')
                                    AND l_shipinstruct = 'shipingstruct'
                                )""";
                    TestHelper.checkResultSet(
                            statement.executeQuery( query ),
                            ImmutableList.of( q19_TEST_DATA )
                    );

                    statement.executeUpdate(
                            "CREATE VIEW q19_VIEW AS " + query );
                    TestHelper.checkResultSet(
                            statement.executeQuery( "SELECT * FROM q19_VIEW" ),
                            ImmutableList.of( q19_TEST_DATA )
                    );

                    connection.commit();
                } finally {
                    connection.rollback();
                    statement.executeUpdate( "DROP VIEW IF EXISTS q19_VIEW" );
                    dropTables( statement );
                }
            }
        }
    }


<<<<<<< HEAD
    // SELECT NOT POSSIBLE
    // java.lang.AssertionError: type mismatch: ref: VARCHAR(25) NOT NULL input: INTEGER NOT NULL
    @Disabled
=======
>>>>>>> 250079c0
    @Test
    public void testQ20() throws SQLException {
        try ( JdbcConnection polyphenyDbConnection = new JdbcConnection( true ) ) {
            Connection connection = polyphenyDbConnection.getConnection();
            try ( Statement statement = connection.createStatement() ) {
                initTables( statement );

                try {
                    TestHelper.checkResultSet(
<<<<<<< HEAD
                            statement.executeQuery( "select "
                                    + "s_name, "
                                    + "s_address "
                                    + "from "
                                    + "supplier, "
                                    + "nation "
                                    + "where "
                                    + "s_suppkey in ( "
                                    + "select "
                                    + "ps_suppkey "
                                    + "from "
                                    + "partsupp "
                                    + "where "
                                    + "ps_partkey in ( "
                                    + "select "
                                    + "p_partkey "
                                    + "from "
                                    + "part "
                                    + "where "
                                    + "p_name like 'Mou%' ) "
                                    + "and ps_availqty > ( "
                                    + "select "
                                    + "0.5 * sum(l_quantity) "
                                    + "from "
                                    + "lineitem "
                                    + "where "
                                    + "l_partkey = ps_partkey "
                                    + "and l_suppkey = ps_suppkey "
                                    + "and l_shipdate >= date '1994-01-01' "
                                    + "and l_shipdate < date '2002-01-01' + interval '1' year ) "
                                    + ") "
                                    + "and s_nationkey = n_nationkey "
                                    + "and n_name = 'Mouse' "
                                    + "order by s_name" ),
                            ImmutableList.of( new Object[]{} )
=======
                            statement.executeQuery(
                                    """
                                            SELECT
                                                s_name,
                                                s_address
                                            FROM
                                                supplier
                                            JOIN
                                                nation ON s_nationkey = n_nationkey
                                            WHERE
                                                s_suppkey IN (
                                                    SELECT
                                                        ps_suppkey
                                                    FROM
                                                        partsupp
                                                    WHERE
                                                        ps_partkey IN (
                                                            SELECT
                                                                p_partkey
                                                            FROM
                                                                part
                                                            WHERE
                                                                p_name LIKE 'Mou%'
                                                        )
                                                        AND ps_availqty > (
                                                            SELECT
                                                                0.5 * SUM(l_quantity)
                                                            FROM
                                                                lineitem
                                                            WHERE
                                                                l_partkey = ps_partkey
                                                                AND l_suppkey = ps_suppkey
                                                                AND l_shipdate >= DATE '1994-01-01'
                                                                AND l_shipdate < DATE '2002-01-01' + INTERVAL '1' YEAR
                                                        )
                                                )
                                                AND n_name = 'Mouse'
                                            ORDER BY
                                                s_name""" ),
                            ImmutableList.of()
>>>>>>> 250079c0
                    );

                    connection.commit();
                } finally {
                    connection.rollback();
                    dropTables( statement );
                }
            }
        }
    }


<<<<<<< HEAD
    // SELECT NOT POSSIBLE
    // java.lang.AssertionError: type mismatch: ref: INTEGER NOT NULL input: VARCHAR(1) NOT NULL
    @Disabled
=======
>>>>>>> 250079c0
    @Test
    public void testQ21() throws SQLException {
        try ( JdbcConnection polyphenyDbConnection = new JdbcConnection( true ) ) {
            Connection connection = polyphenyDbConnection.getConnection();
            try ( Statement statement = connection.createStatement() ) {
                initTables( statement );

                try {
                    TestHelper.checkResultSet(
                            statement.executeQuery(
                                    """
                                            SELECT
                                                s_name,
                                                COUNT(*) AS numwait
                                            FROM
                                                supplier
                                            JOIN
                                                lineitem l1 ON s_suppkey = l1.l_suppkey
                                            JOIN
                                                orders ON o_orderkey = l1.l_orderkey
                                            JOIN
                                                nation ON s_nationkey = n_nationkey
                                            WHERE
                                                o_orderstatus = 'A'
                                                AND l1.l_receiptdate > l1.l_commitdate
                                                AND EXISTS (
                                                    SELECT
                                                        *
                                                    FROM
                                                        lineitem l2
                                                    WHERE
                                                        l2.l_orderkey = l1.l_orderkey
                                                        AND l2.l_suppkey <> l1.l_suppkey
                                                )
                                                AND NOT EXISTS (
                                                    SELECT
                                                        *
                                                    FROM
                                                        lineitem l3
                                                    WHERE
                                                        l3.l_orderkey = l1.l_orderkey
                                                        AND l3.l_suppkey <> l1.l_suppkey
                                                        AND l3.l_receiptdate > l3.l_commitdate
                                                )
                                                AND n_name = 'Switzerland'
                                            GROUP BY
                                                s_name
                                            ORDER BY
                                                numwait DESC,
                                                s_name
                                            LIMIT 100"""
                            ),
                            ImmutableList.of()
                    );

                    connection.commit();
                } finally {
                    connection.rollback();
                    dropTables( statement );
                }
            }
        }
    }


<<<<<<< HEAD
    // SELECT NOT POSSIBLE
    // Caused by: java.sql.SQLException: General error
    @Disabled
=======
>>>>>>> 250079c0
    @Test
    public void testQ22() throws SQLException {
        try ( JdbcConnection polyphenyDbConnection = new JdbcConnection( true ) ) {
            Connection connection = polyphenyDbConnection.getConnection();
            try ( Statement statement = connection.createStatement() ) {
                initTables( statement );

                try {
                    TestHelper.checkResultSet(
                            statement.executeQuery(
                                    """
                                            SELECT
                                                cntrycode,
                                                COUNT(*) AS numcust,
                                                SUM(c_acctbal) AS totacctbal
                                            FROM
                                                (
                                                    SELECT
                                                        SUBSTRING(c_phone FROM 1 FOR 2) AS cntrycode,
                                                        c_acctbal
                                                    FROM
                                                        customer
                                                    WHERE
                                                        SUBSTRING(c_phone FROM 1 FOR 2) IN (?, ?, ?, ?, ?, ?, ?)
                                                        AND c_acctbal > (
                                                            SELECT
                                                                AVG(c_acctbal)
                                                            FROM
                                                                customer
                                                            WHERE
                                                                c_acctbal > 0.00
                                                                AND SUBSTRING(c_phone FROM 1 FOR 2) IN (?, ?, ?, ?, ?, ?, ?)
                                                        )
                                                        AND NOT EXISTS (
                                                            SELECT
                                                                *
                                                            FROM
                                                                orders
                                                            WHERE
                                                                o_custkey = c_custkey
                                                        )
                                                ) AS custsale
                                            GROUP BY
                                                cntrycode
                                            ORDER BY
                                                cntrycode""" ),
                            ImmutableList.of()
                    );

                    connection.commit();
                } finally {
                    connection.rollback();
                    dropTables( statement );
                }
            }
        }
    }

}<|MERGE_RESOLUTION|>--- conflicted
+++ resolved
@@ -26,21 +26,10 @@
 import java.sql.Statement;
 import lombok.extern.slf4j.Slf4j;
 import org.junit.jupiter.api.BeforeAll;
-<<<<<<< HEAD
-import org.junit.jupiter.api.Disabled;
-import org.junit.jupiter.api.Tag;
-import org.junit.jupiter.api.Test;
-import org.polypheny.db.AdapterTestSuite;
-import org.polypheny.db.TestHelper;
-import org.polypheny.db.TestHelper.JdbcConnection;
-import org.polypheny.db.excluded.FileExcluded;
-import org.polypheny.db.excluded.MonetdbExcluded;
-=======
 import org.junit.jupiter.api.Tag;
 import org.junit.jupiter.api.Test;
 import org.polypheny.db.TestHelper;
 import org.polypheny.db.TestHelper.JdbcConnection;
->>>>>>> 250079c0
 
 /*
  * Table and Queries from https://github.com/polypheny/OLTPBench/tree/polypheny/src/com/oltpbenchmark/benchmarks/tpch
@@ -538,10 +527,6 @@
 
 
     @Test
-<<<<<<< HEAD
-    @Tag("fileExcluded")
-=======
->>>>>>> 250079c0
     public void testDecimal() throws SQLException {
         try ( JdbcConnection polyphenyDbConnection = new JdbcConnection( true ) ) {
             Connection connection = polyphenyDbConnection.getConnection();
@@ -614,10 +599,6 @@
 
 
     @Test
-<<<<<<< HEAD
-    @Tag("fileExcluded")
-=======
->>>>>>> 250079c0
     public void testDecimalDateInt() throws SQLException {
         try ( JdbcConnection polyphenyDbConnection = new JdbcConnection( true ) ) {
             Connection connection = polyphenyDbConnection.getConnection();
@@ -660,10 +641,6 @@
 
 
     @Test
-<<<<<<< HEAD
-    @Tag("fileExcluded")
-=======
->>>>>>> 250079c0
     public void testDateOrderBy() throws SQLException {
         try ( JdbcConnection polyphenyDbConnection = new JdbcConnection( true ) ) {
             Connection connection = polyphenyDbConnection.getConnection();
@@ -712,10 +689,6 @@
 
 
     @Test
-<<<<<<< HEAD
-    @Tag("fileExcluded")
-=======
->>>>>>> 250079c0
     public void testTimeInterval() throws SQLException {
         try ( JdbcConnection polyphenyDbConnection = new JdbcConnection( true ) ) {
             Connection connection = polyphenyDbConnection.getConnection();
@@ -752,10 +725,6 @@
 
 
     @Test
-<<<<<<< HEAD
-    @Tag("fileExcluded")
-=======
->>>>>>> 250079c0
     public void testQ1() throws SQLException {
         try ( JdbcConnection polyphenyDbConnection = new JdbcConnection( true ) ) {
             Connection connection = polyphenyDbConnection.getConnection();
@@ -838,13 +807,6 @@
     }
 
 
-<<<<<<< HEAD
-    // SELECT NOT POSSIBLE
-    // java.lang.AssertionError: type mismatch: ref: VARCHAR(55) NOT NULL input: INTEGER NOT NULL
-    // new Object for result must be created correctly
-    @Disabled
-=======
->>>>>>> 250079c0
     @Test
     public void testQ2() throws SQLException {
         try ( JdbcConnection polyphenyDbConnection = new JdbcConnection( true ) ) {
@@ -899,54 +861,7 @@
                                 p_partkey
                             LIMIT 100""";
                     TestHelper.checkResultSet(
-<<<<<<< HEAD
-                            statement.executeQuery( "select "
-                                    + "s_acctbal, "
-                                    + "s_name, "
-                                    + "n_name, "
-                                    + "p_partkey, "
-                                    + "p_mfgr, "
-                                    + "s_address, "
-                                    + "s_phone, "
-                                    + "s_comment "
-                                    + "from "
-                                    + "part, "
-                                    + "supplier, "
-                                    + "partsupp, "
-                                    + "nation, "
-                                    + "region "
-                                    + "where "
-                                    + "p_partkey = ps_partkey "
-                                    + "and s_suppkey = ps_suppkey "
-                                    + "and p_size = 5 "
-                                    + "and p_type like 'Wireless' "
-                                    + "and s_nationkey = n_nationkey "
-                                    + "and n_regionkey = r_regionkey "
-                                    + "and r_name = 'Basel' "
-                                    + "and ps_supplycost = ( "
-                                    + "select "
-                                    + "min(ps_supplycost) "
-                                    + "from "
-                                    + "partsupp, "
-                                    + "supplier, "
-                                    + "nation, "
-                                    + "region "
-                                    + "where "
-                                    + "p_partkey = ps_partkey "
-                                    + "and s_suppkey = ps_suppkey "
-                                    + "and s_nationkey = n_nationkey "
-                                    + "and n_regionkey = r_regionkey "
-                                    + "and r_name = 'Basel' "
-                                    + ") "
-                                    + "order by "
-                                    + "s_acctbal desc, "
-                                    + "n_name, "
-                                    + "s_name, "
-                                    + "p_partkey "
-                                    + "limit 100" ),
-=======
                             statement.executeQuery( query ),
->>>>>>> 250079c0
                             ImmutableList.of( new Object[]{ 5.15, "SupplierName", "Switzerland", 1, "mfgr", "SupplierAddress", "phone", "SupplierComment" } )
                     );
                     connection.commit();
@@ -960,11 +875,6 @@
 
 
     @Test
-<<<<<<< HEAD
-    @Tag("fileExcluded")
-    @Tag("monetdbExcluded")
-=======
->>>>>>> 250079c0
     public void testQ3() throws SQLException {
         try ( JdbcConnection polyphenyDbConnection = new JdbcConnection( true ) ) {
             Connection connection = polyphenyDbConnection.getConnection();
@@ -1019,10 +929,6 @@
 
 
     @Test
-<<<<<<< HEAD
-    @Tag("fileExcluded")
-=======
->>>>>>> 250079c0
     public void testQ4() throws SQLException {
         try ( JdbcConnection polyphenyDbConnection = new JdbcConnection( true ) ) {
             Connection connection = polyphenyDbConnection.getConnection();
@@ -1078,10 +984,6 @@
     // Original TPC-H query with l_discount between 20.15 - 0.01 and ? + 0.01 does not return a result
     // changed to and l_discount between 20.14 and 20.16
     @Test
-<<<<<<< HEAD
-    @Tag("fileExcluded")
-=======
->>>>>>> 250079c0
     public void testQ6() throws SQLException {
         try ( JdbcConnection polyphenyDbConnection = new JdbcConnection( true ) ) {
             Connection connection = polyphenyDbConnection.getConnection();
@@ -1123,11 +1025,6 @@
 
     // deleted "or (n1.n_name = ? and n2.n_name = ?) " because there is only one nation in this table
     @Test
-<<<<<<< HEAD
-    @Tag("fileExcluded")
-    @Tag("monetdbExcluded")
-=======
->>>>>>> 250079c0
     public void testQ7() throws SQLException {
         try ( JdbcConnection polyphenyDbConnection = new JdbcConnection( true ) ) {
             Connection connection = polyphenyDbConnection.getConnection();
@@ -1196,11 +1093,6 @@
 
 
     @Test
-<<<<<<< HEAD
-    @Tag("fileExcluded")
-    @Tag("monetdbExcluded")
-=======
->>>>>>> 250079c0
     public void testQ8() throws SQLException {
         assumeFalse( System.getProperty( "java.version" ).startsWith( "1.8" ) ); // Out of memory error on Java 8
         try ( JdbcConnection polyphenyDbConnection = new JdbcConnection( true ) ) {
@@ -1270,11 +1162,6 @@
 
 
     @Test
-<<<<<<< HEAD
-    @Tag("fileExcluded")
-    @Tag("monetdbExcluded")
-=======
->>>>>>> 250079c0
     public void testQ9() throws SQLException {
         try ( JdbcConnection polyphenyDbConnection = new JdbcConnection( true ) ) {
             Connection connection = polyphenyDbConnection.getConnection();
@@ -1338,11 +1225,6 @@
 
 
     @Test
-<<<<<<< HEAD
-    @Tag("fileExcluded")
-    @Tag("monetdbExcluded")
-=======
->>>>>>> 250079c0
     public void testQ10() throws SQLException {
         try ( JdbcConnection polyphenyDbConnection = new JdbcConnection( true ) ) {
             Connection connection = polyphenyDbConnection.getConnection();
@@ -1405,13 +1287,6 @@
     }
 
 
-<<<<<<< HEAD
-    // SELECT NOT POSSIBLE
-    // Not possible to Select java.lang.AssertionError: type mismatch: ref: DECIMAL(19, 2) NOT NULL input: INTEGER NOT NULL
-    // renamed value to valueAA
-    //@Disabled
-=======
->>>>>>> 250079c0
     @Test
     public void testQ11() throws SQLException {
         try ( JdbcConnection polyphenyDbConnection = new JdbcConnection( true ) ) {
@@ -1421,35 +1296,6 @@
 
                 try {
                     TestHelper.checkResultSet(
-<<<<<<< HEAD
-                            statement.executeQuery( "select "
-                                    + "ps_partkey, "
-                                    + "sum(ps_supplycost * ps_availqty) as valueAA "
-                                    + "from "
-                                    + "partsupp, "
-                                    + "supplier, "
-                                    + "nation "
-                                    + "where "
-                                    + "ps_suppkey = s_suppkey "
-                                    + "and s_nationkey = n_nationkey "
-                                    + "and n_name = 'Switzerland' "
-                                    + "group by "
-                                    + "ps_partkey having "
-                                    + "sum(ps_supplycost * ps_availqty) > ( "
-                                    + "select "
-                                    + "sum(ps_supplycost * ps_availqty) * 0.00001 "
-                                    + "from "
-                                    + "partsupp, "
-                                    + "supplier, "
-                                    + "nation "
-                                    + "where "
-                                    + "ps_suppkey = s_suppkey "
-                                    + "and s_nationkey = n_nationkey "
-                                    + "and n_name = 'Switzerland' "
-                                    + ") "
-                                    + "order by "
-                                    + "valueAA desc" ),
-=======
                             statement.executeQuery( """
                                     SELECT
                                         ps_partkey,
@@ -1479,7 +1325,6 @@
                                         )
                                     ORDER BY
                                         valueAA DESC""" ),
->>>>>>> 250079c0
                             ImmutableList.of( new Object[]{ 1, 176.05 } )
                     );
 
@@ -1493,13 +1338,6 @@
     }
 
 
-<<<<<<< HEAD
-    // Select not possible
-    // Caused by: java.sql.SQLSyntaxErrorException: data type cast needed for parameter or null literal in statement [SELECT "t0"."l_shipmode", COALESCE(SUM(CASE WHEN "t1"."o_orderpriority" = ? OR "t1"."o_orderpriority" = ? THEN ? ELSE ? END), 0) AS "high_line_count", COALESCE(SUM(CASE WHEN "t1"."o_orderpriority" <> ? AND "t1"."o_orderpriority" <> ? THEN ? ELSE ? END), 0) AS "low_line_count"
-    // changed and l_shipmode in (?,?) to and l_shipmode = 'mode'
-    //@Disabled
-=======
->>>>>>> 250079c0
     @Test
     public void testQ12() throws SQLException {
         try ( JdbcConnection polyphenyDbConnection = new JdbcConnection( true ) ) {
@@ -1534,38 +1372,7 @@
                             ORDER BY
                                 l_shipmode""";
                     TestHelper.checkResultSet(
-<<<<<<< HEAD
-                            statement.executeQuery( "select "
-                                    + "l_shipmode, "
-                                    + "sum(case "
-                                    + "when o_orderpriority = 'orderPriority' "
-                                    + "or o_orderpriority = 'orderPriority1' "
-                                    + "then 1 "
-                                    + "else 0 "
-                                    + "end) as high_line_count, "
-                                    + "sum(case "
-                                    + "when o_orderpriority <> 'orderPriority' "
-                                    + "and o_orderpriority <> 'orderPriority1' "
-                                    + "then 1 "
-                                    + "else 0 "
-                                    + "end) as low_line_count "
-                                    + "from "
-                                    + "orders, "
-                                    + "lineitem "
-                                    + "where "
-                                    + "o_orderkey = l_orderkey "
-                                    + "and l_shipmode = 'mode' "
-                                    + "and l_commitdate < l_receiptdate "
-                                    + "and l_shipdate < l_commitdate "
-                                    + "and l_receiptdate >= date '2020-07-03'  "
-                                    + "and l_receiptdate < date '2020-07-03'  + interval '1' year "
-                                    + "group by "
-                                    + "l_shipmode "
-                                    + "order by "
-                                    + "l_shipmode" ),
-=======
                             statement.executeQuery( query ),
->>>>>>> 250079c0
                             ImmutableList.of()
                     );
 
@@ -1599,40 +1406,6 @@
                                 c_custkey
                             """;
                     TestHelper.checkResultSet(
-<<<<<<< HEAD
-                            statement.executeQuery( "select "
-                                    + "count(o_orderkey) "
-                                    + "from "
-                                    + "customer left outer join orders on "
-                                    + "c_custkey = o_custkey "
-                                    + "and o_comment not like 'fast'"
-                                    + " group by c_custkey" ),
-                            ImmutableList.of( new Object[]{
-                                    0L
-                            } ) );
-
-                    TestHelper.checkResultSet(
-                            statement.executeQuery( "select "
-                                    + "c_count, "
-                                    + "count(*) as custdist "
-                                    + "from "
-                                    + "( "
-                                    + "select "
-                                    + "c_custkey, "
-                                    + "count(o_orderkey) as c_count "
-                                    + "from "
-                                    + "customer left outer join orders on "
-                                    + "c_custkey = o_custkey "
-                                    + "and o_comment not like 'fast' "
-                                    + "group by "
-                                    + "c_custkey "
-                                    + ") as c_orders "
-                                    + "group by "
-                                    + "c_count "
-                                    + "order by "
-                                    + "custdist desc, "
-                                    + "c_count desc" ),
-=======
                             statement.executeQuery( query ),
                             ImmutableList.of( new Object[]{ 0L } ) );
 
@@ -1659,7 +1432,6 @@
                                 c_count DESC""";
                     TestHelper.checkResultSet(
                             statement.executeQuery( queryFull ),
->>>>>>> 250079c0
                             ImmutableList.of( q13_TEST_DATA )
                     );
 
@@ -1681,10 +1453,6 @@
 
 
     @Test
-<<<<<<< HEAD
-    @Tag("fileExcluded")
-=======
->>>>>>> 250079c0
     public void testQ14() throws SQLException {
         try ( JdbcConnection polyphenyDbConnection = new JdbcConnection( true ) ) {
             Connection connection = polyphenyDbConnection.getConnection();
@@ -1731,10 +1499,6 @@
 
 
     @Test
-<<<<<<< HEAD
-    @Tag("fileExcluded")
-=======
->>>>>>> 250079c0
     public void testQ15() throws SQLException {
         try ( JdbcConnection polyphenyDbConnection = new JdbcConnection( true ) ) {
             Connection connection = polyphenyDbConnection.getConnection();
@@ -1791,12 +1555,6 @@
     }
 
 
-<<<<<<< HEAD
-    // Select not possible
-    // Caused by: org.hsqldb.HsqlException: data type cast needed for parameter or null literal
-    //@Disabled
-=======
->>>>>>> 250079c0
     @Test
     public void testQ16() throws SQLException {
         try ( JdbcConnection polyphenyDbConnection = new JdbcConnection( true ) ) {
@@ -1806,38 +1564,6 @@
 
                 try {
                     TestHelper.checkResultSet(
-<<<<<<< HEAD
-                            statement.executeQuery( "select "
-                                    + "p_brand, "
-                                    + "p_type, "
-                                    + "p_size, "
-                                    + "count(distinct ps_suppkey) as supplier_cnt "
-                                    + "from "
-                                    + "partsupp, "
-                                    + "part "
-                                    + "where "
-                                    + "p_partkey = ps_partkey "
-                                    + "and p_brand <> 'Logitec' "
-                                    + "and p_type not like 'Wireless' "
-                                    + "and p_size in (5, 10, 20, 100, 1, 7, 4, 2)  "
-                                    + "and ps_suppkey not in ( "
-                                    + "select "
-                                    + "s_suppkey "
-                                    + "from "
-                                    + "supplier "
-                                    + "where "
-                                    + "s_comment like 'SupplierComment' "
-                                    + ") "
-                                    + "group by "
-                                    + "p_brand, "
-                                    + "p_type, "
-                                    + "p_size "
-                                    + "order by "
-                                    + "supplier_cnt desc, "
-                                    + "p_brand, "
-                                    + "p_type, "
-                                    + "p_size" ),
-=======
                             statement.executeQuery( """
                                     SELECT
                                         p_brand,
@@ -1869,7 +1595,6 @@
                                         p_brand,
                                         p_type,
                                         p_size""" ),
->>>>>>> 250079c0
                             ImmutableList.of()
                     );
 
@@ -1937,11 +1662,7 @@
     // Select not possible
     // Caused by: org.hsqldb.HsqlException: data type of expression is not boolean
     // java.lang.RuntimeException: While executing SQL [SELECT "t8"."c_name", "t8"."c_custkey", "t8"."o_orderkey", "t8"."o_orderdate", "t8"."o_totalprice", COALESCE(SUM("t"."l_quantity"), 0) FROM (SELECT "t6"."c_custkey", "t6"."c_name", "t6"."o_orderkey", "t6"."o_totalprice", "t6"."o_orderdate", COALESCE(SUM("t"."l_quantity"), 0) FROM (SELECT "col72" AS "l_orderkey", "col76" AS "l_quantity" FROM "PUBLIC"."tab12") AS "t" INNER JOIN (SELECT "t5"."c_custkey", "t5"."c_name", "t4"."o_orderkey", "t4"."o_custkey", "t4"."o_totalprice", "t4"."o_orderdate", "t2"."col72" AS "l_orderkey" FROM (SELECT "col72" FROM (SELECT "col72", "col76" FROM "PUBLIC"."tab12" GROUP BY "col72", "col76" HAVING "col76" > ?) AS "t1" GROUP BY "col72") AS "t2" INNER JOIN (SELECT "col63" AS "o_orderkey", "col64" AS "o_custkey", "col66" AS "o_totalprice", "col67" AS "o_orderdate" FROM "PUBLIC"."tab11" WHERE ?) AS "t4" ON "t2"."col72" = "t4"."o_orderkey" INNER JOIN (SELECT "col55" AS "c_custkey", "col56" AS "c_name" FROM "PUBLIC"."tab10") AS "t5" ON "t4"."o_custkey" = "t5"."c_custkey") AS "t6" ON "t"."l_orderkey" = "t6"."o_orderkey" GROUP BY "t6"."c_custkey", "t6"."c_name", "t6"."o_orderkey", "t6"."o_totalprice", "t6"."o_orderdate" ORDER BY "t6"."o_totalprice" DESC, "t6"."o_orderdate") AS "t8"] on JDBC sub-schema
-<<<<<<< HEAD
-    @Disabled
-=======
     //@Disabled
->>>>>>> 250079c0
     @Test
     public void testQ18() throws SQLException {
         try ( JdbcConnection polyphenyDbConnection = new JdbcConnection( true ) ) {
@@ -2066,12 +1787,6 @@
     }
 
 
-<<<<<<< HEAD
-    // SELECT NOT POSSIBLE
-    // java.lang.AssertionError: type mismatch: ref: VARCHAR(25) NOT NULL input: INTEGER NOT NULL
-    @Disabled
-=======
->>>>>>> 250079c0
     @Test
     public void testQ20() throws SQLException {
         try ( JdbcConnection polyphenyDbConnection = new JdbcConnection( true ) ) {
@@ -2081,43 +1796,6 @@
 
                 try {
                     TestHelper.checkResultSet(
-<<<<<<< HEAD
-                            statement.executeQuery( "select "
-                                    + "s_name, "
-                                    + "s_address "
-                                    + "from "
-                                    + "supplier, "
-                                    + "nation "
-                                    + "where "
-                                    + "s_suppkey in ( "
-                                    + "select "
-                                    + "ps_suppkey "
-                                    + "from "
-                                    + "partsupp "
-                                    + "where "
-                                    + "ps_partkey in ( "
-                                    + "select "
-                                    + "p_partkey "
-                                    + "from "
-                                    + "part "
-                                    + "where "
-                                    + "p_name like 'Mou%' ) "
-                                    + "and ps_availqty > ( "
-                                    + "select "
-                                    + "0.5 * sum(l_quantity) "
-                                    + "from "
-                                    + "lineitem "
-                                    + "where "
-                                    + "l_partkey = ps_partkey "
-                                    + "and l_suppkey = ps_suppkey "
-                                    + "and l_shipdate >= date '1994-01-01' "
-                                    + "and l_shipdate < date '2002-01-01' + interval '1' year ) "
-                                    + ") "
-                                    + "and s_nationkey = n_nationkey "
-                                    + "and n_name = 'Mouse' "
-                                    + "order by s_name" ),
-                            ImmutableList.of( new Object[]{} )
-=======
                             statement.executeQuery(
                                     """
                                             SELECT
@@ -2158,25 +1836,18 @@
                                             ORDER BY
                                                 s_name""" ),
                             ImmutableList.of()
->>>>>>> 250079c0
-                    );
-
-                    connection.commit();
-                } finally {
-                    connection.rollback();
-                    dropTables( statement );
-                }
-            }
-        }
-    }
-
-
-<<<<<<< HEAD
-    // SELECT NOT POSSIBLE
-    // java.lang.AssertionError: type mismatch: ref: INTEGER NOT NULL input: VARCHAR(1) NOT NULL
-    @Disabled
-=======
->>>>>>> 250079c0
+                    );
+
+                    connection.commit();
+                } finally {
+                    connection.rollback();
+                    dropTables( statement );
+                }
+            }
+        }
+    }
+
+
     @Test
     public void testQ21() throws SQLException {
         try ( JdbcConnection polyphenyDbConnection = new JdbcConnection( true ) ) {
@@ -2242,12 +1913,6 @@
     }
 
 
-<<<<<<< HEAD
-    // SELECT NOT POSSIBLE
-    // Caused by: java.sql.SQLException: General error
-    @Disabled
-=======
->>>>>>> 250079c0
     @Test
     public void testQ22() throws SQLException {
         try ( JdbcConnection polyphenyDbConnection = new JdbcConnection( true ) ) {
