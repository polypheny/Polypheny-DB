--- conflicted
+++ resolved
@@ -29,10 +29,6 @@
 import org.junit.jupiter.api.BeforeAll;
 import org.junit.jupiter.api.Tag;
 import org.junit.jupiter.api.Test;
-<<<<<<< HEAD
-import org.polypheny.db.AdapterTestSuite;
-=======
->>>>>>> 250079c0
 import org.polypheny.db.PolyImplementation;
 import org.polypheny.db.ResultIterator;
 import org.polypheny.db.TestHelper;
@@ -40,11 +36,6 @@
 import org.polypheny.db.algebra.AlgNode;
 import org.polypheny.db.algebra.AlgRoot;
 import org.polypheny.db.algebra.constant.Kind;
-<<<<<<< HEAD
-import org.polypheny.db.excluded.CottontailExcluded;
-import org.polypheny.db.excluded.FileExcluded;
-=======
->>>>>>> 250079c0
 import org.polypheny.db.tools.AlgBuilder;
 import org.polypheny.db.transaction.Transaction;
 import org.polypheny.db.transaction.TransactionException;
@@ -110,11 +101,6 @@
 
 
     @Test
-<<<<<<< HEAD
-    @Tag("fileExcluded")
-    @Tag("cottontailExcluded")
-=======
->>>>>>> 250079c0
     public void nestedSelect() throws SQLException {
         try ( TestHelper.JdbcConnection polyphenyDbConnection = new TestHelper.JdbcConnection( true ) ) {
             Connection connection = polyphenyDbConnection.getConnection();
@@ -210,7 +196,6 @@
                 );
                 TestHelper.checkResultSet(
                         statement.executeQuery( "SELECT id FROM TABLEC WHERE category='AC' AND EXISTS (SELECT * FROM TABLEB WHERE age > 19 AND TABLEB.id = TABLEC.id)" ),
-<<<<<<< HEAD
                         expectedResult
                 );
             }
@@ -218,14 +203,14 @@
     }
 
 
-    @Test // todo dl move
+    @Test
     public void getRowsTest() {
         Transaction trx = TestHelper.getInstance().getTransaction();
         org.polypheny.db.transaction.Statement statement = trx.createStatement();
 
         AlgBuilder builder = AlgBuilder.create( statement );
 
-        AlgNode scan = builder.scan( "public", "TableC" ).build();
+        AlgNode scan = builder.relScan( "public", "TableC" ).build();
         PolyImplementation impl = statement.getQueryProcessor().prepareQuery( AlgRoot.of( scan, Kind.SELECT ), false );
 
         ResultIterator iter = impl.execute( statement, 2 );
@@ -257,66 +242,15 @@
                 );
                 TestHelper.checkResultSet(
                         statement.executeQuery( sql ),
-=======
->>>>>>> 250079c0
-                        expectedResult
-                );
-            }
-        }
-    }
-
-
-    @Test
-<<<<<<< HEAD
-=======
-    public void getRowsTest() {
-        Transaction trx = TestHelper.getInstance().getTransaction();
-        org.polypheny.db.transaction.Statement statement = trx.createStatement();
-
-        AlgBuilder builder = AlgBuilder.create( statement );
-
-        AlgNode scan = builder.relScan( "public", "TableC" ).build();
-        PolyImplementation impl = statement.getQueryProcessor().prepareQuery( AlgRoot.of( scan, Kind.SELECT ), false );
-
-        ResultIterator iter = impl.execute( statement, 2 );
-        List<List<PolyValue>> first = iter.getNextBatch();
-        List<List<PolyValue>> others = iter.getNextBatch();
-
-        assertEquals( 2, first.size() );
-        assertEquals( 1, others.size() );
-        try {
-            iter.close();
-            trx.commit();
-        } catch ( TransactionException | Exception e ) {
-            throw new RuntimeException( e );
-        }
-    }
-
-
-    @Test
-    public void databaseTest() throws SQLException {
-        String sql = "SELECT * FROM APP.public.TableC";
-
-        try ( TestHelper.JdbcConnection polyphenyDbConnection = new TestHelper.JdbcConnection( true ) ) {
-            Connection connection = polyphenyDbConnection.getConnection();
-            try ( Statement statement = connection.createStatement() ) {
-                List<Object[]> expectedResult = ImmutableList.of(
-                        new Object[]{ 15, "AB", 8200 },
-                        new Object[]{ 25, "AB", 8201 },
-                        new Object[]{ 98, "AC", 8203 }
-                );
-                TestHelper.checkResultSet(
-                        statement.executeQuery( sql ),
-                        expectedResult,
-                        true
-                );
-            }
-        }
-    }
-
-
-    @Test
->>>>>>> 250079c0
+                        expectedResult,
+                        true
+                );
+            }
+        }
+    }
+
+
+    @Test
     public void insertUpdateTest() throws SQLException {
         String ddl = "CREATE TABLE my_table (column1 INT NOT NULL, column2 VARCHAR(255), column3 INT, PRIMARY KEY (column1))";
         String insert = "INSERT INTO my_table (column1, column2, column3) VALUES (1, 'v1', 100), (2, 'v2', 200), (3, 'v3', 300)";
