--- conflicted
+++ resolved
@@ -80,8 +80,6 @@
             }
         }
 
-<<<<<<< HEAD
-=======
     }
 
 
@@ -95,7 +93,6 @@
                 statement.execute( select );
             }
         }
->>>>>>> 18d3cce9
     }
 
 
@@ -117,10 +114,6 @@
 
 
     @Test
-<<<<<<< HEAD
-    @Tag("cottontailExcluded")
-=======
->>>>>>> 18d3cce9
     public void nestedSelect() throws SQLException {
         try ( TestHelper.JdbcConnection polyphenyDbConnection = new TestHelper.JdbcConnection( true ) ) {
             Connection connection = polyphenyDbConnection.getConnection();
@@ -223,22 +216,14 @@
     }
 
 
-<<<<<<< HEAD
-    @Test // todo dl move
-=======
-    @Test
->>>>>>> 18d3cce9
+    @Test
     public void getRowsTest() {
         Transaction trx = TestHelper.getInstance().getTransaction();
         org.polypheny.db.transaction.Statement statement = trx.createStatement();
 
         AlgBuilder builder = AlgBuilder.create( statement );
 
-<<<<<<< HEAD
-        AlgNode scan = builder.scan( "public", "TableC" ).build();
-=======
         AlgNode scan = builder.relScan( "public", "TableC" ).build();
->>>>>>> 18d3cce9
         PolyImplementation impl = statement.getQueryProcessor().prepareQuery( AlgRoot.of( scan, Kind.SELECT ), false );
 
         ResultIterator iter = impl.execute( statement, 2 );
@@ -280,12 +265,8 @@
 
     @Test
     public void insertUpdateTest() throws SQLException {
-<<<<<<< HEAD
-        String ddl = "CREATE TABLE my_table (column1 INT NOT NULL, column2 VARCHAR(255), column3 INT, PRIMARY KEY (column1))";
-=======
         String ddl1 = "DROP TABLE IF EXISTS my_table";
         String ddl2 = "CREATE TABLE my_table (column1 INT NOT NULL, column2 VARCHAR(255), column3 INT, PRIMARY KEY (column1))";
->>>>>>> 18d3cce9
         String insert = "INSERT INTO my_table (column1, column2, column3) VALUES (1, 'v1', 100), (2, 'v2', 200), (3, 'v3', 300)";
         String update = "UPDATE my_table SET column2 = 'foo' WHERE column1 = 1 AND column3 = 100";
 
@@ -293,12 +274,8 @@
             Connection connection = polyphenyDbConnection.getConnection();
             try ( Statement statement = connection.createStatement() ) {
 
-<<<<<<< HEAD
-                statement.executeUpdate( ddl );
-=======
                 statement.executeUpdate( ddl1 );
                 statement.executeUpdate( ddl2 );
->>>>>>> 18d3cce9
                 statement.executeUpdate( insert );
                 statement.executeUpdate( update );
 
