--- conflicted
+++ resolved
@@ -236,7 +236,6 @@
                             statement.executeQuery( "SELECT id FROM arraytest WHERE intarray = array[1,2]" ),
                             ImmutableList.of( new Object[]{ 1 } ) );
 
-<<<<<<< HEAD
                 TestHelper.checkResultSet(
                         statement.executeQuery( "SELECT id FROM arraytest WHERE bigintarray = array[9999999,8888888]" ),
                         ImmutableList.of( new Object[]{ 1 } ) );
@@ -260,17 +259,12 @@
                 TestHelper.checkResultSet(
                         statement.executeQuery( "SELECT intarray FROM arraytest WHERE varchararray = array[ 'foo', 'bar' ]" ),
                         ImmutableList.of( new Object[]{ new Object[]{ 1, 2 } } ) );
-=======
-                    TestHelper.checkResultSet(
-                            statement.executeQuery( "SELECT intarray FROM arraytest WHERE varchararray = array[ 'foo', 'bar' ]" ),
-                            ImmutableList.of( new Object[]{ new Object[]{ 1, 2 } } ) );
-
-                    connection.commit();
-                } finally {
-                    statement.executeUpdate( "DROP TABLE arraytest" );
-                    connection.commit();
-                }
->>>>>>> 3dce2eab
+
+                    connection.commit();
+                } finally {
+                    statement.executeUpdate( "DROP TABLE arraytest" );
+                    connection.commit();
+                }
 
             }
         }
