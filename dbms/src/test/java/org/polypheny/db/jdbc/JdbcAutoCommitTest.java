--- conflicted
+++ resolved
@@ -51,19 +51,7 @@
     }
 
 
-<<<<<<< HEAD
-    private final boolean useAutoCommit;
-
-
-    public JdbcAutoCommitTest( boolean useAutoCommit ) {
-        this.useAutoCommit = useAutoCommit;
-    }
-
-
-    @ParameterizedTest
-=======
     @ParameterizedTest(name = "Auto-Committing: {0}")
->>>>>>> 250079c0
     @ValueSource(booleans = { false, true })
     public void testDDl( boolean useAutoCommit ) throws SQLException {
         try ( JdbcConnection polyphenyDbConnection = new JdbcConnection( useAutoCommit ) ) {
@@ -87,11 +75,7 @@
     }
 
 
-<<<<<<< HEAD
-    @ParameterizedTest
-=======
     @ParameterizedTest(name = "Auto-Committing: {0}")
->>>>>>> 250079c0
     @ValueSource(booleans = { false, true })
     public void testDml( boolean useAutoCommit ) throws SQLException {
         try ( JdbcConnection polyphenyDbConnection = new JdbcConnection( useAutoCommit ) ) {
