/*
 * Copyright 2019-2024 The Polypheny Project
 *
 * Licensed under the Apache License, Version 2.0 (the "License");
 * you may not use this file except in compliance with the License.
 * You may obtain a copy of the License at
 *
 * http://www.apache.org/licenses/LICENSE-2.0
 *
 * Unless required by applicable law or agreed to in writing, software
 * distributed under the License is distributed on an "AS IS" BASIS,
 * WITHOUT WARRANTIES OR CONDITIONS OF ANY KIND, either express or implied.
 * See the License for the specific language governing permissions and
 * limitations under the License.
 */

package org.polypheny.db.jdbc;


import static org.junit.jupiter.api.Assertions.assertEquals;

import com.google.common.collect.ImmutableList;
import java.sql.Connection;
import java.sql.ResultSet;
import java.sql.ResultSetMetaData;
import java.sql.SQLException;
import java.sql.Statement;
import java.util.List;
import lombok.extern.slf4j.Slf4j;
import org.junit.jupiter.api.AfterAll;
import org.junit.jupiter.api.BeforeAll;
import org.junit.jupiter.api.Test;
import org.junit.jupiter.params.ParameterizedTest;
import org.junit.jupiter.params.provider.ValueSource;
import org.polypheny.db.TestHelper;
import org.polypheny.db.TestHelper.JdbcConnection;


@SuppressWarnings({ "SqlDialectInspection", "SqlNoDataSourceInspection" })
@Slf4j
public class JdbcMetaTest {


    private static TestHelper helper;


    @BeforeAll
    public static void start() throws SQLException {
        // Ensures that Polypheny-DB is running
        helper = TestHelper.getInstance();
        addTestData();
    }


    private static void addTestData() throws SQLException {
        try ( JdbcConnection jdbcConnection = new JdbcConnection( false ) ) {
            Connection connection = jdbcConnection.getConnection();
            try ( Statement statement = connection.createStatement() ) {
                statement.executeUpdate( "CREATE SCHEMA test" );
                statement.executeUpdate( "CREATE TABLE foo( id INTEGER NOT NULL, name VARCHAR(20) NULL, bar VARCHAR(33) COLLATE CASE SENSITIVE, PRIMARY KEY (id) )" );
                statement.executeUpdate( "CREATE TABLE test.foo2( id INTEGER NOT NULL, name VARCHAR(20) NOT NULL, foobar VARCHAR(33) NULL, PRIMARY KEY (id, name) )" );
                statement.executeUpdate( "ALTER TABLE test.foo2 ADD CONSTRAINT u_foo1 UNIQUE (name, foobar)" );
                statement.executeUpdate( "ALTER TABLE foo ADD CONSTRAINT fk_foo_1 FOREIGN KEY (name, bar) REFERENCES test.foo2(name, foobar) ON UPDATE RESTRICT ON DELETE RESTRICT" );
                statement.executeUpdate( "ALTER TABLE test.foo2 ADD CONSTRAINT fk_foo_2 FOREIGN KEY (id) REFERENCES public.foo(id)" );

                if ( helper.storeSupportsIndex() ) {
                    statement.executeUpdate( "ALTER TABLE foo ADD UNIQUE INDEX i_foo ON id ON STORE hsqldb" );
                    statement.executeUpdate( "ALTER TABLE test.foo2 ADD INDEX i_foo2 ON (name, foobar) USING \"default\" ON STORE hsqldb" );
                }

                connection.commit();
            }
        }
    }


    @AfterAll
    public static void stop() throws SQLException {
        try ( JdbcConnection jdbcConnection = new JdbcConnection( false ) ) {
            Connection connection = jdbcConnection.getConnection();
            try ( Statement statement = connection.createStatement() ) {
                statement.executeUpdate( "ALTER TABLE test.foo2 DROP FOREIGN KEY fk_foo_2 " );
                statement.executeUpdate( "DROP TABLE foo" );
                statement.executeUpdate( "DROP SCHEMA test" ); // todo There should be an alias to use the SQL default term SCHEMA instead of NAMESPACE
                connection.commit();
            }
        }
    }

    // --------------- Tests ---------------


    @SuppressWarnings("SqlSourceToSinkFlow")
    @ParameterizedTest(name = "Namespace creation using keyword: {0}")
    @ValueSource(strings = { "SCHEMA", "NAMESPACE" })
    public void testNamespaceCreation( String name ) throws SQLException {
        try ( JdbcConnection jdbcConnection = new JdbcConnection( false ) ) {
            Connection connection = jdbcConnection.getConnection();
            try ( Statement statement = connection.createStatement() ) {
                statement.executeUpdate( String.format( "CREATE %s namespacetest", name ) );
                statement.executeUpdate( String.format( "DROP %s namespacetest", name ) );
                statement.executeUpdate( String.format( "CREATE GRAPH %s namespacetest", name ) );
                statement.executeUpdate( String.format( "DROP %s namespacetest", name ) );
                statement.executeUpdate( String.format( "CREATE DOCUMENT %s namespacetest", name ) );
                statement.executeUpdate( String.format( "DROP %s namespacetest", name ) );
                connection.commit();
            }
        }
    }


    @Test
    public void testMetaGetTables() throws SQLException {
        try ( JdbcConnection polyphenyDbConnection = new JdbcConnection( false ) ) {
            Connection connection = polyphenyDbConnection.getConnection();
            ResultSet resultSet = connection.getMetaData().getTables( null, null, null, null );
            ResultSetMetaData rsmd = resultSet.getMetaData();

            // Check number of columns
            int totalColumns = rsmd.getColumnCount();
            assertEquals( 11, totalColumns, "Wrong number of columns" );

            // Check column names
            assertEquals( "TABLE_CAT", rsmd.getColumnName( 1 ), "Wrong column name" );
            assertEquals( "TABLE_SCHEM", rsmd.getColumnName( 2 ), "Wrong column name" );
            assertEquals( "TABLE_NAME", rsmd.getColumnName( 3 ), "Wrong column name" );
            assertEquals( "TABLE_TYPE", rsmd.getColumnName( 4 ), "Wrong column name" );
            assertEquals( "REMARKS", rsmd.getColumnName( 5 ), "Wrong column name" );
            assertEquals( "TYPE_CAT", rsmd.getColumnName( 6 ), "Wrong column name" );
            assertEquals( "TYPE_SCHEM", rsmd.getColumnName( 7 ), "Wrong column name" );
            assertEquals( "TYPE_NAME", rsmd.getColumnName( 8 ), "Wrong column name" );
            assertEquals( "SELF_REFERENCING_COL_NAME", rsmd.getColumnName( 9 ), "Wrong column name" );
            assertEquals( "REF_GENERATION", rsmd.getColumnName( 10 ), "Wrong column name" );
            assertEquals( "OWNER", rsmd.getColumnName( 11 ), "Wrong column name" );

            // Check data
            final Object[] tableFoo = new Object[]{ "APP", "public", "foo", "ENTITY", "", null, null, null, null, null, "pa" };
            final Object[] tableFoo2 = new Object[]{ "APP", "test", "foo2", "ENTITY", "", null, null, null, null, null, "pa" };
            TestHelper.checkResultSet(
                    connection.getMetaData().getTables( "APP", null, "foo", null ),
                    ImmutableList.of( tableFoo ) );
            TestHelper.checkResultSet(
                    connection.getMetaData().getTables( "AP_", "%", "foo2", null ),
                    ImmutableList.of( tableFoo2 ) );
            TestHelper.checkResultSet(
                    connection.getMetaData().getTables( null, null, "foo%", null ),
                    ImmutableList.of( tableFoo, tableFoo2 ), true );
            TestHelper.checkResultSet(
                    connection.getMetaData().getTables( "%", "test", "%", null ),
                    ImmutableList.of( tableFoo2 ) );
            TestHelper.checkResultSet(
                    connection.getMetaData().getTables( "%", "tes_", "foo_", null ),
                    ImmutableList.of( tableFoo2 ) );
        }
    }


    @Test
    public void testMetaGetColumns() throws SQLException {
        try ( JdbcConnection polyphenyDbConnection = new JdbcConnection( false ) ) {
            Connection connection = polyphenyDbConnection.getConnection();
            ResultSet resultSet = connection.getMetaData().getColumns( null, null, null, null );
            ResultSetMetaData rsmd = resultSet.getMetaData();

            // Check number of columns
            int totalColumns = rsmd.getColumnCount();
            assertEquals( 19, totalColumns, "Wrong number of columns" );

            // Check column names
            assertEquals( "TABLE_CAT", rsmd.getColumnName( 1 ) );
            assertEquals( "TABLE_SCHEM", rsmd.getColumnName( 2 ) );
            assertEquals( "TABLE_NAME", rsmd.getColumnName( 3 ) );
            assertEquals( "COLUMN_NAME", rsmd.getColumnName( 4 ) );
            assertEquals( "DATA_TYPE", rsmd.getColumnName( 5 ) );
            assertEquals( "TYPE_NAME", rsmd.getColumnName( 6 ) );
            assertEquals( "COLUMN_SIZE", rsmd.getColumnName( 7 ) );
            assertEquals( "BUFFER_LENGTH", rsmd.getColumnName( 8 ) );
            assertEquals( "DECIMAL_DIGITS", rsmd.getColumnName( 9 ) );
            assertEquals( "NUM_PREC_RADIX", rsmd.getColumnName( 10 ) );
            assertEquals( "NULLABLE", rsmd.getColumnName( 11 ) );
            assertEquals( "REMARKS", rsmd.getColumnName( 12 ) );
            assertEquals( "COLUMN_DEF", rsmd.getColumnName( 13 ) );
            assertEquals( "SQL_DATA_TYPE", rsmd.getColumnName( 14 ) );
            assertEquals( "SQL_DATETIME_SUB", rsmd.getColumnName( 15 ) );
            assertEquals( "CHAR_OCTET_LENGTH", rsmd.getColumnName( 16 ) );
            assertEquals( "ORDINAL_POSITION", rsmd.getColumnName( 17 ) );
            assertEquals( "IS_NULLABLE", rsmd.getColumnName( 18 ) );
            assertEquals( "COLLATION", rsmd.getColumnName( 19 ) );

            // Check data
            final Object[] columnId = new Object[]{ "APP", "public", "foo", "id", 4, "INTEGER", null, null, null, null, 0, "", null, null, null, null, 1, "NO", null };
            final Object[] columnName = new Object[]{ "APP", "public", "foo", "name", 12, "VARCHAR", 20, null, null, null, 1, "", null, null, null, null, 2, "YES", "CASE_INSENSITIVE" };
            final Object[] columnBar = new Object[]{ "APP", "public", "foo", "bar", 12, "VARCHAR", 33, null, null, null, 1, "", null, null, null, null, 3, "YES", "CASE_SENSITIVE" };
            TestHelper.checkResultSet(
                    connection.getMetaData().getColumns( "APP", null, "foo", null ),
                    ImmutableList.of( columnId, columnName, columnBar ) );
            TestHelper.checkResultSet(
                    connection.getMetaData().getColumns( "APP", null, "foo", "id" ),
                    ImmutableList.of( columnId ) );
            TestHelper.checkResultSet(
                    connection.getMetaData().getColumns( "APP", null, "foo", "id%" ),
                    ImmutableList.of( columnId ) );
        }
    }


    @Test
    public void testMetaGetSchemas() throws SQLException {
        try ( JdbcConnection polyphenyDbConnection = new JdbcConnection( false ) ) {
            Connection connection = polyphenyDbConnection.getConnection();
            ResultSet resultSet = connection.getMetaData().getSchemas( null, null );
            ResultSetMetaData rsmd = resultSet.getMetaData();

            // Check number of columns
            int totalColumns = rsmd.getColumnCount();
            assertEquals( 4, totalColumns, "Wrong number of columns" );

            // Check column names
            assertEquals( "TABLE_SCHEM", rsmd.getColumnName( 1 ) );
            assertEquals( "TABLE_CATALOG", rsmd.getColumnName( 2 ) );
            assertEquals( "OWNER", rsmd.getColumnName( 3 ) );
            assertEquals( "SCHEMA_TYPE", rsmd.getColumnName( 4 ) );

            // Check data
            final Object[] schemaPublic = new Object[]{ "public", "APP", "pa", "RELATIONAL" };
<<<<<<< HEAD
=======
            //final Object[] schemaDoc = new Object[]{ "doc", "APP", "pa", "DOCUMENT" };
>>>>>>> 2dbce56b
            final Object[] schemaTest = new Object[]{ "test", "APP", "pa", "RELATIONAL" };

            TestHelper.checkResultSet(
                    connection.getMetaData().getSchemas( "APP", null ),
                    ImmutableList.of( schemaPublic, schemaTest ) );
            TestHelper.checkResultSet(
                    connection.getMetaData().getSchemas( "%", "%" ),
                    ImmutableList.of( schemaPublic, schemaTest ) );
            TestHelper.checkResultSet(
                    connection.getMetaData().getSchemas( "APP", "test" ),
                    ImmutableList.of( schemaTest ) );
            TestHelper.checkResultSet(
                    connection.getMetaData().getSchemas( null, "public" ),
                    ImmutableList.of( schemaPublic ) );
            TestHelper.checkResultSet(
                    connection.getMetaData().getSchemas( "AP_", "pub%" ),
                    ImmutableList.of( schemaPublic ) );
        }
    }


    @Test
    public void testColumnPrivilegesThrowsExceptionIfStrict() throws SQLException {
        try ( JdbcConnection polyphenyDbConnection = new JdbcConnection( false, true );
                Connection connection = polyphenyDbConnection.getConnection() ) {
            DatabaseMetaData metadata = connection.getMetaData();
            ResultSet rs = metadata.getColumnPrivileges( null, null, null, null );
        }
    }


    @Test(expected = SQLFeatureNotSupportedException.class)
    public void testColumnPrivilegesReturnsDummy() throws SQLException {
        try ( JdbcConnection polyphenyDbConnection = new JdbcConnection( false, true ) ) {
            Connection connection = polyphenyDbConnection.getConnection();
            ResultSet resultSet = connection.getMetaData().getColumnPrivileges( null, "test", null, null );
            ResultSetMetaData rsmd = resultSet.getMetaData();

            // Check number of columns
            int totalColumns = rsmd.getColumnCount();
            Assert.assertEquals( "Wrong number of columns", 4, totalColumns );

            // Check column names
            Assert.assertEquals( "Wrong column name", "TABLE_CAT", rsmd.getColumnName( 1 ) );
            Assert.assertEquals( "Wrong column name", "TABLE_SCHEM", rsmd.getColumnName( 2 ) );
            Assert.assertEquals( "Wrong column name", "TABLE_NAME", rsmd.getColumnName( 3 ) );
            Assert.assertEquals( "Wrong column name", "COLUMN_NAME", rsmd.getColumnName( 4 ) );
            Assert.assertEquals( "Wrong column name", "GRANTOR", rsmd.getColumnName( 5 ) );
            Assert.assertEquals( "Wrong column name", "GRANTEE", rsmd.getColumnName( 6 ) );
            Assert.assertEquals( "Wrong column name", "PRIVILEGE", rsmd.getColumnName( 7 ) );
            Assert.assertEquals( "Wrong column name", "IS_GRANTABLE", rsmd.getColumnName( 8 ) );

            // Check data
            final List<Object[]> expected = new LinkedList<>();
            expected.add( new Object[]{ "APP", "test", "foo2", "name", null, "pa", "INSERT", "NO" } );
            expected.add( new Object[]{ "APP", "test", "foo2", "name", null, "pa", "REFERENCE", "NO" } );
            expected.add( new Object[]{ "APP", "test", "foo2", "name", null, "pa", "SELECT", "NO" } );
            expected.add( new Object[]{ "APP", "test", "foo2", "name", null, "pa", "UPDATE", "NO" } );

            TestHelper.checkResultSet(
                    connection.getMetaData().getColumnPrivileges( null, "test", "foo2", "name" ),
                    expected );
        }
    }


    @Test(expected = SQLFeatureNotSupportedException.class)
    public void testTablePrivilegesThrowsExceptionIfStrict() throws SQLException {
        try ( JdbcConnection polyphenyDbConnection = new JdbcConnection( false, true);
                Connection connection = polyphenyDbConnection.getConnection() ) {
            DatabaseMetaData metadata = connection.getMetaData();
            ResultSet rs = metadata.getTablePrivileges( null, null, null );
        }
    }


    @Test(expected = SQLFeatureNotSupportedException.class)
    public void testTablePrivilegesReturnsDummy() throws SQLException {
        try ( JdbcConnection polyphenyDbConnection = new JdbcConnection( false, true ) ) {
            Connection connection = polyphenyDbConnection.getConnection();
            ResultSet resultSet = connection.getMetaData().getTablePrivileges( null, "test", "foo2" );
            ResultSetMetaData rsmd = resultSet.getMetaData();

            // Check number of columns
            int totalColumns = rsmd.getColumnCount();
            Assert.assertEquals( "Wrong number of columns", 4, totalColumns );

            // Check column names
            Assert.assertEquals( "Wrong column name", "TABLE_CAT", rsmd.getColumnName( 1 ) );
            Assert.assertEquals( "Wrong column name", "TABLE_SCHEM", rsmd.getColumnName( 2 ) );
            Assert.assertEquals( "Wrong column name", "TABLE_NAME", rsmd.getColumnName( 3 ) );
            Assert.assertEquals( "Wrong column name", "GRANTOR", rsmd.getColumnName( 4 ) );
            Assert.assertEquals( "Wrong column name", "GRANTEE", rsmd.getColumnName( 5 ) );
            Assert.assertEquals( "Wrong column name", "PRIVILEGE", rsmd.getColumnName( 6 ) );
            Assert.assertEquals( "Wrong column name", "IS_GRANTABLE", rsmd.getColumnName( 7 ) );

            // Check data
            final List<Object[]> expected = new LinkedList<>();
            expected.add( new Object[]{ "APP", "test", "foo2", null, "pa", "DELETE", "NO" } );
            expected.add( new Object[]{ "APP", "test", "foo2", null, "pa", "INSERT", "NO" } );
            expected.add( new Object[]{ "APP", "test", "foo2", null, "pa", "REFERENCE", "NO" } );
            expected.add( new Object[]{ "APP", "test", "foo2", null, "pa", "SELECT", "NO" } );
            expected.add( new Object[]{ "APP", "test", "foo2", null, "pa", "UPDATE", "NO" } );

            TestHelper.checkResultSet(
                    connection.getMetaData().getTablePrivileges( null, "test", "foo2" ),
                    expected );
        }
    }


    @Test
    public void testGetCatalogs() throws SQLException {
        try ( JdbcConnection polyphenyDbConnection = new JdbcConnection( false ) ) {
            Connection connection = polyphenyDbConnection.getConnection();
            ResultSet resultSet = connection.getMetaData().getCatalogs();
            ResultSetMetaData rsmd = resultSet.getMetaData();

            // Check number of columns
            int totalColumns = rsmd.getColumnCount();
            assertEquals( 3, totalColumns, "Wrong number of columns" );

            // Check column names
            assertEquals( "TABLE_CAT", rsmd.getColumnName( 1 ) );
            assertEquals( "OWNER", rsmd.getColumnName( 2 ) );
            assertEquals( "DEFAULT_SCHEMA", rsmd.getColumnName( 3 ) );

            // Check data
            final Object[] databaseApp = new Object[]{ "APP", "system", "public" };

            TestHelper.checkResultSet(
                    connection.getMetaData().getCatalogs(),
                    ImmutableList.of( databaseApp ) );
        }
    }


    @Test
    public void testGetTableTypes() throws SQLException {
        try ( JdbcConnection polyphenyDbConnection = new JdbcConnection( false ) ) {
            Connection connection = polyphenyDbConnection.getConnection();
            ResultSet resultSet = connection.getMetaData().getTableTypes();
            ResultSetMetaData rsmd = resultSet.getMetaData();

            // Check number of columns
            int totalColumns = rsmd.getColumnCount();
            assertEquals( 1, totalColumns, "Wrong number of columns" );

            // Check column names
            assertEquals( "TABLE_TYPE", rsmd.getColumnName( 1 ) );

            // Check data
            final List<Object[]> tableTypeTable = ImmutableList.of( new Object[]{ "ENTITY" }, new Object[]{ "SOURCE" }, new Object[]{ "VIEW" }, new Object[]{ "MATERIALIZED_VIEW" } );

            TestHelper.checkResultSet(
                    connection.getMetaData().getTableTypes(),
                    tableTypeTable );
        }
    }


    @Test
    public void testMetaGetColumns() throws SQLException {
        try ( JdbcConnection polyphenyDbConnection = new JdbcConnection( false ) ) {
            Connection connection = polyphenyDbConnection.getConnection();
            ResultSet resultSet = connection.getMetaData().getColumns( null, null, null, null );
            ResultSetMetaData rsmd = resultSet.getMetaData();

            // Check number of columns
            int totalColumns = rsmd.getColumnCount();
<<<<<<< HEAD
            Assert.assertEquals( "Wrong number of columns", 25, totalColumns );

            // Check column names
            Assert.assertEquals( "Wrong column name", "TABLE_CAT", rsmd.getColumnName( 1 ) );
            Assert.assertEquals( "Wrong column name", "TABLE_SCHEM", rsmd.getColumnName( 2 ) );
            Assert.assertEquals( "Wrong column name", "TABLE_NAME", rsmd.getColumnName( 3 ) );
            Assert.assertEquals( "Wrong column name", "COLUMN_NAME", rsmd.getColumnName( 4 ) );
            Assert.assertEquals( "Wrong column name", "DATA_TYPE", rsmd.getColumnName( 5 ) );
            Assert.assertEquals( "Wrong column name", "TYPE_NAME", rsmd.getColumnName( 6 ) );
            Assert.assertEquals( "Wrong column name", "COLUMN_SIZE", rsmd.getColumnName( 7 ) );
            Assert.assertEquals( "Wrong column name", "BUFFER_LENGTH", rsmd.getColumnName( 8 ) );
            Assert.assertEquals( "Wrong column name", "DECIMAL_DIGITS", rsmd.getColumnName( 9 ) );
            Assert.assertEquals( "Wrong column name", "NUM_PREC_RADIX", rsmd.getColumnName( 10 ) );
            Assert.assertEquals( "Wrong column name", "NULLABLE", rsmd.getColumnName( 11 ) );
            Assert.assertEquals( "Wrong column name", "REMARKS", rsmd.getColumnName( 12 ) );
            Assert.assertEquals( "Wrong column name", "COLUMN_DEF", rsmd.getColumnName( 13 ) );
            Assert.assertEquals( "Wrong column name", "SQL_DATA_TYPE", rsmd.getColumnName( 14 ) );
            Assert.assertEquals( "Wrong column name", "SQL_DATETIME_SUB", rsmd.getColumnName( 15 ) );
            Assert.assertEquals( "Wrong column name", "CHAR_OCTET_LENGTH", rsmd.getColumnName( 16 ) );
            Assert.assertEquals( "Wrong column name", "ORDINAL_POSITION", rsmd.getColumnName( 17 ) );
            Assert.assertEquals( "Wrong column name", "IS_NULLABLE", rsmd.getColumnName( 18 ) );
            Assert.assertEquals( "Wrong column name", "SCOPE_CATALOG", rsmd.getColumnName( 19 ) );
            Assert.assertEquals( "Wrong column name", "SCOPE_SCHEMA", rsmd.getColumnName( 20 ) );
            Assert.assertEquals( "Wrong column name", "SCOPE_TABLE", rsmd.getColumnName( 21 ) );
            Assert.assertEquals( "Wrong column name", "SOURCE_DATA_TYPE", rsmd.getColumnName( 22 ) );
            Assert.assertEquals( "Wrong column name", "IS_AUTOINCREMENT", rsmd.getColumnName( 23 ) );
            Assert.assertEquals( "Wrong column name", "IS_GENERATEDCOLUMN", rsmd.getColumnName( 24 ) );
            Assert.assertEquals( "Wrong column name", "COLLATION", rsmd.getColumnName( 25 ) );

            // Check data
            final Object[] columnId = new Object[]{ "APP", "public", "foo", "id", 4, "INTEGER", null, null, null, null, 0, "", null, null, null, null, 1, "NO", null, null, null, null, "No", "No", null };
            final Object[] columnName = new Object[]{ "APP", "public", "foo", "name", 12, "VARCHAR", 20, null, null, null, 1, "", null, null, null, null, 2, "YES", null, null, null, null, "No", "No", "CASE_INSENSITIVE" };
            final Object[] columnBar = new Object[]{ "APP", "public", "foo", "bar", 12, "VARCHAR", 33, null, null, null, 1, "", null, null, null, null, 3, "YES", null, null, null, null, "No", "No", "CASE_SENSITIVE" };
            TestHelper.checkResultSet(
                    connection.getMetaData().getColumns( "APP", null, "foo", null ),
                    ImmutableList.of( columnId, columnName, columnBar ) );
            TestHelper.checkResultSet(
                    connection.getMetaData().getColumns( "APP", null, "foo", "id" ),
                    ImmutableList.of( columnId ) );
            TestHelper.checkResultSet(
                    connection.getMetaData().getColumns( "APP", null, "foo", "id%" ),
                    ImmutableList.of( columnId ) );
        }
    }


    @Test
    public void testGetPrimaryKeys() throws SQLException {
        try ( JdbcConnection polyphenyDbConnection = new JdbcConnection( false ) ) {
            Connection connection = polyphenyDbConnection.getConnection();
            ResultSet resultSet = connection.getMetaData().getPrimaryKeys( null, null, null );
            ResultSetMetaData rsmd = resultSet.getMetaData();

            // Check number of columns
            int totalColumns = rsmd.getColumnCount();
            assertEquals( 6, totalColumns, "Wrong number of columns" );

            // Check column names
=======
            assertEquals( 6, totalColumns, "Wrong number of columns" );

            // Check column names
>>>>>>> 2dbce56b
            assertEquals( "TABLE_CAT", rsmd.getColumnName( 1 ) );
            assertEquals( "TABLE_SCHEM", rsmd.getColumnName( 2 ) );
            assertEquals( "TABLE_NAME", rsmd.getColumnName( 3 ) );
            assertEquals( "COLUMN_NAME", rsmd.getColumnName( 4 ) );
            assertEquals( "KEY_SEQ", rsmd.getColumnName( 5 ) );
            assertEquals( "PK_NAME", rsmd.getColumnName( 6 ) );

            // Check data
            final Object[] primaryKey = new Object[]{ "APP", "public", "foo", "id", 1, null };
            final Object[] compositePrimaryKey1 = new Object[]{ "APP", "test", "foo2", "id", 1, null };
            final Object[] compositePrimaryKey2 = new Object[]{ "APP", "test", "foo2", "name", 2, null };

            TestHelper.checkResultSet(
                    connection.getMetaData().getPrimaryKeys( "APP", "public", "foo" ),
                    ImmutableList.of( primaryKey ) );
            TestHelper.checkResultSet(
                    connection.getMetaData().getPrimaryKeys( "APP", "test", "%" ),
                    ImmutableList.of( compositePrimaryKey1, compositePrimaryKey2 ) );
            TestHelper.checkResultSet(
                    connection.getMetaData().getPrimaryKeys( "AP%", "test", null ),
                    ImmutableList.of( compositePrimaryKey1, compositePrimaryKey2 ) );
            TestHelper.checkResultSet(
                    connection.getMetaData().getPrimaryKeys( "AP_", "t%", null ),
                    ImmutableList.of( compositePrimaryKey1, compositePrimaryKey2 ) );
            TestHelper.checkResultSet(
                    connection.getMetaData().getPrimaryKeys( null, "t___", null ),
                    ImmutableList.of( compositePrimaryKey1, compositePrimaryKey2 ) );
        }
    }


    @Test
    public void testGetImportedKeys() throws SQLException {
        try ( JdbcConnection polyphenyDbConnection = new JdbcConnection( false ) ) {
            Connection connection = polyphenyDbConnection.getConnection();
            ResultSet resultSet = connection.getMetaData().getImportedKeys( null, null, null );
            ResultSetMetaData rsmd = resultSet.getMetaData();

            // Check number of columns
            int totalColumns = rsmd.getColumnCount();
            assertEquals( 14, totalColumns, "Wrong number of columns" );

            // Check column names
            assertEquals( "PKTABLE_CAT", rsmd.getColumnName( 1 ) );
            assertEquals( "PKTABLE_SCHEM", rsmd.getColumnName( 2 ) );
            assertEquals( "PKTABLE_NAME", rsmd.getColumnName( 3 ) );
            assertEquals( "PKCOLUMN_NAME", rsmd.getColumnName( 4 ) );
            assertEquals( "FKTABLE_CAT", rsmd.getColumnName( 5 ) );
            assertEquals( "FKTABLE_SCHEM", rsmd.getColumnName( 6 ) );
            assertEquals( "FKTABLE_NAME", rsmd.getColumnName( 7 ) );
            assertEquals( "FKCOLUMN_NAME", rsmd.getColumnName( 8 ) );
            assertEquals( "KEY_SEQ", rsmd.getColumnName( 9 ) );
            assertEquals( "UPDATE_RULE", rsmd.getColumnName( 10 ) );
            assertEquals( "DELETE_RULE", rsmd.getColumnName( 11 ) );
            assertEquals( "FK_NAME", rsmd.getColumnName( 12 ) );
            assertEquals( "PK_NAME", rsmd.getColumnName( 13 ) );
            assertEquals( "DEFERRABILITY", rsmd.getColumnName( 14 ) );

            // Check data
            final Object[] foreignKey1a = new Object[]{ "APP", "test", "foo2", "name", "APP", "public", "foo", "name", 1, 1, 1, "fk_foo_1", null, null };
            final Object[] foreignKey1b = new Object[]{ "APP", "test", "foo2", "foobar", "APP", "public", "foo", "bar", 2, 1, 1, "fk_foo_1", null, null };
            final Object[] foreignKey2 = new Object[]{ "APP", "public", "foo", "id", "APP", "test", "foo2", "id", 1, 1, 1, "fk_foo_2", null, null };

            TestHelper.checkResultSet(
                    connection.getMetaData().getImportedKeys( "APP", "public", "foo" ),
                    ImmutableList.of( foreignKey1a, foreignKey1b ), true );
            TestHelper.checkResultSet(
                    connection.getMetaData().getImportedKeys( "%", "te%", "foo2" ),
                    ImmutableList.of( foreignKey2 ) );
            TestHelper.checkResultSet(
                    connection.getMetaData().getImportedKeys( "AP_", null, "%" ),
                    ImmutableList.of( foreignKey1a, foreignKey1b, foreignKey2 ), true );
            TestHelper.checkResultSet(
                    connection.getMetaData().getImportedKeys( null, null, null ),
                    ImmutableList.of( foreignKey1a, foreignKey1b, foreignKey2 ), true );

        }
    }


    @Test
    public void testGetExportedKeys() throws SQLException {
        try ( JdbcConnection polyphenyDbConnection = new JdbcConnection( false ) ) {
            Connection connection = polyphenyDbConnection.getConnection();
            ResultSet resultSet = connection.getMetaData().getExportedKeys( null, null, null );
            ResultSetMetaData rsmd = resultSet.getMetaData();

            // Check number of columns
            int totalColumns = rsmd.getColumnCount();
            assertEquals( 14, totalColumns, "Wrong number of columns" );

            // Check column names
            assertEquals( "PKTABLE_CAT", rsmd.getColumnName( 1 ) );
            assertEquals( "PKTABLE_SCHEM", rsmd.getColumnName( 2 ) );
            assertEquals( "PKTABLE_NAME", rsmd.getColumnName( 3 ) );
            assertEquals( "PKCOLUMN_NAME", rsmd.getColumnName( 4 ) );
            assertEquals( "FKTABLE_CAT", rsmd.getColumnName( 5 ) );
            assertEquals( "FKTABLE_SCHEM", rsmd.getColumnName( 6 ) );
            assertEquals( "FKTABLE_NAME", rsmd.getColumnName( 7 ) );
            assertEquals( "FKCOLUMN_NAME", rsmd.getColumnName( 8 ) );
            assertEquals( "KEY_SEQ", rsmd.getColumnName( 9 ) );
            assertEquals( "UPDATE_RULE", rsmd.getColumnName( 10 ) );
            assertEquals( "DELETE_RULE", rsmd.getColumnName( 11 ) );
            assertEquals( "FK_NAME", rsmd.getColumnName( 12 ) );
            assertEquals( "PK_NAME", rsmd.getColumnName( 13 ) );
            assertEquals( "DEFERRABILITY", rsmd.getColumnName( 14 ) );

            // Check data
            final Object[] foreignKey1a = new Object[]{ "APP", "test", "foo2", "name", "APP", "public", "foo", "name", 1, 1, 1, "fk_foo_1", null, null };
            final Object[] foreignKey1b = new Object[]{ "APP", "test", "foo2", "foobar", "APP", "public", "foo", "bar", 2, 1, 1, "fk_foo_1", null, null };
            final Object[] foreignKey2 = new Object[]{ "APP", "public", "foo", "id", "APP", "test", "foo2", "id", 1, 1, 1, "fk_foo_2", null, null };

            TestHelper.checkResultSet(
                    connection.getMetaData().getExportedKeys( "APP", "public", "foo" ),
                    ImmutableList.of( foreignKey2 ) );
            TestHelper.checkResultSet(
                    connection.getMetaData().getExportedKeys( "%", "te%", "foo2" ),
                    ImmutableList.of( foreignKey1a, foreignKey1b ), true );
            TestHelper.checkResultSet(
                    connection.getMetaData().getExportedKeys( "AP_", null, "%" ),
                    ImmutableList.of( foreignKey2, foreignKey1a, foreignKey1b ), true );
            TestHelper.checkResultSet(
                    connection.getMetaData().getExportedKeys( null, null, null ),
                    ImmutableList.of( foreignKey2, foreignKey1a, foreignKey1b ), true );

        }
    }


    @Test
    public void testGetTypeInfo() throws SQLException {
        try ( JdbcConnection polyphenyDbConnection = new JdbcConnection( false ) ) {
            Connection connection = polyphenyDbConnection.getConnection();
            ResultSet resultSet = connection.getMetaData().getTypeInfo();
            ResultSetMetaData rsmd = resultSet.getMetaData();

            // Check number of columns
            int totalColumns = rsmd.getColumnCount();
            assertEquals( 18, totalColumns, "Wrong number of columns" );

            // Check column names
            assertEquals( "TYPE_NAME", rsmd.getColumnName( 1 ) );
            assertEquals( "DATA_TYPE", rsmd.getColumnName( 2 ) );
            assertEquals( "PRECISION", rsmd.getColumnName( 3 ) );
            assertEquals( "LITERAL_PREFIX", rsmd.getColumnName( 4 ) );
            assertEquals( "LITERAL_SUFFIX", rsmd.getColumnName( 5 ) );
            assertEquals( "CREATE_PARAMS", rsmd.getColumnName( 6 ) );
            assertEquals( "NULLABLE", rsmd.getColumnName( 7 ) );
            assertEquals( "CASE_SENSITIVE", rsmd.getColumnName( 8 ) );
            assertEquals( "SEARCHABLE", rsmd.getColumnName( 9 ) );
            assertEquals( "UNSIGNED_ATTRIBUTE", rsmd.getColumnName( 10 ) );
            assertEquals( "FIXED_PREC_SCALE", rsmd.getColumnName( 11 ) );
            assertEquals( "AUTO_INCREMENT", rsmd.getColumnName( 12 ) );
            assertEquals( "LOCAL_TYPE_NAME", rsmd.getColumnName( 13 ) );
            assertEquals( "MINIMUM_SCALE", rsmd.getColumnName( 14 ) );
            assertEquals( "MAXIMUM_SCALE", rsmd.getColumnName( 15 ) );
            assertEquals( "SQL_DATA_TYPE", rsmd.getColumnName( 16 ) );
            assertEquals( "SQL_DATETIME_SUB", rsmd.getColumnName( 17 ) );
            assertEquals( "NUM_PREC_RADIX", rsmd.getColumnName( 18 ) );
        }
    }


    @Test
    public void testGetIndexInfo() throws SQLException {
        try ( JdbcConnection polyphenyDbConnection = new JdbcConnection( false ) ) {
            Connection connection = polyphenyDbConnection.getConnection();
            ResultSet resultSet = connection.getMetaData().getIndexInfo( null, null, null, false, false );
            ResultSetMetaData rsmd = resultSet.getMetaData();

            // Check number of columns
            int totalColumns = rsmd.getColumnCount();
            assertEquals( 15, totalColumns, "Wrong number of columns" );

            // Check column names
            assertEquals( "TABLE_CAT", rsmd.getColumnName( 1 ) );
            assertEquals( "TABLE_SCHEM", rsmd.getColumnName( 2 ) );
            assertEquals( "TABLE_NAME", rsmd.getColumnName( 3 ) );
            assertEquals( "NON_UNIQUE", rsmd.getColumnName( 4 ) );
            assertEquals( "INDEX_QUALIFIER", rsmd.getColumnName( 5 ) );
            assertEquals( "INDEX_NAME", rsmd.getColumnName( 6 ) );
            assertEquals( "TYPE", rsmd.getColumnName( 7 ) );
            assertEquals( "ORDINAL_POSITION", rsmd.getColumnName( 8 ) );
            assertEquals( "COLUMN_NAME", rsmd.getColumnName( 9 ) );
            assertEquals( "ASC_OR_DESC", rsmd.getColumnName( 10 ) );
            assertEquals( "CARDINALITY", rsmd.getColumnName( 11 ) );
            assertEquals( "PAGES", rsmd.getColumnName( 12 ) );
            assertEquals( "FILTER_CONDITION", rsmd.getColumnName( 13 ) );
            assertEquals( "LOCATION", rsmd.getColumnName( 14 ) );
            assertEquals( "INDEX_TYPE", rsmd.getColumnName( 15 ) );

            // Check data
            final Object[] index1 = new Object[]{ "APP", "public", "foo", false, null, "i_foo", 0, 1, "id", null, -1, null, null, 0, 1 };
            final Object[] index2a = new Object[]{ "APP", "test", "foo2", true, null, "i_foo2", 0, 1, "name", null, -1, null, null, 0, 1 };
            final Object[] index2b = new Object[]{ "APP", "test", "foo2", true, null, "i_foo2", 0, 2, "foobar", null, -1, null, null, 0, 1 };

            if ( !helper.storeSupportsIndex() ) {
                return;
            }
            TestHelper.checkResultSet(
                    connection.getMetaData().getIndexInfo( "APP", "public", "foo", false, false ),
                    ImmutableList.of( index1 ) );
            TestHelper.checkResultSet(
                    connection.getMetaData().getIndexInfo( "AP_", "tes_", "foo_", false, false ),
                    ImmutableList.of( index2a, index2b ), true );
            TestHelper.checkResultSet(
                    connection.getMetaData().getIndexInfo( "%", "%", "%", false, false ),
                    ImmutableList.of( index1, index2a, index2b ), true );
            TestHelper.checkResultSet(
                    connection.getMetaData().getIndexInfo( null, null, null, false, false ),
                    ImmutableList.of( index1, index2a, index2b ), true );
            TestHelper.checkResultSet(
                    connection.getMetaData().getIndexInfo( null, "%", null, true, false ),
                    ImmutableList.of( index1 ) );
        }
    }

}<|MERGE_RESOLUTION|>--- conflicted
+++ resolved
@@ -223,10 +223,7 @@
 
             // Check data
             final Object[] schemaPublic = new Object[]{ "public", "APP", "pa", "RELATIONAL" };
-<<<<<<< HEAD
-=======
             //final Object[] schemaDoc = new Object[]{ "doc", "APP", "pa", "DOCUMENT" };
->>>>>>> 2dbce56b
             final Object[] schemaTest = new Object[]{ "test", "APP", "pa", "RELATIONAL" };
 
             TestHelper.checkResultSet(
@@ -244,96 +241,6 @@
             TestHelper.checkResultSet(
                     connection.getMetaData().getSchemas( "AP_", "pub%" ),
                     ImmutableList.of( schemaPublic ) );
-        }
-    }
-
-
-    @Test
-    public void testColumnPrivilegesThrowsExceptionIfStrict() throws SQLException {
-        try ( JdbcConnection polyphenyDbConnection = new JdbcConnection( false, true );
-                Connection connection = polyphenyDbConnection.getConnection() ) {
-            DatabaseMetaData metadata = connection.getMetaData();
-            ResultSet rs = metadata.getColumnPrivileges( null, null, null, null );
-        }
-    }
-
-
-    @Test(expected = SQLFeatureNotSupportedException.class)
-    public void testColumnPrivilegesReturnsDummy() throws SQLException {
-        try ( JdbcConnection polyphenyDbConnection = new JdbcConnection( false, true ) ) {
-            Connection connection = polyphenyDbConnection.getConnection();
-            ResultSet resultSet = connection.getMetaData().getColumnPrivileges( null, "test", null, null );
-            ResultSetMetaData rsmd = resultSet.getMetaData();
-
-            // Check number of columns
-            int totalColumns = rsmd.getColumnCount();
-            Assert.assertEquals( "Wrong number of columns", 4, totalColumns );
-
-            // Check column names
-            Assert.assertEquals( "Wrong column name", "TABLE_CAT", rsmd.getColumnName( 1 ) );
-            Assert.assertEquals( "Wrong column name", "TABLE_SCHEM", rsmd.getColumnName( 2 ) );
-            Assert.assertEquals( "Wrong column name", "TABLE_NAME", rsmd.getColumnName( 3 ) );
-            Assert.assertEquals( "Wrong column name", "COLUMN_NAME", rsmd.getColumnName( 4 ) );
-            Assert.assertEquals( "Wrong column name", "GRANTOR", rsmd.getColumnName( 5 ) );
-            Assert.assertEquals( "Wrong column name", "GRANTEE", rsmd.getColumnName( 6 ) );
-            Assert.assertEquals( "Wrong column name", "PRIVILEGE", rsmd.getColumnName( 7 ) );
-            Assert.assertEquals( "Wrong column name", "IS_GRANTABLE", rsmd.getColumnName( 8 ) );
-
-            // Check data
-            final List<Object[]> expected = new LinkedList<>();
-            expected.add( new Object[]{ "APP", "test", "foo2", "name", null, "pa", "INSERT", "NO" } );
-            expected.add( new Object[]{ "APP", "test", "foo2", "name", null, "pa", "REFERENCE", "NO" } );
-            expected.add( new Object[]{ "APP", "test", "foo2", "name", null, "pa", "SELECT", "NO" } );
-            expected.add( new Object[]{ "APP", "test", "foo2", "name", null, "pa", "UPDATE", "NO" } );
-
-            TestHelper.checkResultSet(
-                    connection.getMetaData().getColumnPrivileges( null, "test", "foo2", "name" ),
-                    expected );
-        }
-    }
-
-
-    @Test(expected = SQLFeatureNotSupportedException.class)
-    public void testTablePrivilegesThrowsExceptionIfStrict() throws SQLException {
-        try ( JdbcConnection polyphenyDbConnection = new JdbcConnection( false, true);
-                Connection connection = polyphenyDbConnection.getConnection() ) {
-            DatabaseMetaData metadata = connection.getMetaData();
-            ResultSet rs = metadata.getTablePrivileges( null, null, null );
-        }
-    }
-
-
-    @Test(expected = SQLFeatureNotSupportedException.class)
-    public void testTablePrivilegesReturnsDummy() throws SQLException {
-        try ( JdbcConnection polyphenyDbConnection = new JdbcConnection( false, true ) ) {
-            Connection connection = polyphenyDbConnection.getConnection();
-            ResultSet resultSet = connection.getMetaData().getTablePrivileges( null, "test", "foo2" );
-            ResultSetMetaData rsmd = resultSet.getMetaData();
-
-            // Check number of columns
-            int totalColumns = rsmd.getColumnCount();
-            Assert.assertEquals( "Wrong number of columns", 4, totalColumns );
-
-            // Check column names
-            Assert.assertEquals( "Wrong column name", "TABLE_CAT", rsmd.getColumnName( 1 ) );
-            Assert.assertEquals( "Wrong column name", "TABLE_SCHEM", rsmd.getColumnName( 2 ) );
-            Assert.assertEquals( "Wrong column name", "TABLE_NAME", rsmd.getColumnName( 3 ) );
-            Assert.assertEquals( "Wrong column name", "GRANTOR", rsmd.getColumnName( 4 ) );
-            Assert.assertEquals( "Wrong column name", "GRANTEE", rsmd.getColumnName( 5 ) );
-            Assert.assertEquals( "Wrong column name", "PRIVILEGE", rsmd.getColumnName( 6 ) );
-            Assert.assertEquals( "Wrong column name", "IS_GRANTABLE", rsmd.getColumnName( 7 ) );
-
-            // Check data
-            final List<Object[]> expected = new LinkedList<>();
-            expected.add( new Object[]{ "APP", "test", "foo2", null, "pa", "DELETE", "NO" } );
-            expected.add( new Object[]{ "APP", "test", "foo2", null, "pa", "INSERT", "NO" } );
-            expected.add( new Object[]{ "APP", "test", "foo2", null, "pa", "REFERENCE", "NO" } );
-            expected.add( new Object[]{ "APP", "test", "foo2", null, "pa", "SELECT", "NO" } );
-            expected.add( new Object[]{ "APP", "test", "foo2", null, "pa", "UPDATE", "NO" } );
-
-            TestHelper.checkResultSet(
-                    connection.getMetaData().getTablePrivileges( null, "test", "foo2" ),
-                    expected );
         }
     }
 
@@ -389,62 +296,6 @@
 
 
     @Test
-    public void testMetaGetColumns() throws SQLException {
-        try ( JdbcConnection polyphenyDbConnection = new JdbcConnection( false ) ) {
-            Connection connection = polyphenyDbConnection.getConnection();
-            ResultSet resultSet = connection.getMetaData().getColumns( null, null, null, null );
-            ResultSetMetaData rsmd = resultSet.getMetaData();
-
-            // Check number of columns
-            int totalColumns = rsmd.getColumnCount();
-<<<<<<< HEAD
-            Assert.assertEquals( "Wrong number of columns", 25, totalColumns );
-
-            // Check column names
-            Assert.assertEquals( "Wrong column name", "TABLE_CAT", rsmd.getColumnName( 1 ) );
-            Assert.assertEquals( "Wrong column name", "TABLE_SCHEM", rsmd.getColumnName( 2 ) );
-            Assert.assertEquals( "Wrong column name", "TABLE_NAME", rsmd.getColumnName( 3 ) );
-            Assert.assertEquals( "Wrong column name", "COLUMN_NAME", rsmd.getColumnName( 4 ) );
-            Assert.assertEquals( "Wrong column name", "DATA_TYPE", rsmd.getColumnName( 5 ) );
-            Assert.assertEquals( "Wrong column name", "TYPE_NAME", rsmd.getColumnName( 6 ) );
-            Assert.assertEquals( "Wrong column name", "COLUMN_SIZE", rsmd.getColumnName( 7 ) );
-            Assert.assertEquals( "Wrong column name", "BUFFER_LENGTH", rsmd.getColumnName( 8 ) );
-            Assert.assertEquals( "Wrong column name", "DECIMAL_DIGITS", rsmd.getColumnName( 9 ) );
-            Assert.assertEquals( "Wrong column name", "NUM_PREC_RADIX", rsmd.getColumnName( 10 ) );
-            Assert.assertEquals( "Wrong column name", "NULLABLE", rsmd.getColumnName( 11 ) );
-            Assert.assertEquals( "Wrong column name", "REMARKS", rsmd.getColumnName( 12 ) );
-            Assert.assertEquals( "Wrong column name", "COLUMN_DEF", rsmd.getColumnName( 13 ) );
-            Assert.assertEquals( "Wrong column name", "SQL_DATA_TYPE", rsmd.getColumnName( 14 ) );
-            Assert.assertEquals( "Wrong column name", "SQL_DATETIME_SUB", rsmd.getColumnName( 15 ) );
-            Assert.assertEquals( "Wrong column name", "CHAR_OCTET_LENGTH", rsmd.getColumnName( 16 ) );
-            Assert.assertEquals( "Wrong column name", "ORDINAL_POSITION", rsmd.getColumnName( 17 ) );
-            Assert.assertEquals( "Wrong column name", "IS_NULLABLE", rsmd.getColumnName( 18 ) );
-            Assert.assertEquals( "Wrong column name", "SCOPE_CATALOG", rsmd.getColumnName( 19 ) );
-            Assert.assertEquals( "Wrong column name", "SCOPE_SCHEMA", rsmd.getColumnName( 20 ) );
-            Assert.assertEquals( "Wrong column name", "SCOPE_TABLE", rsmd.getColumnName( 21 ) );
-            Assert.assertEquals( "Wrong column name", "SOURCE_DATA_TYPE", rsmd.getColumnName( 22 ) );
-            Assert.assertEquals( "Wrong column name", "IS_AUTOINCREMENT", rsmd.getColumnName( 23 ) );
-            Assert.assertEquals( "Wrong column name", "IS_GENERATEDCOLUMN", rsmd.getColumnName( 24 ) );
-            Assert.assertEquals( "Wrong column name", "COLLATION", rsmd.getColumnName( 25 ) );
-
-            // Check data
-            final Object[] columnId = new Object[]{ "APP", "public", "foo", "id", 4, "INTEGER", null, null, null, null, 0, "", null, null, null, null, 1, "NO", null, null, null, null, "No", "No", null };
-            final Object[] columnName = new Object[]{ "APP", "public", "foo", "name", 12, "VARCHAR", 20, null, null, null, 1, "", null, null, null, null, 2, "YES", null, null, null, null, "No", "No", "CASE_INSENSITIVE" };
-            final Object[] columnBar = new Object[]{ "APP", "public", "foo", "bar", 12, "VARCHAR", 33, null, null, null, 1, "", null, null, null, null, 3, "YES", null, null, null, null, "No", "No", "CASE_SENSITIVE" };
-            TestHelper.checkResultSet(
-                    connection.getMetaData().getColumns( "APP", null, "foo", null ),
-                    ImmutableList.of( columnId, columnName, columnBar ) );
-            TestHelper.checkResultSet(
-                    connection.getMetaData().getColumns( "APP", null, "foo", "id" ),
-                    ImmutableList.of( columnId ) );
-            TestHelper.checkResultSet(
-                    connection.getMetaData().getColumns( "APP", null, "foo", "id%" ),
-                    ImmutableList.of( columnId ) );
-        }
-    }
-
-
-    @Test
     public void testGetPrimaryKeys() throws SQLException {
         try ( JdbcConnection polyphenyDbConnection = new JdbcConnection( false ) ) {
             Connection connection = polyphenyDbConnection.getConnection();
@@ -456,11 +307,6 @@
             assertEquals( 6, totalColumns, "Wrong number of columns" );
 
             // Check column names
-=======
-            assertEquals( 6, totalColumns, "Wrong number of columns" );
-
-            // Check column names
->>>>>>> 2dbce56b
             assertEquals( "TABLE_CAT", rsmd.getColumnName( 1 ) );
             assertEquals( "TABLE_SCHEM", rsmd.getColumnName( 2 ) );
             assertEquals( "TABLE_NAME", rsmd.getColumnName( 3 ) );
