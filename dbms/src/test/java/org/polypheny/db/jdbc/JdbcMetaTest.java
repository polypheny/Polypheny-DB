--- conflicted
+++ resolved
@@ -22,8 +22,6 @@
 import static org.junit.jupiter.api.Assertions.assertTrue;
 import static org.junit.jupiter.api.Assertions.fail;
 
-import static org.junit.jupiter.api.Assertions.assertEquals;
-
 import com.google.common.collect.ImmutableList;
 import java.sql.Connection;
 import java.sql.DatabaseMetaData;
@@ -38,11 +36,8 @@
 import org.junit.jupiter.api.AfterAll;
 import org.junit.jupiter.api.BeforeAll;
 import org.junit.jupiter.api.Test;
-<<<<<<< HEAD
-=======
 import org.junit.jupiter.params.ParameterizedTest;
 import org.junit.jupiter.params.provider.ValueSource;
->>>>>>> 18d3cce9
 import org.polypheny.db.TestHelper;
 import org.polypheny.db.TestHelper.JdbcConnection;
 
@@ -59,10 +54,7 @@
             "(4, NULL), " +
             "(5, 8)";
 
-<<<<<<< HEAD
-=======
-
->>>>>>> 18d3cce9
+
     private static TestHelper helper;
 
 
@@ -90,10 +82,6 @@
                     statement.executeUpdate( "ALTER TABLE test.foo2 ADD INDEX i_foo2 ON (name, foobar) USING \"default\" ON STORE hsqldb" );
                 }
 
-<<<<<<< HEAD
-                // statement.executeUpdate( "CREATE DOCUMENT SCHEMA doc" ); // todo There should be an alias to use the SQL default term SCHEMA instead of NAMESPACE
-=======
->>>>>>> 18d3cce9
                 connection.commit();
             }
         }
@@ -108,10 +96,6 @@
                 statement.executeUpdate( "ALTER TABLE test.foo2 DROP FOREIGN KEY fk_foo_2 " );
                 statement.executeUpdate( "DROP TABLE foo" );
                 statement.executeUpdate( "DROP SCHEMA test" ); // todo There should be an alias to use the SQL default term SCHEMA instead of NAMESPACE
-<<<<<<< HEAD
-                //statement.executeUpdate( "DROP NAMESPACE doc" );
-=======
->>>>>>> 18d3cce9
                 connection.commit();
             }
         }
@@ -148,11 +132,7 @@
 
             // Check number of columns
             int totalColumns = rsmd.getColumnCount();
-<<<<<<< HEAD
-            assertEquals( 11, totalColumns, "Wrong number of columns" );
-=======
             assertEquals( 10, totalColumns, "Wrong number of columns" );
->>>>>>> 18d3cce9
 
             // Check column names
             assertEquals( "TABLE_CAT", rsmd.getColumnName( 1 ), "Wrong column name" );
@@ -165,10 +145,6 @@
             assertEquals( "TYPE_NAME", rsmd.getColumnName( 8 ), "Wrong column name" );
             assertEquals( "SELF_REFERENCING_COL_NAME", rsmd.getColumnName( 9 ), "Wrong column name" );
             assertEquals( "REF_GENERATION", rsmd.getColumnName( 10 ), "Wrong column name" );
-<<<<<<< HEAD
-            assertEquals( "OWNER", rsmd.getColumnName( 11 ), "Wrong column name" );
-=======
->>>>>>> 18d3cce9
 
             // Check data
             final Object[] tableFoo = new Object[]{ null, "public", "foo", "ENTITY", "", null, null, null, null, null };
@@ -201,37 +177,12 @@
 
             // Check number of columns
             int totalColumns = rsmd.getColumnCount();
-<<<<<<< HEAD
-            assertEquals( 19, totalColumns, "Wrong number of columns" );
-
-            // Check column names
-            assertEquals( "TABLE_CAT", rsmd.getColumnName( 1 ) );
-            assertEquals( "TABLE_SCHEM", rsmd.getColumnName( 2 ) );
-            assertEquals( "TABLE_NAME", rsmd.getColumnName( 3 ) );
-            assertEquals( "COLUMN_NAME", rsmd.getColumnName( 4 ) );
-            assertEquals( "DATA_TYPE", rsmd.getColumnName( 5 ) );
-            assertEquals( "TYPE_NAME", rsmd.getColumnName( 6 ) );
-            assertEquals( "COLUMN_SIZE", rsmd.getColumnName( 7 ) );
-            assertEquals( "BUFFER_LENGTH", rsmd.getColumnName( 8 ) );
-            assertEquals( "DECIMAL_DIGITS", rsmd.getColumnName( 9 ) );
-            assertEquals( "NUM_PREC_RADIX", rsmd.getColumnName( 10 ) );
-            assertEquals( "NULLABLE", rsmd.getColumnName( 11 ) );
-            assertEquals( "REMARKS", rsmd.getColumnName( 12 ) );
-            assertEquals( "COLUMN_DEF", rsmd.getColumnName( 13 ) );
-            assertEquals( "SQL_DATA_TYPE", rsmd.getColumnName( 14 ) );
-            assertEquals( "SQL_DATETIME_SUB", rsmd.getColumnName( 15 ) );
-            assertEquals( "CHAR_OCTET_LENGTH", rsmd.getColumnName( 16 ) );
-            assertEquals( "ORDINAL_POSITION", rsmd.getColumnName( 17 ) );
-            assertEquals( "IS_NULLABLE", rsmd.getColumnName( 18 ) );
-            assertEquals( "COLLATION", rsmd.getColumnName( 19 ) );
-=======
             assertEquals( 3, totalColumns, "Wrong number of columns" );
 
             // Check column names
             assertEquals( "TABLE_SCHEM", rsmd.getColumnName( 1 ) );
             assertEquals( "TABLE_CATALOG", rsmd.getColumnName( 2 ) );
             assertEquals( "SCHEMA_TYPE", rsmd.getColumnName( 3 ) );
->>>>>>> 18d3cce9
 
             // Check data
             final Object[] schemaPublic = new Object[]{ "public", null, "RELATIONAL" };
@@ -278,36 +229,6 @@
 
             // Check number of columns
             int totalColumns = rsmd.getColumnCount();
-<<<<<<< HEAD
-            assertEquals( 4, totalColumns, "Wrong number of columns" );
-
-            // Check column names
-            assertEquals( "TABLE_SCHEM", rsmd.getColumnName( 1 ) );
-            assertEquals( "TABLE_CATALOG", rsmd.getColumnName( 2 ) );
-            assertEquals( "OWNER", rsmd.getColumnName( 3 ) );
-            assertEquals( "SCHEMA_TYPE", rsmd.getColumnName( 4 ) );
-
-            // Check data
-            final Object[] schemaPublic = new Object[]{ "public", "APP", "pa", "RELATIONAL" };
-            //final Object[] schemaDoc = new Object[]{ "doc", "APP", "pa", "DOCUMENT" };
-            final Object[] schemaTest = new Object[]{ "test", "APP", "pa", "RELATIONAL" };
-
-            TestHelper.checkResultSet(
-                    connection.getMetaData().getSchemas( "APP", null ),
-                    ImmutableList.of( schemaPublic, schemaTest ) );
-            TestHelper.checkResultSet(
-                    connection.getMetaData().getSchemas( "%", "%" ),
-                    ImmutableList.of( schemaPublic, schemaTest ) );
-            TestHelper.checkResultSet(
-                    connection.getMetaData().getSchemas( "APP", "test" ),
-                    ImmutableList.of( schemaTest ) );
-            TestHelper.checkResultSet(
-                    connection.getMetaData().getSchemas( null, "public" ),
-                    ImmutableList.of( schemaPublic ) );
-            TestHelper.checkResultSet(
-                    connection.getMetaData().getSchemas( "AP_", "pub%" ),
-                    ImmutableList.of( schemaPublic ) );
-=======
             assertEquals( 8, totalColumns, "Wrong number of columns" );
 
             // Check column names
@@ -330,7 +251,6 @@
             TestHelper.checkResultSet(
                     connection.getMetaData().getColumnPrivileges( null, "test", "foo2", "name" ),
                     expected );
->>>>>>> 18d3cce9
         }
     }
 
@@ -393,20 +313,11 @@
 
             // Check number of columns
             int totalColumns = rsmd.getColumnCount();
-<<<<<<< HEAD
-            assertEquals( 3, totalColumns, "Wrong number of columns" );
-
-            // Check column names
-            assertEquals( "TABLE_CAT", rsmd.getColumnName( 1 ) );
-            assertEquals( "OWNER", rsmd.getColumnName( 2 ) );
-            assertEquals( "DEFAULT_SCHEMA", rsmd.getColumnName( 3 ) );
-=======
             assertEquals( 2, totalColumns, "Wrong number of columns" );
 
             // Check column names
             assertEquals( "TABLE_CAT", rsmd.getColumnName( 1 ) );
             assertEquals( "DEFAULT_SCHEMA", rsmd.getColumnName( 2 ) );
->>>>>>> 18d3cce9
 
             // Check data
             final Object[] databaseApp = new Object[]{ "APP", "public" };
@@ -774,15 +685,9 @@
             assertEquals( "INDEX_TYPE", rsmd.getColumnName( 15 ) );
 
             // Check data
-<<<<<<< HEAD
-            final Object[] index1 = new Object[]{ "APP", "public", "foo", false, null, "i_foo", 0, 1, "id", null, -1, null, null, 0, 1 };
-            final Object[] index2a = new Object[]{ "APP", "test", "foo2", true, null, "i_foo2", 0, 1, "name", null, -1, null, null, 0, 1 };
-            final Object[] index2b = new Object[]{ "APP", "test", "foo2", true, null, "i_foo2", 0, 2, "foobar", null, -1, null, null, 0, 1 };
-=======
             final Object[] index1 = new Object[]{ null, "public", "foo", false, null, "i_foo", 0, 1, "id", null, -1, null, null, 0, 1 };
             final Object[] index2a = new Object[]{ null, "test", "foo2", true, null, "i_foo2", 0, 1, "name", null, -1, null, null, 0, 1 };
             final Object[] index2b = new Object[]{ null, "test", "foo2", true, null, "i_foo2", 0, 2, "foobar", null, -1, null, null, 0, 1 };
->>>>>>> 18d3cce9
 
             if ( !helper.storeSupportsIndex() ) {
                 return;
