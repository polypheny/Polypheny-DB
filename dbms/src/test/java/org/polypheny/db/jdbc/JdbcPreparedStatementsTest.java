--- conflicted
+++ resolved
@@ -29,19 +29,9 @@
 import java.sql.Time;
 import java.sql.Timestamp;
 import java.sql.Types;
-<<<<<<< HEAD
-import org.apache.calcite.avatica.ColumnMetaData;
-import org.apache.calcite.avatica.ColumnMetaData.Rep;
-import org.apache.calcite.avatica.SqlType;
-import org.apache.calcite.avatica.util.ArrayFactoryImpl;
-import org.apache.calcite.avatica.util.Unsafe;
-import org.junit.jupiter.api.Assertions;
-import org.junit.jupiter.api.BeforeAll;
-=======
 import org.junit.jupiter.api.Assertions;
 import org.junit.jupiter.api.BeforeAll;
 import org.junit.jupiter.api.Disabled;
->>>>>>> 18d3cce9
 import org.junit.jupiter.api.Tag;
 import org.junit.jupiter.api.Test;
 import org.polypheny.db.TestHelper;
@@ -481,8 +471,6 @@
 
 
     @Test
-<<<<<<< HEAD
-=======
     public void nullInNotNullableThrowsTest() {
         assertThrows( SQLException.class, () -> {
             try ( JdbcConnection polyphenyDbConnection = new JdbcConnection( false ) ) {
@@ -511,7 +499,6 @@
 
 
     @Test
->>>>>>> 18d3cce9
     public void nullValueTest() throws SQLException {
         try ( JdbcConnection polyphenyDbConnection = new JdbcConnection( false ) ) {
             Connection connection = polyphenyDbConnection.getConnection();
@@ -537,26 +524,6 @@
                             preparedSelect.executeQuery(),
                             ImmutableList.of( new Object[]{ 1, null, "Alice" } ) );
 
-<<<<<<< HEAD
-                    boolean exceptionThrown = false;
-                    try {
-                        PreparedStatement preparedInsert2 = connection.prepareStatement( "INSERT INTO pstest(tinteger,tvarchar) VALUES (?, ?)" );
-
-                        preparedInsert2.setInt( 1, 3 );
-                        preparedInsert2.setNull( 2, SqlType.VARCHAR.id );
-                        preparedInsert2.execute();
-
-                        preparedInsert2.setInt( 1, 4 );
-                        preparedInsert2.setNull( 2, SqlType.VARCHAR.id );
-                        preparedInsert2.execute();
-                    } catch ( Exception e ) {
-                        exceptionThrown = true;
-                    }
-
-                    Assertions.assertTrue( exceptionThrown, "Excepted null value for a non-nullable column" );
-
-=======
->>>>>>> 18d3cce9
                     connection.commit();
                 } finally {
                     statement.executeUpdate( "DROP TABLE pstest" );
@@ -938,11 +905,7 @@
 
 
     @Test
-<<<<<<< HEAD
-    @Tag("cottontailExcluded")
-=======
     @Disabled("Hanging...")
->>>>>>> 18d3cce9
     public void updateTest() throws SQLException {
         try ( JdbcConnection polyphenyDbConnection = new JdbcConnection( false ) ) {
             Connection connection = polyphenyDbConnection.getConnection();
@@ -1001,11 +964,7 @@
 
 
     @Test
-<<<<<<< HEAD
-    @Tag("cottontailExcluded")
-=======
     @Tag("cottontailExcluded") // leads to BatchQuery is unimplemented
->>>>>>> 18d3cce9
     public void batchUpdateTest() throws SQLException {
         try ( JdbcConnection polyphenyDbConnection = new JdbcConnection( false ) ) {
             Connection connection = polyphenyDbConnection.getConnection();
