--- conflicted
+++ resolved
@@ -33,24 +33,12 @@
 import org.apache.calcite.avatica.SqlType;
 import org.apache.calcite.avatica.util.ArrayFactoryImpl;
 import org.apache.calcite.avatica.util.Unsafe;
-<<<<<<< HEAD
-import org.junit.jupiter.api.Assertions;
-import org.junit.jupiter.api.BeforeAll;
-import org.junit.jupiter.api.Tag;
-import org.junit.jupiter.api.Test;
-import org.polypheny.db.AdapterTestSuite;
-import org.polypheny.db.TestHelper;
-import org.polypheny.db.TestHelper.JdbcConnection;
-import org.polypheny.db.excluded.CottontailExcluded;
-import org.polypheny.db.excluded.FileExcluded;
-=======
 import org.junit.jupiter.api.BeforeAll;
 import org.junit.jupiter.api.Tag;
 import org.junit.jupiter.api.Test;
 import org.polypheny.db.TestHelper;
 import org.polypheny.db.TestHelper.JdbcConnection;
 
->>>>>>> 250079c0
 
 @SuppressWarnings({ "SqlDialectInspection", "SqlNoDataSourceInspection" })
 @Tag("adapter")
@@ -169,11 +157,7 @@
                         exceptionThrown = true;
                     }
 
-<<<<<<< HEAD
-                    Assertions.assertTrue( exceptionThrown, "Excepted null value for a non-nullable column" );
-=======
                     assertTrue( exceptionThrown, "Excepted null value for a non-nullable column" );
->>>>>>> 250079c0
 
                     connection.commit();
                 } finally {
@@ -432,11 +416,6 @@
 
 
     @Test
-<<<<<<< HEAD
-    @Tag("cottontailExcluded")
-    @Tag("fileExcluded")
-=======
->>>>>>> 250079c0
     public void updateTest() throws SQLException {
         try ( JdbcConnection polyphenyDbConnection = new JdbcConnection( false ) ) {
             Connection connection = polyphenyDbConnection.getConnection();
@@ -494,12 +473,7 @@
 
 
     @Test
-<<<<<<< HEAD
-    @Tag("cottontailExcluded")
-    @Tag("fileExcluded")
-=======
     @Tag("cottontailExcluded") // leads to BatchQuery is unimplemented
->>>>>>> 250079c0
     public void batchUpdateTest() throws SQLException {
         try ( JdbcConnection polyphenyDbConnection = new JdbcConnection( false ) ) {
             Connection connection = polyphenyDbConnection.getConnection();
@@ -609,10 +583,6 @@
 
 
     @Test
-<<<<<<< HEAD
-    @Tag("fileExcluded")
-=======
->>>>>>> 250079c0
     public void arrayTest() throws SQLException {
         try ( JdbcConnection polyphenyDbConnection = new JdbcConnection( false ) ) {
             Connection connection = polyphenyDbConnection.getConnection();
@@ -658,10 +628,6 @@
 
 
     @Test
-<<<<<<< HEAD
-    @Tag("fileExcluded")
-=======
->>>>>>> 250079c0
     public void arrayBatchTest() throws SQLException {
         try ( JdbcConnection polyphenyDbConnection = new JdbcConnection( false ) ) {
             Connection connection = polyphenyDbConnection.getConnection();
