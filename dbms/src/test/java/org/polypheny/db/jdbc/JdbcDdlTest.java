--- conflicted
+++ resolved
@@ -108,54 +108,6 @@
                 statement.executeUpdate( DDLTEST_SQL );
                 statement.executeUpdate( DDLTEST_DATA_SQL );
 
-<<<<<<< HEAD
-                // Checks
-                TestHelper.checkResultSet(
-                        statement.executeQuery( "SELECT * FROM ddltest" ),
-                        ImmutableList.of( DDLTEST_DATA ) );
-                TestHelper.checkResultSet(
-                        statement.executeQuery( "SELECT tbigint FROM ddltest" ),
-                        ImmutableList.of( new Object[]{ DDLTEST_DATA[0] } ) );
-                TestHelper.checkResultSet(
-                        statement.executeQuery( "SELECT tboolean FROM ddltest" ),
-                        ImmutableList.of( new Object[]{ DDLTEST_DATA[1] } ) );
-                TestHelper.checkResultSet(
-                        statement.executeQuery( "SELECT tdate FROM ddltest" ),
-                        ImmutableList.of( new Object[]{ DDLTEST_DATA[2] } ) );
-                TestHelper.checkResultSet(
-                        statement.executeQuery( "SELECT tdecimal FROM ddltest" ),
-                        ImmutableList.of( new Object[]{ DDLTEST_DATA[3] } ) );
-                TestHelper.checkResultSet(
-                        statement.executeQuery( "SELECT tdouble FROM ddltest" ),
-                        ImmutableList.of( new Object[]{ DDLTEST_DATA[4] } ) );
-                TestHelper.checkResultSet(
-                        statement.executeQuery( "SELECT tinteger FROM ddltest" ),
-                        ImmutableList.of( new Object[]{ DDLTEST_DATA[5] } ) );
-                TestHelper.checkResultSet(
-                        statement.executeQuery( "SELECT treal FROM ddltest" ),
-                        ImmutableList.of( new Object[]{ DDLTEST_DATA[6] } ) );
-                TestHelper.checkResultSet(
-                        statement.executeQuery( "SELECT tsmallint FROM ddltest" ),
-                        ImmutableList.of( new Object[]{ DDLTEST_DATA[7] } ) );
-                TestHelper.checkResultSet(
-                        statement.executeQuery( "SELECT ttime FROM ddltest" ),
-                        ImmutableList.of( new Object[]{ DDLTEST_DATA[8] } ) );
-                TestHelper.checkResultSet(
-                        statement.executeQuery( "SELECT ttimestamp FROM ddltest" ),
-                        ImmutableList.of( new Object[]{ DDLTEST_DATA[9] } ) );
-                TestHelper.checkResultSet(
-                        statement.executeQuery( "SELECT ttinyint FROM ddltest" ),
-                        ImmutableList.of( new Object[]{ DDLTEST_DATA[10] } ) );
-                TestHelper.checkResultSet(
-                        statement.executeQuery( "SELECT tvarchar FROM ddltest" ),
-                        ImmutableList.of( new Object[]{ DDLTEST_DATA[11] } ) );
-                TestHelper.checkResultSet(
-                        statement.executeQuery( "SELECT tfile FROM ddltest" ),
-                        ImmutableList.of( new Object[]{ DDLTEST_DATA[12] } ) );
-
-                // Drop ddltest table
-                statement.executeUpdate( "DROP TABLE ddltest" );
-=======
                 try {
                     // Checks
                     TestHelper.checkResultSet(
@@ -203,7 +155,6 @@
                     // Drop ddltest table
                     statement.executeUpdate( "DROP TABLE ddltest" );
                 }
->>>>>>> 678fd21d
             }
         }
     }
@@ -234,19 +185,6 @@
                         + "tvarchar VARCHAR(20) NULL, "
                         + "tfile FILE NULL, "
                         + "PRIMARY KEY (tprimary) )" );
-<<<<<<< HEAD
-                statement.executeUpdate( "INSERT INTO ddltest(tprimary) VALUES (1)" );
-                statement.executeUpdate( "INSERT INTO ddltest(tprimary) VALUES (2, null, null, null, null, null, null, null, null, null, null, null, null, null)" );
-                // Checks
-                TestHelper.checkResultSet(
-                        statement.executeQuery( "SELECT * FROM ddltest ORDER BY tprimary" ),
-                        ImmutableList.of(
-                                new Object[]{ 1, null, null, null, null, null, null, null, null, null, null, null, null, null },
-                                new Object[]{ 2, null, null, null, null, null, null, null, null, null, null, null, null, null } ) );
-
-                // Drop ddltest table
-                statement.executeUpdate( "DROP TABLE ddltest" );
-=======
 
                 try {
                     statement.executeUpdate( "INSERT INTO ddltest(tprimary) VALUES (1)" );
@@ -261,7 +199,6 @@
                     // Drop ddltest table
                     statement.executeUpdate( "DROP TABLE ddltest" );
                 }
->>>>>>> 678fd21d
             }
         }
     }
@@ -275,11 +212,6 @@
                 // Create ddltest table
                 statement.executeUpdate( DDLTEST_SQL );
                 try {
-<<<<<<< HEAD
-                    statement.executeUpdate( "INSERT INTO ddltest(tprimary) VALUES ( null, null, null, null, null, 1, null, null, null, null, null, null, null )" );
-                } catch ( AvaticaSqlException e ) {
-                    failed = true;
-=======
                     boolean failed = false;
                     try {
                         statement.executeUpdate( "INSERT INTO ddltest(tprimary) VALUES ( null, null, null, null, null, 1, null, null, null, null, null, null )" );
@@ -290,7 +222,6 @@
                 } finally {
                     // Drop ddltest table
                     statement.executeUpdate( "DROP TABLE ddltest" );
->>>>>>> 678fd21d
                 }
             }
         }
@@ -306,66 +237,6 @@
                 statement.executeUpdate( DDLTEST_SQL );
                 statement.executeUpdate( DDLTEST_DATA_SQL );
 
-<<<<<<< HEAD
-                // Rename columns
-                statement.executeUpdate( "ALTER TABLE ddltest RENAME COLUMN tbigint TO rtbigint" );
-                statement.executeUpdate( "ALTER TABLE ddltest RENAME COLUMN tboolean TO rtboolean" );
-                statement.executeUpdate( "ALTER TABLE ddltest RENAME COLUMN tdate TO rtdate" );
-                statement.executeUpdate( "ALTER TABLE ddltest RENAME COLUMN tdecimal TO rtdecimal" );
-                statement.executeUpdate( "ALTER TABLE ddltest RENAME COLUMN tdouble TO rtdouble" );
-                statement.executeUpdate( "ALTER TABLE ddltest RENAME COLUMN tinteger TO rtinteger" );
-                statement.executeUpdate( "ALTER TABLE ddltest RENAME COLUMN treal TO rtreal" );
-                statement.executeUpdate( "ALTER TABLE ddltest RENAME COLUMN tsmallint TO rtsmallint" );
-                statement.executeUpdate( "ALTER TABLE ddltest RENAME COLUMN ttime TO rttime" );
-                statement.executeUpdate( "ALTER TABLE ddltest RENAME COLUMN ttimestamp TO rttimestamp" );
-                statement.executeUpdate( "ALTER TABLE ddltest RENAME COLUMN ttinyint TO rttinyint" );
-                statement.executeUpdate( "ALTER TABLE ddltest RENAME COLUMN tvarchar TO rtvarchar" );
-                statement.executeUpdate( "ALTER TABLE ddltest RENAME COLUMN tfile TO rtfile" );
-
-                // Checks
-                TestHelper.checkResultSet(
-                        statement.executeQuery( "SELECT rtbigint FROM ddltest" ),
-                        ImmutableList.of( new Object[]{ DDLTEST_DATA[0] } ) );
-                TestHelper.checkResultSet(
-                        statement.executeQuery( "SELECT rtboolean FROM ddltest" ),
-                        ImmutableList.of( new Object[]{ DDLTEST_DATA[1] } ) );
-                TestHelper.checkResultSet(
-                        statement.executeQuery( "SELECT rtdate FROM ddltest" ),
-                        ImmutableList.of( new Object[]{ DDLTEST_DATA[2] } ) );
-                TestHelper.checkResultSet(
-                        statement.executeQuery( "SELECT rtdecimal FROM ddltest" ),
-                        ImmutableList.of( new Object[]{ DDLTEST_DATA[3] } ) );
-                TestHelper.checkResultSet(
-                        statement.executeQuery( "SELECT rtdouble FROM ddltest" ),
-                        ImmutableList.of( new Object[]{ DDLTEST_DATA[4] } ) );
-                TestHelper.checkResultSet(
-                        statement.executeQuery( "SELECT rtinteger FROM ddltest" ),
-                        ImmutableList.of( new Object[]{ DDLTEST_DATA[5] } ) );
-                TestHelper.checkResultSet(
-                        statement.executeQuery( "SELECT rtreal FROM ddltest" ),
-                        ImmutableList.of( new Object[]{ DDLTEST_DATA[6] } ) );
-                TestHelper.checkResultSet(
-                        statement.executeQuery( "SELECT rtsmallint FROM ddltest" ),
-                        ImmutableList.of( new Object[]{ DDLTEST_DATA[7] } ) );
-                TestHelper.checkResultSet(
-                        statement.executeQuery( "SELECT rttime FROM ddltest" ),
-                        ImmutableList.of( new Object[]{ DDLTEST_DATA[8] } ) );
-                TestHelper.checkResultSet(
-                        statement.executeQuery( "SELECT rttimestamp FROM ddltest" ),
-                        ImmutableList.of( new Object[]{ DDLTEST_DATA[9] } ) );
-                TestHelper.checkResultSet(
-                        statement.executeQuery( "SELECT rttinyint FROM ddltest" ),
-                        ImmutableList.of( new Object[]{ DDLTEST_DATA[10] } ) );
-                TestHelper.checkResultSet(
-                        statement.executeQuery( "SELECT rtvarchar FROM ddltest" ),
-                        ImmutableList.of( new Object[]{ DDLTEST_DATA[11] } ) );
-                TestHelper.checkResultSet(
-                        statement.executeQuery( "SELECT rtfile FROM ddltest" ),
-                        ImmutableList.of( new Object[]{ DDLTEST_DATA[12] } ) );
-
-                // Drop ddltest table
-                statement.executeUpdate( "DROP TABLE ddltest" );
-=======
                 try {
                     // Rename columns
                     statement.executeUpdate( "ALTER TABLE ddltest RENAME COLUMN tbigint TO rtbigint" );
@@ -422,7 +293,6 @@
                     // Drop ddltest table
                     statement.executeUpdate( "DROP TABLE ddltest" );
                 }
->>>>>>> 678fd21d
             }
         }
     }
@@ -463,31 +333,6 @@
                 statement.executeUpdate( DDLTEST_SQL );
                 statement.executeUpdate( DDLTEST_DATA_SQL );
 
-<<<<<<< HEAD
-                // Rename table
-                statement.executeUpdate( "ALTER TABLE ddltest DROP COLUMN tbigint" );
-                statement.executeUpdate( "ALTER TABLE ddltest DROP COLUMN tdate" );
-                statement.executeUpdate( "ALTER TABLE ddltest DROP COLUMN tvarchar" );
-
-                // Check
-                TestHelper.checkResultSet(
-                        statement.executeQuery( "SELECT * FROM ddltest" ),
-                        ImmutableList.of( new Object[]{
-                                DDLTEST_DATA[1],
-                                DDLTEST_DATA[3],
-                                DDLTEST_DATA[4],
-                                DDLTEST_DATA[5],
-                                DDLTEST_DATA[6],
-                                DDLTEST_DATA[7],
-                                DDLTEST_DATA[8],
-                                DDLTEST_DATA[9],
-                                DDLTEST_DATA[10],
-                                DDLTEST_DATA[12],
-                        } ) );
-
-                // Drop ddltest table
-                statement.executeUpdate( "DROP TABLE ddltest" );
-=======
                 try {
                     // Rename table
                     statement.executeUpdate( "ALTER TABLE ddltest DROP COLUMN tbigint" );
@@ -512,7 +357,6 @@
                     // Drop ddltest table
                     statement.executeUpdate( "DROP TABLE ddltest" );
                 }
->>>>>>> 678fd21d
             }
         }
     }
@@ -527,47 +371,6 @@
                 statement.executeUpdate( DDLTEST_SQL );
                 statement.executeUpdate( DDLTEST_DATA_SQL );
 
-<<<<<<< HEAD
-                // Add columns
-                statement.executeUpdate( "ALTER TABLE ddltest ADD COLUMN foo1 INTEGER NOT NULL DEFAULT 5 BEFORE tbigint" );
-                statement.executeUpdate( "ALTER TABLE ddltest ADD COLUMN foo2 VARCHAR(10) NULL AFTER tinteger" );
-                statement.executeUpdate( "ALTER TABLE ddltest ADD COLUMN foo3 BOOLEAN NOT NULL DEFAULT false AFTER tvarchar" );
-
-                // Check
-                TestHelper.checkResultSet(
-                        statement.executeQuery( "SELECT * FROM ddltest" ),
-                        ImmutableList.of( new Object[]{
-                                5,
-                                DDLTEST_DATA[0],
-                                DDLTEST_DATA[1],
-                                DDLTEST_DATA[2],
-                                DDLTEST_DATA[3],
-                                DDLTEST_DATA[4],
-                                DDLTEST_DATA[5],
-                                null,
-                                DDLTEST_DATA[6],
-                                DDLTEST_DATA[7],
-                                DDLTEST_DATA[8],
-                                DDLTEST_DATA[9],
-                                DDLTEST_DATA[10],
-                                DDLTEST_DATA[11],
-                                false,
-                                DDLTEST_DATA[12]//.toString().getBytes( StandardCharsets.UTF_8 )
-                        } ) );
-
-                TestHelper.checkResultSet(
-                        statement.executeQuery( "SELECT foo1 FROM ddltest" ),
-                        ImmutableList.of( new Object[]{ 5 } ) );
-                TestHelper.checkResultSet(
-                        statement.executeQuery( "SELECT foo2 FROM ddltest" ),
-                        ImmutableList.of( new Object[]{ null } ) );
-                TestHelper.checkResultSet(
-                        statement.executeQuery( "SELECT foo3 FROM ddltest" ),
-                        ImmutableList.of( new Object[]{ false } ) );
-
-                // Drop ddltest table
-                statement.executeUpdate( "DROP TABLE ddltest" );
-=======
                 try {
                     // Add columns
                     statement.executeUpdate( "ALTER TABLE ddltest ADD COLUMN foo1 INTEGER NOT NULL DEFAULT 5 BEFORE tbigint" );
@@ -608,7 +411,6 @@
                     // Drop ddltest table
                     statement.executeUpdate( "DROP TABLE ddltest" );
                 }
->>>>>>> 678fd21d
             }
         }
     }
@@ -623,33 +425,6 @@
                 statement.executeUpdate( DDLTEST_SQL );
                 statement.executeUpdate( DDLTEST_DATA_SQL );
 
-<<<<<<< HEAD
-                // Add column
-                statement.executeUpdate( "ALTER TABLE ddltest ADD COLUMN bar INTEGER ARRAY(1,3) NULL AFTER ttime" );
-
-                // Check
-                TestHelper.checkResultSet(
-                        statement.executeQuery( "SELECT * FROM ddltest" ),
-                        ImmutableList.of( new Object[]{
-                                DDLTEST_DATA[0],
-                                DDLTEST_DATA[1],
-                                DDLTEST_DATA[2],
-                                DDLTEST_DATA[3],
-                                DDLTEST_DATA[4],
-                                DDLTEST_DATA[5],
-                                DDLTEST_DATA[6],
-                                DDLTEST_DATA[7],
-                                DDLTEST_DATA[8],
-                                null,
-                                DDLTEST_DATA[9],
-                                DDLTEST_DATA[10],
-                                DDLTEST_DATA[11],
-                                DDLTEST_DATA[12],
-                        } ) );
-
-                // Drop ddltest table
-                statement.executeUpdate( "DROP TABLE ddltest" );
-=======
                 try {
                     // Add column
                     statement.executeUpdate( "ALTER TABLE ddltest ADD COLUMN bar INTEGER ARRAY(1,3) NULL AFTER ttime" );
@@ -676,7 +451,6 @@
                     // Drop ddltest table
                     statement.executeUpdate( "DROP TABLE ddltest" );
                 }
->>>>>>> 678fd21d
             }
         }
     }
@@ -745,34 +519,6 @@
                 statement.executeUpdate( DDLTEST_SQL );
                 statement.executeUpdate( DDLTEST_DATA_SQL );
 
-<<<<<<< HEAD
-                // Reorder columns
-                statement.executeUpdate( "ALTER TABLE ddltest MODIFY COLUMN tbigint SET POSITION AFTER tboolean" );
-                statement.executeUpdate( "ALTER TABLE ddltest MODIFY COLUMN tdecimal SET POSITION BEFORE tdate" );
-                statement.executeUpdate( "ALTER TABLE \"ddltest\" MODIFY COLUMN \"ttinyint\" SET POSITION AFTER \"tvarchar\"" );
-
-                // Check
-                TestHelper.checkResultSet(
-                        statement.executeQuery( "SELECT ddltest.* FROM ddltest" ),
-                        ImmutableList.of( new Object[]{
-                                DDLTEST_DATA[1],
-                                DDLTEST_DATA[0],
-                                DDLTEST_DATA[3],
-                                DDLTEST_DATA[2],
-                                DDLTEST_DATA[4],
-                                DDLTEST_DATA[5],
-                                DDLTEST_DATA[6],
-                                DDLTEST_DATA[7],
-                                DDLTEST_DATA[8],
-                                DDLTEST_DATA[9],
-                                DDLTEST_DATA[11],
-                                DDLTEST_DATA[10],
-                                DDLTEST_DATA[12],
-                        } ) );
-
-                // Drop ddltest table
-                statement.executeUpdate( "DROP TABLE ddltest" );
-=======
                 try {
                     // Reorder columns
                     statement.executeUpdate( "ALTER TABLE ddltest MODIFY COLUMN tbigint SET POSITION AFTER tboolean" );
@@ -800,7 +546,6 @@
                     // Drop ddltest table
                     statement.executeUpdate( "DROP TABLE ddltest" );
                 }
->>>>>>> 678fd21d
             }
         }
     }
