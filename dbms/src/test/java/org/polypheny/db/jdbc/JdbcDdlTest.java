--- conflicted
+++ resolved
@@ -37,20 +37,12 @@
 import org.polypheny.db.excluded.CassandraExcluded;
 import org.polypheny.db.excluded.FileExcluded;
 import org.polypheny.db.excluded.MonetdbExcluded;
-<<<<<<< HEAD
-import org.polypheny.db.excluded.PostgresqlExcluded;
-=======
->>>>>>> 6b7ac092
 import org.polypheny.db.type.PolyType;
 
 
 @SuppressWarnings({ "SqlDialectInspection", "SqlNoDataSourceInspection" })
 @Slf4j
-<<<<<<< HEAD
-@Category({ AdapterTestSuite.class, PostgresqlExcluded.class, CassandraExcluded.class })
-=======
 @Category({ AdapterTestSuite.class, CassandraExcluded.class })
->>>>>>> 6b7ac092
 public class JdbcDdlTest {
 
 
@@ -108,7 +100,6 @@
 
 
     @Test
-    @Category(MonetdbExcluded.class)
     public void testTypes() throws SQLException {
         // Check if there are new types missing in this test
         Assert.assertEquals( "Unexpected number of available types", PolyType.availableTypes().size(), 16 );
@@ -173,7 +164,6 @@
 
 
     @Test
-    @Category(MonetdbExcluded.class)
     public void viewTestTypes() throws SQLException {
         // Check if there are new types missing in this test
         Assert.assertEquals( "Unexpected number of available types", PolyType.availableTypes().size(), 16 );
@@ -376,7 +366,6 @@
 
 
     @Test
-    @Category(MonetdbExcluded.class)
     public void renameTableTest() throws SQLException {
         try ( JdbcConnection polyphenyDbConnection = new JdbcConnection( true ) ) {
             Connection connection = polyphenyDbConnection.getConnection();
@@ -441,11 +430,7 @@
 
 
     @Test
-<<<<<<< HEAD
-    @Category({ MonetdbExcluded.class, FileExcluded.class })
-=======
     @Category({ FileExcluded.class })
->>>>>>> 6b7ac092
     public void addColumnTest() throws SQLException {
         try ( JdbcConnection polyphenyDbConnection = new JdbcConnection( true ) ) {
             Connection connection = polyphenyDbConnection.getConnection();
@@ -500,11 +485,7 @@
 
 
     @Test
-<<<<<<< HEAD
-    @Category({ MonetdbExcluded.class, FileExcluded.class })
-=======
     @Category({ FileExcluded.class })
->>>>>>> 6b7ac092
     public void addColumnArrayTest() throws SQLException {
         try ( JdbcConnection polyphenyDbConnection = new JdbcConnection( true ) ) {
             Connection connection = polyphenyDbConnection.getConnection();
@@ -545,11 +526,7 @@
 
 
     @Test
-<<<<<<< HEAD
-    @Category({ MonetdbExcluded.class, FileExcluded.class })
-=======
     @Category({ FileExcluded.class, MonetdbExcluded.class })
->>>>>>> 6b7ac092
     public void changeColumnTest() throws SQLException {
         try ( JdbcConnection polyphenyDbConnection = new JdbcConnection( true ) ) {
             Connection connection = polyphenyDbConnection.getConnection();
@@ -605,7 +582,6 @@
 
 
     @Test
-    @Category(MonetdbExcluded.class)
     public void testReorderColumns() throws SQLException {
         try ( JdbcConnection polyphenyDbConnection = new JdbcConnection( true ) ) {
             Connection connection = polyphenyDbConnection.getConnection();
@@ -647,7 +623,6 @@
 
 
     @Test
-    @Category(MonetdbExcluded.class)
     public void testTruncate() throws SQLException {
         try ( JdbcConnection polyphenyDbConnection = new JdbcConnection( true ) ) {
             Connection connection = polyphenyDbConnection.getConnection();
