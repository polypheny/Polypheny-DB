--- conflicted
+++ resolved
@@ -29,11 +29,6 @@
 import java.sql.Time;
 import java.sql.Timestamp;
 import lombok.extern.slf4j.Slf4j;
-<<<<<<< HEAD
-import org.apache.calcite.avatica.AvaticaSqlException;
-import org.junit.jupiter.api.Assertions;
-=======
->>>>>>> 18d3cce9
 import org.junit.jupiter.api.BeforeAll;
 import org.junit.jupiter.api.Tag;
 import org.junit.jupiter.api.Test;
@@ -105,11 +100,7 @@
     @Test
     public void testTypes() throws SQLException {
         // Check if there are new types missing in this test
-<<<<<<< HEAD
-        Assertions.assertEquals( PolyType.availableTypes().size(), 17, "Unexpected number of available types" );
-=======
         assertEquals( 18, PolyType.allowedFieldTypes().size(), "Unexpected number of available types" );
->>>>>>> 18d3cce9
 
         try ( JdbcConnection polyphenyDbConnection = new JdbcConnection( true ) ) {
             Connection connection = polyphenyDbConnection.getConnection();
@@ -220,11 +211,7 @@
     @Test
     public void viewTestTypes() throws SQLException {
         // Check if there are new types missing in this test
-<<<<<<< HEAD
-        Assertions.assertEquals( 17, PolyType.availableTypes().size(), "Unexpected number of available types" );
-=======
         assertEquals( 18, PolyType.allowedFieldTypes().size(), "Unexpected number of available types" );
->>>>>>> 18d3cce9
 
         try ( JdbcConnection polyphenyDbConnection = new JdbcConnection( true ) ) {
             Connection connection = polyphenyDbConnection.getConnection();
@@ -287,11 +274,7 @@
     @Test
     public void materializedTestTime() throws SQLException {
         // Check if there are new types missing in this test
-<<<<<<< HEAD
-        Assertions.assertEquals( PolyType.availableTypes().size(), 17, "Unexpected number of available types" );
-=======
         assertEquals( 18, PolyType.allowedFieldTypes().size(), "Unexpected number of available types" );
->>>>>>> 18d3cce9
 
         try ( JdbcConnection polyphenyDbConnection = new JdbcConnection( true ) ) {
             Connection connection = polyphenyDbConnection.getConnection();
@@ -322,11 +305,7 @@
     @Test
     public void materializedTestTimeStamp() throws SQLException {
         // Check if there are new types missing in this test
-<<<<<<< HEAD
-        Assertions.assertEquals( PolyType.availableTypes().size(), 17, "Unexpected number of available types" );
-=======
         assertEquals( 18, PolyType.allowedFieldTypes().size(), "Unexpected number of available types" );
->>>>>>> 18d3cce9
 
         try ( JdbcConnection polyphenyDbConnection = new JdbcConnection( true ) ) {
             Connection connection = polyphenyDbConnection.getConnection();
@@ -357,11 +336,7 @@
     @Test
     public void materializedTestTypes() throws SQLException {
         // Check if there are new types missing in this test
-<<<<<<< HEAD
-        Assertions.assertEquals( PolyType.availableTypes().size(), 17, "Unexpected number of available types" );
-=======
         assertEquals( 18, PolyType.allowedFieldTypes().size(), "Unexpected number of available types" );
->>>>>>> 18d3cce9
 
         try ( JdbcConnection polyphenyDbConnection = new JdbcConnection( true ) ) {
             Connection connection = polyphenyDbConnection.getConnection();
@@ -420,11 +395,7 @@
     @Test
     public void nullTest() throws SQLException {
         // Check if there are new types missing in this test
-<<<<<<< HEAD
-        Assertions.assertEquals( PolyType.availableTypes().size(), 17, "Unexpected number of available types" );
-=======
         assertEquals( 18, PolyType.allowedFieldTypes().size(), "Unexpected number of available types" );
->>>>>>> 18d3cce9
 
         try ( JdbcConnection polyphenyDbConnection = new JdbcConnection( true ) ) {
             Connection connection = polyphenyDbConnection.getConnection();
@@ -478,11 +449,7 @@
                     } catch ( PrismInterfaceServiceException e ) {
                         failed = true;
                     }
-<<<<<<< HEAD
-                    Assertions.assertTrue( failed );
-=======
                     assertTrue( failed );
->>>>>>> 18d3cce9
                 } finally {
                     // Drop ddltest table
                     statement.executeUpdate( "DROP TABLE ddltest" );
