/*
 * Copyright 2019-2024 The Polypheny Project
 *
 * Licensed under the Apache License, Version 2.0 (the "License");
 * you may not use this file except in compliance with the License.
 * You may obtain a copy of the License at
 *
 * http://www.apache.org/licenses/LICENSE-2.0
 *
 * Unless required by applicable law or agreed to in writing, software
 * distributed under the License is distributed on an "AS IS" BASIS,
 * WITHOUT WARRANTIES OR CONDITIONS OF ANY KIND, either express or implied.
 * See the License for the specific language governing permissions and
 * limitations under the License.
 */

package org.polypheny.db.cypher;

import org.junit.jupiter.api.BeforeEach;
import org.junit.jupiter.api.Test;
<<<<<<< HEAD
import org.polypheny.db.cypher.helper.TestLiteral;
=======
>>>>>>> 18d3cce9
import org.polypheny.db.webui.models.results.GraphResult;

public class FilterTest extends CypherTestTemplate {

    @BeforeEach
    public void reset() {
        tearDown();
        createGraph();
    }

    ///////////////////////////////////////////////
    ///////// FILTER
    ///////////////////////////////////////////////


    @Test
    public void simplePropertyFilter() {
        execute( SINGLE_NODE_PERSON_1 );
        execute( SINGLE_NODE_ANIMAL );
        GraphResult res = execute( "MATCH (p) WHERE p.age > 3 RETURN p" );
        assertNode( res, 0 );

        assert containsRows( res, true, false );

        res = execute( "MATCH (p) WHERE p.age >= 3 RETURN p" );
        assertNode( res, 0 );

        assert containsRows( res, true, false, Row.of( KIRA ) );
    }

    @Test
    public void functionFilterTest() {
        execute( SINGLE_NODE_GEOM );
        GraphResult res = execute( "MATCH (c:City) WHERE GEO_CONTAINS('POLYGON ((7.579962 47.551795, 7.579962 47.559905, 7.600045 47.559905, 7.600045 47.551795, 7.579962 47.551795))', c.location) RETURN c.name" );
        assert is( res, Type.ANY, 0 );
        assert containsIn( res, true, 0, "c.name", TestLiteral.from( "Basel" ) );
    }

}<|MERGE_RESOLUTION|>--- conflicted
+++ resolved
@@ -18,10 +18,6 @@
 
 import org.junit.jupiter.api.BeforeEach;
 import org.junit.jupiter.api.Test;
-<<<<<<< HEAD
-import org.polypheny.db.cypher.helper.TestLiteral;
-=======
->>>>>>> 18d3cce9
 import org.polypheny.db.webui.models.results.GraphResult;
 
 public class FilterTest extends CypherTestTemplate {
@@ -52,12 +48,4 @@
         assert containsRows( res, true, false, Row.of( KIRA ) );
     }
 
-    @Test
-    public void functionFilterTest() {
-        execute( SINGLE_NODE_GEOM );
-        GraphResult res = execute( "MATCH (c:City) WHERE GEO_CONTAINS('POLYGON ((7.579962 47.551795, 7.579962 47.559905, 7.600045 47.559905, 7.600045 47.551795, 7.579962 47.551795))', c.location) RETURN c.name" );
-        assert is( res, Type.ANY, 0 );
-        assert containsIn( res, true, 0, "c.name", TestLiteral.from( "Basel" ) );
-    }
-
 }