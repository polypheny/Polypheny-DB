/*
 * Copyright 2019-2024 The Polypheny Project
 *
 * Licensed under the Apache License, Version 2.0 (the "License");
 * you may not use this file except in compliance with the License.
 * You may obtain a copy of the License at
 *
 * http://www.apache.org/licenses/LICENSE-2.0
 *
 * Unless required by applicable law or agreed to in writing, software
 * distributed under the License is distributed on an "AS IS" BASIS,
 * WITHOUT WARRANTIES OR CONDITIONS OF ANY KIND, either express or implied.
 * See the License for the specific language governing permissions and
 * limitations under the License.
 */

package org.polypheny.db.cypher;

import org.junit.jupiter.api.AfterEach;
import org.junit.jupiter.api.BeforeEach;
<<<<<<< HEAD
import org.junit.jupiter.api.Disabled;
=======
>>>>>>> 250079c0
import org.junit.jupiter.api.Test;
import org.polypheny.db.cypher.helper.TestLiteral;
import org.polypheny.db.webui.models.results.GraphResult;


public class AggregateTest extends CypherTestTemplate {

    @BeforeEach
    public void reset() {
        tearDown();
        createGraph();
    }


    @AfterEach
    public void tearGraphDown() {
        tearDown();
    }


    @Test
    public void singleCountAggregateTest() {
        execute( SINGLE_NODE_PERSON_1 );
        execute( SINGLE_NODE_PERSON_2 );
        execute( SINGLE_EDGE_1 );
        execute( SINGLE_EDGE_2 );

        GraphResult res = execute( "MATCH (n:Person) RETURN count(*)" );

        containsRows( res, true, true,
                Row.of( TestLiteral.from( 4 ) ) );

        execute( SINGLE_EDGE_2 );

        containsRows( res, true, true,
                Row.of( TestLiteral.from( 6 ) ) );
    }


    @Test
    public void countFieldAggregateTest() {
        execute( SINGLE_NODE_PERSON_1 );
        execute( SINGLE_NODE_PERSON_2 );
        execute( SINGLE_EDGE_1 );
        execute( SINGLE_EDGE_2 );

        GraphResult res = execute( "MATCH (n) RETURN n.name, count(*)" );

        containsRows( res, true, false,
                Row.of( TestLiteral.from( "Max" ), TestLiteral.from( 3 ) ),
                Row.of( TestLiteral.from( "Kira" ), TestLiteral.from( 1 ) ),
                Row.of( TestLiteral.from( "Hans" ), TestLiteral.from( 2 ) ) );

    }


    @Test
    public void countRenameFieldAggregateTest() {
        execute( SINGLE_NODE_PERSON_1 );
        execute( SINGLE_NODE_PERSON_2 );
        execute( SINGLE_EDGE_1 );
        execute( SINGLE_EDGE_2 );

        GraphResult res = execute( "MATCH (n) RETURN n.name, count(*) AS c" );
        assert res.getHeader()[1].name.equals( "c" );

        containsRows( res, true, false,
                Row.of( TestLiteral.from( "Max" ), TestLiteral.from( 3 ) ),
                Row.of( TestLiteral.from( "Kira" ), TestLiteral.from( 1 ) ),
                Row.of( TestLiteral.from( "Hans" ), TestLiteral.from( 2 ) ) );

    }


    @Test
    public void doubleCountRenameAggregateTest() {
        execute( SINGLE_NODE_PERSON_1 );
        execute( SINGLE_NODE_PERSON_2 );
        execute( SINGLE_EDGE_1 );
        execute( SINGLE_EDGE_2 );

        GraphResult res = execute( "MATCH (n) RETURN n.name, n.age, count(*) AS c" );

        containsRows( res, true, false,
                Row.of( TestLiteral.from( "Max" ), TestLiteral.from( null ), TestLiteral.from( 3 ) ),
                Row.of( TestLiteral.from( "Kira" ), TestLiteral.from( 3 ), TestLiteral.from( 1 ) ),
                Row.of( TestLiteral.from( "Hans" ), TestLiteral.from( null ), TestLiteral.from( 1 ) ),
                Row.of( TestLiteral.from( "Hans" ), TestLiteral.from( 31 ), TestLiteral.from( 1 ) ) );

    }


    @Test
<<<<<<< HEAD
    @Disabled // own min max impl necessary
=======
>>>>>>> 250079c0
    public void singleAvgAggregateTest() {
        execute( SINGLE_NODE_PERSON_1 );
        execute( SINGLE_NODE_PERSON_2 );
        execute( SINGLE_EDGE_1 );
        execute( SINGLE_EDGE_2 );
        execute( SINGLE_NODE_PERSON_COMPLEX_1 );

        GraphResult res = execute( "MATCH (n) RETURN avg(n.age)" );

        containsRows( res, true, false,
                Row.of( TestLiteral.from( 24 ) ) );

    }


    @Test
<<<<<<< HEAD
    @Disabled // own min max impl necessary
=======
>>>>>>> 250079c0
    public void singleMinMaxAggregateTest() {
        execute( SINGLE_NODE_PERSON_1 );
        execute( SINGLE_NODE_PERSON_2 );
        execute( SINGLE_EDGE_1 );
        execute( SINGLE_EDGE_2 );
        execute( SINGLE_NODE_PERSON_COMPLEX_1 );

        GraphResult res = execute( "MATCH (n) RETURN min(n.age)" );

        containsRows( res, true, false,
                Row.of( TestLiteral.from( 3 ) ) );

        res = execute( "MATCH (n) RETURN max(n.age)" );

        containsRows( res, true, false,
                Row.of( TestLiteral.from( 45 ) ) );

    }


    @Test
<<<<<<< HEAD
    @Disabled// own min max impl necessary
=======
>>>>>>> 250079c0
    public void singleSumAggregateTest() {
        execute( SINGLE_NODE_PERSON_1 );
        execute( SINGLE_NODE_PERSON_2 );
        execute( SINGLE_EDGE_1 );
        execute( SINGLE_EDGE_2 );

<<<<<<< HEAD
        GraphResult res = execute( "MATCH (n) RETURN sum(n.age)" );
=======
        execute( "MATCH (n) RETURN sum(n.age)" );
>>>>>>> 250079c0
    }

}<|MERGE_RESOLUTION|>--- conflicted
+++ resolved
@@ -18,10 +18,6 @@
 
 import org.junit.jupiter.api.AfterEach;
 import org.junit.jupiter.api.BeforeEach;
-<<<<<<< HEAD
-import org.junit.jupiter.api.Disabled;
-=======
->>>>>>> 250079c0
 import org.junit.jupiter.api.Test;
 import org.polypheny.db.cypher.helper.TestLiteral;
 import org.polypheny.db.webui.models.results.GraphResult;
@@ -115,10 +111,6 @@
 
 
     @Test
-<<<<<<< HEAD
-    @Disabled // own min max impl necessary
-=======
->>>>>>> 250079c0
     public void singleAvgAggregateTest() {
         execute( SINGLE_NODE_PERSON_1 );
         execute( SINGLE_NODE_PERSON_2 );
@@ -135,10 +127,6 @@
 
 
     @Test
-<<<<<<< HEAD
-    @Disabled // own min max impl necessary
-=======
->>>>>>> 250079c0
     public void singleMinMaxAggregateTest() {
         execute( SINGLE_NODE_PERSON_1 );
         execute( SINGLE_NODE_PERSON_2 );
@@ -160,21 +148,13 @@
 
 
     @Test
-<<<<<<< HEAD
-    @Disabled// own min max impl necessary
-=======
->>>>>>> 250079c0
     public void singleSumAggregateTest() {
         execute( SINGLE_NODE_PERSON_1 );
         execute( SINGLE_NODE_PERSON_2 );
         execute( SINGLE_EDGE_1 );
         execute( SINGLE_EDGE_2 );
 
-<<<<<<< HEAD
-        GraphResult res = execute( "MATCH (n) RETURN sum(n.age)" );
-=======
         execute( "MATCH (n) RETURN sum(n.age)" );
->>>>>>> 250079c0
     }
 
 }