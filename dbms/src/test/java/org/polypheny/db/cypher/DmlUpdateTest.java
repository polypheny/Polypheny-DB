/*
 * Copyright 2019-2024 The Polypheny Project
 *
 * Licensed under the Apache License, Version 2.0 (the "License");
 * you may not use this file except in compliance with the License.
 * You may obtain a copy of the License at
 *
 * http://www.apache.org/licenses/LICENSE-2.0
 *
 * Unless required by applicable law or agreed to in writing, software
 * distributed under the License is distributed on an "AS IS" BASIS,
 * WITHOUT WARRANTIES OR CONDITIONS OF ANY KIND, either express or implied.
 * See the License for the specific language governing permissions and
 * limitations under the License.
 */

package org.polypheny.db.cypher;

import java.util.List;
import org.junit.jupiter.api.BeforeEach;
import org.junit.jupiter.api.Disabled;
import org.junit.jupiter.api.Test;
import org.polypheny.db.cypher.helper.TestNode;
import org.polypheny.db.util.Pair;
import org.polypheny.db.webui.models.results.GraphResult;

public class DmlUpdateTest extends CypherTestTemplate {

    @BeforeEach
    public void reset() {
        tearDown();
        createGraph();
    }


    @Test
    public void updatePropertyTest() {
        execute( SINGLE_NODE_PERSON_1 );
        execute( "MATCH (a:Person {name: 'Max'})\n"
                + "SET a.age = 25" );

        GraphResult res = matchAndReturnAllNodes();
        assert containsRows( res, true, true,
                Row.of( TestNode.from( List.of( "Person" ), Pair.of( "name", "Max" ), Pair.of( "age", 25 ) ) ) );
    }


    @Test
    public void updateLabelTest() {
        execute( SINGLE_NODE_PERSON_1 );
        execute( "MATCH (a:Person {name: 'Max'})\n"
                + "SET a:Swiss" );

        GraphResult res = matchAndReturnAllNodes();
        assert containsRows( res, true, true,
                Row.of( TestNode.from( List.of( "Person", "Swiss" ), Pair.of( "name", "Max" ) ) ) );
    }


    @Test
    public void updateLabelsTest() {
        execute( SINGLE_NODE_PERSON_1 );
        execute( "MATCH (a:Person {name: 'Max'})\n"
                + "SET a:Swiss:German" );

        GraphResult res = matchAndReturnAllNodes();
        assert containsRows( res, true, true,
                Row.of( TestNode.from( List.of( "Person", "Swiss", "German" ), Pair.of( "name", "Max" ) ) ) );
    }


    @Test
    public void updateVariablesReplaceTest() {
        execute( SINGLE_NODE_PERSON_1 );
        execute( "MATCH (a:Person {name: 'Max'})\n"
                + "SET a = {} " );

        GraphResult res = matchAndReturnAllNodes();
        assert containsRows( res, true, true,
                Row.of( TestNode.from( List.of( "Person" ) ) ) );
    }


    @Test
    public void updateVariablesIncrementTest() {
        execute( SINGLE_NODE_PERSON_1 );
        execute( "MATCH (a:Person {name: 'Max'})\n"
                + "SET a = { age: 13, job: 'Developer'} " );

        GraphResult res = matchAndReturnAllNodes();
        assert containsRows( res, true, true,
                Row.of( TestNode.from(
                        List.of( "Person" ),
                        Pair.of( "age", 13 ),
                        Pair.of( "job", "Developer" ) ) ) );
    }


    @Test
<<<<<<< HEAD
    @Disabled
=======
    @Disabled // Extension of Cypher implementation required
>>>>>>> 250079c0
    public void updatePropertyReturnTest() {
        execute( "MATCH (a:Animal {name: 'Kira'})\n"
                + "SET a.age = 4\n"
                + "RETURN a" );
    }


    @Test
<<<<<<< HEAD
    @Disabled
=======
    @Disabled // Extension of Cypher implementation required
>>>>>>> 250079c0
    public void updateRelationshipExistingPropertyTest() {
        execute( "MATCH (:Person {name:'Max Muster'})-[rel:OWNER_OF]->(a:Animal {name: 'Kira'})\n"
                + "SET rel.since = 2018" );
    }


    @Test
<<<<<<< HEAD
    @Disabled
=======
    @Disabled // Extension of Cypher implementation required
>>>>>>> 250079c0
    public void updateRelationshipNewPropertyTest() {
        execute( "MATCH (:Person {name:'Max Muster'})-[rel:OWNER_OF]->(a:Animal {name: 'Kira'})\n"
                + "SET rel.status = 'fresh'" );
    }

}<|MERGE_RESOLUTION|>--- conflicted
+++ resolved
@@ -97,11 +97,7 @@
 
 
     @Test
-<<<<<<< HEAD
-    @Disabled
-=======
     @Disabled // Extension of Cypher implementation required
->>>>>>> 250079c0
     public void updatePropertyReturnTest() {
         execute( "MATCH (a:Animal {name: 'Kira'})\n"
                 + "SET a.age = 4\n"
@@ -110,11 +106,7 @@
 
 
     @Test
-<<<<<<< HEAD
-    @Disabled
-=======
     @Disabled // Extension of Cypher implementation required
->>>>>>> 250079c0
     public void updateRelationshipExistingPropertyTest() {
         execute( "MATCH (:Person {name:'Max Muster'})-[rel:OWNER_OF]->(a:Animal {name: 'Kira'})\n"
                 + "SET rel.since = 2018" );
@@ -122,11 +114,7 @@
 
 
     @Test
-<<<<<<< HEAD
-    @Disabled
-=======
     @Disabled // Extension of Cypher implementation required
->>>>>>> 250079c0
     public void updateRelationshipNewPropertyTest() {
         execute( "MATCH (:Person {name:'Max Muster'})-[rel:OWNER_OF]->(a:Animal {name: 'Kira'})\n"
                 + "SET rel.status = 'fresh'" );
