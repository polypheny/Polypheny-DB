/*
 * Copyright 2019-2024 The Polypheny Project
 *
 * Licensed under the Apache License, Version 2.0 (the "License");
 * you may not use this file except in compliance with the License.
 * You may obtain a copy of the License at
 *
 * http://www.apache.org/licenses/LICENSE-2.0
 *
 * Unless required by applicable law or agreed to in writing, software
 * distributed under the License is distributed on an "AS IS" BASIS,
 * WITHOUT WARRANTIES OR CONDITIONS OF ANY KIND, either express or implied.
 * See the License for the specific language governing permissions and
 * limitations under the License.
 */

package org.polypheny.db.cypher.helper;


import java.util.List;
import lombok.SneakyThrows;
import org.polypheny.db.cypher.CypherTestTemplate;
import org.polypheny.db.type.entity.PolyValue;
import org.polypheny.db.type.entity.graph.GraphObject;
import org.polypheny.db.type.entity.graph.GraphPropertyHolder;
import org.polypheny.db.type.entity.graph.PolyPath;

public class TestPath implements TestObject {

    private final List<TestGraphObject> objects;


    public TestPath( TestGraphObject[] objects ) {
        this.objects = List.of( objects );
    }


    public static TestPath of( TestGraphObject... objects ) {
        return new TestPath( objects );
    }


    @Override
    public boolean matches( PolyValue other, boolean exclusive ) {
        assert other.isPath();
<<<<<<< HEAD
        PolyPath path = (PolyPath) other;
=======
        PolyPath path = other.asPath();
>>>>>>> 18d3cce9
        List<GraphPropertyHolder> elements = path.getPath();

        if ( elements.size() != objects.size() ) {
            return false;
        }

        int i = 0;
        boolean matches = true;
        for ( GraphObject element : elements ) {
            matches &= objects.get( i ).matches( element, exclusive );
            i++;
        }

        return matches;
    }


    @SneakyThrows
    @Override
    public PolyValue toPoly( String val ) {
        return val == null ? null : PolyValue.fromTypedJson( val, CypherTestTemplate.Type.from( this ).getPolyClass() );
    }

}<|MERGE_RESOLUTION|>--- conflicted
+++ resolved
@@ -43,11 +43,7 @@
     @Override
     public boolean matches( PolyValue other, boolean exclusive ) {
         assert other.isPath();
-<<<<<<< HEAD
-        PolyPath path = (PolyPath) other;
-=======
         PolyPath path = other.asPath();
->>>>>>> 18d3cce9
         List<GraphPropertyHolder> elements = path.getPath();
 
         if ( elements.size() != objects.size() ) {
