--- conflicted
+++ resolved
@@ -15,18 +15,13 @@
  */
 
 package org.polypheny.db.cypher.helper;
+
 import static org.polypheny.db.functions.Functions.toBigDecimal;
 
-<<<<<<< HEAD
-=======
-import static org.polypheny.db.functions.Functions.toBigDecimal;
-
->>>>>>> 250079c0
 import java.util.HashMap;
 import java.util.List;
 import java.util.Map;
 import java.util.Map.Entry;
-import java.util.stream.Collectors;
 import javax.annotation.Nullable;
 import lombok.SneakyThrows;
 import org.jetbrains.annotations.NotNull;
@@ -71,11 +66,7 @@
 
 
     static List<PolyString> getLabels( List<String> labels ) {
-<<<<<<< HEAD
-        return labels.stream().map( PolyString::of ).collect( Collectors.toList() );
-=======
         return labels.stream().map( PolyString::of ).toList();
->>>>>>> 250079c0
     }
 
 
