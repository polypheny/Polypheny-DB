--- conflicted
+++ resolved
@@ -61,12 +61,6 @@
 import org.polypheny.db.processing.DataMigrator;
 import org.polypheny.db.rex.RexBuilder;
 import org.polypheny.db.tools.AlgBuilder;
-<<<<<<< HEAD
-import org.polypheny.db.transaction.EntityAccessMap;
-import org.polypheny.db.transaction.EntityAccessMap.EntityIdentifier;
-import org.polypheny.db.transaction.EntityAccessMap.EntityIdentifier.NamespaceLevel;
-=======
->>>>>>> 18d3cce9
 import org.polypheny.db.transaction.Lock.LockMode;
 import org.polypheny.db.transaction.LockManager;
 import org.polypheny.db.transaction.PolyXid;
@@ -175,18 +169,6 @@
      * update candidates for materialized view with freshness updates
      *
      * @param transaction transaction of the commit
-<<<<<<< HEAD
-     * @param tableIds table that was changed
-     */
-    @Override
-    public void notifyModifiedTables( Transaction transaction, Collection<Long> tableIds ) {
-        if ( tableIds.isEmpty() ) {
-            return;
-        }
-
-        for ( long tableId : tableIds ) {
-            Optional<LogicalTable> tableOptional = Catalog.snapshot().rel().getTable( tableId );
-=======
      * @param entityIds entity that was changed
      */
     @Override
@@ -197,7 +179,6 @@
 
         for ( long entityId : entityIds ) {
             Optional<LogicalTable> tableOptional = Catalog.snapshot().rel().getTable( entityId );
->>>>>>> 18d3cce9
 
             if ( tableOptional.isEmpty() ) {
                 continue;
@@ -277,14 +258,10 @@
             MaterializedCriteria v = entry.getValue();
             if ( v.getCriteriaType() == CriteriaType.INTERVAL
                     && v.getLastUpdate().getTime() + v.getTimeInMillis() < System.currentTimeMillis()
-<<<<<<< HEAD
-                    && !isDroppingMaterialized && !isCreatingMaterialized && !isUpdatingMaterialized ) {
-=======
                     && !isDroppingMaterialized
                     && !isCreatingMaterialized
                     && !isUpdatingMaterialized ) {
 
->>>>>>> 18d3cce9
                 prepareToUpdate( k );
                 updateMaterializedTime( k );
             }
@@ -299,11 +276,7 @@
      */
     public void prepareToUpdate( long materializedId ) {
         Catalog catalog = Catalog.getInstance();
-<<<<<<< HEAD
-        LogicalTable table = catalog.getSnapshot().getLogicalEntity( materializedId ).map( e -> e.unwrap( LogicalTable.class ).orElseThrow() ).orElseThrow();
-=======
         LogicalTable entity = catalog.getSnapshot().getLogicalEntity( materializedId ).map( e -> e.unwrap( LogicalTable.class ).orElseThrow() ).orElseThrow();
->>>>>>> 18d3cce9
 
         Transaction transaction = getTransactionManager().startTransaction(
                 Catalog.defaultUserId,
@@ -312,20 +285,6 @@
 
         try {
             Statement statement = transaction.createStatement();
-<<<<<<< HEAD
-            Collection<Entry<EntityIdentifier, LockMode>> idAccesses = new ArrayList<>();
-            // Get a shared global schema lock (only DDLs acquire an exclusive global schema lock)
-            idAccesses.add( Pair.of( LockManager.GLOBAL_LOCK, LockMode.SHARED ) );
-            // Get locks for individual tables
-            EntityAccessMap access = new EntityAccessMap( table.unwrap( LogicalMaterializedView.class ).orElseThrow().getDefinition(), new HashMap<>() );
-            idAccesses.addAll( access.getAccessedEntityPair() );
-            // if we don't lock exclusively for the target here we can produce deadlocks on underlying stores,
-            // as we could end up with two concurrent shared locks waiting for an exclusive lock on the same entity or each other's entities
-            catalog.getSnapshot().alloc().getFromLogical( materializedId )
-                    .forEach( allocation -> idAccesses.add( Pair.of( new EntityIdentifier( table.id, allocation.id, NamespaceLevel.ENTITY_LEVEL ), LockMode.EXCLUSIVE ) ) );
-
-            LockManager.INSTANCE.lock( idAccesses, (TransactionImpl) statement.getTransaction() );
-=======
             Optional<LogicalMaterializedView> optionalEntity = entity.unwrap( LogicalMaterializedView.class );
             if ( optionalEntity.isEmpty() ) {
                 log.warn( "Materialized view with id {} does not longer exist", materializedId );
@@ -333,16 +292,12 @@
             }
 
             LockManager.INSTANCE.lock( LockMode.EXCLUSIVE, statement.getTransaction() );
->>>>>>> 18d3cce9
         } catch ( DeadlockException e ) {
             throw new GenericRuntimeException( "DeadLock while locking for materialized view update", e );
         }
 
         updateData( transaction, materializedId );
-<<<<<<< HEAD
-=======
-
->>>>>>> 18d3cce9
+
         commitTransaction( transaction );
 
         updateMaterializedTime( materializedId );
@@ -363,17 +318,10 @@
 
             if ( allocation.unwrap( AllocationTable.class ).isPresent() ) {
                 List<AllocationColumn> allocColumns = Catalog.snapshot().alloc().getColumns( allocation.placementId );
-<<<<<<< HEAD
 
                 // If partitions should be allowed for materialized views this needs to be changed that all partitions are considered
                 AlgRoot targetAlg = dataMigrator.buildInsertStatement( targetStatement, allocColumns, allocation );
 
-=======
-
-                // If partitions should be allowed for materialized views this needs to be changed that all partitions are considered
-                AlgRoot targetAlg = dataMigrator.buildInsertStatement( targetStatement, allocColumns, allocation );
-
->>>>>>> 18d3cce9
                 dataMigrator.executeQuery( allocColumns, algRoot, sourceStatement, targetStatement, targetAlg, true, materializedView.isOrdered() );
             } else {
                 throw new GenericRuntimeException( "MaterializedViews are only supported for relational entites at the moment." );
@@ -396,31 +344,18 @@
         DataMigrator dataMigrator = transaction.getDataMigrator();
 
         List<AllocationColumn> columnPlacements = new ArrayList<>();
-<<<<<<< HEAD
 
         if ( Catalog.snapshot().getLogicalEntity( materializedId ).isPresent() && materializedInfo.containsKey( materializedId ) ) {
             LogicalMaterializedView materializedView = Catalog.snapshot().getLogicalEntity( materializedId ).map( e -> e.unwrap( LogicalMaterializedView.class ).orElseThrow() ).orElseThrow();
 
             Catalog.snapshot().rel().getColumns( materializedId );
 
-=======
-
-        if ( Catalog.snapshot().getLogicalEntity( materializedId ).isPresent() && materializedInfo.containsKey( materializedId ) ) {
-            LogicalMaterializedView materializedView = Catalog.snapshot().getLogicalEntity( materializedId ).map( e -> e.unwrap( LogicalMaterializedView.class ).orElseThrow() ).orElseThrow();
-
-            Catalog.snapshot().rel().getColumns( materializedId );
-
->>>>>>> 18d3cce9
             for ( AllocationEntity allocation : Catalog.snapshot().alloc().getFromLogical( materializedId ) ) {
                 Statement deleteStatement = transaction.createStatement();
 
                 // Build {@link AlgNode} to build delete Statement from materialized view
                 AlgBuilder deleteAlgBuilder = AlgBuilder.create( deleteStatement );
-<<<<<<< HEAD
-                AlgNode deleteAlg = deleteAlgBuilder.scan( materializedView ).build();
-=======
                 AlgNode deleteAlg = deleteAlgBuilder.relScan( materializedView ).build();
->>>>>>> 18d3cce9
 
                 // Build {@link AlgNode} to build insert Statement from materialized view
                 Statement targetStatementDelete = transaction.createStatement();
@@ -468,13 +403,8 @@
     }
 
 
-<<<<<<< HEAD
-    private void prepareSourceAlg( Statement sourceStatement, AlgCollation algCollation, AlgNode sourceRel ) {
-        AlgOptCluster cluster = AlgOptCluster.create(
-=======
     private void prepareSourceAlg( Statement sourceStatement, AlgCollation algCollation, AlgNode sourceAlg ) {
         AlgCluster cluster = AlgCluster.create(
->>>>>>> 18d3cce9
                 sourceStatement.getQueryProcessor().getPlanner(),
                 new RexBuilder( sourceStatement.getTransaction().getTypeFactory() ), null, sourceStatement.getDataContext().getSnapshot() );
 
@@ -482,15 +412,9 @@
     }
 
 
-<<<<<<< HEAD
-    public void prepareNode( AlgNode viewLogicalRoot, AlgOptCluster algOptCluster, AlgCollation algCollation ) {
-        if ( viewLogicalRoot instanceof AbstractAlgNode abstractAlgNode ) {
-            abstractAlgNode.setCluster( algOptCluster );
-=======
     public void prepareNode( AlgNode viewLogicalRoot, AlgCluster algCluster, AlgCollation algCollation ) {
         if ( viewLogicalRoot instanceof AbstractAlgNode abstractAlgNode ) {
             abstractAlgNode.setCluster( algCluster );
->>>>>>> 18d3cce9
 
             List<AlgCollation> algCollations = new ArrayList<>();
             algCollations.add( algCollation );
@@ -508,15 +432,6 @@
             abstractAlgNode.setTraitSet( traitSetTest );
         }
         if ( viewLogicalRoot instanceof BiAlg biAlg ) {
-<<<<<<< HEAD
-            prepareNode( biAlg.getLeft(), algOptCluster, algCollation );
-            prepareNode( biAlg.getRight(), algOptCluster, algCollation );
-        } else if ( viewLogicalRoot instanceof SingleAlg singleAlg ) {
-            prepareNode( singleAlg.getInput(), algOptCluster, algCollation );
-        }
-        if ( viewLogicalRoot instanceof LogicalRelViewScan scan ) {
-            prepareNode( scan.getAlgNode(), algOptCluster, algCollation );
-=======
             prepareNode( biAlg.getLeft(), algCluster, algCollation );
             prepareNode( biAlg.getRight(), algCluster, algCollation );
         } else if ( viewLogicalRoot instanceof SingleAlg singleAlg ) {
@@ -524,7 +439,6 @@
         }
         if ( viewLogicalRoot instanceof LogicalRelViewScan scan ) {
             prepareNode( scan.getAlgNode(), algCluster, algCollation );
->>>>>>> 18d3cce9
         }
     }
 
