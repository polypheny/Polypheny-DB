/*
 * Copyright 2019-2022 The Polypheny Project
 *
 * Licensed under the Apache License, Version 2.0 (the "License");
 * you may not use this file except in compliance with the License.
 * You may obtain a copy of the License at
 *
 * http://www.apache.org/licenses/LICENSE-2.0
 *
 * Unless required by applicable law or agreed to in writing, software
 * distributed under the License is distributed on an "AS IS" BASIS,
 * WITHOUT WARRANTIES OR CONDITIONS OF ANY KIND, either express or implied.
 * See the License for the specific language governing permissions and
 * limitations under the License.
 */

package org.polypheny.db.view;

import com.google.common.collect.ImmutableList;
import com.google.common.collect.ImmutableMap;
import java.sql.Timestamp;
import java.util.ArrayList;
import java.util.Collection;
import java.util.Collections;
import java.util.HashMap;
import java.util.LinkedList;
import java.util.List;
import java.util.Map;
import java.util.Map.Entry;
import java.util.concurrent.ConcurrentHashMap;
import lombok.Getter;
import lombok.extern.slf4j.Slf4j;
import org.polypheny.db.adapter.DataStore;
import org.polypheny.db.algebra.AbstractAlgNode;
import org.polypheny.db.algebra.AlgCollation;
import org.polypheny.db.algebra.AlgCollationTraitDef;
import org.polypheny.db.algebra.AlgNode;
import org.polypheny.db.algebra.AlgRoot;
import org.polypheny.db.algebra.BiAlg;
import org.polypheny.db.algebra.SingleAlg;
import org.polypheny.db.algebra.constant.Kind;
import org.polypheny.db.algebra.logical.LogicalViewScan;
import org.polypheny.db.catalog.Catalog;
import org.polypheny.db.catalog.Catalog.EntityType;
import org.polypheny.db.catalog.entity.CatalogColumn;
import org.polypheny.db.catalog.entity.CatalogColumnPlacement;
import org.polypheny.db.catalog.entity.CatalogEntity;
import org.polypheny.db.catalog.entity.CatalogMaterializedView;
import org.polypheny.db.catalog.entity.MaterializedCriteria;
import org.polypheny.db.catalog.entity.MaterializedCriteria.CriteriaType;
import org.polypheny.db.catalog.exceptions.GenericCatalogException;
import org.polypheny.db.catalog.exceptions.UnknownDatabaseException;
import org.polypheny.db.catalog.exceptions.UnknownNamespaceException;
import org.polypheny.db.catalog.exceptions.UnknownTableException;
import org.polypheny.db.catalog.exceptions.UnknownUserException;
import org.polypheny.db.config.RuntimeConfig;
import org.polypheny.db.plan.AlgOptCluster;
import org.polypheny.db.plan.AlgTraitSet;
import org.polypheny.db.plan.Convention;
import org.polypheny.db.processing.DataMigrator;
import org.polypheny.db.rex.RexBuilder;
import org.polypheny.db.tools.AlgBuilder;
import org.polypheny.db.transaction.Lock.LockMode;
import org.polypheny.db.transaction.LockManager;
import org.polypheny.db.transaction.PolyXid;
import org.polypheny.db.transaction.Statement;
import org.polypheny.db.transaction.TableAccessMap;
import org.polypheny.db.transaction.TableAccessMap.TableIdentifier;
import org.polypheny.db.transaction.Transaction;
import org.polypheny.db.transaction.TransactionException;
import org.polypheny.db.transaction.TransactionImpl;
import org.polypheny.db.transaction.TransactionManager;
import org.polypheny.db.util.DeadlockException;
import org.polypheny.db.util.Pair;
import org.polypheny.db.util.background.BackgroundTask.TaskPriority;
import org.polypheny.db.util.background.BackgroundTask.TaskSchedulingType;
import org.polypheny.db.util.background.BackgroundTaskManager;


@Slf4j
public class MaterializedViewManagerImpl extends MaterializedViewManager {

    @Getter
    private final Map<Long, MaterializedCriteria> materializedInfo;

    @Getter
    private final TransactionManager transactionManager;

    @Getter
    private final List<Long> intervalToUpdate;

    final Map<PolyXid, Long> potentialInteresting;


    public MaterializedViewManagerImpl( TransactionManager transactionManager ) {
        this.transactionManager = transactionManager;
        this.materializedInfo = new ConcurrentHashMap<>();
        this.potentialInteresting = new HashMap<>();
        this.intervalToUpdate = Collections.synchronizedList( new ArrayList<>() );
        registerFreshnessLoop();
    }


    /**
     * Updates the materialized Info
     *
     * @return updated materializedInfo
     */
    public synchronized Map<Long, MaterializedCriteria> updateMaterializedViewInfo() {
        List<Long> toRemove = new ArrayList<>();
        for ( Long id : materializedInfo.keySet() ) {
            if ( Catalog.getInstance().getTable( id ) == null ) {
                toRemove.add( id );
            }
        }
        toRemove.forEach( this::deleteMaterializedViewFromInfo );
        return materializedInfo;
    }


    /**
     * Removes a materialized view from the materializedInfo
     *
     * @param materializedId id from materialized view
     */
    @Override
    public synchronized void deleteMaterializedViewFromInfo( Long materializedId ) {
        materializedInfo.remove( materializedId );
    }


    /**
     * Updates the materializedInfo and the CatalogMaterialized with the time of the last update
     *
     * @param materializedId id from materialized view
     */
    @Override
    public synchronized void updateMaterializedTime( Long materializedId ) {
        if ( materializedInfo.containsKey( materializedId ) ) {
            materializedInfo.get( materializedId ).setLastUpdate( new Timestamp( System.currentTimeMillis() ) );
            Catalog.getInstance().updateMaterializedViewRefreshTime( materializedId );
        }
    }


    /**
     * Is used by materialized views with freshness update.
     * Updates how many updates were carried out on the underlying tables
     *
     * @param materializedId id from materialized view
     * @param updates number of updates
     */
    public synchronized void updateMaterializedUpdate( Long materializedId, int updates ) {
        materializedInfo.get( materializedId ).setTimesUpdated( updates );
    }


    /**
     * Add materialized view to materializedInfo
     *
     * @param materializedId id from materialized view
     * @param matViewCriteria information about the materialized view
     */
    @Override
    public synchronized void addMaterializedInfo( Long materializedId, MaterializedCriteria matViewCriteria ) {
        materializedInfo.put( materializedId, matViewCriteria );
    }


    /**
     * If a change is committed to the transactionId and the tableId are saved as potential interesting for
     * materialized view with freshness update
     *
     * @param transaction transaction of the commit
     * @param tableNames table that was changed
     */
    @Override
    public void addTables( Transaction transaction, List<String> tableNames ) {
        if ( tableNames.size() > 1 ) {
            try {
                CatalogEntity catalogEntity = Catalog.getInstance().getTable( 1, tableNames.get( 0 ), tableNames.get( 1 ) );
                long id = catalogEntity.id;
                if ( !catalogEntity.getConnectedViews().isEmpty() ) {
                    potentialInteresting.put( transaction.getXid(), id );
                }
            } catch ( UnknownTableException e ) {
                throw new RuntimeException( "Not possible to getTable to update which Tables were changed.", e );
            }
        }
    }


    /**
     * If a transaction is committed, it checks if it is connected to a materialized view
     * with freshness update, if it is the materialized view is updated
     *
     * @param xid of committed transaction
     */
    @Override
    public void updateCommittedXid( PolyXid xid ) {
        if ( potentialInteresting.containsKey( xid ) ) {
            materializedUpdate( potentialInteresting.remove( xid ) );
        }
    }


    /**
     * Checks if materialized view  with freshness update needs to be updated after a change on the underlying table
     *
     * @param potentialInteresting id of underlying table that was updated
     */
    public void materializedUpdate( Long potentialInteresting ) {
        Catalog catalog = Catalog.getInstance();
        CatalogEntity catalogEntity = catalog.getTable( potentialInteresting );
        List<Long> connectedViews = catalogEntity.getConnectedViews();

        for ( Long id : connectedViews ) {
            CatalogEntity view = catalog.getTable( id );
            if ( view.entityType == EntityType.MATERIALIZED_VIEW ) {
                MaterializedCriteria materializedCriteria = materializedInfo.get( view.id );
                if ( materializedCriteria.getCriteriaType() == CriteriaType.UPDATE ) {
                    int numberUpdated = materializedCriteria.getTimesUpdated();
                    if ( numberUpdated == (materializedCriteria.getInterval() - 1) ) {
                        isUpdatingMaterialized = true;
                        prepareToUpdate( view.id );
                        updateMaterializedUpdate( view.id, 0 );
                        isUpdatingMaterialized = false;
                    } else {
                        updateMaterializedUpdate( view.id, numberUpdated + 1 );
                    }
                }
            }
        }
    }


    /**
     * Register the freshnessLoop as BackgroundTask to update Materialized Views
     */
    private void registerFreshnessLoop() {
        BackgroundTaskManager.INSTANCE.registerTask(
                MaterializedViewManagerImpl.this::updatingIntervalMaterialized,
                "Update materialized views with freshness type interval if required",
                TaskPriority.MEDIUM,
                (TaskSchedulingType) RuntimeConfig.MATERIALIZED_VIEW_LOOP.getEnum() );
    }


    /**
     * Update Materialized Views with freshness type interval if it is time to update them
     */
    private void updatingIntervalMaterialized() {
        Map<Long, MaterializedCriteria> materializedViewInfo;
        materializedViewInfo = ImmutableMap.copyOf( updateMaterializedViewInfo() );
        materializedViewInfo.forEach( ( k, v ) -> {
            if ( v.getCriteriaType() == CriteriaType.INTERVAL ) {
                if ( v.getLastUpdate().getTime() + v.getTimeInMillis() < System.currentTimeMillis() ) {
                    if ( !isDroppingMaterialized && !isCreatingMaterialized && !isUpdatingMaterialized ) {
                        prepareToUpdate( k );
                        updateMaterializedTime( k );
                    }
                }
            }
        } );
    }


    /**
     * Starts transition and acquires a global schema lock before the materialized view is updated
     *
     * @param materializedId of materialized view, which is updated
     */
    public void prepareToUpdate( Long materializedId ) {
        Catalog catalog = Catalog.getInstance();
        CatalogEntity catalogEntity = catalog.getTable( materializedId );

        try {
            Transaction transaction = getTransactionManager().startTransaction(
                    catalogEntity.ownerId,
                    catalogEntity.databaseId,
                    false,
                    "Materialized View" );

            try {
                Statement statement = transaction.createStatement();
                Collection<Entry<TableIdentifier, LockMode>> idAccessMap = new ArrayList<>();
                // Get a shared global schema lock (only DDLs acquire an exclusive global schema lock)
                idAccessMap.add( Pair.of( LockManager.GLOBAL_LOCK, LockMode.SHARED ) );
                // Get locks for individual tables
<<<<<<< HEAD
                TableAccessMap accessMap = new TableAccessMap( ((CatalogMaterializedView) catalogEntity).getDefinition() );
                for ( TableIdentifier tableIdentifier : accessMap.getTablesAccessed() ) {
                    Mode mode = accessMap.getTableAccessMode( tableIdentifier );
                    if ( mode == Mode.READ_ACCESS ) {
                        LockManager.INSTANCE.lock( tableIdentifier, (TransactionImpl) statement.getTransaction(), LockMode.SHARED );
                    } else if ( mode == Mode.WRITE_ACCESS || mode == Mode.READWRITE_ACCESS ) {
                        LockManager.INSTANCE.lock( tableIdentifier, (TransactionImpl) statement.getTransaction(), LockMode.EXCLUSIVE );
                    }
                }
=======
                TableAccessMap accessMap = new TableAccessMap( ((CatalogMaterializedView) catalogTable).getDefinition() );
                idAccessMap.addAll( accessMap.getTablesAccessedPair() );
                LockManager.INSTANCE.lock( idAccessMap, (TransactionImpl) statement.getTransaction() );

>>>>>>> 2c7bf928
            } catch ( DeadlockException e ) {
                throw new RuntimeException( "DeadLock while locking for materialized view update", e );
            }
            updateData( transaction, materializedId );
            commitTransaction( transaction );
        } catch ( GenericCatalogException | UnknownUserException | UnknownDatabaseException | UnknownNamespaceException e ) {
            throw new RuntimeException( "Not possible to create Transaction for Materialized View update", e );
        }
        updateMaterializedTime( materializedId );
    }


    /**
     * Is used if a materialized view is created in order to add the data from the underlying tables to the materialized view
     */
    @Override
    public void addData( Transaction transaction, List<DataStore> stores, Map<Integer, List<CatalogColumn>> columns, AlgRoot algRoot, CatalogMaterializedView materializedView ) {
        addMaterializedInfo( materializedView.id, materializedView.getMaterializedCriteria() );

        List<CatalogColumnPlacement> columnPlacements = new LinkedList<>();
        DataMigrator dataMigrator = transaction.getDataMigrator();

        for ( int id : materializedView.dataPlacements ) {
            Statement sourceStatement = transaction.createStatement();
            prepareSourceRel( sourceStatement, materializedView.getAlgCollation(), algRoot.alg );
            Statement targetStatement = transaction.createStatement();
            columnPlacements.clear();

            columns.get( id ).forEach( column -> columnPlacements.add( Catalog.getInstance().getColumnPlacement( id, column.id ) ) );
            // If partitions should be allowed for materialized views this needs to be changed that all partitions are considered
            AlgRoot targetRel = dataMigrator.buildInsertStatement( targetStatement, columnPlacements, Catalog.getInstance().getPartitionsOnDataPlacement( id, materializedView.id ).get( 0 ) );

            dataMigrator.executeQuery( columns.get( id ), algRoot, sourceStatement, targetStatement, targetRel, true, materializedView.isOrdered() );
        }
    }


    /**
     * Deletes all the data from a materialized view and adds the newest data to the materialized view
     *
     * @param transaction that is used
     * @param materializedId id from materialized view
     */
    @Override
    public void updateData( Transaction transaction, Long materializedId ) {
        Catalog catalog = Catalog.getInstance();

        DataMigrator dataMigrator = transaction.getDataMigrator();

        List<CatalogColumnPlacement> columnPlacements = new LinkedList<>();
        Map<Integer, List<CatalogColumn>> columns = new HashMap<>();

        List<Integer> ids = new ArrayList<>();
        if ( catalog.checkIfExistsEntity( materializedId ) && materializedInfo.containsKey( materializedId ) ) {
            CatalogMaterializedView catalogMaterializedView = (CatalogMaterializedView) catalog.getTable( materializedId );
            for ( int id : catalogMaterializedView.dataPlacements ) {
                ids.add( id );
                List<CatalogColumn> catalogColumns = new ArrayList<>();

                int localAdapterIndex = catalogMaterializedView.dataPlacements.indexOf( id );
                catalog.getDataPlacement( catalogMaterializedView.dataPlacements.get( localAdapterIndex ), catalogMaterializedView.id )
                        .columnPlacementsOnAdapter.forEach( col ->
                                catalogColumns.add( catalog.getField( col ) )
                        );
                columns.put( id, catalogColumns );
            }

            AlgRoot targetRel;

            for ( int id : ids ) {
                Statement sourceStatement = transaction.createStatement();
                Statement deleteStatement = transaction.createStatement();
                Statement insertStatement = transaction.createStatement();
                prepareSourceRel( sourceStatement, catalogMaterializedView.getAlgCollation(), catalogMaterializedView.getDefinition() );

                columnPlacements.clear();

                columns.get( id ).forEach( column -> columnPlacements.add( Catalog.getInstance().getColumnPlacement( id, column.id ) ) );

                // Build {@link AlgNode} to build delete Statement from materialized view
                AlgBuilder deleteAlgBuilder = AlgBuilder.create( deleteStatement );
                AlgNode deleteRel = deleteAlgBuilder.scan( catalogMaterializedView.name ).build();

                // Build {@link AlgNode} to build insert Statement from materialized view
                AlgBuilder insertAlgBuilder = AlgBuilder.create( insertStatement );
                AlgNode insertRel = insertAlgBuilder.push( catalogMaterializedView.getDefinition() ).build();

                Statement targetStatementDelete = transaction.createStatement();
                // Delete all data
                targetRel = dataMigrator.buildDeleteStatement(
                        targetStatementDelete,
                        columnPlacements,
                        Catalog.getInstance().getPartitionsOnDataPlacement( id, catalogMaterializedView.id ).get( 0 ) );
                dataMigrator.executeQuery(
                        columns.get( id ),
                        AlgRoot.of( deleteRel, Kind.SELECT ),
                        deleteStatement,
                        targetStatementDelete,
                        targetRel,
                        true,
                        catalogMaterializedView.isOrdered() );

                Statement targetStatementInsert = transaction.createStatement();

                // Insert new data
                targetRel = dataMigrator.buildInsertStatement(
                        targetStatementInsert,
                        columnPlacements,
                        Catalog.getInstance().getPartitionsOnDataPlacement( id, catalogMaterializedView.id ).get( 0 ) );
                dataMigrator.executeQuery(
                        columns.get( id ),
                        AlgRoot.of( insertRel, Kind.SELECT ),
                        sourceStatement,
                        targetStatementInsert,
                        targetRel,
                        true,
                        catalogMaterializedView.isOrdered() );
            }
        }
    }


    public void commitTransaction( Transaction transaction ) {
        try {
            // Locks are released within commit
            transaction.commit();
        } catch ( TransactionException e ) {
            log.error( "Caught exception while executing a query from the console", e );
            try {
                transaction.rollback();
            } catch ( TransactionException ex ) {
                log.error( "Caught exception while rollback", e );
            }
        } finally {
            // Release lock
            LockManager.INSTANCE.unlock( Collections.singletonList( LockManager.GLOBAL_LOCK ), (TransactionImpl) transaction );
        }
    }


    private void prepareSourceRel( Statement sourceStatement, AlgCollation algCollation, AlgNode sourceRel ) {
        AlgOptCluster cluster = AlgOptCluster.create(
                sourceStatement.getQueryProcessor().getPlanner(),
                new RexBuilder( sourceStatement.getTransaction().getTypeFactory() ) );

        prepareNode( sourceRel, cluster, algCollation );
    }


    public void prepareNode( AlgNode viewLogicalRoot, AlgOptCluster algOptCluster, AlgCollation algCollation ) {
        if ( viewLogicalRoot instanceof AbstractAlgNode ) {
            ((AbstractAlgNode) viewLogicalRoot).setCluster( algOptCluster );

            List<AlgCollation> algCollations = new ArrayList<>();
            algCollations.add( algCollation );
            AlgTraitSet traitSetTest =
                    algOptCluster.traitSetOf( Convention.NONE )
                            .replaceIfs(
                                    AlgCollationTraitDef.INSTANCE,
                                    () -> {
                                        if ( algCollation != null ) {
                                            return algCollations;
                                        }
                                        return ImmutableList.of();
                                    } );

            ((AbstractAlgNode) viewLogicalRoot).setTraitSet( traitSetTest );
        }
        if ( viewLogicalRoot instanceof BiAlg ) {
            prepareNode( ((BiAlg) viewLogicalRoot).getLeft(), algOptCluster, algCollation );
            prepareNode( ((BiAlg) viewLogicalRoot).getRight(), algOptCluster, algCollation );
        } else if ( viewLogicalRoot instanceof SingleAlg ) {
            prepareNode( ((SingleAlg) viewLogicalRoot).getInput(), algOptCluster, algCollation );
        }
        if ( viewLogicalRoot instanceof LogicalViewScan ) {
            prepareNode( ((LogicalViewScan) viewLogicalRoot).getAlgNode(), algOptCluster, algCollation );
        }
    }

}<|MERGE_RESOLUTION|>--- conflicted
+++ resolved
@@ -287,22 +287,9 @@
                 // Get a shared global schema lock (only DDLs acquire an exclusive global schema lock)
                 idAccessMap.add( Pair.of( LockManager.GLOBAL_LOCK, LockMode.SHARED ) );
                 // Get locks for individual tables
-<<<<<<< HEAD
                 TableAccessMap accessMap = new TableAccessMap( ((CatalogMaterializedView) catalogEntity).getDefinition() );
-                for ( TableIdentifier tableIdentifier : accessMap.getTablesAccessed() ) {
-                    Mode mode = accessMap.getTableAccessMode( tableIdentifier );
-                    if ( mode == Mode.READ_ACCESS ) {
-                        LockManager.INSTANCE.lock( tableIdentifier, (TransactionImpl) statement.getTransaction(), LockMode.SHARED );
-                    } else if ( mode == Mode.WRITE_ACCESS || mode == Mode.READWRITE_ACCESS ) {
-                        LockManager.INSTANCE.lock( tableIdentifier, (TransactionImpl) statement.getTransaction(), LockMode.EXCLUSIVE );
-                    }
-                }
-=======
-                TableAccessMap accessMap = new TableAccessMap( ((CatalogMaterializedView) catalogTable).getDefinition() );
                 idAccessMap.addAll( accessMap.getTablesAccessedPair() );
                 LockManager.INSTANCE.lock( idAccessMap, (TransactionImpl) statement.getTransaction() );
-
->>>>>>> 2c7bf928
             } catch ( DeadlockException e ) {
                 throw new RuntimeException( "DeadLock while locking for materialized view update", e );
             }
