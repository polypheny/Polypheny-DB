/*
 * Copyright 2019-2024 The Polypheny Project
 *
 * Licensed under the Apache License, Version 2.0 (the "License");
 * you may not use this file except in compliance with the License.
 * You may obtain a copy of the License at
 *
 * http://www.apache.org/licenses/LICENSE-2.0
 *
 * Unless required by applicable law or agreed to in writing, software
 * distributed under the License is distributed on an "AS IS" BASIS,
 * WITHOUT WARRANTIES OR CONDITIONS OF ANY KIND, either express or implied.
 * See the License for the specific language governing permissions and
 * limitations under the License.
 */

package org.polypheny.db.view;

import com.google.common.collect.ImmutableList;
import com.google.common.collect.ImmutableMap;
import java.sql.Timestamp;
import java.util.ArrayList;
import java.util.Collection;
import java.util.Collections;
import java.util.HashMap;
import java.util.List;
import java.util.Map;
import java.util.Map.Entry;
import java.util.Optional;
import java.util.concurrent.ConcurrentHashMap;
import lombok.Getter;
import lombok.NonNull;
import lombok.extern.slf4j.Slf4j;
import org.jetbrains.annotations.Nullable;
import org.polypheny.db.adapter.DataStore;
import org.polypheny.db.algebra.AbstractAlgNode;
import org.polypheny.db.algebra.AlgCollation;
import org.polypheny.db.algebra.AlgCollationTraitDef;
import org.polypheny.db.algebra.AlgNode;
import org.polypheny.db.algebra.AlgRoot;
import org.polypheny.db.algebra.BiAlg;
import org.polypheny.db.algebra.SingleAlg;
import org.polypheny.db.algebra.constant.Kind;
import org.polypheny.db.algebra.logical.relational.LogicalRelViewScan;
import org.polypheny.db.catalog.Catalog;
import org.polypheny.db.catalog.entity.MaterializedCriteria;
import org.polypheny.db.catalog.entity.MaterializedCriteria.CriteriaType;
import org.polypheny.db.catalog.entity.allocation.AllocationColumn;
import org.polypheny.db.catalog.entity.allocation.AllocationEntity;
import org.polypheny.db.catalog.entity.allocation.AllocationTable;
<<<<<<< HEAD
import org.polypheny.db.catalog.entity.logical.LogicalColumn;
=======
>>>>>>> 250079c0
import org.polypheny.db.catalog.entity.logical.LogicalMaterializedView;
import org.polypheny.db.catalog.entity.logical.LogicalTable;
import org.polypheny.db.catalog.entity.logical.LogicalView;
import org.polypheny.db.catalog.exceptions.GenericRuntimeException;
import org.polypheny.db.catalog.logistic.EntityType;
import org.polypheny.db.catalog.snapshot.Snapshot;
import org.polypheny.db.config.RuntimeConfig;
import org.polypheny.db.plan.AlgCluster;
import org.polypheny.db.plan.AlgTraitSet;
import org.polypheny.db.plan.Convention;
import org.polypheny.db.processing.DataMigrator;
import org.polypheny.db.rex.RexBuilder;
import org.polypheny.db.tools.AlgBuilder;
import org.polypheny.db.transaction.EntityAccessMap;
import org.polypheny.db.transaction.EntityAccessMap.EntityIdentifier;
import org.polypheny.db.transaction.EntityAccessMap.EntityIdentifier.NamespaceLevel;
import org.polypheny.db.transaction.Lock.LockMode;
import org.polypheny.db.transaction.LockManager;
import org.polypheny.db.transaction.PolyXid;
import org.polypheny.db.transaction.Statement;
import org.polypheny.db.transaction.Transaction;
import org.polypheny.db.transaction.TransactionException;
import org.polypheny.db.transaction.TransactionImpl;
import org.polypheny.db.transaction.TransactionManager;
import org.polypheny.db.util.DeadlockException;
import org.polypheny.db.util.Pair;
import org.polypheny.db.util.background.BackgroundTask.TaskPriority;
import org.polypheny.db.util.background.BackgroundTask.TaskSchedulingType;
import org.polypheny.db.util.background.BackgroundTaskManager;


@Slf4j
public class MaterializedViewManagerImpl extends MaterializedViewManager {

    @Getter
    private final Map<Long, MaterializedCriteria> materializedInfo;

    @Getter
    private final TransactionManager transactionManager;

    @Getter
    private final List<Long> intervalToUpdate;

    final Map<PolyXid, Long> updateCandidates;


    public MaterializedViewManagerImpl( TransactionManager transactionManager ) {
        this.transactionManager = transactionManager;
        this.materializedInfo = new ConcurrentHashMap<>();
        this.updateCandidates = new HashMap<>();
        this.intervalToUpdate = Collections.synchronizedList( new ArrayList<>() );
        registerFreshnessLoop();
    }


    /**
     * Updates the materialized Info
     *
     * @return updated materializedInfo
     */
    public synchronized Map<Long, MaterializedCriteria> updateMaterializedViewInfo() {
        List<Long> toRemove = new ArrayList<>();
<<<<<<< HEAD
        for ( Long id : materializedInfo.keySet() ) {
=======
        for ( long id : materializedInfo.keySet() ) {
>>>>>>> 250079c0
            if ( Catalog.getInstance().getSnapshot().getLogicalEntity( id ).isEmpty() ) {
                toRemove.add( id );
            }
        }
        toRemove.forEach( this::deleteMaterializedViewFromInfo );
        return materializedInfo;
    }


    /**
     * Removes a materialized view from the materializedInfo
     *
     * @param materializedId id from materialized view
     */
    @Override
    public synchronized void deleteMaterializedViewFromInfo( long materializedId ) {
        materializedInfo.remove( materializedId );
    }


    /**
     * Updates the materializedInfo and the CatalogMaterialized with the time of the last update
     *
     * @param materializedId id from materialized view
     */
    @Override
    public synchronized void updateMaterializedTime( long materializedId ) {
        if ( materializedInfo.containsKey( materializedId ) ) {
            materializedInfo.get( materializedId ).setLastUpdate( new Timestamp( System.currentTimeMillis() ) );
            Catalog.getInstance().getLogicalRel( 0 ).updateMaterializedViewRefreshTime( materializedId );
        }
    }


    /**
     * Is used by materialized views with freshness update.
     * Updates how many updates were carried out on the underlying tables
     *
     * @param materializedId id from materialized view
     * @param updates number of updates
     */
    public synchronized void updateMaterializedUpdate( Long materializedId, int updates ) {
        materializedInfo.get( materializedId ).setTimesUpdated( updates );
    }


    /**
     * Add materialized view to materializedInfo
     *
     * @param materializedId id from materialized view
     * @param matViewCriteria information about the materialized view
     */
    @Override
    public synchronized void addMaterializedInfo( long materializedId, MaterializedCriteria matViewCriteria ) {
        materializedInfo.put( materializedId, matViewCriteria );
    }


    /**
     * If a change is committed to the transactionId and the tableId are saved as potential interesting
     * update candidates for materialized view with freshness updates
     *
     * @param transaction transaction of the commit
<<<<<<< HEAD
     * @param tableIds table that was changed
     */
    @Override
    public void notifyModifiedTables( Transaction transaction, Collection<Long> tableIds ) {
        if ( tableIds.isEmpty() ) {
            return;
        }

        for ( long tableId : tableIds ) {
            Optional<LogicalTable> tableOptional = Catalog.snapshot().rel().getTable( tableId );
=======
     * @param entityIds entity that was changed
     */
    @Override
    public void notifyModifiedEntities( Transaction transaction, Collection<Long> entityIds ) {
        if ( entityIds.isEmpty() ) {
            return;
        }

        for ( long entityId : entityIds ) {
            Optional<LogicalTable> tableOptional = Catalog.snapshot().rel().getTable( entityId );
>>>>>>> 250079c0

            if ( tableOptional.isEmpty() ) {
                continue;
            }

            if ( !transaction.getSnapshot().rel().getConnectedViews( tableOptional.get().id ).isEmpty() ) {
                updateCandidates.put( transaction.getXid(), tableOptional.get().id );
            }
        }


    }


    /**
     * If a transaction is committed, it checks if it is connected to a materialized view
     * with freshness update, if it is the materialized view is updated
     *
     * @param xid of committed transaction
     */
    @Override
    public void updateCommittedXid( PolyXid xid ) {
        if ( updateCandidates.containsKey( xid ) ) {
            materializedUpdate( updateCandidates.remove( xid ) );
        }
    }


    /**
     * Checks if materialized view  with freshness update needs to be updated after a change on the underlying entity
     *
     * @param potentialInteresting id of underlying entity that was updated
     */
    public void materializedUpdate( long potentialInteresting ) {
        Snapshot snapshot = Catalog.getInstance().getSnapshot();
        List<LogicalView> connectedViews = snapshot.rel().getConnectedViews( potentialInteresting );

        for ( LogicalView view : connectedViews ) {
            if ( view.entityType == EntityType.MATERIALIZED_VIEW ) {
                MaterializedCriteria materializedCriteria = materializedInfo.get( view.id );
                if ( materializedCriteria.getCriteriaType() == CriteriaType.UPDATE ) {
                    int numberUpdated = materializedCriteria.getTimesUpdated();
                    if ( numberUpdated == (materializedCriteria.getInterval() - 1) ) {
                        isUpdatingMaterialized = true;
                        prepareToUpdate( view.id );
                        updateMaterializedUpdate( view.id, 0 );
                        isUpdatingMaterialized = false;
                    } else {
                        updateMaterializedUpdate( view.id, numberUpdated + 1 );
                    }
                }
            }
        }
    }


    /**
     * Register the freshnessLoop as BackgroundTask to update Materialized Views
     */
    private void registerFreshnessLoop() {
        BackgroundTaskManager.INSTANCE.registerTask(
                MaterializedViewManagerImpl.this::updatingIntervalMaterialized,
                "Update materialized views with freshness type interval if required",
                TaskPriority.MEDIUM,
                (TaskSchedulingType) RuntimeConfig.MATERIALIZED_VIEW_LOOP.getEnum() );
    }


    /**
     * Update Materialized Views with freshness type interval if it is time to update them
     */
    private void updatingIntervalMaterialized() {
        Map<Long, MaterializedCriteria> materializedViewInfo;
        materializedViewInfo = ImmutableMap.copyOf( updateMaterializedViewInfo() );
        for ( Entry<Long, MaterializedCriteria> entry : materializedViewInfo.entrySet() ) {
            Long k = entry.getKey();
            MaterializedCriteria v = entry.getValue();
            if ( v.getCriteriaType() == CriteriaType.INTERVAL
                    && v.getLastUpdate().getTime() + v.getTimeInMillis() < System.currentTimeMillis()
                    && !isDroppingMaterialized
                    && !isCreatingMaterialized
                    && !isUpdatingMaterialized ) {

                prepareToUpdate( k );
                updateMaterializedTime( k );
            }
        }
    }


    /**
     * Starts transition and acquires a global schema lock before the materialized view is updated
     *
     * @param materializedId of materialized view, which is updated
     */
    public void prepareToUpdate( long materializedId ) {
        Catalog catalog = Catalog.getInstance();
<<<<<<< HEAD
        LogicalTable catalogTable = catalog.getSnapshot().getLogicalEntity( materializedId ).map( e -> e.unwrap( LogicalTable.class ).orElseThrow() ).orElseThrow();
=======
        LogicalTable entity = catalog.getSnapshot().getLogicalEntity( materializedId ).map( e -> e.unwrap( LogicalTable.class ).orElseThrow() ).orElseThrow();
>>>>>>> 250079c0

        Transaction transaction = getTransactionManager().startTransaction(
                Catalog.defaultUserId,
                false,
                "Materialized View" );

        try {
            Statement statement = transaction.createStatement();
<<<<<<< HEAD
            Collection<Entry<EntityIdentifier, LockMode>> idAccessMap = new ArrayList<>();
            // Get a shared global schema lock (only DDLs acquire an exclusive global schema lock)
            idAccessMap.add( Pair.of( LockManager.GLOBAL_LOCK, LockMode.SHARED ) );
            // Get locks for individual tables
            EntityAccessMap accessMap = new EntityAccessMap( ((LogicalMaterializedView) catalogTable).getDefinition(), new HashMap<>() );
            idAccessMap.addAll( accessMap.getAccessedEntityPair() );
            LockManager.INSTANCE.lock( idAccessMap, (TransactionImpl) statement.getTransaction() );
        } catch ( DeadlockException e ) {
            throw new GenericRuntimeException( "DeadLock while locking for materialized view update", e );
        }
        updateData( transaction, materializedId );
=======
            Optional<LogicalMaterializedView> optionalEntity = entity.unwrap( LogicalMaterializedView.class );
            if ( optionalEntity.isEmpty() ) {
                log.warn( "Materialized view with id {} does not longer exist", materializedId );
                return;
            }

            // Get locks for individual tables
            EntityAccessMap access = new EntityAccessMap( optionalEntity.get().getDefinition(), new HashMap<>() );
            Collection<Entry<EntityIdentifier, LockMode>> idAccesses = new ArrayList<>( access.getAccessedEntityPair() );
            // if we don't lock exclusively for the target here we can produce deadlocks on underlying stores,
            // as we could end up with two concurrent shared locks waiting for an exclusive lock on the same entity or each other's entities
            catalog.getSnapshot().alloc().getFromLogical( materializedId )
                    .forEach( allocation -> idAccesses.add( Pair.of( new EntityIdentifier( entity.id, allocation.id, NamespaceLevel.ENTITY_LEVEL ), LockMode.EXCLUSIVE ) ) );

            LockManager.INSTANCE.lock( idAccesses, (TransactionImpl) statement.getTransaction() );
        } catch ( DeadlockException e ) {
            throw new GenericRuntimeException( "DeadLock while locking for materialized view update", e );
        }

        updateData( transaction, materializedId );

>>>>>>> 250079c0
        commitTransaction( transaction );

        updateMaterializedTime( materializedId );
    }


    /**
     * Is used if a materialized view is created in order to add the data from the underlying tables to the materialized view
     */
    @Override
    public void addData( Transaction transaction, @Nullable List<DataStore<?>> stores, @NonNull AlgRoot algRoot, @NonNull LogicalMaterializedView materializedView ) {
<<<<<<< HEAD
        addMaterializedInfo( materializedView.id, materializedView.getMaterializedCriteria() );
=======
>>>>>>> 250079c0

        DataMigrator dataMigrator = transaction.getDataMigrator();
        for ( AllocationEntity allocation : transaction.getSnapshot().alloc().getFromLogical( materializedView.id ) ) {
            Statement sourceStatement = transaction.createStatement();
            prepareSourceAlg( sourceStatement, materializedView.getAlgCollation(), algRoot.alg );
            Statement targetStatement = transaction.createStatement();

            if ( allocation.unwrap( AllocationTable.class ).isPresent() ) {
                List<AllocationColumn> allocColumns = Catalog.snapshot().alloc().getColumns( allocation.placementId );
<<<<<<< HEAD

                //columns.get( placement.adapterId ).forEach( column -> columnPlacements.add( snapshot.alloc().getColumnPlacement( placement.adapterId, column.id ) ) );
                // If partitions should be allowed for materialized views this needs to be changed that all partitions are considered
                AlgRoot targetRel = dataMigrator.buildInsertStatement( targetStatement, allocColumns, allocation );

                dataMigrator.executeQuery( allocColumns, algRoot, sourceStatement, targetStatement, targetRel, true, materializedView.isOrdered() );
=======

                // If partitions should be allowed for materialized views this needs to be changed that all partitions are considered
                AlgRoot targetAlg = dataMigrator.buildInsertStatement( targetStatement, allocColumns, allocation );

                dataMigrator.executeQuery( allocColumns, algRoot, sourceStatement, targetStatement, targetAlg, true, materializedView.isOrdered() );
>>>>>>> 250079c0
            } else {
                throw new GenericRuntimeException( "MaterializedViews are only supported for relational entites at the moment." );
            }
        }

        addMaterializedInfo( materializedView.id, materializedView.getMaterializedCriteria() );
    }


    /**
     * Deletes all the data from a materialized view and adds the newest data to the materialized view
     *
     * @param transaction that is used
     * @param materializedId id from materialized view
     */
    @Override
    public void updateData( Transaction transaction, long materializedId ) {

        DataMigrator dataMigrator = transaction.getDataMigrator();

<<<<<<< HEAD
        List<AllocationColumn> columnPlacements = new LinkedList<>();
        Map<Long, List<LogicalColumn>> columns = new HashMap<>();

        //List<Long> ids = new ArrayList<>();
        if ( transaction.getSnapshot().getLogicalEntity( materializedId ).isPresent() && materializedInfo.containsKey( materializedId ) ) {
            LogicalMaterializedView catalogMaterializedView = transaction.getSnapshot().getLogicalEntity( materializedId ).map( e -> e.unwrap( LogicalMaterializedView.class ).orElseThrow() ).orElseThrow();
            /*List<CatalogDataPlacement> dataPlacements = snapshot.alloc().getDataPlacements( catalogMaterializedView.id );
            for ( AllocationEntity allocation :  ) {
                ids.add( allocation.adapterId );
                List<LogicalColumn> logicalColumns = new ArrayList<>();

                int localAdapterIndex = dataPlacements.indexOf( placement );
                snapshot.alloc().getPlacement( dataPlacements.stream().map( p -> p.adapterId ).collect( Collectors.toList() ).get( localAdapterIndex ), catalogMaterializedView.id )
                        .columnPlacementsOnAdapter.forEach( col ->
                                logicalColumns.add( snapshot.rel().getColumn( col ) ) );
                columns.put( placement.adapterId, logicalColumns );
            }*/
            transaction.getSnapshot().rel().getColumns( materializedId );

            for ( AllocationEntity allocation : transaction.getSnapshot().alloc().getFromLogical( materializedId ) ) {
                //Statement sourceStatement = transaction.createStatement();
                Statement deleteStatement = transaction.createStatement();
                //Statement insertStatement = transaction.createStatement();
                //prepareSourceRel( sourceStatement, catalogMaterializedView.getAlgCollation(), catalogMaterializedView.getDefinition() );

                // columnPlacements.clear();

                //columns.get( id ).forEach( column -> columnPlacements.add( snapshot.alloc().getColumn( id, column.id ) ) );

                // Build {@link AlgNode} to build delete Statement from materialized view
                AlgBuilder deleteAlgBuilder = AlgBuilder.create( deleteStatement );
                AlgNode deleteRel = deleteAlgBuilder.scan( catalogMaterializedView ).build();

                // Build {@link AlgNode} to build insert Statement from materialized view
                //AlgBuilder insertAlgBuilder = AlgBuilder.create( insertStatement );
                //AlgNode insertRel = insertAlgBuilder.push( catalogMaterializedView.getDefinition() ).build();

                Statement targetStatementDelete = transaction.createStatement();
                // Delete all data
                AlgRoot targetRel = dataMigrator.buildDeleteStatement(
                        targetStatementDelete,
                        columnPlacements,
                        allocation );
                dataMigrator.executeQuery(
                        transaction.getSnapshot().alloc().getColumns( allocation.id ),
                        AlgRoot.of( deleteRel, Kind.SELECT ),
=======
        List<AllocationColumn> columnPlacements = new ArrayList<>();

        if ( Catalog.snapshot().getLogicalEntity( materializedId ).isPresent() && materializedInfo.containsKey( materializedId ) ) {
            LogicalMaterializedView materializedView = Catalog.snapshot().getLogicalEntity( materializedId ).map( e -> e.unwrap( LogicalMaterializedView.class ).orElseThrow() ).orElseThrow();

            Catalog.snapshot().rel().getColumns( materializedId );

            for ( AllocationEntity allocation : Catalog.snapshot().alloc().getFromLogical( materializedId ) ) {
                Statement deleteStatement = transaction.createStatement();

                // Build {@link AlgNode} to build delete Statement from materialized view
                AlgBuilder deleteAlgBuilder = AlgBuilder.create( deleteStatement );
                AlgNode deleteAlg = deleteAlgBuilder.relScan( materializedView ).build();

                // Build {@link AlgNode} to build insert Statement from materialized view
                Statement targetStatementDelete = transaction.createStatement();
                // Delete all data
                AlgRoot targetAlg = dataMigrator.buildDeleteStatement(
                        targetStatementDelete,
                        columnPlacements,
                        allocation );

                dataMigrator.executeQuery(
                        Catalog.snapshot().alloc().getColumns( allocation.id ),
                        AlgRoot.of( deleteAlg, Kind.SELECT ),
>>>>>>> 250079c0
                        deleteStatement,
                        targetStatementDelete,
                        targetAlg,
                        true,
<<<<<<< HEAD
                        catalogMaterializedView.isOrdered() );

                //Statement targetStatementInsert = transaction.createStatement();

                // Insert new data
                /*targetRel = dataMigrator.buildInsertStatement(
                        targetStatementInsert,
                        columnPlacements,
                        allocation );
                dataMigrator.executeQuery(
                        transaction.getSnapshot().alloc().getColumns( allocation.id ),
                        AlgRoot.of( insertRel, Kind.SELECT ),
                        sourceStatement,
                        targetStatementInsert,
                        targetRel,
                        true,
                        catalogMaterializedView.isOrdered() );*/
            }
            addData(
                    transaction,
                    List.of(),
                    AlgRoot.of( transaction.getSnapshot().rel().getNodeInfo( materializedId ), Kind.SELECT ),
                    transaction.getSnapshot().rel().getTable( materializedId ).orElseThrow().unwrap( LogicalMaterializedView.class ).orElseThrow() );
=======
                        materializedView.isOrdered() );

            }

            addData(
                    transaction,
                    List.of(),
                    AlgRoot.of( Catalog.snapshot().rel().getNodeInfo( materializedId ), Kind.SELECT ),
                    Catalog.snapshot().rel().getTable( materializedId ).orElseThrow().unwrap( LogicalMaterializedView.class ).orElseThrow() );
>>>>>>> 250079c0
        }
    }


    public void commitTransaction( Transaction transaction ) {
        try {
            // Locks are released within commit
            transaction.commit();
        } catch ( TransactionException e ) {
            log.error( "Caught exception while executing a query from the console", e );
            try {
                transaction.rollback();
            } catch ( TransactionException ex ) {
                log.error( "Caught exception while rollback", e );
            }
        } finally {
            // Release lock
            LockManager.INSTANCE.unlock( Collections.singletonList( LockManager.GLOBAL_LOCK ), (TransactionImpl) transaction );
        }
    }


    private void prepareSourceAlg( Statement sourceStatement, AlgCollation algCollation, AlgNode sourceAlg ) {
        AlgCluster cluster = AlgCluster.create(
                sourceStatement.getQueryProcessor().getPlanner(),
                new RexBuilder( sourceStatement.getTransaction().getTypeFactory() ), null, sourceStatement.getDataContext().getSnapshot() );

        prepareNode( sourceAlg, cluster, algCollation );
    }


    public void prepareNode( AlgNode viewLogicalRoot, AlgCluster algCluster, AlgCollation algCollation ) {
        if ( viewLogicalRoot instanceof AbstractAlgNode abstractAlgNode ) {
            abstractAlgNode.setCluster( algCluster );

            List<AlgCollation> algCollations = new ArrayList<>();
            algCollations.add( algCollation );
            AlgTraitSet traitSetTest =
                    algCluster.traitSetOf( Convention.NONE )
                            .replaceIfs(
                                    AlgCollationTraitDef.INSTANCE,
                                    () -> {
                                        if ( algCollation != null ) {
                                            return algCollations;
                                        }
                                        return ImmutableList.of();
                                    } );

            abstractAlgNode.setTraitSet( traitSetTest );
        }
        if ( viewLogicalRoot instanceof BiAlg biAlg ) {
            prepareNode( biAlg.getLeft(), algCluster, algCollation );
            prepareNode( biAlg.getRight(), algCluster, algCollation );
        } else if ( viewLogicalRoot instanceof SingleAlg singleAlg ) {
            prepareNode( singleAlg.getInput(), algCluster, algCollation );
        }
        if ( viewLogicalRoot instanceof LogicalRelViewScan scan ) {
            prepareNode( scan.getAlgNode(), algCluster, algCollation );
        }
    }

}<|MERGE_RESOLUTION|>--- conflicted
+++ resolved
@@ -48,10 +48,6 @@
 import org.polypheny.db.catalog.entity.allocation.AllocationColumn;
 import org.polypheny.db.catalog.entity.allocation.AllocationEntity;
 import org.polypheny.db.catalog.entity.allocation.AllocationTable;
-<<<<<<< HEAD
-import org.polypheny.db.catalog.entity.logical.LogicalColumn;
-=======
->>>>>>> 250079c0
 import org.polypheny.db.catalog.entity.logical.LogicalMaterializedView;
 import org.polypheny.db.catalog.entity.logical.LogicalTable;
 import org.polypheny.db.catalog.entity.logical.LogicalView;
@@ -114,11 +110,7 @@
      */
     public synchronized Map<Long, MaterializedCriteria> updateMaterializedViewInfo() {
         List<Long> toRemove = new ArrayList<>();
-<<<<<<< HEAD
-        for ( Long id : materializedInfo.keySet() ) {
-=======
         for ( long id : materializedInfo.keySet() ) {
->>>>>>> 250079c0
             if ( Catalog.getInstance().getSnapshot().getLogicalEntity( id ).isEmpty() ) {
                 toRemove.add( id );
             }
@@ -182,18 +174,6 @@
      * update candidates for materialized view with freshness updates
      *
      * @param transaction transaction of the commit
-<<<<<<< HEAD
-     * @param tableIds table that was changed
-     */
-    @Override
-    public void notifyModifiedTables( Transaction transaction, Collection<Long> tableIds ) {
-        if ( tableIds.isEmpty() ) {
-            return;
-        }
-
-        for ( long tableId : tableIds ) {
-            Optional<LogicalTable> tableOptional = Catalog.snapshot().rel().getTable( tableId );
-=======
      * @param entityIds entity that was changed
      */
     @Override
@@ -204,7 +184,6 @@
 
         for ( long entityId : entityIds ) {
             Optional<LogicalTable> tableOptional = Catalog.snapshot().rel().getTable( entityId );
->>>>>>> 250079c0
 
             if ( tableOptional.isEmpty() ) {
                 continue;
@@ -302,11 +281,7 @@
      */
     public void prepareToUpdate( long materializedId ) {
         Catalog catalog = Catalog.getInstance();
-<<<<<<< HEAD
-        LogicalTable catalogTable = catalog.getSnapshot().getLogicalEntity( materializedId ).map( e -> e.unwrap( LogicalTable.class ).orElseThrow() ).orElseThrow();
-=======
         LogicalTable entity = catalog.getSnapshot().getLogicalEntity( materializedId ).map( e -> e.unwrap( LogicalTable.class ).orElseThrow() ).orElseThrow();
->>>>>>> 250079c0
 
         Transaction transaction = getTransactionManager().startTransaction(
                 Catalog.defaultUserId,
@@ -315,19 +290,6 @@
 
         try {
             Statement statement = transaction.createStatement();
-<<<<<<< HEAD
-            Collection<Entry<EntityIdentifier, LockMode>> idAccessMap = new ArrayList<>();
-            // Get a shared global schema lock (only DDLs acquire an exclusive global schema lock)
-            idAccessMap.add( Pair.of( LockManager.GLOBAL_LOCK, LockMode.SHARED ) );
-            // Get locks for individual tables
-            EntityAccessMap accessMap = new EntityAccessMap( ((LogicalMaterializedView) catalogTable).getDefinition(), new HashMap<>() );
-            idAccessMap.addAll( accessMap.getAccessedEntityPair() );
-            LockManager.INSTANCE.lock( idAccessMap, (TransactionImpl) statement.getTransaction() );
-        } catch ( DeadlockException e ) {
-            throw new GenericRuntimeException( "DeadLock while locking for materialized view update", e );
-        }
-        updateData( transaction, materializedId );
-=======
             Optional<LogicalMaterializedView> optionalEntity = entity.unwrap( LogicalMaterializedView.class );
             if ( optionalEntity.isEmpty() ) {
                 log.warn( "Materialized view with id {} does not longer exist", materializedId );
@@ -349,7 +311,6 @@
 
         updateData( transaction, materializedId );
 
->>>>>>> 250079c0
         commitTransaction( transaction );
 
         updateMaterializedTime( materializedId );
@@ -361,10 +322,6 @@
      */
     @Override
     public void addData( Transaction transaction, @Nullable List<DataStore<?>> stores, @NonNull AlgRoot algRoot, @NonNull LogicalMaterializedView materializedView ) {
-<<<<<<< HEAD
-        addMaterializedInfo( materializedView.id, materializedView.getMaterializedCriteria() );
-=======
->>>>>>> 250079c0
 
         DataMigrator dataMigrator = transaction.getDataMigrator();
         for ( AllocationEntity allocation : transaction.getSnapshot().alloc().getFromLogical( materializedView.id ) ) {
@@ -374,20 +331,11 @@
 
             if ( allocation.unwrap( AllocationTable.class ).isPresent() ) {
                 List<AllocationColumn> allocColumns = Catalog.snapshot().alloc().getColumns( allocation.placementId );
-<<<<<<< HEAD
-
-                //columns.get( placement.adapterId ).forEach( column -> columnPlacements.add( snapshot.alloc().getColumnPlacement( placement.adapterId, column.id ) ) );
-                // If partitions should be allowed for materialized views this needs to be changed that all partitions are considered
-                AlgRoot targetRel = dataMigrator.buildInsertStatement( targetStatement, allocColumns, allocation );
-
-                dataMigrator.executeQuery( allocColumns, algRoot, sourceStatement, targetStatement, targetRel, true, materializedView.isOrdered() );
-=======
 
                 // If partitions should be allowed for materialized views this needs to be changed that all partitions are considered
                 AlgRoot targetAlg = dataMigrator.buildInsertStatement( targetStatement, allocColumns, allocation );
 
                 dataMigrator.executeQuery( allocColumns, algRoot, sourceStatement, targetStatement, targetAlg, true, materializedView.isOrdered() );
->>>>>>> 250079c0
             } else {
                 throw new GenericRuntimeException( "MaterializedViews are only supported for relational entites at the moment." );
             }
@@ -408,54 +356,6 @@
 
         DataMigrator dataMigrator = transaction.getDataMigrator();
 
-<<<<<<< HEAD
-        List<AllocationColumn> columnPlacements = new LinkedList<>();
-        Map<Long, List<LogicalColumn>> columns = new HashMap<>();
-
-        //List<Long> ids = new ArrayList<>();
-        if ( transaction.getSnapshot().getLogicalEntity( materializedId ).isPresent() && materializedInfo.containsKey( materializedId ) ) {
-            LogicalMaterializedView catalogMaterializedView = transaction.getSnapshot().getLogicalEntity( materializedId ).map( e -> e.unwrap( LogicalMaterializedView.class ).orElseThrow() ).orElseThrow();
-            /*List<CatalogDataPlacement> dataPlacements = snapshot.alloc().getDataPlacements( catalogMaterializedView.id );
-            for ( AllocationEntity allocation :  ) {
-                ids.add( allocation.adapterId );
-                List<LogicalColumn> logicalColumns = new ArrayList<>();
-
-                int localAdapterIndex = dataPlacements.indexOf( placement );
-                snapshot.alloc().getPlacement( dataPlacements.stream().map( p -> p.adapterId ).collect( Collectors.toList() ).get( localAdapterIndex ), catalogMaterializedView.id )
-                        .columnPlacementsOnAdapter.forEach( col ->
-                                logicalColumns.add( snapshot.rel().getColumn( col ) ) );
-                columns.put( placement.adapterId, logicalColumns );
-            }*/
-            transaction.getSnapshot().rel().getColumns( materializedId );
-
-            for ( AllocationEntity allocation : transaction.getSnapshot().alloc().getFromLogical( materializedId ) ) {
-                //Statement sourceStatement = transaction.createStatement();
-                Statement deleteStatement = transaction.createStatement();
-                //Statement insertStatement = transaction.createStatement();
-                //prepareSourceRel( sourceStatement, catalogMaterializedView.getAlgCollation(), catalogMaterializedView.getDefinition() );
-
-                // columnPlacements.clear();
-
-                //columns.get( id ).forEach( column -> columnPlacements.add( snapshot.alloc().getColumn( id, column.id ) ) );
-
-                // Build {@link AlgNode} to build delete Statement from materialized view
-                AlgBuilder deleteAlgBuilder = AlgBuilder.create( deleteStatement );
-                AlgNode deleteRel = deleteAlgBuilder.scan( catalogMaterializedView ).build();
-
-                // Build {@link AlgNode} to build insert Statement from materialized view
-                //AlgBuilder insertAlgBuilder = AlgBuilder.create( insertStatement );
-                //AlgNode insertRel = insertAlgBuilder.push( catalogMaterializedView.getDefinition() ).build();
-
-                Statement targetStatementDelete = transaction.createStatement();
-                // Delete all data
-                AlgRoot targetRel = dataMigrator.buildDeleteStatement(
-                        targetStatementDelete,
-                        columnPlacements,
-                        allocation );
-                dataMigrator.executeQuery(
-                        transaction.getSnapshot().alloc().getColumns( allocation.id ),
-                        AlgRoot.of( deleteRel, Kind.SELECT ),
-=======
         List<AllocationColumn> columnPlacements = new ArrayList<>();
 
         if ( Catalog.snapshot().getLogicalEntity( materializedId ).isPresent() && materializedInfo.containsKey( materializedId ) ) {
@@ -481,36 +381,10 @@
                 dataMigrator.executeQuery(
                         Catalog.snapshot().alloc().getColumns( allocation.id ),
                         AlgRoot.of( deleteAlg, Kind.SELECT ),
->>>>>>> 250079c0
                         deleteStatement,
                         targetStatementDelete,
                         targetAlg,
                         true,
-<<<<<<< HEAD
-                        catalogMaterializedView.isOrdered() );
-
-                //Statement targetStatementInsert = transaction.createStatement();
-
-                // Insert new data
-                /*targetRel = dataMigrator.buildInsertStatement(
-                        targetStatementInsert,
-                        columnPlacements,
-                        allocation );
-                dataMigrator.executeQuery(
-                        transaction.getSnapshot().alloc().getColumns( allocation.id ),
-                        AlgRoot.of( insertRel, Kind.SELECT ),
-                        sourceStatement,
-                        targetStatementInsert,
-                        targetRel,
-                        true,
-                        catalogMaterializedView.isOrdered() );*/
-            }
-            addData(
-                    transaction,
-                    List.of(),
-                    AlgRoot.of( transaction.getSnapshot().rel().getNodeInfo( materializedId ), Kind.SELECT ),
-                    transaction.getSnapshot().rel().getTable( materializedId ).orElseThrow().unwrap( LogicalMaterializedView.class ).orElseThrow() );
-=======
                         materializedView.isOrdered() );
 
             }
@@ -520,7 +394,6 @@
                     List.of(),
                     AlgRoot.of( Catalog.snapshot().rel().getNodeInfo( materializedId ), Kind.SELECT ),
                     Catalog.snapshot().rel().getTable( materializedId ).orElseThrow().unwrap( LogicalMaterializedView.class ).orElseThrow() );
->>>>>>> 250079c0
         }
     }
 
