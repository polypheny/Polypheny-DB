--- conflicted
+++ resolved
@@ -29,6 +29,14 @@
 import lombok.Getter;
 import lombok.extern.slf4j.Slf4j;
 import org.polypheny.db.adapter.DataStore;
+import org.polypheny.db.algebra.AbstractAlgNode;
+import org.polypheny.db.algebra.AlgCollation;
+import org.polypheny.db.algebra.AlgCollationTraitDef;
+import org.polypheny.db.algebra.AlgNode;
+import org.polypheny.db.algebra.AlgRoot;
+import org.polypheny.db.algebra.BiAlg;
+import org.polypheny.db.algebra.SingleAlg;
+import org.polypheny.db.algebra.logical.LogicalViewScan;
 import org.polypheny.db.catalog.Catalog;
 import org.polypheny.db.catalog.Catalog.TableType;
 import org.polypheny.db.catalog.entity.CatalogColumn;
@@ -45,29 +53,10 @@
 import org.polypheny.db.config.RuntimeConfig;
 import org.polypheny.db.core.DeadlockException;
 import org.polypheny.db.core.enums.Kind;
-import org.polypheny.db.plan.Convention;
 import org.polypheny.db.plan.AlgOptCluster;
 import org.polypheny.db.plan.AlgTraitSet;
+import org.polypheny.db.plan.Convention;
 import org.polypheny.db.processing.DataMigrator;
-<<<<<<< HEAD
-import org.polypheny.db.algebra.AbstractAlgNode;
-import org.polypheny.db.algebra.AlgNode;
-import org.polypheny.db.algebra.BiAlg;
-import org.polypheny.db.algebra.AlgCollation;
-import org.polypheny.db.algebra.AlgCollationTraitDef;
-import org.polypheny.db.algebra.AlgRoot;
-import org.polypheny.db.algebra.SingleAlg;
-import org.polypheny.db.algebra.logical.LogicalViewTableScan;
-=======
-import org.polypheny.db.rel.AbstractRelNode;
-import org.polypheny.db.rel.BiRel;
-import org.polypheny.db.rel.RelCollation;
-import org.polypheny.db.rel.RelCollationTraitDef;
-import org.polypheny.db.rel.RelNode;
-import org.polypheny.db.rel.RelRoot;
-import org.polypheny.db.rel.SingleRel;
-import org.polypheny.db.rel.logical.LogicalViewScan;
->>>>>>> 4efa315c
 import org.polypheny.db.rex.RexBuilder;
 import org.polypheny.db.tools.AlgBuilder;
 import org.polypheny.db.transaction.Lock.LockMode;
@@ -460,7 +449,8 @@
             relCollationList.add( relCollation );
             AlgTraitSet traitSetTest =
                     relOptCluster.traitSetOf( Convention.NONE )
-                            .replaceIfs( AlgCollationTraitDef.INSTANCE,
+                            .replaceIfs(
+                                    AlgCollationTraitDef.INSTANCE,
                                     () -> {
                                         if ( relCollation != null ) {
                                             return relCollationList;
@@ -476,13 +466,8 @@
         } else if ( viewLogicalRoot instanceof SingleAlg ) {
             prepareNode( ((SingleAlg) viewLogicalRoot).getInput(), relOptCluster, relCollation );
         }
-<<<<<<< HEAD
-        if ( viewLogicalRoot instanceof LogicalViewTableScan ) {
-            prepareNode( ((LogicalViewTableScan) viewLogicalRoot).getAlgNode(), relOptCluster, relCollation );
-=======
         if ( viewLogicalRoot instanceof LogicalViewScan ) {
-            prepareNode( ((LogicalViewScan) viewLogicalRoot).getRelNode(), relOptCluster, relCollation );
->>>>>>> 4efa315c
+            prepareNode( ((LogicalViewScan) viewLogicalRoot).getAlgNode(), relOptCluster, relCollation );
         }
     }
 
