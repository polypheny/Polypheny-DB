--- conflicted
+++ resolved
@@ -28,7 +28,6 @@
 import javax.swing.JPanel;
 import javax.swing.JTextPane;
 import javax.swing.SwingConstants;
-import lombok.Getter;
 import lombok.SneakyThrows;
 import lombok.extern.slf4j.Slf4j;
 
@@ -36,10 +35,6 @@
 @Slf4j
 public class AboutWindow {
 
-<<<<<<< HEAD
-    @Getter
-=======
->>>>>>> 46d5a6a1
     private JFrame frame;
 
 
@@ -49,11 +44,7 @@
 
 
     private void initialize() {
-<<<<<<< HEAD
-        this.frame = new JFrame();
-=======
         frame = new JFrame();
->>>>>>> 46d5a6a1
         frame.setIconImage( new ImageIcon( Objects.requireNonNull( getClass().getClassLoader().getResource( "logo-600.png" ) ) ).getImage() );
         frame.setResizable( false );
         frame.setTitle( "Polypheny" );
