--- conflicted
+++ resolved
@@ -30,7 +30,6 @@
 import org.polypheny.db.adapter.Adapter;
 import org.polypheny.db.adapter.AdapterManager;
 import org.polypheny.db.adapter.DataContext;
-import org.polypheny.db.adapter.file.FileStore;
 import org.polypheny.db.catalog.Catalog;
 import org.polypheny.db.catalog.Catalog.TableType;
 import org.polypheny.db.catalog.entity.CatalogAdapter;
@@ -79,7 +78,6 @@
 
 
     private synchronized AbstractPolyphenyDbSchema buildSchema() {
-
         final Schema schema = new RootSchema();
         final AbstractPolyphenyDbSchema polyphenyDbSchema = new SimplePolyphenyDbSchema( null, schema, "" );
 
@@ -137,10 +135,6 @@
             s.polyphenyDbSchema().setSchema( new LogicalSchema( catalogSchema.name, tableMap ) );
         }
 
-<<<<<<< HEAD
-
-=======
->>>>>>> 3ee4dcf6
         // Build adapter schema (physical schema)
         List<CatalogAdapter> adapters = Catalog.getInstance().getAdapters();
         for ( CatalogSchema catalogSchema : catalog.getSchemas( catalogDatabase.id, null ) ) {
@@ -152,20 +146,13 @@
                     tableIdsPerSchema.get( placement.physicalSchemaName ).add( placement.tableId );
                 }
 
-
                 for ( String physicalSchemaName : tableIdsPerSchema.keySet() ) {
                     Set<Long> tableIds = tableIdsPerSchema.get( physicalSchemaName );
 
                     HashMap<String, Table> physicalTables = new HashMap<>();
                     Adapter adapter = AdapterManager.getInstance().getAdapter( catalogAdapter.id );
 
-<<<<<<< HEAD
-                    HashMap<String, SchemaPlus> schemaNames = new HashMap<>();
-
-                    final String schemaName = buildAdapterSchemaName( catalogAdapter.uniqueName, catalogSchema.name, physicalSchemaName);
-=======
                     final String schemaName = buildAdapterSchemaName( catalogAdapter.uniqueName, catalogSchema.name, physicalSchemaName );
->>>>>>> 3ee4dcf6
 
                     adapter.createNewSchema( rootSchema, schemaName );
                     SchemaPlus s = new SimplePolyphenyDbSchema( polyphenyDbSchema, adapter.getCurrentSchema(), schemaName ).plus();
@@ -175,15 +162,6 @@
 
                         List<CatalogPartitionPlacement> partitionPlacements = catalog.getPartitionPlacementByTable( adapter.getAdapterId(), tableId );
 
-<<<<<<< HEAD
-                        if ( adapter instanceof FileStore  ) {
-
-                            Table table = adapter.createTableSchema(
-                                    catalogTable,
-                                    Catalog.getInstance().getColumnPlacementsOnAdapterSortedByPhysicalPosition( adapter.getAdapterId(), catalogTable.id ), null );
-
-                            physicalTables.put( catalog.getTable( tableId ).name, table );
-=======
                         for ( CatalogPartitionPlacement partitionPlacement : partitionPlacements ) {
                             Table table = adapter.createTableSchema(
                                     catalogTable,
@@ -191,41 +169,16 @@
                                     partitionPlacement );
 
                             physicalTables.put( catalog.getTable( tableId ).name + "_" + partitionPlacement.partitionId, table );
->>>>>>> 3ee4dcf6
 
                             rootSchema.add( schemaName, s );
                             physicalTables.forEach( rootSchema.getSubSchema( schemaName )::add );
                             rootSchema.getSubSchema( schemaName ).polyphenyDbSchema().setSchema( adapter.getCurrentSchema() );
-<<<<<<< HEAD
-                        } else {
-
-                            for ( CatalogPartitionPlacement partitionPlacement : partitionPlacements ) {
-
-
-                                Table table = adapter.createTableSchema(
-                                        catalogTable,
-                                        Catalog.getInstance().getColumnPlacementsOnAdapterSortedByPhysicalPosition( adapter.getAdapterId(), catalogTable.id ),
-                                        partitionPlacement );
-
-                                physicalTables.put( catalog.getTable( tableId ).name + "_" + partitionPlacement.partitionId, table );
-
-                                rootSchema.add( schemaName, s );
-                                physicalTables.forEach( rootSchema.getSubSchema( schemaName )::add );
-                                rootSchema.getSubSchema( schemaName ).polyphenyDbSchema().setSchema( adapter.getCurrentSchema() );
-                            }
                         }
                     }
                 }
             }
         }
-=======
-                        }
-                    }
-                }
-            }
-        }
         isOutdated = false;
->>>>>>> 3ee4dcf6
         return polyphenyDbSchema;
     }
 
