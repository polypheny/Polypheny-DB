--- conflicted
+++ resolved
@@ -162,12 +162,7 @@
                     final String schemaName = buildAdapterSchemaName( catalogAdapter.uniqueName, catalogSchema.name, physicalSchemaName );
 
                     adapter.createNewSchema( rootSchema, schemaName );
-<<<<<<< HEAD
                     SchemaPlus s = new SimplePolyphenyDbSchema( polyphenyDbSchema, adapter.getCurrentSchema(), schemaName, catalogSchema.schemaType ).plus();
-=======
-                    SchemaPlus s = new SimplePolyphenyDbSchema( polyphenyDbSchema, adapter.getCurrentSchema(), schemaName ).plus();
-
->>>>>>> 3ee4dcf6
                     for ( long tableId : tableIds ) {
                         CatalogTable catalogTable = catalog.getTable( tableId );
 
@@ -181,17 +176,11 @@
 
                             physicalTables.put( catalog.getTable( tableId ).name + "_" + partitionPlacement.partitionId, table );
 
-                            rootSchema.add( schemaName, s );
+                            rootSchema.add( schemaName, s, catalogSchema.schemaType );
                             physicalTables.forEach( rootSchema.getSubSchema( schemaName )::add );
                             rootSchema.getSubSchema( schemaName ).polyphenyDbSchema().setSchema( adapter.getCurrentSchema() );
                         }
                     }
-<<<<<<< HEAD
-                    rootSchema.add( schemaName, s, catalogSchema.schemaType );
-                    physicalTables.forEach( rootSchema.getSubSchema( schemaName )::add );
-                    rootSchema.getSubSchema( schemaName ).polyphenyDbSchema().setSchema( adapter.getCurrentSchema() );
-=======
->>>>>>> 3ee4dcf6
                 }
             }
         }
