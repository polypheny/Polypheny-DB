--- conflicted
+++ resolved
@@ -247,17 +247,10 @@
             routingTable.initializeRow( queryClassString, table.placementsByStore.keySet() );
             selectedStoreId = table.placementsByStore.keySet().asList().get( 0 );
         }
-<<<<<<< HEAD
-        for ( CatalogColumnPlacement placement : available ) {
-            if ( placement.storeId == selectedStoreId ) {
-
-                return placement;
-=======
         if ( table.placementsByStore.containsKey( selectedStoreId ) ) {
             List<CatalogColumnPlacement> placements = Catalog.getInstance().getColumnPlacementsOnStore( selectedStoreId, table.id );
             if ( placements.size() != table.columnIds.size() ) {
                 throw new RuntimeException( "The data store '" + selectedStoreId + "' does not contain a full table placement!" );
->>>>>>> 3b336262
             }
             return Catalog.getInstance().getColumnPlacementsOnStore( selectedStoreId );
         }
@@ -286,7 +279,6 @@
     // Create table on all stores supporting schema changes
     @Override
     public List<Store> createTable( long schemaId, Transaction transaction ) {
-        System.out.println("HENNLO: HELLLLLLLLLLLLLLLLLOOOOOOOOOOOOOOOOOOOOO am I in here????");
         List<Store> result = new LinkedList<>();
         Map<String, Store> availableStores = StoreManager.getInstance().getStores();
         for ( Store store : availableStores.values() ) {
