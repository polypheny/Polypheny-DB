/*
 * Copyright 2019-2020 The Polypheny Project
 *
 * Licensed under the Apache License, Version 2.0 (the "License");
 * you may not use this file except in compliance with the License.
 * You may obtain a copy of the License at
 *
 * http://www.apache.org/licenses/LICENSE-2.0
 *
 * Unless required by applicable law or agreed to in writing, software
 * distributed under the License is distributed on an "AS IS" BASIS,
 * WITHOUT WARRANTIES OR CONDITIONS OF ANY KIND, either express or implied.
 * See the License for the specific language governing permissions and
 * limitations under the License.
 */

package org.polypheny.db.router;

import com.google.common.collect.ImmutableList;
import java.util.ArrayList;
import java.util.Deque;
import java.util.HashMap;
import java.util.Iterator;
import java.util.LinkedList;
import java.util.List;
import java.util.Map;
import java.util.Map.Entry;
import java.util.zip.Adler32;
import java.util.zip.CRC32;

import lombok.AllArgsConstructor;
import lombok.Getter;
import org.polypheny.db.catalog.Catalog;
import org.polypheny.db.catalog.entity.CatalogColumn;
import org.polypheny.db.catalog.entity.CatalogColumnPlacement;
import org.polypheny.db.catalog.entity.CatalogPartition;
import org.polypheny.db.catalog.entity.CatalogTable;
import org.polypheny.db.catalog.exceptions.*;
import org.polypheny.db.information.InformationGroup;
import org.polypheny.db.information.InformationManager;
import org.polypheny.db.information.InformationPage;
import org.polypheny.db.information.InformationTable;
import org.polypheny.db.partition.PartitionHelper;
import org.polypheny.db.plan.RelOptCluster;
import org.polypheny.db.plan.RelOptTable;
import org.polypheny.db.prepare.Prepare.CatalogReader;
import org.polypheny.db.prepare.RelOptTableImpl;
import org.polypheny.db.rel.RelNode;
import org.polypheny.db.rel.RelRoot;
import org.polypheny.db.rel.core.JoinRelType;
import org.polypheny.db.rel.core.SetOp;
import org.polypheny.db.rel.core.TableModify;
import org.polypheny.db.rel.core.TableModify.Operation;
import org.polypheny.db.rel.logical.LogicalFilter;
import org.polypheny.db.rel.logical.LogicalModifyCollect;
import org.polypheny.db.rel.logical.LogicalProject;
import org.polypheny.db.rel.logical.LogicalTableModify;
import org.polypheny.db.rel.logical.LogicalTableScan;
import org.polypheny.db.rel.logical.LogicalValues;
import org.polypheny.db.rel.type.RelDataTypeField;
import org.polypheny.db.rex.RexCall;
import org.polypheny.db.rex.RexInputRef;
import org.polypheny.db.rex.RexNode;
import org.polypheny.db.routing.ExecutionTimeMonitor;
import org.polypheny.db.routing.Router;
import org.polypheny.db.schema.LogicalTable;
import org.polypheny.db.schema.ModifiableTable;
import org.polypheny.db.schema.PolySchemaBuilder;
import org.polypheny.db.schema.Table;
import org.polypheny.db.sql.fun.SqlStdOperatorTable;
import org.polypheny.db.tools.RelBuilder;
import org.polypheny.db.transaction.Statement;

public abstract class AbstractRouter implements Router {

    protected ExecutionTimeMonitor executionTimeMonitor;

    protected InformationPage page = null;

    final Catalog catalog = Catalog.getInstance();

    // For reporting purposes
    protected Map<RelOptTable, SelectedStoreInfo> selectedStores;


    @Override
    public RelRoot route( RelRoot logicalRoot, Statement statement, ExecutionTimeMonitor executionTimeMonitor ) {
        this.executionTimeMonitor = executionTimeMonitor;
        this.selectedStores = new HashMap<>();

        if ( statement.getTransaction().isAnalyze() ) {
            InformationManager queryAnalyzer = statement.getTransaction().getQueryAnalyzer();
            page = new InformationPage( "Routing" );
            page.fullWidth();
            queryAnalyzer.addPage( page );
        }

        RelNode routed;
        analyze( statement, logicalRoot );
        if ( logicalRoot.rel instanceof LogicalTableModify ) {
            routed = routeDml( logicalRoot.rel, statement );
        } else {
            RelBuilder builder = RelBuilder.create( statement, logicalRoot.rel.getCluster() );
            builder = buildDql( logicalRoot.rel, builder, statement, logicalRoot.rel.getCluster() );
            routed = builder.build();
        }

        wrapUp( statement, routed );

        // Add information to query analyzer
        if ( statement.getTransaction().isAnalyze() ) {
            InformationGroup group = new InformationGroup( page, "Selected Stores" );
            statement.getTransaction().getQueryAnalyzer().addGroup( group );
            InformationTable table = new InformationTable(
                    group,
                    ImmutableList.of( "Table", "Store", "Physical Name" ) );
            selectedStores.forEach( ( k, v ) -> {
                table.addRow( k.getQualifiedName(), v.storeName, v.physicalSchemaName + "." + v.physicalTableName );
            } );
            statement.getTransaction().getQueryAnalyzer().registerInformation( table );
        }

        return new RelRoot(
                routed,
                logicalRoot.validatedRowType,
                logicalRoot.kind,
                logicalRoot.fields,
                logicalRoot.collation );
    }


    protected abstract void analyze( Statement statement, RelRoot logicalRoot );

    protected abstract void wrapUp( Statement statement, RelNode routed );

    // Select the placement on which a table scan should be executed
    protected abstract List<CatalogColumnPlacement> selectPlacement( RelNode node, CatalogTable catalogTable );


    protected RelBuilder buildDql( RelNode node, RelBuilder builder, Statement statement, RelOptCluster cluster ) {
        if ( node instanceof SetOp ) {
            return buildSetOp( node, builder, statement, cluster );
        } else {
            return buildSelect( node, builder, statement, cluster );
        }
    }


    protected RelBuilder buildSelect( RelNode node, RelBuilder builder, Statement statement, RelOptCluster cluster ) {
        for ( int i = 0; i < node.getInputs().size(); i++ ) {
            buildDql( node.getInput( i ), builder, statement, cluster );
        }
        if ( node instanceof LogicalTableScan && node.getTable() != null ) {
            RelOptTableImpl table = (RelOptTableImpl) node.getTable();
            if ( table.getTable() instanceof LogicalTable ) {
                LogicalTable t = ((LogicalTable) table.getTable());
                CatalogTable catalogTable;
                try {
                    catalogTable = Catalog.getInstance().getTable( t.getTableId() );
                    //HENNLO
                    //Check if table is even partitoned
                    if ( catalogTable.isPartitioned ) {
                        System.out.println("HENNLO AbstractRouter: buildSelect() TableID: "+ t.getTableId() + " is partitioned on column: "
                                + catalogTable.partitionColumnId + " - " + catalog.getColumn(catalogTable.partitionColumnId).name);
                        System.out.println("HENNLO AbstractRouter: buildSelect() Retrieving all Partitions for table with id: " + catalogTable.id);
                        for (CatalogPartition cp : catalog.getPartitions(catalogTable.id)
                        ) {
                            System.out.println("HENNLO AbstractRouter: " + cp.tableId + " " + (cp.id+1) + "/" + catalogTable.numPartitions);
                        }
                    }
                    else{
                        System.out.println("HENNLO AbstractRouter: " + catalogTable.name + " is NOT partitioned...\n\t\tRouting will be easy");
                    }

                    //
                } catch (UnknownTableException | GenericCatalogException | UnknownColumnException e ) {
                    throw new RuntimeException( "Unknown table" );
                }
                List<CatalogColumnPlacement> placements = selectPlacement( node, catalogTable );
                return buildJoinedTableScan( builder, table, placements );
            } else {
                throw new RuntimeException( "Unexpected table. Only logical tables expected here!" );
            }
        } else if ( node instanceof LogicalValues ) {
            return handleValues( (LogicalValues) node, builder );
        } else {
            return handleGeneric( node, builder );
        }
    }


    protected RelBuilder buildSetOp( RelNode node, RelBuilder builder, Statement statement, RelOptCluster cluster ) {
        buildDql( node.getInput( 0 ), builder, statement, cluster );

        RelBuilder builder0 = RelBuilder.create( statement, cluster );
        buildDql( node.getInput( 1 ), builder0, statement, cluster );

        builder.replaceTop( node.copy( node.getTraitSet(), ImmutableList.of( builder.peek(), builder0.build() ) ) );
        return builder;
    }


    protected RelNode recursiveCopy( RelNode node ) {
        List<RelNode> inputs = new LinkedList<>();
        if ( node.getInputs() != null && node.getInputs().size() > 0 ) {
            for ( RelNode input : node.getInputs() ) {
                inputs.add( recursiveCopy( input ) );
            }
        }
        return node.copy( node.getTraitSet(), inputs );
    }


    // Default implementation: Execute DML on all placements
    protected RelNode routeDml( RelNode node, Statement statement ) {
        RelOptCluster cluster = node.getCluster();
        PartitionHelper partHelper = new PartitionHelper();


        if ( node.getTable() != null ) {
            RelOptTableImpl table = (RelOptTableImpl) node.getTable();
            if ( table.getTable() instanceof LogicalTable ) {
                LogicalTable t = ((LogicalTable) table.getTable());
                // Get placements of this table
                CatalogTable catalogTable;
                List<CatalogColumnPlacement> pkPlacements;
                try {
                    catalogTable = catalog.getTable( t.getTableId() );
                    long pkid = catalogTable.primaryKey;

                    List<Long> pkColumnIds = Catalog.getInstance().getPrimaryKey( pkid ).columnIds;
                    CatalogColumn pkColumn = Catalog.getInstance().getColumn( pkColumnIds.get( 0 ) );
                    pkPlacements = catalog.getColumnPlacements( pkColumn.id );
                } catch ( GenericCatalogException | UnknownTableException | UnknownColumnException | UnknownKeyException e ) {
                    throw new RuntimeException( e );
                }


                if(catalogTable.isPartitioned) {
                    System.out.println("\nHENNLO AbstractRouter: routeDml(): Listing all relevant stores for table: '" + catalogTable.name
                            + "' and all partitions: " + catalogTable.partitionIds);
                    for (CatalogColumnPlacement dataPlacement : pkPlacements) {
                        //Check
                        System.out.println("\t\t -> '" + dataPlacement.storeUniqueName + "' " +
                                catalog.getPartitionsOnDataPlacement(dataPlacement.storeId, dataPlacement.tableId));
                    }
                }


                // Execute on all primary key placements
                List<TableModify> modifies = new ArrayList<>( pkPlacements.size() );
                for ( CatalogColumnPlacement pkPlacement : pkPlacements ) {
<<<<<<< HEAD
                    CatalogReader catalogReader = transaction.getCatalogReader();
=======
                    CatalogReader catalogReader = statement.getTransaction().getCatalogReader();

>>>>>>> 0d3475b8
                    List<String> tableNames = ImmutableList.of(
                            PolySchemaBuilder.buildStoreSchemaName(
                                    pkPlacement.storeUniqueName,
                                    catalogTable.getSchemaName(),
                                    pkPlacement.physicalSchemaName ),
                            t.getLogicalTableName() );
                    RelOptTable physical = catalogReader.getTableForMember( tableNames );
                    ModifiableTable modifiableTable = physical.unwrap( ModifiableTable.class );

                    // Get placements on store
                    List<CatalogColumnPlacement> placementsOnStore = catalog.getColumnPlacementsOnStore( pkPlacement.storeId, catalogTable.id );
                    // If this is a update, check whether we need to execute on this store at all
                    List<String> updateColumnList = ((LogicalTableModify) node).getUpdateColumnList();
                    List<RexNode> sourceExpressionList = ((LogicalTableModify) node).getSourceExpressionList();
                    if ( placementsOnStore.size() != catalogTable.columnIds.size() ) {
                        if ( ((LogicalTableModify) node).getOperation() == Operation.UPDATE ) {
                            System.out.println("HENNLO AbstractRouter: routeDML(): columns to be updated:");
                            updateColumnList = new LinkedList<>( ((LogicalTableModify) node).getUpdateColumnList() );
                            sourceExpressionList = new LinkedList<>( ((LogicalTableModify) node).getSourceExpressionList() );
                            Iterator<String> updateColumnListIterator = updateColumnList.iterator();
                            Iterator<RexNode> sourceExpressionListIterator = sourceExpressionList.iterator();
                            while ( updateColumnListIterator.hasNext() ) {
                                String columnName = updateColumnListIterator.next();
                                System.out.println("HENNLO AbstractRouter: routeDML(): column: " + columnName);
                                sourceExpressionListIterator.next();
                                try {
                                    CatalogColumn catalogColumn = catalog.getColumn( catalogTable.id, columnName );
                                    System.out.println("HENNLO AbstractRouter: routeDML(): column: " + catalogColumn.id);
                                    if ( !catalog.checkIfExistsColumnPlacement( pkPlacement.storeId, catalogColumn.id ) ) {
                                        updateColumnListIterator.remove();
                                        sourceExpressionListIterator.remove();
                                    }
                                } catch ( GenericCatalogException | UnknownColumnException e ) {
                                    throw new RuntimeException( e );
                                }
                            }
                            if ( updateColumnList.size() == 0 ) {
                                continue;
                            }
                        }
                    }

                    // Identify where clause of UPDATE

                    //TODO HENNLO This is an rather uncharming workaround
                    if ( catalogTable.isPartitioned ) {
                        String partitionValue ="";
                        //set true if partitionColumn is part of UPDATE Statement, else assume worst case routing
                        boolean partitionColumnIdentified = false;
                        if (((LogicalTableModify) node).getOperation() == Operation.UPDATE) {
                            // In case of update always use worst case routing for now.
                            //Since you have to identify the current partition to delete the entry and then create a new entry on the correct partitions
                            int index = 0;
                            for (String cn : updateColumnList) {
                                try {
                                    System.out.println("HENNLO AbstractRouter: routeDML(): UPDATE: column: " + cn + " " +
                                            catalog.getColumn(catalogTable.id, cn).id);
                                    if (catalog.getColumn(catalogTable.id, cn).id == catalogTable.partitionColumnId) {
                                        System.out.println("HENNLO: AbstractRouter: : routeDML(): UPDATE: Found PartitionColumnID Match: '"
                                                + catalogTable.partitionColumnId + "' at index: " + index);
                                        //Routing/Locking can now be executed on certain partitions
                                        partitionColumnIdentified = true;
                                        partitionValue = sourceExpressionList.get(index).toString().replace("'", "");
                                        System.out.println("HENNLO AbstractRouter: routeDML(): UPDATE: partitionColumn-value: '" + partitionValue + "' should be put on partition: "
                                                + partHelper.getPartitionHash(catalogTable, partitionValue));
                                        break;
                                    }
                                } catch (GenericCatalogException | UnknownColumnException e) {
                                    e.printStackTrace();
                                }
                                index++;
                            }
                            //Since update needs to take current partition and target partition into account
                            //partitionColumnIdentified = false;


                        } else if (((LogicalTableModify) node).getOperation() == Operation.INSERT) {
                            int i;
                            for (i = 0; i < catalogTable.columnIds.size(); i++) {
                                if (catalogTable.columnIds.get(i) == catalogTable.partitionColumnId) {
                                    System.out.println("HENNLO: AbstractRouter: : routeDML(): INSERT: Found PartitionColumnID: '"
                                            + catalogTable.partitionColumnId + "' at column index: " + i);
                                    partitionColumnIdentified = true;
                                    break;
                                }
                            }
                            //TODO Get the value of partitionColumnId ---  but first find if of partitionColumn inside table
                            partitionValue = ((LogicalValues) node.getInput(0)).tuples.get(0).get(i).toString().replace("'", "");
                            System.out.println("HENNLO AbstractRouter: routeDML(): INSERT: partitionColumn-value: '" + partitionValue + "' should be put on partition: "
                                    + partHelper.getPartitionHash(catalogTable, partitionValue));
                        }
                        else if (((LogicalTableModify) node).getOperation() == Operation.DELETE) {
                            System.out.println("HENNLO AbstractRouter: routeDML(): DELETE ");

                            //DELETE will always be worst case routing
                            partitionColumnIdentified = false;
                        }


                        //No worst case routing
                        if ( partitionColumnIdentified ) {

                            //Returns partitionID
                            long identPart = (int) partHelper.getPartitionHash(catalogTable, partitionValue);

                            System.out.println("HENNLO AbstractRouter(): Gather all relevant placements to execute the statement on");
                            System.out.println("HENNLO AbstractRouter(): GET all Placements by identified Partition: " +identPart);
                            /*for (CatalogColumnPlacement partitionPlace: catalog.getColumnPlacementsByPartition(identPart)) {
                                System.out.println("\t\t Statement will be relevant for placement store=" +
                                        partitionPlace.storeUniqueName + " tableName='"+ partitionPlace.physicalTableName + " column: '"+partitionPlace.getLogicalColumnName() + "' by identified Partiton: " + identPart );
                            }*/ //needs try_catch
                            if (!catalog.getPartitionsOnDataPlacement(pkPlacement.storeId, pkPlacement.tableId).contains(identPart) ) {
                                System.out.println("HENNLO AbstractRouter(): DataPacement: " + pkPlacement.storeUniqueName +"."
                                        +pkPlacement.physicalTableName +" SKIPPING since it does NOT contain identified partition: '"+ identPart +"' " +  catalog.getPartitionsOnDataPlacement(pkPlacement.storeId, pkPlacement.tableId));
                                continue;
                            }else{
                                System.out.println("HENNLO AbstractRouter(): DataPacement: " + pkPlacement.storeUniqueName +"."
                                        +pkPlacement.physicalTableName +" contains identified partition: '"+ identPart +"' "+ catalog.getPartitionsOnDataPlacement(pkPlacement.storeId, pkPlacement.tableId));
                            }
                        }
                        else{
                            System.out.println("HENNLO AbstractRouter(): PartitionColumnID was not an explicit part of statement, partition routing will therefore assume worstcase: Routing to ALL PARTITIONS");
                        }

                    }

                    // Build DML
                    TableModify modify;
                    RelNode input = buildDml(
                            recursiveCopy( node.getInput( 0 ) ),
                            RelBuilder.create( statement, cluster ),
                            catalogTable,
                            placementsOnStore,
                            statement,
                            cluster ).build();
                    if ( modifiableTable != null && modifiableTable == physical.unwrap( Table.class ) ) {
                        modify = modifiableTable.toModificationRel(
                                cluster,
                                physical,
                                catalogReader,
                                input,
                                ((LogicalTableModify) node).getOperation(),
                                updateColumnList,
                                sourceExpressionList,
                                ((LogicalTableModify) node).isFlattened()
                        );
                    } else {
                        modify = LogicalTableModify.create(
                                physical,
                                catalogReader,
                                input,
                                ((LogicalTableModify) node).getOperation(),
                                updateColumnList,
                                sourceExpressionList,
                                ((LogicalTableModify) node).isFlattened()
                        );
                    }
                    modifies.add( modify );
                }
                if ( modifies.size() == 1 ) {
                    return modifies.get( 0 );
                } else {
                    RelBuilder builder = RelBuilder.create( statement, cluster );
                    for ( int i = 0; i < modifies.size(); i++ ) {
                        if ( i == 0 ) {
                            builder.push( modifies.get( i ) );
                        } else {
                            builder.push( modifies.get( i ) );
                            builder.replaceTop( LogicalModifyCollect.create(
                                    ImmutableList.of( builder.peek( 1 ), builder.peek( 0 ) ),
                                    true ) );
                        }
                    }
                    return builder.build();
                }
            } else {
                throw new RuntimeException( "Unexpected table. Only logical tables expected here!" );
            }
        }
        throw new RuntimeException( "Unexpected operator!" );
    }


    protected RelBuilder buildDml( RelNode node, RelBuilder builder, CatalogTable catalogTable, List<CatalogColumnPlacement> placements, Statement statement, RelOptCluster cluster ) {
        for ( int i = 0; i < node.getInputs().size(); i++ ) {
            buildDml( node.getInput( i ), builder, catalogTable, placements, statement, cluster );
        }
        System.out.println("\n-->HENNLO buildDml(): List of StoreColumnPlacements: "+ node.getRelTypeName());
        for (CatalogColumnPlacement ccp: placements) {
            System.out.println("HENNLO buildDml(): " + ccp.storeUniqueName+"."+ ccp.physicalTableName + "." +ccp.getLogicalColumnName());
        }
        System.out.println("<--\n");

        if ( node instanceof LogicalTableScan && node.getTable() != null ) {
            RelOptTableImpl table = (RelOptTableImpl) node.getTable();
            if ( table.getTable() instanceof LogicalTable ) {
                // Special handling for INSERT INTO foo SELECT * FROM foo2
                if ( ((LogicalTable) table.getTable()).getTableId() != catalogTable.id ) {
                    return buildSelect( node, builder, statement, cluster );
                }
                builder = handleTableScan(
                        builder,
                        table,
                        placements.get( 0 ).storeUniqueName,
                        catalogTable.getSchemaName(),
                        catalogTable.name,
                        placements.get( 0 ).physicalSchemaName,
                        placements.get( 0 ).physicalTableName );
                return builder;
            } else {
                throw new RuntimeException( "Unexpected table. Only logical tables expected here!" );
            }
        } else if ( node instanceof LogicalValues ) {
            builder = handleValues( (LogicalValues) node, builder );
            if ( catalogTable.columnIds.size() == placements.size() ) { // full placement, no additional checks required
                return builder;
            } else { // partitioned, add additional project
                ArrayList<RexNode> rexNodes = new ArrayList<>();
                for ( CatalogColumnPlacement ccp : placements ) {
                    rexNodes.add( builder.field( ccp.getLogicalColumnName() ) );
                }
                return builder.project( rexNodes );
            }
        } else if ( node instanceof LogicalProject ) {
            if ( catalogTable.columnIds.size() == placements.size() ) { // full placement, generic handling is sufficient
                return handleGeneric( node, builder );
            } else { // partitioned, adjust project
                ArrayList<RexNode> rexNodes = new ArrayList<>();
                for ( CatalogColumnPlacement ccp : placements ) {
                    rexNodes.add( builder.field( ccp.getLogicalColumnName() ) );
                }
                for ( RexNode rexNode : ((LogicalProject) node).getProjects() ) {
                    if ( !(rexNode instanceof RexInputRef) ) {
                        rexNodes.add( rexNode );
                    }
                }
                return builder.project( rexNodes );
            }
        } else if ( node instanceof LogicalFilter ) {
            if ( catalogTable.columnIds.size() != placements.size() ) { // partitioned, check if there is a illegal condition
                RexCall call = ((RexCall) ((LogicalFilter) node).getCondition());

                for ( RexNode operand : call.operands ) {
                    if ( operand instanceof RexInputRef ) {
                        int index = ((RexInputRef) operand).getIndex();
                        RelDataTypeField field = ((LogicalFilter) node).getInput().getRowType().getFieldList().get( index );
                        CatalogColumn column;
                        try {
                            column = Catalog.getInstance().getColumn( catalogTable.id, field.getName() );
                        } catch ( GenericCatalogException | UnknownColumnException e ) {
                            throw new RuntimeException( e );
                        }
                        if ( !Catalog.getInstance().checkIfExistsColumnPlacement( placements.get( 0 ).storeId, column.id ) ) {
                            throw new RuntimeException( "Current implementation of vertical partitioning does not allow conditions on partitioned columns. " );
                            // !!!!!!!!!!!!!!!!!!!!!!!!!!!!!!!!!!!!
                            // TODO: Use indexes
                        }
                    }
                }
            }
            return handleGeneric( node, builder );
        } else {
            return handleGeneric( node, builder );
        }
    }


    protected RelBuilder buildJoinedTableScan( RelBuilder builder, RelOptTableImpl table, List<CatalogColumnPlacement> placements ) {
        // Sort by store
        Map<Integer, List<CatalogColumnPlacement>> sortedPlacements = new HashMap<>();
        for ( CatalogColumnPlacement placement : placements ) {
            if ( !sortedPlacements.containsKey( placement.storeId ) ) {
                sortedPlacements.put( placement.storeId, new LinkedList<>() );
            }
            sortedPlacements.get( placement.storeId ).add( placement );
        }

        if ( sortedPlacements.size() == 1 ) {
            List<CatalogColumnPlacement> ccp = sortedPlacements.values().iterator().next();
            return handleTableScan(
                    builder,
                    table,
                    ccp.get( 0 ).storeUniqueName,
                    ((LogicalTable) table.getTable()).getLogicalSchemaName(),
                    ((LogicalTable) table.getTable()).getLogicalTableName(),
                    ccp.get( 0 ).physicalSchemaName,
                    ccp.get( 0 ).physicalTableName );
        } else {
            // We need to join placements on different stores

            // Get primary key
            List<CatalogColumn> pkColumns = new LinkedList<>();
            List<Long> pkColumnIds;
            try {
                long pkid = catalog.getTable( placements.get( 0 ).tableId ).primaryKey;
                pkColumnIds = Catalog.getInstance().getPrimaryKey( pkid ).columnIds;
                for ( long pkColumnId : pkColumnIds ) {
                    pkColumns.add( Catalog.getInstance().getColumn( pkColumnId ) );
                }
            } catch ( GenericCatalogException | UnknownTableException | UnknownColumnException | UnknownKeyException e ) {
                throw new RuntimeException( e );
            }

            // Add primary key
            try {
                for ( Entry<Integer, List<CatalogColumnPlacement>> entry : sortedPlacements.entrySet() ) {
                    for ( CatalogColumn pkColumn : pkColumns ) {
                        CatalogColumnPlacement pkPlacement = Catalog.getInstance().getColumnPlacement( entry.getKey(), pkColumn.id );
                        if ( !entry.getValue().contains( pkPlacement ) ) {
                            entry.getValue().add( pkPlacement );
                        }
                    }
                }
            } catch ( GenericCatalogException e ) {
                throw new RuntimeException( e );
            }

            Deque<String> queue = new LinkedList<>();
            boolean first = true;
            for ( List<CatalogColumnPlacement> ccps : sortedPlacements.values() ) {
                handleTableScan(
                        builder,
                        table,
                        ccps.get( 0 ).storeUniqueName,
                        ((LogicalTable) table.getTable()).getLogicalSchemaName(),
                        ((LogicalTable) table.getTable()).getLogicalTableName(),
                        ccps.get( 0 ).physicalSchemaName,
                        ccps.get( 0 ).physicalTableName );
                if ( first ) {
                    first = false;
                } else {
                    ArrayList<RexNode> rexNodes = new ArrayList<>();
                    for ( CatalogColumnPlacement p : ccps ) {
                        if ( pkColumnIds.contains( p.columnId ) ) {
                            String alias = ccps.get( 0 ).storeUniqueName + "_" + p.getLogicalColumnName();
                            rexNodes.add( builder.alias( builder.field( p.getLogicalColumnName() ), alias ) );
                            queue.addFirst( alias );
                            queue.addFirst( p.getLogicalColumnName() );
                        } else {
                            rexNodes.add( builder.field( p.getLogicalColumnName() ) );
                        }
                    }
                    builder.project( rexNodes );
                    List<RexNode> joinConditions = new LinkedList<>();
                    for ( int i = 0; i < pkColumnIds.size(); i++ ) {
                        joinConditions.add( builder.call(
                                SqlStdOperatorTable.EQUALS,
                                builder.field( 2, ccps.get( 0 ).getLogicalTableName(), queue.removeFirst() ),
                                builder.field( 2, ccps.get( 0 ).getLogicalTableName(), queue.removeFirst() ) ) );
                    }
                    builder.join( JoinRelType.INNER, joinConditions );
                }
            }
            // final project
            ArrayList<RexNode> rexNodes = new ArrayList<>();
            for ( CatalogColumnPlacement p : placements ) {
                rexNodes.add( builder.field( p.getLogicalColumnName() ) );
            }
            builder.project( rexNodes );
            return builder;
        }
    }


    protected RelBuilder handleTableScan(
            RelBuilder builder,
            RelOptTableImpl table,
            String storeUniqueName,
            String logicalSchemaName,
            String logicalTableName,
            String physicalSchemaName,
            String physicalTableName ) {
        selectedStores.put( table, new SelectedStoreInfo( storeUniqueName, physicalSchemaName, physicalTableName ) );
        return builder.scan( ImmutableList.of(
                PolySchemaBuilder.buildStoreSchemaName( storeUniqueName, logicalSchemaName, physicalSchemaName ),
                logicalTableName ) );
    }


    protected RelBuilder handleValues( LogicalValues node, RelBuilder builder ) {
        return builder.values( node.tuples, node.getRowType() );
    }


    protected RelBuilder handleGeneric( RelNode node, RelBuilder builder ) {
        if ( node.getInputs().size() == 1 ) {
            builder.replaceTop( node.copy( node.getTraitSet(), ImmutableList.of( builder.peek( 0 ) ) ) );
        } else if ( node.getInputs().size() == 2 ) { // Joins, SetOperations
            builder.replaceTop( node.copy( node.getTraitSet(), ImmutableList.of( builder.peek( 1 ), builder.peek( 0 ) ) ) );
        } else {
            throw new RuntimeException( "Unexpected number of input elements: " + node.getInputs().size() );
        }
        return builder;
    }


    @AllArgsConstructor
    @Getter
    private static class SelectedStoreInfo {

        private final String storeName;
        private final String physicalSchemaName;
        private final String physicalTableName;
    }

}<|MERGE_RESOLUTION|>--- conflicted
+++ resolved
@@ -250,12 +250,7 @@
                 // Execute on all primary key placements
                 List<TableModify> modifies = new ArrayList<>( pkPlacements.size() );
                 for ( CatalogColumnPlacement pkPlacement : pkPlacements ) {
-<<<<<<< HEAD
-                    CatalogReader catalogReader = transaction.getCatalogReader();
-=======
                     CatalogReader catalogReader = statement.getTransaction().getCatalogReader();
-
->>>>>>> 0d3475b8
                     List<String> tableNames = ImmutableList.of(
                             PolySchemaBuilder.buildStoreSchemaName(
                                     pkPlacement.storeUniqueName,
