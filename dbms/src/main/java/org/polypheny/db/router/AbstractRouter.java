/*
 * Copyright 2019-2020 The Polypheny Project
 *
 * Licensed under the Apache License, Version 2.0 (the "License");
 * you may not use this file except in compliance with the License.
 * You may obtain a copy of the License at
 *
 * http://www.apache.org/licenses/LICENSE-2.0
 *
 * Unless required by applicable law or agreed to in writing, software
 * distributed under the License is distributed on an "AS IS" BASIS,
 * WITHOUT WARRANTIES OR CONDITIONS OF ANY KIND, either express or implied.
 * See the License for the specific language governing permissions and
 * limitations under the License.
 */

package org.polypheny.db.router;

import com.google.common.cache.Cache;
import com.google.common.cache.CacheBuilder;
import com.google.common.collect.ImmutableList;
import java.util.ArrayList;
import java.util.Comparator;
import java.util.Deque;
import java.util.HashMap;
import java.util.Iterator;
import java.util.LinkedList;
import java.util.List;
import java.util.Map;
import java.util.Map.Entry;
<<<<<<< HEAD

=======
import java.util.stream.Collectors;
>>>>>>> a4aaa2d3
import lombok.AllArgsConstructor;
import lombok.Getter;
import org.polypheny.db.catalog.Catalog;
import org.polypheny.db.catalog.entity.CatalogColumn;
import org.polypheny.db.catalog.entity.CatalogColumnPlacement;
import org.polypheny.db.catalog.entity.CatalogPartition;
import org.polypheny.db.catalog.entity.CatalogTable;
<<<<<<< HEAD
import org.polypheny.db.catalog.exceptions.*;
=======
import org.polypheny.db.catalog.exceptions.GenericCatalogException;
import org.polypheny.db.catalog.exceptions.UnknownColumnException;
import org.polypheny.db.catalog.exceptions.UnknownKeyException;
import org.polypheny.db.catalog.exceptions.UnknownTableException;
import org.polypheny.db.config.RuntimeConfig;
>>>>>>> a4aaa2d3
import org.polypheny.db.information.InformationGroup;
import org.polypheny.db.information.InformationManager;
import org.polypheny.db.information.InformationPage;
import org.polypheny.db.information.InformationTable;
import org.polypheny.db.partition.PartitionManager;
import org.polypheny.db.partition.PartitionManagerFactory;
import org.polypheny.db.plan.RelOptCluster;
import org.polypheny.db.plan.RelOptTable;
import org.polypheny.db.prepare.Prepare.CatalogReader;
import org.polypheny.db.prepare.RelOptTableImpl;
import org.polypheny.db.rel.RelNode;
import org.polypheny.db.rel.RelRoot;
import org.polypheny.db.rel.RelShuttleImpl;
import org.polypheny.db.rel.core.JoinRelType;
import org.polypheny.db.rel.core.SetOp;
import org.polypheny.db.rel.core.TableModify;
import org.polypheny.db.rel.core.TableModify.Operation;
import org.polypheny.db.rel.logical.LogicalFilter;
import org.polypheny.db.rel.logical.LogicalModifyCollect;
import org.polypheny.db.rel.logical.LogicalProject;
import org.polypheny.db.rel.logical.LogicalTableModify;
import org.polypheny.db.rel.logical.LogicalTableScan;
import org.polypheny.db.rel.logical.LogicalValues;
import org.polypheny.db.rel.type.RelDataTypeField;
import org.polypheny.db.rex.*;
import org.polypheny.db.routing.ExecutionTimeMonitor;
import org.polypheny.db.routing.Router;
import org.polypheny.db.schema.LogicalTable;
import org.polypheny.db.schema.ModifiableTable;
import org.polypheny.db.schema.PolySchemaBuilder;
import org.polypheny.db.schema.Table;
import org.polypheny.db.sql.SqlKind;
import org.polypheny.db.sql.fun.SqlStdOperatorTable;
import org.polypheny.db.tools.RelBuilder;
import org.polypheny.db.transaction.Statement;
import org.polypheny.db.util.Source;

public abstract class AbstractRouter implements Router {

    protected ExecutionTimeMonitor executionTimeMonitor;

    protected InformationPage page = null;

    final Catalog catalog = Catalog.getInstance();

<<<<<<< HEAD
    private Map<Integer,String> filterMap = new HashMap<Integer, String>();
=======
    private static final Cache<Integer, RelNode> joinedTableScanCache = CacheBuilder.newBuilder()
            .maximumSize( RuntimeConfig.JOINED_TABLE_SCAN_CACHE_SIZE.getInteger() )
            .build();
>>>>>>> a4aaa2d3

    // For reporting purposes
    protected Map<Long, SelectedStoreInfo> selectedStores;


    @Override
    public RelRoot route( RelRoot logicalRoot, Statement statement, ExecutionTimeMonitor executionTimeMonitor ) {
        this.executionTimeMonitor = executionTimeMonitor;
        this.selectedStores = new HashMap<>();

        if ( statement.getTransaction().isAnalyze() ) {
            InformationManager queryAnalyzer = statement.getTransaction().getQueryAnalyzer();
            page = new InformationPage( "Routing" );
            page.fullWidth();
            queryAnalyzer.addPage( page );
        }

        RelNode routed;
        analyze( statement, logicalRoot );
        if ( logicalRoot.rel instanceof LogicalTableModify ) {
            routed = routeDml( logicalRoot.rel, statement );
        } else {
            RelBuilder builder = RelBuilder.create( statement, logicalRoot.rel.getCluster() );
            builder = buildDql( logicalRoot.rel, builder, statement, logicalRoot.rel.getCluster() );
            routed = builder.build();
        }

        wrapUp( statement, routed );

        // Add information to query analyzer
        if ( statement.getTransaction().isAnalyze() ) {
            InformationGroup group = new InformationGroup( page, "Selected Stores" );
            statement.getTransaction().getQueryAnalyzer().addGroup( group );
            InformationTable table = new InformationTable(
                    group,
                    ImmutableList.of( "Table", "Store", "Physical Name" ) );
            selectedStores.forEach( ( k, v ) -> {
                try {
                    CatalogTable catalogTable = Catalog.getInstance().getTable( k );
                    table.addRow( catalogTable.getSchemaName() + "." + catalogTable.name, v.storeName, v.physicalSchemaName + "." + v.physicalTableName );
                } catch ( UnknownTableException | GenericCatalogException e ) {
                    throw new RuntimeException( e );
                }
            } );
            statement.getTransaction().getQueryAnalyzer().registerInformation( table );
        }

        return new RelRoot(
                routed,
                logicalRoot.validatedRowType,
                logicalRoot.kind,
                logicalRoot.fields,
                logicalRoot.collation );
    }


    protected abstract void analyze( Statement statement, RelRoot logicalRoot );

    protected abstract void wrapUp( Statement statement, RelNode routed );

    // Select the placement on which a table scan should be executed
    protected abstract List<CatalogColumnPlacement> selectPlacement( RelNode node, CatalogTable catalogTable );


    protected RelBuilder buildDql( RelNode node, RelBuilder builder, Statement statement, RelOptCluster cluster ) {
        if ( node instanceof SetOp ) {
            return buildSetOp( node, builder, statement, cluster );
        } else {
            return buildSelect( node, builder, statement, cluster );
        }
    }


    protected RelBuilder buildSelect( RelNode node, RelBuilder builder, Statement statement, RelOptCluster cluster ) {
        for ( int i = 0; i < node.getInputs().size(); i++ ) {

            //Check if partition used in general to reduce overhead if not for unpartitioned
            if ( node instanceof  LogicalFilter && ((LogicalFilter) node).getInput().getTable() != null ) {

                RelOptTableImpl table = (RelOptTableImpl) ((LogicalFilter) node).getInput().getTable();

                if ( table.getTable() instanceof LogicalTable ) {
                    LogicalTable t = ((LogicalTable) table.getTable());
                    CatalogTable catalogTable;
                  try{
                    catalogTable = Catalog.getInstance().getTable( t.getTableId() );
                    } catch (UnknownTableException | GenericCatalogException e ) {
                        throw new RuntimeException( "Unknown table" );
                    }
                  if ( catalogTable.isPartitioned ) {
                      WhereClauseVisitor whereClauseVisitor = new WhereClauseVisitor(statement, catalogTable.columnIds.indexOf(catalogTable.partitionColumnId));
                      node.accept(new RelShuttleImpl() {
                          @Override
                          public RelNode visit(LogicalFilter filter) {
                              super.visit(filter);
                              filter.accept(whereClauseVisitor);
                              return filter;
                          }
                      });

                      if ( whereClauseVisitor.valueIdentified ) {
                          Object value = whereClauseVisitor.getValue().toString();
                          int scanId = 0;
                          if (value != null) {
                              scanId = ((LogicalFilter) node).getInput().getId();
                              filterMap.put(scanId, whereClauseVisitor.getValue().toString());
                              System.out.println("VALUE from Map: " + filterMap.get(scanId) + " id: " + scanId);
                          }
                          buildDql( node.getInput( i ), builder, statement, cluster );
                          filterMap.remove(scanId);
                      }
                      else{
                          buildDql( node.getInput( i ), builder, statement, cluster );
                      }
                  }
                  else{
                      buildDql( node.getInput( i ), builder, statement, cluster );
                  }
                }
            }else{
                buildDql( node.getInput( i ), builder, statement, cluster );
            }


        }





        if ( node instanceof LogicalTableScan && node.getTable() != null ) {
            RelOptTableImpl table = (RelOptTableImpl) node.getTable();


            if ( table.getTable() instanceof LogicalTable ) {
                LogicalTable t = ((LogicalTable) table.getTable());
                CatalogTable catalogTable;
                List<CatalogColumnPlacement> placements;
                try {
                    catalogTable = Catalog.getInstance().getTable( t.getTableId() );
                    //HENNLO
                    //Check if table is even partitoned
                    if ( catalogTable.isPartitioned ) {

                        System.out.println("VALUE from Map: " + filterMap.get(node.getId()) + " id: " + node.getId());

                        //System.out.println("VALUE: " + whereClauseVisitor.getPartitionValue() );

                        System.out.println("HENNLO AbstractRouter: buildSelect() TableID: "+ t.getTableId() + " is partitioned on column: "
                                + catalogTable.partitionColumnId + " - " + catalog.getColumn(catalogTable.partitionColumnId).name);
                        System.out.println("HENNLO AbstractRouter: buildSelect() Retrieving all Partitions for table with id: " + catalogTable.id);
                        for (CatalogPartition cp : catalog.getPartitions(catalogTable.id)
                        ) {
                            System.out.println("HENNLO AbstractRouter: " + cp.tableId + " " + (cp.id+1) + "/" + catalogTable.numPartitions);
                        }
                        String partitionValue = filterMap.get(node.getId());
                        System.out.println("HENNLO AbstractRouter: partitionValue: " + partitionValue);
                        PartitionManagerFactory partitionManagerFactory = new PartitionManagerFactory();
                        PartitionManager partitionManager = partitionManagerFactory.getInstance(catalogTable.partitionType);
                        if ( partitionValue != null) {
                            long identPart = partitionManager.getTargetPartitionId(catalogTable, partitionValue);
                            System.out.println("HENNLO AbstractRouter: partitionId: " + identPart);
                            placements = partitionManager.getRelevantPlacements(catalogTable, identPart);
                        }
                        else{
                            placements = partitionManager.getRelevantPlacements(catalogTable, -1);
                        }

                    }
                    else{
                        System.out.println("HENNLO AbstractRouter: " + catalogTable.name + " is NOT partitioned...\n\t\tRouting will be easy");
                        placements = selectPlacement( node, catalogTable );
                    }

                    //
                } catch (UnknownTableException | GenericCatalogException | UnknownColumnException e ) {
                    throw new RuntimeException( "Unknown table" );
                }
<<<<<<< HEAD


                return buildJoinedTableScan( builder, table, placements );
=======
                List<CatalogColumnPlacement> placements = selectPlacement( node, catalogTable );
                return builder.push( buildJoinedTableScan( statement, cluster, placements ) );
>>>>>>> a4aaa2d3
            } else {
                throw new RuntimeException( "Unexpected table. Only logical tables expected here!" );
            }
        } else if ( node instanceof LogicalValues ) {
            return handleValues( (LogicalValues) node, builder );
        } else {
            return handleGeneric( node, builder );
        }
    }


    protected RelBuilder buildSetOp( RelNode node, RelBuilder builder, Statement statement, RelOptCluster cluster ) {
        buildDql( node.getInput( 0 ), builder, statement, cluster );

        RelBuilder builder0 = RelBuilder.create( statement, cluster );
        buildDql( node.getInput( 1 ), builder0, statement, cluster );

        builder.replaceTop( node.copy( node.getTraitSet(), ImmutableList.of( builder.peek(), builder0.build() ) ) );
        return builder;
    }


    protected RelNode recursiveCopy( RelNode node ) {
        List<RelNode> inputs = new LinkedList<>();
        if ( node.getInputs() != null && node.getInputs().size() > 0 ) {
            for ( RelNode input : node.getInputs() ) {
                inputs.add( recursiveCopy( input ) );
            }
        }
        return node.copy( node.getTraitSet(), inputs );
    }


    // Default implementation: Execute DML on all placements
    protected RelNode routeDml( RelNode node, Statement statement ) {
        RelOptCluster cluster = node.getCluster();

        if ( node.getTable() != null ) {
            RelOptTableImpl table = (RelOptTableImpl) node.getTable();
            if ( table.getTable() instanceof LogicalTable ) {
                LogicalTable t = ((LogicalTable) table.getTable());
                // Get placements of this table
                CatalogTable catalogTable;
                List<CatalogColumnPlacement> pkPlacements;
                try {
                    catalogTable = catalog.getTable( t.getTableId() );
                    long pkid = catalogTable.primaryKey;

                    List<Long> pkColumnIds = Catalog.getInstance().getPrimaryKey( pkid ).columnIds;
                    CatalogColumn pkColumn = Catalog.getInstance().getColumn( pkColumnIds.get( 0 ) );
                    pkPlacements = catalog.getColumnPlacements( pkColumn.id );
                } catch ( GenericCatalogException | UnknownTableException | UnknownKeyException e ) {
                    throw new RuntimeException( e );
                }

                if(catalogTable.isPartitioned) {
                    System.out.println("\nHENNLO AbstractRouter: routeDml(): Listing all relevant stores for table: '" + catalogTable.name
                            + "' and all partitions: " + catalogTable.partitionIds);
                    for (CatalogColumnPlacement dataPlacement : pkPlacements) {
                        //Check
                        System.out.println("\t\t -> '" + dataPlacement.storeUniqueName + "' " +
                                catalog.getPartitionsOnDataPlacement(dataPlacement.storeId, dataPlacement.tableId) +
                                "\t" + catalog.getPartitionsIndexOnDataPlacement(dataPlacement.storeId, dataPlacement.tableId));
                    }
                }


                // Execute on all primary key placements
                List<TableModify> modifies = new ArrayList<>( pkPlacements.size() );
                for ( CatalogColumnPlacement pkPlacement : pkPlacements ) {
                    CatalogReader catalogReader = statement.getTransaction().getCatalogReader();
<<<<<<< HEAD
                    List<String> tableNames = ImmutableList.of(
=======

                    List<String> qualifiedTableName = ImmutableList.of(
>>>>>>> a4aaa2d3
                            PolySchemaBuilder.buildStoreSchemaName(
                                    pkPlacement.storeUniqueName,
                                    catalogTable.getSchemaName(),
                                    pkPlacement.physicalSchemaName ),
                            t.getLogicalTableName() );
                    RelOptTable physical = catalogReader.getTableForMember( qualifiedTableName );
                    ModifiableTable modifiableTable = physical.unwrap( ModifiableTable.class );

                    // Get placements on store
                    List<CatalogColumnPlacement> placementsOnStore = catalog.getColumnPlacementsOnStore( pkPlacement.storeId, catalogTable.id );
                    // If this is a update, check whether we need to execute on this store at all
                    List<String> updateColumnList = ((LogicalTableModify) node).getUpdateColumnList();
                    List<RexNode> sourceExpressionList = ((LogicalTableModify) node).getSourceExpressionList();
                    if ( placementsOnStore.size() != catalogTable.columnIds.size() ) {
                        if ( ((LogicalTableModify) node).getOperation() == Operation.UPDATE ) {
                            System.out.println("HENNLO AbstractRouter: routeDML(): columns to be updated:");
                            updateColumnList = new LinkedList<>( ((LogicalTableModify) node).getUpdateColumnList() );
                            sourceExpressionList = new LinkedList<>( ((LogicalTableModify) node).getSourceExpressionList() );
                            Iterator<String> updateColumnListIterator = updateColumnList.iterator();
                            Iterator<RexNode> sourceExpressionListIterator = sourceExpressionList.iterator();
                            while ( updateColumnListIterator.hasNext() ) {
                                String columnName = updateColumnListIterator.next();
                                System.out.println("HENNLO AbstractRouter: routeDML(): column: " + columnName);
                                sourceExpressionListIterator.next();
                                try {
                                    CatalogColumn catalogColumn = catalog.getColumn( catalogTable.id, columnName );
                                    System.out.println("HENNLO AbstractRouter: routeDML(): column: " + catalogColumn.id);
                                    if ( !catalog.checkIfExistsColumnPlacement( pkPlacement.storeId, catalogColumn.id ) ) {
                                        updateColumnListIterator.remove();
                                        sourceExpressionListIterator.remove();
                                    }
                                } catch ( GenericCatalogException | UnknownColumnException e ) {
                                    throw new RuntimeException( e );
                                }
                            }
                            if ( updateColumnList.size() == 0 ) {
                                continue;
                            }
                        }
                    }

                    // Identify where clause of UPDATE

                    //TODO HENNLO This is an rather uncharming workaround
                    if ( catalogTable.isPartitioned ) {

                        boolean worstcaserouting = false;

                        PartitionManagerFactory partitionManagerFactory = new PartitionManagerFactory();
                        PartitionManager partitionManager = partitionManagerFactory.getInstance(catalogTable.partitionType);
                        partitionManager.validatePartitionDistribution(catalogTable);



                        WhereClauseVisitor whereClauseVisitor = new WhereClauseVisitor(statement, catalogTable.columnIds.indexOf(catalogTable.partitionColumnId));
                        node.accept(new RelShuttleImpl(){
                            @Override
                            public RelNode visit(LogicalFilter filter) {
                                super.visit(filter);
                                filter.accept(whereClauseVisitor);
                                return filter;
                            }
                        });

                        String whereClauseValue = null;
                        if ( whereClauseVisitor.getValue() != null ){
                            whereClauseValue = whereClauseVisitor.getValue().toString();
                            System.out.println("whereClauseValue: " + whereClauseValue);
                        }

                        long identPart = -1;

                        String partitionValue ="";
                        //set true if partitionColumn is part of UPDATE Statement, else assume worst case routing
                        boolean partitionColumnIdentified = false;
                        if (((LogicalTableModify) node).getOperation() == Operation.UPDATE) {
                            // In case of update always use worst case routing for now.
                            //Since you have to identify the current partition to delete the entry and then create a new entry on the correct partitions
                            int index = 0;

                            for (String cn : updateColumnList) {
                                try {
                                    System.out.println("HENNLO AbstractRouter: routeDML(): UPDATE: column: " + cn + " " +
                                            catalog.getColumn(catalogTable.id, cn).id);
                                    if (catalog.getColumn(catalogTable.id, cn).id == catalogTable.partitionColumnId) {
                                        System.out.println("HENNLO: AbstractRouter: : routeDML(): UPDATE: Found PartitionColumnID Match: '"
                                                + catalogTable.partitionColumnId + "' at index: " + index);
                                        //Routing/Locking can now be executed on certain partitions
                                        partitionColumnIdentified = true;
                                        partitionValue = sourceExpressionList.get(index).toString().replace("'", "");
                                        System.out.println("HENNLO AbstractRouter: routeDML(): UPDATE: partitionColumn-value: '" + partitionValue + "' should be put on partition: "
                                                + partitionManager.getTargetPartitionId(catalogTable, partitionValue));
                                        identPart = (int) partitionManager.getTargetPartitionId(catalogTable, partitionValue);
                                        break;
                                    }
                                } catch (GenericCatalogException | UnknownColumnException e) {
                                    e.printStackTrace();
                                }
                                index++;
                            }

                            if ( whereClauseValue != null && partitionColumnIdentified){

                                if ( identPart == partitionManager.getTargetPartitionId(catalogTable, whereClauseValue)){
                                    worstcaserouting = false;
                                }
                                else{
                                    worstcaserouting = true;
                                    System.out.println("HENNLO AbstractRouter() Activate WORSTCASE ROUTING: identPart: " + identPart + " and whereClausePart " + partitionManager.getTargetPartitionId(catalogTable, whereClauseValue) + " are not identical");
                                }
                            }else if (whereClauseValue == null){
                                worstcaserouting = true;
                                System.out.println("HENNLO AbstractRouter() Activate WORSTCASE ROUTING no WHERE clause specified for partitioncolumn");
                            }
                            else if ( whereClauseValue != null && !partitionColumnIdentified){
                                identPart = (int) partitionManager.getTargetPartitionId(catalogTable, whereClauseValue);
                                worstcaserouting = false;
                            }
                            //Since update needs to take current partition and target partition into account
                            //partitionColumnIdentified = false;


                        } else if (((LogicalTableModify) node).getOperation() == Operation.INSERT) {
                            int i;
                            if (((LogicalTableModify) node).getInput() instanceof LogicalValues) {

                                System.out.println(((LogicalValues) ((LogicalTableModify) node).getInput()).tuples.size());
                                if ( ((LogicalValues) ((LogicalTableModify) node).getInput()).tuples.size() == 1 ) {
                                    for (i = 0; i < catalogTable.columnIds.size(); i++) {
                                        if (catalogTable.columnIds.get(i) == catalogTable.partitionColumnId) {
                                            System.out.println("HENNLO: AbstractRouter: : routeDML(): INSERT: Found PartitionColumnID: '"
                                                    + catalogTable.partitionColumnId + "' at column index: " + i);
                                            partitionColumnIdentified = true;
                                            worstcaserouting = false;
                                            partitionValue = ((LogicalValues) ((LogicalTableModify) node).getInput()).tuples.get(0).get(i).toString().replace("'", "");
                                            identPart = (int) partitionManager.getTargetPartitionId(catalogTable, partitionValue);
                                            break;
                                        }
                                    }
                                }
                                else {
                                    worstcaserouting = true;
                                }
                            }
                            else if (((LogicalTableModify) node).getInput() instanceof LogicalProject
                                    &&  ((LogicalProject)((LogicalTableModify) node).getInput()).getInput() instanceof LogicalValues) {

                                String partitionColumnName;
                                try {
                                    partitionColumnName = catalog.getColumn(catalogTable.partitionColumnId).name;

                                } catch (UnknownColumnException | GenericCatalogException e) {
                                    throw new RuntimeException(e);
                                }

                                List<String> fieldNames = ((LogicalTableModify) node).getInput().getRowType().getFieldNames();

                                for( i = 0; i < fieldNames.size(); i++ ){
                                    String columnName = fieldNames.get(i);
                                    if (partitionColumnName.equals(columnName) ){
                                        if ( ((LogicalTableModify) node).getInput().getChildExps().get(i).equals(SqlKind.DYNAMIC_PARAM) ){
                                            worstcaserouting = true;
                                        }else{
                                            partitionColumnIdentified = true;
                                            partitionValue = ((LogicalTableModify) node).getInput().getChildExps().get(i).toString().replace("'", "");
                                            identPart = (int) partitionManager.getTargetPartitionId(catalogTable, partitionValue);
                                        }
                                        break;
                                    }
                                }
                            }
                            else{
                                worstcaserouting = true;
                            }
                            //TODO Get the value of partitionColumnId ---  but first find of partitionColumn inside table
                            System.out.println("HENNLO AbstractRouter: routeDML(): INSERT: partitionColumn-value: '" + partitionValue + "' should be put on partition: "
                                    + identPart);

                        }
                        else if (((LogicalTableModify) node).getOperation() == Operation.DELETE) {
                            System.out.println("HENNLO AbstractRouter: routeDML(): DELETE ");


                            if ( whereClauseValue == null){
                                worstcaserouting = true;
                                partitionColumnIdentified = false;
                            }
                            else{
                                worstcaserouting = false;
                                identPart = (int) partitionManager.getTargetPartitionId(catalogTable, whereClauseValue);
                            }

                        }


                        if (!worstcaserouting) {
                                System.out.println("HENNLO AbstractRouter(): Gather all relevant placements to execute the statement on");
                                System.out.println("HENNLO AbstractRouter(): GET all Placements by identified Partition: " + identPart);
                            /*for (CatalogColumnPlacement partitionPlace: catalog.getColumnPlacementsByPartition(identPart)) {
                                System.out.println("\t\t Statement will be relevant for placement store=" +
                                        partitionPlace.storeUniqueName + " tableName='"+ partitionPlace.physicalTableName + " column: '"+partitionPlace.getLogicalColumnName() + "' by identified Partiton: " + identPart );
                            }*/ //needs try_catch
                                if (!catalog.getPartitionsOnDataPlacement(pkPlacement.storeId, pkPlacement.tableId).contains(identPart)) {
                                    System.out.println("HENNLO AbstractRouter(): DataPacement: " + pkPlacement.storeUniqueName + "."
                                            + pkPlacement.physicalTableName + " SKIPPING since it does NOT contain identified partition: '" + identPart + "' " + catalog.getPartitionsOnDataPlacement(pkPlacement.storeId, pkPlacement.tableId));
                                    continue;
                                } else {
                                    System.out.println("HENNLO AbstractRouter(): DataPacement: " + pkPlacement.storeUniqueName + "."
                                            + pkPlacement.physicalTableName + " contains identified partition: '" + identPart + "' " + catalog.getPartitionsOnDataPlacement(pkPlacement.storeId, pkPlacement.tableId));
                                }
                        }
                        else{
                            System.out.println("HENNLO AbstractRouter(): PartitionColumnID was not an explicit part of statement, partition routing will therefore assume worstcase: Routing to ALL PARTITIONS");
                        }

                    }

                    // Build DML
                    TableModify modify;
                    RelNode input = buildDml(
                            recursiveCopy( node.getInput( 0 ) ),
                            RelBuilder.create( statement, cluster ),
                            catalogTable,
                            placementsOnStore,
                            statement,
                            cluster ).build();
                    if ( modifiableTable != null && modifiableTable == physical.unwrap( Table.class ) ) {
                        modify = modifiableTable.toModificationRel(
                                cluster,
                                physical,
                                catalogReader,
                                input,
                                ((LogicalTableModify) node).getOperation(),
                                updateColumnList,
                                sourceExpressionList,
                                ((LogicalTableModify) node).isFlattened()
                        );
                    } else {
                        modify = LogicalTableModify.create(
                                physical,
                                catalogReader,
                                input,
                                ((LogicalTableModify) node).getOperation(),
                                updateColumnList,
                                sourceExpressionList,
                                ((LogicalTableModify) node).isFlattened()
                        );
                    }
                    modifies.add( modify );
                }
                if ( modifies.size() == 1 ) {
                    return modifies.get( 0 );
                } else {
                    RelBuilder builder = RelBuilder.create( statement, cluster );
                    for ( int i = 0; i < modifies.size(); i++ ) {
                        if ( i == 0 ) {
                            builder.push( modifies.get( i ) );
                        } else {
                            builder.push( modifies.get( i ) );
                            builder.replaceTop( LogicalModifyCollect.create(
                                    ImmutableList.of( builder.peek( 1 ), builder.peek( 0 ) ),
                                    true ) );
                        }
                    }
                    return builder.build();
                }
            } else {
                throw new RuntimeException( "Unexpected table. Only logical tables expected here!" );
            }
        }
        throw new RuntimeException( "Unexpected operator!" );
    }


    protected RelBuilder buildDml( RelNode node, RelBuilder builder, CatalogTable catalogTable, List<CatalogColumnPlacement> placements, Statement statement, RelOptCluster cluster ) {
        for ( int i = 0; i < node.getInputs().size(); i++ ) {
            buildDml( node.getInput( i ), builder, catalogTable, placements, statement, cluster );
        }
        System.out.println("\n-->HENNLO buildDml(): List of StoreColumnPlacements: "+ node.getRelTypeName());
        for (CatalogColumnPlacement ccp: placements) {
            System.out.println("HENNLO buildDml(): " + ccp.storeUniqueName+"."+ ccp.physicalTableName + "." +ccp.getLogicalColumnName());
        }
        System.out.println("<--\n");


        if ( node instanceof LogicalTableScan && node.getTable() != null ) {
            RelOptTableImpl table = (RelOptTableImpl) node.getTable();
            if ( table.getTable() instanceof LogicalTable ) {
                // Special handling for INSERT INTO foo SELECT * FROM foo2
                if ( ((LogicalTable) table.getTable()).getTableId() != catalogTable.id ) {
                    return buildSelect( node, builder, statement, cluster );
                }
                builder = handleTableScan(
                        builder,
                        placements.get( 0 ).tableId,
                        placements.get( 0 ).storeUniqueName,
                        catalogTable.getSchemaName(),
                        catalogTable.name,
                        placements.get( 0 ).physicalSchemaName,
                        placements.get( 0 ).physicalTableName );
                return builder;
            } else {
                throw new RuntimeException( "Unexpected table. Only logical tables expected here!" );
            }
        } else if ( node instanceof LogicalValues ) {
            builder = handleValues( (LogicalValues) node, builder );
            if ( catalogTable.columnIds.size() == placements.size() ) { // full placement, no additional checks required
                return builder;
            } else { // partitioned, add additional project
                ArrayList<RexNode> rexNodes = new ArrayList<>();
                for ( CatalogColumnPlacement ccp : placements ) {
                    rexNodes.add( builder.field( ccp.getLogicalColumnName() ) );
                }
                return builder.project( rexNodes );
            }
        } else if ( node instanceof LogicalProject ) {
            if ( catalogTable.columnIds.size() == placements.size() ) { // full placement, generic handling is sufficient
                return handleGeneric( node, builder );
            } else { // partitioned, adjust project
                ArrayList<RexNode> rexNodes = new ArrayList<>();
                for ( CatalogColumnPlacement ccp : placements ) {
                    rexNodes.add( builder.field( ccp.getLogicalColumnName() ) );
                }
                for ( RexNode rexNode : ((LogicalProject) node).getProjects() ) {
                    if ( !(rexNode instanceof RexInputRef) ) {
                        rexNodes.add( rexNode );
                    }
                }
                return builder.project( rexNodes );
            }
        } else if ( node instanceof LogicalFilter ) {
            if ( catalogTable.columnIds.size() != placements.size() ) { // partitioned, check if there is a illegal condition
                RexCall call = ((RexCall) ((LogicalFilter) node).getCondition());

                for ( RexNode operand : call.operands ) {
                    if ( operand instanceof RexInputRef ) {
                        int index = ((RexInputRef) operand).getIndex();
                        RelDataTypeField field = ((LogicalFilter) node).getInput().getRowType().getFieldList().get( index );
                        CatalogColumn column;
                        try {
                            column = Catalog.getInstance().getColumn( catalogTable.id, field.getName() );
                        } catch ( GenericCatalogException | UnknownColumnException e ) {
                            throw new RuntimeException( e );
                        }
                        if ( !Catalog.getInstance().checkIfExistsColumnPlacement( placements.get( 0 ).storeId, column.id ) ) {
                            throw new RuntimeException( "Current implementation of vertical partitioning does not allow conditions on partitioned columns. " );
                            // !!!!!!!!!!!!!!!!!!!!!!!!!!!!!!!!!!!!
                            // TODO: Use indexes
                        }
                    }
                }
            }
            return handleGeneric( node, builder );
        } else {
            return handleGeneric( node, builder );
        }
    }


    @Override
    public RelNode buildJoinedTableScan( Statement statement, RelOptCluster cluster, List<CatalogColumnPlacement> placements ) {
        RelBuilder builder = RelBuilder.create( statement, cluster );

        if ( RuntimeConfig.JOINED_TABLE_SCAN_CACHE.getBoolean() ) {
            RelNode cachedNode = joinedTableScanCache.getIfPresent( placements.hashCode() );
            if ( cachedNode != null ) {
                return cachedNode;
            }
        }

        // Sort by store
        Map<Integer, List<CatalogColumnPlacement>> placementsByStore = new HashMap<>();
        for ( CatalogColumnPlacement placement : placements ) {
            if ( !placementsByStore.containsKey( placement.storeId ) ) {
                placementsByStore.put( placement.storeId, new LinkedList<>() );
            }
            placementsByStore.get( placement.storeId ).add( placement );
        }

        if ( placementsByStore.size() == 1 ) {
            List<CatalogColumnPlacement> ccp = placementsByStore.values().iterator().next();
            builder = handleTableScan(
                    builder,
                    ccp.get( 0 ).tableId,
                    ccp.get( 0 ).storeUniqueName,
                    ccp.get( 0 ).getLogicalSchemaName(),
                    ccp.get( 0 ).getLogicalTableName(),
                    ccp.get( 0 ).physicalSchemaName,
                    ccp.get( 0 ).physicalTableName );
            // final project
            ArrayList<RexNode> rexNodes = new ArrayList<>();
            List<CatalogColumnPlacement> placementList = placements.stream()
                    .sorted( Comparator.comparingInt( p -> Catalog.getInstance().getColumn( p.columnId ).position ) )
                    .collect( Collectors.toList() );
            for ( CatalogColumnPlacement catalogColumnPlacement : placementList ) {
                rexNodes.add( builder.field( catalogColumnPlacement.getLogicalColumnName() ) );
            }
            builder.project( rexNodes );
        } else {
            // We need to join placements on different stores

            // Get primary key
            List<CatalogColumn> pkColumns = new LinkedList<>();
            List<Long> pkColumnIds;
            try {
                long pkid = catalog.getTable( placements.get( 0 ).tableId ).primaryKey;
                pkColumnIds = Catalog.getInstance().getPrimaryKey( pkid ).columnIds;
                for ( long pkColumnId : pkColumnIds ) {
                    pkColumns.add( Catalog.getInstance().getColumn( pkColumnId ) );
                }
            } catch ( GenericCatalogException | UnknownTableException | UnknownKeyException e ) {
                throw new RuntimeException( e );
            }

            // Add primary key
            try {
                for ( Entry<Integer, List<CatalogColumnPlacement>> entry : placementsByStore.entrySet() ) {
                    for ( CatalogColumn pkColumn : pkColumns ) {
                        CatalogColumnPlacement pkPlacement = Catalog.getInstance().getColumnPlacement( entry.getKey(), pkColumn.id );
                        if ( !entry.getValue().contains( pkPlacement ) ) {
                            entry.getValue().add( pkPlacement );
                        }
                    }
                }
            } catch ( GenericCatalogException e ) {
                throw new RuntimeException( e );
            }

            Deque<String> queue = new LinkedList<>();
            boolean first = true;
            for ( List<CatalogColumnPlacement> ccps : placementsByStore.values() ) {
                handleTableScan(
                        builder,
                        ccps.get( 0 ).tableId,
                        ccps.get( 0 ).storeUniqueName,
                        ccps.get( 0 ).getLogicalSchemaName(),
                        ccps.get( 0 ).getLogicalTableName(),
                        ccps.get( 0 ).physicalSchemaName,
                        ccps.get( 0 ).physicalTableName );
                if ( first ) {
                    first = false;
                } else {
                    ArrayList<RexNode> rexNodes = new ArrayList<>();
                    for ( CatalogColumnPlacement p : ccps ) {
                        if ( pkColumnIds.contains( p.columnId ) ) {
                            String alias = ccps.get( 0 ).storeUniqueName + "_" + p.getLogicalColumnName();
                            rexNodes.add( builder.alias( builder.field( p.getLogicalColumnName() ), alias ) );
                            queue.addFirst( alias );
                            queue.addFirst( p.getLogicalColumnName() );
                        } else {
                            rexNodes.add( builder.field( p.getLogicalColumnName() ) );
                        }
                    }
                    builder.project( rexNodes );
                    List<RexNode> joinConditions = new LinkedList<>();
                    for ( int i = 0; i < pkColumnIds.size(); i++ ) {
                        joinConditions.add( builder.call(
                                SqlStdOperatorTable.EQUALS,
                                builder.field( 2, ccps.get( 0 ).getLogicalTableName(), queue.removeFirst() ),
                                builder.field( 2, ccps.get( 0 ).getLogicalTableName(), queue.removeFirst() ) ) );
                    }
                    builder.join( JoinRelType.INNER, joinConditions );
                }
            }
            // final project
            ArrayList<RexNode> rexNodes = new ArrayList<>();
            List<CatalogColumnPlacement> placementList = placements.stream()
                    .sorted( Comparator.comparingInt( p -> Catalog.getInstance().getColumn( p.columnId ).position ) )
                    .collect( Collectors.toList() );
            for ( CatalogColumnPlacement ccp : placementList ) {
                rexNodes.add( builder.field( ccp.getLogicalColumnName() ) );
            }
            builder.project( rexNodes );
        }
        RelNode node = builder.build();
        if ( RuntimeConfig.JOINED_TABLE_SCAN_CACHE.getBoolean() ) {
            joinedTableScanCache.put( placements.hashCode(), node );
        }
        return node;
    }


    protected RelBuilder handleTableScan(
            RelBuilder builder,
            long tableId,
            String storeUniqueName,
            String logicalSchemaName,
            String logicalTableName,
            String physicalSchemaName,
            String physicalTableName ) {
        if ( selectedStores != null ) {
            selectedStores.put( tableId, new SelectedStoreInfo( storeUniqueName, physicalSchemaName, physicalTableName ) );
        }
        return builder.scan( ImmutableList.of(
                PolySchemaBuilder.buildStoreSchemaName( storeUniqueName, logicalSchemaName, physicalSchemaName ),
                logicalTableName ) );
    }


    protected RelBuilder handleValues( LogicalValues node, RelBuilder builder ) {
        return builder.values( node.tuples, node.getRowType() );
    }


    protected RelBuilder handleGeneric( RelNode node, RelBuilder builder ) {
        if ( node.getInputs().size() == 1 ) {
            builder.replaceTop( node.copy( node.getTraitSet(), ImmutableList.of( builder.peek( 0 ) ) ) );
        } else if ( node.getInputs().size() == 2 ) { // Joins, SetOperations
            builder.replaceTop( node.copy( node.getTraitSet(), ImmutableList.of( builder.peek( 1 ), builder.peek( 0 ) ) ) );
        } else {
            throw new RuntimeException( "Unexpected number of input elements: " + node.getInputs().size() );
        }
        return builder;
    }


    @Override
    public void resetCaches() {
        joinedTableScanCache.invalidateAll();
    }


    @AllArgsConstructor
    @Getter
    private static class SelectedStoreInfo {

        private final String storeName;
        private final String physicalSchemaName;
        private final String physicalTableName;
    }


    private static class WhereClauseVisitor extends RexShuttle  {
        private final Statement statement;
        @Getter
        private Object value = null;
        private final long partitionColumnIndex;
        @Getter
        private boolean valueIdentified = false;


        public WhereClauseVisitor(Statement statement, long partitionColumnIndex) {
            super();
            this.statement = statement;
            this.partitionColumnIndex = partitionColumnIndex;
        }

        @Override
        public RexNode visitCall( final RexCall call ) {
            super.visitCall(call);

            if ( call.operands.size() == 2 ){

                if (call.operands.get(0) instanceof RexInputRef ){

                    if (((RexInputRef) call.operands.get(0)).getIndex() == partitionColumnIndex) {
                        if (call.operands.get(1) instanceof RexLiteral) {
                            value = ((RexLiteral) call.operands.get(1)).getValueForQueryParameterizer();
                            valueIdentified = true;
                        } else if (call.operands.get(1) instanceof RexDynamicParam) {
                            int index = ((RexDynamicParam) call.operands.get(1)).getIndex(); //long index
                            value = statement.getDataContext().get("?" + index);
                            valueIdentified = true;
                        } else {
                            //Worstcase

                        }
                    }
                }
                else if (call.operands.get(1) instanceof RexInputRef ){

                    if (((RexInputRef) call.operands.get(1)).getIndex() == partitionColumnIndex) {
                        if (call.operands.get(0) instanceof RexLiteral) {
                            value = ((RexLiteral) call.operands.get(0)).getValueForQueryParameterizer();
                            valueIdentified = true;
                        } else if (call.operands.get(0) instanceof RexDynamicParam) {
                            int index = ((RexDynamicParam) call.operands.get(0)).getIndex(); //long index
                            value = statement.getDataContext().get("?" + index); //.getParamterValues //
                            valueIdentified = true;
                        } else {
                            //WOrstcase

                        }
                    }
                }
            }
            return call;
        }

    }

}<|MERGE_RESOLUTION|>--- conflicted
+++ resolved
@@ -28,11 +28,7 @@
 import java.util.List;
 import java.util.Map;
 import java.util.Map.Entry;
-<<<<<<< HEAD
-
-=======
 import java.util.stream.Collectors;
->>>>>>> a4aaa2d3
 import lombok.AllArgsConstructor;
 import lombok.Getter;
 import org.polypheny.db.catalog.Catalog;
@@ -40,15 +36,11 @@
 import org.polypheny.db.catalog.entity.CatalogColumnPlacement;
 import org.polypheny.db.catalog.entity.CatalogPartition;
 import org.polypheny.db.catalog.entity.CatalogTable;
-<<<<<<< HEAD
-import org.polypheny.db.catalog.exceptions.*;
-=======
 import org.polypheny.db.catalog.exceptions.GenericCatalogException;
 import org.polypheny.db.catalog.exceptions.UnknownColumnException;
 import org.polypheny.db.catalog.exceptions.UnknownKeyException;
 import org.polypheny.db.catalog.exceptions.UnknownTableException;
 import org.polypheny.db.config.RuntimeConfig;
->>>>>>> a4aaa2d3
 import org.polypheny.db.information.InformationGroup;
 import org.polypheny.db.information.InformationManager;
 import org.polypheny.db.information.InformationPage;
@@ -84,7 +76,6 @@
 import org.polypheny.db.sql.fun.SqlStdOperatorTable;
 import org.polypheny.db.tools.RelBuilder;
 import org.polypheny.db.transaction.Statement;
-import org.polypheny.db.util.Source;
 
 public abstract class AbstractRouter implements Router {
 
@@ -94,13 +85,12 @@
 
     final Catalog catalog = Catalog.getInstance();
 
-<<<<<<< HEAD
+
     private Map<Integer,String> filterMap = new HashMap<Integer, String>();
-=======
     private static final Cache<Integer, RelNode> joinedTableScanCache = CacheBuilder.newBuilder()
             .maximumSize( RuntimeConfig.JOINED_TABLE_SCAN_CACHE_SIZE.getInteger() )
             .build();
->>>>>>> a4aaa2d3
+
 
     // For reporting purposes
     protected Map<Long, SelectedStoreInfo> selectedStores;
@@ -276,17 +266,13 @@
                     }
 
                     //
-                } catch (UnknownTableException | GenericCatalogException | UnknownColumnException e ) {
+                } catch (UnknownTableException | GenericCatalogException  e ) {
                     throw new RuntimeException( "Unknown table" );
                 }
-<<<<<<< HEAD
-
-
-                return buildJoinedTableScan( builder, table, placements );
-=======
-                List<CatalogColumnPlacement> placements = selectPlacement( node, catalogTable );
+
+                placements = selectPlacement( node, catalogTable );
                 return builder.push( buildJoinedTableScan( statement, cluster, placements ) );
->>>>>>> a4aaa2d3
+
             } else {
                 throw new RuntimeException( "Unexpected table. Only logical tables expected here!" );
             }
@@ -358,12 +344,9 @@
                 List<TableModify> modifies = new ArrayList<>( pkPlacements.size() );
                 for ( CatalogColumnPlacement pkPlacement : pkPlacements ) {
                     CatalogReader catalogReader = statement.getTransaction().getCatalogReader();
-<<<<<<< HEAD
-                    List<String> tableNames = ImmutableList.of(
-=======
+
 
                     List<String> qualifiedTableName = ImmutableList.of(
->>>>>>> a4aaa2d3
                             PolySchemaBuilder.buildStoreSchemaName(
                                     pkPlacement.storeUniqueName,
                                     catalogTable.getSchemaName(),
@@ -512,12 +495,9 @@
                                     &&  ((LogicalProject)((LogicalTableModify) node).getInput()).getInput() instanceof LogicalValues) {
 
                                 String partitionColumnName;
-                                try {
-                                    partitionColumnName = catalog.getColumn(catalogTable.partitionColumnId).name;
-
-                                } catch (UnknownColumnException | GenericCatalogException e) {
-                                    throw new RuntimeException(e);
-                                }
+
+                                partitionColumnName = catalog.getColumn(catalogTable.partitionColumnId).name;
+
 
                                 List<String> fieldNames = ((LogicalTableModify) node).getInput().getRowType().getFieldNames();
 
@@ -924,7 +904,7 @@
                             value = ((RexLiteral) call.operands.get(1)).getValueForQueryParameterizer();
                             valueIdentified = true;
                         } else if (call.operands.get(1) instanceof RexDynamicParam) {
-                            int index = ((RexDynamicParam) call.operands.get(1)).getIndex(); //long index
+                            long index = ((RexDynamicParam) call.operands.get(1)).getIndex(); //long index
                             value = statement.getDataContext().get("?" + index);
                             valueIdentified = true;
                         } else {
@@ -940,7 +920,7 @@
                             value = ((RexLiteral) call.operands.get(0)).getValueForQueryParameterizer();
                             valueIdentified = true;
                         } else if (call.operands.get(0) instanceof RexDynamicParam) {
-                            int index = ((RexDynamicParam) call.operands.get(0)).getIndex(); //long index
+                            long index = ((RexDynamicParam) call.operands.get(0)).getIndex(); //long index
                             value = statement.getDataContext().get("?" + index); //.getParamterValues //
                             valueIdentified = true;
                         } else {
