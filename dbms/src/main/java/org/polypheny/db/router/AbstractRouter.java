/*
 * Copyright 2019-2021 The Polypheny Project
 *
 * Licensed under the Apache License, Version 2.0 (the "License");
 * you may not use this file except in compliance with the License.
 * You may obtain a copy of the License at
 *
 * http://www.apache.org/licenses/LICENSE-2.0
 *
 * Unless required by applicable law or agreed to in writing, software
 * distributed under the License is distributed on an "AS IS" BASIS,
 * WITHOUT WARRANTIES OR CONDITIONS OF ANY KIND, either express or implied.
 * See the License for the specific language governing permissions and
 * limitations under the License.
 */

package org.polypheny.db.router;

import com.google.common.cache.Cache;
import com.google.common.cache.CacheBuilder;
import com.google.common.collect.ImmutableList;
import java.util.ArrayList;
import java.util.Comparator;
import java.util.Deque;
import java.util.HashMap;
import java.util.Iterator;
import java.util.LinkedList;
import java.util.List;
import java.util.Map;
import java.util.Map.Entry;
import java.util.stream.Collectors;
import lombok.AllArgsConstructor;
import lombok.Getter;
import lombok.extern.slf4j.Slf4j;
import org.polypheny.db.catalog.Catalog;
import org.polypheny.db.catalog.Catalog.TableType;
import org.polypheny.db.catalog.entity.CatalogColumn;
import org.polypheny.db.catalog.entity.CatalogColumnPlacement;
import org.polypheny.db.catalog.entity.CatalogTable;
import org.polypheny.db.catalog.exceptions.UnknownColumnException;
import org.polypheny.db.config.RuntimeConfig;
import org.polypheny.db.information.InformationGroup;
import org.polypheny.db.information.InformationManager;
import org.polypheny.db.information.InformationPage;
import org.polypheny.db.information.InformationTable;
import org.polypheny.db.partition.PartitionManager;
import org.polypheny.db.partition.PartitionManagerFactory;
import org.polypheny.db.plan.RelOptCluster;
import org.polypheny.db.plan.RelOptTable;
import org.polypheny.db.prepare.Prepare.CatalogReader;
import org.polypheny.db.prepare.RelOptTableImpl;
import org.polypheny.db.rel.RelNode;
import org.polypheny.db.rel.RelRoot;
import org.polypheny.db.rel.RelShuttleImpl;
import org.polypheny.db.rel.core.ConditionalExecute;
import org.polypheny.db.rel.core.JoinRelType;
import org.polypheny.db.rel.core.SetOp;
import org.polypheny.db.rel.core.TableModify;
import org.polypheny.db.rel.core.TableModify.Operation;
import org.polypheny.db.rel.logical.LogicalConditionalExecute;
import org.polypheny.db.rel.logical.LogicalFilter;
import org.polypheny.db.rel.logical.LogicalModifyCollect;
import org.polypheny.db.rel.logical.LogicalProject;
import org.polypheny.db.rel.logical.LogicalTableModify;
import org.polypheny.db.rel.logical.LogicalTableScan;
import org.polypheny.db.rel.logical.LogicalValues;
import org.polypheny.db.rel.type.RelDataTypeField;
import org.polypheny.db.rex.RexCall;
import org.polypheny.db.rex.RexDynamicParam;
import org.polypheny.db.rex.RexInputRef;
import org.polypheny.db.rex.RexLiteral;
import org.polypheny.db.rex.RexNode;
import org.polypheny.db.rex.RexShuttle;
import org.polypheny.db.routing.ExecutionTimeMonitor;
import org.polypheny.db.routing.Router;
import org.polypheny.db.schema.LogicalTable;
import org.polypheny.db.schema.ModifiableTable;
import org.polypheny.db.schema.PolySchemaBuilder;
import org.polypheny.db.schema.Table;
import org.polypheny.db.sql.SqlKind;
import org.polypheny.db.sql.fun.SqlStdOperatorTable;
import org.polypheny.db.tools.RelBuilder;
import org.polypheny.db.transaction.Statement;

@Slf4j
public abstract class AbstractRouter implements Router {

    protected ExecutionTimeMonitor executionTimeMonitor;

    protected InformationPage page = null;

    final Catalog catalog = Catalog.getInstance();


    private final Map<Integer, List<String>> filterMap = new HashMap<>();
    private static final Cache<Integer, RelNode> joinedTableScanCache = CacheBuilder.newBuilder()
            .maximumSize( RuntimeConfig.JOINED_TABLE_SCAN_CACHE_SIZE.getInteger() )
            .build();


    // For reporting purposes
    protected Map<Long, SelectedAdapterInfo> selectedAdapter;


    @Override
    public RelRoot route( RelRoot logicalRoot, Statement statement, ExecutionTimeMonitor executionTimeMonitor ) {
        this.executionTimeMonitor = executionTimeMonitor;
        this.selectedAdapter = new HashMap<>();

        if ( statement.getTransaction().isAnalyze() ) {
            InformationManager queryAnalyzer = statement.getTransaction().getQueryAnalyzer();
            page = new InformationPage( "Routing" );
            page.fullWidth();
            queryAnalyzer.addPage( page );
        }

        RelNode routed;
        analyze( statement, logicalRoot );
        if ( logicalRoot.rel instanceof LogicalTableModify ) {

            routed = routeDml( logicalRoot.rel, statement );
        } else if ( logicalRoot.rel instanceof ConditionalExecute ) {
            routed = handleConditionalExecute( logicalRoot.rel, statement );
        } else {
            RelBuilder builder = RelBuilder.create( statement, logicalRoot.rel.getCluster() );
            builder = buildDql( logicalRoot.rel, builder, statement, logicalRoot.rel.getCluster() );
            routed = builder.build();
        }

        wrapUp( statement, routed );

        // Add information to query analyzer
        if ( statement.getTransaction().isAnalyze() ) {
            InformationGroup group = new InformationGroup( page, "Selected Adapters" );
            statement.getTransaction().getQueryAnalyzer().addGroup( group );
<<<<<<< HEAD
            InformationTable table = new InformationTable( group, ImmutableList.of( "Table", "Store", "Physical Name" ) );
            selectedStores.forEach( ( k, v ) -> {
                try {
                    CatalogTable catalogTable = Catalog.getInstance().getTable( k );
                    table.addRow( catalogTable.getSchemaName() + "." + catalogTable.name, v.storeName, v.physicalSchemaName + "." + v.physicalTableName );
                } catch ( UnknownTableException | GenericCatalogException e ) {
                    throw new RuntimeException( e );
                }
=======
            InformationTable table = new InformationTable(
                    group,
                    ImmutableList.of( "Table", "Adapter", "Physical Name" ) );
            selectedAdapter.forEach( ( k, v ) -> {
                CatalogTable catalogTable = Catalog.getInstance().getTable( k );
                table.addRow( catalogTable.getSchemaName() + "." + catalogTable.name, v.uniqueName, v.physicalSchemaName + "." + v.physicalTableName );
>>>>>>> 4f68b18c
            } );
            statement.getTransaction().getQueryAnalyzer().registerInformation( table );
        }

        return new RelRoot(
                routed,
                logicalRoot.validatedRowType,
                logicalRoot.kind,
                logicalRoot.fields,
                logicalRoot.collation );
    }


    protected abstract void analyze( Statement statement, RelRoot logicalRoot );

    protected abstract void wrapUp( Statement statement, RelNode routed );

    // Select the placement on which a table scan should be executed
    protected abstract List<CatalogColumnPlacement> selectPlacement( RelNode node, CatalogTable catalogTable );


    protected RelBuilder buildDql( RelNode node, RelBuilder builder, Statement statement, RelOptCluster cluster ) {
        if ( node instanceof SetOp ) {
            return buildSetOp( node, builder, statement, cluster );
        } else {
            return buildSelect( node, builder, statement, cluster );
        }
    }


    protected RelBuilder buildSelect( RelNode node, RelBuilder builder, Statement statement, RelOptCluster cluster ) {
        for ( int i = 0; i < node.getInputs().size(); i++ ) {
            // Check if partition used in general to reduce overhead if not for unpartitioned
            if ( node instanceof LogicalFilter && ((LogicalFilter) node).getInput().getTable() != null ) {

                RelOptTableImpl table = (RelOptTableImpl) ((LogicalFilter) node).getInput().getTable();

                if ( table.getTable() instanceof LogicalTable ) {
                    LogicalTable t = ((LogicalTable) table.getTable());
                    CatalogTable catalogTable;
                    try {
                        catalogTable = Catalog.getInstance().getTable( t.getTableId() );
                    } catch ( UnknownTableException | GenericCatalogException e ) {
                        throw new RuntimeException( "Unknown table" );
                    }
                    if ( catalogTable.isPartitioned ) {
                        WhereClauseVisitor whereClauseVisitor = new WhereClauseVisitor( statement, catalogTable.columnIds.indexOf( catalogTable.partitionColumnId ) );
                        node.accept( new RelShuttleImpl() {
                            @Override
                            public RelNode visit( LogicalFilter filter ) {
                                super.visit( filter );
                                filter.accept( whereClauseVisitor );
                                return filter;
                            }
                        } );

                        if ( whereClauseVisitor.valueIdentified ) {
                            List<Object> values = whereClauseVisitor.getValues().stream()
                                    .map( Object::toString )
                                    .collect( Collectors.toList() );
                            int scanId = 0;
                            if ( !values.isEmpty() ) {
                                scanId = ((LogicalFilter) node).getInput().getId();
                                filterMap.put( scanId, whereClauseVisitor.getValues().stream()
                                        .map( Object::toString )
                                        .collect( Collectors.toList() ) );
                            }
                            buildDql( node.getInput( i ), builder, statement, cluster );
                            filterMap.remove( scanId );
                        } else {
                            buildDql( node.getInput( i ), builder, statement, cluster );
                        }
                    } else {
                        buildDql( node.getInput( i ), builder, statement, cluster );
                    }
                }
            } else {
                buildDql( node.getInput( i ), builder, statement, cluster );
            }
        }

        if ( node instanceof LogicalTableScan && node.getTable() != null ) {
            RelOptTableImpl table = (RelOptTableImpl) node.getTable();

            if ( table.getTable() instanceof LogicalTable ) {
                LogicalTable t = ((LogicalTable) table.getTable());
<<<<<<< HEAD
                CatalogTable catalogTable;
                List<CatalogColumnPlacement> placements;
                try {
                    catalogTable = Catalog.getInstance().getTable( t.getTableId() );

                    // Check if table is even partitioned
                    if ( catalogTable.isPartitioned ) {
                        if ( log.isDebugEnabled() ) {
                            log.debug( "VALUE from Map: {} id: {}", filterMap.get( node.getId() ), node.getId() );
                        }
                        List<String> partitionValues = filterMap.get( node.getId() );

                        PartitionManagerFactory partitionManagerFactory = new PartitionManagerFactory();
                        PartitionManager partitionManager = partitionManagerFactory.getInstance( catalogTable.partitionType );
                        if ( partitionValues != null ) {
                            if ( log.isDebugEnabled() ) {
                                log.debug( "TableID: {} is partitioned on column: {} - {}",
                                        t.getTableId(),
                                        catalogTable.partitionColumnId,
                                        catalog.getColumn( catalogTable.partitionColumnId ).name );
                            }
                            if ( partitionValues.size() == 1 ) {
                                List<Long> identPartitions = new ArrayList<>();
                                for ( String partitionValue : partitionValues ) {
                                    log.debug( "Extracted PartitionValue: {}", partitionValue );
                                    long identPart = partitionManager.getTargetPartitionId( catalogTable, partitionValue );
                                    identPartitions.add( identPart );
                                    log.debug( "Identified PartitionId: {} for value: {}", identPart, partitionValue );
                                }
                                placements = partitionManager.getRelevantPlacements( catalogTable, identPartitions );
                            } else {
                                placements = partitionManager.getRelevantPlacements( catalogTable, null );
                            }
                        } else {
                            // TODO Change to worst-case
                            placements = partitionManager.getRelevantPlacements( catalogTable, null );
                            //placements = selectPlacement( node, catalogTable );
                        }

                    } else {
                        log.debug( "{} is NOT partitioned - Routing will be easy", catalogTable.name );
                        placements = selectPlacement( node, catalogTable );
                    }

                } catch ( UnknownTableException | GenericCatalogException e ) {
                    throw new RuntimeException( "Unknown table" );
                }

=======
                CatalogTable catalogTable = Catalog.getInstance().getTable( t.getTableId() );
                List<CatalogColumnPlacement> placements = selectPlacement( node, catalogTable );
>>>>>>> 4f68b18c
                return builder.push( buildJoinedTableScan( statement, cluster, placements ) );

            } else {
                throw new RuntimeException( "Unexpected table. Only logical tables expected here!" );
            }
        } else if ( node instanceof LogicalValues ) {
            return handleValues( (LogicalValues) node, builder );
        } else {
            return handleGeneric( node, builder );
        }
    }


    protected RelBuilder buildSetOp( RelNode node, RelBuilder builder, Statement statement, RelOptCluster cluster ) {
        buildDql( node.getInput( 0 ), builder, statement, cluster );

        RelBuilder builder0 = RelBuilder.create( statement, cluster );
        buildDql( node.getInput( 1 ), builder0, statement, cluster );

        builder.replaceTop( node.copy( node.getTraitSet(), ImmutableList.of( builder.peek(), builder0.build() ) ) );
        return builder;
    }


    protected RelNode recursiveCopy( RelNode node ) {
        List<RelNode> inputs = new LinkedList<>();
        if ( node.getInputs() != null && node.getInputs().size() > 0 ) {
            for ( RelNode input : node.getInputs() ) {
                inputs.add( recursiveCopy( input ) );
            }
        }
        return node.copy( node.getTraitSet(), inputs );
    }


    protected RelNode handleConditionalExecute( RelNode node, Statement statement ) {
        LogicalConditionalExecute lce = (LogicalConditionalExecute) node;
        RelBuilder builder = RelBuilder.create( statement, node.getCluster() );
        buildSelect( lce.getLeft(), builder, statement, node.getCluster() );
        RelNode action;
        if ( lce.getRight() instanceof LogicalConditionalExecute ) {
            action = handleConditionalExecute( lce.getRight(), statement );
        } else if ( lce.getRight() instanceof TableModify ) {
            action = routeDml( lce.getRight(), statement );
        } else {
            throw new IllegalArgumentException();
        }
        return LogicalConditionalExecute.create( builder.build(), action, lce );
    }


    // Default implementation: Execute DML on all placements
    protected RelNode routeDml( RelNode node, Statement statement ) {
        RelOptCluster cluster = node.getCluster();

        if ( node.getTable() != null ) {
            RelOptTableImpl table = (RelOptTableImpl) node.getTable();
            if ( table.getTable() instanceof LogicalTable ) {
                LogicalTable t = ((LogicalTable) table.getTable());
                // Get placements of this table
<<<<<<< HEAD
                CatalogTable catalogTable;
                List<CatalogColumnPlacement> pkPlacements;
                try {
                    catalogTable = catalog.getTable( t.getTableId() );
                    long pkid = catalogTable.primaryKey;

                    List<Long> pkColumnIds = Catalog.getInstance().getPrimaryKey( pkid ).columnIds;
                    CatalogColumn pkColumn = Catalog.getInstance().getColumn( pkColumnIds.get( 0 ) );
                    pkPlacements = catalog.getColumnPlacements( pkColumn.id );
                } catch ( GenericCatalogException | UnknownTableException e ) {
                    throw new RuntimeException( e );
                }

                if ( catalogTable.isPartitioned && log.isDebugEnabled() ) {
                    log.debug( "\nListing all relevant stores for table: '{}' and all partitions: {}", catalogTable.name, catalogTable.partitionIds );
                    for ( CatalogColumnPlacement dataPlacement : pkPlacements ) {
                        log.debug( "\t\t -> '{}' {}\t{}",
                                dataPlacement.storeUniqueName,
                                catalog.getPartitionsOnDataPlacement( dataPlacement.storeId, dataPlacement.tableId ),
                                catalog.getPartitionsIndexOnDataPlacement( dataPlacement.storeId, dataPlacement.tableId ) );
                    }
                }
=======
                CatalogTable catalogTable = catalog.getTable( t.getTableId() );

                // Make sure that this table can be modified
                if ( !catalogTable.modifiable ) {
                    if ( catalogTable.tableType == TableType.TABLE ) {
                        throw new RuntimeException( "Unable to modify a table marked as read-only!" );
                    } else if ( catalogTable.tableType == TableType.SOURCE ) {
                        throw new RuntimeException( "The table '" + catalogTable.name + "' is provided by a data source which does not support data modification." );
                    } else if ( catalogTable.tableType == TableType.VIEW ) {
                        throw new RuntimeException( "Polypheny-DB does not support modifying views." );
                    }
                    throw new RuntimeException( "Unknown table type: " + catalogTable.tableType.name() );
                }

                long pkid = catalogTable.primaryKey;
                List<Long> pkColumnIds = Catalog.getInstance().getPrimaryKey( pkid ).columnIds;
                CatalogColumn pkColumn = Catalog.getInstance().getColumn( pkColumnIds.get( 0 ) );
                List<CatalogColumnPlacement> pkPlacements = catalog.getColumnPlacements( pkColumn.id );
>>>>>>> 4f68b18c

                // Execute on all primary key placements
                List<TableModify> modifies = new ArrayList<>( pkPlacements.size() );
                for ( CatalogColumnPlacement pkPlacement : pkPlacements ) {
                    CatalogReader catalogReader = statement.getTransaction().getCatalogReader();

                    List<String> qualifiedTableName = ImmutableList.of(
                            PolySchemaBuilder.buildAdapterSchemaName(
                                    pkPlacement.adapterUniqueName,
                                    catalogTable.getSchemaName(),
                                    pkPlacement.physicalSchemaName ),
                            t.getLogicalTableName() );
                    RelOptTable physical = catalogReader.getTableForMember( qualifiedTableName );
                    ModifiableTable modifiableTable = physical.unwrap( ModifiableTable.class );

                    // Get placements on store
<<<<<<< HEAD
                    List<CatalogColumnPlacement> placementsOnStore = catalog.getColumnPlacementsOnStore( pkPlacement.storeId, catalogTable.id );
=======
                    List<CatalogColumnPlacement> placementsOnAdapter = catalog.getColumnPlacementsOnAdapter( pkPlacement.adapterId, catalogTable.id );

>>>>>>> 4f68b18c
                    // If this is a update, check whether we need to execute on this store at all
                    List<String> updateColumnList = ((LogicalTableModify) node).getUpdateColumnList();
                    List<RexNode> sourceExpressionList = ((LogicalTableModify) node).getSourceExpressionList();
                    if ( placementsOnAdapter.size() != catalogTable.columnIds.size() ) {
                        if ( ((LogicalTableModify) node).getOperation() == Operation.UPDATE ) {
                            updateColumnList = new LinkedList<>( ((LogicalTableModify) node).getUpdateColumnList() );
                            sourceExpressionList = new LinkedList<>( ((LogicalTableModify) node).getSourceExpressionList() );
                            Iterator<String> updateColumnListIterator = updateColumnList.iterator();
                            Iterator<RexNode> sourceExpressionListIterator = sourceExpressionList.iterator();
                            while ( updateColumnListIterator.hasNext() ) {
                                String columnName = updateColumnListIterator.next();
                                sourceExpressionListIterator.next();
                                try {
                                    CatalogColumn catalogColumn = catalog.getColumn( catalogTable.id, columnName );
                                    if ( !catalog.checkIfExistsColumnPlacement( pkPlacement.adapterId, catalogColumn.id ) ) {
                                        updateColumnListIterator.remove();
                                        sourceExpressionListIterator.remove();
                                    }
                                } catch ( UnknownColumnException e ) {
                                    throw new RuntimeException( e );
                                }
                            }
                            if ( updateColumnList.size() == 0 ) {
                                continue;
                            }
                        }
                    }

                    // Identify where clause of UPDATE
                    if ( catalogTable.isPartitioned ) {
                        boolean worstCaseRouting = false;

                        PartitionManagerFactory partitionManagerFactory = new PartitionManagerFactory();
                        PartitionManager partitionManager = partitionManagerFactory.getInstance( catalogTable.partitionType );
                        partitionManager.validatePartitionDistribution( catalogTable );

                        WhereClauseVisitor whereClauseVisitor = new WhereClauseVisitor( statement, catalogTable.columnIds.indexOf( catalogTable.partitionColumnId ) );
                        node.accept( new RelShuttleImpl() {
                            @Override
                            public RelNode visit( LogicalFilter filter ) {
                                super.visit( filter );
                                filter.accept( whereClauseVisitor );
                                return filter;
                            }
                        } );

                        List<String> whereClauseValue = null;
                        if ( !whereClauseVisitor.getValues().isEmpty() ) {
                            if ( whereClauseVisitor.getValues().size() == 1 ) {
                                whereClauseValue = whereClauseVisitor.getValues().stream()
                                        .map( Object::toString )
                                        .collect( Collectors.toList() );
                                log.debug( "Found Where Clause Values: {}", whereClauseValue );
                                worstCaseRouting = true;
                            }
                        }

                        long identPart = -1;

                        String partitionValue = "";
                        //set true if partitionColumn is part of UPDATE Statement, else assume worst case routing
                        boolean partitionColumnIdentified = false;
                        if ( ((LogicalTableModify) node).getOperation() == Operation.UPDATE ) {
                            // In case of update always use worst case routing for now.
                            // Since you have to identify the current partition to delete the entry and then create a new entry on the correct partitions
                            int index = 0;

                            for ( String cn : updateColumnList ) {
                                try {
                                    if ( catalog.getColumn( catalogTable.id, cn ).id == catalogTable.partitionColumnId ) {
                                        log.debug( " UPDATE: Found PartitionColumnID Match: '{}' at index: {}", catalogTable.partitionColumnId, index );

                                        //Routing/Locking can now be executed on certain partitions
                                        partitionColumnIdentified = true;
                                        partitionValue = sourceExpressionList.get( index ).toString().replace( "'", "" );
                                        if ( log.isDebugEnabled() ) {
                                            log.debug( "UPDATE: partitionColumn-value: '{}' should be put on partition: {}",
                                                    partitionValue,
                                                    partitionManager.getTargetPartitionId( catalogTable, partitionValue ) );
                                        }
                                        identPart = (int) partitionManager.getTargetPartitionId( catalogTable, partitionValue );
                                        break;
                                    }
                                } catch ( GenericCatalogException | UnknownColumnException e ) {
                                    throw new RuntimeException( e );
                                }
                                index++;
                            }

                            // If only one where clause op
                            if ( whereClauseValue != null && partitionColumnIdentified ) {
                                if ( whereClauseValue.size() == 1 && identPart == partitionManager.getTargetPartitionId( catalogTable, whereClauseValue.get( 0 ) ) ) {
                                    worstCaseRouting = false;
                                } else {
                                    worstCaseRouting = true;
                                    log.debug( "Activate WORST-CASE ROUTING" );
                                }
                            } else if ( whereClauseValue == null ) {
                                worstCaseRouting = true;
                                log.debug( "Activate WORST-CASE ROUTING! No WHERE clause specified for partition column" );
                            } else if ( whereClauseValue != null && !partitionColumnIdentified ) {
                                if ( whereClauseValue.size() == 1 ) {
                                    identPart = (int) partitionManager.getTargetPartitionId( catalogTable, whereClauseValue.get( 0 ) );
                                    worstCaseRouting = false;
                                } else {
                                    worstCaseRouting = true;
                                }
                            }
                            // Since update needs to take current partition and target partition into account
                            //partitionColumnIdentified = false;

                        } else if ( ((LogicalTableModify) node).getOperation() == Operation.INSERT ) {
                            int i;
                            if ( ((LogicalTableModify) node).getInput() instanceof LogicalValues ) {

                                if ( ((LogicalValues) ((LogicalTableModify) node).getInput()).tuples.size() == 1 ) {
                                    for ( i = 0; i < catalogTable.columnIds.size(); i++ ) {
                                        if ( catalogTable.columnIds.get( i ) == catalogTable.partitionColumnId ) {
                                            log.debug( "INSERT: Found PartitionColumnID: '{}' at column index: {}", catalogTable.partitionColumnId, i );
                                            partitionColumnIdentified = true;
                                            worstCaseRouting = false;
                                            partitionValue = ((LogicalValues) ((LogicalTableModify) node).getInput()).tuples.get( 0 ).get( i ).toString().replace( "'", "" );
                                            identPart = (int) partitionManager.getTargetPartitionId( catalogTable, partitionValue );
                                            break;
                                        }
                                    }
                                } else {
                                    worstCaseRouting = true;
                                }
                            } else if ( ((LogicalTableModify) node).getInput() instanceof LogicalProject
                                    && ((LogicalProject) ((LogicalTableModify) node).getInput()).getInput() instanceof LogicalValues ) {

                                String partitionColumnName = catalog.getColumn( catalogTable.partitionColumnId ).name;
                                List<String> fieldNames = ((LogicalTableModify) node).getInput().getRowType().getFieldNames();
                                for ( i = 0; i < fieldNames.size(); i++ ) {
                                    String columnName = fieldNames.get( i );
                                    if ( partitionColumnName.equals( columnName ) ) {
                                        if ( ((LogicalTableModify) node).getInput().getChildExps().get( i ).equals( SqlKind.DYNAMIC_PARAM ) ) {
                                            worstCaseRouting = true;
                                        } else {
                                            partitionColumnIdentified = true;
                                            partitionValue = ((LogicalTableModify) node).getInput().getChildExps().get( i ).toString().replace( "'", "" );
                                            identPart = (int) partitionManager.getTargetPartitionId( catalogTable, partitionValue );
                                        }
                                        break;
                                    }
                                }
                            } else {
                                worstCaseRouting = true;
                            }
                            // TODO @Hennlo Get the value of partitionColumnId ---  but first find of partitionColumn inside table
                            log.debug( "INSERT: partitionColumn-value: '{}' should be put on partition: {}", partitionValue, identPart );

                        } else if ( ((LogicalTableModify) node).getOperation() == Operation.DELETE ) {
                            if ( whereClauseValue == null ) {
                                worstCaseRouting = true;
                            } else {
                                if ( whereClauseValue.size() >= 2 ) {
                                    worstCaseRouting = true;
                                    partitionColumnIdentified = false;
                                } else {
                                    worstCaseRouting = false;
                                    identPart = (int) partitionManager.getTargetPartitionId( catalogTable, whereClauseValue.get( 0 ) );
                                }
                            }

                        }

                        if ( !worstCaseRouting ) {
                            log.debug( "Get all Placements by identified Partition: {}", identPart );
                            if ( !catalog.getPartitionsOnDataPlacement( pkPlacement.storeId, pkPlacement.tableId ).contains( identPart ) ) {
                                if ( log.isDebugEnabled() ) {
                                    log.debug( "DataPlacement: {}.{} SKIPPING since it does NOT contain identified partition: '{}' {}",
                                            pkPlacement.storeUniqueName,
                                            pkPlacement.physicalTableName,
                                            identPart,
                                            catalog.getPartitionsOnDataPlacement( pkPlacement.storeId, pkPlacement.tableId ) );
                                }
                                continue;
                            } else {
                                if ( log.isDebugEnabled() ) {
                                    log.debug( "DataPlacement: {}.{} contains identified partition: '{}' {}",
                                            pkPlacement.storeUniqueName,
                                            pkPlacement.physicalTableName,
                                            identPart,
                                            catalog.getPartitionsOnDataPlacement( pkPlacement.storeId, pkPlacement.tableId ) );
                                }
                            }
                        } else {
                            log.debug( "PartitionColumnID was not an explicit part of statement, partition routing will therefore assume worst-case: Routing to ALL PARTITIONS" );
                        }
                    }

                    // Build DML
                    TableModify modify;
                    RelNode input = buildDml(
                            recursiveCopy( node.getInput( 0 ) ),
                            RelBuilder.create( statement, cluster ),
                            catalogTable,
                            placementsOnAdapter,
                            statement,
                            cluster ).build();
                    if ( modifiableTable != null && modifiableTable == physical.unwrap( Table.class ) ) {
                        modify = modifiableTable.toModificationRel(
                                cluster,
                                physical,
                                catalogReader,
                                input,
                                ((LogicalTableModify) node).getOperation(),
                                updateColumnList,
                                sourceExpressionList,
                                ((LogicalTableModify) node).isFlattened()
                        );
                    } else {
                        modify = LogicalTableModify.create(
                                physical,
                                catalogReader,
                                input,
                                ((LogicalTableModify) node).getOperation(),
                                updateColumnList,
                                sourceExpressionList,
                                ((LogicalTableModify) node).isFlattened()
                        );
                    }
                    modifies.add( modify );
                }
                if ( modifies.size() == 1 ) {
                    return modifies.get( 0 );
                } else {
                    RelBuilder builder = RelBuilder.create( statement, cluster );
                    for ( int i = 0; i < modifies.size(); i++ ) {
                        if ( i == 0 ) {
                            builder.push( modifies.get( i ) );
                        } else {
                            builder.push( modifies.get( i ) );
                            builder.replaceTop( LogicalModifyCollect.create(
                                    ImmutableList.of( builder.peek( 1 ), builder.peek( 0 ) ),
                                    true ) );
                        }
                    }
                    return builder.build();
                }
            } else {
                throw new RuntimeException( "Unexpected table. Only logical tables expected here!" );
            }
        }
        throw new RuntimeException( "Unexpected operator!" );
    }


    protected RelBuilder buildDml( RelNode node, RelBuilder builder, CatalogTable catalogTable, List<CatalogColumnPlacement> placements, Statement statement, RelOptCluster cluster ) {
        for ( int i = 0; i < node.getInputs().size(); i++ ) {
            buildDml( node.getInput( i ), builder, catalogTable, placements, statement, cluster );
        }

        if ( log.isDebugEnabled() ) {
            log.debug( "List of Store specific ColumnPlacements: " );
            for ( CatalogColumnPlacement ccp : placements ) {
                log.debug( "{}.{}.{}", ccp.storeUniqueName, ccp.physicalTableName, ccp.getLogicalColumnName() );
            }
        }

        if ( node instanceof LogicalTableScan && node.getTable() != null ) {
            RelOptTableImpl table = (RelOptTableImpl) node.getTable();
            if ( table.getTable() instanceof LogicalTable ) {
                // Special handling for INSERT INTO foo SELECT * FROM foo2
                if ( ((LogicalTable) table.getTable()).getTableId() != catalogTable.id ) {
                    return buildSelect( node, builder, statement, cluster );
                }
                builder = handleTableScan(
                        builder,
                        placements.get( 0 ).tableId,
                        placements.get( 0 ).adapterUniqueName,
                        catalogTable.getSchemaName(),
                        catalogTable.name,
                        placements.get( 0 ).physicalSchemaName,
                        placements.get( 0 ).physicalTableName );
                return builder;
            } else {
                throw new RuntimeException( "Unexpected table. Only logical tables expected here!" );
            }
        } else if ( node instanceof LogicalValues ) {
            builder = handleValues( (LogicalValues) node, builder );
            if ( catalogTable.columnIds.size() == placements.size() ) { // full placement, no additional checks required
                return builder;
            } else if ( node.getRowType().toString().equals( "RecordType(INTEGER ZERO)" ) ) {
                // This is a prepared statement. Actual values are in the project. Do nothing
                return builder;
            } else { // partitioned, add additional project
                ArrayList<RexNode> rexNodes = new ArrayList<>();
                for ( CatalogColumnPlacement ccp : placements ) {
                    rexNodes.add( builder.field( ccp.getLogicalColumnName() ) );
                }
                return builder.project( rexNodes );
            }
        } else if ( node instanceof LogicalProject ) {
            if ( catalogTable.columnIds.size() == placements.size() ) { // full placement, generic handling is sufficient
                return handleGeneric( node, builder );
            } else { // partitioned, adjust project
                if ( ((LogicalProject) node).getInput().getRowType().toString().equals( "RecordType(INTEGER ZERO)" ) ) {
                    builder.push( node.copy( node.getTraitSet(), ImmutableList.of( builder.peek( 0 ) ) ) );
                    ArrayList<RexNode> rexNodes = new ArrayList<>();
                    for ( CatalogColumnPlacement ccp : placements ) {
                        rexNodes.add( builder.field( ccp.getLogicalColumnName() ) );
                    }
                    return builder.project( rexNodes );
                } else {
                    ArrayList<RexNode> rexNodes = new ArrayList<>();
                    for ( CatalogColumnPlacement ccp : placements ) {
                        rexNodes.add( builder.field( ccp.getLogicalColumnName() ) );
                    }
                    for ( RexNode rexNode : ((LogicalProject) node).getProjects() ) {
                        if ( !(rexNode instanceof RexInputRef) ) {
                            rexNodes.add( rexNode );
                        }
                    }
                    return builder.project( rexNodes );
                }
            }
        } else if ( node instanceof LogicalFilter ) {
            if ( catalogTable.columnIds.size() != placements.size() ) { // partitioned, check if there is a illegal condition
                RexCall call = ((RexCall) ((LogicalFilter) node).getCondition());

                for ( RexNode operand : call.operands ) {
                    dmlConditionCheck( (LogicalFilter) node, catalogTable, placements, operand );
                }
            }
            return handleGeneric( node, builder );
        } else {
            return handleGeneric( node, builder );
        }
    }


    private void dmlConditionCheck( LogicalFilter node, CatalogTable catalogTable, List<CatalogColumnPlacement> placements, RexNode operand ) {
        if ( operand instanceof RexInputRef ) {
            int index = ((RexInputRef) operand).getIndex();
            RelDataTypeField field = node.getInput().getRowType().getFieldList().get( index );
            CatalogColumn column;
            try {
                column = Catalog.getInstance().getColumn( catalogTable.id, field.getName() );
            } catch ( UnknownColumnException e ) {
                throw new RuntimeException( e );
            }
            if ( !Catalog.getInstance().checkIfExistsColumnPlacement( placements.get( 0 ).adapterId, column.id ) ) {
                throw new RuntimeException( "Current implementation of vertical partitioning does not allow conditions on partitioned columns. " );
                // !!!!!!!!!!!!!!!!!!!!!!!!!!!!!!!!!!!!
                // TODO: Use indexes
            }
        } else if ( operand instanceof RexCall ) {
            for ( RexNode o : ((RexCall) operand).operands ) {
                dmlConditionCheck( node, catalogTable, placements, o );
            }
        }
    }


    @Override
    public RelNode buildJoinedTableScan( Statement statement, RelOptCluster cluster, List<CatalogColumnPlacement> placements ) {
        RelBuilder builder = RelBuilder.create( statement, cluster );

        if ( RuntimeConfig.JOINED_TABLE_SCAN_CACHE.getBoolean() ) {
            RelNode cachedNode = joinedTableScanCache.getIfPresent( placements.hashCode() );
            if ( cachedNode != null ) {
                return cachedNode;
            }
        }

        // Sort by adapter
        Map<Integer, List<CatalogColumnPlacement>> placementsByAdapter = new HashMap<>();
        for ( CatalogColumnPlacement placement : placements ) {
            if ( !placementsByAdapter.containsKey( placement.adapterId ) ) {
                placementsByAdapter.put( placement.adapterId, new LinkedList<>() );
            }
            placementsByAdapter.get( placement.adapterId ).add( placement );
        }

        if ( placementsByAdapter.size() == 1 ) {
            List<CatalogColumnPlacement> ccp = placementsByAdapter.values().iterator().next();
            builder = handleTableScan(
                    builder,
                    ccp.get( 0 ).tableId,
                    ccp.get( 0 ).adapterUniqueName,
                    ccp.get( 0 ).getLogicalSchemaName(),
                    ccp.get( 0 ).getLogicalTableName(),
                    ccp.get( 0 ).physicalSchemaName,
                    ccp.get( 0 ).physicalTableName );
            // final project
            ArrayList<RexNode> rexNodes = new ArrayList<>();
            List<CatalogColumnPlacement> placementList = placements.stream()
                    .sorted( Comparator.comparingInt( p -> Catalog.getInstance().getColumn( p.columnId ).position ) )
                    .collect( Collectors.toList() );
            for ( CatalogColumnPlacement catalogColumnPlacement : placementList ) {
                rexNodes.add( builder.field( catalogColumnPlacement.getLogicalColumnName() ) );
            }
            builder.project( rexNodes );
        } else if ( placementsByAdapter.size() > 1 ) {
            // We need to join placements on different adapters

            // Get primary key
            long pkid = catalog.getTable( placements.get( 0 ).tableId ).primaryKey;
            List<Long> pkColumnIds = Catalog.getInstance().getPrimaryKey( pkid ).columnIds;
            List<CatalogColumn> pkColumns = new LinkedList<>();
            for ( long pkColumnId : pkColumnIds ) {
                pkColumns.add( Catalog.getInstance().getColumn( pkColumnId ) );
            }

            // Add primary key
            for ( Entry<Integer, List<CatalogColumnPlacement>> entry : placementsByAdapter.entrySet() ) {
                for ( CatalogColumn pkColumn : pkColumns ) {
                    CatalogColumnPlacement pkPlacement = Catalog.getInstance().getColumnPlacement( entry.getKey(), pkColumn.id );
                    if ( !entry.getValue().contains( pkPlacement ) ) {
                        entry.getValue().add( pkPlacement );
                    }
                }
            }

            Deque<String> queue = new LinkedList<>();
            boolean first = true;
            for ( List<CatalogColumnPlacement> ccps : placementsByAdapter.values() ) {
                handleTableScan(
                        builder,
                        ccps.get( 0 ).tableId,
                        ccps.get( 0 ).adapterUniqueName,
                        ccps.get( 0 ).getLogicalSchemaName(),
                        ccps.get( 0 ).getLogicalTableName(),
                        ccps.get( 0 ).physicalSchemaName,
                        ccps.get( 0 ).physicalTableName );
                if ( first ) {
                    first = false;
                } else {
                    ArrayList<RexNode> rexNodes = new ArrayList<>();
                    for ( CatalogColumnPlacement p : ccps ) {
                        if ( pkColumnIds.contains( p.columnId ) ) {
                            String alias = ccps.get( 0 ).adapterUniqueName + "_" + p.getLogicalColumnName();
                            rexNodes.add( builder.alias( builder.field( p.getLogicalColumnName() ), alias ) );
                            queue.addFirst( alias );
                            queue.addFirst( p.getLogicalColumnName() );
                        } else {
                            rexNodes.add( builder.field( p.getLogicalColumnName() ) );
                        }
                    }
                    builder.project( rexNodes );
                    List<RexNode> joinConditions = new LinkedList<>();
                    for ( int i = 0; i < pkColumnIds.size(); i++ ) {
                        joinConditions.add( builder.call(
                                SqlStdOperatorTable.EQUALS,
                                builder.field( 2, ccps.get( 0 ).getLogicalTableName(), queue.removeFirst() ),
                                builder.field( 2, ccps.get( 0 ).getLogicalTableName(), queue.removeFirst() ) ) );
                    }
                    builder.join( JoinRelType.INNER, joinConditions );

                }
            }
            // final project
            ArrayList<RexNode> rexNodes = new ArrayList<>();
            List<CatalogColumnPlacement> placementList = placements.stream()
                    .sorted( Comparator.comparingInt( p -> Catalog.getInstance().getColumn( p.columnId ).position ) )
                    .collect( Collectors.toList() );
            for ( CatalogColumnPlacement ccp : placementList ) {
                rexNodes.add( builder.field( ccp.getLogicalColumnName() ) );
            }
            builder.project( rexNodes );
        } else {
            throw new RuntimeException( "The table '" + placements.get( 0 ).getLogicalTableName() + "' seems to have no placement. This should not happen!" );
        }
        RelNode node = builder.build();
        if ( RuntimeConfig.JOINED_TABLE_SCAN_CACHE.getBoolean() ) {
            joinedTableScanCache.put( placements.hashCode(), node );
        }
        return node;
    }


    protected RelBuilder handleTableScan(
            RelBuilder builder,
            long tableId,
            String storeUniqueName,
            String logicalSchemaName,
            String logicalTableName,
            String physicalSchemaName,
            String physicalTableName ) {
        if ( selectedAdapter != null ) {
            selectedAdapter.put( tableId, new SelectedAdapterInfo( storeUniqueName, physicalSchemaName, physicalTableName ) );
        }
        return builder.scan( ImmutableList.of(
                PolySchemaBuilder.buildAdapterSchemaName( storeUniqueName, logicalSchemaName, physicalSchemaName ),
                logicalTableName ) );
    }


    protected RelBuilder handleValues( LogicalValues node, RelBuilder builder ) {
        return builder.values( node.tuples, node.getRowType() );
    }


    protected RelBuilder handleGeneric( RelNode node, RelBuilder builder ) {
        if ( node.getInputs().size() == 1 ) {
            builder.replaceTop( node.copy( node.getTraitSet(), ImmutableList.of( builder.peek( 0 ) ) ) );
        } else if ( node.getInputs().size() == 2 ) { // Joins, SetOperations
            builder.replaceTop( node.copy( node.getTraitSet(), ImmutableList.of( builder.peek( 1 ), builder.peek( 0 ) ) ) );
        } else {
            throw new RuntimeException( "Unexpected number of input elements: " + node.getInputs().size() );
        }
        return builder;
    }


    @Override
    public void resetCaches() {
        joinedTableScanCache.invalidateAll();
    }


    @AllArgsConstructor
    @Getter
    private static class SelectedAdapterInfo {

        private final String uniqueName;
        private final String physicalSchemaName;
        private final String physicalTableName;

    }


    private static class WhereClauseVisitor extends RexShuttle {

        private final Statement statement;

        private Object value = null;
        @Getter
        private final List<Object> values = new ArrayList<>();
        private final long partitionColumnIndex;
        @Getter
        private boolean valueIdentified = false;


        public WhereClauseVisitor( Statement statement, long partitionColumnIndex ) {
            super();
            this.statement = statement;
            this.partitionColumnIndex = partitionColumnIndex;
        }


        @Override
        public RexNode visitCall( final RexCall call ) {
            super.visitCall( call );

            if ( call.operands.size() == 2 ) {

                if ( call.operands.get( 0 ) instanceof RexInputRef ) {
                    if ( ((RexInputRef) call.operands.get( 0 )).getIndex() == partitionColumnIndex ) {
                        if ( call.operands.get( 1 ) instanceof RexLiteral ) {
                            value = ((RexLiteral) call.operands.get( 1 )).getValueForQueryParameterizer();
                            values.add( value );
                            valueIdentified = true;
                        } else if ( call.operands.get( 1 ) instanceof RexDynamicParam ) {
                            long index = ((RexDynamicParam) call.operands.get( 1 )).getIndex();
                            value = statement.getDataContext().getParameterValue( index );//.get("?" + index);
                            values.add( value );
                            valueIdentified = true;
                        }
                    }
                } else if ( call.operands.get( 1 ) instanceof RexInputRef ) {

                    if ( ((RexInputRef) call.operands.get( 1 )).getIndex() == partitionColumnIndex ) {
                        if ( call.operands.get( 0 ) instanceof RexLiteral ) {
                            value = ((RexLiteral) call.operands.get( 0 )).getValueForQueryParameterizer();
                            values.add( value );
                            valueIdentified = true;
                        } else if ( call.operands.get( 0 ) instanceof RexDynamicParam ) {
                            long index = ((RexDynamicParam) call.operands.get( 0 )).getIndex();
                            value = statement.getDataContext().getParameterValue( index );//get("?" + index); //.getParameterValues //
                            values.add( value );
                            valueIdentified = true;
                        }
                    }
                }
            }
            return call;
        }

    }

}<|MERGE_RESOLUTION|>--- conflicted
+++ resolved
@@ -133,23 +133,12 @@
         if ( statement.getTransaction().isAnalyze() ) {
             InformationGroup group = new InformationGroup( page, "Selected Adapters" );
             statement.getTransaction().getQueryAnalyzer().addGroup( group );
-<<<<<<< HEAD
-            InformationTable table = new InformationTable( group, ImmutableList.of( "Table", "Store", "Physical Name" ) );
-            selectedStores.forEach( ( k, v ) -> {
-                try {
-                    CatalogTable catalogTable = Catalog.getInstance().getTable( k );
-                    table.addRow( catalogTable.getSchemaName() + "." + catalogTable.name, v.storeName, v.physicalSchemaName + "." + v.physicalTableName );
-                } catch ( UnknownTableException | GenericCatalogException e ) {
-                    throw new RuntimeException( e );
-                }
-=======
             InformationTable table = new InformationTable(
                     group,
                     ImmutableList.of( "Table", "Adapter", "Physical Name" ) );
             selectedAdapter.forEach( ( k, v ) -> {
                 CatalogTable catalogTable = Catalog.getInstance().getTable( k );
                 table.addRow( catalogTable.getSchemaName() + "." + catalogTable.name, v.uniqueName, v.physicalSchemaName + "." + v.physicalTableName );
->>>>>>> 4f68b18c
             } );
             statement.getTransaction().getQueryAnalyzer().registerInformation( table );
         }
@@ -190,11 +179,7 @@
                 if ( table.getTable() instanceof LogicalTable ) {
                     LogicalTable t = ((LogicalTable) table.getTable());
                     CatalogTable catalogTable;
-                    try {
-                        catalogTable = Catalog.getInstance().getTable( t.getTableId() );
-                    } catch ( UnknownTableException | GenericCatalogException e ) {
-                        throw new RuntimeException( "Unknown table" );
-                    }
+                    catalogTable = Catalog.getInstance().getTable( t.getTableId() );
                     if ( catalogTable.isPartitioned ) {
                         WhereClauseVisitor whereClauseVisitor = new WhereClauseVisitor( statement, catalogTable.columnIds.indexOf( catalogTable.partitionColumnId ) );
                         node.accept( new RelShuttleImpl() {
@@ -236,59 +221,49 @@
 
             if ( table.getTable() instanceof LogicalTable ) {
                 LogicalTable t = ((LogicalTable) table.getTable());
-<<<<<<< HEAD
                 CatalogTable catalogTable;
                 List<CatalogColumnPlacement> placements;
-                try {
-                    catalogTable = Catalog.getInstance().getTable( t.getTableId() );
-
-                    // Check if table is even partitioned
-                    if ( catalogTable.isPartitioned ) {
+                catalogTable = Catalog.getInstance().getTable( t.getTableId() );
+
+                // Check if table is even partitioned
+                if ( catalogTable.isPartitioned ) {
+                    if ( log.isDebugEnabled() ) {
+                        log.debug( "VALUE from Map: {} id: {}", filterMap.get( node.getId() ), node.getId() );
+                    }
+                    List<String> partitionValues = filterMap.get( node.getId() );
+
+                    PartitionManagerFactory partitionManagerFactory = new PartitionManagerFactory();
+                    PartitionManager partitionManager = partitionManagerFactory.getInstance( catalogTable.partitionType );
+                    if ( partitionValues != null ) {
                         if ( log.isDebugEnabled() ) {
-                            log.debug( "VALUE from Map: {} id: {}", filterMap.get( node.getId() ), node.getId() );
-                        }
-                        List<String> partitionValues = filterMap.get( node.getId() );
-
-                        PartitionManagerFactory partitionManagerFactory = new PartitionManagerFactory();
-                        PartitionManager partitionManager = partitionManagerFactory.getInstance( catalogTable.partitionType );
-                        if ( partitionValues != null ) {
-                            if ( log.isDebugEnabled() ) {
-                                log.debug( "TableID: {} is partitioned on column: {} - {}",
-                                        t.getTableId(),
-                                        catalogTable.partitionColumnId,
-                                        catalog.getColumn( catalogTable.partitionColumnId ).name );
-                            }
-                            if ( partitionValues.size() == 1 ) {
-                                List<Long> identPartitions = new ArrayList<>();
-                                for ( String partitionValue : partitionValues ) {
-                                    log.debug( "Extracted PartitionValue: {}", partitionValue );
-                                    long identPart = partitionManager.getTargetPartitionId( catalogTable, partitionValue );
-                                    identPartitions.add( identPart );
-                                    log.debug( "Identified PartitionId: {} for value: {}", identPart, partitionValue );
-                                }
-                                placements = partitionManager.getRelevantPlacements( catalogTable, identPartitions );
-                            } else {
-                                placements = partitionManager.getRelevantPlacements( catalogTable, null );
-                            }
+                            log.debug( "TableID: {} is partitioned on column: {} - {}",
+                                    t.getTableId(),
+                                    catalogTable.partitionColumnId,
+                                    catalog.getColumn( catalogTable.partitionColumnId ).name );
+                        }
+                        if ( partitionValues.size() == 1 ) {
+                            List<Long> identPartitions = new ArrayList<>();
+                            for ( String partitionValue : partitionValues ) {
+                                log.debug( "Extracted PartitionValue: {}", partitionValue );
+                                long identPart = partitionManager.getTargetPartitionId( catalogTable, partitionValue );
+                                identPartitions.add( identPart );
+                                log.debug( "Identified PartitionId: {} for value: {}", identPart, partitionValue );
+                            }
+                            placements = partitionManager.getRelevantPlacements( catalogTable, identPartitions );
                         } else {
-                            // TODO Change to worst-case
                             placements = partitionManager.getRelevantPlacements( catalogTable, null );
-                            //placements = selectPlacement( node, catalogTable );
-                        }
-
+                        }
                     } else {
-                        log.debug( "{} is NOT partitioned - Routing will be easy", catalogTable.name );
-                        placements = selectPlacement( node, catalogTable );
-                    }
-
-                } catch ( UnknownTableException | GenericCatalogException e ) {
-                    throw new RuntimeException( "Unknown table" );
-                }
-
-=======
-                CatalogTable catalogTable = Catalog.getInstance().getTable( t.getTableId() );
-                List<CatalogColumnPlacement> placements = selectPlacement( node, catalogTable );
->>>>>>> 4f68b18c
+                        // TODO Change to worst-case
+                        placements = partitionManager.getRelevantPlacements( catalogTable, null );
+                        //placements = selectPlacement( node, catalogTable );
+                    }
+
+                } else {
+                    log.debug( "{} is NOT partitioned - Routing will be easy", catalogTable.name );
+                    placements = selectPlacement( node, catalogTable );
+                }
+
                 return builder.push( buildJoinedTableScan( statement, cluster, placements ) );
 
             } else {
@@ -349,30 +324,6 @@
             if ( table.getTable() instanceof LogicalTable ) {
                 LogicalTable t = ((LogicalTable) table.getTable());
                 // Get placements of this table
-<<<<<<< HEAD
-                CatalogTable catalogTable;
-                List<CatalogColumnPlacement> pkPlacements;
-                try {
-                    catalogTable = catalog.getTable( t.getTableId() );
-                    long pkid = catalogTable.primaryKey;
-
-                    List<Long> pkColumnIds = Catalog.getInstance().getPrimaryKey( pkid ).columnIds;
-                    CatalogColumn pkColumn = Catalog.getInstance().getColumn( pkColumnIds.get( 0 ) );
-                    pkPlacements = catalog.getColumnPlacements( pkColumn.id );
-                } catch ( GenericCatalogException | UnknownTableException e ) {
-                    throw new RuntimeException( e );
-                }
-
-                if ( catalogTable.isPartitioned && log.isDebugEnabled() ) {
-                    log.debug( "\nListing all relevant stores for table: '{}' and all partitions: {}", catalogTable.name, catalogTable.partitionIds );
-                    for ( CatalogColumnPlacement dataPlacement : pkPlacements ) {
-                        log.debug( "\t\t -> '{}' {}\t{}",
-                                dataPlacement.storeUniqueName,
-                                catalog.getPartitionsOnDataPlacement( dataPlacement.storeId, dataPlacement.tableId ),
-                                catalog.getPartitionsIndexOnDataPlacement( dataPlacement.storeId, dataPlacement.tableId ) );
-                    }
-                }
-=======
                 CatalogTable catalogTable = catalog.getTable( t.getTableId() );
 
                 // Make sure that this table can be modified
@@ -391,7 +342,16 @@
                 List<Long> pkColumnIds = Catalog.getInstance().getPrimaryKey( pkid ).columnIds;
                 CatalogColumn pkColumn = Catalog.getInstance().getColumn( pkColumnIds.get( 0 ) );
                 List<CatalogColumnPlacement> pkPlacements = catalog.getColumnPlacements( pkColumn.id );
->>>>>>> 4f68b18c
+
+                if ( catalogTable.isPartitioned && log.isDebugEnabled() ) {
+                    log.debug( "\nListing all relevant stores for table: '{}' and all partitions: {}", catalogTable.name, catalogTable.partitionIds );
+                    for ( CatalogColumnPlacement dataPlacement : pkPlacements ) {
+                        log.debug( "\t\t -> '{}' {}\t{}",
+                                dataPlacement.adapterUniqueName,
+                                catalog.getPartitionsOnDataPlacement( dataPlacement.adapterId, dataPlacement.tableId ),
+                                catalog.getPartitionsIndexOnDataPlacement( dataPlacement.adapterId, dataPlacement.tableId ) );
+                    }
+                }
 
                 // Execute on all primary key placements
                 List<TableModify> modifies = new ArrayList<>( pkPlacements.size() );
@@ -408,12 +368,8 @@
                     ModifiableTable modifiableTable = physical.unwrap( ModifiableTable.class );
 
                     // Get placements on store
-<<<<<<< HEAD
-                    List<CatalogColumnPlacement> placementsOnStore = catalog.getColumnPlacementsOnStore( pkPlacement.storeId, catalogTable.id );
-=======
                     List<CatalogColumnPlacement> placementsOnAdapter = catalog.getColumnPlacementsOnAdapter( pkPlacement.adapterId, catalogTable.id );
 
->>>>>>> 4f68b18c
                     // If this is a update, check whether we need to execute on this store at all
                     List<String> updateColumnList = ((LogicalTableModify) node).getUpdateColumnList();
                     List<RexNode> sourceExpressionList = ((LogicalTableModify) node).getSourceExpressionList();
@@ -497,7 +453,7 @@
                                         identPart = (int) partitionManager.getTargetPartitionId( catalogTable, partitionValue );
                                         break;
                                     }
-                                } catch ( GenericCatalogException | UnknownColumnException e ) {
+                                } catch ( UnknownColumnException e ) {
                                     throw new RuntimeException( e );
                                 }
                                 index++;
@@ -584,22 +540,22 @@
 
                         if ( !worstCaseRouting ) {
                             log.debug( "Get all Placements by identified Partition: {}", identPart );
-                            if ( !catalog.getPartitionsOnDataPlacement( pkPlacement.storeId, pkPlacement.tableId ).contains( identPart ) ) {
+                            if ( !catalog.getPartitionsOnDataPlacement( pkPlacement.adapterId, pkPlacement.tableId ).contains( identPart ) ) {
                                 if ( log.isDebugEnabled() ) {
                                     log.debug( "DataPlacement: {}.{} SKIPPING since it does NOT contain identified partition: '{}' {}",
-                                            pkPlacement.storeUniqueName,
+                                            pkPlacement.adapterUniqueName,
                                             pkPlacement.physicalTableName,
                                             identPart,
-                                            catalog.getPartitionsOnDataPlacement( pkPlacement.storeId, pkPlacement.tableId ) );
+                                            catalog.getPartitionsOnDataPlacement( pkPlacement.adapterId, pkPlacement.tableId ) );
                                 }
                                 continue;
                             } else {
                                 if ( log.isDebugEnabled() ) {
                                     log.debug( "DataPlacement: {}.{} contains identified partition: '{}' {}",
-                                            pkPlacement.storeUniqueName,
+                                            pkPlacement.adapterUniqueName,
                                             pkPlacement.physicalTableName,
                                             identPart,
-                                            catalog.getPartitionsOnDataPlacement( pkPlacement.storeId, pkPlacement.tableId ) );
+                                            catalog.getPartitionsOnDataPlacement( pkPlacement.adapterId, pkPlacement.tableId ) );
                                 }
                             }
                         } else {
@@ -672,7 +628,7 @@
         if ( log.isDebugEnabled() ) {
             log.debug( "List of Store specific ColumnPlacements: " );
             for ( CatalogColumnPlacement ccp : placements ) {
-                log.debug( "{}.{}.{}", ccp.storeUniqueName, ccp.physicalTableName, ccp.getLogicalColumnName() );
+                log.debug( "{}.{}.{}", ccp.adapterUniqueName, ccp.physicalTableName, ccp.getLogicalColumnName() );
             }
         }
 
