/*
 * Copyright 2019-2021 The Polypheny Project
 *
 * Licensed under the Apache License, Version 2.0 (the "License");
 * you may not use this file except in compliance with the License.
 * You may obtain a copy of the License at
 *
 * http://www.apache.org/licenses/LICENSE-2.0
 *
 * Unless required by applicable law or agreed to in writing, software
 * distributed under the License is distributed on an "AS IS" BASIS,
 * WITHOUT WARRANTIES OR CONDITIONS OF ANY KIND, either express or implied.
 * See the License for the specific language governing permissions and
 * limitations under the License.
 */

package org.polypheny.db.ddl;

import static java.util.stream.Collectors.toCollection;
import static org.polypheny.db.util.Static.RESOURCE;
import static org.reflections.Reflections.log;

import com.google.common.collect.ImmutableList;
import java.util.ArrayList;
import java.util.HashMap;
import java.util.HashSet;
import java.util.LinkedList;
import java.util.List;
import java.util.Map;
import java.util.Set;
import java.util.stream.Collectors;
import org.apache.commons.lang3.StringUtils;
import org.polypheny.db.adapter.Adapter;
import org.polypheny.db.adapter.AdapterManager;
import org.polypheny.db.adapter.DataSource;
import org.polypheny.db.adapter.DataSource.ExportedColumn;
import org.polypheny.db.adapter.DataStore;
import org.polypheny.db.adapter.DataStore.AvailableIndexMethod;
import org.polypheny.db.adapter.index.IndexManager;
import org.polypheny.db.catalog.Catalog;
import org.polypheny.db.catalog.Catalog.Collation;
import org.polypheny.db.catalog.Catalog.ConstraintType;
import org.polypheny.db.catalog.Catalog.ForeignKeyOption;
import org.polypheny.db.catalog.Catalog.IndexType;
import org.polypheny.db.catalog.Catalog.PartitionType;
import org.polypheny.db.catalog.Catalog.PlacementType;
import org.polypheny.db.catalog.Catalog.SchemaType;
import org.polypheny.db.catalog.Catalog.TableType;
import org.polypheny.db.catalog.NameGenerator;
import org.polypheny.db.catalog.entity.CatalogAdapter;
import org.polypheny.db.catalog.entity.CatalogAdapter.AdapterType;
import org.polypheny.db.catalog.entity.CatalogColumn;
import org.polypheny.db.catalog.entity.CatalogColumnPlacement;
import org.polypheny.db.catalog.entity.CatalogConstraint;
import org.polypheny.db.catalog.entity.CatalogForeignKey;
import org.polypheny.db.catalog.entity.CatalogIndex;
import org.polypheny.db.catalog.entity.CatalogKey;
import org.polypheny.db.catalog.entity.CatalogPartitionGroup;
import org.polypheny.db.catalog.entity.CatalogPartitionPlacement;
import org.polypheny.db.catalog.entity.CatalogPrimaryKey;
import org.polypheny.db.catalog.entity.CatalogSchema;
import org.polypheny.db.catalog.entity.CatalogTable;
import org.polypheny.db.catalog.entity.CatalogUser;
import org.polypheny.db.catalog.entity.CatalogView;
import org.polypheny.db.catalog.exceptions.ColumnAlreadyExistsException;
import org.polypheny.db.catalog.exceptions.GenericCatalogException;
import org.polypheny.db.catalog.exceptions.SchemaAlreadyExistsException;
import org.polypheny.db.catalog.exceptions.TableAlreadyExistsException;
import org.polypheny.db.catalog.exceptions.UnknownAdapterException;
import org.polypheny.db.catalog.exceptions.UnknownCollationException;
import org.polypheny.db.catalog.exceptions.UnknownColumnException;
import org.polypheny.db.catalog.exceptions.UnknownConstraintException;
import org.polypheny.db.catalog.exceptions.UnknownDatabaseException;
import org.polypheny.db.catalog.exceptions.UnknownForeignKeyException;
import org.polypheny.db.catalog.exceptions.UnknownIndexException;
import org.polypheny.db.catalog.exceptions.UnknownKeyException;
import org.polypheny.db.catalog.exceptions.UnknownPartitionTypeException;
import org.polypheny.db.catalog.exceptions.UnknownSchemaException;
import org.polypheny.db.catalog.exceptions.UnknownTableException;
import org.polypheny.db.catalog.exceptions.UnknownUserException;
import org.polypheny.db.ddl.exception.AlterSourceException;
import org.polypheny.db.ddl.exception.ColumnNotExistsException;
import org.polypheny.db.ddl.exception.DdlOnSourceException;
import org.polypheny.db.ddl.exception.IndexExistsException;
import org.polypheny.db.ddl.exception.IndexPreventsRemovalException;
import org.polypheny.db.ddl.exception.LastPlacementException;
import org.polypheny.db.ddl.exception.MissingColumnPlacementException;
import org.polypheny.db.ddl.exception.NotNullAndDefaultValueException;
import org.polypheny.db.ddl.exception.PartitionGroupNamesNotUniqueException;
import org.polypheny.db.ddl.exception.PlacementAlreadyExistsException;
import org.polypheny.db.ddl.exception.PlacementIsPrimaryException;
import org.polypheny.db.ddl.exception.PlacementNotExistsException;
import org.polypheny.db.ddl.exception.SchemaNotExistException;
import org.polypheny.db.ddl.exception.UnknownIndexMethodException;
import org.polypheny.db.partition.PartitionManager;
import org.polypheny.db.partition.PartitionManagerFactory;
<<<<<<< HEAD
import org.polypheny.db.partition.properties.PartitionProperty;
import org.polypheny.db.partition.properties.TemperaturePartitionProperty;
import org.polypheny.db.partition.properties.TemperaturePartitionProperty.PartitionCostIndication;
import org.polypheny.db.partition.raw.RawTemperaturePartitionInformation;
=======
import org.polypheny.db.prepare.RelOptTableImpl;
>>>>>>> 1da18fe2
import org.polypheny.db.processing.DataMigrator;
import org.polypheny.db.rel.AbstractRelNode;
import org.polypheny.db.rel.BiRel;
import org.polypheny.db.rel.RelCollation;
import org.polypheny.db.rel.RelNode;
import org.polypheny.db.rel.SingleRel;
import org.polypheny.db.rel.logical.LogicalTableScan;
import org.polypheny.db.rel.logical.LogicalViewTableScan;
import org.polypheny.db.rel.type.RelDataType;
import org.polypheny.db.rel.type.RelDataTypeField;
import org.polypheny.db.runtime.PolyphenyDbContextException;
import org.polypheny.db.runtime.PolyphenyDbException;
<<<<<<< HEAD
import org.polypheny.db.sql.SqlUtil;
=======
import org.polypheny.db.schema.LogicalTable;
import org.polypheny.db.schema.LogicalView;
>>>>>>> 1da18fe2
import org.polypheny.db.transaction.Statement;
import org.polypheny.db.transaction.TransactionException;
import org.polypheny.db.type.ArrayType;
import org.polypheny.db.type.PolyType;


public class DdlManagerImpl extends DdlManager {

    private final Catalog catalog;


    public DdlManagerImpl( Catalog catalog ) {
        this.catalog = catalog;
    }


    private void checkIfTableType( TableType tableType ) throws DdlOnSourceException {
        if ( tableType != TableType.TABLE ) {
            throw new DdlOnSourceException();
        }
    }


    private void checkIfViewType( TableType tableType ) throws DdlOnSourceException {
        if ( tableType != TableType.VIEW ) {
            throw new DdlOnSourceException();
        }
    }


    private void checkViewDependencies( CatalogTable catalogTable ) {
        if ( catalogTable.connectedViews.size() > 0 ) {
            List<String> views = new ArrayList<>();
            for ( Long id : catalogTable.connectedViews ) {
                views.add( catalog.getTable( id ).name );
            }
            throw new PolyphenyDbException( "Cannot alter table because of underlying View " + views.stream().map( String::valueOf ).collect( Collectors.joining( (", ") ) ) );
        }
    }


    private void addDefaultValue( String defaultValue, long addedColumnId ) {
        if ( defaultValue != null ) {
            // TODO: String is only a temporal solution for default values
            String v = defaultValue;
            if ( v.startsWith( "'" ) ) {
                v = v.substring( 1, v.length() - 1 );
            }
            catalog.setDefaultValue( addedColumnId, PolyType.VARCHAR, v );
        }
    }


    protected DataStore getDataStoreInstance( int storeId ) throws DdlOnSourceException {
        Adapter adapterInstance = AdapterManager.getInstance().getAdapter( storeId );
        if ( adapterInstance == null ) {
            throw new RuntimeException( "Unknown store id: " + storeId );
        }
        // Make sure it is a data store instance
        if ( adapterInstance instanceof DataStore ) {
            return (DataStore) adapterInstance;
        } else if ( adapterInstance instanceof DataSource ) {
            throw new DdlOnSourceException();
        } else {
            throw new RuntimeException( "Unknown kind of adapter: " + adapterInstance.getClass().getName() );
        }
    }


    private CatalogColumn getCatalogColumn( long tableId, String columnName ) throws ColumnNotExistsException {
        try {
            return catalog.getColumn( tableId, columnName );
        } catch ( UnknownColumnException e ) {
            throw new ColumnNotExistsException( tableId, columnName );
        }
    }


    @Override
    public void createSchema( String name, long databaseId, SchemaType type, int userId, boolean ifNotExists, boolean replace ) throws SchemaAlreadyExistsException {
        // Check if there is already a schema with this name
        if ( catalog.checkIfExistsSchema( databaseId, name ) ) {
            if ( ifNotExists ) {
                // It is ok that there is already a schema with this name because "IF NOT EXISTS" was specified
                return;
            } else if ( replace ) {
                throw new RuntimeException( "Replacing schema is not yet supported." );
            } else {
                throw new SchemaAlreadyExistsException();
            }
        } else {
            long id = catalog.addSchema( name, databaseId, userId, type );
        }
    }


    @Override
    public void addAdapter( String adapterName, String clazzName, Map<String, String> config ) {
        Adapter adapter = AdapterManager.getInstance().addAdapter( clazzName, adapterName, config );
        if ( adapter instanceof DataSource ) {
            Map<String, List<ExportedColumn>> exportedColumns;
            try {
                exportedColumns = ((DataSource) adapter).getExportedColumns();
            } catch ( Exception e ) {
                AdapterManager.getInstance().removeAdapter( adapter.getAdapterId() );
                throw new RuntimeException( "Could not deploy adapter", e );
            }
            // Create table, columns etc.
            for ( Map.Entry<String, List<ExportedColumn>> entry : exportedColumns.entrySet() ) {
                // Make sure the table name is unique
                String tableName = entry.getKey();
                if ( catalog.checkIfExistsTable( 1, tableName ) ) {
                    int i = 0;
                    while ( catalog.checkIfExistsTable( 1, tableName + i ) ) {
                        i++;
                    }
                    tableName += i;
                }

                long tableId = catalog.addTable( tableName, 1, 1, TableType.SOURCE, !((DataSource) adapter).isDataReadOnly() );
                List<Long> primaryKeyColIds = new ArrayList<>();
                int colPos = 1;
                for ( ExportedColumn exportedColumn : entry.getValue() ) {
                    long columnId = catalog.addColumn(
                            exportedColumn.name,
                            tableId,
                            colPos++,
                            exportedColumn.type,
                            exportedColumn.collectionsType,
                            exportedColumn.length,
                            exportedColumn.scale,
                            exportedColumn.dimension,
                            exportedColumn.cardinality,
                            exportedColumn.nullable,
                            Collation.getDefaultCollation() );
                    catalog.addColumnPlacement(
                            adapter.getAdapterId(),
                            columnId,
                            PlacementType.STATIC,
                            exportedColumn.physicalSchemaName,
                            exportedColumn.physicalTableName,
                            exportedColumn.physicalColumnName,
                            null ); //Not a valid partitionID --> placeholder
                    catalog.updateColumnPlacementPhysicalPosition( adapter.getAdapterId(), columnId, exportedColumn.physicalPosition );
                    if ( exportedColumn.primary ) {
                        primaryKeyColIds.add( columnId );
                    }
                }
                try {
                    catalog.addPrimaryKey( tableId, primaryKeyColIds );
                } catch ( GenericCatalogException e ) {
                    throw new RuntimeException( "Exception while adding primary key" );
                }
            }
        }
    }


    @Override
    public void dropAdapter( String name, Statement statement ) throws UnknownAdapterException {
        if ( name.startsWith( "'" ) ) {
            name = name.substring( 1 );
        }
        if ( name.endsWith( "'" ) ) {
            name = StringUtils.chop( name );
        }

        CatalogAdapter catalogAdapter = catalog.getAdapter( name );
        if ( catalogAdapter.type == AdapterType.SOURCE ) {
            Set<Long> tablesToDrop = new HashSet<>();
            for ( CatalogColumnPlacement ccp : catalog.getColumnPlacementsOnAdapter( catalogAdapter.id ) ) {
                tablesToDrop.add( ccp.tableId );
            }
            // Remove foreign keys
            for ( Long tableId : tablesToDrop ) {
                for ( CatalogForeignKey fk : catalog.getForeignKeys( tableId ) ) {
                    try {
                        catalog.deleteForeignKey( fk.id );
                    } catch ( GenericCatalogException e ) {
                        throw new PolyphenyDbContextException( "Exception while dropping foreign key", e );
                    }
                }
            }
            // Drop tables
            for ( Long tableId : tablesToDrop ) {
                CatalogTable table = catalog.getTable( tableId );

                // Make sure that there is only one adapter
                if ( table.placementsByAdapter.keySet().size() != 1 ) {
                    throw new RuntimeException( "The data source contains tables with more than one placement. This should not happen!" );
                }

                // Make sure table is of type source
                if ( table.tableType != TableType.SOURCE ) {
                    throw new RuntimeException( "Trying to drop a table located on a data source which is not of table type SOURCE. This should not happen!" );
                }

                // Inform routing
                statement.getRouter().dropPlacements( catalog.getColumnPlacementsOnAdapterPerTable( catalogAdapter.id, table.id ) );
                // Delete column placement in catalog
                for ( Long columnId : table.columnIds ) {
                    if ( catalog.checkIfExistsColumnPlacement( catalogAdapter.id, columnId) ) {
                        catalog.deleteColumnPlacement( catalogAdapter.id, columnId);
                    }
                }

                // Remove primary keys
                try {
                    catalog.deletePrimaryKey( table.id );
                } catch ( GenericCatalogException e ) {
                    throw new PolyphenyDbContextException( "Exception while dropping primary key", e );
                }

                // Delete columns
                for ( Long columnId : table.columnIds ) {
                    catalog.deleteColumn( columnId );
                }

                // Delete the table
                catalog.deleteTable( table.id );
            }

            // Rest plan cache and implementation cache
            statement.getQueryProcessor().resetCaches();
        }
        AdapterManager.getInstance().removeAdapter( catalogAdapter.id );
    }


    @Override
    public void alterSchemaOwner( String schemaName, String ownerName, long databaseId ) throws UnknownUserException, UnknownSchemaException {
        CatalogSchema catalogSchema = catalog.getSchema( databaseId, schemaName );
        CatalogUser catalogUser = catalog.getUser( ownerName );
        catalog.setSchemaOwner( catalogSchema.id, catalogUser.id );
    }


    @Override
    public void renameSchema( String newName, String oldName, long databaseId ) throws SchemaAlreadyExistsException, UnknownSchemaException {
        if ( catalog.checkIfExistsSchema( databaseId, newName ) ) {
            throw new SchemaAlreadyExistsException();
        }
        CatalogSchema catalogSchema = catalog.getSchema( databaseId, oldName );
        catalog.renameSchema( catalogSchema.id, newName );
    }


    @Override
    public void addColumnToSourceTable( CatalogTable catalogTable, String columnPhysicalName, String columnLogicalName, String beforeColumnName, String afterColumnName, String defaultValue, Statement statement ) throws ColumnAlreadyExistsException, DdlOnSourceException, ColumnNotExistsException {

        if ( catalog.checkIfExistsColumn( catalogTable.id, columnLogicalName ) ) {
            throw new ColumnAlreadyExistsException( columnLogicalName, catalogTable.name );
        }

        CatalogColumn beforeColumn = beforeColumnName == null ? null : getCatalogColumn( catalogTable.id, beforeColumnName );
        CatalogColumn afterColumn = afterColumnName == null ? null : getCatalogColumn( catalogTable.id, afterColumnName );

        // Make sure that the table is of table type SOURCE
        checkIfTableType( catalogTable.tableType );

        // Make sure there is only one adapter
        if ( catalog.getColumnPlacement( catalogTable.columnIds.get( 0 ) ).size() != 1 ) {
            throw new RuntimeException( "The table has an unexpected number of placements!" );
        }

        int adapterId = catalog.getColumnPlacement( catalogTable.columnIds.get( 0 ) ).get( 0 ).adapterId;
        DataSource dataSource = (DataSource) AdapterManager.getInstance().getAdapter( adapterId );

        String physicalTableName = catalog.getColumnPlacement( catalogTable.columnIds.get( 0 ) ).get( 0 ).physicalTableName;
        List<ExportedColumn> exportedColumns = dataSource.getExportedColumns().get( physicalTableName );

        // Check if physicalColumnName is valid
        ExportedColumn exportedColumn = null;
        for ( ExportedColumn ec : exportedColumns ) {
            if ( ec.physicalColumnName.equalsIgnoreCase( columnPhysicalName ) ) {
                exportedColumn = ec;
            }
        }
        if ( exportedColumn == null ) {
            throw new RuntimeException( "Invalid physical column name '" + columnPhysicalName + "'!" );
        }

        // Make sure this physical column has not already been added to this table
        for ( CatalogColumnPlacement ccp : catalog.getColumnPlacementsOnAdapterPerTable( adapterId, catalogTable.id ) ) {
            if ( ccp.physicalColumnName.equalsIgnoreCase( columnPhysicalName ) ) {
                throw new RuntimeException( "The physical column '" + columnPhysicalName + "' has already been added to this table!" );
            }
        }

        int position = updateAdjacentPositions( catalogTable, beforeColumn, afterColumn );

        long columnId = catalog.addColumn(
                columnLogicalName,
                catalogTable.id,
                position,
                exportedColumn.type,
                exportedColumn.collectionsType,
                exportedColumn.length,
                exportedColumn.scale,
                exportedColumn.dimension,
                exportedColumn.cardinality,
                exportedColumn.nullable,
                Collation.getDefaultCollation()
        );

        // Add default value
        addDefaultValue( defaultValue, columnId );
        CatalogColumn addedColumn = catalog.getColumn( columnId );

        // Add column placement
        catalog.addColumnPlacement(
                adapterId,
                addedColumn.id,
                PlacementType.STATIC,
                exportedColumn.physicalSchemaName,
                exportedColumn.physicalTableName,
                exportedColumn.physicalColumnName,
                null );//Not a valid partitionID --> placeholder

        // Set column position
        catalog.updateColumnPlacementPhysicalPosition( adapterId, columnId, exportedColumn.physicalPosition );

        // Rest plan cache and implementation cache (not sure if required in this case)
        statement.getQueryProcessor().resetCaches();
    }


    private int updateAdjacentPositions( CatalogTable catalogTable, CatalogColumn beforeColumn, CatalogColumn afterColumn ) {
        List<CatalogColumn> columns = catalog.getColumns( catalogTable.id );
        int position = columns.size() + 1;
        if ( beforeColumn != null || afterColumn != null ) {
            if ( beforeColumn != null ) {
                position = beforeColumn.position;
            } else {
                position = afterColumn.position + 1;
            }
            // Update position of the other columns
            for ( int i = columns.size(); i >= position; i-- ) {
                catalog.setColumnPosition( columns.get( i - 1 ).id, i + 1 );
            }
        }
        return position;
    }


    @Override
    public void addColumn( String columnName, CatalogTable catalogTable, String beforeColumnName, String afterColumnName, ColumnTypeInformation type, boolean nullable, String defaultValue, Statement statement ) throws NotNullAndDefaultValueException, ColumnAlreadyExistsException, ColumnNotExistsException {
        // Check if the column either allows null values or has a default value defined.
        if ( defaultValue == null && !nullable ) {
            throw new NotNullAndDefaultValueException();
        }

        if ( catalog.checkIfExistsColumn( catalogTable.id, columnName ) ) {
            throw new ColumnAlreadyExistsException( columnName, catalogTable.name );
        }
        //
        CatalogColumn beforeColumn = beforeColumnName == null ? null : getCatalogColumn( catalogTable.id, beforeColumnName );
        CatalogColumn afterColumn = afterColumnName == null ? null : getCatalogColumn( catalogTable.id, afterColumnName );

        int position = updateAdjacentPositions( catalogTable, beforeColumn, afterColumn );

        long columnId = catalog.addColumn(
                columnName,
                catalogTable.id,
                position,
                type.type,
                type.collectionType,
                type.precision,
                type.scale,
                type.dimension,
                type.cardinality,
                nullable,
                Collation.getDefaultCollation()
        );

        // Add default value
        addDefaultValue( defaultValue, columnId );
        CatalogColumn addedColumn = catalog.getColumn( columnId );

        // Ask router on which stores this column shall be placed
        List<DataStore> stores = statement.getRouter().addColumn( catalogTable, statement );

        // Add column on underlying data stores and insert default value
        for ( DataStore store : stores ) {
            catalog.addColumnPlacement(
                    store.getAdapterId(),
                    addedColumn.id,
                    PlacementType.AUTOMATIC,
                    null, // Will be set later
                    null, // Will be set later
                    null, // Will be set later
                    null );//Not a valid partitionID --> placeholder
            AdapterManager.getInstance().getStore( store.getAdapterId() ).addColumn( statement.getPrepareContext(), catalogTable, addedColumn );
        }

        // Rest plan cache and implementation cache (not sure if required in this case)
        statement.getQueryProcessor().resetCaches();
    }


    @Override
    public void addForeignKey( CatalogTable catalogTable, CatalogTable refTable, List<String> columnNames, List<String> refColumnNames, String constraintName, ForeignKeyOption onUpdate, ForeignKeyOption onDelete ) throws UnknownColumnException, GenericCatalogException {
        List<Long> columnIds = new LinkedList<>();
        for ( String columnName : columnNames ) {
            CatalogColumn catalogColumn = catalog.getColumn( catalogTable.id, columnName );
            columnIds.add( catalogColumn.id );
        }
        List<Long> referencesIds = new LinkedList<>();
        for ( String columnName : refColumnNames ) {
            CatalogColumn catalogColumn = catalog.getColumn( refTable.id, columnName );
            referencesIds.add( catalogColumn.id );
        }
        catalog.addForeignKey( catalogTable.id, columnIds, refTable.id, referencesIds, constraintName, onUpdate, onDelete );
    }


    @Override
    public void addIndex( CatalogTable catalogTable, String indexMethodName, List<String> columnNames, String indexName, boolean isUnique, DataStore location, Statement statement ) throws UnknownColumnException, UnknownIndexMethodException, GenericCatalogException, UnknownTableException, UnknownUserException, UnknownSchemaException, UnknownKeyException, UnknownDatabaseException, TransactionException, AlterSourceException, IndexExistsException, MissingColumnPlacementException {
        List<Long> columnIds = new LinkedList<>();
        for ( String columnName : columnNames ) {
            CatalogColumn catalogColumn = catalog.getColumn( catalogTable.id, columnName );
            columnIds.add( catalogColumn.id );
        }

        IndexType type = IndexType.MANUAL;

        // Make sure that this is a table of type TABLE (and not SOURCE)
        if ( catalogTable.tableType != TableType.TABLE ) {
            throw new AlterSourceException();
        }

        // Check if there is already an index with this name for this table
        if ( catalog.checkIfExistsIndex( catalogTable.id, indexName ) ) {
            throw new IndexExistsException();
        }

        if ( location == null ) { // Polystore Index
            String method;
            String methodDisplayName;
            if ( indexMethodName != null ) {
                AvailableIndexMethod aim = null;
                for ( AvailableIndexMethod availableIndexMethod : IndexManager.getAvailableIndexMethods() ) {
                    if ( availableIndexMethod.name.equals( indexMethodName ) ) {
                        aim = availableIndexMethod;
                    }
                }
                if ( aim == null ) {
                    throw new UnknownIndexMethodException();
                }
                method = aim.name;
                methodDisplayName = aim.displayName;
            } else {
                method = IndexManager.getDefaultIndexMethod().name;
                methodDisplayName = IndexManager.getDefaultIndexMethod().displayName;
            }

            long indexId = catalog.addIndex(
                    catalogTable.id,
                    columnIds,
                    isUnique,
                    method,
                    methodDisplayName,
                    0,
                    type,
                    indexName );

            IndexManager.getInstance().addIndex( catalog.getIndex( indexId ), statement );
        } else { // Store Index

            // Check if there if all required columns are present on this store
            for ( long columnId : columnIds ) {
                if ( !catalog.checkIfExistsColumnPlacement( location.getAdapterId(), columnId) ) {
                    throw new MissingColumnPlacementException( catalog.getColumn( columnId ).name );
                }
            }

            String method;
            String methodDisplayName;
            if ( indexMethodName != null ) {
                AvailableIndexMethod aim = null;
                for ( AvailableIndexMethod availableIndexMethod : location.getAvailableIndexMethods() ) {
                    if ( availableIndexMethod.name.equals( indexMethodName ) ) {
                        aim = availableIndexMethod;
                    }
                }
                if ( aim == null ) {
                    throw new UnknownIndexMethodException();
                }
                method = aim.name;
                methodDisplayName = aim.displayName;
            } else {
                method = location.getDefaultIndexMethod().name;
                methodDisplayName = location.getDefaultIndexMethod().displayName;
            }

            long indexId = catalog.addIndex(
                    catalogTable.id,
                    columnIds,
                    isUnique,
                    method,
                    methodDisplayName,
                    location.getAdapterId(),
                    type,
                    indexName );

            location.addIndex( statement.getPrepareContext(), catalog.getIndex( indexId ) );
        }
    }


    @Override
    public void addPlacement( CatalogTable catalogTable, List<Long> columnIds, List<Integer> partitionGroupIds, List<String> partitionGroupNames, DataStore dataStore, Statement statement ) throws PlacementAlreadyExistsException {
        List<CatalogColumn> addedColumns = new LinkedList<>();

        List<Long> tempPartitionGroupList = new ArrayList<>();

        // Check whether this placement already exists
        for ( int storeId : catalogTable.placementsByAdapter.keySet() ) {
            if ( storeId == dataStore.getAdapterId() ) {
                throw new PlacementAlreadyExistsException();
            }
        }
        // Check whether the list is empty (this is a short hand for a full placement)
        if ( columnIds.size() == 0 ) {
            columnIds = ImmutableList.copyOf( catalogTable.columnIds );
        }

        // Select partitions to create on this placement
       // if ( catalogTable.isPartitioned ) {
            boolean isDataPlacementPartitioned = false;
            long tableId = catalogTable.id;
            // Needed to ensure that column placements on the same store contain all the same partitions
            // Check if this column placement is the first on the data placement
            // If this returns null this means that this is the first placement and partition list can therefore be specified
            List<Long> currentPartList = new ArrayList<>();
            currentPartList = catalog.getPartitionGroupsOnDataPlacement( dataStore.getAdapterId(), catalogTable.id );

            isDataPlacementPartitioned = !currentPartList.isEmpty();

            if ( !partitionGroupIds.isEmpty() && partitionGroupNames.isEmpty() ) {

                // Abort if a manual partitionList has been specified even though the data placement has already been partitioned
                if ( isDataPlacementPartitioned ) {
                    throw new RuntimeException( "WARNING: The Data Placement for table: '" + catalogTable.name + "' on store: '"
                            + dataStore.getAdapterName() + "' already contains manually specified partitions: " + currentPartList + ". Use 'ALTER TABLE ... MODIFY PARTITIONS...' instead" );
                }

                log.debug( "Table is partitioned and concrete partitionList has been specified " );
                // First convert specified index to correct partitionGroupId
                for ( int partitionGroupId : partitionGroupIds ) {
                    // Check if specified partition index is even part of table and if so get corresponding uniquePartId
                    try {
                        tempPartitionGroupList.add( catalogTable.partitionProperty.partitionGroupIds.get( partitionGroupId ) );
                    } catch ( IndexOutOfBoundsException e ) {
                        throw new RuntimeException( "Specified Partition-Index: '" + partitionGroupId + "' is not part of table '"
                                + catalogTable.name + "', has only " + catalogTable.partitionProperty.numPartitionGroups + " partitions" );
                    }
                }
            } else if ( !partitionGroupNames.isEmpty() && partitionGroupIds.isEmpty() ) {

                if ( isDataPlacementPartitioned ) {
                    throw new RuntimeException( "WARNING: The Data Placement for table: '" + catalogTable.name + "' on store: '"
                            + dataStore.getAdapterName() + "' already contains manually specified partitions: " + currentPartList + ". Use 'ALTER TABLE ... MODIFY PARTITIONS...' instead" );
                }

                List<CatalogPartitionGroup> catalogPartitionGroups = catalog.getPartitionGroups( tableId );
                for ( String partitionName : partitionGroupNames ) {
                    boolean isPartOfTable = false;
                    for ( CatalogPartitionGroup catalogPartitionGroup : catalogPartitionGroups ) {
                        if ( partitionName.equals( catalogPartitionGroup.partitionGroupName.toLowerCase() ) ) {
                            tempPartitionGroupList.add( catalogPartitionGroup.id );
                            isPartOfTable = true;
                            break;
                        }
                    }
                    if ( !isPartOfTable ) {
                        throw new RuntimeException( "Specified Partition-Name: '" + partitionName + "' is not part of table '"
                                + catalogTable.name + "'. Available partitions: " + String.join( ",", catalog.getPartitionGroupNames( tableId ) ) );

                    }
                }
            }
            // Simply Place all partitions on placement since nothing has been specified
            else if ( partitionGroupIds.isEmpty() && partitionGroupNames.isEmpty() ) {
                log.debug( "Table is partitioned and concrete partitionList has NOT been specified " );

                if ( isDataPlacementPartitioned ) {
                    // If DataPlacement already contains partitions then create new placement with same set of partitions.
                    tempPartitionGroupList = currentPartList;
                } else {
                    tempPartitionGroupList = catalogTable.partitionProperty.partitionGroupIds;
                }
            }
        //}


        //all internal partitions placed on this store
        List<Long> partitionIds = new ArrayList<>();
        /*partitionIds = catalog.getPartitionsOnDataPlacement(dataStore.getAdapterId(), catalogTable.id );

        if ( partitionIds.isEmpty() ){
            partitionIds.add( (long) -1 );
            //add default value for non-partitioned otherwise CCP wouldn't be created at all
        }*/


        //Gather all partitions relevant to add depending on the specified partitionGroup
        tempPartitionGroupList.forEach( pg -> catalog.getPartitions(pg).forEach( p -> partitionIds.add( p.id ) ) );


        // Create column placements
        for ( long cid : columnIds ) {
            catalog.addColumnPlacement(
                    dataStore.getAdapterId(),
                    cid,
                    PlacementType.MANUAL,
                    null,
                    null,
                    null,
                    tempPartitionGroupList);
            addedColumns.add( catalog.getColumn( cid ) );
        }
        //Check if placement includes primary key columns
        CatalogPrimaryKey primaryKey = catalog.getPrimaryKey( catalogTable.primaryKey );
        for ( long cid : primaryKey.columnIds ) {
            if ( !columnIds.contains( cid ) ) {
                catalog.addColumnPlacement(
                        dataStore.getAdapterId(),
                        cid,
                        PlacementType.AUTOMATIC,
                        null,
                        null,
                        null,
                        tempPartitionGroupList);
                addedColumns.add( catalog.getColumn( cid ) );
            }
        }

        // Create table on store
        dataStore.createTable( statement.getPrepareContext(), catalogTable, catalogTable.partitionProperty.partitionIds);
        // Copy data to the newly added placements
        DataMigrator dataMigrator = statement.getTransaction().getDataMigrator();
        dataMigrator.copyData( statement.getTransaction(), catalog.getAdapter( dataStore.getAdapterId() ), addedColumns, partitionIds );
    }


    @Override
    public void addPrimaryKey( CatalogTable catalogTable, List<String> columnNames, Statement statement ) throws DdlOnSourceException {
        // Make sure that this is a table of type TABLE (and not SOURCE)
        checkIfTableType( catalogTable.tableType );

        try {
            CatalogPrimaryKey oldPk = catalog.getPrimaryKey( catalogTable.primaryKey );

            List<Long> columnIds = new LinkedList<>();
            for ( String columnName : columnNames ) {
                CatalogColumn catalogColumn = catalog.getColumn( catalogTable.id, columnName );
                columnIds.add( catalogColumn.id );
            }
            catalog.addPrimaryKey( catalogTable.id, columnIds );

            // Add new column placements
            long pkColumnId = oldPk.columnIds.get( 0 ); // It is sufficient to check for one because all get replicated on all stores
            List<CatalogColumnPlacement> oldPkPlacements = catalog.getColumnPlacement( pkColumnId );
            for ( CatalogColumnPlacement ccp : oldPkPlacements ) {
                for ( long columnId : columnIds ) {
                    if ( !catalog.checkIfExistsColumnPlacement( ccp.adapterId, columnId ) ) {
                        catalog.addColumnPlacement(
                                ccp.adapterId,
                                columnId,
                                PlacementType.AUTOMATIC,
                                null, // Will be set later
                                null, // Will be set later
                                null, // Will be set later
                                null);
                        AdapterManager.getInstance().getStore( ccp.adapterId ).addColumn(
                                statement.getPrepareContext(),
                                catalog.getTable( ccp.tableId ),
                                catalog.getColumn( columnId ) );
                    }
                }
            }
        } catch ( GenericCatalogException | UnknownColumnException e ) {
            throw new RuntimeException( e );
        }
    }


    @Override
    public void addUniqueConstraint( CatalogTable catalogTable, List<String> columnNames, String constraintName ) throws DdlOnSourceException {
        // Make sure that this is a table of type TABLE (and not SOURCE)
        checkIfTableType( catalogTable.tableType );

        try {
            List<Long> columnIds = new LinkedList<>();
            for ( String columnName : columnNames ) {
                CatalogColumn catalogColumn = catalog.getColumn( catalogTable.id, columnName );
                columnIds.add( catalogColumn.id );
            }
            catalog.addUniqueConstraint( catalogTable.id, constraintName, columnIds );
        } catch ( GenericCatalogException | UnknownColumnException e ) {
            throw new RuntimeException( e );
        }
    }


    @Override
    public void dropColumn( CatalogTable catalogTable, String columnName, Statement statement ) throws ColumnNotExistsException {
        if ( catalogTable.columnIds.size() < 2 ) {
            throw new RuntimeException( "Cannot drop sole column of table " + catalogTable.name );
        }

        //check if views are dependent from this view
        checkViewDependencies( catalogTable );

        CatalogColumn column = getCatalogColumn( catalogTable.id, columnName );

        // Check if column is part of an key
        for ( CatalogKey key : catalog.getTableKeys( catalogTable.id ) ) {
            if ( key.columnIds.contains( column.id ) ) {
                if ( catalog.isPrimaryKey( key.id ) ) {
                    throw new PolyphenyDbException( "Cannot drop column '" + column.name + "' because it is part of the primary key." );
                } else if ( catalog.isIndex( key.id ) ) {
                    throw new PolyphenyDbException( "Cannot drop column '" + column.name + "' because it is part of the index with the name: '" + catalog.getIndexes( key ).get( 0 ).name + "'." );
                } else if ( catalog.isForeignKey( key.id ) ) {
                    throw new PolyphenyDbException( "Cannot drop column '" + column.name + "' because it is part of the foreign key with the name: '" + catalog.getForeignKeys( key ).get( 0 ).name + "'." );
                } else if ( catalog.isConstraint( key.id ) ) {
                    throw new PolyphenyDbException( "Cannot drop column '" + column.name + "' because it is part of the constraint with the name: '" + catalog.getConstraints( key ).get( 0 ).name + "'." );
                }
                throw new PolyphenyDbException( "Ok, strange... Something is going wrong here!" );
            }
        }

        // Delete column from underlying data stores
        for ( CatalogColumnPlacement dp : catalog.getColumnPlacementsByColumn( column.id ) ) {
            if ( catalogTable.tableType == TableType.TABLE ) {
                AdapterManager.getInstance().getStore( dp.adapterId ).dropColumn( statement.getPrepareContext(), dp );
            }
            catalog.deleteColumnPlacement( dp.adapterId, dp.columnId);
        }

        // Delete from catalog
        List<CatalogColumn> columns = catalog.getColumns( catalogTable.id );
        catalog.deleteColumn( column.id );
        if ( column.position != columns.size() ) {
            // Update position of the other columns
            for ( int i = column.position; i < columns.size(); i++ ) {
                catalog.setColumnPosition( columns.get( i ).id, i );
            }
        }

        // Rest plan cache and implementation cache (not sure if required in this case)
        statement.getQueryProcessor().resetCaches();
    }


    @Override
    public void dropConstraint( CatalogTable catalogTable, String constraintName ) throws DdlOnSourceException {
        // Make sure that this is a table of type TABLE (and not SOURCE)
        checkIfTableType( catalogTable.tableType );

        try {
            CatalogConstraint constraint = catalog.getConstraint( catalogTable.id, constraintName );
            catalog.deleteConstraint( constraint.id );
        } catch ( GenericCatalogException | UnknownConstraintException e ) {
            throw new RuntimeException( e );
        }
    }


    @Override
    public void dropForeignKey( CatalogTable catalogTable, String foreignKeyName ) throws DdlOnSourceException {
        // Make sure that this is a table of type TABLE (and not SOURCE)
        checkIfTableType( catalogTable.tableType );

        try {
            CatalogForeignKey foreignKey = catalog.getForeignKey( catalogTable.id, foreignKeyName );
            catalog.deleteForeignKey( foreignKey.id );
        } catch ( GenericCatalogException | UnknownForeignKeyException e ) {
            throw new RuntimeException( e );
        }
    }


    @Override
    public void dropIndex( CatalogTable catalogTable, String indexName, Statement statement ) throws DdlOnSourceException {
        // Make sure that this is a table of type TABLE (and not SOURCE)
        checkIfTableType( catalogTable.tableType );

        try {
            CatalogIndex index = catalog.getIndex( catalogTable.id, indexName );

            if ( index.location == 0 ) {
                IndexManager.getInstance().deleteIndex( index );
            } else {
                DataStore storeInstance = AdapterManager.getInstance().getStore( index.location );
                storeInstance.dropIndex( statement.getPrepareContext(), index );
            }

            catalog.deleteIndex( index.id );
        } catch ( UnknownIndexException e ) {
            throw new RuntimeException( e );
        }
    }


    @Override
    public void dropPlacement( CatalogTable catalogTable, DataStore storeInstance, Statement statement ) throws PlacementNotExistsException, LastPlacementException {
        // Check whether this placement exists
        if ( !catalogTable.placementsByAdapter.containsKey( storeInstance.getAdapterId() ) ) {
            throw new PlacementNotExistsException();
        }

        // Check if there are is another placement for every column on this store
        for ( CatalogColumnPlacement placement : catalog.getColumnPlacementsOnAdapterPerTable( storeInstance.getAdapterId(), catalogTable.id ) ) {
            List<CatalogColumnPlacement> existingPlacements = catalog.getColumnPlacement( placement.columnId );
            if ( existingPlacements.size() < 2 ) {
                throw new LastPlacementException();
            }
        }
        // Drop all indexes on this store
        for ( CatalogIndex index : catalog.getIndexes( catalogTable.id, false ) ) {
            if ( index.location == storeInstance.getAdapterId() ) {
                if ( index.location == 0 ) {
                    // Delete polystore index
                    IndexManager.getInstance().deleteIndex( index );
                } else {
                    // Delete index on store
                    AdapterManager.getInstance().getStore( index.location ).dropIndex( statement.getPrepareContext(), index );
                }
                // Delete index in catalog
                catalog.deleteIndex( index.id );
            }
        }
        // Physically delete the data from the store
        storeInstance.dropTable( statement.getPrepareContext(), catalogTable, catalog.getPartitionsOnDataPlacement( storeInstance.getAdapterId(), catalogTable.id ));
        // Inform routing
        statement.getRouter().dropPlacements( catalog.getColumnPlacementsOnAdapterPerTable( storeInstance.getAdapterId(), catalogTable.id ) );
        // Delete placement in the catalog
        List<CatalogColumnPlacement> placements = catalog.getColumnPlacementsOnAdapterPerTable( storeInstance.getAdapterId(), catalogTable.id );
        for ( CatalogColumnPlacement placement : placements ) {
            catalog.deleteColumnPlacement( storeInstance.getAdapterId(), placement.columnId );
        }

        // Remove All
        catalog.deletePartitionGroupsOnDataPlacement( storeInstance.getAdapterId(), catalogTable.id );
    }


    @Override
    public void dropPrimaryKey( CatalogTable catalogTable ) throws DdlOnSourceException {
        try {
            // Make sure that this is a table of type TABLE (and not SOURCE)
            checkIfTableType( catalogTable.tableType );
            catalog.deletePrimaryKey( catalogTable.id );
        } catch ( GenericCatalogException e ) {
            throw new RuntimeException( e );
        }
    }


    @Override
    public void setColumnType( CatalogTable catalogTable, String columnName, ColumnTypeInformation type, Statement statement ) throws DdlOnSourceException, ColumnNotExistsException, GenericCatalogException {
        // Make sure that this is a table of type TABLE (and not SOURCE)
        checkIfTableType( catalogTable.tableType );

        CatalogColumn catalogColumn = getCatalogColumn( catalogTable.id, columnName );

        catalog.setColumnType(
                catalogColumn.id,
                type.type,
                type.collectionType,
                type.precision,
                type.scale,
                type.dimension,
                type.cardinality );
        for ( CatalogColumnPlacement placement : catalog.getColumnPlacement( catalogColumn.id ) ) {
            AdapterManager.getInstance().getStore( placement.adapterId ).updateColumnType(
                    statement.getPrepareContext(),
                    placement,
                    catalog.getColumn( catalogColumn.id ),
                    catalogColumn.type );
        }

        // Rest plan cache and implementation cache (not sure if required in this case)
        statement.getQueryProcessor().resetCaches();
    }


    @Override
    public void setColumnNullable( CatalogTable catalogTable, String columnName, boolean nullable, Statement statement ) throws ColumnNotExistsException, DdlOnSourceException, GenericCatalogException {
        CatalogColumn catalogColumn = getCatalogColumn( catalogTable.id, columnName );

        // Make sure that this is a table of type TABLE (and not SOURCE)
        checkIfTableType( catalogTable.tableType );

        catalog.setNullable( catalogColumn.id, nullable );

        // Rest plan cache and implementation cache (not sure if required in this case)
        statement.getQueryProcessor().resetCaches();
    }


    @Override
    public void setColumnPosition( CatalogTable catalogTable, String columnName, String beforeColumnName, String afterColumnName, Statement statement ) throws ColumnNotExistsException {
        CatalogColumn catalogColumn = getCatalogColumn( catalogTable.id, columnName );

        int targetPosition;
        CatalogColumn refColumn;
        if ( beforeColumnName != null ) {
            refColumn = getCatalogColumn( catalogTable.id, beforeColumnName );
            targetPosition = refColumn.position;
        } else {
            refColumn = getCatalogColumn( catalogTable.id, afterColumnName );
            targetPosition = refColumn.position + 1;
        }
        if ( catalogColumn.id == refColumn.id ) {
            throw new RuntimeException( "Same column!" );
        }
        List<CatalogColumn> columns = catalog.getColumns( catalogTable.id );
        if ( targetPosition < catalogColumn.position ) {  // Walk from last column to first column
            for ( int i = columns.size(); i >= 1; i-- ) {
                if ( i < catalogColumn.position && i >= targetPosition ) {
                    catalog.setColumnPosition( columns.get( i - 1 ).id, i + 1 );
                } else if ( i == catalogColumn.position ) {
                    catalog.setColumnPosition( catalogColumn.id, columns.size() + 1 );
                }
                if ( i == targetPosition ) {
                    catalog.setColumnPosition( catalogColumn.id, targetPosition );
                }
            }
        } else if ( targetPosition > catalogColumn.position ) { // Walk from first column to last column
            targetPosition--;
            for ( int i = 1; i <= columns.size(); i++ ) {
                if ( i > catalogColumn.position && i <= targetPosition ) {
                    catalog.setColumnPosition( columns.get( i - 1 ).id, i - 1 );
                } else if ( i == catalogColumn.position ) {
                    catalog.setColumnPosition( catalogColumn.id, columns.size() + 1 );
                }
                if ( i == targetPosition ) {
                    catalog.setColumnPosition( catalogColumn.id, targetPosition );
                }
            }
        }
        // Do nothing

        // Rest plan cache and implementation cache (not sure if required in this case)
        statement.getQueryProcessor().resetCaches();
    }


    @Override
    public void setColumnCollation( CatalogTable catalogTable, String columnName, Collation collation, Statement statement ) throws ColumnNotExistsException, DdlOnSourceException {
        CatalogColumn catalogColumn = getCatalogColumn( catalogTable.id, columnName );

        // Make sure that this is a table of type TABLE (and not SOURCE)
        checkIfTableType( catalogTable.tableType );

        catalog.setCollation( catalogColumn.id, collation );

        // Rest plan cache and implementation cache (not sure if required in this case)
        statement.getQueryProcessor().resetCaches();
    }


    @Override
    public void setDefaultValue( CatalogTable catalogTable, String columnName, String defaultValue, Statement statement ) throws ColumnNotExistsException {
        CatalogColumn catalogColumn = getCatalogColumn( catalogTable.id, columnName );

        addDefaultValue( defaultValue, catalogColumn.id );

        // Rest plan cache and implementation cache (not sure if required in this case)
        statement.getQueryProcessor().resetCaches();
    }


    @Override
    public void dropDefaultValue( CatalogTable catalogTable, String columnName, Statement statement ) throws ColumnNotExistsException {
        CatalogColumn catalogColumn = getCatalogColumn( catalogTable.id, columnName );

        catalog.deleteDefaultValue( catalogColumn.id );

        // Rest plan cache and implementation cache (not sure if required in this case)
        statement.getQueryProcessor().resetCaches();
    }


    @Override
    public void modifyColumnPlacement( CatalogTable catalogTable, List<Long> columnIds, List<Integer> partitionGroupIds, List<String> partitionGroupNames, DataStore storeInstance, Statement statement ) throws PlacementNotExistsException, IndexPreventsRemovalException, LastPlacementException {
        // Check whether this placement already exists
        if ( !catalogTable.placementsByAdapter.containsKey( storeInstance.getAdapterId() ) ) {
            throw new PlacementNotExistsException();
        }

<<<<<<< HEAD
        //check before physical removal if placement would be correct
=======
        //check if views are dependent from this view
        checkViewDependencies( catalogTable );
>>>>>>> 1da18fe2

        // Which columns to remove
        for ( CatalogColumnPlacement placement : catalog.getColumnPlacementsOnAdapterPerTable( storeInstance.getAdapterId(), catalogTable.id ) ) {
            if ( !columnIds.contains( placement.columnId ) ) {
                // Check whether there are any indexes located on the store requiring this column
                for ( CatalogIndex index : catalog.getIndexes( catalogTable.id, false ) ) {
                    if ( index.location == storeInstance.getAdapterId() && index.key.columnIds.contains( placement.columnId ) ) {
                        throw new IndexPreventsRemovalException( index.name, catalog.getColumn( placement.columnId ).name );
                    }
                }
                // Check whether the column is a primary key column
                CatalogPrimaryKey primaryKey = catalog.getPrimaryKey( catalogTable.primaryKey );
                if ( primaryKey.columnIds.contains( placement.columnId ) ) {
                    // Check if the placement type is manual. If so, change to automatic
                    if ( placement.placementType == PlacementType.MANUAL ) {
                        // Make placement manual
                        catalog.updateColumnPlacementType(
                                storeInstance.getAdapterId(),
                                placement.columnId,
                                PlacementType.AUTOMATIC );
                    }
                } else {
                    // It is not a primary key. Remove the column
                    // Check if there are is another placement for this column
                    List<CatalogColumnPlacement> existingPlacements = catalog.getColumnPlacement( placement.columnId);
                    if ( existingPlacements.size() < 2 ) {
                        throw new LastPlacementException();
                    }
                    // Drop Column on store
                    storeInstance.dropColumn( statement.getPrepareContext(), catalog.getColumnPlacement( storeInstance.getAdapterId(), placement.columnId ) );
                    // Drop column placement
                    catalog.deleteColumnPlacement( storeInstance.getAdapterId(), placement.columnId );
                }
            }
        }

        List<Long> tempPartitionGroupList = new ArrayList<>();
        // Select partitions to create on this placement
        if ( catalogTable.isPartitioned ) {
            long tableId = catalogTable.id;
            // If index partitions are specified
            if ( !partitionGroupIds.isEmpty() && partitionGroupNames.isEmpty() ) {
                // First convert specified index to correct partitionGroupId
                for ( int partitionGroupId : partitionGroupIds ) {
                    // Check if specified partition index is even part of table and if so get corresponding uniquePartId
                    try {
                        tempPartitionGroupList.add( catalogTable.partitionProperty.partitionGroupIds.get( partitionGroupId ) );
                    } catch ( IndexOutOfBoundsException e ) {
                        throw new RuntimeException( "Specified Partition-Index: '" + partitionGroupId + "' is not part of table '"
                                + catalogTable.name + "', has only " + catalogTable.partitionProperty.partitionGroupIds.size() + " partitions" );
                    }
                }
                catalog.updatePartitionGroupsOnDataPlacement( storeInstance.getAdapterId(), catalogTable.id, tempPartitionGroupList );
            }
            // If name partitions are specified
            else if ( !partitionGroupNames.isEmpty() && partitionGroupIds.isEmpty() ) {
                List<CatalogPartitionGroup> catalogPartitionGroups = catalog.getPartitionGroups( tableId );
                for ( String partitionName : partitionGroupNames ) {
                    boolean isPartOfTable = false;
                    for ( CatalogPartitionGroup catalogPartitionGroup : catalogPartitionGroups ) {
                        if ( partitionName.equals( catalogPartitionGroup.partitionGroupName.toLowerCase() ) ) {
                            tempPartitionGroupList.add( catalogPartitionGroup.id );
                            isPartOfTable = true;
                            break;
                        }
                    }
                    if ( !isPartOfTable ) {
                        throw new RuntimeException( "Specified partition name: '" + partitionName + "' is not part of table '"
                                + catalogTable.name + "'. Available partitions: " + String.join( ",", catalog.getPartitionGroupNames( tableId ) ) );
                    }
                }
                catalog.updatePartitionGroupsOnDataPlacement( storeInstance.getAdapterId(), catalogTable.id, tempPartitionGroupList );
            }
        }else{
            tempPartitionGroupList.add( catalogTable.partitionProperty.partitionGroupIds.get( 0 ) );
        }

        //all internal partitions placed on this store
        List<Long> partitionIds = new ArrayList<>();


        //Gather all partitions relevant to add depending on the specified partitionGroup
        tempPartitionGroupList.forEach( pg -> catalog.getPartitions(pg).forEach( p -> partitionIds.add( p.id ) ) );


        // Which columns to add
        List<CatalogColumn> addedColumns = new LinkedList<>();

        for ( long cid : columnIds ) {
            if ( catalog.checkIfExistsColumnPlacement( storeInstance.getAdapterId(), cid ) ) {
                CatalogColumnPlacement placement = catalog.getColumnPlacement( storeInstance.getAdapterId(), cid );
                if ( placement.placementType == PlacementType.AUTOMATIC ) {
                    // Make placement manual
                    catalog.updateColumnPlacementType( storeInstance.getAdapterId(), cid, PlacementType.MANUAL );
                }
            } else {
                // Create column placement
                catalog.addColumnPlacement(
                        storeInstance.getAdapterId(),
                        cid,
                        PlacementType.MANUAL,
                        null,
                        null,
                        null,
                        tempPartitionGroupList);
                // Add column on store
                storeInstance.addColumn( statement.getPrepareContext(), catalogTable, catalog.getColumn( cid ) );
                // Add to list of columns for which we need to copy data
                addedColumns.add( catalog.getColumn( cid ) );
            }
        }


        // Copy the data to the newly added column placements
        DataMigrator dataMigrator = statement.getTransaction().getDataMigrator();
        if ( addedColumns.size() > 0 ) {
            dataMigrator.copyData( statement.getTransaction(), catalog.getAdapter( storeInstance.getAdapterId() ), addedColumns, partitionIds);
        }
    }


    public void modifyPartitionPlacement(CatalogTable catalogTable, List<Long> partitionGroupIds, DataStore storeInstance, Statement statement){

        int storeId = storeInstance.getAdapterId();
        List<Long> newPartitions = new ArrayList<>();
        List<Long> removedPartitions = new ArrayList<>();

        List<Long> currentPartitionGroupsOnStore = catalog.getPartitionGroupsOnDataPlacement( storeId, catalogTable.id );

        //Get PartitionGroups that have been removed
        for ( long partitionGroupId : currentPartitionGroupsOnStore ) {
            if ( !partitionGroupIds.contains( partitionGroupId ) ){
                catalog.getPartitions( partitionGroupId ).forEach( p -> removedPartitions.add( p.id ) );

            }
        }

        //Get PartitionGroups that have been newly added
        for ( Long partitionGroupId : partitionGroupIds ) {
            if ( !currentPartitionGroupsOnStore.contains( partitionGroupId ) ){
                catalog.getPartitions( partitionGroupId ).forEach( p -> newPartitions.add( p.id ) );
            }
        }


        //Check for the specified columnId if we still have a ColumnPlacement for every partitionGroup
        //Check for removed partitions if every CCP  still has all partitions somewhere
        for ( long partitionId : removedPartitions ) {
            List<Long> tempIds = catalogTable.columnIds.stream().collect(toCollection(ArrayList::new));
            boolean partitionChecked = false;

            for ( CatalogPartitionPlacement cpp : catalog.getPartitionPlacements( partitionId ) ) {
                if ( cpp.adapterId == storeId ){
                    continue;
                }
                catalog.getColumnPlacementsOnAdapter( cpp.adapterId ).forEach( ccp -> tempIds.remove( ccp.columnId ) );
                if ( tempIds.isEmpty() ){
                    partitionChecked = true;
                    break;
                }
            }

            if ( partitionChecked == false ){
                throw new RuntimeException("Invalid partition distribution");
            }
        }


        // Update
        catalog.updatePartitionGroupsOnDataPlacement( storeId, catalogTable.id, partitionGroupIds );

        // Copy the data to the newly added column placements
        DataMigrator dataMigrator = statement.getTransaction().getDataMigrator();
        if ( newPartitions.size() > 0 ) {
            storeInstance.createTable( statement.getPrepareContext(), catalogTable, newPartitions );


            // Get only columns that are actually on that store
            List<CatalogColumn> necessaryColumns = new LinkedList<>();
            catalog.getColumnPlacementsOnAdapterPerTable( storeInstance.getAdapterId(), catalogTable.id ).forEach( cp -> necessaryColumns.add( catalog.getColumn( cp.columnId ) ) );
            dataMigrator.copyData( statement.getTransaction(), catalog.getAdapter( storeId ) , necessaryColumns, newPartitions);
        }

        if ( removedPartitions.size() > 0 ) {
            storeInstance.dropTable( statement.getPrepareContext(), catalogTable, removedPartitions );
        }


    }


    @Override
    public void addColumnPlacement( CatalogTable catalogTable, String columnName, DataStore storeInstance, Statement statement ) throws UnknownAdapterException, PlacementNotExistsException, PlacementAlreadyExistsException, ColumnNotExistsException {
        if ( storeInstance == null ) {
            throw new UnknownAdapterException( "" );
        }
        // Check whether this placement already exists
        if ( !catalogTable.placementsByAdapter.containsKey( storeInstance.getAdapterId() ) ) {
            throw new PlacementNotExistsException();
        }

        CatalogColumn catalogColumn = getCatalogColumn( catalogTable.id, columnName );

        // Make sure that this store does not contain a placement of this column
        if ( catalog.checkIfExistsColumnPlacement( storeInstance.getAdapterId(), catalogColumn.id ) ) {
            CatalogColumnPlacement placement = catalog.getColumnPlacement( storeInstance.getAdapterId(), catalogColumn.id );
            if ( placement.placementType == PlacementType.AUTOMATIC ) {
                // Make placement manual
                catalog.updateColumnPlacementType(
                        storeInstance.getAdapterId(),
                        catalogColumn.id,
                        PlacementType.MANUAL );
            } else {
                throw new PlacementAlreadyExistsException();
            }
        } else {
            // Create column placement
            catalog.addColumnPlacement(
                    storeInstance.getAdapterId(),
                    catalogColumn.id,
                    PlacementType.MANUAL,
                    null,
                    null,
                    null,
                    null);
            // Add column on store
            storeInstance.addColumn( statement.getPrepareContext(), catalogTable, catalogColumn );
            // Copy the data to the newly added column placements
            DataMigrator dataMigrator = statement.getTransaction().getDataMigrator();
            dataMigrator.copyData( statement.getTransaction(), catalog.getAdapter( storeInstance.getAdapterId() ),
                    ImmutableList.of( catalogColumn ), catalog.getPartitionsOnDataPlacement( storeInstance.getAdapterId(), catalogTable.id ) );
        }
    }


    @Override
    public void dropColumnPlacement( CatalogTable catalogTable, String columnName, DataStore storeInstance, Statement statement ) throws UnknownAdapterException, PlacementNotExistsException, IndexPreventsRemovalException, LastPlacementException, PlacementIsPrimaryException, ColumnNotExistsException {
        if ( storeInstance == null ) {
            throw new UnknownAdapterException( "" );
        }
        // Check whether this placement already exists
        if ( !catalogTable.placementsByAdapter.containsKey( storeInstance.getAdapterId() ) ) {
            throw new PlacementNotExistsException();
        }

        CatalogColumn catalogColumn = getCatalogColumn( catalogTable.id, columnName );

        // Check whether this store actually contains a placement of this column
        if ( !catalog.checkIfExistsColumnPlacement( storeInstance.getAdapterId(), catalogColumn.id ) ) {
            throw new PlacementNotExistsException();
        }
        // Check whether there are any indexes located on the store requiring this column
        for ( CatalogIndex index : catalog.getIndexes( catalogTable.id, false ) ) {
            if ( index.location == storeInstance.getAdapterId() && index.key.columnIds.contains( catalogColumn.id ) ) {
                throw new IndexPreventsRemovalException( index.name, columnName );
            }
        }
        // Check if there are is another placement for this column
        List<CatalogColumnPlacement> existingPlacements = catalog.getColumnPlacement( catalogColumn.id );
        if ( existingPlacements.size() < 2 ) {
            throw new LastPlacementException();
        }
        // Check whether the column to drop is a primary key
        CatalogPrimaryKey primaryKey = catalog.getPrimaryKey( catalogTable.primaryKey );
        if ( primaryKey.columnIds.contains( catalogColumn.id ) ) {
            throw new PlacementIsPrimaryException();
        }
        // Drop Column on store
        storeInstance.dropColumn( statement.getPrepareContext(), catalog.getColumnPlacement( storeInstance.getAdapterId(), catalogColumn.id ) );
        // Drop column placement
        catalog.deleteColumnPlacement( storeInstance.getAdapterId(), catalogColumn.id );
    }


    @Override
    public void alterTableOwner( CatalogTable catalogTable, String newOwnerName ) throws UnknownUserException {
        CatalogUser catalogUser = catalog.getUser( newOwnerName );
        catalog.setTableOwner( catalogTable.id, catalogUser.id );
    }


    @Override
    public void renameTable( CatalogTable catalogTable, String newTableName, Statement statement ) throws TableAlreadyExistsException {
        if ( catalog.checkIfExistsTable( catalogTable.schemaId, newTableName ) ) {
            throw new TableAlreadyExistsException();
        }
        //check if views are dependent from this view
        checkViewDependencies( catalogTable );

        catalog.renameTable( catalogTable.id, newTableName );

        // Rest plan cache and implementation cache (not sure if required in this case)
        statement.getQueryProcessor().resetCaches();
    }


    @Override
    public void renameColumn( CatalogTable catalogTable, String columnName, String newColumnName, Statement statement ) throws ColumnAlreadyExistsException, ColumnNotExistsException {
        CatalogColumn catalogColumn = getCatalogColumn( catalogTable.id, columnName );

        if ( catalog.checkIfExistsColumn( catalogColumn.tableId, newColumnName ) ) {
            throw new ColumnAlreadyExistsException( newColumnName, catalogColumn.getTableName() );
        }
        //check if views are dependent from this view
        checkViewDependencies( catalogTable );

        catalog.renameColumn( catalogColumn.id, newColumnName );

        // Rest plan cache and implementation cache (not sure if required in this case)
        statement.getQueryProcessor().resetCaches();
    }


    @Override
<<<<<<< HEAD
    public void createTable( long schemaId, String tableName, List<ColumnInformation> columns, List<ConstraintInformation> constraints, boolean ifNotExists, List<DataStore> stores, PlacementType placementType, Statement statement ) throws TableAlreadyExistsException, ColumnNotExistsException, UnknownPartitionTypeException, UnknownColumnException, PartitionGroupNamesNotUniqueException {
=======
    public void createView( String viewName, long schemaId, RelNode relNode, RelCollation relCollation, boolean replace, Statement statement, List<DataStore> stores, PlacementType placementType, List<String> projectedColumns ) throws TableAlreadyExistsException {
        if ( catalog.checkIfExistsTable( schemaId, viewName ) ) {
            if ( replace ) {
                try {
                    dropView( catalog.getTable( schemaId, viewName ), statement );
                } catch ( UnknownTableException | DdlOnSourceException e ) {
                    throw new RuntimeException( "Unable tp drop the existing View with this name." );
                }
            } else {
                throw new TableAlreadyExistsException();
            }
        }

        if ( stores == null ) {
            // Ask router on which store(s) the table should be placed
            stores = statement.getRouter().createTable( schemaId, statement );
        }

        prepareView( relNode );
        RelDataType fieldList = relNode.getRowType();

        List<ColumnInformation> columns = new ArrayList<>();

        int position = 1;
        for ( RelDataTypeField rel : fieldList.getFieldList() ) {
            RelDataType type = rel.getValue();
            if ( rel.getType().getPolyType() == PolyType.ARRAY ) {
                type = ((ArrayType) rel.getValue()).getComponentType();
            }
            String colName = rel.getName();
            if ( projectedColumns != null ) {
                colName = projectedColumns.get( position - 1 );
            }

            // type.getPrecision() == RelDataTypeSystemImpl.DEFAULT.getDefaultPrecision(type.getPolyType()) ? type.getPrecision() : -1,
            columns.add( new ColumnInformation(
                    colName.toLowerCase().replaceAll( "[^A-Za-z0-9]", "_" ),
                    new ColumnTypeInformation(
                            type.getPolyType(),
                            rel.getType().getPolyType(),
                            type.getRawPrecision(),
                            type.getScale(),
                            rel.getValue().getPolyType() == PolyType.ARRAY ? (int) ((ArrayType) rel.getValue()).getDimension() : -1,
                            rel.getValue().getPolyType() == PolyType.ARRAY ? (int) ((ArrayType) rel.getValue()).getCardinality() : -1,
                            rel.getValue().isNullable() ),
                    Collation.getDefaultCollation(),
                    null,
                    position ) );
            position++;
        }

        Map<Long, List<Long>> underlyingTables = new HashMap<>();
        long tableId = catalog.addView(
                viewName,
                schemaId,
                statement.getPrepareContext().getCurrentUserId(),
                TableType.VIEW,
                false,
                relNode,
                relCollation,
                findUnderlyingTablesOfView( relNode, underlyingTables, fieldList ),
                fieldList
        );

        for ( ColumnInformation column : columns ) {
            //addColumn( column.name, column.typeInformation, column.collation, column.defaultValue, tableId, column.position, stores, placementType );
            long columnId = catalog.addColumn(
                    column.name,
                    tableId,
                    column.position,
                    column.typeInformation.type,
                    column.typeInformation.collectionType,
                    column.typeInformation.precision,
                    column.typeInformation.scale,
                    column.typeInformation.dimension,
                    column.typeInformation.cardinality,
                    column.typeInformation.nullable,
                    column.collation );
        }
    }


    private void prepareView( RelNode viewNode ) {
        if ( viewNode instanceof AbstractRelNode ) {
            ((AbstractRelNode) viewNode).setCluster( null );
        }
        if ( viewNode instanceof BiRel ) {
            prepareView( ((BiRel) viewNode).getLeft() );
            prepareView( ((BiRel) viewNode).getRight() );
        } else if ( viewNode instanceof SingleRel ) {
            prepareView( ((SingleRel) viewNode).getInput() );
        }
    }


    private Map<Long, List<Long>> findUnderlyingTablesOfView( RelNode relNode, Map<Long, List<Long>> underlyingTables, RelDataType fieldList ) {
        if ( relNode instanceof LogicalTableScan ) {
            List<Long> underlyingColumns = getUnderlyingColumns( relNode, fieldList );
            underlyingTables.put( ((LogicalTable) ((RelOptTableImpl) relNode.getTable()).getTable()).getTableId(), underlyingColumns );
        } else if ( relNode instanceof LogicalViewTableScan ) {
            List<Long> underlyingColumns = getUnderlyingColumns( relNode, fieldList );
            underlyingTables.put( ((LogicalView) ((RelOptTableImpl) relNode.getTable()).getTable()).getTableId(), underlyingColumns );
        }
        if ( relNode instanceof BiRel ) {
            findUnderlyingTablesOfView( ((BiRel) relNode).getLeft(), underlyingTables, fieldList );
            findUnderlyingTablesOfView( ((BiRel) relNode).getRight(), underlyingTables, fieldList );
        } else if ( relNode instanceof SingleRel ) {
            findUnderlyingTablesOfView( ((SingleRel) relNode).getInput(), underlyingTables, fieldList );
        }
        return underlyingTables;
    }


    private List<Long> getUnderlyingColumns( RelNode relNode, RelDataType fieldList ) {
        List<Long> columnIds = ((LogicalTable) ((RelOptTableImpl) relNode.getTable()).getTable()).getColumnIds();
        List<String> logicalColumnNames = ((LogicalTable) ((RelOptTableImpl) relNode.getTable()).getTable()).getLogicalColumnNames();
        List<Long> underlyingColumns = new ArrayList<>();
        for ( int i = 0; i < columnIds.size(); i++ ) {
            for ( RelDataTypeField relDataTypeField : fieldList.getFieldList() ) {
                String name = logicalColumnNames.get( i );
                if ( relDataTypeField.getName().equals( name ) ) {
                    underlyingColumns.add( columnIds.get( i ) );
                }
            }
        }
        return underlyingColumns;
    }


    @Override
    public void createTable( long schemaId, String tableName, List<ColumnInformation> columns, List<ConstraintInformation> constraints, boolean ifNotExists, List<DataStore> stores, PlacementType placementType, Statement statement ) throws TableAlreadyExistsException, ColumnNotExistsException, UnknownPartitionTypeException {
>>>>>>> 1da18fe2
        try {
            // Check if there is already a table with this name
            if ( catalog.checkIfExistsTable( schemaId, tableName ) ) {
                if ( ifNotExists ) {
                    // It is ok that there is already a table with this name because "IF NOT EXISTS" was specified
                    return;
                } else {
                    throw new TableAlreadyExistsException();
                }
            }

            if ( stores == null ) {
                // Ask router on which store(s) the table should be placed
                stores = statement.getRouter().createTable( schemaId, statement );
            }

            long tableId = catalog.addTable(
                    tableName,
                    schemaId,
                    statement.getPrepareContext().getCurrentUserId(),
                    TableType.TABLE,
                    true );

            for ( ColumnInformation column : columns ) {
                addColumn( column.name, column.typeInformation, column.collation, column.defaultValue, tableId, column.position, stores, placementType );
            }

            for ( ConstraintInformation constraint : constraints ) {
                addConstraint( constraint.name, constraint.type, constraint.columnNames, tableId );
            }


            //catalog.updateTablePartitionProperties(tableId, partitionProperty);
            CatalogTable catalogTable = catalog.getTable( tableId );

            for ( DataStore store : stores ) {
                store.createTable( statement.getPrepareContext(), catalogTable, catalogTable.partitionProperty.partitionIds);
            }

        } catch ( GenericCatalogException | UnknownColumnException | UnknownCollationException e ) {
            throw new RuntimeException( e );
        }
    }



    @Override
    public void addPartitioning( PartitionInformation partitionInfo,List<DataStore> stores,  Statement statement ) throws GenericCatalogException, UnknownPartitionTypeException, UnknownColumnException, PartitionGroupNamesNotUniqueException {
        CatalogColumn catalogColumn = catalog.getColumn( partitionInfo.table.id, partitionInfo.columnName );


        PartitionType actualPartitionType = PartitionType.getByName( partitionInfo.typeName );

        // Convert partition names and check whether they are unique
        List<String> sanitizedPartitionGroupNames = partitionInfo.partitionGroupNames
                .stream()
                .map( name -> name.trim().toLowerCase() )
                .collect( Collectors.toList() );
        if ( sanitizedPartitionGroupNames.size() != new HashSet<>( sanitizedPartitionGroupNames ).size() ) {
            throw new PartitionGroupNamesNotUniqueException();
        }

        // Check if specified partitionColumn is even part of the table
        if ( log.isDebugEnabled() ) {
            log.debug( "Creating partition group for table: {} with id {} on schema: {} on column: {}", partitionInfo.table.name, partitionInfo.table.id, partitionInfo.table.getSchemaName(), catalogColumn.id );
        }

        CatalogTable unPartitionedTable = catalog.getTable( partitionInfo.table.id );

        // Get partition manager
        PartitionManagerFactory partitionManagerFactory = PartitionManagerFactory.getInstance();
        PartitionManager partitionManager = partitionManagerFactory.getPartitionManager( actualPartitionType );

        // Check whether partition function supports type of partition column
        if ( !partitionManager.supportsColumnOfType( catalogColumn.type ) ) {
            throw new RuntimeException( "The partition function " + actualPartitionType + " does not support columns of type " + catalogColumn.type );
        }

        int numberOfPartitionGroups = partitionInfo.numberOfPartitionGroups;
        // Calculate how many partitions exist if partitioning is applied.
        long partId;
        if ( partitionInfo.partitionGroupNames.size() >= 2 && partitionInfo.numberOfPartitionGroups == 0 ) {
            numberOfPartitionGroups = partitionInfo.partitionGroupNames.size();
        }

        int numberOfPartitions = partitionInfo.numberOfPartitions;
        int numberOfPartitionsPerGroup = partitionManager.getNumberOfPartitionsPerGroup(numberOfPartitions);

        if ( partitionManager.requiresUnboundPartitionGroup() ) {
            // Because of the implicit unbound partition
            numberOfPartitionGroups = partitionInfo.partitionGroupNames.size();
            numberOfPartitionGroups += 1;
        }

        // Validate partition setup
        if ( !partitionManager.validatePartitionGroupSetup( partitionInfo.qualifiers, numberOfPartitionGroups, partitionInfo.partitionGroupNames, catalogColumn ) ) {
            throw new RuntimeException( "Partitioning failed for table: " + partitionInfo.table.name );
        }

        // Loop over value to create those partitions with partitionKey to uniquelyIdentify partition
        List<Long> partitionGroupIds = new ArrayList<>();
        for ( int i = 0; i < numberOfPartitionGroups; i++ ) {
            String partitionGroupName;

            // Make last partition unbound partition
            if ( partitionManager.requiresUnboundPartitionGroup() && i == numberOfPartitionGroups - 1 ) {
                partId = catalog.addPartitionGroup(
                        partitionInfo.table.id,
                        "Unbound",
                        partitionInfo.table.schemaId,
                        actualPartitionType,
                        numberOfPartitionsPerGroup,
                        new ArrayList<>(),
                        true );
            } else {
                // If no names have been explicitly defined
                if ( partitionInfo.partitionGroupNames.isEmpty() ) {
                    partitionGroupName = "part_" + i;
                } else {
                    partitionGroupName = partitionInfo.partitionGroupNames.get( i );
                }

                // Mainly needed for HASH
                if ( partitionInfo.qualifiers.isEmpty() ) {
                    partId = catalog.addPartitionGroup(
                            partitionInfo.table.id,
                            partitionGroupName,
                            partitionInfo.table.schemaId,
                            actualPartitionType,
                            numberOfPartitionsPerGroup,
                            new ArrayList<>(),
                            false );
                } else {
                    partId = catalog.addPartitionGroup(
                            partitionInfo.table.id,
                            partitionGroupName,
                            partitionInfo.table.schemaId,
                            actualPartitionType,
                            numberOfPartitionsPerGroup,
                            partitionInfo.qualifiers.get( i ),
                            false );
                }
            }
            partitionGroupIds.add( partId );

        }



        List<Long> partitionIds = new ArrayList<>();
        //get All PartitoinGroups and then get all partitionIds  for each PG and add them to completeList of partitionIds
        //catalog.getPartitionGroups( partitionInfo.table.id ).forEach( pg -> partitionIds.forEach( p -> partitionIds.add( p ) ) );
        partitionGroupIds.forEach( pg -> catalog.getPartitions(pg).forEach( p -> partitionIds.add( p.id) ) );


        PartitionProperty partitionProperty;
        if ( actualPartitionType == PartitionType.TEMPERATURE ){
            long frequencyInterval = ((RawTemperaturePartitionInformation)partitionInfo.rawPartitionInformation).getInterval();
            switch ( ((RawTemperaturePartitionInformation)partitionInfo.rawPartitionInformation).getIntervalUnit().toString() ) {
                case "days":
                    frequencyInterval = frequencyInterval * 60 * 60 * 24;
                    break;

                case "hours":
                    frequencyInterval = frequencyInterval * 60 * 60;
                    break;

                case "minutes":
                    frequencyInterval = frequencyInterval * 60;
                    break;
            }

            int hotPercentageIn = Integer.valueOf( ((RawTemperaturePartitionInformation)partitionInfo.rawPartitionInformation).getHotAccessPercentageIn().toString());
            int hotPercentageOut = Integer.valueOf( ((RawTemperaturePartitionInformation)partitionInfo.rawPartitionInformation).getHotAccessPercentageOut().toString());

            //Initially distribute partitions as intended in a running system
            long numberOfPartitionsInHot = numberOfPartitions * hotPercentageIn / 100;
            if( numberOfPartitionsInHot == 0 ){ numberOfPartitionsInHot = 1; }

            long numberOfPartitionsInCold = numberOfPartitions - numberOfPartitionsInHot;

            //-1 because one partition is already created in COLD
            List<Long> partitionsForHot  =  new ArrayList<>();
            catalog.getPartitions( partitionGroupIds.get( 0 ) ).forEach( p -> partitionsForHot.add(p.id) );

            //-1 because one partition is already created in HOT
            for ( int i = 0; i < numberOfPartitionsInHot-1; i++ ) {
                long tempId;
                tempId = catalog.addPartition( partitionInfo.table.id, partitionInfo.table.schemaId, partitionGroupIds.get( 0 ), partitionInfo.qualifiers.get( 0 ), false);
                partitionIds.add(tempId);
                partitionsForHot.add( tempId );
            }

            catalog.updatePartitionGroup( partitionGroupIds.get( 0 ), partitionsForHot );

            //-1 because one partition is already created in COLD
            List<Long> partitionsForCold  =  new ArrayList<>();
            catalog.getPartitions( partitionGroupIds.get( 1 ) ).forEach( p -> partitionsForCold.add(p.id) );

            for ( int i = 0; i < numberOfPartitionsInCold-1; i++ ) {
                long tempId;
                tempId = catalog.addPartition( partitionInfo.table.id, partitionInfo.table.schemaId, partitionGroupIds.get( 1 ), partitionInfo.qualifiers.get( 1 ), false);
                partitionIds.add(tempId);
                partitionsForCold.add( tempId );
            }

            catalog.updatePartitionGroup( partitionGroupIds.get( 1 ), partitionsForCold );

            partitionProperty = TemperaturePartitionProperty.builder()
                    .partitionType( actualPartitionType )
                    .internalPartitionFunction( PartitionType.valueOf(((RawTemperaturePartitionInformation)partitionInfo.rawPartitionInformation).getInternalPartitionFunction().toString().toUpperCase()) )
                    .partitionColumnId( catalogColumn.id )
                    .partitionGroupIds( ImmutableList.copyOf( partitionGroupIds ))
                    .partitionIds( ImmutableList.copyOf( partitionIds ) )
                    .partitionCostIndication( PartitionCostIndication.valueOf( ((RawTemperaturePartitionInformation)partitionInfo.rawPartitionInformation).getAccessPattern().toString().toUpperCase()) )
                    .frequencyInterval( frequencyInterval )
                    .hotAccessPercentageIn(  hotPercentageIn )
                    .hotAccessPercentageOut( hotPercentageOut )
                    .reliesOnPeriodicChecks(true)
                    .hotPartitionGroupId( partitionGroupIds.get( 0 ) )
                    .coldPartitionGroupId( partitionGroupIds.get( 1 ) )
                    .numPartitions( partitionIds.size() )
                    .numPartitionGroups( partitionGroupIds.size() )
                    .build();
        }
        else{
            partitionProperty = PartitionProperty.builder()
                    .partitionType( actualPartitionType )
                    .partitionColumnId( catalogColumn.id )
                    .partitionGroupIds( ImmutableList.copyOf( partitionGroupIds ))
                    .partitionIds( ImmutableList.copyOf( partitionIds ) )
                    .reliesOnPeriodicChecks(false )
                    .build();
        }

        // Update catalog table
        catalog.partitionTable( partitionInfo.table.id, actualPartitionType, catalogColumn.id, numberOfPartitionGroups, partitionGroupIds, partitionProperty );

        // Get primary key of table and use PK to find all DataPlacements of table
        long pkid = partitionInfo.table.primaryKey;
        List<Long> pkColumnIds = catalog.getPrimaryKey( pkid ).columnIds;
        // Basically get first part of PK even if its compound of PK it is sufficient
        CatalogColumn pkColumn = catalog.getColumn( pkColumnIds.get( 0 ) );
        // This gets us only one ccp per store (first part of PK)

        boolean fillStores = false;
        if ( stores == null ) {
            stores = new ArrayList<>();
            fillStores = true;
        }
        List<CatalogColumnPlacement> catalogColumnPlacements = catalog.getColumnPlacement( pkColumn.id );
        for ( CatalogColumnPlacement ccp : catalogColumnPlacements ) {
            catalog.updatePartitionGroupsOnDataPlacement( ccp.adapterId, ccp.tableId, partitionGroupIds );
            if ( fillStores ) {
                // Ask router on which store(s) the table should be placed
                Adapter adapter = AdapterManager.getInstance().getAdapter( ccp.adapterId );
                if ( adapter instanceof DataStore ) {
                    stores.add((DataStore) adapter);
                }
            }
        }



        //Now get the partitioned table, partionInfo still contains the basic/unpartitioned table.
        CatalogTable partitionedTable = catalog.getTable( partitionInfo.table.id );





        for ( DataStore store : stores ) {

            //First create new tables
            store.createTable( statement.getPrepareContext(), partitionedTable, partitionedTable.partitionProperty.partitionIds);

            //Copy data from unpartitioned to partitioned

            //Drop all unpartitionedTables
            //store.dropTable( statement.getPrepareContext(), unPartitionedTable, unPartitionedTable.partitionProperty.partitionIds);
            //TODO Migrate data from standard table to unpartitioned table
            //Shadow based operation

            //Remove old table //Todo currently drops catalog.columnPlacement which is the last CCP that was added. in that case the last physical table partition
            //store.dropTable( statement.getPrepareContext(),partitionInfo.table  );
        }
    }


    private void addColumn( String columnName, ColumnTypeInformation typeInformation, Collation collation, String defaultValue, long tableId, int position, List<DataStore> stores, PlacementType placementType ) throws GenericCatalogException, UnknownCollationException, UnknownColumnException {
        long addedColumnId = catalog.addColumn(
                columnName,
                tableId,
                position,
                typeInformation.type,
                typeInformation.collectionType,
                typeInformation.precision,
                typeInformation.scale,
                typeInformation.dimension,
                typeInformation.cardinality,
                typeInformation.nullable,
                collation
        );

        // Add default value
        addDefaultValue( defaultValue, addedColumnId );

        for ( DataStore s : stores ) {
            catalog.addColumnPlacement(
                    s.getAdapterId(),
                    addedColumnId,
                    placementType,
                    null,
                    null,
                    null,
                    null);
        }
    }


    @Override
    public void addConstraint( String constraintName, ConstraintType constraintType, List<String> columnNames, long tableId ) throws UnknownColumnException, GenericCatalogException {
        List<Long> columnIds = new LinkedList<>();
        for ( String columnName : columnNames ) {
            CatalogColumn catalogColumn = catalog.getColumn( tableId, columnName );
            columnIds.add( catalogColumn.id );
        }
        if ( constraintType == ConstraintType.PRIMARY ) {
            catalog.addPrimaryKey( tableId, columnIds );
        } else if ( constraintType == ConstraintType.UNIQUE ) {
            if ( constraintName == null ) {
                constraintName = NameGenerator.generateConstraintName();
            }

            catalog.addUniqueConstraint( tableId, constraintName, columnIds );
        }
    }


    @Override
    public void dropSchema( long databaseId, String schemaName, boolean ifExists, Statement statement ) throws SchemaNotExistException, DdlOnSourceException {
        try {
            // Check if there is a schema with this name
            if ( catalog.checkIfExistsSchema( databaseId, schemaName ) ) {
                CatalogSchema catalogSchema = catalog.getSchema( databaseId, schemaName );

                // Drop all tables in this schema
                List<CatalogTable> catalogTables = catalog.getTables( catalogSchema.id, null );
                for ( CatalogTable catalogTable : catalogTables ) {
                    dropTable( catalogTable, statement );
                }

                // Drop schema
                catalog.deleteSchema( catalogSchema.id );
            } else {
                if ( ifExists ) {
                    // This is ok because "IF EXISTS" was specified
                    return;
                } else {
                    throw new SchemaNotExistException();
                }
            }
        } catch ( UnknownSchemaException e ) {
            throw new RuntimeException( e );
        }
    }


    @Override
    public void dropView( CatalogTable catalogView, Statement statement ) throws DdlOnSourceException {
        // Make sure that this is a table of type VIEW
        checkIfViewType( catalogView.tableType );

        // Check if views are dependent from this view
        checkViewDependencies( catalogView );

        catalog.deleteViewDependencies( (CatalogView) catalogView );

        // Delete columns
        for ( Long columnId : catalogView.columnIds ) {
            catalog.deleteColumn( columnId );
        }

        // Delete the view
        catalog.deleteTable( catalogView.id );

        // Rest plan cache and implementation cache
        statement.getQueryProcessor().resetCaches();
    }


    @Override
    public void dropTable( CatalogTable catalogTable, Statement statement ) throws DdlOnSourceException {
        // Make sure that this is a table of type TABLE (and not SOURCE)
        checkIfTableType( catalogTable.tableType );

        // Check if views dependent on this table
        checkViewDependencies( catalogTable );

        // Check if there are foreign keys referencing this table
        List<CatalogForeignKey> selfRefsToDelete = new LinkedList<>();
        List<CatalogForeignKey> exportedKeys = catalog.getExportedKeys( catalogTable.id );
        if ( exportedKeys.size() > 0 ) {
            for ( CatalogForeignKey foreignKey : exportedKeys ) {
                if ( foreignKey.tableId == catalogTable.id ) {
                    // If this is a self-reference, drop it later.
                    selfRefsToDelete.add( foreignKey );
                } else {
                    throw new PolyphenyDbException( "Cannot drop table '" + catalogTable.getSchemaName() + "." + catalogTable.name + "' because it is being referenced by '" + exportedKeys.get( 0 ).getSchemaName() + "." + exportedKeys.get( 0 ).getTableName() + "'." );
                }
            }
        }

        // Make sure that all adapters are of type store (and not source)
        for ( int storeId : catalogTable.placementsByAdapter.keySet() ) {
            getDataStoreInstance( storeId );
        }

        // Delete all indexes
        for ( CatalogIndex index : catalog.getIndexes( catalogTable.id, false ) ) {
            if ( index.location == 0 ) {
                // Delete polystore index
                IndexManager.getInstance().deleteIndex( index );
            } else {
                // Delete index on store
                AdapterManager.getInstance().getStore( index.location ).dropIndex( statement.getPrepareContext(), index );
            }
            // Delete index in catalog
            catalog.deleteIndex( index.id );
        }

        // Delete data from the stores and remove the column placement
        catalog.flagTableForDeletion( catalogTable.id, true );
        for ( int storeId : catalogTable.placementsByAdapter.keySet() ) {
            // Delete table on store
            AdapterManager.getInstance().getStore( storeId ).dropTable( statement.getPrepareContext(), catalogTable, catalogTable.partitionProperty.partitionIds);
            // Inform routing
            statement.getRouter().dropPlacements( catalog.getColumnPlacementsOnAdapterPerTable( storeId, catalogTable.id ) );
            // Delete column placement in catalog
            for ( Long columnId : catalogTable.columnIds ) {
                if ( catalog.checkIfExistsColumnPlacement( storeId, columnId ) ) {
                    catalog.deleteColumnPlacement( storeId, columnId);
                }
            }
        }

        // Delete the self-referencing foreign keys
        try {
            for ( CatalogForeignKey foreignKey : selfRefsToDelete ) {
                catalog.deleteForeignKey( foreignKey.id );
            }
        } catch ( GenericCatalogException e ) {
            catalog.flagTableForDeletion( catalogTable.id, true );
            throw new PolyphenyDbContextException( "Exception while deleting self-referencing foreign key constraints.", e );
        }

        // Delete indexes of this table
        List<CatalogIndex> indexes = catalog.getIndexes( catalogTable.id, false );
        for ( CatalogIndex index : indexes ) {
            catalog.deleteIndex( index.id );
            IndexManager.getInstance().deleteIndex( index );
        }

        // Delete keys and constraints
        try {
            // Remove primary key
            catalog.deletePrimaryKey( catalogTable.id );
            // Delete all foreign keys of the table
            List<CatalogForeignKey> foreignKeys = catalog.getForeignKeys( catalogTable.id );
            for ( CatalogForeignKey foreignKey : foreignKeys ) {
                catalog.deleteForeignKey( foreignKey.id );
            }
            // Delete all constraints of the table
            for ( CatalogConstraint constraint : catalog.getConstraints( catalogTable.id ) ) {
                catalog.deleteConstraint( constraint.id );
            }
        } catch ( GenericCatalogException e ) {
            catalog.flagTableForDeletion( catalogTable.id, true );
            throw new PolyphenyDbContextException( "Exception while dropping keys.", e );
        }

        // Delete columns
        for ( Long columnId : catalogTable.columnIds ) {
            catalog.deleteColumn( columnId );
        }

        // Delete the table
        catalog.deleteTable( catalogTable.id );

        // Rest plan cache and implementation cache
        statement.getQueryProcessor().resetCaches();
    }


    @Override
    public void truncate( CatalogTable catalogTable, Statement statement ) {
        // Make sure that the table can be modified
        if ( !catalogTable.modifiable ) {
            throw new RuntimeException( "Unable to modify a read-only table!" );
        }

        //  Execute truncate on all placements
        catalogTable.placementsByAdapter.forEach( ( adapterId, placements ) -> {
            AdapterManager.getInstance().getAdapter( adapterId ).truncate( statement.getPrepareContext(), catalogTable );
        } );
    }


    @Override
    public void dropFunction() {
        throw new RuntimeException( "Not supported yet" );
    }


    @Override
    public void setOption() {
        throw new RuntimeException( "Not supported yet" );
    }


    @Override
    public void createType() {
        throw new RuntimeException( "Not supported yet" );
    }


    @Override
    public void dropType() {
        throw new RuntimeException( "Not supported yet" );
    }

}<|MERGE_RESOLUTION|>--- conflicted
+++ resolved
@@ -94,14 +94,11 @@
 import org.polypheny.db.ddl.exception.UnknownIndexMethodException;
 import org.polypheny.db.partition.PartitionManager;
 import org.polypheny.db.partition.PartitionManagerFactory;
-<<<<<<< HEAD
 import org.polypheny.db.partition.properties.PartitionProperty;
 import org.polypheny.db.partition.properties.TemperaturePartitionProperty;
 import org.polypheny.db.partition.properties.TemperaturePartitionProperty.PartitionCostIndication;
 import org.polypheny.db.partition.raw.RawTemperaturePartitionInformation;
-=======
 import org.polypheny.db.prepare.RelOptTableImpl;
->>>>>>> 1da18fe2
 import org.polypheny.db.processing.DataMigrator;
 import org.polypheny.db.rel.AbstractRelNode;
 import org.polypheny.db.rel.BiRel;
@@ -114,12 +111,9 @@
 import org.polypheny.db.rel.type.RelDataTypeField;
 import org.polypheny.db.runtime.PolyphenyDbContextException;
 import org.polypheny.db.runtime.PolyphenyDbException;
-<<<<<<< HEAD
 import org.polypheny.db.sql.SqlUtil;
-=======
 import org.polypheny.db.schema.LogicalTable;
 import org.polypheny.db.schema.LogicalView;
->>>>>>> 1da18fe2
 import org.polypheny.db.transaction.Statement;
 import org.polypheny.db.transaction.TransactionException;
 import org.polypheny.db.type.ArrayType;
@@ -1114,12 +1108,10 @@
             throw new PlacementNotExistsException();
         }
 
-<<<<<<< HEAD
-        //check before physical removal if placement would be correct
-=======
         //check if views are dependent from this view
         checkViewDependencies( catalogTable );
->>>>>>> 1da18fe2
+
+        //check before physical removal if placement would be correct
 
         // Which columns to remove
         for ( CatalogColumnPlacement placement : catalog.getColumnPlacementsOnAdapterPerTable( storeInstance.getAdapterId(), catalogTable.id ) ) {
@@ -1434,9 +1426,6 @@
 
 
     @Override
-<<<<<<< HEAD
-    public void createTable( long schemaId, String tableName, List<ColumnInformation> columns, List<ConstraintInformation> constraints, boolean ifNotExists, List<DataStore> stores, PlacementType placementType, Statement statement ) throws TableAlreadyExistsException, ColumnNotExistsException, UnknownPartitionTypeException, UnknownColumnException, PartitionGroupNamesNotUniqueException {
-=======
     public void createView( String viewName, long schemaId, RelNode relNode, RelCollation relCollation, boolean replace, Statement statement, List<DataStore> stores, PlacementType placementType, List<String> projectedColumns ) throws TableAlreadyExistsException {
         if ( catalog.checkIfExistsTable( schemaId, viewName ) ) {
             if ( replace ) {
@@ -1567,8 +1556,7 @@
 
 
     @Override
-    public void createTable( long schemaId, String tableName, List<ColumnInformation> columns, List<ConstraintInformation> constraints, boolean ifNotExists, List<DataStore> stores, PlacementType placementType, Statement statement ) throws TableAlreadyExistsException, ColumnNotExistsException, UnknownPartitionTypeException {
->>>>>>> 1da18fe2
+    public void createTable( long schemaId, String tableName, List<ColumnInformation> columns, List<ConstraintInformation> constraints, boolean ifNotExists, List<DataStore> stores, PlacementType placementType, Statement statement ) throws TableAlreadyExistsException, ColumnNotExistsException, UnknownPartitionTypeException, UnknownColumnException, PartitionGroupNamesNotUniqueException {
         try {
             // Check if there is already a table with this name
             if ( catalog.checkIfExistsTable( schemaId, tableName ) ) {
