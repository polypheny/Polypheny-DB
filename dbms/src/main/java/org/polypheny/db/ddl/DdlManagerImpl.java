--- conflicted
+++ resolved
@@ -47,14 +47,11 @@
 import org.polypheny.db.adapter.DataStore;
 import org.polypheny.db.adapter.DataStore.IndexMethodModel;
 import org.polypheny.db.adapter.DeployMode;
-<<<<<<< HEAD
+import org.polypheny.db.adapter.DocumentDataSource.ExportedDocument;
+import org.polypheny.db.adapter.RelationalDataSource.ExportedColumn;
 import org.polypheny.db.adapter.MetadataObserver.HashCache;
 import org.polypheny.db.adapter.MetadataObserver.MetadataHasher;
 import org.polypheny.db.adapter.MetadataObserver.PublisherManager;
-=======
-import org.polypheny.db.adapter.DocumentDataSource.ExportedDocument;
-import org.polypheny.db.adapter.RelationalDataSource.ExportedColumn;
->>>>>>> 93fbff67
 import org.polypheny.db.adapter.index.IndexManager;
 import org.polypheny.db.algebra.AlgCollation;
 import org.polypheny.db.algebra.AlgNode;
@@ -499,8 +496,9 @@
     }
 
 
-<<<<<<< HEAD
-        String attributes = config.get( "selectedAttributes" );
+    private void createRelationalSource( Transaction transaction, DataSource<?> adapter, long namespace ) {
+        String attributes = adapter.getSettings().get( "selectedAttributes" );
+        String uniqueName = adapter.getUniqueName();
         List<String> selectedAttributeNames = new ArrayList<>();
         log.error( "Das ist das Attributes String: " + attributes );
         if ( attributes != null ) {
@@ -531,10 +529,6 @@
             }
 
         }
-
-=======
-    private void createRelationalSource( Transaction transaction, DataSource<?> adapter, long namespace ) {
->>>>>>> 93fbff67
         Map<String, List<ExportedColumn>> exportedColumns;
         try {
             exportedColumns = adapter.asRelationalDataSource().getExportedColumns();
@@ -544,7 +538,6 @@
         }
         // Create table, columns etc.
         for ( Map.Entry<String, List<ExportedColumn>> entry : exportedColumns.entrySet() ) {
-<<<<<<< HEAD
             // Make sure the table name is uniqueString tableName = entry.getKey();
             String physicalSchema = entry.getValue().isEmpty()
                     ? Catalog.DEFAULT_NAMESPACE_NAME
@@ -552,10 +545,6 @@
 
             String baseName = entry.getKey();
             String tableName = baseName;
-=======
-            // Make sure the table name is unique
-            String tableName = getUniqueEntityName( namespace, entry.getKey(), ( ns, en ) -> catalog.getSnapshot().rel().getTable( ns, en ) );
->>>>>>> 93fbff67
 
             String physicalTable = baseName;
 
@@ -563,6 +552,9 @@
             while ( catalog.getSnapshot().rel().getTable( namespace, tableName ).isPresent() ) {
                 tableName = baseName + suffix++;
             }
+            // Make sure the table name is unique
+            tableName = getUniqueEntityName( namespace, entry.getKey(), ( ns, en ) -> catalog.getSnapshot().rel().getTable( ns, en ) );
+
             LogicalTable logical = catalog.getLogicalRel( namespace ).addTable( tableName, EntityType.SOURCE, !(adapter).isDataReadOnly() );
             List<LogicalColumn> columns = new ArrayList<>();
 
@@ -578,64 +570,6 @@
                     .collect( Collectors.toList() );
 
             for ( ExportedColumn exportedColumn : entry.getValue() ) {
-<<<<<<< HEAD
-
-                if ( adapter instanceof MetadataProvider mp && (attributes != null) ) {
-                    if ( selectedAttributeNames.stream().noneMatch(
-                            name -> name.equalsIgnoreCase( exportedColumn.name ) ) ) {
-                        continue;
-                    }
-                    LogicalColumn column = catalog.getLogicalRel( namespace ).addColumn(
-                            exportedColumn.name,
-                            logical.id,
-                            exportedColumn.physicalPosition,
-                            exportedColumn.type,
-                            exportedColumn.collectionsType,
-                            exportedColumn.length,
-                            exportedColumn.scale,
-                            exportedColumn.dimension,
-                            exportedColumn.cardinality,
-                            exportedColumn.nullable,
-                            Collation.getDefaultCollation() );
-
-                    AllocationColumn allocationColumn = catalog.getAllocRel( namespace ).addColumn(
-                            placement.id,
-                            logical.id,
-                            column.id,
-                            adapter.adapterId,
-                            PlacementType.STATIC,
-                            exportedColumn.physicalPosition );
-
-                    columns.add( column );
-                    aColumns.add( allocationColumn );
-
-                } else {
-                    LogicalColumn column = catalog.getLogicalRel( namespace ).addColumn(
-                            exportedColumn.name,
-                            logical.id,
-                            exportedColumn.physicalPosition,
-                            exportedColumn.type,
-                            exportedColumn.collectionsType,
-                            exportedColumn.length,
-                            exportedColumn.scale,
-                            exportedColumn.dimension,
-                            exportedColumn.cardinality,
-                            exportedColumn.nullable,
-                            Collation.getDefaultCollation() );
-
-                    AllocationColumn allocationColumn = catalog.getAllocRel( namespace ).addColumn(
-                            placement.id,
-                            logical.id,
-                            column.id,
-                            adapter.adapterId,
-                            PlacementType.STATIC,
-                            exportedColumn.physicalPosition );
-
-                    columns.add( column );
-                    aColumns.add( allocationColumn );
-                }
-
-=======
                 LogicalColumn column = catalog.getLogicalRel( namespace ).addColumn(
                         exportedColumn.name(),
                         logical.id,
@@ -659,7 +593,6 @@
 
                 columns.add( column );
                 aColumns.add( allocationColumn );
->>>>>>> 93fbff67
             }
 
             buildRelationalNamespace( namespace, logical, adapter );
@@ -2525,7 +2458,7 @@
             columns.add( catalog.getAllocRel( namespaceId ).addColumn( placementId, logical.id, column.id, adapter.adapterId, PlacementType.AUTOMATIC, i++ ) );
         }
 
-        buildRelationalNamespace( namespaceId, logical, adapter );
+        buildNamespace( namespaceId, logical, adapter );
         List<AllocationTable> tables = new ArrayList<>();
         for ( Long partitionId : partitionIds ) {
             tables.add( addAllocationTable( namespaceId, statement, logical, placementId, partitionId, adapter, true ) );
