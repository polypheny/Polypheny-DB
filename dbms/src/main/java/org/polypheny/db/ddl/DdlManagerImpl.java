--- conflicted
+++ resolved
@@ -51,7 +51,6 @@
 import org.polypheny.db.catalog.Catalog;
 import org.polypheny.db.catalog.Catalog.Collation;
 import org.polypheny.db.catalog.Catalog.ConstraintType;
-import org.polypheny.db.catalog.Catalog.DataPlacementRole;
 import org.polypheny.db.catalog.Catalog.ForeignKeyOption;
 import org.polypheny.db.catalog.Catalog.IndexType;
 import org.polypheny.db.catalog.Catalog.PartitionType;
@@ -295,12 +294,8 @@
                             PlacementType.AUTOMATIC,
                             physicalSchemaName,
                             physicalTableName,
-<<<<<<< HEAD
-                            DataPlacementRole.UPTODATE);
-=======
                             PlacementState.UPTODATE,
                             UpdateInformation.createEmpty() );
->>>>>>> 1c16f705
                 } catch ( GenericCatalogException e ) {
                     throw new RuntimeException( "Exception while adding primary key" );
                 }
@@ -799,16 +794,12 @@
                     PlacementType.AUTOMATIC,
                     null,
                     null,
-<<<<<<< HEAD
-                    DataPlacementRole.UPTODATE );
-=======
                     placementPropertyInfo != null ? placementPropertyInfo.placementState : PlacementState.UPTODATE,
                     UpdateInformation.createEmpty() );
         }
 
-        if ( placementPropertyInfo != null ){
+        if ( placementPropertyInfo != null ) {
             modifyDataPlacementProperties( placementPropertyInfo, dataStore, statement );
->>>>>>> 1c16f705
         }
 
         // Make sure that the stores have created the schema
@@ -1380,12 +1371,8 @@
                     PlacementType.MANUAL,
                     null,
                     null,
-<<<<<<< HEAD
-                    DataPlacementRole.UPTODATE )
-=======
                     placementState,
                     UpdateInformation.createEmpty() )
->>>>>>> 1c16f705
             );
 
             storeInstance.createTable( statement.getPrepareContext(), catalogTable, newPartitionIdsOnDataPlacement );
@@ -1397,7 +1384,7 @@
             dataMigrator.copyData( statement.getTransaction(), catalog.getAdapter( storeInstance.getAdapterId() ), addedColumns, intendedPartitionIds );
         }
 
-        if ( placementPropertyInfo != null ){
+        if ( placementPropertyInfo != null ) {
             modifyDataPlacementProperties( placementPropertyInfo, storeInstance, statement );
         }
 
@@ -1512,7 +1499,6 @@
             // Currently this is blocked and you must wait until there are no more changes
             catalog.updateDataPlacementReplicationStrategy( storeInstance.getAdapterId(), placementPropertyInfo.table.id, placementPropertyInfo.replicationStrategy );
         }
-
 
         // Reset query plan cache, implementation cache & routing cache
         statement.getQueryProcessor().resetCaches();
@@ -1557,12 +1543,8 @@
                         PlacementType.AUTOMATIC,
                         null,
                         null,
-<<<<<<< HEAD
-                        DataPlacementRole.UPTODATE );
-=======
                         PlacementState.UPTODATE,
                         UpdateInformation.createEmpty() );
->>>>>>> 1c16f705
             }
 
             storeInstance.createTable( statement.getPrepareContext(), catalogTable, newPartitions );
@@ -1937,12 +1919,8 @@
                     PlacementType.AUTOMATIC,
                     null,
                     null,
-<<<<<<< HEAD
-                    DataPlacementRole.UPTODATE );
-=======
                     PlacementState.UPTODATE,
                     UpdateInformation.createEmpty() );
->>>>>>> 1c16f705
 
             store.createTable( statement.getPrepareContext(), catalogMaterializedView, catalogMaterializedView.partitionProperty.partitionIds );
         }
@@ -2129,12 +2107,8 @@
                         PlacementType.AUTOMATIC,
                         null,
                         null,
-<<<<<<< HEAD
-                        DataPlacementRole.UPTODATE );
-=======
                         PlacementState.UPTODATE,
                         UpdateInformation.createEmpty() );
->>>>>>> 1c16f705
 
                 store.createTable( statement.getPrepareContext(), catalogTable, catalogTable.partitionProperty.partitionIds );
             }
@@ -2414,12 +2388,8 @@
                         PlacementType.AUTOMATIC,
                         null,
                         null,
-<<<<<<< HEAD
-                        DataPlacementRole.UPTODATE );
-=======
                         PlacementState.UPTODATE,
                         UpdateInformation.createEmpty() );
->>>>>>> 1c16f705
             }
 
             // First create new tables
@@ -2504,15 +2474,11 @@
                     PlacementType.AUTOMATIC,
                     null,
                     null,
-<<<<<<< HEAD
-                    DataPlacementRole.UPTODATE );
-=======
                     PlacementState.UPTODATE,
                     UpdateInformation.createEmpty() );
 
             // TODO @HENNLO
             //  IF UPTODATE Is selected TRIGGER DATA REFRESH OPERATION on possibly outdated nodes.
->>>>>>> 1c16f705
 
             // First create new tables
             store.createTable( statement.getPrepareContext(), mergedTable, mergedTable.partitionProperty.partitionIds );
