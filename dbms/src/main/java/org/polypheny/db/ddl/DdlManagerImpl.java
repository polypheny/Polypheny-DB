--- conflicted
+++ resolved
@@ -53,13 +53,9 @@
 import org.polypheny.db.catalog.entity.CatalogForeignKey;
 import org.polypheny.db.catalog.entity.CatalogIndex;
 import org.polypheny.db.catalog.entity.CatalogKey;
-<<<<<<< HEAD
 import org.polypheny.db.catalog.entity.CatalogMaterialized;
-import org.polypheny.db.catalog.entity.CatalogPartition;
-=======
 import org.polypheny.db.catalog.entity.CatalogPartitionGroup;
 import org.polypheny.db.catalog.entity.CatalogPartitionPlacement;
->>>>>>> 3ee4dcf6
 import org.polypheny.db.catalog.entity.CatalogPrimaryKey;
 import org.polypheny.db.catalog.entity.CatalogSchema;
 import org.polypheny.db.catalog.entity.CatalogTable;
@@ -1598,7 +1594,7 @@
             for ( DataStore s : stores ) {
                 int adapterId = s.getAdapterId();
                 catalog.addColumnPlacement(
-                        adapterId,
+                        s.getAdapterId(),
                         columnId,
                         placementType,
                         null,
@@ -1621,15 +1617,23 @@
         catalog.addPrimaryKey( tableId, columnIds );
 
         CatalogMaterialized catalogMaterialized = (CatalogMaterialized) catalog.getTable( tableId );
+        PolySchemaBuilder.getInstance().getCurrent();
+
         for ( DataStore store : stores ) {
-            store.createTable( statement.getPrepareContext(), catalogMaterialized );
+            catalog.addPartitionPlacement(
+                    store.getAdapterId(),
+                    tableId,
+                    catalogMaterialized.partitionProperty.partitionIds.get( 0 ),
+                    PlacementType.AUTOMATIC,
+                    null,
+                    null );
+
+            store.createTable( statement.getPrepareContext(), catalogMaterialized, catalogMaterialized.partitionProperty.partitionIds );
         }
 
         //selected data from tables is added into the newly crated materialized view
         MaterializedManager materializedManager = MaterializedManager.getInstance();
         materializedManager.addData( statement.getTransaction(), stores, addedColumns, relRoot, catalogMaterialized );
-
-
     }
 
 
@@ -1695,6 +1699,7 @@
 
         return columns;
     }
+
 
     private Map<Long, List<Long>> findUnderlyingTablesOfView( RelNode relNode, Map<Long, List<Long>> underlyingTables, RelDataType fieldList ) {
         if ( relNode instanceof LogicalTableScan ) {
