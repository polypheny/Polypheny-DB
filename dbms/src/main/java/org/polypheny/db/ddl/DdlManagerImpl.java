--- conflicted
+++ resolved
@@ -664,15 +664,12 @@
             catalog.addDataPlacement( dataStore.getAdapterId(), catalogTable.id );
         }
 
-<<<<<<< HEAD
         // Check Policies if placement is against the policy or not
         List<Integer> ids = PolicyManager.getInstance().makeDecision(Integer.class, Action.ADD_PLACEMENT, catalogTable.schemaId, catalogTable.id, dataStore.getAdapterId());
         if(ids.isEmpty()){
             throw new RuntimeException("Not possible to add Placement because the Datastore is not persistent.");
         }
 
-=======
->>>>>>> eeaa97b7
         // Check whether the list is empty (this is a short hand for a full placement)
         if ( columnIds.size() == 0 ) {
             columnIds = ImmutableList.copyOf( catalogTable.columnIds );
@@ -1348,6 +1345,7 @@
             newPartitionIdsOnDataPlacement.forEach( partitionId -> catalog.addPartitionPlacement(
                     storeInstance.getAdapterId(),
                     catalogTable.id,
+                    catalogTable.schemaId,
                     partitionId,
                     PlacementType.MANUAL,
                     null,
