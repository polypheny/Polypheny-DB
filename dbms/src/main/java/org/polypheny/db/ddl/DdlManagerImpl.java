/*
 * Copyright 2019-2022 The Polypheny Project
 *
 * Licensed under the Apache License, Version 2.0 (the "License");
 * you may not use this file except in compliance with the License.
 * You may obtain a copy of the License at
 *
 * http://www.apache.org/licenses/LICENSE-2.0
 *
 * Unless required by applicable law or agreed to in writing, software
 * distributed under the License is distributed on an "AS IS" BASIS,
 * WITHOUT WARRANTIES OR CONDITIONS OF ANY KIND, either express or implied.
 * See the License for the specific language governing permissions and
 * limitations under the License.
 */

package org.polypheny.db.ddl;


import com.google.common.collect.ImmutableList;
import java.util.ArrayList;
import java.util.Arrays;
import java.util.Collections;
import java.util.HashMap;
import java.util.HashSet;
import java.util.LinkedList;
import java.util.List;
import java.util.Map;
import java.util.Set;
import java.util.stream.Collectors;
import lombok.extern.slf4j.Slf4j;
import org.apache.commons.lang3.StringUtils;
import org.polypheny.db.StatisticsManager;
import org.polypheny.db.adapter.Adapter;
import org.polypheny.db.adapter.AdapterManager;
import org.polypheny.db.adapter.DataSource;
import org.polypheny.db.adapter.DataSource.ExportedColumn;
import org.polypheny.db.adapter.DataStore;
import org.polypheny.db.adapter.DataStore.AvailableIndexMethod;
import org.polypheny.db.adapter.index.IndexManager;
import org.polypheny.db.algebra.AlgCollation;
import org.polypheny.db.algebra.AlgNode;
import org.polypheny.db.algebra.AlgRoot;
import org.polypheny.db.algebra.BiAlg;
import org.polypheny.db.algebra.SingleAlg;
import org.polypheny.db.algebra.constant.Kind;
import org.polypheny.db.algebra.logical.LogicalTableScan;
import org.polypheny.db.algebra.logical.LogicalViewScan;
import org.polypheny.db.algebra.type.AlgDataType;
import org.polypheny.db.algebra.type.AlgDataTypeField;
import org.polypheny.db.catalog.Catalog;
import org.polypheny.db.catalog.Catalog.Collation;
import org.polypheny.db.catalog.Catalog.ConstraintType;
import org.polypheny.db.catalog.Catalog.DataPlacementRole;
import org.polypheny.db.catalog.Catalog.ForeignKeyOption;
import org.polypheny.db.catalog.Catalog.IndexType;
import org.polypheny.db.catalog.Catalog.PartitionType;
import org.polypheny.db.catalog.Catalog.PlacementType;
import org.polypheny.db.catalog.Catalog.QueryLanguage;
import org.polypheny.db.catalog.Catalog.SchemaType;
import org.polypheny.db.catalog.Catalog.TableType;
import org.polypheny.db.catalog.NameGenerator;
import org.polypheny.db.catalog.entity.CatalogAdapter;
import org.polypheny.db.catalog.entity.CatalogAdapter.AdapterType;
import org.polypheny.db.catalog.entity.CatalogColumn;
import org.polypheny.db.catalog.entity.CatalogColumnPlacement;
import org.polypheny.db.catalog.entity.CatalogConstraint;
import org.polypheny.db.catalog.entity.CatalogDataPlacement;
import org.polypheny.db.catalog.entity.CatalogForeignKey;
import org.polypheny.db.catalog.entity.CatalogIndex;
import org.polypheny.db.catalog.entity.CatalogKey;
import org.polypheny.db.catalog.entity.CatalogMaterializedView;
import org.polypheny.db.catalog.entity.CatalogPartitionGroup;
import org.polypheny.db.catalog.entity.CatalogPrimaryKey;
import org.polypheny.db.catalog.entity.CatalogSchema;
import org.polypheny.db.catalog.entity.CatalogTable;
import org.polypheny.db.catalog.entity.CatalogUser;
import org.polypheny.db.catalog.entity.CatalogView;
import org.polypheny.db.catalog.entity.MaterializedCriteria;
import org.polypheny.db.catalog.entity.MaterializedCriteria.CriteriaType;
import org.polypheny.db.catalog.exceptions.ColumnAlreadyExistsException;
import org.polypheny.db.catalog.exceptions.GenericCatalogException;
import org.polypheny.db.catalog.exceptions.SchemaAlreadyExistsException;
import org.polypheny.db.catalog.exceptions.TableAlreadyExistsException;
import org.polypheny.db.catalog.exceptions.UnknownAdapterException;
import org.polypheny.db.catalog.exceptions.UnknownCollationException;
import org.polypheny.db.catalog.exceptions.UnknownColumnException;
import org.polypheny.db.catalog.exceptions.UnknownConstraintException;
import org.polypheny.db.catalog.exceptions.UnknownDatabaseException;
import org.polypheny.db.catalog.exceptions.UnknownForeignKeyException;
import org.polypheny.db.catalog.exceptions.UnknownIndexException;
import org.polypheny.db.catalog.exceptions.UnknownKeyException;
import org.polypheny.db.catalog.exceptions.UnknownPartitionTypeException;
import org.polypheny.db.catalog.exceptions.UnknownSchemaException;
import org.polypheny.db.catalog.exceptions.UnknownTableException;
import org.polypheny.db.catalog.exceptions.UnknownUserException;
import org.polypheny.db.ddl.exception.AlterSourceException;
import org.polypheny.db.ddl.exception.ColumnNotExistsException;
import org.polypheny.db.ddl.exception.DdlOnSourceException;
import org.polypheny.db.ddl.exception.IndexExistsException;
import org.polypheny.db.ddl.exception.IndexPreventsRemovalException;
import org.polypheny.db.ddl.exception.LastPlacementException;
import org.polypheny.db.ddl.exception.MissingColumnPlacementException;
import org.polypheny.db.ddl.exception.NotMaterializedViewException;
import org.polypheny.db.ddl.exception.NotNullAndDefaultValueException;
import org.polypheny.db.ddl.exception.NotViewException;
import org.polypheny.db.ddl.exception.PartitionGroupNamesNotUniqueException;
import org.polypheny.db.ddl.exception.PlacementAlreadyExistsException;
import org.polypheny.db.ddl.exception.PlacementIsPrimaryException;
import org.polypheny.db.ddl.exception.PlacementNotExistsException;
import org.polypheny.db.ddl.exception.SchemaNotExistException;
import org.polypheny.db.ddl.exception.UnknownIndexMethodException;
import org.polypheny.db.monitoring.events.DdlEvent;
import org.polypheny.db.monitoring.events.StatementEvent;
import org.polypheny.db.partition.PartitionManager;
import org.polypheny.db.partition.PartitionManagerFactory;
import org.polypheny.db.partition.properties.PartitionProperty;
import org.polypheny.db.partition.properties.TemperaturePartitionProperty;
import org.polypheny.db.partition.properties.TemperaturePartitionProperty.PartitionCostIndication;
import org.polypheny.db.partition.raw.RawTemperaturePartitionInformation;
import org.polypheny.db.processing.DataMigrator;
import org.polypheny.db.routing.RoutingManager;
import org.polypheny.db.runtime.PolyphenyDbContextException;
import org.polypheny.db.runtime.PolyphenyDbException;
import org.polypheny.db.schema.LogicalTable;
import org.polypheny.db.schema.LogicalView;
import org.polypheny.db.schema.PolySchemaBuilder;
import org.polypheny.db.transaction.Statement;
import org.polypheny.db.transaction.TransactionException;
import org.polypheny.db.type.ArrayType;
import org.polypheny.db.type.PolyType;
import org.polypheny.db.view.MaterializedViewManager;


@Slf4j
public class DdlManagerImpl extends DdlManager {

    private final Catalog catalog;


    public DdlManagerImpl( Catalog catalog ) {
        this.catalog = catalog;
    }


    private void checkIfDdlPossible( TableType tableType ) throws DdlOnSourceException {
        if ( tableType == TableType.SOURCE ) {
            throw new DdlOnSourceException();
        }
    }


    private void checkViewDependencies( CatalogTable catalogTable ) {
        if ( catalogTable.connectedViews.size() > 0 ) {
            List<String> views = new ArrayList<>();
            for ( Long id : catalogTable.connectedViews ) {
                views.add( catalog.getTable( id ).name );
            }
            throw new PolyphenyDbException( "Cannot alter table because of underlying View " + views.stream().map( String::valueOf ).collect( Collectors.joining( (", ") ) ) );
        }
    }


    private void addDefaultValue( String defaultValue, long addedColumnId ) {
        if ( defaultValue != null ) {
            // TODO: String is only a temporal solution for default values
            String v = defaultValue;
            if ( v.startsWith( "'" ) ) {
                v = v.substring( 1, v.length() - 1 );
            }
            catalog.setDefaultValue( addedColumnId, PolyType.VARCHAR, v );
        }
    }


    protected DataStore getDataStoreInstance( int storeId ) throws DdlOnSourceException {
        Adapter adapterInstance = AdapterManager.getInstance().getAdapter( storeId );
        if ( adapterInstance == null ) {
            throw new RuntimeException( "Unknown store id: " + storeId );
        }
        // Make sure it is a data store instance
        if ( adapterInstance instanceof DataStore ) {
            return (DataStore) adapterInstance;
        } else if ( adapterInstance instanceof DataSource ) {
            throw new DdlOnSourceException();
        } else {
            throw new RuntimeException( "Unknown kind of adapter: " + adapterInstance.getClass().getName() );
        }
    }


    private CatalogColumn getCatalogColumn( long tableId, String columnName ) throws ColumnNotExistsException {
        try {
            return catalog.getColumn( tableId, columnName );
        } catch ( UnknownColumnException e ) {
            throw new ColumnNotExistsException( tableId, columnName );
        }
    }


    @Override
    public void createSchema( String name, long databaseId, SchemaType type, int userId, boolean ifNotExists, boolean replace ) throws SchemaAlreadyExistsException {
        // Check if there is already a schema with this name
        if ( catalog.checkIfExistsSchema( databaseId, name ) ) {
            if ( ifNotExists ) {
                // It is ok that there is already a schema with this name because "IF NOT EXISTS" was specified
                return;
            } else if ( replace ) {
                throw new RuntimeException( "Replacing schema is not yet supported." );
            } else {
                throw new SchemaAlreadyExistsException();
            }
        } else {
            long id = catalog.addSchema( name, databaseId, userId, type );
        }
    }


    @Override
    public void addAdapter( String adapterName, String clazzName, Map<String, String> config ) {
        Adapter adapter = AdapterManager.getInstance().addAdapter( clazzName, adapterName, config );
        if ( adapter instanceof DataSource ) {
            Map<String, List<ExportedColumn>> exportedColumns;
            try {
                exportedColumns = ((DataSource) adapter).getExportedColumns();
            } catch ( Exception e ) {
                AdapterManager.getInstance().removeAdapter( adapter.getAdapterId() );
                throw new RuntimeException( "Could not deploy adapter", e );
            }
            // Create table, columns etc.
            for ( Map.Entry<String, List<ExportedColumn>> entry : exportedColumns.entrySet() ) {
                // Make sure the table name is unique
                String tableName = entry.getKey();
                if ( catalog.checkIfExistsTable( 1, tableName ) ) {
                    int i = 0;
                    while ( catalog.checkIfExistsTable( 1, tableName + i ) ) {
                        i++;
                    }
                    tableName += i;
                }

                long tableId = catalog.addTable( tableName, 1, 1, TableType.SOURCE, !((DataSource) adapter).isDataReadOnly() );
                List<Long> primaryKeyColIds = new ArrayList<>();
                int colPos = 1;
                String physicalSchemaName = null;
                String physicalTableName = null;
                for ( ExportedColumn exportedColumn : entry.getValue() ) {
                    long columnId = catalog.addColumn(
                            exportedColumn.name,
                            tableId,
                            colPos++,
                            exportedColumn.type,
                            exportedColumn.collectionsType,
                            exportedColumn.length,
                            exportedColumn.scale,
                            exportedColumn.dimension,
                            exportedColumn.cardinality,
                            exportedColumn.nullable,
                            Collation.getDefaultCollation() );
                    catalog.addColumnPlacement(
                            adapter.getAdapterId(),
                            columnId,
                            PlacementType.STATIC,
                            exportedColumn.physicalSchemaName,
                            exportedColumn.physicalTableName,
                            exportedColumn.physicalColumnName
                    ); // Not a valid partitionGroupID --> placeholder
                    catalog.updateColumnPlacementPhysicalPosition( adapter.getAdapterId(), columnId, exportedColumn.physicalPosition );
                    if ( exportedColumn.primary ) {
                        primaryKeyColIds.add( columnId );
                    }
                    if ( physicalSchemaName == null ) {
                        physicalSchemaName = exportedColumn.physicalSchemaName;
                    }
                    if ( physicalTableName == null ) {
                        physicalTableName = exportedColumn.physicalTableName;
                    }
                }
                try {
                    catalog.addPrimaryKey( tableId, primaryKeyColIds );
                    CatalogTable catalogTable = catalog.getTable( tableId );
                    catalog.addPartitionPlacement(
                            adapter.getAdapterId(),
                            catalogTable.id,
                            catalogTable.partitionProperty.partitionIds.get( 0 ),
                            PlacementType.AUTOMATIC,
<<<<<<< HEAD
                            null,
                            null,
                            DataPlacementRole.UPTODATE);
=======
                            physicalSchemaName,
                            physicalTableName );
>>>>>>> 54f4a0c9
                } catch ( GenericCatalogException e ) {
                    throw new RuntimeException( "Exception while adding primary key" );
                }
            }
        }
    }


    @Override
    public void dropAdapter( String name, Statement statement ) throws UnknownAdapterException {
        if ( name.startsWith( "'" ) ) {
            name = name.substring( 1 );
        }
        if ( name.endsWith( "'" ) ) {
            name = StringUtils.chop( name );
        }

        CatalogAdapter catalogAdapter = catalog.getAdapter( name );
        if ( catalogAdapter.type == AdapterType.SOURCE ) {
            Set<Long> tablesToDrop = new HashSet<>();
            for ( CatalogColumnPlacement ccp : catalog.getColumnPlacementsOnAdapter( catalogAdapter.id ) ) {

                tablesToDrop.add( ccp.tableId );
            }

            Set<Long> temp = tablesToDrop;
            for ( Long id : temp ) {
                if ( catalog.getTable( id ).tableType != TableType.MATERIALIZED_VIEW ) {
                    tablesToDrop.add( id );
                }
            }

            // Remove foreign keys
            for ( Long tableId : tablesToDrop ) {
                for ( CatalogForeignKey fk : catalog.getForeignKeys( tableId ) ) {
                    try {
                        catalog.deleteForeignKey( fk.id );
                    } catch ( GenericCatalogException e ) {
                        throw new PolyphenyDbContextException( "Exception while dropping foreign key", e );
                    }
                }
            }
            // Drop tables
            for ( Long tableId : tablesToDrop ) {
                CatalogTable table = catalog.getTable( tableId );

                // Make sure that there is only one adapter
                if ( table.dataPlacements.size() != 1 ) {
                    throw new RuntimeException( "The data source contains tables with more than one placement. This should not happen!" );
                }

                // Make sure table is of type source
                if ( table.tableType != TableType.SOURCE ) {
                    throw new RuntimeException( "Trying to drop a table located on a data source which is not of table type SOURCE. This should not happen!" );
                }

                // Delete column placement in catalog
                for ( Long columnId : table.columnIds ) {
                    if ( catalog.checkIfExistsColumnPlacement( catalogAdapter.id, columnId ) ) {
                        catalog.deleteColumnPlacement( catalogAdapter.id, columnId, false );
                    }
                }

                // Remove primary keys
                try {
                    catalog.deletePrimaryKey( table.id );
                } catch ( GenericCatalogException e ) {
                    throw new PolyphenyDbContextException( "Exception while dropping primary key", e );
                }

                // Delete columns
                for ( Long columnId : table.columnIds ) {
                    catalog.deleteColumn( columnId );
                }

                // Delete the table
                catalog.deleteTable( table.id );
            }

            // Reset plan cache implementation cache & routing cache
            statement.getQueryProcessor().resetCaches();
        }
        AdapterManager.getInstance().removeAdapter( catalogAdapter.id );
    }


    @Override
    public void alterSchemaOwner( String schemaName, String ownerName, long databaseId ) throws UnknownUserException, UnknownSchemaException {
        CatalogSchema catalogSchema = catalog.getSchema( databaseId, schemaName );
        CatalogUser catalogUser = catalog.getUser( ownerName );
        catalog.setSchemaOwner( catalogSchema.id, catalogUser.id );
    }


    @Override
    public void renameSchema( String newName, String oldName, long databaseId ) throws SchemaAlreadyExistsException, UnknownSchemaException {
        if ( catalog.checkIfExistsSchema( databaseId, newName ) ) {
            throw new SchemaAlreadyExistsException();
        }
        CatalogSchema catalogSchema = catalog.getSchema( databaseId, oldName );
        catalog.renameSchema( catalogSchema.id, newName );

        // Update Name in statistics
        StatisticsManager.getInstance().updateSchemaName( catalogSchema, newName );
    }


    @Override
    public void addColumnToSourceTable( CatalogTable catalogTable, String columnPhysicalName, String columnLogicalName, String beforeColumnName, String afterColumnName, String defaultValue, Statement statement ) throws ColumnAlreadyExistsException, DdlOnSourceException, ColumnNotExistsException {

        if ( catalog.checkIfExistsColumn( catalogTable.id, columnLogicalName ) ) {
            throw new ColumnAlreadyExistsException( columnLogicalName, catalogTable.name );
        }

        CatalogColumn beforeColumn = beforeColumnName == null ? null : getCatalogColumn( catalogTable.id, beforeColumnName );
        CatalogColumn afterColumn = afterColumnName == null ? null : getCatalogColumn( catalogTable.id, afterColumnName );

        // Make sure that the table is of table type SOURCE
        if ( catalogTable.tableType != TableType.SOURCE ) {
            throw new RuntimeException( "Illegal operation on table of type " + catalogTable.tableType );
        }

        // Make sure there is only one adapter
        if ( catalog.getColumnPlacement( catalogTable.columnIds.get( 0 ) ).size() != 1 ) {
            throw new RuntimeException( "The table has an unexpected number of placements!" );
        }

        int adapterId = catalog.getColumnPlacement( catalogTable.columnIds.get( 0 ) ).get( 0 ).adapterId;
        DataSource dataSource = (DataSource) AdapterManager.getInstance().getAdapter( adapterId );

        String physicalTableName = catalog.getPartitionPlacement( adapterId, catalogTable.partitionProperty.partitionIds.get( 0 ) ).physicalTableName;
        List<ExportedColumn> exportedColumns = dataSource.getExportedColumns().get( physicalTableName );

        // Check if physicalColumnName is valid
        ExportedColumn exportedColumn = null;
        for ( ExportedColumn ec : exportedColumns ) {
            if ( ec.physicalColumnName.equalsIgnoreCase( columnPhysicalName ) ) {
                exportedColumn = ec;
            }
        }
        if ( exportedColumn == null ) {
            throw new RuntimeException( "Invalid physical column name '" + columnPhysicalName + "'!" );
        }

        // Make sure this physical column has not already been added to this table
        for ( CatalogColumnPlacement ccp : catalog.getColumnPlacementsOnAdapterPerTable( adapterId, catalogTable.id ) ) {
            if ( ccp.physicalColumnName.equalsIgnoreCase( columnPhysicalName ) ) {
                throw new RuntimeException( "The physical column '" + columnPhysicalName + "' has already been added to this table!" );
            }
        }

        int position = updateAdjacentPositions( catalogTable, beforeColumn, afterColumn );

        long columnId = catalog.addColumn(
                columnLogicalName,
                catalogTable.id,
                position,
                exportedColumn.type,
                exportedColumn.collectionsType,
                exportedColumn.length,
                exportedColumn.scale,
                exportedColumn.dimension,
                exportedColumn.cardinality,
                exportedColumn.nullable,
                Collation.getDefaultCollation()
        );

        // Add default value
        addDefaultValue( defaultValue, columnId );
        CatalogColumn addedColumn = catalog.getColumn( columnId );

        // Add column placement
        catalog.addColumnPlacement(
                adapterId,
                addedColumn.id,
                PlacementType.STATIC,
                exportedColumn.physicalSchemaName,
                exportedColumn.physicalTableName,
                exportedColumn.physicalColumnName
        );//Not a valid partitionID --> placeholder

        // Set column position
        catalog.updateColumnPlacementPhysicalPosition( adapterId, columnId, exportedColumn.physicalPosition );

        // Reset plan cache implementation cache & routing cache
        statement.getQueryProcessor().resetCaches();
    }


    private int updateAdjacentPositions( CatalogTable catalogTable, CatalogColumn beforeColumn, CatalogColumn afterColumn ) {
        List<CatalogColumn> columns = catalog.getColumns( catalogTable.id );
        int position = columns.size() + 1;
        if ( beforeColumn != null || afterColumn != null ) {
            if ( beforeColumn != null ) {
                position = beforeColumn.position;
            } else {
                position = afterColumn.position + 1;
            }
            // Update position of the other columns
            for ( int i = columns.size(); i >= position; i-- ) {
                catalog.setColumnPosition( columns.get( i - 1 ).id, i + 1 );
            }
        }
        return position;
    }


    @Override
    public void addColumn( String columnName, CatalogTable catalogTable, String beforeColumnName, String afterColumnName, ColumnTypeInformation type, boolean nullable, String defaultValue, Statement statement ) throws NotNullAndDefaultValueException, ColumnAlreadyExistsException, ColumnNotExistsException {
        // Check if the column either allows null values or has a default value defined.
        if ( defaultValue == null && !nullable ) {
            throw new NotNullAndDefaultValueException();
        }

        if ( catalog.checkIfExistsColumn( catalogTable.id, columnName ) ) {
            throw new ColumnAlreadyExistsException( columnName, catalogTable.name );
        }
        //
        CatalogColumn beforeColumn = beforeColumnName == null ? null : getCatalogColumn( catalogTable.id, beforeColumnName );
        CatalogColumn afterColumn = afterColumnName == null ? null : getCatalogColumn( catalogTable.id, afterColumnName );

        int position = updateAdjacentPositions( catalogTable, beforeColumn, afterColumn );

        long columnId = catalog.addColumn(
                columnName,
                catalogTable.id,
                position,
                type.type,
                type.collectionType,
                type.precision,
                type.scale,
                type.dimension,
                type.cardinality,
                nullable,
                Collation.getDefaultCollation()
        );

        // Add default value
        addDefaultValue( defaultValue, columnId );
        CatalogColumn addedColumn = catalog.getColumn( columnId );

        // Ask router on which stores this column shall be placed
        List<DataStore> stores = RoutingManager.getInstance().getCreatePlacementStrategy().getDataStoresForNewColumn( addedColumn );

        // Add column on underlying data stores and insert default value
        for ( DataStore store : stores ) {
            catalog.addColumnPlacement(
                    store.getAdapterId(),
                    addedColumn.id,
                    PlacementType.AUTOMATIC,
                    null, // Will be set later
                    null, // Will be set later
                    null // Will be set later
            );//Not a valid partitionID --> placeholder
            AdapterManager.getInstance().getStore( store.getAdapterId() ).addColumn( statement.getPrepareContext(), catalogTable, addedColumn );
        }

        // Reset plan cache implementation cache & routing cache
        statement.getQueryProcessor().resetCaches();
    }


    @Override
    public void addForeignKey( CatalogTable catalogTable, CatalogTable refTable, List<String> columnNames, List<String> refColumnNames, String constraintName, ForeignKeyOption onUpdate, ForeignKeyOption onDelete ) throws UnknownColumnException, GenericCatalogException {
        List<Long> columnIds = new LinkedList<>();
        for ( String columnName : columnNames ) {
            CatalogColumn catalogColumn = catalog.getColumn( catalogTable.id, columnName );
            columnIds.add( catalogColumn.id );
        }
        List<Long> referencesIds = new LinkedList<>();
        for ( String columnName : refColumnNames ) {
            CatalogColumn catalogColumn = catalog.getColumn( refTable.id, columnName );
            referencesIds.add( catalogColumn.id );
        }
        catalog.addForeignKey( catalogTable.id, columnIds, refTable.id, referencesIds, constraintName, onUpdate, onDelete );
    }


    @Override
    public void addIndex( CatalogTable catalogTable, String indexMethodName, List<String> columnNames, String indexName, boolean isUnique, DataStore location, Statement statement ) throws UnknownColumnException, UnknownIndexMethodException, GenericCatalogException, UnknownTableException, UnknownUserException, UnknownSchemaException, UnknownKeyException, UnknownDatabaseException, TransactionException, AlterSourceException, IndexExistsException, MissingColumnPlacementException {
        List<Long> columnIds = new LinkedList<>();
        for ( String columnName : columnNames ) {
            CatalogColumn catalogColumn = catalog.getColumn( catalogTable.id, columnName );
            columnIds.add( catalogColumn.id );
        }

        IndexType type = IndexType.MANUAL;

        // Make sure that this is a table of type TABLE (and not SOURCE)
        if ( catalogTable.tableType != TableType.TABLE && catalogTable.tableType != TableType.MATERIALIZED_VIEW ) {
            throw new RuntimeException( "It is only possible to add an index to a " + catalogTable.tableType.name() );
        }

        // Check if there is already an index with this name for this table
        if ( catalog.checkIfExistsIndex( catalogTable.id, indexName ) ) {
            throw new IndexExistsException();
        }

        if ( location == null ) { // Polystore Index
            String method;
            String methodDisplayName;
            if ( indexMethodName != null ) {
                AvailableIndexMethod aim = null;
                for ( AvailableIndexMethod availableIndexMethod : IndexManager.getAvailableIndexMethods() ) {
                    if ( availableIndexMethod.name.equals( indexMethodName ) ) {
                        aim = availableIndexMethod;
                    }
                }
                if ( aim == null ) {
                    throw new UnknownIndexMethodException();
                }
                method = aim.name;
                methodDisplayName = aim.displayName;
            } else {
                method = IndexManager.getDefaultIndexMethod().name;
                methodDisplayName = IndexManager.getDefaultIndexMethod().displayName;
            }

            long indexId = catalog.addIndex(
                    catalogTable.id,
                    columnIds,
                    isUnique,
                    method,
                    methodDisplayName,
                    0,
                    type,
                    indexName );

            IndexManager.getInstance().addIndex( catalog.getIndex( indexId ), statement );
        } else { // Store Index

            // Check if there if all required columns are present on this store
            for ( long columnId : columnIds ) {
                if ( !catalog.checkIfExistsColumnPlacement( location.getAdapterId(), columnId ) ) {
                    throw new MissingColumnPlacementException( catalog.getColumn( columnId ).name );
                }
            }

            String method;
            String methodDisplayName;
            if ( indexMethodName != null ) {
                AvailableIndexMethod aim = null;
                for ( AvailableIndexMethod availableIndexMethod : location.getAvailableIndexMethods() ) {
                    if ( availableIndexMethod.name.equals( indexMethodName ) ) {
                        aim = availableIndexMethod;
                    }
                }
                if ( aim == null ) {
                    throw new UnknownIndexMethodException();
                }
                method = aim.name;
                methodDisplayName = aim.displayName;
            } else {
                method = location.getDefaultIndexMethod().name;
                methodDisplayName = location.getDefaultIndexMethod().displayName;
            }

            long indexId = catalog.addIndex(
                    catalogTable.id,
                    columnIds,
                    isUnique,
                    method,
                    methodDisplayName,
                    location.getAdapterId(),
                    type,
                    indexName );

            location.addIndex( statement.getPrepareContext(), catalog.getIndex( indexId ), catalog.getPartitionsOnDataPlacement( location.getAdapterId(), catalogTable.id ) );
        }
    }


    @Override
    public void addDataPlacement( CatalogTable catalogTable, List<Long> columnIds, List<Integer> partitionGroupIds, List<String> partitionGroupNames, DataStore dataStore, Statement statement ) throws PlacementAlreadyExistsException {
        List<CatalogColumn> addedColumns = new LinkedList<>();

        List<Long> tempPartitionGroupList = new ArrayList<>();

        if ( catalogTable.dataPlacements.contains( dataStore.getAdapterId() ) ) {
            throw new PlacementAlreadyExistsException();
        } else {
            catalog.addDataPlacement( dataStore.getAdapterId(), catalogTable.id );
        }

        // Check whether the list is empty (this is a short hand for a full placement)
        if ( columnIds.size() == 0 ) {
            columnIds = ImmutableList.copyOf( catalogTable.columnIds );
        }

        // Select partitions to create on this placement
        boolean isDataPlacementPartitioned = false;
        long tableId = catalogTable.id;
        // Needed to ensure that column placements on the same store contain all the same partitions
        // Check if this column placement is the first on the data placement
        // If this returns null this means that this is the first placement and partition list can therefore be specified
        List<Long> currentPartList = catalog.getPartitionGroupsOnDataPlacement( dataStore.getAdapterId(), catalogTable.id );

        isDataPlacementPartitioned = !currentPartList.isEmpty();

        if ( !partitionGroupIds.isEmpty() && partitionGroupNames.isEmpty() ) {

            // Abort if a manual partitionList has been specified even though the data placement has already been partitioned
            if ( isDataPlacementPartitioned ) {
                throw new RuntimeException( "WARNING: The Data Placement for table: '" + catalogTable.name + "' on store: '"
                        + dataStore.getAdapterName() + "' already contains manually specified partitions: " + currentPartList + ". Use 'ALTER TABLE ... MODIFY PARTITIONS...' instead" );
            }

            log.debug( "Table is partitioned and concrete partitionList has been specified " );
            // First convert specified index to correct partitionGroupId
            for ( int partitionGroupId : partitionGroupIds ) {
                // Check if specified partition index is even part of table and if so get corresponding uniquePartId
                try {
                    tempPartitionGroupList.add( catalogTable.partitionProperty.partitionGroupIds.get( partitionGroupId ) );
                } catch ( IndexOutOfBoundsException e ) {
                    throw new RuntimeException( "Specified Partition-Index: '" + partitionGroupId + "' is not part of table '"
                            + catalogTable.name + "', has only " + catalogTable.partitionProperty.numPartitionGroups + " partitions" );
                }
            }
        } else if ( !partitionGroupNames.isEmpty() && partitionGroupIds.isEmpty() ) {

            if ( isDataPlacementPartitioned ) {
                throw new RuntimeException( "WARNING: The Data Placement for table: '" + catalogTable.name + "' on store: '"
                        + dataStore.getAdapterName() + "' already contains manually specified partitions: " + currentPartList + ". Use 'ALTER TABLE ... MODIFY PARTITIONS...' instead" );
            }

            List<CatalogPartitionGroup> catalogPartitionGroups = catalog.getPartitionGroups( tableId );
            for ( String partitionName : partitionGroupNames ) {
                boolean isPartOfTable = false;
                for ( CatalogPartitionGroup catalogPartitionGroup : catalogPartitionGroups ) {
                    if ( partitionName.equals( catalogPartitionGroup.partitionGroupName.toLowerCase() ) ) {
                        tempPartitionGroupList.add( catalogPartitionGroup.id );
                        isPartOfTable = true;
                        break;
                    }
                }
                if ( !isPartOfTable ) {
                    throw new RuntimeException( "Specified Partition-Name: '" + partitionName + "' is not part of table '"
                            + catalogTable.name + "'. Available partitions: " + String.join( ",", catalog.getPartitionGroupNames( tableId ) ) );

                }
            }
        }
        // Simply Place all partitions on placement since nothing has been specified
        else if ( partitionGroupIds.isEmpty() && partitionGroupNames.isEmpty() ) {
            log.debug( "Table is partitioned and concrete partitionList has NOT been specified " );

            if ( isDataPlacementPartitioned ) {
                // If DataPlacement already contains partitions then create new placement with same set of partitions.
                tempPartitionGroupList = currentPartList;
            } else {
                tempPartitionGroupList = catalogTable.partitionProperty.partitionGroupIds;
            }
        }
        //}

        //all internal partitions placed on this store
        List<Long> partitionIds = new ArrayList<>();

        // Gather all partitions relevant to add depending on the specified partitionGroup
        tempPartitionGroupList.forEach( pg -> catalog.getPartitions( pg ).forEach( p -> partitionIds.add( p.id ) ) );

        // Create column placements
        for ( long cid : columnIds ) {
            catalog.addColumnPlacement(
                    dataStore.getAdapterId(),
                    cid,
                    PlacementType.MANUAL,
                    null,
                    null,
                    null
            );
            addedColumns.add( catalog.getColumn( cid ) );
        }
        // Check if placement includes primary key columns
        CatalogPrimaryKey primaryKey = catalog.getPrimaryKey( catalogTable.primaryKey );
        for ( long cid : primaryKey.columnIds ) {
            if ( !columnIds.contains( cid ) ) {
                catalog.addColumnPlacement(
                        dataStore.getAdapterId(),
                        cid,
                        PlacementType.AUTOMATIC,
                        null,
                        null,
                        null
                );
                addedColumns.add( catalog.getColumn( cid ) );
            }
        }

        // Need to create partitionPlacements first in order to trigger schema creation on PolySchemaBuilder
        for ( long partitionId : partitionIds ) {
            catalog.addPartitionPlacement(
                    dataStore.getAdapterId(),
                    catalogTable.id,
                    partitionId,
                    PlacementType.AUTOMATIC,
                    null,
                    null,
                    DataPlacementRole.UPTODATE );
        }

        // Make sure that the stores have created the schema
        PolySchemaBuilder.getInstance().getCurrent();

        // Create table on store
        dataStore.createTable( statement.getPrepareContext(), catalogTable, catalogTable.partitionProperty.partitionIds );
        // Copy data to the newly added placements
        DataMigrator dataMigrator = statement.getTransaction().getDataMigrator();
        dataMigrator.copyData( statement.getTransaction(), catalog.getAdapter( dataStore.getAdapterId() ), addedColumns, partitionIds );

        // Reset query plan cache, implementation cache & routing cache
        statement.getQueryProcessor().resetCaches();
    }


    @Override
    public void addPrimaryKey( CatalogTable catalogTable, List<String> columnNames, Statement statement ) throws DdlOnSourceException {
        // Make sure that this is a table of type TABLE (and not SOURCE)
        checkIfDdlPossible( catalogTable.tableType );

        checkModelLogic( catalogTable );

        try {
            CatalogPrimaryKey oldPk = catalog.getPrimaryKey( catalogTable.primaryKey );

            List<Long> columnIds = new LinkedList<>();
            for ( String columnName : columnNames ) {
                CatalogColumn catalogColumn = catalog.getColumn( catalogTable.id, columnName );
                columnIds.add( catalogColumn.id );
            }
            catalog.addPrimaryKey( catalogTable.id, columnIds );

            // Add new column placements
            long pkColumnId = oldPk.columnIds.get( 0 ); // It is sufficient to check for one because all get replicated on all stores
            List<CatalogColumnPlacement> oldPkPlacements = catalog.getColumnPlacement( pkColumnId );
            for ( CatalogColumnPlacement ccp : oldPkPlacements ) {
                for ( long columnId : columnIds ) {
                    if ( !catalog.checkIfExistsColumnPlacement( ccp.adapterId, columnId ) ) {
                        catalog.addColumnPlacement(
                                ccp.adapterId,
                                columnId,
                                PlacementType.AUTOMATIC,
                                null, // Will be set later
                                null, // Will be set later
                                null // Will be set later
                        );
                        AdapterManager.getInstance().getStore( ccp.adapterId ).addColumn(
                                statement.getPrepareContext(),
                                catalog.getTable( ccp.tableId ),
                                catalog.getColumn( columnId ) );
                    }
                }
            }
        } catch ( GenericCatalogException | UnknownColumnException e ) {
            throw new RuntimeException( e );
        }
    }


    @Override
    public void addUniqueConstraint( CatalogTable catalogTable, List<String> columnNames, String constraintName ) throws DdlOnSourceException {
        // Make sure that this is a table of type TABLE (and not SOURCE)
        checkIfDdlPossible( catalogTable.tableType );

        checkModelLogic( catalogTable, null );

        try {
            List<Long> columnIds = new LinkedList<>();
            for ( String columnName : columnNames ) {
                CatalogColumn catalogColumn = catalog.getColumn( catalogTable.id, columnName );
                columnIds.add( catalogColumn.id );
            }
            catalog.addUniqueConstraint( catalogTable.id, constraintName, columnIds );
        } catch ( GenericCatalogException | UnknownColumnException e ) {
            throw new RuntimeException( e );
        }
    }


    @Override
    public void dropColumn( CatalogTable catalogTable, String columnName, Statement statement ) throws ColumnNotExistsException {
        if ( catalogTable.columnIds.size() < 2 ) {
            throw new RuntimeException( "Cannot drop sole column of table " + catalogTable.name );
        }

        // check if model permits operation
        checkModelLogic( catalogTable, columnName );

        //check if views are dependent from this view
        checkViewDependencies( catalogTable );

        CatalogColumn column = getCatalogColumn( catalogTable.id, columnName );

        // Check if column is part of a key
        for ( CatalogKey key : catalog.getTableKeys( catalogTable.id ) ) {
            if ( key.columnIds.contains( column.id ) ) {
                if ( catalog.isPrimaryKey( key.id ) ) {
                    throw new PolyphenyDbException( "Cannot drop column '" + column.name + "' because it is part of the primary key." );
                } else if ( catalog.isIndex( key.id ) ) {
                    throw new PolyphenyDbException( "Cannot drop column '" + column.name + "' because it is part of the index with the name: '" + catalog.getIndexes( key ).get( 0 ).name + "'." );
                } else if ( catalog.isForeignKey( key.id ) ) {
                    throw new PolyphenyDbException( "Cannot drop column '" + column.name + "' because it is part of the foreign key with the name: '" + catalog.getForeignKeys( key ).get( 0 ).name + "'." );
                } else if ( catalog.isConstraint( key.id ) ) {
                    throw new PolyphenyDbException( "Cannot drop column '" + column.name + "' because it is part of the constraint with the name: '" + catalog.getConstraints( key ).get( 0 ).name + "'." );
                }
                throw new PolyphenyDbException( "Ok, strange... Something is going wrong here!" );
            }
        }

        // Delete column from underlying data stores
        for ( CatalogColumnPlacement dp : catalog.getColumnPlacementsByColumn( column.id ) ) {
            if ( catalogTable.tableType == TableType.TABLE ) {
                AdapterManager.getInstance().getStore( dp.adapterId ).dropColumn( statement.getPrepareContext(), dp );
            }
            catalog.deleteColumnPlacement( dp.adapterId, dp.columnId, true );
        }

        // Delete from catalog
        List<CatalogColumn> columns = catalog.getColumns( catalogTable.id );
        catalog.deleteColumn( column.id );
        if ( column.position != columns.size() ) {
            // Update position of the other columns
            for ( int i = column.position; i < columns.size(); i++ ) {
                catalog.setColumnPosition( columns.get( i ).id, i );
            }
        }

        // Monitor dropColumn for statistics
        prepareMonitoring( statement, Kind.DROP_COLUMN, catalogTable, column );

        // Reset plan cache implementation cache & routing cache
        statement.getQueryProcessor().resetCaches();
    }


    private void checkModelLogic( CatalogTable catalogTable ) {
        if ( catalogTable.getSchemaType() == SchemaType.DOCUMENT ) {
            throw new RuntimeException( "Modification operation is not allowed by schema type DOCUMENT" );
        }
    }


    private void checkModelLogic( CatalogTable catalogTable, String columnName ) {
        if ( catalogTable.getSchemaType() == SchemaType.DOCUMENT
                && (columnName.equals( "_data" ) || columnName.equals( "_id" )) ) {
            throw new RuntimeException( "Modification operation is not allowed by schema type DOCUMENT" );
        }
    }


    @Override
    public void dropConstraint( CatalogTable catalogTable, String constraintName ) throws DdlOnSourceException {
        // Make sure that this is a table of type TABLE (and not SOURCE)
        checkIfDdlPossible( catalogTable.tableType );

        try {
            CatalogConstraint constraint = catalog.getConstraint( catalogTable.id, constraintName );
            catalog.deleteConstraint( constraint.id );
        } catch ( GenericCatalogException | UnknownConstraintException e ) {
            throw new RuntimeException( e );
        }
    }


    @Override
    public void dropForeignKey( CatalogTable catalogTable, String foreignKeyName ) throws DdlOnSourceException {
        // Make sure that this is a table of type TABLE (and not SOURCE)
        checkIfDdlPossible( catalogTable.tableType );

        try {
            CatalogForeignKey foreignKey = catalog.getForeignKey( catalogTable.id, foreignKeyName );
            catalog.deleteForeignKey( foreignKey.id );
        } catch ( GenericCatalogException | UnknownForeignKeyException e ) {
            throw new RuntimeException( e );
        }
    }


    @Override
    public void dropIndex( CatalogTable catalogTable, String indexName, Statement statement ) throws DdlOnSourceException {
        // Make sure that this is a table of type TABLE (and not SOURCE)
        checkIfDdlPossible( catalogTable.tableType );

        try {
            CatalogIndex index = catalog.getIndex( catalogTable.id, indexName );

            if ( index.location == 0 ) {
                IndexManager.getInstance().deleteIndex( index );
            } else {
                DataStore storeInstance = AdapterManager.getInstance().getStore( index.location );
                storeInstance.dropIndex( statement.getPrepareContext(), index, catalog.getPartitionsOnDataPlacement( index.location, catalogTable.id ) );
            }

            catalog.deleteIndex( index.id );
        } catch ( UnknownIndexException e ) {
            throw new RuntimeException( e );
        }
    }


    @Override
    public void dropDataPlacement( CatalogTable catalogTable, DataStore storeInstance, Statement statement ) throws PlacementNotExistsException, LastPlacementException {

        // Check whether this placement exists
        if ( !catalogTable.dataPlacements.contains( storeInstance.getAdapterId() ) ) {
            throw new PlacementNotExistsException();
        }

        CatalogDataPlacement dataPlacement = catalog.getDataPlacement( storeInstance.getAdapterId(), catalogTable.id );
        if ( !catalog.validateDataPlacementsConstraints( catalogTable.id, storeInstance.getAdapterId(),
                dataPlacement.columnPlacementsOnAdapter, dataPlacement.getAllPartitionIds() ) ) {

            throw new LastPlacementException();
        }

        // Drop all indexes on this store
        for ( CatalogIndex index : catalog.getIndexes( catalogTable.id, false ) ) {
            if ( index.location == storeInstance.getAdapterId() ) {
                if ( index.location == 0 ) {
                    // Delete polystore index
                    IndexManager.getInstance().deleteIndex( index );
                } else {
                    // Delete index on store
                    AdapterManager.getInstance().getStore( index.location ).dropIndex(
                            statement.getPrepareContext(),
                            index,
                            catalog.getPartitionsOnDataPlacement( index.location, catalogTable.id ) );
                }
                // Delete index in catalog
                catalog.deleteIndex( index.id );
            }
        }
        // Physically delete the data from the store
        storeInstance.dropTable( statement.getPrepareContext(), catalogTable, catalog.getPartitionsOnDataPlacement( storeInstance.getAdapterId(), catalogTable.id ) );

        // Remove physical stores afterwards
        catalog.removeDataPlacement( storeInstance.getAdapterId(), catalogTable.id );

        // Reset query plan cache, implementation cache & routing cache
        statement.getQueryProcessor().resetCaches();
    }


    @Override
    public void dropPrimaryKey( CatalogTable catalogTable ) throws DdlOnSourceException {
        try {
            // Make sure that this is a table of type TABLE (and not SOURCE)
            checkIfDdlPossible( catalogTable.tableType );
            catalog.deletePrimaryKey( catalogTable.id );
        } catch ( GenericCatalogException e ) {
            throw new RuntimeException( e );
        }
    }


    @Override
    public void setColumnType( CatalogTable catalogTable, String columnName, ColumnTypeInformation type, Statement statement ) throws DdlOnSourceException, ColumnNotExistsException, GenericCatalogException {
        // Make sure that this is a table of type TABLE (and not SOURCE)
        checkIfDdlPossible( catalogTable.tableType );

        // check if model permits operation
        checkModelLogic( catalogTable, columnName );

        CatalogColumn catalogColumn = getCatalogColumn( catalogTable.id, columnName );

        catalog.setColumnType(
                catalogColumn.id,
                type.type,
                type.collectionType,
                type.precision,
                type.scale,
                type.dimension,
                type.cardinality );
        for ( CatalogColumnPlacement placement : catalog.getColumnPlacement( catalogColumn.id ) ) {
            AdapterManager.getInstance().getStore( placement.adapterId ).updateColumnType(
                    statement.getPrepareContext(),
                    placement,
                    catalog.getColumn( catalogColumn.id ),
                    catalogColumn.type );
        }

        // Reset plan cache implementation cache & routing cache
        statement.getQueryProcessor().resetCaches();
    }


    @Override
    public void setColumnNullable( CatalogTable catalogTable, String columnName, boolean nullable, Statement statement ) throws ColumnNotExistsException, DdlOnSourceException, GenericCatalogException {
        CatalogColumn catalogColumn = getCatalogColumn( catalogTable.id, columnName );

        // Make sure that this is a table of type TABLE (and not SOURCE)
        checkIfDdlPossible( catalogTable.tableType );

        // Check if model permits operation
        checkModelLogic( catalogTable, columnName );

        catalog.setNullable( catalogColumn.id, nullable );

        // Reset plan cache implementation cache & routing cache
        statement.getQueryProcessor().resetCaches();
    }


    @Override
    public void setColumnPosition( CatalogTable catalogTable, String columnName, String beforeColumnName, String afterColumnName, Statement statement ) throws ColumnNotExistsException {
        // Check if model permits operation
        checkModelLogic( catalogTable, columnName );

        CatalogColumn catalogColumn = getCatalogColumn( catalogTable.id, columnName );

        int targetPosition;
        CatalogColumn refColumn;
        if ( beforeColumnName != null ) {
            refColumn = getCatalogColumn( catalogTable.id, beforeColumnName );
            targetPosition = refColumn.position;
        } else {
            refColumn = getCatalogColumn( catalogTable.id, afterColumnName );
            targetPosition = refColumn.position + 1;
        }
        if ( catalogColumn.id == refColumn.id ) {
            throw new RuntimeException( "Same column!" );
        }
        List<CatalogColumn> columns = catalog.getColumns( catalogTable.id );
        if ( targetPosition < catalogColumn.position ) {  // Walk from last column to first column
            for ( int i = columns.size(); i >= 1; i-- ) {
                if ( i < catalogColumn.position && i >= targetPosition ) {
                    catalog.setColumnPosition( columns.get( i - 1 ).id, i + 1 );
                } else if ( i == catalogColumn.position ) {
                    catalog.setColumnPosition( catalogColumn.id, columns.size() + 1 );
                }
                if ( i == targetPosition ) {
                    catalog.setColumnPosition( catalogColumn.id, targetPosition );
                }
            }
        } else if ( targetPosition > catalogColumn.position ) { // Walk from first column to last column
            targetPosition--;
            for ( int i = 1; i <= columns.size(); i++ ) {
                if ( i > catalogColumn.position && i <= targetPosition ) {
                    catalog.setColumnPosition( columns.get( i - 1 ).id, i - 1 );
                } else if ( i == catalogColumn.position ) {
                    catalog.setColumnPosition( catalogColumn.id, columns.size() + 1 );
                }
                if ( i == targetPosition ) {
                    catalog.setColumnPosition( catalogColumn.id, targetPosition );
                }
            }
        }
        // Do nothing

        // Reset plan cache implementation cache & routing cache
        statement.getQueryProcessor().resetCaches();
    }


    @Override
    public void setColumnCollation( CatalogTable catalogTable, String columnName, Collation collation, Statement statement ) throws ColumnNotExistsException, DdlOnSourceException {
        CatalogColumn catalogColumn = getCatalogColumn( catalogTable.id, columnName );

        // Check if model permits operation
        checkModelLogic( catalogTable, columnName );

        // Make sure that this is a table of type TABLE (and not SOURCE)
        checkIfDdlPossible( catalogTable.tableType );

        catalog.setCollation( catalogColumn.id, collation );

        // Reset plan cache implementation cache & routing cache
        statement.getQueryProcessor().resetCaches();
    }


    @Override
    public void setDefaultValue( CatalogTable catalogTable, String columnName, String defaultValue, Statement statement ) throws ColumnNotExistsException {
        CatalogColumn catalogColumn = getCatalogColumn( catalogTable.id, columnName );

        // Check if model permits operation
        checkModelLogic( catalogTable, columnName );

        addDefaultValue( defaultValue, catalogColumn.id );

        // Reset plan cache implementation cache & routing cache
        statement.getQueryProcessor().resetCaches();
    }


    @Override
    public void dropDefaultValue( CatalogTable catalogTable, String columnName, Statement statement ) throws ColumnNotExistsException {
        CatalogColumn catalogColumn = getCatalogColumn( catalogTable.id, columnName );

        // check if model permits operation
        checkModelLogic( catalogTable, columnName );

        catalog.deleteDefaultValue( catalogColumn.id );

        // Reset plan cache implementation cache & routing cache
        statement.getQueryProcessor().resetCaches();
    }


    @Override
    public void modifyDataPlacement( CatalogTable catalogTable, List<Long> columnIds, List<Integer> partitionGroupIds, List<String> partitionGroupNames, DataStore storeInstance, Statement statement )
            throws PlacementNotExistsException, IndexPreventsRemovalException, LastPlacementException {

        // Check whether this placement already exists
        if ( !catalogTable.dataPlacements.contains( storeInstance.getAdapterId() ) ) {
            throw new PlacementNotExistsException();
        }

        // Check if views are dependent from this view
        checkViewDependencies( catalogTable );

        List<Long> columnsToRemove = new ArrayList<>();

        // Checks before physically removing of placement that the partition distribution is still valid and sufficient
        // Identifies which columns need to be removed
        for ( CatalogColumnPlacement placement : catalog.getColumnPlacementsOnAdapterPerTable( storeInstance.getAdapterId(), catalogTable.id ) ) {
            if ( !columnIds.contains( placement.columnId ) ) {
                // Check whether there are any indexes located on the store requiring this column
                for ( CatalogIndex index : catalog.getIndexes( catalogTable.id, false ) ) {
                    if ( index.location == storeInstance.getAdapterId() && index.key.columnIds.contains( placement.columnId ) ) {
                        throw new IndexPreventsRemovalException( index.name, catalog.getColumn( placement.columnId ).name );
                    }
                }
                // Check whether the column is a primary key column
                CatalogPrimaryKey primaryKey = catalog.getPrimaryKey( catalogTable.primaryKey );
                if ( primaryKey.columnIds.contains( placement.columnId ) ) {
                    // Check if the placement type is manual. If so, change to automatic
                    if ( placement.placementType == PlacementType.MANUAL ) {
                        // Make placement manual
                        catalog.updateColumnPlacementType(
                                storeInstance.getAdapterId(),
                                placement.columnId,
                                PlacementType.AUTOMATIC );
                    }
                } else {
                    // It is not a primary key. Remove the column
                    columnsToRemove.add( placement.columnId );
                }
            }
        }

        if ( !catalog.validateDataPlacementsConstraints( catalogTable.id, storeInstance.getAdapterId(), columnsToRemove, new ArrayList<>() ) ) {
            throw new LastPlacementException();
        }

        boolean adjustPartitions = true;
        // Remove columns physically
        for ( long columnId : columnsToRemove ) {
            // Drop Column on store
            storeInstance.dropColumn( statement.getPrepareContext(), catalog.getColumnPlacement( storeInstance.getAdapterId(), columnId ) );
            // Drop column placement
            catalog.deleteColumnPlacement( storeInstance.getAdapterId(), columnId, true );
        }

        List<Long> tempPartitionGroupList = new ArrayList<>();

        // Select partitions to create on this placement
        if ( catalogTable.partitionProperty.isPartitioned ) {
            long tableId = catalogTable.id;
            // If index partitions are specified
            if ( !partitionGroupIds.isEmpty() && partitionGroupNames.isEmpty() ) {
                // First convert specified index to correct partitionGroupId
                for ( int partitionGroupId : partitionGroupIds ) {
                    // Check if specified partition index is even part of table and if so get corresponding uniquePartId
                    try {
                        int index = catalogTable.partitionProperty.partitionGroupIds.indexOf( partitionGroupId );
                        tempPartitionGroupList.add( catalogTable.partitionProperty.partitionGroupIds.get( index ) );
                    } catch ( IndexOutOfBoundsException e ) {
                        throw new RuntimeException( "Specified Partition-Index: '" + partitionGroupId + "' is not part of table '"
                                + catalogTable.name + "', has only " + catalogTable.partitionProperty.partitionGroupIds.size() + " partitions" );
                    }
                }
            }
            // If name partitions are specified
            else if ( !partitionGroupNames.isEmpty() && partitionGroupIds.isEmpty() ) {
                List<CatalogPartitionGroup> catalogPartitionGroups = catalog.getPartitionGroups( tableId );
                for ( String partitionName : partitionGroupNames ) {
                    boolean isPartOfTable = false;
                    for ( CatalogPartitionGroup catalogPartitionGroup : catalogPartitionGroups ) {
                        if ( partitionName.equals( catalogPartitionGroup.partitionGroupName.toLowerCase() ) ) {
                            tempPartitionGroupList.add( catalogPartitionGroup.id );
                            isPartOfTable = true;
                            break;
                        }
                    }
                    if ( !isPartOfTable ) {
                        throw new RuntimeException( "Specified partition name: '" + partitionName + "' is not part of table '"
                                + catalogTable.name + "'. Available partitions: " + String.join( ",", catalog.getPartitionGroupNames( tableId ) ) );
                    }
                }
            } else if ( partitionGroupNames.isEmpty() && partitionGroupIds.isEmpty() ) {
                // If nothing has been explicitly specified keep current placement of partitions.
                // Since it's impossible to have a placement without any partitions anyway
                log.debug( "Table is partitioned and concrete partitionList has NOT been specified " );
                tempPartitionGroupList = catalogTable.partitionProperty.partitionGroupIds;
            }
        } else {
            tempPartitionGroupList.add( catalogTable.partitionProperty.partitionGroupIds.get( 0 ) );
        }

        // All internal partitions placed on this store
        List<Long> intendedPartitionIds = new ArrayList<>();

        // Gather all partitions relevant to add depending on the specified partitionGroup
        tempPartitionGroupList.forEach( pg -> catalog.getPartitions( pg ).forEach( p -> intendedPartitionIds.add( p.id ) ) );

        // Which columns to add
        List<CatalogColumn> addedColumns = new LinkedList<>();

        for ( long cid : columnIds ) {
            if ( catalog.checkIfExistsColumnPlacement( storeInstance.getAdapterId(), cid ) ) {
                CatalogColumnPlacement placement = catalog.getColumnPlacement( storeInstance.getAdapterId(), cid );
                if ( placement.placementType == PlacementType.AUTOMATIC ) {
                    // Make placement manual
                    catalog.updateColumnPlacementType( storeInstance.getAdapterId(), cid, PlacementType.MANUAL );
                }
            } else {
                // Create column placement
                catalog.addColumnPlacement(
                        storeInstance.getAdapterId(),
                        cid,
                        PlacementType.MANUAL,
                        null,
                        null,
                        null
                );
                // Add column on store
                storeInstance.addColumn( statement.getPrepareContext(), catalogTable, catalog.getColumn( cid ) );
                // Add to list of columns for which we need to copy data
                addedColumns.add( catalog.getColumn( cid ) );
            }
        }

        CatalogDataPlacement dataPlacement = catalog.getDataPlacement( storeInstance.getAdapterId(), catalogTable.id );
        List<Long> removedPartitionIdsFromDataPlacement = new ArrayList<>();
        // Removed Partition Ids
        for ( long partitionId : dataPlacement.getAllPartitionIds() ) {
            if ( !intendedPartitionIds.contains( partitionId ) ) {
                removedPartitionIdsFromDataPlacement.add( partitionId );
            }
        }

        List<Long> newPartitionIdsOnDataPlacement = new ArrayList<>();
        // Added Partition Ids
        for ( long partitionId : intendedPartitionIds ) {
            if ( !dataPlacement.getAllPartitionIds().contains( partitionId ) ) {
                newPartitionIdsOnDataPlacement.add( partitionId );
            }
        }

        if ( removedPartitionIdsFromDataPlacement.size() > 0 ) {
            storeInstance.dropTable( statement.getPrepareContext(), catalogTable, removedPartitionIdsFromDataPlacement );
        }

        if ( newPartitionIdsOnDataPlacement.size() > 0 ) {

            newPartitionIdsOnDataPlacement.forEach( partitionId -> catalog.addPartitionPlacement(
                    storeInstance.getAdapterId(),
                    catalogTable.id,
                    partitionId,
                    PlacementType.MANUAL,
                    null,
                    null,
                    DataPlacementRole.UPTODATE )
            );

            storeInstance.createTable( statement.getPrepareContext(), catalogTable, newPartitionIdsOnDataPlacement );
        }

        // Copy the data to the newly added column placements
        DataMigrator dataMigrator = statement.getTransaction().getDataMigrator();
        if ( addedColumns.size() > 0 ) {
            dataMigrator.copyData( statement.getTransaction(), catalog.getAdapter( storeInstance.getAdapterId() ), addedColumns, intendedPartitionIds );
        }

        // Reset query plan cache, implementation cache & routing cache
        statement.getQueryProcessor().resetCaches();
    }


    @Override
    public void modifyPartitionPlacement( CatalogTable catalogTable, List<Long> partitionGroupIds, DataStore storeInstance, Statement statement ) throws LastPlacementException {
        int storeId = storeInstance.getAdapterId();
        List<Long> newPartitions = new ArrayList<>();
        List<Long> removedPartitions = new ArrayList<>();

        List<Long> currentPartitionGroupsOnStore = catalog.getPartitionGroupsOnDataPlacement( storeId, catalogTable.id );

        // Get PartitionGroups that have been removed
        for ( long partitionGroupId : currentPartitionGroupsOnStore ) {
            if ( !partitionGroupIds.contains( partitionGroupId ) ) {
                catalog.getPartitions( partitionGroupId ).forEach( p -> removedPartitions.add( p.id ) );
            }
        }

        if ( !catalog.validateDataPlacementsConstraints( catalogTable.id, storeInstance.getAdapterId(), new ArrayList<>(), removedPartitions ) ) {
            throw new LastPlacementException();
        }

        // Get PartitionGroups that have been newly added
        for ( Long partitionGroupId : partitionGroupIds ) {
            if ( !currentPartitionGroupsOnStore.contains( partitionGroupId ) ) {
                catalog.getPartitions( partitionGroupId ).forEach( p -> newPartitions.add( p.id ) );
            }
        }

        // Copy the data to the newly added column placements
        DataMigrator dataMigrator = statement.getTransaction().getDataMigrator();
        if ( newPartitions.size() > 0 ) {
            // Need to create partitionPlacements first in order to trigger schema creation on PolySchemaBuilder
            for ( long partitionId : newPartitions ) {
                catalog.addPartitionPlacement(
                        storeInstance.getAdapterId(),
                        catalogTable.id,
                        partitionId,
                        PlacementType.AUTOMATIC,
                        null,
                        null,
                        DataPlacementRole.UPTODATE );
            }

            storeInstance.createTable( statement.getPrepareContext(), catalogTable, newPartitions );

            // Get only columns that are actually on that store
            List<CatalogColumn> necessaryColumns = new LinkedList<>();
            catalog.getColumnPlacementsOnAdapterPerTable( storeInstance.getAdapterId(), catalogTable.id ).forEach( cp -> necessaryColumns.add( catalog.getColumn( cp.columnId ) ) );
            dataMigrator.copyData( statement.getTransaction(), catalog.getAdapter( storeId ), necessaryColumns, newPartitions );

            // Add indexes on this new Partition Placement if there is already an index
            for ( CatalogIndex currentIndex : catalog.getIndexes( catalogTable.id, false ) ) {
                if ( currentIndex.location == storeId ) {
                    storeInstance.addIndex( statement.getPrepareContext(), currentIndex, newPartitions );
                }
            }
        }

        if ( removedPartitions.size() > 0 ) {
            storeInstance.dropTable( statement.getPrepareContext(), catalogTable, removedPartitions );

            //  Indexes on this new Partition Placement if there is already an index
            for ( CatalogIndex currentIndex : catalog.getIndexes( catalogTable.id, false ) ) {
                if ( currentIndex.location == storeId ) {
                    storeInstance.dropIndex( statement.getPrepareContext(), currentIndex, removedPartitions );
                }
            }
        }

        // Reset query plan cache, implementation cache & routing cache
        statement.getQueryProcessor().resetCaches();
    }


    @Override
    public void addColumnPlacement( CatalogTable catalogTable, String columnName, DataStore storeInstance, Statement statement ) throws UnknownAdapterException, PlacementNotExistsException, PlacementAlreadyExistsException, ColumnNotExistsException {
        if ( storeInstance == null ) {
            throw new UnknownAdapterException( "" );
        }
        // Check whether this placement already exists
        if ( !catalogTable.dataPlacements.contains( storeInstance.getAdapterId() ) ) {
            throw new PlacementNotExistsException();
        }

        CatalogColumn catalogColumn = getCatalogColumn( catalogTable.id, columnName );

        // Make sure that this store does not contain a placement of this column
        if ( catalog.checkIfExistsColumnPlacement( storeInstance.getAdapterId(), catalogColumn.id ) ) {
            CatalogColumnPlacement placement = catalog.getColumnPlacement( storeInstance.getAdapterId(), catalogColumn.id );
            if ( placement.placementType == PlacementType.AUTOMATIC ) {
                // Make placement manual
                catalog.updateColumnPlacementType(
                        storeInstance.getAdapterId(),
                        catalogColumn.id,
                        PlacementType.MANUAL );
            } else {
                throw new PlacementAlreadyExistsException();
            }
        } else {
            // Create column placement
            catalog.addColumnPlacement(
                    storeInstance.getAdapterId(),
                    catalogColumn.id,
                    PlacementType.MANUAL,
                    null,
                    null,
                    null
            );
            // Add column on store
            storeInstance.addColumn( statement.getPrepareContext(), catalogTable, catalogColumn );
            // Copy the data to the newly added column placements
            DataMigrator dataMigrator = statement.getTransaction().getDataMigrator();
            dataMigrator.copyData( statement.getTransaction(), catalog.getAdapter( storeInstance.getAdapterId() ),
                    ImmutableList.of( catalogColumn ), catalog.getPartitionsOnDataPlacement( storeInstance.getAdapterId(), catalogTable.id ) );
        }

        // Reset query plan cache, implementation cache & routing cache
        statement.getQueryProcessor().resetCaches();
    }


    @Override
    public void dropColumnPlacement( CatalogTable catalogTable, String columnName, DataStore storeInstance, Statement statement ) throws UnknownAdapterException, PlacementNotExistsException, IndexPreventsRemovalException, LastPlacementException, PlacementIsPrimaryException, ColumnNotExistsException {
        if ( storeInstance == null ) {
            throw new UnknownAdapterException( "" );
        }
        // Check whether this placement already exists
        if ( !catalogTable.dataPlacements.contains( storeInstance.getAdapterId() ) ) {
            throw new PlacementNotExistsException();
        }

        CatalogColumn catalogColumn = getCatalogColumn( catalogTable.id, columnName );

        // Check whether this store actually contains a placement of this column
        if ( !catalog.checkIfExistsColumnPlacement( storeInstance.getAdapterId(), catalogColumn.id ) ) {
            throw new PlacementNotExistsException();
        }
        // Check whether there are any indexes located on the store requiring this column
        for ( CatalogIndex index : catalog.getIndexes( catalogTable.id, false ) ) {
            if ( index.location == storeInstance.getAdapterId() && index.key.columnIds.contains( catalogColumn.id ) ) {
                throw new IndexPreventsRemovalException( index.name, columnName );
            }
        }

        if ( !catalog.validateDataPlacementsConstraints( catalogColumn.tableId, storeInstance.getAdapterId(), Arrays.asList( catalogColumn.id ), new ArrayList<>() ) ) {
            throw new LastPlacementException();
        }

        // Check whether the column to drop is a primary key
        CatalogPrimaryKey primaryKey = catalog.getPrimaryKey( catalogTable.primaryKey );
        if ( primaryKey.columnIds.contains( catalogColumn.id ) ) {
            throw new PlacementIsPrimaryException();
        }
        // Drop Column on store
        storeInstance.dropColumn( statement.getPrepareContext(), catalog.getColumnPlacement( storeInstance.getAdapterId(), catalogColumn.id ) );
        // Drop column placement
        catalog.deleteColumnPlacement( storeInstance.getAdapterId(), catalogColumn.id, false );

        // Reset query plan cache, implementation cache & routing cache
        statement.getQueryProcessor().resetCaches();
    }


    @Override
    public void alterTableOwner( CatalogTable catalogTable, String newOwnerName ) throws UnknownUserException {
        CatalogUser catalogUser = catalog.getUser( newOwnerName );
        catalog.setTableOwner( catalogTable.id, catalogUser.id );
    }


    @Override
    public void renameTable( CatalogTable catalogTable, String newTableName, Statement statement ) throws TableAlreadyExistsException {
        if ( catalog.checkIfExistsTable( catalogTable.schemaId, newTableName ) ) {
            throw new TableAlreadyExistsException();
        }
        // Check if views are dependent from this view
        checkViewDependencies( catalogTable );

        catalog.renameTable( catalogTable.id, newTableName );

        // Update Name in statistics
        StatisticsManager.getInstance().updateTableName( catalogTable, newTableName );

        // Reset plan cache implementation cache & routing cache
        statement.getQueryProcessor().resetCaches();
    }


    @Override
    public void renameColumn( CatalogTable catalogTable, String columnName, String newColumnName, Statement statement ) throws ColumnAlreadyExistsException, ColumnNotExistsException {
        CatalogColumn catalogColumn = getCatalogColumn( catalogTable.id, columnName );

        if ( catalog.checkIfExistsColumn( catalogColumn.tableId, newColumnName ) ) {
            throw new ColumnAlreadyExistsException( newColumnName, catalogColumn.getTableName() );
        }
        // Check if views are dependent from this view
        checkViewDependencies( catalogTable );

        catalog.renameColumn( catalogColumn.id, newColumnName );

        // Update Name in statistics
        StatisticsManager.getInstance().updateColumnName( catalogColumn, newColumnName );

        // Reset plan cache implementation cache & routing cache
        statement.getQueryProcessor().resetCaches();
    }


    @Override
    public void createView( String viewName, long schemaId, AlgNode algNode, AlgCollation algCollation, boolean replace, Statement statement, PlacementType placementType, List<String> projectedColumns, String query, QueryLanguage language ) throws TableAlreadyExistsException {
        if ( catalog.checkIfExistsTable( schemaId, viewName ) ) {
            if ( replace ) {
                try {
                    dropView( catalog.getTable( schemaId, viewName ), statement );
                } catch ( UnknownTableException | DdlOnSourceException e ) {
                    throw new RuntimeException( "Unable tp drop the existing View with this name." );
                }
            } else {
                throw new TableAlreadyExistsException();
            }
        }

        AlgDataType fieldList = algNode.getRowType();

        List<ColumnInformation> columns = getColumnInformation( projectedColumns, fieldList );

        Map<Long, List<Long>> underlyingTables = new HashMap<>();

        findUnderlyingTablesOfView( algNode, underlyingTables, fieldList );

        // add check if underlying table is of model document -> mql, relational -> sql
        underlyingTables.keySet().forEach( tableId -> checkModelLangCompatibility( language, tableId ) );

        long tableId = catalog.addView(
                viewName,
                schemaId,
                statement.getPrepareContext().getCurrentUserId(),
                TableType.VIEW,
                false,
                algNode,
                algCollation,
                underlyingTables,
                fieldList,
                query,
                language
        );

        for ( ColumnInformation column : columns ) {
            catalog.addColumn(
                    column.name,
                    tableId,
                    column.position,
                    column.typeInformation.type,
                    column.typeInformation.collectionType,
                    column.typeInformation.precision,
                    column.typeInformation.scale,
                    column.typeInformation.dimension,
                    column.typeInformation.cardinality,
                    column.typeInformation.nullable,
                    column.collation );
        }
    }


    @Override
    public void createMaterializedView( String viewName, long schemaId, AlgRoot algRoot, boolean replace, Statement statement, List<DataStore> stores, PlacementType placementType, List<String> projectedColumns, MaterializedCriteria materializedCriteria, String query, QueryLanguage language, boolean ifNotExists, boolean ordered ) throws TableAlreadyExistsException, GenericCatalogException {
        // Check if there is already a table with this name
        if ( catalog.checkIfExistsTable( schemaId, viewName ) ) {
            if ( ifNotExists ) {
                // It is ok that there is already a table with this name because "IF NOT EXISTS" was specified
                return;
            } else {
                throw new TableAlreadyExistsException();
            }
        }

        if ( stores == null ) {
            // Ask router on which store(s) the table should be placed
            stores = RoutingManager.getInstance().getCreatePlacementStrategy().getDataStoresForNewTable();
        }

        AlgDataType fieldList = algRoot.alg.getRowType();

        Map<Long, List<Long>> underlyingTables = new HashMap<>();
        Map<Long, List<Long>> underlying = findUnderlyingTablesOfView( algRoot.alg, underlyingTables, fieldList );

        // add check if underlying table is of model document -> mql, relational -> sql
        underlying.keySet().forEach( tableId -> checkModelLangCompatibility( language, tableId ) );

        if ( materializedCriteria.getCriteriaType() == CriteriaType.UPDATE ) {
            List<TableType> tableTypes = new ArrayList<>();
            underlying.keySet().forEach( t -> tableTypes.add( catalog.getTable( t ).tableType ) );
            if ( !(tableTypes.contains( TableType.TABLE )) ) {
                throw new GenericCatalogException( "Not possible to use Materialized View with Update Freshness if underlying table does not include a modifiable table." );
            }
        }

        long tableId = catalog.addMaterializedView(
                viewName,
                schemaId,
                statement.getPrepareContext().getCurrentUserId(),
                TableType.MATERIALIZED_VIEW,
                false,
                algRoot.alg,
                algRoot.collation,
                underlying,
                fieldList,
                materializedCriteria,
                query,
                language,
                ordered
        );

        // Creates a list with all columns, tableId is needed to create the primary key
        List<ColumnInformation> columns = getColumnInformation( projectedColumns, fieldList, true, tableId );
        Map<Integer, List<CatalogColumn>> addedColumns = new HashMap<>();

        List<Long> columnIds = new ArrayList<>();

        for ( ColumnInformation column : columns ) {
            long columnId = catalog.addColumn(
                    column.name,
                    tableId,
                    column.position,
                    column.typeInformation.type,
                    column.typeInformation.collectionType,
                    column.typeInformation.precision,
                    column.typeInformation.scale,
                    column.typeInformation.dimension,
                    column.typeInformation.cardinality,
                    column.typeInformation.nullable,
                    column.collation );

            // Created primary key is added to list
            if ( column.name.startsWith( "_matid_" ) ) {
                columnIds.add( columnId );
            }

            for ( DataStore s : stores ) {
                int adapterId = s.getAdapterId();
                catalog.addColumnPlacement(
                        s.getAdapterId(),
                        columnId,
                        placementType,
                        null,
                        null,
                        null
                );

                List<CatalogColumn> catalogColumns;
                if ( addedColumns.containsKey( adapterId ) ) {
                    catalogColumns = addedColumns.get( adapterId );
                } else {
                    catalogColumns = new ArrayList<>();
                }
                catalogColumns.add( catalog.getColumn( columnId ) );
                addedColumns.put( adapterId, catalogColumns );
            }

        }
        // Sets previously created primary key
        catalog.addPrimaryKey( tableId, columnIds );

        CatalogMaterializedView catalogMaterializedView = (CatalogMaterializedView) catalog.getTable( tableId );
        PolySchemaBuilder.getInstance().getCurrent();

        for ( DataStore store : stores ) {
            catalog.addPartitionPlacement(
                    store.getAdapterId(),
                    tableId,
                    catalogMaterializedView.partitionProperty.partitionIds.get( 0 ),
                    PlacementType.AUTOMATIC,
                    null,
                    null,
                    DataPlacementRole.UPTODATE );

            store.createTable( statement.getPrepareContext(), catalogMaterializedView, catalogMaterializedView.partitionProperty.partitionIds );
        }

        // Selected data from tables is added into the newly crated materialized view
        MaterializedViewManager materializedManager = MaterializedViewManager.getInstance();
        materializedManager.addData( statement.getTransaction(), stores, addedColumns, algRoot, catalogMaterializedView );
    }


    private void checkModelLangCompatibility( QueryLanguage language, Long tableId ) {
        CatalogTable catalogTable = catalog.getTable( tableId );
        if ( catalogTable.getSchemaType() != language.getSchemaType() ) {
            throw new RuntimeException(
                    String.format(
                            "The used language cannot execute schema changing queries on this entity with the data model %s.",
                            catalogTable.getSchemaType() ) );
        }
    }


    @Override
    public void refreshView( Statement statement, Long materializedId ) {
        MaterializedViewManager materializedManager = MaterializedViewManager.getInstance();
        materializedManager.updateData( statement.getTransaction(), materializedId );
        materializedManager.updateMaterializedTime( materializedId );
    }


    private List<ColumnInformation> getColumnInformation( List<String> projectedColumns, AlgDataType fieldList ) {
        return getColumnInformation( projectedColumns, fieldList, false, 0 );
    }


    private List<ColumnInformation> getColumnInformation( List<String> projectedColumns, AlgDataType fieldList, boolean addPrimary, long tableId ) {
        List<ColumnInformation> columns = new ArrayList<>();

        int position = 1;
        for ( AlgDataTypeField alg : fieldList.getFieldList() ) {
            AlgDataType type = alg.getValue();
            if ( alg.getType().getPolyType() == PolyType.ARRAY ) {
                type = ((ArrayType) alg.getValue()).getComponentType();
            }
            String colName = alg.getName();
            if ( projectedColumns != null ) {
                colName = projectedColumns.get( position - 1 );
            }

            columns.add( new ColumnInformation(
                    colName.toLowerCase().replaceAll( "[^A-Za-z0-9]", "_" ),
                    new ColumnTypeInformation(
                            type.getPolyType(),
                            alg.getType().getPolyType(),
                            type.getRawPrecision(),
                            type.getScale(),
                            alg.getValue().getPolyType() == PolyType.ARRAY ? (int) ((ArrayType) alg.getValue()).getDimension() : -1,
                            alg.getValue().getPolyType() == PolyType.ARRAY ? (int) ((ArrayType) alg.getValue()).getCardinality() : -1,
                            alg.getValue().isNullable() ),
                    Collation.getDefaultCollation(),
                    null,
                    position ) );
            position++;

        }

        if ( addPrimary ) {
            String primaryName = "_matid_" + tableId;
            columns.add( new ColumnInformation(
                    primaryName,
                    new ColumnTypeInformation(
                            PolyType.INTEGER,
                            PolyType.INTEGER,
                            -1,
                            -1,
                            -1,
                            -1,
                            false ),
                    Collation.getDefaultCollation(),
                    null,
                    position ) );
        }

        return columns;
    }


    private Map<Long, List<Long>> findUnderlyingTablesOfView( AlgNode algNode, Map<Long, List<Long>> underlyingTables, AlgDataType fieldList ) {
        if ( algNode instanceof LogicalTableScan ) {
            List<Long> underlyingColumns = getUnderlyingColumns( algNode, fieldList );
            underlyingTables.put( ((LogicalTable) algNode.getTable().getTable()).getTableId(), underlyingColumns );
        } else if ( algNode instanceof LogicalViewScan ) {
            List<Long> underlyingColumns = getUnderlyingColumns( algNode, fieldList );
            underlyingTables.put( ((LogicalView) algNode.getTable().getTable()).getTableId(), underlyingColumns );
        }
        if ( algNode instanceof BiAlg ) {
            findUnderlyingTablesOfView( ((BiAlg) algNode).getLeft(), underlyingTables, fieldList );
            findUnderlyingTablesOfView( ((BiAlg) algNode).getRight(), underlyingTables, fieldList );
        } else if ( algNode instanceof SingleAlg ) {
            findUnderlyingTablesOfView( ((SingleAlg) algNode).getInput(), underlyingTables, fieldList );
        }
        return underlyingTables;
    }


    private List<Long> getUnderlyingColumns( AlgNode algNode, AlgDataType fieldList ) {
        List<Long> columnIds = ((LogicalTable) algNode.getTable().getTable()).getColumnIds();
        List<String> logicalColumnNames = ((LogicalTable) algNode.getTable().getTable()).getLogicalColumnNames();
        List<Long> underlyingColumns = new ArrayList<>();
        for ( int i = 0; i < columnIds.size(); i++ ) {
            for ( AlgDataTypeField algDataTypeField : fieldList.getFieldList() ) {
                String name = logicalColumnNames.get( i );
                if ( algDataTypeField.getName().equals( name ) ) {
                    underlyingColumns.add( columnIds.get( i ) );
                }
            }
        }
        return underlyingColumns;
    }


    @Override
    public void createTable( long schemaId, String tableName, List<ColumnInformation> columns, List<ConstraintInformation> constraints, boolean ifNotExists, List<DataStore> stores, PlacementType placementType, Statement statement ) throws TableAlreadyExistsException {
        try {
            // Check if there is already a table with this name
            if ( catalog.checkIfExistsTable( schemaId, tableName ) ) {
                if ( ifNotExists ) {
                    // It is ok that there is already a table with this name because "IF NOT EXISTS" was specified
                    return;
                } else {
                    throw new TableAlreadyExistsException();
                }
            }

            checkDocumentModel( schemaId, columns, constraints );

            boolean foundPk = false;
            for ( ConstraintInformation constraintInformation : constraints ) {
                if ( constraintInformation.type == ConstraintType.PRIMARY ) {
                    if ( foundPk ) {
                        throw new RuntimeException( "More than one primary key has been provided!" );
                    } else {
                        foundPk = true;
                    }
                }
            }
            if ( !foundPk ) {
                throw new RuntimeException( "No primary key has been provided!" );
            }

            if ( stores == null ) {
                // Ask router on which store(s) the table should be placed
                stores = RoutingManager.getInstance().getCreatePlacementStrategy().getDataStoresForNewTable();
            }

            long tableId = catalog.addTable(
                    tableName,
                    schemaId,
                    statement.getPrepareContext().getCurrentUserId(),
                    TableType.TABLE,
                    true );

            // Initially create DataPlacement containers on every store the table should be placed.
            stores.forEach( store -> catalog.addDataPlacement( store.getAdapterId(), tableId ) );

            for ( ColumnInformation column : columns ) {
                addColumn( column.name, column.typeInformation, column.collation, column.defaultValue, tableId, column.position, stores, placementType );
            }

            for ( ConstraintInformation constraint : constraints ) {
                addConstraint( constraint.name, constraint.type, constraint.columnNames, tableId );
            }

            //catalog.updateTablePartitionProperties(tableId, partitionProperty);
            CatalogTable catalogTable = catalog.getTable( tableId );

            // Trigger rebuild of schema; triggers schema creation on adapters
            PolySchemaBuilder.getInstance().getCurrent();

            for ( DataStore store : stores ) {
                catalog.addPartitionPlacement(
                        store.getAdapterId(),
                        catalogTable.id,
                        catalogTable.partitionProperty.partitionIds.get( 0 ),
                        PlacementType.AUTOMATIC,
                        null,
                        null,
                        DataPlacementRole.UPTODATE );

                store.createTable( statement.getPrepareContext(), catalogTable, catalogTable.partitionProperty.partitionIds );
            }


        } catch ( GenericCatalogException | UnknownColumnException | UnknownCollationException e ) {
            throw new RuntimeException( e );
        }
    }


    private void checkDocumentModel( long schemaId, List<ColumnInformation> columns, List<ConstraintInformation> constraints ) {
        if ( catalog.getSchema( schemaId ).schemaType == SchemaType.DOCUMENT ) {
            List<String> names = columns.stream().map( c -> c.name ).collect( Collectors.toList() );

            if ( names.contains( "_id" ) ) {
                int index = names.indexOf( "_id" );
                columns.remove( index );
                constraints.remove( index );
                names.remove( "_id" );
            }

            // Add _id column if necessary
            if ( !names.contains( "_id" ) ) {
                ColumnTypeInformation typeInformation = new ColumnTypeInformation( PolyType.VARCHAR, PolyType.VARCHAR, 24, null, null, null, false );
                columns.add( new ColumnInformation( "_id", typeInformation, Collation.CASE_INSENSITIVE, null, 0 ) );

            }

            // Remove any primaries
            List<ConstraintInformation> primaries = constraints.stream().filter( c -> c.type == ConstraintType.PRIMARY ).collect( Collectors.toList() );
            if ( primaries.size() > 0 ) {
                primaries.forEach( constraints::remove );
            }

            // Add constraint for _id as primary if necessary
            if ( constraints.stream().noneMatch( c -> c.type == ConstraintType.PRIMARY ) ) {
                constraints.add( new ConstraintInformation( "primary", ConstraintType.PRIMARY, Collections.singletonList( "_id" ) ) );
            }

            if ( names.contains( "_data" ) ) {
                columns.remove( names.indexOf( "_data" ) );
                names.remove( "_data" );
            }

            // Add _data column if necessary
            if ( !names.contains( "_data" ) ) {
                ColumnTypeInformation typeInformation = new ColumnTypeInformation( PolyType.JSON, PolyType.JSON, 1024, null, null, null, false );
                columns.add( new ColumnInformation( "_data", typeInformation, Collation.CASE_INSENSITIVE, null, 1 ) );
            }
        }
    }


    @Override
    public void addPartitioning( PartitionInformation partitionInfo, List<DataStore> stores, Statement statement ) throws GenericCatalogException, UnknownPartitionTypeException, UnknownColumnException, PartitionGroupNamesNotUniqueException {
        CatalogColumn catalogColumn = catalog.getColumn( partitionInfo.table.id, partitionInfo.columnName );

        PartitionType actualPartitionType = PartitionType.getByName( partitionInfo.typeName );

        // Convert partition names and check whether they are unique
        List<String> sanitizedPartitionGroupNames = partitionInfo.partitionGroupNames
                .stream()
                .map( name -> name.trim().toLowerCase() )
                .collect( Collectors.toList() );
        if ( sanitizedPartitionGroupNames.size() != new HashSet<>( sanitizedPartitionGroupNames ).size() ) {
            throw new PartitionGroupNamesNotUniqueException();
        }

        // Check if specified partitionColumn is even part of the table
        if ( log.isDebugEnabled() ) {
            log.debug( "Creating partition group for table: {} with id {} on schema: {} on column: {}", partitionInfo.table.name, partitionInfo.table.id, partitionInfo.table.getSchemaName(), catalogColumn.id );
        }

        CatalogTable unPartitionedTable = catalog.getTable( partitionInfo.table.id );

        // Get partition manager
        PartitionManagerFactory partitionManagerFactory = PartitionManagerFactory.getInstance();
        PartitionManager partitionManager = partitionManagerFactory.getPartitionManager( actualPartitionType );

        // Check whether partition function supports type of partition column
        if ( !partitionManager.supportsColumnOfType( catalogColumn.type ) ) {
            throw new RuntimeException( "The partition function " + actualPartitionType + " does not support columns of type " + catalogColumn.type );
        }

        int numberOfPartitionGroups = partitionInfo.numberOfPartitionGroups;
        // Calculate how many partitions exist if partitioning is applied.
        long partId;
        if ( partitionInfo.partitionGroupNames.size() >= 2 && partitionInfo.numberOfPartitionGroups == 0 ) {
            numberOfPartitionGroups = partitionInfo.partitionGroupNames.size();
        }

        int numberOfPartitions = partitionInfo.numberOfPartitions;
        int numberOfPartitionsPerGroup = partitionManager.getNumberOfPartitionsPerGroup( numberOfPartitions );

        if ( partitionManager.requiresUnboundPartitionGroup() ) {
            // Because of the implicit unbound partition
            numberOfPartitionGroups = partitionInfo.partitionGroupNames.size();
            numberOfPartitionGroups += 1;
        }

        // Validate partition setup
        if ( !partitionManager.validatePartitionGroupSetup( partitionInfo.qualifiers, numberOfPartitionGroups, partitionInfo.partitionGroupNames, catalogColumn ) ) {
            throw new RuntimeException( "Partitioning failed for table: " + partitionInfo.table.name );
        }

        // Loop over value to create those partitions with partitionKey to uniquelyIdentify partition
        List<Long> partitionGroupIds = new ArrayList<>();
        for ( int i = 0; i < numberOfPartitionGroups; i++ ) {
            String partitionGroupName;

            // Make last partition unbound partition
            if ( partitionManager.requiresUnboundPartitionGroup() && i == numberOfPartitionGroups - 1 ) {
                partId = catalog.addPartitionGroup(
                        partitionInfo.table.id,
                        "Unbound",
                        partitionInfo.table.schemaId,
                        actualPartitionType,
                        numberOfPartitionsPerGroup,
                        new ArrayList<>(),
                        true );
            } else {
                // If no names have been explicitly defined
                if ( partitionInfo.partitionGroupNames.isEmpty() ) {
                    partitionGroupName = "part_" + i;
                } else {
                    partitionGroupName = partitionInfo.partitionGroupNames.get( i );
                }

                // Mainly needed for HASH
                if ( partitionInfo.qualifiers.isEmpty() ) {
                    partId = catalog.addPartitionGroup(
                            partitionInfo.table.id,
                            partitionGroupName,
                            partitionInfo.table.schemaId,
                            actualPartitionType,
                            numberOfPartitionsPerGroup,
                            new ArrayList<>(),
                            false );
                } else {
                    partId = catalog.addPartitionGroup(
                            partitionInfo.table.id,
                            partitionGroupName,
                            partitionInfo.table.schemaId,
                            actualPartitionType,
                            numberOfPartitionsPerGroup,
                            partitionInfo.qualifiers.get( i ),
                            false );
                }
            }
            partitionGroupIds.add( partId );
        }

        List<Long> partitionIds = new ArrayList<>();
        //get All PartitionGroups and then get all partitionIds  for each PG and add them to completeList of partitionIds
        //catalog.getPartitionGroups( partitionInfo.table.id ).forEach( pg -> partitionIds.forEach( p -> partitionIds.add( p ) ) );
        partitionGroupIds.forEach( pg -> catalog.getPartitions( pg ).forEach( p -> partitionIds.add( p.id ) ) );

        PartitionProperty partitionProperty;
        if ( actualPartitionType == PartitionType.TEMPERATURE ) {
            long frequencyInterval = ((RawTemperaturePartitionInformation) partitionInfo.rawPartitionInformation).getInterval();
            switch ( ((RawTemperaturePartitionInformation) partitionInfo.rawPartitionInformation).getIntervalUnit().toString() ) {
                case "days":
                    frequencyInterval = frequencyInterval * 60 * 60 * 24;
                    break;

                case "hours":
                    frequencyInterval = frequencyInterval * 60 * 60;
                    break;

                case "minutes":
                    frequencyInterval = frequencyInterval * 60;
                    break;
            }

            int hotPercentageIn = Integer.valueOf( ((RawTemperaturePartitionInformation) partitionInfo.rawPartitionInformation).getHotAccessPercentageIn().toString() );
            int hotPercentageOut = Integer.valueOf( ((RawTemperaturePartitionInformation) partitionInfo.rawPartitionInformation).getHotAccessPercentageOut().toString() );

            //Initially distribute partitions as intended in a running system
            long numberOfPartitionsInHot = numberOfPartitions * hotPercentageIn / 100;
            if ( numberOfPartitionsInHot == 0 ) {
                numberOfPartitionsInHot = 1;
            }

            long numberOfPartitionsInCold = numberOfPartitions - numberOfPartitionsInHot;

            // -1 because one partition is already created in COLD
            List<Long> partitionsForHot = new ArrayList<>();
            catalog.getPartitions( partitionGroupIds.get( 0 ) ).forEach( p -> partitionsForHot.add( p.id ) );

            // -1 because one partition is already created in HOT
            for ( int i = 0; i < numberOfPartitionsInHot - 1; i++ ) {
                long tempId;
                tempId = catalog.addPartition( partitionInfo.table.id, partitionInfo.table.schemaId, partitionGroupIds.get( 0 ), partitionInfo.qualifiers.get( 0 ), false );
                partitionIds.add( tempId );
                partitionsForHot.add( tempId );
            }

            catalog.updatePartitionGroup( partitionGroupIds.get( 0 ), partitionsForHot );

            // -1 because one partition is already created in COLD
            List<Long> partitionsForCold = new ArrayList<>();
            catalog.getPartitions( partitionGroupIds.get( 1 ) ).forEach( p -> partitionsForCold.add( p.id ) );

            for ( int i = 0; i < numberOfPartitionsInCold - 1; i++ ) {
                long tempId;
                tempId = catalog.addPartition( partitionInfo.table.id, partitionInfo.table.schemaId, partitionGroupIds.get( 1 ), partitionInfo.qualifiers.get( 1 ), false );
                partitionIds.add( tempId );
                partitionsForCold.add( tempId );
            }

            catalog.updatePartitionGroup( partitionGroupIds.get( 1 ), partitionsForCold );

            partitionProperty = TemperaturePartitionProperty.builder()
                    .partitionType( actualPartitionType )
                    .isPartitioned( true )
                    .internalPartitionFunction( PartitionType.valueOf( ((RawTemperaturePartitionInformation) partitionInfo.rawPartitionInformation).getInternalPartitionFunction().toString().toUpperCase() ) )
                    .partitionColumnId( catalogColumn.id )
                    .partitionGroupIds( ImmutableList.copyOf( partitionGroupIds ) )
                    .partitionIds( ImmutableList.copyOf( partitionIds ) )
                    .partitionCostIndication( PartitionCostIndication.valueOf( ((RawTemperaturePartitionInformation) partitionInfo.rawPartitionInformation).getAccessPattern().toString().toUpperCase() ) )
                    .frequencyInterval( frequencyInterval )
                    .hotAccessPercentageIn( hotPercentageIn )
                    .hotAccessPercentageOut( hotPercentageOut )
                    .reliesOnPeriodicChecks( true )
                    .hotPartitionGroupId( partitionGroupIds.get( 0 ) )
                    .coldPartitionGroupId( partitionGroupIds.get( 1 ) )
                    .numPartitions( partitionIds.size() )
                    .numPartitionGroups( partitionGroupIds.size() )
                    .build();
        } else {
            partitionProperty = PartitionProperty.builder()
                    .partitionType( actualPartitionType )
                    .isPartitioned( true )
                    .partitionColumnId( catalogColumn.id )
                    .partitionGroupIds( ImmutableList.copyOf( partitionGroupIds ) )
                    .partitionIds( ImmutableList.copyOf( partitionIds ) )
                    .reliesOnPeriodicChecks( false )
                    .build();
        }

        // Update catalog table
        catalog.partitionTable( partitionInfo.table.id, actualPartitionType, catalogColumn.id, numberOfPartitionGroups, partitionGroupIds, partitionProperty );

        // Get primary key of table and use PK to find all DataPlacements of table
        long pkid = partitionInfo.table.primaryKey;
        List<Long> pkColumnIds = catalog.getPrimaryKey( pkid ).columnIds;
        // Basically get first part of PK even if its compound of PK it is sufficient
        CatalogColumn pkColumn = catalog.getColumn( pkColumnIds.get( 0 ) );
        // This gets us only one ccp per store (first part of PK)

        boolean fillStores = false;
        if ( stores == null ) {
            stores = new ArrayList<>();
            fillStores = true;
        }
        List<CatalogColumnPlacement> catalogColumnPlacements = catalog.getColumnPlacement( pkColumn.id );
        for ( CatalogColumnPlacement ccp : catalogColumnPlacements ) {
            if ( fillStores ) {
                // Ask router on which store(s) the table should be placed
                Adapter adapter = AdapterManager.getInstance().getAdapter( ccp.adapterId );
                if ( adapter instanceof DataStore ) {
                    stores.add( (DataStore) adapter );
                }
            }
        }

        // Now get the partitioned table, partitionInfo still contains the basic/unpartitioned table.
        CatalogTable partitionedTable = catalog.getTable( partitionInfo.table.id );
        DataMigrator dataMigrator = statement.getTransaction().getDataMigrator();
        for ( DataStore store : stores ) {
            for ( long partitionId : partitionIds ) {
                catalog.addPartitionPlacement(
                        store.getAdapterId(),
                        partitionedTable.id,
                        partitionId,
                        PlacementType.AUTOMATIC,
                        null,
                        null,
                        DataPlacementRole.UPTODATE );
            }

            // First create new tables
            store.createTable( statement.getPrepareContext(), partitionedTable, partitionedTable.partitionProperty.partitionIds );

            // Copy data from unpartitioned to partitioned
            // Get only columns that are actually on that store
            // Every store of a newly partitioned table, initially will hold all partitions
            List<CatalogColumn> necessaryColumns = new LinkedList<>();
            catalog.getColumnPlacementsOnAdapterPerTable( store.getAdapterId(), partitionedTable.id ).forEach( cp -> necessaryColumns.add( catalog.getColumn( cp.columnId ) ) );

            // Copy data from the old partition to new partitions
            dataMigrator.copyPartitionData(
                    statement.getTransaction(),
                    catalog.getAdapter( store.getAdapterId() ),
                    unPartitionedTable,
                    partitionedTable,
                    necessaryColumns,
                    unPartitionedTable.partitionProperty.partitionIds,
                    partitionedTable.partitionProperty.partitionIds );
        }
        // Remove old tables
        stores.forEach( store -> store.dropTable( statement.getPrepareContext(), unPartitionedTable, unPartitionedTable.partitionProperty.partitionIds ) );
        catalog.deletePartitionGroup( unPartitionedTable.id, unPartitionedTable.schemaId, unPartitionedTable.partitionProperty.partitionGroupIds.get( 0 ) );

        // Reset plan cache implementation cache & routing cache
        statement.getQueryProcessor().resetCaches();
    }


    @Override
    public void removePartitioning( CatalogTable partitionedTable, Statement statement ) {
        long tableId = partitionedTable.id;

        if ( log.isDebugEnabled() ) {
            log.debug( "Merging partitions for table: {} with id {} on schema: {}",
                    partitionedTable.name, partitionedTable.id, partitionedTable.getSchemaName() );
        }

        // Need to gather the partitionDistribution before actually merging
        // We need a columnPlacement for every partition
        Map<Long, List<CatalogColumnPlacement>> placementDistribution = new HashMap<>();
        PartitionManagerFactory partitionManagerFactory = PartitionManagerFactory.getInstance();
        PartitionManager partitionManager = partitionManagerFactory.getPartitionManager( partitionedTable.partitionProperty.partitionType );
        placementDistribution = partitionManager.getRelevantPlacements( partitionedTable, partitionedTable.partitionProperty.partitionIds, new ArrayList<>( Arrays.asList( -1 ) ) );

        // Update catalog table
        catalog.mergeTable( tableId );

        // Now get the merged table
        CatalogTable mergedTable = catalog.getTable( tableId );

        List<DataStore> stores = new ArrayList<>();
        // Get primary key of table and use PK to find all DataPlacements of table
        long pkid = partitionedTable.primaryKey;
        List<Long> pkColumnIds = catalog.getPrimaryKey( pkid ).columnIds;
        // Basically get first part of PK even if its compound of PK it is sufficient
        CatalogColumn pkColumn = catalog.getColumn( pkColumnIds.get( 0 ) );
        // This gets us only one ccp per store (first part of PK)

        List<CatalogColumnPlacement> catalogColumnPlacements = catalog.getColumnPlacement( pkColumn.id );
        for ( CatalogColumnPlacement ccp : catalogColumnPlacements ) {
            // Ask router on which store(s) the table should be placed
            Adapter adapter = AdapterManager.getInstance().getAdapter( ccp.adapterId );
            if ( adapter instanceof DataStore ) {
                stores.add( (DataStore) adapter );
            }
        }

        DataMigrator dataMigrator = statement.getTransaction().getDataMigrator();

        // For merge create only full placements on the used stores. Otherwise partition constraints might not hold
        for ( DataStore store : stores ) {
            // Need to create partitionPlacements first in order to trigger schema creation on PolySchemaBuilder
            catalog.addPartitionPlacement(
                    store.getAdapterId(),
                    mergedTable.id,
                    mergedTable.partitionProperty.partitionIds.get( 0 ),
                    PlacementType.AUTOMATIC,
                    null,
                    null,
                    DataPlacementRole.UPTODATE );

            // First create new tables
            store.createTable( statement.getPrepareContext(), mergedTable, mergedTable.partitionProperty.partitionIds );

            // Get only columns that are actually on that store
            List<CatalogColumn> necessaryColumns = new LinkedList<>();
            catalog.getColumnPlacementsOnAdapterPerTable( store.getAdapterId(), mergedTable.id ).forEach( cp -> necessaryColumns.add( catalog.getColumn( cp.columnId ) ) );

            // TODO @HENNLO Check if this can be omitted
            catalog.updateDataPlacement( store.getAdapterId(), mergedTable.id,
                    catalog.getDataPlacement( store.getAdapterId(), mergedTable.id ).columnPlacementsOnAdapter,
                    mergedTable.partitionProperty.partitionIds );
            //

            dataMigrator.copySelectiveData(
                    statement.getTransaction(),
                    catalog.getAdapter( store.getAdapterId() ),
                    partitionedTable,
                    mergedTable,
                    necessaryColumns,
                    placementDistribution,
                    mergedTable.partitionProperty.partitionIds );
        }

        // Needs to be separated from loop above. Otherwise we loose data
        for ( DataStore store : stores ) {
            List<Long> partitionIdsOnStore = new ArrayList<>();
            catalog.getPartitionPlacementsByTableOnAdapter( store.getAdapterId(), partitionedTable.id ).forEach( p -> partitionIdsOnStore.add( p.partitionId ) );
            // Otherwise everything will be dropped again, leaving the table inaccessible
            partitionIdsOnStore.remove( mergedTable.partitionProperty.partitionIds.get( 0 ) );

            // Drop all partitionedTables (table contains old partitionIds)
            store.dropTable( statement.getPrepareContext(), partitionedTable, partitionIdsOnStore );
        }
        // Loop over **old.partitionIds** to delete all partitions which are part of table
        // Needs to be done separately because partitionPlacements will be recursively dropped in `deletePartitionGroup` but are needed in dropTable
        for ( long partitionGroupId : partitionedTable.partitionProperty.partitionGroupIds ) {
            catalog.deletePartitionGroup( tableId, partitionedTable.schemaId, partitionGroupId );
        }

        // Reset query plan cache, implementation cache & routing cache
        statement.getQueryProcessor().resetCaches();
    }


    private void addColumn( String columnName, ColumnTypeInformation typeInformation, Collation collation, String defaultValue, long tableId, int position, List<DataStore> stores, PlacementType placementType ) throws GenericCatalogException, UnknownCollationException, UnknownColumnException {
        long addedColumnId = catalog.addColumn(
                columnName,
                tableId,
                position,
                typeInformation.type,
                typeInformation.collectionType,
                typeInformation.precision,
                typeInformation.scale,
                typeInformation.dimension,
                typeInformation.cardinality,
                typeInformation.nullable,
                collation
        );

        // Add default value
        addDefaultValue( defaultValue, addedColumnId );

        for ( DataStore s : stores ) {
            catalog.addColumnPlacement(
                    s.getAdapterId(),
                    addedColumnId,
                    placementType,
                    null,
                    null,
                    null
            );
        }
    }


    @Override
    public void addConstraint( String constraintName, ConstraintType constraintType, List<String> columnNames, long tableId ) throws UnknownColumnException, GenericCatalogException {
        List<Long> columnIds = new LinkedList<>();
        for ( String columnName : columnNames ) {
            CatalogColumn catalogColumn = catalog.getColumn( tableId, columnName );
            columnIds.add( catalogColumn.id );
        }
        if ( constraintType == ConstraintType.PRIMARY ) {
            catalog.addPrimaryKey( tableId, columnIds );
        } else if ( constraintType == ConstraintType.UNIQUE ) {
            if ( constraintName == null ) {
                constraintName = NameGenerator.generateConstraintName();
            }
            catalog.addUniqueConstraint( tableId, constraintName, columnIds );
        }
    }


    @Override
    public void dropSchema( long databaseId, String schemaName, boolean ifExists, Statement statement ) throws SchemaNotExistException, DdlOnSourceException {
        try {
            // Check if there is a schema with this name
            if ( catalog.checkIfExistsSchema( databaseId, schemaName ) ) {
                CatalogSchema catalogSchema = catalog.getSchema( databaseId, schemaName );

                // Drop all tables in this schema
                List<CatalogTable> catalogTables = catalog.getTables( catalogSchema.id, null );
                for ( CatalogTable catalogTable : catalogTables ) {
                    dropTable( catalogTable, statement );
                }

                // Drop schema
                catalog.deleteSchema( catalogSchema.id );
            } else {
                if ( ifExists ) {
                    // This is ok because "IF EXISTS" was specified
                    return;
                } else {
                    throw new SchemaNotExistException();
                }
            }
        } catch ( UnknownSchemaException e ) {
            throw new RuntimeException( e );
        }
    }


    @Override
    public void dropView( CatalogTable catalogView, Statement statement ) throws DdlOnSourceException {
        // Make sure that this is a table of type VIEW
        if ( catalogView.tableType == TableType.VIEW ) {
            // Empty on purpose
        } else {
            throw new NotViewException();
        }

        // Check if views are dependent from this view
        checkViewDependencies( catalogView );

        catalog.flagTableForDeletion( catalogView.id, true );
        catalog.deleteViewDependencies( (CatalogView) catalogView );

        // Delete columns
        for ( Long columnId : catalogView.columnIds ) {
            catalog.deleteColumn( columnId );
        }

        // Delete the view
        catalog.deleteTable( catalogView.id );

        // Reset plan cache implementation cache & routing cache
        statement.getQueryProcessor().resetCaches();
    }


    @Override
    public void dropMaterializedView( CatalogTable materializedView, Statement statement ) throws DdlOnSourceException {
        // Make sure that this is a table of type Materialized View
        if ( materializedView.tableType == TableType.MATERIALIZED_VIEW ) {
            // Empty on purpose
        } else {
            throw new NotMaterializedViewException();
        }
        // Check if views are dependent from this view
        checkViewDependencies( materializedView );

        catalog.flagTableForDeletion( materializedView.id, true );

        catalog.deleteViewDependencies( (CatalogView) materializedView );

        dropTable( materializedView, statement );

        // Reset query plan cache, implementation cache & routing cache
        statement.getQueryProcessor().resetCaches();
    }


    @Override
    public void dropTable( CatalogTable catalogTable, Statement statement ) throws DdlOnSourceException {
        // Make sure that this is a table of type TABLE (and not SOURCE)
        //checkIfDdlPossible( catalogTable.tableType );

        // Check if views dependent on this table
        checkViewDependencies( catalogTable );

        // Check if there are foreign keys referencing this table
        List<CatalogForeignKey> selfRefsToDelete = new LinkedList<>();
        List<CatalogForeignKey> exportedKeys = catalog.getExportedKeys( catalogTable.id );
        if ( exportedKeys.size() > 0 ) {
            for ( CatalogForeignKey foreignKey : exportedKeys ) {
                if ( foreignKey.tableId == catalogTable.id ) {
                    // If this is a self-reference, drop it later.
                    selfRefsToDelete.add( foreignKey );
                } else {
                    throw new PolyphenyDbException( "Cannot drop table '" + catalogTable.getSchemaName() + "." + catalogTable.name + "' because it is being referenced by '" + exportedKeys.get( 0 ).getSchemaName() + "." + exportedKeys.get( 0 ).getTableName() + "'." );
                }
            }
        }

        // Make sure that all adapters are of type store (and not source)
        for ( int storeId : catalogTable.dataPlacements ) {
            getDataStoreInstance( storeId );
        }

        // Delete all indexes
        for ( CatalogIndex index : catalog.getIndexes( catalogTable.id, false ) ) {
            if ( index.location == 0 ) {
                // Delete polystore index
                IndexManager.getInstance().deleteIndex( index );
            } else {
                // Delete index on store
                AdapterManager.getInstance().getStore( index.location ).dropIndex(
                        statement.getPrepareContext(),
                        index,
                        catalog.getPartitionsOnDataPlacement( index.location, catalogTable.id ) );
            }
            // Delete index in catalog
            catalog.deleteIndex( index.id );
        }

        // Delete data from the stores and remove the column placement
        catalog.flagTableForDeletion( catalogTable.id, true );
        for ( int storeId : catalogTable.dataPlacements ) {
            // Delete table on store
            List<Long> partitionIdsOnStore = new ArrayList<>();
            catalog.getPartitionPlacementsByTableOnAdapter( storeId, catalogTable.id ).forEach( p -> partitionIdsOnStore.add( p.partitionId ) );

            AdapterManager.getInstance().getStore( storeId ).dropTable( statement.getPrepareContext(), catalogTable, partitionIdsOnStore );
            // Delete column placement in catalog
            for ( Long columnId : catalogTable.columnIds ) {
                if ( catalog.checkIfExistsColumnPlacement( storeId, columnId ) ) {
                    catalog.deleteColumnPlacement( storeId, columnId, false );
                }
            }
        }

        // Delete the self-referencing foreign keys
        try {
            for ( CatalogForeignKey foreignKey : selfRefsToDelete ) {
                catalog.deleteForeignKey( foreignKey.id );
            }
        } catch ( GenericCatalogException e ) {
            catalog.flagTableForDeletion( catalogTable.id, true );
            throw new PolyphenyDbContextException( "Exception while deleting self-referencing foreign key constraints.", e );
        }

        // Delete indexes of this table
        List<CatalogIndex> indexes = catalog.getIndexes( catalogTable.id, false );
        for ( CatalogIndex index : indexes ) {
            catalog.deleteIndex( index.id );
            IndexManager.getInstance().deleteIndex( index );
        }

        // Delete keys and constraints
        try {
            // Remove primary key
            catalog.deletePrimaryKey( catalogTable.id );
            // Delete all foreign keys of the table
            List<CatalogForeignKey> foreignKeys = catalog.getForeignKeys( catalogTable.id );
            for ( CatalogForeignKey foreignKey : foreignKeys ) {
                catalog.deleteForeignKey( foreignKey.id );
            }
            // Delete all constraints of the table
            for ( CatalogConstraint constraint : catalog.getConstraints( catalogTable.id ) ) {
                catalog.deleteConstraint( constraint.id );
            }
        } catch ( GenericCatalogException e ) {
            catalog.flagTableForDeletion( catalogTable.id, true );
            throw new PolyphenyDbContextException( "Exception while dropping keys.", e );
        }

        // Delete columns
        for ( Long columnId : catalogTable.columnIds ) {
            catalog.deleteColumn( columnId );
        }

        // Delete the table
        catalog.deleteTable( catalogTable.id );

        // Monitor dropTables for statistics
        prepareMonitoring( statement, Kind.DROP_TABLE, catalogTable );

        // Reset plan cache implementation cache & routing cache
        statement.getQueryProcessor().resetCaches();
    }


    @Override
    public void truncate( CatalogTable catalogTable, Statement statement ) {
        // Make sure that the table can be modified
        if ( !catalogTable.modifiable ) {
            throw new RuntimeException( "Unable to modify a read-only table!" );
        }

        // Monitor truncate for rowCount
        prepareMonitoring( statement, Kind.TRUNCATE, catalogTable );

        //  Execute truncate on all placements
        catalogTable.dataPlacements.forEach( adapterId -> {
            AdapterManager.getInstance().getAdapter( adapterId ).truncate( statement.getPrepareContext(), catalogTable );
        } );
    }


    private void prepareMonitoring( Statement statement, Kind kind, CatalogTable catalogTable ) {
        prepareMonitoring( statement, kind, catalogTable, null );
    }


    private void prepareMonitoring( Statement statement, Kind kind, CatalogTable catalogTable, CatalogColumn catalogColumn ) {
        // Initialize Monitoring
        if ( statement.getMonitoringEvent() == null ) {
            StatementEvent event = new DdlEvent();
            event.setMonitoringType( kind.name() );
            event.setTableId( catalogTable.id );
            event.setSchemaId( catalogTable.schemaId );
            if ( kind == Kind.DROP_COLUMN ) {
                event.setColumnId( catalogColumn.id );
            }
            statement.setMonitoringEvent( event );
        }
    }


    @Override
    public void dropFunction() {
        throw new RuntimeException( "Not supported yet" );
    }


    @Override
    public void setOption() {
        throw new RuntimeException( "Not supported yet" );
    }


    @Override
    public void createType() {
        throw new RuntimeException( "Not supported yet" );
    }


    @Override
    public void dropType() {
        throw new RuntimeException( "Not supported yet" );
    }

}<|MERGE_RESOLUTION|>--- conflicted
+++ resolved
@@ -284,14 +284,9 @@
                             catalogTable.id,
                             catalogTable.partitionProperty.partitionIds.get( 0 ),
                             PlacementType.AUTOMATIC,
-<<<<<<< HEAD
-                            null,
-                            null,
+                            physicalSchemaName,
+                            physicalTableName,
                             DataPlacementRole.UPTODATE);
-=======
-                            physicalSchemaName,
-                            physicalTableName );
->>>>>>> 54f4a0c9
                 } catch ( GenericCatalogException e ) {
                     throw new RuntimeException( "Exception while adding primary key" );
                 }
