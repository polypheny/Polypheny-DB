--- conflicted
+++ resolved
@@ -312,12 +312,8 @@
                 }
 
                 // Inform routing
-<<<<<<< HEAD
                 //statement.getRouter().dropPlacements( catalog.getColumnPlacementsOnAdapter( catalogAdapter.id, table.id ) );
 
-=======
-                statement.getRouter().dropPlacements( catalog.getColumnPlacementsOnAdapterPerTable( catalogAdapter.id, table.id ) );
->>>>>>> 524ce42f
                 // Delete column placement in catalog
                 for ( Long columnId : table.columnIds ) {
                     if ( catalog.checkIfExistsColumnPlacement( catalogAdapter.id, columnId) ) {
@@ -959,12 +955,8 @@
         // Physically delete the data from the store
         storeInstance.dropTable( statement.getPrepareContext(), catalogTable, catalog.getPartitionsOnDataPlacement( storeInstance.getAdapterId(), catalogTable.id ));
         // Inform routing
-<<<<<<< HEAD
         //statement.getRouter().dropPlacements( catalog.getColumnPlacementsOnAdapter( storeInstance.getAdapterId(), catalogTable.id ) );
 
-=======
-        statement.getRouter().dropPlacements( catalog.getColumnPlacementsOnAdapterPerTable( storeInstance.getAdapterId(), catalogTable.id ) );
->>>>>>> 524ce42f
         // Delete placement in the catalog
         List<CatalogColumnPlacement> placements = catalog.getColumnPlacementsOnAdapterPerTable( storeInstance.getAdapterId(), catalogTable.id );
         for ( CatalogColumnPlacement placement : placements ) {
@@ -2079,19 +2071,15 @@
         catalog.flagTableForDeletion( catalogTable.id, true );
         for ( int storeId : catalogTable.placementsByAdapter.keySet() ) {
             // Delete table on store
-<<<<<<< HEAD
-            AdapterManager.getInstance().getStore( storeId ).dropTable( statement.getPrepareContext(), catalogTable );
+            List<Long> partitionIdsOnStore = new ArrayList<>();
+            catalog.getPartitionPlacementByTable( storeId,catalogTable.id ).forEach( p -> partitionIdsOnStore.add( p.partitionId ) );
+
+            //TODO
+            //AdapterManager.getInstance().getStore( storeId ).dropTable( statement.getPrepareContext(), catalogTable, partitionIdsOnStore );
+            //AdapterManager.getInstance().getStore( storeId ).dropTable( statement.getPrepareContext(), catalogTable );
 
             // Inform routing
             //statement.getRouter().dropPlacements( catalog.getColumnPlacementsOnAdapter( storeId, catalogTable.id ) );
-=======
-            List<Long> partitionIdsOnStore = new ArrayList<>();
-            catalog.getPartitionPlacementByTable( storeId,catalogTable.id ).forEach( p -> partitionIdsOnStore.add( p.partitionId ) );
-
-            AdapterManager.getInstance().getStore( storeId ).dropTable( statement.getPrepareContext(), catalogTable, partitionIdsOnStore );
-            // Inform routing
-            statement.getRouter().dropPlacements( catalog.getColumnPlacementsOnAdapterPerTable( storeId, catalogTable.id ) );
->>>>>>> 524ce42f
             // Delete column placement in catalog
             for ( Long columnId : catalogTable.columnIds ) {
                 if ( catalog.checkIfExistsColumnPlacement( storeId, columnId ) ) {
