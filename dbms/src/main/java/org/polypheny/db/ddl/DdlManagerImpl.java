/*
 * Copyright 2019-2024 The Polypheny Project
 *
 * Licensed under the Apache License, Version 2.0 (the "License");
 * you may not use this file except in compliance with the License.
 * You may obtain a copy of the License at
 *
 * http://www.apache.org/licenses/LICENSE-2.0
 *
 * Unless required by applicable law or agreed to in writing, software
 * distributed under the License is distributed on an "AS IS" BASIS,
 * WITHOUT WARRANTIES OR CONDITIONS OF ANY KIND, either express or implied.
 * See the License for the specific language governing permissions and
 * limitations under the License.
 */

package org.polypheny.db.ddl;


import com.google.common.collect.ImmutableList;
import java.util.ArrayList;
import java.util.Collection;
import java.util.Comparator;
import java.util.HashMap;
import java.util.HashSet;
import java.util.LinkedHashMap;
import java.util.LinkedList;
import java.util.List;
import java.util.Map;
import java.util.Optional;
import java.util.Set;
import java.util.function.BiFunction;
import java.util.function.Supplier;
import java.util.stream.Collectors;
import javax.annotation.Nullable;
import lombok.extern.slf4j.Slf4j;
import org.jetbrains.annotations.NotNull;
import org.polypheny.db.adapter.Adapter;
import org.polypheny.db.adapter.AdapterManager;
import org.polypheny.db.adapter.DataSource;
import org.polypheny.db.adapter.DataStore;
import org.polypheny.db.adapter.DataStore.IndexMethodModel;
import org.polypheny.db.adapter.DeployMode;
import org.polypheny.db.adapter.DocumentDataSource.ExportedDocument;
import org.polypheny.db.adapter.RelationalDataSource.ExportedColumn;
import org.polypheny.db.adapter.index.IndexManager;
import org.polypheny.db.algebra.AlgCollation;
import org.polypheny.db.algebra.AlgNode;
import org.polypheny.db.algebra.AlgRoot;
import org.polypheny.db.algebra.BiAlg;
import org.polypheny.db.algebra.SingleAlg;
import org.polypheny.db.algebra.constant.Kind;
import org.polypheny.db.algebra.logical.relational.LogicalRelScan;
import org.polypheny.db.algebra.logical.relational.LogicalRelViewScan;
import org.polypheny.db.algebra.type.AlgDataType;
import org.polypheny.db.algebra.type.AlgDataTypeField;
import org.polypheny.db.algebra.type.DocumentType;
import org.polypheny.db.catalog.Catalog;
import org.polypheny.db.catalog.entity.LogicalAdapter;
import org.polypheny.db.catalog.entity.LogicalAdapter.AdapterType;
import org.polypheny.db.catalog.entity.LogicalConstraint;
import org.polypheny.db.catalog.entity.MaterializedCriteria;
import org.polypheny.db.catalog.entity.MaterializedCriteria.CriteriaType;
import org.polypheny.db.catalog.entity.allocation.AllocationCollection;
import org.polypheny.db.catalog.entity.allocation.AllocationColumn;
import org.polypheny.db.catalog.entity.allocation.AllocationEntity;
import org.polypheny.db.catalog.entity.allocation.AllocationGraph;
import org.polypheny.db.catalog.entity.allocation.AllocationPartition;
import org.polypheny.db.catalog.entity.allocation.AllocationPartitionGroup;
import org.polypheny.db.catalog.entity.allocation.AllocationPlacement;
import org.polypheny.db.catalog.entity.allocation.AllocationTable;
import org.polypheny.db.catalog.entity.allocation.AllocationTableWrapper;
import org.polypheny.db.catalog.entity.logical.LogicalCollection;
import org.polypheny.db.catalog.entity.logical.LogicalColumn;
import org.polypheny.db.catalog.entity.logical.LogicalForeignKey;
import org.polypheny.db.catalog.entity.logical.LogicalGraph;
import org.polypheny.db.catalog.entity.logical.LogicalIndex;
import org.polypheny.db.catalog.entity.logical.LogicalKey;
import org.polypheny.db.catalog.entity.logical.LogicalMaterializedView;
import org.polypheny.db.catalog.entity.logical.LogicalNamespace;
import org.polypheny.db.catalog.entity.logical.LogicalPrimaryKey;
import org.polypheny.db.catalog.entity.logical.LogicalTable;
import org.polypheny.db.catalog.entity.logical.LogicalTableWrapper;
import org.polypheny.db.catalog.entity.logical.LogicalView;
import org.polypheny.db.catalog.exceptions.GenericRuntimeException;
import org.polypheny.db.catalog.logistic.Collation;
import org.polypheny.db.catalog.logistic.ConstraintType;
import org.polypheny.db.catalog.logistic.DataModel;
import org.polypheny.db.catalog.logistic.DataPlacementRole;
import org.polypheny.db.catalog.logistic.EntityType;
import org.polypheny.db.catalog.logistic.ForeignKeyOption;
import org.polypheny.db.catalog.logistic.IndexType;
import org.polypheny.db.catalog.logistic.NameGenerator;
import org.polypheny.db.catalog.logistic.PartitionType;
import org.polypheny.db.catalog.logistic.Pattern;
import org.polypheny.db.catalog.logistic.PlacementType;
import org.polypheny.db.catalog.snapshot.AllocSnapshot;
import org.polypheny.db.catalog.snapshot.LogicalRelSnapshot;
import org.polypheny.db.catalog.snapshot.Snapshot;
import org.polypheny.db.config.RuntimeConfig;
import org.polypheny.db.languages.QueryLanguage;
import org.polypheny.db.monitoring.events.DdlEvent;
import org.polypheny.db.monitoring.events.MonitoringType;
import org.polypheny.db.monitoring.events.StatementEvent;
import org.polypheny.db.partition.PartitionManager;
import org.polypheny.db.partition.PartitionManagerFactory;
import org.polypheny.db.partition.properties.PartitionProperty;
import org.polypheny.db.partition.properties.TemperaturePartitionProperty;
import org.polypheny.db.partition.properties.TemperaturePartitionProperty.PartitionCostIndication;
import org.polypheny.db.partition.raw.RawTemperaturePartitionInformation;
import org.polypheny.db.processing.DataMigrator;
import org.polypheny.db.routing.RoutingManager;
import org.polypheny.db.transaction.Statement;
import org.polypheny.db.transaction.TransactionException;
import org.polypheny.db.type.ArrayType;
import org.polypheny.db.type.PolyType;
import org.polypheny.db.type.entity.PolyValue;
import org.polypheny.db.util.Pair;
import org.polypheny.db.view.MaterializedViewManager;


@Slf4j
public class DdlManagerImpl extends DdlManager {

    public static final String UNPARTITIONED = "part0";
    private final Catalog catalog;


    public DdlManagerImpl( Catalog catalog ) {
        this.catalog = catalog;
    }


    private void checkIfDdlPossible( EntityType entityType ) {
        if ( entityType == EntityType.SOURCE ) {
            throw new GenericRuntimeException( "Can not use DDLs on Sources" );
        }
    }


    private void checkViewDependencies( LogicalTable catalogTable ) {
        List<LogicalView> entities = catalog.getSnapshot().rel().getConnectedViews( catalogTable.id );
        if ( entities.isEmpty() ) {
            return;
        }
        throw new GenericRuntimeException( "Cannot alter table because of underlying views: %s ", String.join( ", ", entities.stream().map( view -> view.name ).toList() ) );

    }


    private LogicalColumn addDefaultValue( long namespaceId, PolyValue defaultValue, LogicalColumn column ) {
        if ( defaultValue != null ) {
            return catalog.getLogicalRel( namespaceId ).setDefaultValue( column.id, column.type, defaultValue );
        }
        return column;
    }


    protected DataStore<?> getDataStoreInstance( long storeId ) {
        Optional<Adapter<?>> optionalAdapter = AdapterManager.getInstance().getAdapter( storeId );
        if ( optionalAdapter.isEmpty() ) {
            throw new GenericRuntimeException( "Unknown storeId id: %i", storeId );
        }
        // Make sure it is a data storeId instance
        if ( optionalAdapter.get() instanceof DataStore<?> ds ) {
            return ds;
        } else if ( optionalAdapter.get() instanceof DataSource ) {
            throw new GenericRuntimeException( "Can not use DDLs on Sources" );
        } else {
            throw new GenericRuntimeException( "Unknown kind of adapter: %s", optionalAdapter.get().getClass().getName() );
        }
    }


    @Override
    public long createNamespace( String initialName, DataModel type, boolean ifNotExists, boolean replace, Statement statement ) {
        String name = initialName.toLowerCase();
        // Check that name is not blocked
        if ( blockedNamespaceNames.contains( name ) ) {
            throw new GenericRuntimeException( String.format( "Namespace name %s is not allowed.", name ) );
        }

        // Check if there is already a namespace with this name
        Optional<LogicalNamespace> optionalNamespace = catalog.getSnapshot().getNamespace( name );
        if ( optionalNamespace.isPresent() ) {
            if ( ifNotExists ) {
                // It is ok that there is already a namespace with this name because "IF NOT EXISTS" was specified
                return optionalNamespace.get().id;
            } else if ( replace ) {
                throw new GenericRuntimeException( "Replacing namespace is not yet supported." );
            }
        }
        boolean caseSensitive = type == DataModel.RELATIONAL
                ? RuntimeConfig.RELATIONAL_NAMESPACE_DEFAULT_CASE_SENSITIVE.getBoolean() : type == DataModel.DOCUMENT
                ? RuntimeConfig.DOCUMENT_NAMESPACE_DEFAULT_CASE_SENSITIVE.getBoolean() :
                type == DataModel.GRAPH && RuntimeConfig.GRAPH_NAMESPACE_DEFAULT_CASE_SENSITIVE.getBoolean();

        if ( type == DataModel.GRAPH ) {
            return createGraph( name, true, null, false, false, caseSensitive, statement );
        }

        return catalog.createNamespace( name, type, caseSensitive );
    }


    @Override
    public void createStore( String uniqueName, String adapterName, AdapterType adapterType, Map<String, String> config, DeployMode mode ) {
        uniqueName = uniqueName.toLowerCase();
        AdapterManager.getInstance().addAdapter( adapterName, uniqueName, adapterType, mode, config );
    }


    @Override
    public void createSource( String uniqueName, String adapterName, long namespace, AdapterType adapterType, Map<String, String> config, DeployMode mode ) {
        uniqueName = uniqueName.toLowerCase();
        DataSource<?> adapter = (DataSource<?>) AdapterManager.getInstance().addAdapter( adapterName, uniqueName, adapterType, mode, config );
        namespace = adapter.getCurrentNamespace() == null ? namespace : adapter.getCurrentNamespace().getId(); // TODO: clean implementation. Sources should either create their own namespace or there should be default namespaces for different models.
        if ( adapter.supportsRelational() ) {
            createRelationalSource( adapter, namespace );
        }
        if ( adapter.supportsDocument() ) {
            createDocumentSource( adapter, namespace );
        }
        if ( adapter.supportsGraph() ) {
            // TODO: implement graph source creation
            throw new IllegalArgumentException( "Adapters with native data model graph are not yet supported!" );
        }
        catalog.updateSnapshot();
    }


    private void createDocumentSource( DataSource<?> adapter, long namespace ) {
        List<ExportedDocument> exportedCollections;
        try {
            exportedCollections = adapter.asDocumentDataSource().getExportedCollection();
        } catch ( Exception e ) {
            AdapterManager.getInstance().removeAdapter( adapter.getAdapterId() );
            throw new GenericRuntimeException( "Could not deploy adapter", e );
        }

        for ( ExportedDocument exportedDocument : exportedCollections ) {
            String documentName = getUniqueEntityName( namespace, exportedDocument.getName(), ( ns, en ) -> catalog.getSnapshot().doc().getCollection( ns, en ) );
            LogicalCollection logicalCollection = catalog.getLogicalDoc( namespace ).addCollection( documentName, exportedDocument.getType(), exportedDocument.isModifiable() );
            AllocationPartition partition = catalog.getAllocDoc( namespace ).addPartition( logicalCollection, PartitionType.NONE, null );
            AllocationPlacement placement = catalog.getAllocDoc( namespace ).addPlacement( logicalCollection, adapter.getAdapterId() );
            AllocationCollection allocationCollection = catalog.getAllocDoc( namespace ).addAllocation( logicalCollection, placement.getId(), partition.getId(), adapter.getAdapterId() );

            buildDocumentNamespace( namespace, logicalCollection, adapter );
            adapter.createCollection( null, logicalCollection, allocationCollection );
            catalog.updateSnapshot();
        }
    }


    private void createRelationalSource( DataSource<?> adapter, long namespace ) {
        Map<String, List<ExportedColumn>> exportedColumns;
        try {
            exportedColumns = adapter.asRelationalDataSource().getExportedColumns();
        } catch ( Exception e ) {
            AdapterManager.getInstance().removeAdapter( adapter.getAdapterId() );
            throw new GenericRuntimeException( "Could not deploy adapter", e );
        }
        // Create table, columns etc.
        for ( Map.Entry<String, List<ExportedColumn>> entry : exportedColumns.entrySet() ) {
            // Make sure the table name is unique
            String tableName = getUniqueEntityName( namespace, entry.getKey(), ( ns, en ) -> catalog.getSnapshot().rel().getTable( ns, en ) );

            LogicalTable logical = catalog.getLogicalRel( namespace ).addTable( tableName, EntityType.SOURCE, !(adapter).isDataReadOnly() );
            List<LogicalColumn> columns = new ArrayList<>();

            Pair<AllocationPartition, PartitionProperty> partitionProperty = createSinglePartition( logical.namespaceId, logical );

            AllocationPlacement placement = catalog.getAllocRel( namespace ).addPlacement( logical.id, namespace, adapter.adapterId );
            AllocationEntity allocation = catalog.getAllocRel( namespace ).addAllocation( adapter.getAdapterId(), placement.id, partitionProperty.left.id, logical.id );
            List<AllocationColumn> aColumns = new ArrayList<>();
            int colPos = 1;

            for ( ExportedColumn exportedColumn : entry.getValue() ) {
                LogicalColumn column = catalog.getLogicalRel( namespace ).addColumn(
                        exportedColumn.name,
                        logical.id,
                        colPos++,
                        exportedColumn.type,
                        exportedColumn.collectionsType,
                        exportedColumn.length,
                        exportedColumn.scale,
                        exportedColumn.dimension,
                        exportedColumn.cardinality,
                        exportedColumn.nullable,
                        Collation.getDefaultCollation() );

                AllocationColumn allocationColumn = catalog.getAllocRel( namespace ).addColumn(
                        placement.id,
                        logical.id,
                        column.id,
                        adapter.adapterId,
                        PlacementType.STATIC,
                        exportedColumn.physicalPosition ); // Not a valid partitionGroupID --> placeholder

                columns.add( column );
                aColumns.add( allocationColumn );
            }

            buildRelationalNamespace( namespace, logical, adapter );

            catalog.attachCommitAction( () ->
                    // we can execute with initial logical and allocation data as this is a source and this will not change
                    adapter.createTable( null, LogicalTableWrapper.of( logical, columns, List.of() ), AllocationTableWrapper.of( allocation.unwrapOrThrow( AllocationTable.class ), aColumns ) ) );
            catalog.updateSnapshot();
        }
    }


    private String getUniqueEntityName( Long namespace, String name, BiFunction<Long, String, Optional<?>> retriever ) {
        if ( retriever.apply( namespace, name ).isEmpty() ) {
            return name;
        }
        int enumerator = 0;
        while ( retriever.apply( namespace, name + enumerator ).isPresent() ) {
            enumerator++;
        }
        return name + enumerator;
    }


    @Override
    public void dropAdapter( String name, Statement statement ) {
        name = name.replace( "'", "" );

        LogicalAdapter adapter = catalog.getSnapshot().getAdapter( name ).orElseThrow();
        if ( adapter.type == AdapterType.SOURCE ) {
            for ( AllocationEntity allocation : catalog.getSnapshot().alloc().getEntitiesOnAdapter( adapter.id ).orElse( List.of() ) ) {
                if ( catalog.getSnapshot().alloc().getFromLogical( allocation.logicalId ).isEmpty() ) {
                    continue;
                }

                if ( allocation.unwrap( AllocationCollection.class ).isPresent() ) {
                    dropNamespace( catalog.getSnapshot().doc().getCollection( allocation.logicalId ).orElseThrow().getNamespaceName(), true, statement );
                    continue;
                }
                if ( allocation.unwrap( AllocationTable.class ).isPresent() ) {

                    for ( LogicalForeignKey fk : catalog.getSnapshot().rel().getForeignKeys( allocation.logicalId ) ) {
                        catalog.getLogicalRel( allocation.namespaceId ).deleteForeignKey( fk.id );
                    }

                    LogicalTable table = catalog.getSnapshot().rel().getTable( allocation.logicalId ).orElseThrow();

                    // Make sure that there is only one adapter
                    if ( catalog.getSnapshot().alloc().getPlacementsFromLogical( allocation.logicalId ).size() != 1 ) {
                        throw new GenericRuntimeException( "The data source contains tables with more than one placement. This should not happen!" );
                    }

                    // Make sure table is of type source
                    if ( table.entityType != EntityType.SOURCE ) {
                        throw new GenericRuntimeException( "Trying to drop a table located on a data source which is not of table type SOURCE. This should not happen!" );
                    }
                    // Delete column placement in catalog
                    for ( AllocationColumn column : allocation.unwrap( AllocationTable.class ).get().getColumns() ) {
                        catalog.getAllocRel( allocation.namespaceId ).deleteColumn( allocation.id, column.columnId );
                    }

                    // delete allocation
                    catalog.getAllocRel( allocation.namespaceId ).deleteAllocation( allocation.id );

                    // Remove primary keys
                    catalog.getLogicalRel( allocation.namespaceId ).deletePrimaryKey( table.id );

                    // Delete columns
                    for ( LogicalColumn column : catalog.getSnapshot().rel().getColumns( allocation.logicalId ) ) {
                        catalog.getLogicalRel( allocation.namespaceId ).deleteColumn( column.id );
                    }

                    // Delete the table
                    catalog.getLogicalRel( allocation.namespaceId ).deleteTable( table.id );
                    // Reset plan cache implementation cache & routing cache
                    statement.getQueryProcessor().resetCaches();
                }


            }
        }
        AdapterManager.getInstance().removeAdapter( adapter.id );
    }


    @Override
    public void renameNamespace( String newName, String currentName ) {
        newName = newName.toLowerCase();
        Optional<LogicalNamespace> optionalNamespace = catalog.getSnapshot().getNamespace( newName );
        if ( optionalNamespace.isPresent() ) {
            throw new GenericRuntimeException( "There is already a namespace with this name!" );
        }
        LogicalNamespace logicalNamespace = catalog.getSnapshot().getNamespace( currentName ).orElseThrow();
        catalog.renameNamespace( logicalNamespace.id, newName );
    }


    @Override
    public void addColumnToSourceTable( LogicalTable table, String columnPhysicalName, String columnLogicalName, String beforeColumnName, String afterColumnName, PolyValue defaultValue, Statement statement ) {

        if ( catalog.getSnapshot().rel().getColumn( table.id, columnLogicalName ).isEmpty() ) {
            throw new GenericRuntimeException( "There exist already a column with name %s on table %s", columnLogicalName, table.name );
        }

        LogicalColumn beforeColumn;
        beforeColumn = beforeColumnName == null ? null : catalog.getSnapshot().rel().getColumn( table.id, beforeColumnName ).orElseThrow();
        LogicalColumn afterColumn;
        afterColumn = afterColumnName == null ? null : catalog.getSnapshot().rel().getColumn( table.id, afterColumnName ).orElseThrow();

        // Make sure that the table is of table type SOURCE
        if ( table.entityType != EntityType.SOURCE ) {
            throw new GenericRuntimeException( "Illegal operation on table of type %s", table.entityType );
        }
        List<AllocationEntity> allocs = catalog.getSnapshot().alloc().getFromLogical( table.id );

        // Make sure there is only one adapter
        if ( allocs.size() != 1 ) {
            throw new GenericRuntimeException( "The table has an unexpected number of placements!" );
        }

        AllocationEntity allocation = allocs.get( 0 );

        long adapterId = allocation.adapterId;
        DataSource<?> dataSource = AdapterManager.getInstance().getSource( adapterId ).orElseThrow();
        //String physicalTableName = catalog.getSnapshot().alloc().getPhysicalTable( catalogTable.id, adapterId ).name;
        List<ExportedColumn> exportedColumns = dataSource.asRelationalDataSource().getExportedColumns().get( table.name );

        // Check if physicalColumnName is valid
        ExportedColumn exportedColumn = null;
        for ( ExportedColumn ec : exportedColumns ) {
            if ( ec.physicalColumnName.equalsIgnoreCase( columnPhysicalName ) ) {
                exportedColumn = ec;
            }
        }
        if ( exportedColumn == null ) {
            throw new GenericRuntimeException( "Invalid physical column name '%s'", columnPhysicalName );
        }

        int position = updateAdjacentPositions( table, beforeColumn, afterColumn );

        LogicalColumn addedColumn = catalog.getLogicalRel( table.namespaceId ).addColumn(
                columnLogicalName,
                table.id,
                position,
                exportedColumn.type,
                exportedColumn.collectionsType,
                exportedColumn.length,
                exportedColumn.scale,
                exportedColumn.dimension,
                exportedColumn.cardinality,
                exportedColumn.nullable,
                Collation.getDefaultCollation()
        );

        // Add default value
        addDefaultValue( table.namespaceId, defaultValue, addedColumn );

        // Add column placement
        catalog.getAllocRel( table.namespaceId ).addColumn(
                allocation.partitionId,
                table.id,
                addedColumn.id,
                dataSource.adapterId,
                PlacementType.STATIC,
                catalog.getSnapshot().alloc().getColumns( allocation.id ).size() );//Not a valid partitionID --> placeholder

        // Set column position
        // catalog.getAllocRel( catalogTable.namespaceId ).updateColumnPlacementPhysicalPosition( adapterId, addedColumn.id, exportedColumn.physicalPosition );

        // Reset plan cache implementation cache & routing cache
        statement.getQueryProcessor().resetCaches();
    }


    private int updateAdjacentPositions( LogicalTable catalogTable, LogicalColumn beforeColumn, LogicalColumn afterColumn ) {
        List<LogicalColumn> columns = sortByPosition( catalog.getSnapshot().rel().getColumns( catalogTable.id ) );
        int position = columns.size() + 1;
        if ( beforeColumn != null || afterColumn != null ) {
            if ( beforeColumn != null ) {
                position = beforeColumn.position;
            } else {
                position = afterColumn.position + 1;
            }
            // Update position of the other columns
            for ( int i = columns.size(); i >= position; i-- ) {
                updateColumnPosition( catalogTable, columns.get( i - 1 ), i + 1 );
            }
        }
        return position;
    }


    private void updateColumnPosition( LogicalTable table, LogicalColumn column, int position ) {
        catalog.getLogicalRel( table.namespaceId ).setColumnPosition( column.id, position );
    }


    @Override
    public void createColumn( String columnName, LogicalTable table, String beforeColumnName, String afterColumnName, ColumnTypeInformation type, boolean nullable, PolyValue defaultValue, Statement statement ) {
        columnName = adjustNameIfNeeded( columnName, table.namespaceId );
        // Check if the column either allows null values or has a default value defined.
        if ( defaultValue == null && !nullable ) {
            throw new GenericRuntimeException( "Column is not nullable and does not have a default value defined." );
        }

        if ( catalog.getSnapshot().rel().getColumn( table.id, columnName ).isPresent() ) {
            throw new GenericRuntimeException( "There already exists a column with name %s on table %s", columnName, table.name );
        }
        //
        LogicalColumn beforeColumn;
        beforeColumn = beforeColumnName == null ? null : catalog.getSnapshot().rel().getColumn( table.id, beforeColumnName ).orElseThrow();
        LogicalColumn afterColumn;
        afterColumn = afterColumnName == null ? null : catalog.getSnapshot().rel().getColumn( table.id, afterColumnName ).orElseThrow();

        int position = updateAdjacentPositions( table, beforeColumn, afterColumn );

        LogicalColumn initialAddedColumn = catalog.getLogicalRel( table.namespaceId ).addColumn(
                columnName,
                table.id,
                position,
                type.type(),
                type.collectionType(),
                type.precision(),
                type.scale(),
                type.dimension(),
                type.cardinality(),
                nullable,
                Collation.getDefaultCollation()
        );

        // Add default value
        LogicalColumn addedColumn = addDefaultValue( table.namespaceId, defaultValue, initialAddedColumn );

        // Ask router on which stores this column shall be placed
        List<DataStore<?>> stores = RoutingManager.getInstance().getCreatePlacementStrategy().getDataStoresForNewRelField( addedColumn );

        // Add column on underlying data stores and insert default value
        catalog.attachCommitAction( () -> {
            for ( DataStore<?> store : stores ) {
                AllocationPlacement placement = catalog.getSnapshot().alloc().getPlacement( store.getAdapterId(), table.id ).orElseThrow();

                catalog.getAllocRel( table.namespaceId ).addColumn(
                        placement.id,
                        // Will be set later
                        table.id,     // Will be set later
                        addedColumn.id,
                        store.adapterId,
                        PlacementType.AUTOMATIC,
                        catalog.getSnapshot().alloc().getColumns( placement.id ).size() );// we just append it at the end //Not a valid partitionID --> placeholder
                for ( AllocationEntity entity : catalog.getSnapshot().alloc().getAllocsOfPlacement( placement.id ) ) {
                    AdapterManager
                            .getInstance()
                            .getStore( store.getAdapterId() )
                            .orElseThrow()
                            .addColumn( statement.getPrepareContext(), entity.id, addedColumn );
                }
            }
        } );

        catalog.updateSnapshot();
        // Reset plan cache implementation cache & routing cache
        statement.getQueryProcessor().resetCaches();
    }


    @Override
    public void createForeignKey( LogicalTable table, LogicalTable refTable, List<String> columnNames, List<String> refColumnNames, String constraintName, ForeignKeyOption onUpdate, ForeignKeyOption onDelete, Statement statement ) {
        // Make sure that this is a table of type TABLE (and not SOURCE)
        checkIfDdlPossible( table.entityType );
        checkIfDdlPossible( refTable.entityType );

        List<Long> columnIds = new ArrayList<>();
        for ( String columnName : columnNames ) {
            LogicalColumn logicalColumn = catalog.getSnapshot().rel().getColumn( table.id, columnName ).orElseThrow();
            columnIds.add( logicalColumn.id );
        }
        List<Long> referencesIds = new ArrayList<>();
        for ( String columnName : refColumnNames ) {
            LogicalColumn logicalColumn = catalog.getSnapshot().rel().getColumn( refTable.id, columnName ).orElseThrow();
            referencesIds.add( logicalColumn.id );
        }
        catalog.getLogicalRel( table.namespaceId ).addForeignKey( table.id, columnIds, refTable.id, referencesIds, constraintName, onUpdate, onDelete );
        catalog.getLogicalRel( table.namespaceId ).addConstraint( table.id, ConstraintType.FOREIGN.name(), columnIds, ConstraintType.FOREIGN, statement );

        statement.getTransaction().addUsedTable( table );
    }


    @Override
    public void createIndex( LogicalTable table, String indexMethodName, List<String> columnNames, String indexName, boolean isUnique, DataStore<?> location, Statement statement ) throws TransactionException {
        List<Long> columnIds = new ArrayList<>();
        for ( String columnName : columnNames ) {
            LogicalColumn logicalColumn = catalog.getSnapshot().rel().getColumn( table.id, columnName ).orElseThrow();
            columnIds.add( logicalColumn.id );
        }

        IndexType type = IndexType.MANUAL;

        // Make sure that this is a table of type TABLE (and not SOURCE)
        if ( table.entityType != EntityType.ENTITY && table.entityType != EntityType.MATERIALIZED_VIEW ) {
            throw new GenericRuntimeException( "It is only possible to add an index to a %s", table.entityType.name() );
        }

        // Check if there is already an index with this name for this table
        if ( catalog.getSnapshot().rel().getIndex( table.id, indexName ).isPresent() ) {
            throw new GenericRuntimeException( "There exist already an index with the name %s", indexName );
        }

        if ( location == null ) {
            if ( RuntimeConfig.DEFAULT_INDEX_PLACEMENT_STRATEGY.getEnum() == DefaultIndexPlacementStrategy.POLYPHENY ) { // Polystore Index
                createPolyphenyIndex( table, indexMethodName, columnNames, indexName, isUnique, statement );
            } else if ( RuntimeConfig.DEFAULT_INDEX_PLACEMENT_STRATEGY.getEnum() == DefaultIndexPlacementStrategy.ONE_DATA_STORE ) {
                if ( indexMethodName != null ) {
                    throw new GenericRuntimeException( "It is not possible to specify a index method if no location has been specified." );
                }
                // Find a storeId that has all required columns
                for ( AllocationPlacement placement : catalog.getSnapshot().alloc().getPlacementsFromLogical( table.id ) ) {
                    boolean hasAllColumns = true;
                    if ( !AdapterManager.getInstance().getStore( placement.adapterId ).orElseThrow().getAvailableIndexMethods().isEmpty() ) {
                        for ( long columnId : columnIds ) {
                            if ( catalog.getSnapshot().alloc().getAlloc( placement.id, columnId ).isEmpty() ) {
                                hasAllColumns = false;
                            }
                        }
                        if ( hasAllColumns ) {
                            location = AdapterManager.getInstance().getStore( placement.adapterId ).orElse( null );
                            break;
                        }
                    }
                }
                if ( location == null ) {
                    throw new GenericRuntimeException( "Unable to create an index on one of the underlying data stores since there is no data storeId that supports indexes and has all required columns!" );
                }
                addDataStoreIndex( table, indexMethodName, indexName, isUnique, location, statement, columnIds, type );
            } else if ( RuntimeConfig.DEFAULT_INDEX_PLACEMENT_STRATEGY.getEnum() == DefaultIndexPlacementStrategy.ALL_DATA_STORES ) {
                if ( indexMethodName != null ) {
                    throw new GenericRuntimeException( "It is not possible to specify a index method if no location has been specified." );
                }
                boolean createdAtLeastOne = false;
                for ( AllocationPlacement placement : catalog.getSnapshot().alloc().getPlacementsFromLogical( table.id ) ) {
                    boolean hasAllColumns = true;
                    if ( !AdapterManager.getInstance().getStore( placement.adapterId ).orElseThrow().getAvailableIndexMethods().isEmpty() ) {
                        for ( long columnId : columnIds ) {
                            if ( catalog.getSnapshot().alloc().getColumn( placement.id, columnId ).isEmpty() ) {
                                hasAllColumns = false;
                            }
                        }
                        if ( hasAllColumns ) {
                            DataStore<?> loc = AdapterManager.getInstance().getStore( placement.adapterId ).orElseThrow();
                            String name = indexName + "_" + loc.getUniqueName();
                            String nameSuffix = "";
                            int counter = 0;
                            while ( catalog.getSnapshot().rel().getIndex( table.id, name + nameSuffix ).isPresent() ) {
                                nameSuffix = String.valueOf( counter++ );
                            }
                            addDataStoreIndex( table, indexMethodName, name + nameSuffix, isUnique, loc, statement, columnIds, type );
                            createdAtLeastOne = true;
                        }
                    }
                }
                if ( !createdAtLeastOne ) {
                    throw new GenericRuntimeException( "Unable to create an index on one of the underlying data stores since there is no data store that supports indexes and has all required columns!" );
                }
            }
        } else { // Store Index
            addDataStoreIndex( table, indexMethodName, indexName, isUnique, location, statement, columnIds, type );
        }
    }


    private void addDataStoreIndex( LogicalTable table, String indexMethodName, String indexName, boolean isUnique, @NotNull DataStore<?> location, Statement statement, List<Long> columnIds, IndexType type ) {

        List<AllocationPartition> partitions = catalog.getSnapshot().alloc().getPartitionsFromLogical( table.id );
        if ( partitions.size() != 1 ) {
            throw new GenericRuntimeException( "It is not possible to create an index on a table with more than one partition." );
        }
        AllocationPlacement placement = catalog.getSnapshot().alloc().getPlacement( location.getAdapterId(), table.id ).orElseThrow();

        AllocationTable alloc = catalog.getSnapshot().alloc().getAlloc( placement.id, partitions.get( 0 ).id ).orElseThrow().unwrapOrThrow( AllocationTable.class );

        if ( !new HashSet<>( alloc.getColumns().stream().map( c -> c.columnId ).toList() ).containsAll( columnIds ) ) {
            throw new GenericRuntimeException( "Not all required columns for this index are placed on this storeId." );
        }

        String method;
        String methodDisplayName;
        if ( indexMethodName != null && !indexMethodName.equalsIgnoreCase( "default" ) ) {
            IndexMethodModel aim = null;
            for ( IndexMethodModel indexMethodModel : location.getAvailableIndexMethods() ) {
                if ( indexMethodModel.name().equals( indexMethodName ) ) {
                    aim = indexMethodModel;
                }
            }
            if ( aim == null ) {
                throw new GenericRuntimeException( "The used Index method is not known." );
            }
            method = aim.name();
            methodDisplayName = aim.displayName();
        } else {
            method = location.getDefaultIndexMethod().name();
            methodDisplayName = location.getDefaultIndexMethod().displayName();
        }

        LogicalIndex index = catalog.getLogicalRel( table.namespaceId ).addIndex(
                table.id,
                columnIds,
                isUnique,
                method,
                methodDisplayName,
                location.getAdapterId(),
                type,
                indexName );

        String physicalName = location.addIndex(
                statement.getPrepareContext(),
                index,
                alloc );
        catalog.getLogicalRel( table.namespaceId ).setIndexPhysicalName( index.id, physicalName );

    }


    public void createPolyphenyIndex( LogicalTable table, String indexMethodName, List<String> columnNames, String indexName, boolean isUnique, Statement statement ) throws TransactionException {
        indexName = indexName.toLowerCase();
        List<Long> columnIds = new LinkedList<>();
        for ( String columnName : columnNames ) {
            LogicalColumn logicalColumn = catalog.getSnapshot().rel().getColumn( table.id, columnName ).orElseThrow();
            columnIds.add( logicalColumn.id );
        }

        IndexType type = IndexType.MANUAL;

        // Make sure that this is a table of type TABLE (and not SOURCE)
        if ( table.entityType != EntityType.ENTITY && table.entityType != EntityType.MATERIALIZED_VIEW ) {
            throw new GenericRuntimeException( "It is only possible to add an index to a %s", table.entityType.name() );
        }

        // Check if there is already an index with this name for this table
        if ( catalog.getSnapshot().rel().getIndex( table.id, indexName ).isPresent() ) {
            throw new GenericRuntimeException( "The already exists an index with this name %s", indexName );
        }

        String method;
        String methodDisplayName;
        if ( indexMethodName != null ) {
            IndexMethodModel aim = null;
            for ( IndexMethodModel indexMethodModel : IndexManager.getAvailableIndexMethods() ) {
                if ( indexMethodModel.name().equals( indexMethodName ) ) {
                    aim = indexMethodModel;
                }
            }
            if ( aim == null ) {
                throw new GenericRuntimeException( "The index method is not known" );
            }
            method = aim.name();
            methodDisplayName = aim.displayName();
        } else {
            method = IndexManager.getDefaultIndexMethod().name();
            methodDisplayName = IndexManager.getDefaultIndexMethod().displayName();
        }

        LogicalIndex index = catalog.getLogicalRel( table.namespaceId ).addIndex(
                table.id,
                columnIds,
                isUnique,
                method,
                methodDisplayName,
                -1,
                type,
                indexName );

        IndexManager.getInstance().addIndex( index, statement );
    }


    @Override
    public void createAllocationPlacement( LogicalTable table, List<LogicalColumn> newColumns, List<Integer> partitionGroupIds, List<String> partitionGroupNames, DataStore<?> dataStore, Statement statement ) {

        // check if allocation already exists
        if ( catalog.getSnapshot().alloc().getPlacement( dataStore.getAdapterId(), table.id ).isPresent() ) {
            throw new GenericRuntimeException( "The placement does already exist" );
        }

        List<LogicalColumn> adjustedColumns = new ArrayList<>( newColumns );

        // Check if placement includes primary key columns
        LogicalPrimaryKey primaryKey = catalog.getSnapshot().rel().getPrimaryKey( table.primaryKey ).orElseThrow();

        for ( long cId : primaryKey.fieldIds ) {
            if ( newColumns.stream().noneMatch( c -> c.id == cId ) ) {
                adjustedColumns.add( catalog.getSnapshot().rel().getColumn( cId ).orElseThrow() );
            }
        }
        adjustedColumns = adjustedColumns.stream().sorted( Comparator.comparingLong( c -> c.position ) ).toList();

        AllocationPlacement placement = catalog.getAllocRel( table.namespaceId ).addPlacement( table.id, table.namespaceId, dataStore.adapterId );
        PartitionProperty property = catalog.getSnapshot().alloc().getPartitionProperty( table.id ).orElseThrow();

        addAllocationsForPlacement( table.namespaceId, statement, table, placement.id, adjustedColumns, primaryKey.fieldIds, property.partitionIds, dataStore );

        catalog.updateSnapshot();

        List<LogicalColumn> finalColumns = adjustedColumns;
        catalog.attachCommitAction( () -> {
            // Copy data to the newly added placements
            DataMigrator dataMigrator = statement.getTransaction().getDataMigrator();
            dataMigrator.copyData( statement.getTransaction(), catalog.getSnapshot().getAdapter( dataStore.getAdapterId() ).orElseThrow(), table, finalColumns, placement );
        } );

        // Reset query plan cache, implementation cache & routing cache
        statement.getQueryProcessor().resetCaches();

    }


    @Override
    public void createPrimaryKey( LogicalTable table, List<String> columnNames, Statement statement ) {
        // Make sure that this is a table of type TABLE (and not SOURCE)
        checkIfDdlPossible( table.entityType );

        checkModelLogic( table );

        LogicalPrimaryKey oldPk = catalog.getSnapshot().rel().getPrimaryKey( table.primaryKey ).orElse( null );

        List<Long> columnIds = new ArrayList<>();
        for ( String columnName : columnNames ) {
            LogicalColumn logicalColumn = catalog.getSnapshot().rel().getColumn( table.id, columnName ).orElseThrow();
            columnIds.add( logicalColumn.id );
        }

        if ( oldPk != null && oldPk.key.fieldIds.containsAll( columnIds ) && columnIds.containsAll( oldPk.key.fieldIds ) ) {
            return;
        }

        if ( oldPk != null ) {
            dropConstraint( table, ConstraintType.PRIMARY.name() );
        }

        catalog.getLogicalRel( table.namespaceId ).addPrimaryKey( table.id, columnIds, statement );
        catalog.getLogicalRel( table.namespaceId ).addConstraint( table.id, ConstraintType.PRIMARY.name(), columnIds, ConstraintType.PRIMARY, statement );

        // Add new column placements
        List<AllocationPlacement> placements = catalog.getSnapshot().alloc().getPlacementsFromLogical( table.id );
        for ( AllocationPlacement placement : placements ) {
            List<Long> pColumnIds = catalog.getSnapshot().alloc().getColumns( placement.id ).stream().map( c -> c.columnId ).toList();
            for ( long columnId : columnIds ) {
                if ( !pColumnIds.contains( columnId ) ) {
                    catalog.getAllocRel( table.namespaceId ).addColumn(
                            placement.id,
                            // Will be set later
                            table.id,
                            columnId,
                            placement.adapterId,
                            PlacementType.AUTOMATIC,
                            0 );
                    catalog.attachCommitAction( () -> {
                        for ( AllocationPartition partition : catalog.getSnapshot().alloc().getPartitionsFromLogical( table.id ) ) {
                            AllocationEntity entity = catalog.getSnapshot().alloc().getAlloc( placement.id, partition.id ).orElseThrow();
                            AdapterManager.getInstance().getStore( placement.adapterId ).orElseThrow().addColumn(
                                    statement.getPrepareContext(),
                                    entity.id,
                                    catalog.getSnapshot().rel().getColumn( columnId ).orElseThrow() );
                        }
                    } );
                }
            }
        }
        statement.getTransaction().addUsedTable( table );

    }


    @Override
    public void createUniqueConstraint( LogicalTable table, List<String> columnNames, String constraintName, Statement statement ) {
        // Make sure that this is a table of type TABLE (and not SOURCE)
        checkIfDdlPossible( table.entityType );

        checkModelLogic( table, null );

        List<Long> columnIds = new ArrayList<>();
        for ( String columnName : columnNames ) {
            LogicalColumn logicalColumn = catalog.getSnapshot().rel().getColumn( table.id, columnName ).orElseThrow();
            columnIds.add( logicalColumn.id );
        }
        catalog.getLogicalRel( table.namespaceId ).addUniqueConstraint( table.id, constraintName, columnIds, statement );
        statement.getTransaction().addUsedTable( table );

    }


    @Override
    public void dropColumn( LogicalTable table, String columnName, Statement statement ) {
        List<LogicalColumn> columns = catalog.getSnapshot().rel().getColumns( table.id );
        if ( columns.size() < 2 ) {
            throw new GenericRuntimeException( "Cannot drop sole column of table %s", table.name );
        }

        // check if model permits operation
        checkModelLogic( table, columnName );

        //check if views are dependent from this table
        checkViewDependencies( table );

        LogicalColumn column = catalog.getSnapshot().rel().getColumn( table.id, columnName ).orElseThrow();

        LogicalRelSnapshot snapshot = catalog.getSnapshot().rel();

        // Check if column is part of a key
        for ( LogicalKey key : snapshot.getTableKeys( table.id ) ) {
            if ( key.fieldIds.contains( column.id ) ) {
                if ( snapshot.isPrimaryKey( key.id ) ) {
                    throw new GenericRuntimeException( "Cannot drop column '" + column.name + "' because it is part of the primary key." );
                } else if ( snapshot.isIndex( key.id ) ) {
                    throw new GenericRuntimeException( "Cannot drop column '" + column.name + "' because it is part of the index with the name: '" + snapshot.getIndexes( key ).get( 0 ).name + "'." );
                } else if ( snapshot.isForeignKey( key.id ) ) {
                    throw new GenericRuntimeException( "Cannot drop column '" + column.name + "' because it is part of the foreign key with the name: '" + snapshot.getForeignKeys( key ).get( 0 ).name + "'." );
                } else if ( snapshot.isConstraint( key.id ) ) {
                    throw new GenericRuntimeException( "Cannot drop column '" + column.name + "' because it is part of the constraint with the name: '" + snapshot.getConstraints( key ).get( 0 ).name + "'." );
                }
                throw new GenericRuntimeException( "Ok, strange... Something is going wrong here!" );
            }
        }

        for ( AllocationColumn allocationColumn : catalog.getSnapshot().alloc().getColumnFromLogical( column.id ).orElseThrow() ) {
            deleteAllocationColumn( table, statement, allocationColumn );
        }

        // Delete from catalog
        catalog.getLogicalRel( table.namespaceId ).deleteColumn( column.id );
        if ( column.position != columns.size() ) {
            // Update position of the other columns
            for ( int i = column.position; i < columns.size(); i++ ) {
                catalog.getLogicalRel( table.namespaceId ).setColumnPosition( columns.get( i ).id, i );
            }
        }

        // Monitor dropColumn for statistics
        prepareMonitoring( statement, Kind.DROP_COLUMN, table, column );

        // Reset plan cache implementation cache & routing cache
        statement.getQueryProcessor().resetCaches();
    }


    private void deleteAllocationColumn( LogicalTable table, Statement statement, AllocationColumn allocationColumn ) {
        if ( table.entityType == EntityType.ENTITY ) {
            // we use closure to cache the physical we have to delete later
            List<AllocationEntity> allocsOfPlacement = catalog.getSnapshot().alloc().getAllocsOfPlacement( allocationColumn.placementId );
            catalog.attachCommitAction( () -> {
                for ( AllocationEntity allocation : allocsOfPlacement ) {
                    AdapterManager.getInstance().getStore( allocationColumn.adapterId )
                            .orElseThrow()
                            .dropColumn(
                                    statement.getPrepareContext(),
                                    allocation.id,
                                    allocationColumn.columnId );
                }
            } );

        }
        catalog.getAllocRel( table.namespaceId ).deleteColumn( allocationColumn.placementId, allocationColumn.columnId );
    }


    private void checkModelLogic( LogicalTable catalogTable ) {
        if ( catalogTable.dataModel == DataModel.DOCUMENT ) {
            throw new GenericRuntimeException( "Modification operation is not allowed by schema type DOCUMENT" );
        }
    }


    private void checkModelLogic( LogicalTable catalogTable, String columnName ) {
        if ( catalogTable.dataModel == DataModel.DOCUMENT
                && (columnName.equals( DocumentType.DOCUMENT_DATA ) || columnName.equals( DocumentType.DOCUMENT_ID )) ) {
            throw new GenericRuntimeException( "Modification operation is not allowed by schema type DOCUMENT" );
        }
    }


    @Override
    public void dropConstraint( LogicalTable table, String constraintName ) {
        // Make sure that this is a table of type TABLE (and not SOURCE)
        checkIfDdlPossible( table.entityType );

        LogicalConstraint constraint = catalog.getSnapshot().rel().getConstraint( table.id, constraintName ).orElseThrow();

        Supplier<Boolean> stillUsed = () -> getKeyUniqueCount( constraint.keyId ) < 2;
        if ( constraint.type == ConstraintType.UNIQUE && isForeignKey( constraint.key.id ) && stillUsed.get() ) {
            // maybe we delete multiple constraints in this transaction, so we need to check again
            catalog.attachCommitConstraint(
                    stillUsed,
                    "The constraint " + constraintName + " is used on a key which is referenced by at least one foreign key which requires this key to be unique. Unable to drop unique constraint." );
        }

        catalog.getLogicalRel( table.namespaceId ).deleteConstraint( constraint.id );
    }


    private boolean isForeignKey( long key ) {
        return catalog.getSnapshot().rel().getKeys().stream().filter( k -> k instanceof LogicalForeignKey ).map( k -> (LogicalForeignKey) k ).anyMatch( k -> k.referencedKeyId == key );
    }


    private int getKeyUniqueCount( long keyId ) {
        int count = 0;
        if ( catalog.getSnapshot().rel().getPrimaryKey( keyId ).isPresent() ) {
            count++;
        }

        for ( LogicalConstraint constraint : catalog.getSnapshot().rel().getConstraints().stream().filter( c -> c.keyId == keyId ).toList() ) {
            if ( constraint.type == ConstraintType.UNIQUE ) {
                count++;
            }
        }

        for ( LogicalIndex index : catalog.getSnapshot().rel().getIndexes().stream().filter( i -> i.keyId == keyId ).toList() ) {
            if ( index.unique ) {
                count++;
            }
        }

        return count;
    }


    @Override
    public void dropForeignKey( LogicalTable table, String foreignKeyName ) {
        // Make sure that this is a table of type TABLE (and not SOURCE)
        checkIfDdlPossible( table.entityType );

        if ( !table.modifiable ) {
            throw new GenericRuntimeException( "Not possible to use ALTER TABLE because %s is not a table.", table.name );
        }

        LogicalForeignKey foreignKey = catalog.getSnapshot().rel().getForeignKey( table.id, foreignKeyName ).orElseThrow();
        catalog.getLogicalRel( table.namespaceId ).deleteForeignKey( foreignKey.id );
        catalog.getSnapshot().rel().getConstraints( table.id )
                .stream()
                .filter( c -> c.type == ConstraintType.FOREIGN && c.name.equalsIgnoreCase( foreignKeyName ) )
                .forEach( c -> catalog.getLogicalRel( table.namespaceId ).deleteConstraint( c.id ) );
    }


    @Override
    public void dropIndex( LogicalTable table, String indexName, Statement statement ) {
        // Make sure that this is a table of type TABLE (and not SOURCE)
        checkIfDdlPossible( table.entityType );

        LogicalIndex index = catalog.getSnapshot().rel().getIndex( table.id, indexName ).orElseThrow();

        if ( index.location < 0 ) {
            IndexManager.getInstance().deleteIndex( index );
        } else {
            DataStore<?> store = AdapterManager.getInstance().getStore( index.location ).orElseThrow();
            AllocationPlacement placement = catalog.getSnapshot().alloc().getPlacement( store.getAdapterId(), table.id ).orElseThrow();

            catalog.attachCommitAction( () -> {
                catalog.getSnapshot().alloc().getAllocsOfPlacement( placement.id ).forEach( allocation -> {
                    store.dropIndex( statement.getPrepareContext(), index, List.of( allocation.id ) );
                } );
            } );
        }

        catalog.getLogicalRel( table.namespaceId ).deleteIndex( index.id );
    }


    @Override
    public void dropPlacement( LogicalTable table, DataStore<?> store, Statement statement ) {
        // Check whether this placement exists
        AllocationPlacement placement = catalog
                .getSnapshot()
                .alloc().getPlacement( store.adapterId, table.id ).orElseThrow();

        if ( !validatePlacementsConstraints( placement, catalog.getSnapshot().alloc().getColumns( placement.id ), List.of() ) ) {
            throw new GenericRuntimeException( "The last placement cannot be deleted" );
        }

        // Drop all indexes on this storeId
        for ( LogicalIndex index : catalog.getSnapshot().rel().getIndexes( table.id, false ) ) {
            if ( index.location == store.getAdapterId() ) {
                if ( index.location < 0 ) {
                    // Delete polystore index
                    IndexManager.getInstance().deleteIndex( index );
                } else {
                    catalog.attachCommitAction( () -> {
                        // Delete index on storeId
                        AdapterManager.getInstance().getStore( index.location )
                                .orElseThrow()
                                .dropIndex(
                                        statement.getPrepareContext(),
                                        index, catalog.getSnapshot().alloc().getPartitionsOnDataPlacement( index.location, table.id ) );
                    } );
                }
                // Delete index in catalog
                catalog.getLogicalRel( table.namespaceId ).deleteIndex( index.id );
            }
        }

        for ( AllocationEntity allocation : catalog.getSnapshot().alloc().getAllocsOfPlacement( placement.id ) ) {
            dropAllocation( table.namespaceId, store, statement, allocation.id );
        }

        for ( AllocationColumn column : catalog.getSnapshot().alloc().getColumns( placement.id ) ) {
            catalog.getAllocRel( column.namespaceId ).deleteColumn( column.placementId, column.columnId );
        }

        // remove placement itself
        catalog.getAllocRel( table.namespaceId ).deletePlacement( placement.id );

        // Reset query plan cache, implementation cache & routing cache
        statement.getQueryProcessor().resetCaches();
    }


    private void dropAllocation( long namespaceId, DataStore<?> store, Statement statement, long allocId ) {
        // Physically delete the data from the storeId
        catalog.attachCommitAction( () -> {
            store.dropTable( statement.getPrepareContext(), allocId );
        } );

        catalog.getAllocRel( namespaceId ).deleteAllocation( allocId );
    }


    @Override
    public void dropPrimaryKey( LogicalTable table ) {
        // Make sure that this is a table of type TABLE (and not SOURCE)
        checkIfDdlPossible( table.entityType );
        catalog.getLogicalRel( table.namespaceId ).deletePrimaryKey( table.id );
        catalog.getSnapshot().rel()
                .getConstraints( table.id )
                .stream()
                .filter( c -> c.type == ConstraintType.PRIMARY ).forEach( c -> catalog.getLogicalRel( table.namespaceId ).deleteConstraint( c.id ) );
    }


    @Override
    public void setColumnType( LogicalTable table, String columnName, ColumnTypeInformation type, Statement statement ) {
        // Make sure that this is a table of type TABLE (and not SOURCE)
        checkIfDdlPossible( table.entityType );

        // check if model permits operation
        checkModelLogic( table, columnName );

        LogicalColumn logicalColumn = catalog.getSnapshot().rel().getColumn( table.id, columnName ).orElseThrow();

        checkValidType( type );

        catalog.getLogicalRel( table.namespaceId ).setColumnType(
                logicalColumn.id,
                type.type(),
                type.collectionType(),
                type.precision(),
                type.scale(),
                type.dimension(),
                type.cardinality() );
        catalog.updateSnapshot();
        for ( AllocationColumn allocationColumn : catalog.getSnapshot().alloc().getColumnFromLogical( logicalColumn.id ).orElseThrow() ) {
            catalog.attachCommitAction( () -> {
                for ( AllocationEntity allocation : catalog.getSnapshot().alloc().getAllocsOfPlacement( allocationColumn.placementId ) ) {
                    AdapterManager.getInstance().getStore( allocationColumn.adapterId )
                            .orElseThrow()
                            .updateColumnType(
                                    statement.getPrepareContext(),
                                    allocation.id,
                                    catalog.getSnapshot().rel().getColumn( logicalColumn.id ).orElseThrow() );
                }
            } );
        }

        // Reset plan cache implementation cache & routing cache
        statement.getQueryProcessor().resetCaches();
    }


    private static void checkValidType( ColumnTypeInformation type ) {
        // check arrays to be correctly typed
        if ( type.type() == PolyType.ARRAY && type.collectionType() == null ) {
            throw new GenericRuntimeException( "Array type must specify a collection type" );
        }
    }


    @Override
    public void setColumnNullable( LogicalTable table, String columnName, boolean nullable, Statement statement ) {
        LogicalColumn logicalColumn = catalog.getSnapshot().rel().getColumn( table.id, columnName ).orElseThrow();

        // Make sure that this is a table of type TABLE (and not SOURCE)
        checkIfDdlPossible( table.entityType );

        // Check if model permits operation
        checkModelLogic( table, columnName );

        catalog.getLogicalRel( table.namespaceId ).setNullable( logicalColumn.id, nullable );

        // Reset plan cache implementation cache & routing cache
        statement.getQueryProcessor().resetCaches();
    }


    @Override
    public void setColumnPosition( LogicalTable table, String columnName, String beforeColumnName, String afterColumnName, Statement statement ) {
        // Check if model permits operation
        checkModelLogic( table, columnName );

        LogicalColumn logicalColumn = catalog.getSnapshot().rel().getColumn( table.id, columnName ).orElseThrow();

        int targetPosition;
        LogicalColumn refColumn;
        if ( beforeColumnName != null ) {
            refColumn = catalog.getSnapshot().rel().getColumn( table.id, beforeColumnName ).orElseThrow();
            targetPosition = refColumn.position;
        } else {
            refColumn = catalog.getSnapshot().rel().getColumn( table.id, afterColumnName ).orElseThrow();
            targetPosition = refColumn.position + 1;
        }
        if ( logicalColumn.id == refColumn.id ) {
            throw new GenericRuntimeException( "Same column!" );
        }
        List<LogicalColumn> columns = catalog.getSnapshot().rel().getColumns( table.id );
        if ( targetPosition < logicalColumn.position ) {  // Walk from last column to first column
            for ( int i = columns.size(); i >= 1; i-- ) {
                if ( i < logicalColumn.position && i >= targetPosition ) {
                    catalog.getLogicalRel( table.namespaceId ).setColumnPosition( columns.get( i - 1 ).id, i + 1 );
                } else if ( i == logicalColumn.position ) {
                    catalog.getLogicalRel( table.namespaceId ).setColumnPosition( logicalColumn.id, columns.size() + 1 );
                }
                if ( i == targetPosition ) {
                    catalog.getLogicalRel( table.namespaceId ).setColumnPosition( logicalColumn.id, targetPosition );
                }
            }
        } else if ( targetPosition > logicalColumn.position ) { // Walk from first column to last column
            targetPosition--;
            for ( int i = 1; i <= columns.size(); i++ ) {
                if ( i > logicalColumn.position && i <= targetPosition ) {
                    catalog.getLogicalRel( table.namespaceId ).setColumnPosition( columns.get( i - 1 ).id, i - 1 );
                } else if ( i == logicalColumn.position ) {
                    catalog.getLogicalRel( table.namespaceId ).setColumnPosition( logicalColumn.id, columns.size() + 1 );
                }
                if ( i == targetPosition ) {
                    catalog.getLogicalRel( table.namespaceId ).setColumnPosition( logicalColumn.id, targetPosition );
                }
            }
        }
        // Do nothing

        // Reset plan cache implementation cache & routing cache
        statement.getQueryProcessor().resetCaches();
    }


    @Override
    public void setColumnCollation( LogicalTable table, String columnName, Collation collation, Statement statement ) {
        LogicalColumn logicalColumn = catalog.getSnapshot().rel().getColumn( table.id, columnName ).orElseThrow();

        // Check if model permits operation
        checkModelLogic( table, columnName );

        // Make sure that this is a table of type TABLE (and not SOURCE)
        checkIfDdlPossible( table.entityType );

        catalog.getLogicalRel( table.namespaceId ).setCollation( logicalColumn.id, collation );

        // Reset plan cache implementation cache & routing cache
        statement.getQueryProcessor().resetCaches();
    }


    @Override
    public void setDefaultValue( LogicalTable table, String columnName, PolyValue defaultValue, Statement statement ) {
        LogicalColumn logicalColumn = catalog.getSnapshot().rel().getColumn( table.id, columnName ).orElseThrow();

        // Check if model permits operation
        checkModelLogic( table, columnName );

        addDefaultValue( table.namespaceId, defaultValue, logicalColumn );

        // Reset plan cache implementation cache & routing cache
        statement.getQueryProcessor().resetCaches();
    }


    @Override
    public void dropDefaultValue( LogicalTable table, String columnName, Statement statement ) {
        LogicalColumn logicalColumn = catalog.getSnapshot().rel().getColumn( table.id, columnName ).orElseThrow();

        // check if model permits operation
        checkModelLogic( table, columnName );

        catalog.getLogicalRel( table.namespaceId ).deleteDefaultValue( logicalColumn.id );

        // Reset plan cache implementation cache & routing cache
        statement.getQueryProcessor().resetCaches();
    }


    @Override
    public void modifyPlacement( LogicalTable table, List<Long> columns, List<Integer> partitionGroupIds, List<String> partitionGroupNames, DataStore<?> store, Statement statement ) {
        Optional<AllocationPlacement> placementOptional = statement.getDataContext().getSnapshot().alloc().getPlacement( store.getAdapterId(), table.id );
        // Check whether this placement exists
        if ( placementOptional.isEmpty() ) {
            throw new GenericRuntimeException( "The requested placement does not exists" );
        }

        // get current columns on placement
        List<Long> currentColumns = catalog.getSnapshot()
                .alloc()
                .getColumns( placementOptional.get().id )
                .stream()
                .map( c -> c.columnId )
                .toList();

        // all
        List<Long> toRemove = currentColumns
                .stream()
                .filter( c -> !columns.contains( c ) )
                .toList();

        List<Long> toAdd = columns.stream().filter( c -> !currentColumns.contains( c ) ).toList();

        // Check if views are dependent from this
        checkViewDependencies( table );

        // add columns
        for ( long columnId : toAdd ) {
            createColumnPlacement( table, catalog.getSnapshot().rel().getColumn( columnId ).orElseThrow(), store, statement );
        }
        catalog.updateSnapshot();

        // Checks before physically removing of placement that the partition distribution is still valid and sufficient
        dropPlacementColumns( table, toRemove, store, statement, placementOptional.get() );
        catalog.updateSnapshot();

        // Reset query plan cache, implementation cache & routing cache
        statement.getQueryProcessor().resetCaches();
    }


    private void dropPlacementColumns( LogicalTable table, List<Long> columns, DataStore<?> store, Statement statement, AllocationPlacement placement ) {
        List<AllocationColumn> columnsToRemove = new ArrayList<>();

        LogicalRelSnapshot snapshot = statement.getTransaction().getSnapshot().rel();

        // Identifies which columns need to be removed
        for ( AllocationColumn allocationColumn : catalog.getSnapshot().alloc().getColumns( placement.id ) ) {
            if ( columns.contains( allocationColumn.columnId ) ) {
                checkIndexDependent( table, store, snapshot, allocationColumn );
                // Check whether the column is a primary key column
                LogicalPrimaryKey primaryKey = snapshot.getPrimaryKey( table.primaryKey ).orElseThrow();
                if ( primaryKey.fieldIds.contains( allocationColumn.columnId ) ) {
                    // Check if the placement type is manual. If so, change to automatic
                    if ( allocationColumn.placementType == PlacementType.MANUAL ) {
                        // Make placement manual
                        catalog.getAllocRel( table.namespaceId ).updateColumnPlacementType(
                                store.getAdapterId(),
                                allocationColumn.columnId,
                                PlacementType.AUTOMATIC );
                    }
                } else {
                    // It is not a primary key. Remove the column
                    columnsToRemove.add( allocationColumn );
                }
            }
        }

        if ( !validatePlacementsConstraints( placement, columnsToRemove, List.of() ) ) {
            throw new GenericRuntimeException( "Cannot remove placement as it is the last" );
        }

        // Remove columns physically
        columnsToRemove.forEach( column -> deleteAllocationColumn( table, statement, column ) );
    }


    private static void checkIndexDependent( LogicalTable table, DataStore<?> store, LogicalRelSnapshot snapshot, AllocationColumn allocationColumn ) {
        // Check whether there are any indexes located on the storeId requiring this column
        for ( LogicalIndex index : snapshot.getIndexes( table.id, false ) ) {
            if ( index.location == store.getAdapterId() && index.key.fieldIds.contains( allocationColumn.columnId ) ) {
                throw new GenericRuntimeException( "The index with name %s depends on the columns %s", index.name, snapshot.getColumn( allocationColumn.columnId ).map( c -> c.name ).orElse( "null" ) );
            }
        }
    }


    /**
     * Checks if the planned changes are allowed in terms of placements that need to be present.
     * Each column must be present for all partitions somewhere.
     *
     * @param columnsToBeRemoved columns that shall be removed
     * @param partitionsIdsToBeRemoved partitions that shall be removed
     * @return true if these changes can be made to the data placement, false if not
     */
    public boolean validatePlacementsConstraints( AllocationPlacement placement, List<AllocationColumn> columnsToBeRemoved, List<Long> partitionsIdsToBeRemoved ) {
        if ( (columnsToBeRemoved.isEmpty() && partitionsIdsToBeRemoved.isEmpty()) ) {
            log.warn( "Invoked validation with two empty lists of columns and partitions to be revoked. Is therefore always true..." );
            return true;
        }
        List<Long> columnIdsToRemove = columnsToBeRemoved.stream().map( c -> c.columnId ).toList();

        // TODO @HENNLO Focus on PartitionPlacements that are labeled as UPTODATE nodes. The outdated nodes do not
        //  necessarily need placement constraints

        LogicalTable table = catalog.getSnapshot().rel().getTable( placement.logicalEntityId ).orElseThrow();
        List<AllocationPlacement> dataPlacements = catalog.getSnapshot().alloc().getPlacementsFromLogical( table.id );

        List<LogicalColumn> columns = catalog.getSnapshot().rel().getColumns( table.id );

        // Checks for every column on every DataPlacement if each column is placed with all partitions
        for ( LogicalColumn column : columns ) {
            List<Long> partitionsToBeCheckedForColumn = new ArrayList<>( catalog.getSnapshot().alloc().getPartitionProperty( table.id ).orElseThrow().partitionIds );
            // Check for every column if it has every partition
            for ( AllocationPlacement dataPlacement : dataPlacements ) {
                // Can instantly return because we still have a full placement somewhere
                if ( catalog.getSnapshot().alloc().getColumns( dataPlacement.id ).size() == columns.size() && dataPlacement.adapterId != placement.adapterId ) {
                    return true;
                }

                List<Long> effectiveColumnsOnStore = new ArrayList<>( catalog.getSnapshot().alloc().getColumns( dataPlacement.id ).stream().map( c -> c.columnId ).toList() );
                List<Long> effectivePartitionsOnStore = new ArrayList<>( catalog.getSnapshot().alloc().getPartitionsFromLogical( dataPlacement.logicalEntityId ).stream().map( p -> p.id ).toList() );

                // Remove columns and partitions from storeId to not evaluate them
                if ( dataPlacement.adapterId == placement.adapterId ) {

                    // Skips columns that shall be removed
                    if ( columnIdsToRemove.contains( column.id ) ) {
                        continue;
                    }

                    // Only process those parts that shall be present after change
                    effectiveColumnsOnStore.removeAll( columnIdsToRemove );
                    effectivePartitionsOnStore.removeAll( partitionsIdsToBeRemoved );
                }

                if ( effectiveColumnsOnStore.contains( column.id ) ) {
                    partitionsToBeCheckedForColumn.removeAll( effectivePartitionsOnStore );
                } else {
                    continue;
                }

                // Found all partitions for column, continue with next column
                if ( partitionsToBeCheckedForColumn.isEmpty() ) {
                    break;
                }
            }

            if ( !partitionsToBeCheckedForColumn.isEmpty() ) {
                return false;
            }
        }

        return true;
    }


    @Override
    public void modifyPartitionPlacement( LogicalTable table, List<Long> partitionIds, DataStore<?> store, Statement statement ) {
        long storeId = store.getAdapterId();

        AllocationPlacement placement = catalog.getSnapshot().alloc().getPlacement( storeId, table.id ).orElseThrow();
        List<AllocationEntity> currentAllocs = catalog.getSnapshot().alloc().getAllocsOfPlacement( placement.id );
        List<Long> currentPartitionsId = currentAllocs.stream().map( a -> a.partitionId ).toList();

        // Get PartitionGroups that have been removed
        List<AllocationEntity> removedPartitions = currentAllocs.stream().filter( a -> !partitionIds.contains( a.partitionId ) ).toList();
        List<Long> addedPartitions = partitionIds.stream().filter( id -> !currentPartitionsId.contains( id ) ).toList();

        // Copy the data to the newly added column placements
        DataMigrator dataMigrator = statement.getTransaction().getDataMigrator();
        List<AllocationColumn> allocationColumns = catalog.getSnapshot().alloc().getColumns( placement.id );
        List<LogicalColumn> columns = allocationColumns.stream().map( c -> catalog.getSnapshot().rel().getColumn( c.columnId ).orElseThrow() ).toList();

        if ( !addedPartitions.isEmpty() ) {

            for ( long partitionId : addedPartitions ) {
                AllocationTable allocation = addAllocationTable( table.namespaceId, statement, table, placement.id, partitionId, store, true );
                catalog.attachCommitAction( () -> {
                    dataMigrator.copyData( statement.getTransaction(), catalog.getSnapshot().getAdapter( storeId ).orElseThrow(), table, columns, allocation );
                } );
            }

            // Add indexes on this new Partition Placement if there is already an index
            catalog.attachCommitAction( () -> {
                for ( LogicalIndex currentIndex : catalog.getSnapshot().rel().getIndexes( table.id, false ) ) {
                    if ( currentIndex.location == storeId ) {
                        store.addIndex( statement.getPrepareContext(), currentIndex, catalog.getSnapshot().alloc().getAllocsOfPlacement( placement.id ).stream().map( a -> a.unwrapOrThrow( AllocationTable.class ) ).toList() );
                    }
                }
            } );

        }

        if ( !removedPartitions.isEmpty() ) {
            //  Remove indexes
            catalog.attachCommitAction( () -> {
                for ( LogicalIndex currentIndex : catalog.getSnapshot().rel().getIndexes( table.id, false ) ) {
                    if ( currentIndex.location == storeId ) {
                        store.dropIndex( null, currentIndex, removedPartitions.stream().map( p -> p.partitionId ).toList() );
                    }
                }
            } );

            for ( AllocationEntity removedPartition : removedPartitions ) {
                dropAllocation( table.namespaceId, store, statement, removedPartition.id );
            }

        }
        catalog.updateSnapshot();

        // Reset query plan cache, implementation cache & routing cache
        statement.getQueryProcessor().resetCaches();
    }


    @Override
    public void createColumnPlacement( LogicalTable table, LogicalColumn logicalColumn, DataStore<?> store, Statement statement ) {
        Snapshot snapshot = statement.getTransaction().getSnapshot();
        // Check whether this placement already exists
        Optional<AllocationPlacement> optPlacement = snapshot.alloc().getPlacement( store.getAdapterId(), table.id );

        if ( optPlacement.isEmpty() ) {
            throw new GenericRuntimeException( "The requested placement does not exist" );
        }

        AllocationPlacement placement = optPlacement.orElseThrow();

        Optional<AllocationColumn> optionalColumn = catalog.getSnapshot().alloc().getColumn( placement.id, logicalColumn.id );
        // Make sure that this storeId does not contain a placement of this column
        if ( optionalColumn.isPresent() ) {
            if ( optionalColumn.get().placementType != PlacementType.AUTOMATIC ) {
                throw new GenericRuntimeException( "There already exist a placement" );
            }

            // Make placement manual
            catalog.getAllocRel( table.namespaceId ).updateColumnPlacementType(
                    store.getAdapterId(),
                    logicalColumn.id,
                    PlacementType.MANUAL );

        } else {
            catalog.attachCommitAction( () -> {
                // Create column placement
                catalog.getAllocRel( table.namespaceId ).addColumn(
                        placement.id,
                        table.id,
                        logicalColumn.id,
                        store.adapterId,
                        PlacementType.MANUAL,
                        logicalColumn.position );

                for ( AllocationEntity allocation : catalog.getSnapshot().alloc().getAllocsOfPlacement( placement.id ) ) {
                    // Add column on storeId
                    store.addColumn( statement.getPrepareContext(), allocation.id, logicalColumn );
                    // Copy the data to the newly added column placements
                    DataMigrator dataMigrator = statement.getTransaction().getDataMigrator();
                    dataMigrator.copyData(
                            statement.getTransaction(),
                            catalog.getSnapshot().getAdapter( store.getAdapterId() ).orElseThrow(),
                            table,
                            List.of( logicalColumn ),
                            allocation );
                }
            } );


        }

        catalog.updateSnapshot();

        // Reset query plan cache, implementation cache & routing cache
        statement.getQueryProcessor().resetCaches();
    }


    @Override
    public void dropColumnPlacement( LogicalTable table, LogicalColumn column, DataStore<?> store, Statement statement ) {
        Snapshot snapshot = statement.getTransaction().getSnapshot();

        // Check whether this placement even exists
        AllocationPlacement placement = snapshot.alloc().getPlacement( store.getAdapterId(), table.id ).orElseThrow( () -> new GenericRuntimeException( "The placement does not exist" ) );

        // Check whether this storeId actually contains a placement of this column
        AllocationColumn allocationColumn = catalog.getSnapshot().alloc().getColumn( placement.id, column.id ).orElseThrow( () -> new GenericRuntimeException( "The placement does not exist on the storeId" ) );

        // Check whether there are any indexes located on the storeId requiring this column
        for ( LogicalIndex index : catalog.getSnapshot().rel().getIndexes( table.id, false ) ) {
            if ( index.location == store.getAdapterId() && index.key.fieldIds.contains( column.id ) ) {
                throw new GenericRuntimeException( "Cannot remove the column %s, as there is a index %s using it", column, index.name );
            }
        }

        if ( !validatePlacementsConstraints( placement, List.of( allocationColumn ), List.of() ) ) {
            throw new GenericRuntimeException( "Cannot drop the placement as it is the last" );
        }

        // Check whether the column to drop is a primary key
        LogicalPrimaryKey primaryKey = catalog.getSnapshot().rel().getPrimaryKey( table.primaryKey ).orElseThrow();
        if ( primaryKey.fieldIds.contains( column.id ) ) {
            throw new GenericRuntimeException( "Cannot drop primary key" );
        }
        catalog.attachCommitAction( () -> {
            for ( AllocationPartition partition : catalog.getSnapshot().alloc().getPartitionsFromLogical( table.id ) ) {
                AllocationEntity allocation = catalog.getSnapshot().alloc().getAlloc( placement.id, partition.id ).orElseThrow();
                // Drop Column on store
                store.dropColumn( statement.getPrepareContext(), allocation.id, column.id );
            }
        } );

        // Drop column placement
        catalog.getAllocRel( table.namespaceId ).deleteColumn( placement.id, column.id );

        catalog.updateSnapshot();

        // Reset query plan cache, implementation cache & routing cache
        statement.getQueryProcessor().resetCaches();
    }


    @Override
    public void renameTable( LogicalTable table, String newTableName, Statement statement ) {
        if ( catalog.getSnapshot().rel().getTable( table.namespaceId, newTableName ).isPresent() ) {
            throw new GenericRuntimeException( "An entity with name %s already exists", newTableName );
        }
        // Check if views are dependent from this view
        checkViewDependencies( table );

        if ( catalog.getSnapshot().getNamespace( table.namespaceId ).orElseThrow().caseSensitive ) {
            newTableName = newTableName.toLowerCase();
        }

        catalog.getLogicalRel( table.namespaceId ).renameTable( table.id, newTableName );

        // Reset plan cache implementation cache & routing cache
        statement.getQueryProcessor().resetCaches();
    }


    @Override
    public void renameCollection( LogicalCollection collection, String newName, Statement statement ) {
        if ( catalog.getSnapshot().rel().getTable( collection.namespaceId, newName ).isPresent() ) {
            throw new GenericRuntimeException( "An entity with name %s already exists", newName );
        }
        // Check if views are dependent from this view
        //checkViewDependencies( collection );

        if ( !catalog.getSnapshot().getNamespace( collection.namespaceId ).orElseThrow().caseSensitive ) {
            newName = newName.toLowerCase();
        }

        catalog.getLogicalDoc( collection.namespaceId ).renameCollection( collection, newName );

        // Reset plan cache implementation cache & routing cache
        statement.getQueryProcessor().resetCaches();
    }


    @Override
    public void renameColumn( LogicalTable table, String columnName, String newColumnName, Statement statement ) {
        LogicalColumn logicalColumn = catalog.getSnapshot().rel().getColumn( table.id, columnName ).orElseThrow();

        if ( catalog.getSnapshot().rel().getColumn( table.id, newColumnName ).isPresent() ) {
            throw new GenericRuntimeException( "There already exists a column with name %s on table %s", newColumnName, logicalColumn.getTableName() );
        }
        // Check if views are dependent from this view
        checkViewDependencies( table );

        catalog.getLogicalRel( table.namespaceId ).renameColumn( logicalColumn.id, newColumnName );

        if ( table.entityType != EntityType.VIEW ) {
            List<AllocationPlacement> placements = catalog.getSnapshot().alloc().getPlacementsOfColumn( logicalColumn.id );
            placements.forEach( p -> AdapterManager.getInstance().getAdapter( p.adapterId ).orElseThrow().renameLogicalColumn( logicalColumn.id, newColumnName ) );
        }

        // Reset plan cache implementation cache & routing cache
        statement.getQueryProcessor().resetCaches();
    }


    @Override
    public void createView( String viewName, long namespaceId, AlgNode algNode, AlgCollation algCollation, boolean replace, Statement statement, PlacementType placementType, List<String> projectedColumns, String query, QueryLanguage language ) {
        viewName = adjustNameIfNeeded( viewName, namespaceId );

        if ( catalog.getSnapshot().rel().getTable( namespaceId, viewName ).isPresent() ) {
            if ( replace ) {
                dropView( catalog.getSnapshot().rel().getTable( namespaceId, viewName ).orElseThrow(), statement );
            } else {
                throw new GenericRuntimeException( "There already exists a view with the name %s", viewName );
            }
        }

        AlgDataType fieldList = algNode.getTupleType();

        List<FieldInformation> columns = getViewColumnInformation( projectedColumns, fieldList );

        Map<Long, List<Long>> underlyingTables = new HashMap<>();

        findUnderlyingTablesOfView( algNode, underlyingTables, fieldList );

        // add check if underlying table is of model document -> mql, relational -> sql
        underlyingTables.keySet().forEach( tableId -> checkModelLangCompatibility( language.dataModel(), namespaceId ) );

        LogicalView view = catalog.getLogicalRel( namespaceId ).addView(
                viewName,
                namespaceId,
                false,
                algNode,
                algCollation,
                underlyingTables,
                List.of(),
                fieldList,
                query,
                language
        );

        for ( FieldInformation column : columns ) {
            catalog.getLogicalRel( namespaceId ).addColumn(
                    column.name(),
                    view.id,
                    column.position(),
                    column.typeInformation().type(),
                    column.typeInformation().collectionType(),
                    column.typeInformation().precision(),
                    column.typeInformation().scale(),
                    column.typeInformation().dimension(),
                    column.typeInformation().cardinality(),
                    column.typeInformation().nullable(),
                    column.collation() );
        }

        catalog.updateSnapshot();
    }


    private String adjustNameIfNeeded( String name, long namespaceId ) {
        if ( !catalog.getSnapshot().getNamespace( namespaceId ).orElseThrow().caseSensitive ) {
            return name.toLowerCase();
        }
        return name;
    }


    @Override
    public void createMaterializedView( String viewName, long namespaceId, AlgRoot algRoot, boolean replace, Statement statement, List<DataStore<?>> stores, PlacementType placementType, List<String> projectedColumns, MaterializedCriteria materializedCriteria, String query, QueryLanguage language, boolean ifNotExists, boolean ordered ) {
        viewName = adjustNameIfNeeded( viewName, namespaceId );

        // Check if there is already a table with this name
        if ( assertEntityExists( namespaceId, viewName, ifNotExists ) ) {
            return;
        }

        if ( stores == null ) {
            // Ask router on which storeId(s) the table should be placed
            stores = RoutingManager.getInstance().getCreatePlacementStrategy().getDataStoresForNewEntity();
        }

        AlgDataType fieldList = algRoot.alg.getTupleType();

        Map<Long, List<Long>> underlyingTables = new HashMap<>();
        Map<Long, List<Long>> underlying = findUnderlyingTablesOfView( algRoot.alg, underlyingTables, fieldList );

        Snapshot snapshot = statement.getTransaction().getSnapshot();
        LogicalRelSnapshot relSnapshot = snapshot.rel();

        // add check if underlying table is of model document -> mql, relational -> sql
        underlying.keySet().forEach( tableId -> checkModelLangCompatibility( language.dataModel(), namespaceId ) );

        if ( materializedCriteria.getCriteriaType() == CriteriaType.UPDATE ) {
            List<EntityType> entityTypes = new ArrayList<>();
            underlying.keySet().forEach( t -> entityTypes.add( relSnapshot.getTable( t ).orElseThrow().entityType ) );
            if ( !(entityTypes.contains( EntityType.ENTITY )) ) {
                throw new GenericRuntimeException( "Not possible to use Materialized View with Update Freshness if underlying table does not include a modifiable table." );
            }
        }

        LogicalMaterializedView view = catalog.getLogicalRel( namespaceId ).addMaterializedView(
                viewName,
                namespaceId,
                algRoot.alg,
                algRoot.collation,
                underlying,
                fieldList,
                materializedCriteria,
                query,
                language,
                ordered
        );

        // Creates a list with all columns, tableId is needed to create the primary key
        List<FieldInformation> fields = getViewColumnInformation( projectedColumns, fieldList, true, view.id );

        Map<String, LogicalColumn> ids = new LinkedHashMap<>();

        for ( FieldInformation field : fields ) {
            ids.put( field.name(), addColumn( namespaceId, field.name(), field.typeInformation(), field.collation(), field.defaultValue(), view.id, field.position() ) );
        }

        // Sets previously created primary key
        long pkId = ids.get( fields.get( fields.size() - 1 ).name() ).id;
        catalog.getLogicalRel( namespaceId ).addPrimaryKey( view.id, List.of( pkId ), statement );
        catalog.getLogicalRel( view.namespaceId ).addConstraint( view.id, ConstraintType.PRIMARY.name(), List.of( pkId ), ConstraintType.PRIMARY, statement );

        AllocationPartitionGroup group = catalog.getAllocRel( namespaceId ).addPartitionGroup( view.id, UNPARTITIONED, namespaceId, PartitionType.NONE, 1, false );
        AllocationPartition partition = catalog.getAllocRel( namespaceId ).addPartition( view.id, namespaceId, group.id, null, false, PlacementType.AUTOMATIC, DataPlacementRole.UP_TO_DATE, null, PartitionType.NONE );

        for ( DataStore<?> store : stores ) {
            AllocationPlacement placement = catalog.getAllocRel( namespaceId ).addPlacement( view.id, namespaceId, store.adapterId );

            addAllocationsForPlacement( namespaceId, statement, view, placement.id, List.copyOf( ids.values() ), List.of( pkId ), List.of( partition.id ), store );
        }
        addBlankPartition( namespaceId, view.id, List.of( group.id ), List.of( partition.id ) );

        catalog.updateSnapshot();

        List<DataStore<?>> finalStores = stores;
        catalog.attachCommitAction( () -> {
            // Selected data from tables is added into the newly crated materialized view
            MaterializedViewManager materializedManager = MaterializedViewManager.getInstance();
            materializedManager.addData( statement.getTransaction(), finalStores, algRoot, view );
        } );
    }


    private void checkModelLangCompatibility( DataModel model, long namespaceId ) {
        LogicalNamespace namespace = catalog.getSnapshot().getNamespace( namespaceId ).orElseThrow();
        if ( namespace.dataModel != model ) {
            throw new GenericRuntimeException(
                    "The used language cannot execute schema changing queries on this entity with the data model %s.",
                    namespace.getDataModel() );
        }
    }


    @Override
    public void refreshView( Statement statement, Long materializedId ) {
        MaterializedViewManager materializedManager = MaterializedViewManager.getInstance();
        materializedManager.updateData( statement.getTransaction(), materializedId );
        materializedManager.updateMaterializedTime( materializedId );
    }


    @Override
    public long createGraph( String name, boolean modifiable, @Nullable List<DataStore<?>> stores, boolean ifNotExists, boolean replace, boolean caseSensitive, Statement statement ) {
        assert !replace : "Graphs cannot be replaced yet.";
        String adjustedName = caseSensitive ? name : name.toLowerCase();

        if ( stores == null ) {
            // Ask router on which storeId(s) the graph should be placed
            stores = RoutingManager.getInstance().getCreatePlacementStrategy().getDataStoresForNewEntity();
        }

        // add general graph
        long graphId = catalog.createNamespace( adjustedName, DataModel.GRAPH, caseSensitive );

        // add specialized graph
        LogicalGraph logical = catalog.getLogicalGraph( graphId ).addGraph( graphId, adjustedName, modifiable );

        catalog.updateSnapshot();

        AllocationPartition partition = catalog.getAllocGraph( graphId ).addPartition( logical, PartitionType.NONE, "undefined" );

        for ( DataStore<?> store : stores ) {
            AllocationPlacement placement = catalog.getAllocGraph( graphId ).addPlacement( logical, store.adapterId );
            AllocationGraph alloc = catalog.getAllocGraph( graphId ).addAllocation( logical, placement.id, partition.id, store.getAdapterId() );

            store.createGraph( statement.getPrepareContext(), logical, alloc );
        }

        catalog.updateSnapshot();

        return graphId;
    }


    @Override
    public long createGraphPlacement( long graphId, List<DataStore<?>> stores, Statement statement ) {

        LogicalGraph graph = catalog.getSnapshot().graph().getGraph( graphId ).orElseThrow();
        Snapshot snapshot = statement.getTransaction().getSnapshot();

        List<Long> preExistingPlacements = snapshot
                .alloc()
                .getFromLogical( graphId )
                .stream()
                .filter( p -> !stores.stream().map( Adapter::getAdapterId ).toList().contains( p.adapterId ) )
                .map( p -> p.adapterId )
                .toList();

        List<AllocationPartition> partitions = catalog.getSnapshot().alloc().getPartitionsFromLogical( graphId );

        for ( DataStore<?> store : stores ) {
            AllocationPlacement placement = catalog.getAllocGraph( graphId ).addPlacement( graph, store.adapterId );
            AllocationGraph alloc = catalog.getAllocGraph( graphId ).addAllocation( graph, placement.id, partitions.get( 0 ).id, store.getAdapterId() );

            store.createGraph( statement.getPrepareContext(), graph, alloc );

            if ( !preExistingPlacements.isEmpty() ) {
                // Copy the data to the newly added column placements
                DataMigrator dataMigrator = statement.getTransaction().getDataMigrator();
                dataMigrator.copyGraphData( alloc, graph, statement.getTransaction() );
            }

        }

        // Reset plan cache implementation cache & routing cache
        statement.getQueryProcessor().resetCaches();

        return graphId;
    }


    @Override
    public void dropGraphPlacement( long graphId, DataStore<?> store, Statement statement ) {
        AllocationPlacement placement = statement.getTransaction().getSnapshot().alloc().getPlacement( store.getAdapterId(), graphId ).orElseThrow();

        List<AllocationPartition> partitions = statement.getTransaction().getSnapshot().alloc().getPartitionsFromLogical( graphId );

        for ( AllocationPartition partition : partitions ) {
            Optional<AllocationEntity> optAlloc = statement.getTransaction().getSnapshot().alloc().getAlloc( placement.id, partition.id );
            if ( optAlloc.isEmpty() ) {
                // this partition is not placed on this storeId
                continue;
            }
            AllocationGraph alloc = optAlloc.get().unwrapOrThrow( AllocationGraph.class );

            store.dropGraph( statement.getPrepareContext(), alloc );

            catalog.getAllocGraph( graphId ).deleteAllocation( alloc.id );

            catalog.getAllocGraph( graphId ).removePlacement( alloc.placementId );
        }

        statement.getQueryProcessor().resetCaches();

    }


    @Override
    public void createGraphAlias( long graphId, String alias, boolean ifNotExists ) {
        catalog.getLogicalGraph( graphId ).addGraphAlias( graphId, alias, ifNotExists );
    }


    @Override
    public void dropGraphAlias( long graphId, String alias, boolean ifNotExists ) {
        alias = alias.toLowerCase();
        catalog.getLogicalGraph( graphId ).removeGraphAlias( graphId, alias, ifNotExists );
    }


    @Override
    public void replaceGraphAlias( long graphId, String oldAlias, String alias ) {
        alias = alias.toLowerCase();
        oldAlias = oldAlias.toLowerCase();
        catalog.getLogicalGraph( graphId ).removeGraphAlias( graphId, oldAlias, true );
        catalog.getLogicalGraph( graphId ).addGraphAlias( graphId, alias, true );
    }


    @Override
    public void dropGraph( long graphId, boolean ifExists, Statement statement ) {
        Optional<LogicalGraph> optionalGraph = catalog.getSnapshot().graph().getGraph( graphId );

        if ( optionalGraph.isEmpty() ) {
            if ( !ifExists ) {
                throw new GenericRuntimeException( "There exists no graph with id %s", graphId );
            }
            return;
        }
        AllocSnapshot allocSnapshot = catalog.getSnapshot().alloc();
        for ( AllocationEntity alloc : allocSnapshot.getFromLogical( graphId ) ) {
            AdapterManager.getInstance()
                    .getStore( alloc.adapterId )
                    .orElseThrow()
                    .dropGraph( statement.getPrepareContext(), alloc.unwrapOrThrow( AllocationGraph.class ) );
            catalog.getAllocGraph( alloc.namespaceId ).deleteAllocation( alloc.id );
            catalog.getAllocGraph( alloc.namespaceId ).removePlacement( alloc.placementId );
        }

        catalog.getAllocGraph( graphId ).removePartition( catalog.getSnapshot().alloc().getPartitionsFromLogical( graphId ).get( 0 ).id );
        catalog.getLogicalGraph( graphId ).deleteGraph( graphId );

        catalog.dropNamespace( graphId );

        // Reset plan cache implementation cache & routing cache
        statement.getQueryProcessor().resetCaches();
    }


    private List<FieldInformation> getViewColumnInformation( List<String> projectedColumns, AlgDataType fieldList ) {
        return getViewColumnInformation( projectedColumns, fieldList, false, 0 );
    }


    private List<FieldInformation> getViewColumnInformation( List<String> projectedColumns, AlgDataType fieldList, boolean addPrimary, long tableId ) {
        List<FieldInformation> columns = new ArrayList<>();

        int position = 1;
        for ( AlgDataTypeField alg : fieldList.getFields() ) {
            AlgDataType type = alg.getType();
            if ( alg.getType().getPolyType() == PolyType.ARRAY ) {
                type = alg.getType().getComponentType();
            }
            String colName = alg.getName();
            if ( projectedColumns != null ) {
                colName = projectedColumns.get( position - 1 );
            }

            columns.add( new FieldInformation(
                    colName.toLowerCase().replaceAll( "[^A-Za-z0-9]", "_" ),
                    new ColumnTypeInformation(
                            type.getPolyType(),
                            alg.getType().getPolyType(),
                            type.getRawPrecision(),
                            type.getScale(),
                            alg.getType().getPolyType() == PolyType.ARRAY ? (int) ((ArrayType) alg.getType()).getDimension() : -1,
                            alg.getType().getPolyType() == PolyType.ARRAY ? (int) ((ArrayType) alg.getType()).getCardinality() : -1,
                            alg.getType().isNullable() ),
                    Collation.getDefaultCollation(),
                    null,
                    position ) );
            position++;

        }

        if ( addPrimary ) {
            String primaryName = "_matid_" + tableId;
            columns.add( new FieldInformation(
                    primaryName,
                    new ColumnTypeInformation(
                            PolyType.INTEGER,
                            PolyType.INTEGER,
                            -1,
                            -1,
                            -1,
                            -1,
                            false ),
                    Collation.getDefaultCollation(),
                    null,
                    position ) );
        }

        return columns;
    }


    private Map<Long, List<Long>> findUnderlyingTablesOfView( AlgNode algNode, Map<Long, List<Long>> underlyingTables, AlgDataType fieldList ) {
        if ( algNode instanceof LogicalRelScan || algNode instanceof LogicalRelViewScan ) {
            List<Long> underlyingColumns = getUnderlyingColumns( algNode, fieldList );
            underlyingTables.put( algNode.getEntity().id, underlyingColumns );
        }
        if ( algNode instanceof BiAlg biAlg ) {
            findUnderlyingTablesOfView( biAlg.getLeft(), underlyingTables, fieldList );
            findUnderlyingTablesOfView( biAlg.getRight(), underlyingTables, fieldList );
        } else if ( algNode instanceof SingleAlg singleAlg ) {
            findUnderlyingTablesOfView( singleAlg.getInput(), underlyingTables, fieldList );
        }
        return underlyingTables;
    }


    private List<Long> getUnderlyingColumns( AlgNode algNode, AlgDataType fieldList ) {
        LogicalTable table = algNode.getEntity().unwrapOrThrow( LogicalTable.class );
        List<LogicalColumn> columns = catalog.getSnapshot().rel().getColumns( table.id );
        List<String> logicalColumnNames = columns.stream().map( c -> c.name ).toList();
        List<Long> underlyingColumns = new ArrayList<>();
        for ( int i = 0; i < columns.size(); i++ ) {
            for ( AlgDataTypeField algDataTypeField : fieldList.getFields() ) {
                String name = logicalColumnNames.get( i );
                if ( algDataTypeField.getName().equals( name ) ) {
                    underlyingColumns.add( columns.get( i ).id );
                }
            }
        }
        return underlyingColumns;
    }


    @Override
    public void createTable( long namespaceId, String name, List<FieldInformation> fields, List<ConstraintInformation> constraints, boolean ifNotExists, @Nullable List<DataStore<?>> stores, PlacementType placementType, Statement statement ) {
        String adjustedName = adjustNameIfNeeded( name, namespaceId );

        // Check if there is already a table with this name
        if ( assertEntityExists( namespaceId, adjustedName, ifNotExists ) ) {
            return;
        }

        if ( stores == null ) {
            // Ask router on which storeId(s) the table should be placed
            stores = RoutingManager.getInstance().getCreatePlacementStrategy().getDataStoresForNewEntity();
        }

        // addLTable
        LogicalTable logical = catalog.getLogicalRel( namespaceId ).addTable(
                adjustedName,
                EntityType.ENTITY,
                true );

        // addLColumns

        Map<String, LogicalColumn> ids = new HashMap<>();
        for ( FieldInformation information : fields ) {
            ids.put( information.name(), addColumn( namespaceId, information.name(), information.typeInformation(), information.collation(), information.defaultValue(), logical.id, information.position() ) );
        }

        List<Long> pkIds = new ArrayList<>();

        // create foreign keys later on
        for ( ConstraintInformation constraint : constraints.stream().filter( c -> c.getType() != ConstraintType.FOREIGN ).toList() ) {
            List<Long> columnIds = constraint.columnNames.stream().map( key -> ids.get( key ).id ).toList();
            createConstraint( constraint, namespaceId, columnIds, logical.id, statement );

            if ( constraint.type == ConstraintType.PRIMARY ) {
                pkIds = columnIds;
            }
        }

        if ( constraints.stream().noneMatch( c -> c.type == ConstraintType.PRIMARY ) ) {
            // no primary was set for now, we attach condition to check on commit
            catalog.attachCommitConstraint(
                    () -> logical.primaryKey != null && catalog.getSnapshot().rel().getPrimaryKey( logical.primaryKey ).isPresent(),
                    "No primary key defined for table: " + name );
        }

        // addATable
        AllocationPartition partition = createSinglePartition( namespaceId, logical ).left;

        List<LogicalColumn> columns = ids.values().stream().sorted( Comparator.comparingInt( c -> c.position ) ).toList();

        for ( DataStore<?> store : stores ) {
            AllocationPlacement placement = catalog.getAllocRel( namespaceId ).addPlacement( logical.id, namespaceId, store.adapterId );

            addAllocationsForPlacement( namespaceId, statement, logical, placement.id, columns, pkIds, List.of( partition.id ), store );
        }

        catalog.updateSnapshot();

        constraints.stream().filter( c -> c.getType() == ConstraintType.FOREIGN ).forEach( c -> {
            List<Long> columnIds = c.columnNames.stream().map( key -> ids.get( key ).id ).toList();
            createConstraint( c, namespaceId, columnIds, logical.id, statement );
        } );

        catalog.updateSnapshot();
    }


    @NotNull
    private Pair<AllocationPartition, PartitionProperty> createSinglePartition( long namespaceId, LogicalTable logical ) {
        AllocationPartitionGroup group = catalog.getAllocRel( namespaceId ).addPartitionGroup( logical.id, UNPARTITIONED, namespaceId, PartitionType.NONE, 1, false );
        AllocationPartition partition = catalog.getAllocRel( namespaceId ).addPartition( logical.id, namespaceId, group.id, null, false, PlacementType.AUTOMATIC, DataPlacementRole.REFRESHABLE, null, PartitionType.NONE );
        PartitionProperty property = addBlankPartition( namespaceId, logical.id, List.of( group.id ), List.of( partition.id ) );
        return Pair.of( partition, property );
    }


    @SuppressWarnings("UnusedReturnValue")
    private List<AllocationTable> addAllocationsForPlacement( long namespaceId, Statement statement, LogicalTable logical, long placementId, List<LogicalColumn> lColumns, List<Long> pkIds, List<Long> partitionIds, Adapter<?> adapter ) {
        List<AllocationColumn> columns = new ArrayList<>();
        int i = 0;
        for ( LogicalColumn column : sortByPosition( lColumns ) ) {
            columns.add( catalog.getAllocRel( namespaceId ).addColumn( placementId, logical.id, column.id, adapter.adapterId, PlacementType.AUTOMATIC, i++ ) );
        }

        buildRelationalNamespace( namespaceId, logical, adapter );
        List<AllocationTable> tables = new ArrayList<>();
        for ( Long partitionId : partitionIds ) {
            tables.add( addAllocationTable( namespaceId, statement, logical, placementId, partitionId, adapter, true ) );
        }
        return tables;
    }


    private PartitionProperty addBlankPartition( long namespaceId, long logicalEntityId, List<Long> groupIds, List<Long> partitionIds ) {
        PartitionProperty partitionProperty = PartitionProperty.builder()
                .entityId( logicalEntityId )
                .partitionType( PartitionType.NONE )
                .isPartitioned( false )
                .partitionGroupIds( ImmutableList.copyOf( groupIds ) )
                .partitionIds( ImmutableList.copyOf( partitionIds ) )
                .reliesOnPeriodicChecks( false )
                .build();

        catalog.getAllocRel( namespaceId ).addPartitionProperty( logicalEntityId, partitionProperty );
        return partitionProperty;
    }


    private AllocationTable addAllocationTable( long namespaceId, Statement statement, LogicalTable logical, long placementId, long partitionId, Adapter<?> adapter, boolean postpone ) {
        AllocationTable alloc = catalog.getAllocRel( namespaceId ).addAllocation( adapter.adapterId, placementId, partitionId, logical.id );

        Runnable action = () -> {
            List<AllocationColumn> refreshedAColumns = catalog.getSnapshot().alloc().getColumns( alloc.placementId );
            // we have to fetch them from scratch
            LogicalTable refreshedLogical = catalog.getSnapshot().rel().getTable( logical.id ).orElseThrow();
            List<LogicalColumn> refreshedLColumns = catalog.getSnapshot().rel().getColumns( logical.id );
            catalog.updateSnapshot();
            List<Long> refreshedPks = catalog.getSnapshot().rel().getKey( refreshedLogical.primaryKey ).orElseThrow().fieldIds;
            AllocationTable refreshedAlloc = catalog.getSnapshot().alloc().getAlloc( alloc.placementId, alloc.partitionId ).flatMap( e -> e.unwrap( AllocationTable.class ) ).orElseThrow();

            adapter.createTable( statement.getPrepareContext(), LogicalTableWrapper.of( refreshedLogical, sortByPosition( refreshedLColumns ), refreshedPks ), AllocationTableWrapper.of( refreshedAlloc, refreshedAColumns ) );
        };

        if ( postpone ) {
            // normally we want to postpone
            catalog.attachCommitAction( action );
        } else {
            // we are already committing currently
            action.run();
        }

        return alloc;
    }


    @NotNull
    private static List<LogicalColumn> sortByPosition( List<LogicalColumn> columns ) {
        return columns.stream().sorted( Comparator.comparingInt( a -> a.position ) ).toList();
    }


    private void buildRelationalNamespace( long namespaceId, LogicalTable logical, Adapter<?> store ) {
        store.updateNamespace( logical.getNamespaceName(), namespaceId );
    }


    private void buildDocumentNamespace( long namespaceId, LogicalCollection logical, Adapter<?> store ) {
        store.updateNamespace( logical.getNamespaceName(), namespaceId );
    }


    @Override
    public void createCollection( long namespaceId, String name, boolean ifNotExists, List<DataStore<?>> stores, PlacementType placementType, Statement statement ) {
        String adjustedName = adjustNameIfNeeded( name, namespaceId );

        checkModelLangCompatibility( DataModel.DOCUMENT, namespaceId );

        if ( assertEntityExists( namespaceId, adjustedName, ifNotExists ) ) {
            return;
        }

        if ( stores == null ) {
            // Ask router on which storeId(s) the table should be placed
            stores = RoutingManager.getInstance().getCreatePlacementStrategy().getDataStoresForNewEntity();
        }

        // addLTable
        LogicalCollection logical = catalog.getLogicalDoc( namespaceId ).addCollection(
                adjustedName,
                EntityType.ENTITY,
                true );

        AllocationPartition partition = catalog.getAllocDoc( namespaceId ).addPartition( logical, PartitionType.NONE, "undefined" );

        for ( DataStore<?> store : stores ) {
            AllocationPlacement placement = catalog.getAllocDoc( namespaceId ).addPlacement( logical, store.adapterId );
            AllocationCollection alloc = catalog.getAllocDoc( namespaceId ).addAllocation( logical, placement.id, partition.id, store.getAdapterId() );

            store.createCollection( statement.getPrepareContext(), logical, alloc );
        }

        catalog.updateSnapshot();

    }


    private boolean assertEntityExists( long namespaceId, String name, boolean ifNotExists ) {
        Snapshot snapshot = catalog.getSnapshot();
        LogicalNamespace namespace = snapshot.getNamespace( namespaceId ).orElseThrow();
        // Check if there is already an entity with this name
        if ( (namespace.dataModel == DataModel.RELATIONAL && snapshot.rel().getTable( namespaceId, name ).isPresent())
                || (namespace.dataModel == DataModel.DOCUMENT && snapshot.doc().getCollection( namespaceId, name ).isPresent())
                || (namespace.dataModel == DataModel.GRAPH && snapshot.graph().getGraph( namespaceId ).isPresent()) ) {
            if ( ifNotExists ) {
                // It is ok that there is already a table with this name because "IF NOT EXISTS" was specified
                return true;
            } else {
                throw new GenericRuntimeException( "There already exists an entity with the name %s", name );
            }
        }
        return false;
    }


    @Override
    public void dropCollection( LogicalCollection collection, Statement statement ) {
        Snapshot snapshot = catalog.getSnapshot();

        AdapterManager manager = AdapterManager.getInstance();
        boolean isSource = false;

        List<AllocationEntity> allocations = snapshot.alloc().getFromLogical( collection.id );
        for ( AllocationEntity allocation : allocations ) {
<<<<<<< HEAD
            manager.getStore( allocation.adapterId ).orElseThrow().dropCollection( statement.getPrepareContext(), allocation.unwrapOrThrow( AllocationCollection.class ) );

=======
            if ( manager.isStore( allocation.adapterId ) ) {
                manager.getStore( allocation.adapterId ).orElseThrow().dropCollection( statement.getPrepareContext(), allocation.unwrap( AllocationCollection.class ).orElseThrow() );
            } else {
                manager.getSource( allocation.adapterId ).orElseThrow().dropCollection( statement.getPrepareContext(), allocation.unwrap( AllocationCollection.class ).orElseThrow() );
            }
>>>>>>> cb051872
            catalog.getAllocDoc( allocation.namespaceId ).removeAllocation( allocation.id );
            catalog.getAllocDoc( allocation.namespaceId ).removePlacement( allocation.placementId );
        }
        catalog.getAllocDoc( collection.namespaceId ).removePartition( snapshot.alloc().getPartitionsFromLogical( collection.id ).get( 0 ).id );
        catalog.getLogicalDoc( collection.namespaceId ).deleteCollection( collection.id );

        catalog.updateSnapshot();
        // Reset plan cache implementation cache & routing cache
        statement.getQueryProcessor().resetCaches();
    }


    @Override
    public void createCollectionPlacement( long namespaceId, String name, List<DataStore<?>> stores, Statement statement ) {
        LogicalCollection collection = catalog.getSnapshot().doc().getCollection( namespaceId, name ).orElseThrow();

        // Initially create DataPlacement containers on every storeId the table should be placed.

        List<Long> preExistingPlacements = catalog.getSnapshot()
                .alloc()
                .getFromLogical( collection.id )
                .stream()
                .filter( p -> !stores.stream().map( Adapter::getAdapterId ).toList().contains( p.adapterId ) )
                .map( p -> p.adapterId )
                .toList();

        List<AllocationPartition> partitions = catalog.getSnapshot().alloc().getPartitionsFromLogical( collection.id );

        for ( DataStore<?> store : stores ) {
            AllocationPlacement placement = catalog.getAllocDoc( collection.namespaceId ).addPlacement( collection, store.adapterId );
            AllocationCollection alloc = catalog.getAllocDoc( collection.namespaceId ).addAllocation(
                    collection,
                    placement.id,
                    partitions.get( 0 ).id,
                    store.getAdapterId() );

            store.createCollection( statement.getPrepareContext(), collection, alloc );

            catalog.updateSnapshot();

            if ( !preExistingPlacements.isEmpty() ) {
                // Copy the data to the newly added column placements
                DataMigrator dataMigrator = statement.getTransaction().getDataMigrator();
                dataMigrator.copyDocData( alloc, collection, statement.getTransaction() );
            }
        }
    }


    @Override
    public void dropCollectionPlacement( long namespaceId, LogicalCollection collection, List<DataStore<?>> dataStores, Statement statement ) {
        for ( DataStore<?> store : dataStores ) {

            AllocationPlacement placement = catalog.getSnapshot().alloc().getPlacement( store.getAdapterId(), collection.id ).orElseThrow();

            for ( AllocationPartition partition : catalog.getSnapshot().alloc().getPartitionsFromLogical( collection.id ) ) {
                Optional<AllocationEntity> optAlloc = catalog.getSnapshot().alloc().getAlloc( placement.id, partition.id );
                if ( optAlloc.isEmpty() ) {
                    // this partition is not placed on this storeId
                    continue;
                }
                AllocationCollection alloc = optAlloc.get().unwrapOrThrow( AllocationCollection.class );

                store.dropCollection( statement.getPrepareContext(), alloc );

                catalog.getAllocDoc( namespaceId ).removeAllocation( alloc.id );

                catalog.getAllocDoc( namespaceId ).removePlacement( alloc.placementId );
            }

        }

        // Reset plan cache implementation cache & routing cache
        statement.getQueryProcessor().resetCaches();

    }


    @Override
    public void createTablePartition( PartitionInformation partitionInfo, List<DataStore<?>> stores, Statement statement ) throws TransactionException {
        Snapshot snapshot = statement.getTransaction().getSnapshot();
        PartitionProperty initialProperty = snapshot.alloc().getPartitionProperty( partitionInfo.table.id ).orElseThrow();
        Pair<List<AllocationPartition>, PartitionProperty> result = addGroupsAndPartitions( partitionInfo, snapshot );

        LogicalTable unPartitionedTable = partitionInfo.table;
        LogicalColumn partitionColumn = snapshot.rel().getColumn( partitionInfo.table.id, partitionInfo.columnName ).orElseThrow();

        // Update catalog table
        catalog.getAllocRel( partitionInfo.table.namespaceId ).addPartitionProperty(
                partitionInfo.table.id,
                result.right );

        // Get primary key of table and use PK to find all DataPlacements of table
        long pkid = partitionInfo.table.primaryKey;
        LogicalRelSnapshot relSnapshot = catalog.getSnapshot().rel();
        List<Long> pkColumnIds = relSnapshot.getPrimaryKey( pkid ).orElseThrow().fieldIds;

        // This gets us only one ccp per storeId (first part of PK)
        boolean fillStores;
        if ( stores == null ) {
            stores = new ArrayList<>();
            fillStores = true;
        } else {
            fillStores = false;
        }

        // Now get the partitioned table, partitionInfo still contains the basic/unpartitioned table.
        DataMigrator dataMigrator = statement.getTransaction().getDataMigrator();

        List<AllocationPlacement> placements = snapshot.alloc().getPlacementsFromLogical( unPartitionedTable.id );
        Map<AllocationPlacement, List<AllocationTable>> newAllocations = new HashMap<>();

        // add all allocations which we could use to "find" our data, as we create new partitions we exclude allocations with non-old partitions
        List<AllocationEntity> sourceAllocs = new ArrayList<>( catalog.getSnapshot().alloc().getFromLogical( unPartitionedTable.id ).stream().filter( a -> initialProperty.partitionIds.contains( a.partitionId ) ).toList() );

        List<DataStore<?>> finalStores = stores;
        catalog.attachCommitAction( () -> {
            for ( AllocationPlacement placement : placements ) {
                if ( !fillStores ) {
                    continue;
                }
                // Ask router on which storeId(s) the table should be placed
                Adapter<?> adapter = AdapterManager.getInstance().getAdapter( placement.adapterId ).orElseThrow();
                if ( !(adapter instanceof DataStore<?> store) ) {
                    continue;
                }
                finalStores.add( store );

                List<AllocationTable> partitionAllocations = new ArrayList<>();

                for ( AllocationPartition partition : result.left ) {
                    partitionAllocations.add( addAllocationTable( partitionInfo.table.namespaceId, statement, unPartitionedTable, placement.id, partition.id, store, false ) );
                }

                newAllocations.put( placement, partitionAllocations );

                // Copy data from the old partition to new partitions
                catalog.updateSnapshot();

                dataMigrator.copyAllocationData(
                        statement.getTransaction(),
                        catalog.getSnapshot().getAdapter( store.getAdapterId() ).orElseThrow(),
                        sourceAllocs.stream().map( s -> s.unwrapOrThrow( AllocationTable.class ) ).toList(),
                        result.right,
                        newAllocations.get( placement ),
                        unPartitionedTable );


            }
        } );

        // Adjust indexes
        List<LogicalIndex> indexes = relSnapshot.getIndexes( unPartitionedTable.id, false );
        for ( LogicalIndex index : indexes ) {
            // Remove old index
            DataStore<?> ds = AdapterManager.getInstance().getStore( index.location ).orElseThrow();
            catalog.attachCommitAction( () -> ds.dropIndex( statement.getPrepareContext(), index, result.right.partitionIds ) );
            catalog.getLogicalRel( partitionInfo.table.namespaceId ).deleteIndex( index.id );
            // Add new index
            LogicalIndex newIndex = catalog.getLogicalRel( partitionInfo.table.namespaceId ).addIndex(
                    unPartitionedTable.id,
                    index.key.fieldIds,
                    index.unique,
                    index.method,
                    index.methodDisplayName,
                    index.location,
                    index.type,
                    index.name );
            if ( index.location < 0 ) {
                IndexManager.getInstance().addIndex( newIndex, statement );
            } else {
                catalog.attachCommitAction( () -> {
                    String physicalName = ds.addIndex(
                            statement.getPrepareContext(),
                            index, newAllocations.entrySet().stream().filter( e -> e.getKey().adapterId == ds.adapterId ).findFirst().orElseThrow().getValue() );//catalog.getSnapshot().alloc().getPartitionsOnDataPlacement( ds.getAdapterId(), unPartitionedTable.id ) );
                    catalog.getLogicalRel( partitionInfo.table.namespaceId ).setIndexPhysicalName( index.id, physicalName );
                } );
            }
        }

        catalog.attachCommitAction( () -> {
            // Remove old tables
            sourceAllocs.forEach( s -> deleteAllocation( statement, s ) );

            catalog.getAllocRel( partitionInfo.table.namespaceId ).deletePartitionGroup( snapshot.alloc().getPartitionProperty( unPartitionedTable.id ).orElseThrow().partitionIds.get( 0 ) );
            initialProperty.partitionIds.forEach( id -> catalog.getAllocRel( partitionInfo.table.namespaceId ).deletePartition( id ) );

            catalog.updateSnapshot();
            // Reset plan cache implementation cache & routing cache
            statement.getQueryProcessor().resetCaches();
        } );

    }


    private Pair<List<AllocationPartition>, PartitionProperty> addGroupsAndPartitions( PartitionInformation partitionInfo, Snapshot snapshot ) {
        LogicalColumn logicalColumn = snapshot.rel().getColumn( partitionInfo.table.id, partitionInfo.columnName ).orElseThrow();

        PartitionType actualPartitionType = PartitionType.getByName( partitionInfo.typeName );

        // Convert partition names and check whether they are unique
        List<String> sanitizedPartitionGroupNames = partitionInfo.partitionGroupNames
                .stream()
                .map( name -> name.trim().toLowerCase() )
                .toList();
        if ( sanitizedPartitionGroupNames.size() != new HashSet<>( sanitizedPartitionGroupNames ).size() ) {
            throw new GenericRuntimeException( "Name is not unique" );
        }

        // Check if specified partitionColumn is even part of the table
        if ( log.isDebugEnabled() ) {
            log.debug( "Creating partition group for table: {} with id {} on column: {}", partitionInfo.table.name, partitionInfo.table.id, logicalColumn.id );
        }

        // Get partition manager
        PartitionManagerFactory partitionManagerFactory = PartitionManagerFactory.getInstance();
        PartitionManager partitionManager = partitionManagerFactory.getPartitionManager( actualPartitionType );

        // Check whether partition function supports type of partition column
        if ( !partitionManager.supportsColumnOfType( logicalColumn.type ) ) {
            throw new GenericRuntimeException( "The partition function %s does not support columns of type %s", actualPartitionType, logicalColumn.type );
        }

        int numberOfPartitionGroups = partitionInfo.numberOfPartitionGroups;
        // Calculate how many partitions exist if partitioning is applied.
        if ( partitionInfo.partitionGroupNames.size() >= 2 && partitionInfo.numberOfPartitionGroups == 0 ) {
            numberOfPartitionGroups = partitionInfo.partitionGroupNames.size();
        }

        int numberOfPartitions = partitionInfo.numberOfPartitions;
        int numberOfPartitionsPerGroup = partitionManager.getNumberOfPartitionsPerGroup( numberOfPartitions );

        if ( partitionManager.requiresUnboundPartitionGroup() ) {
            // Because of the implicit unbound partition
            numberOfPartitionGroups = partitionInfo.partitionGroupNames.size();
            numberOfPartitionGroups += 1;
        }

        // Validate & adjust partition setup
        partitionInfo = partitionInfo.toBuilder().qualifiers( partitionManager.validateAdjustPartitionGroupSetup( partitionInfo.qualifiers, numberOfPartitionGroups, partitionInfo.partitionGroupNames, logicalColumn ) ).build();

        // Loop over value to create those partitions with partitionKey to uniquelyIdentify partition
        Map<AllocationPartitionGroup, List<AllocationPartition>> partitionGroups = new HashMap<>();
        for ( int i = 0; i < numberOfPartitionGroups; i++ ) {
            String partitionGroupName;
            AllocationPartitionGroup group;

            // Make last partition unbound partition
            if ( partitionManager.requiresUnboundPartitionGroup() && i == numberOfPartitionGroups - 1 ) {
                group = catalog.getAllocRel( partitionInfo.table.namespaceId ).addPartitionGroup(
                        partitionInfo.table.id,
                        "Unbound",
                        partitionInfo.table.namespaceId,
                        actualPartitionType,
                        numberOfPartitionsPerGroup,
                        true );
            } else {
                // If no names have been explicitly defined
                partitionGroupName = "part_" + i;
                if ( !partitionInfo.partitionGroupNames.isEmpty() ) {
                    partitionGroupName = partitionInfo.partitionGroupNames.get( i );
                }

                // Mainly needed for HASH
                group = catalog.getAllocRel( partitionInfo.table.namespaceId ).addPartitionGroup(
                        partitionInfo.table.id,
                        partitionGroupName,
                        partitionInfo.table.namespaceId,
                        actualPartitionType,
                        numberOfPartitionsPerGroup,
                        false );
            }
            List<AllocationPartition> partitions = new ArrayList<>();
            partitionGroups.put( group, partitions );
        }

        int j = 0;
        for ( AllocationPartitionGroup group : partitionGroups.keySet() ) {
            List<String> qualifiers = group.isUnbound ? null : (j < partitionInfo.qualifiers.size() ? partitionInfo.qualifiers.get( j++ ) : null);
            partitionGroups.put( group, List.of( catalog.getAllocRel( partitionInfo.table.namespaceId ).addPartition(
                    partitionInfo.table.id,
                    partitionInfo.table.namespaceId,
                    group.id,
                    group.name,
                    group.isUnbound,
                    PlacementType.AUTOMATIC,
                    DataPlacementRole.REFRESHABLE,
                    qualifiers,
                    PartitionType.NONE ) ) );
        }

        //get All PartitionGroups and then get all partitionIds  for each PG and add them to completeList of partitionIds
        List<AllocationPartition> partitions = partitionGroups.values().stream().flatMap( Collection::stream ).collect( Collectors.toList() );

        PartitionProperty partitionProperty;
        if ( actualPartitionType == PartitionType.TEMPERATURE ) {
            partitionProperty = handleTemperaturePartitioning( partitionInfo, numberOfPartitions, partitionGroups, partitions, logicalColumn, actualPartitionType );
        } else {
            partitionProperty = PartitionProperty.builder()
                    .entityId( logicalColumn.tableId )
                    .partitionType( actualPartitionType )
                    .isPartitioned( true )
                    .partitionColumnId( logicalColumn.id )
                    .partitionGroupIds( ImmutableList.copyOf( partitionGroups.keySet().stream().map( g -> g.id ).toList() ) )
                    .partitionIds( ImmutableList.copyOf( partitions.stream().map( p -> p.id ).toList() ) )
                    .reliesOnPeriodicChecks( false )
                    .build();
        }
        return Pair.of( partitions, partitionProperty );
    }


    private PartitionProperty handleTemperaturePartitioning( PartitionInformation partitionInfo, int numberOfPartitions, Map<AllocationPartitionGroup, List<AllocationPartition>> partitionGroups, List<AllocationPartition> partitions, LogicalColumn logicalColumn, PartitionType actualPartitionType ) {
        PartitionProperty partitionProperty;
        long frequencyInterval = ((RawTemperaturePartitionInformation) partitionInfo.rawPartitionInformation).getInterval();
        frequencyInterval = switch ( ((RawTemperaturePartitionInformation) partitionInfo.rawPartitionInformation).getIntervalUnit().toString() ) {
            case "days" -> frequencyInterval * 60 * 60 * 24;
            case "hours" -> frequencyInterval * 60 * 60;
            case "minutes" -> frequencyInterval * 60;
            default -> frequencyInterval;
        };

        int hotPercentageIn = Integer.parseInt( ((RawTemperaturePartitionInformation) partitionInfo.rawPartitionInformation).getHotAccessPercentageIn().toString() );
        int hotPercentageOut = Integer.parseInt( ((RawTemperaturePartitionInformation) partitionInfo.rawPartitionInformation).getHotAccessPercentageOut().toString() );

        //Initially distribute partitions as intended in a running system
        long numberOfPartitionsInHot = (long) numberOfPartitions * hotPercentageIn / 100;
        if ( numberOfPartitionsInHot == 0 ) {
            numberOfPartitionsInHot = 1;
        }

        long numberOfPartitionsInCold = numberOfPartitions - numberOfPartitionsInHot;

        // -1 because one partition is already created in HOT
        AllocationPartitionGroup firstGroup = partitionGroups.keySet().stream().findFirst().orElseThrow();

        // -1 because one partition is already created in HOT
        for ( int i = 0; i < numberOfPartitionsInHot - 1; i++ ) {
            partitions.add( catalog.getAllocRel( partitionInfo.table.namespaceId ).addPartition(
                    partitionInfo.table.id,
                    partitionInfo.table.namespaceId,
                    firstGroup.id,
                    null,
                    false,
                    PlacementType.AUTOMATIC,
                    DataPlacementRole.UP_TO_DATE,
                    null, PartitionType.NONE ) );
        }

        // -1 because one partition is already created in COLD
        AllocationPartitionGroup secondGroup = new ArrayList<>( partitionGroups.keySet() ).get( 1 );

        for ( int i = 0; i < numberOfPartitionsInCold - 1; i++ ) {
            partitions.add( catalog.getAllocRel( partitionInfo.table.namespaceId ).addPartition(
                    partitionInfo.table.id,
                    partitionInfo.table.namespaceId,
                    secondGroup.id,
                    null,
                    false,
                    PlacementType.AUTOMATIC,
                    DataPlacementRole.UP_TO_DATE,
                    null, PartitionType.NONE ) );
        }

        partitionProperty = TemperaturePartitionProperty.builder()
                .entityId( logicalColumn.tableId )
                .partitionType( actualPartitionType )
                .isPartitioned( true )
                .internalPartitionFunction( PartitionType.valueOf( ((RawTemperaturePartitionInformation) partitionInfo.rawPartitionInformation).getInternalPartitionFunction().toString().toUpperCase() ) )
                .partitionColumnId( logicalColumn.id )
                .partitionGroupIds( ImmutableList.copyOf( partitionGroups.keySet().stream().map( g -> g.id ).toList() ) )
                .partitionIds( ImmutableList.copyOf( partitions.stream().map( p -> p.id ).toList() ) )
                .partitionCostIndication( PartitionCostIndication.valueOf( ((RawTemperaturePartitionInformation) partitionInfo.rawPartitionInformation).getAccessPattern().toString().toUpperCase() ) )
                .frequencyInterval( frequencyInterval )
                .hotAccessPercentageIn( hotPercentageIn )
                .hotAccessPercentageOut( hotPercentageOut )
                .reliesOnPeriodicChecks( true )
                .hotPartitionGroupId( firstGroup.id )
                .coldPartitionGroupId( secondGroup.id )
                .numPartitions( partitions.size() )
                .numPartitionGroups( partitionGroups.size() )
                .build();
        return partitionProperty;
    }


    @Override
    public void dropTablePartition( LogicalTable table, Statement statement ) throws TransactionException {
        long tableId = table.id;
        Snapshot snapshot = statement.getTransaction().getSnapshot();

        if ( log.isDebugEnabled() ) {
            log.debug( "Merging partitions for table: {} with id {} on schema: {}",
                    table.name, table.id, snapshot.getNamespace( table.namespaceId ) );
        }

        LogicalRelSnapshot relSnapshot = catalog.getSnapshot().rel();

        PartitionProperty property = snapshot.alloc().getPartitionProperty( table.id ).orElseThrow();

        // Need to gather the partitionDistribution before actually merging
        // We need a columnPlacement for every partition

        // Update catalog table
        catalog.getAllocRel( table.namespaceId ).deleteProperty( tableId );

        // Get primary key of table and use PK to find all DataPlacements of table
        long pkid = table.primaryKey;
        List<Long> pkColumnIds = relSnapshot.getPrimaryKey( pkid ).orElseThrow().fieldIds;
        // Basically get first part of PK even if its compound of PK it is sufficient
        // This gets us only one ccp per storeId (first part of PK)

        DataMigrator dataMigrator = statement.getTransaction().getDataMigrator();
        List<LogicalColumn> logicalColumns = snapshot.rel().getColumns( tableId );

        Pair<AllocationPartition, PartitionProperty> partitionProperty = createSinglePartition( table.namespaceId, table );
        Set<AllocationEntity> sources = new HashSet<>();
        // For merge create only full placements on the used stores. Otherwise, partition constraints might not hold
        for ( AllocationPlacement placement : catalog.getSnapshot().alloc().getPlacementsFromLogical( tableId ) ) {

            Adapter<?> adapter = AdapterManager.getInstance().getAdapter( placement.adapterId ).orElseThrow();
            if ( !(adapter instanceof DataStore<?> store) ) {
                continue;
            }

            List<AllocationTable> sourceTables = new ArrayList<>( snapshot.alloc().getAllocsOfPlacement( placement.id ).stream().map( t -> t.unwrapOrThrow( AllocationTable.class ) ).toList() );
            List<Long> missingPartitions = new ArrayList<>( property.partitionIds );
            missingPartitions.removeAll( sourceTables.stream().map( s -> s.partitionId ).toList() );

            sources.addAll( sourceTables );

            for ( long missingPartition : missingPartitions ) {
                sourceTables.addAll( snapshot.alloc().getAllocsOfPartitions( missingPartition ).stream().filter( a -> a.adapterId != store.adapterId ).map( a -> a.unwrapOrThrow( AllocationTable.class ) ).toList() );
            }

            List<AllocationColumn> columns = snapshot.alloc().getColumns( placement.id );

            // First create new tables
            AllocationTable targetTable = addAllocationTable( table.namespaceId, statement, table, placement.id, partitionProperty.left.id, store, true );

            catalog.updateSnapshot();
            catalog.attachCommitAction( () -> {
                dataMigrator.copyAllocationData(
                        statement.getTransaction(),
                        catalog.getSnapshot().getAdapter( store.getAdapterId() ).orElseThrow(),
                        sourceTables,
                        partitionProperty.right,
                        List.of( targetTable ),
                        table );
            } );

        }

        // Adjust indexes
        List<LogicalIndex> indexes = relSnapshot.getIndexes( table.id, false );
        for ( LogicalIndex index : indexes ) {
            // Remove old index
            DataStore<?> ds = AdapterManager.getInstance().getStore( index.location ).orElseThrow();
            catalog.attachCommitAction( () -> ds.dropIndex( statement.getPrepareContext(), index, property.partitionIds ) );
            catalog.getLogicalRel( table.namespaceId ).deleteIndex( index.id );
            // Add new index
            LogicalIndex newIndex = catalog.getLogicalRel( table.namespaceId ).addIndex(
                    table.id,
                    index.key.fieldIds,
                    index.unique,
                    index.method,
                    index.methodDisplayName,
                    index.location,
                    index.type,
                    index.name );
            if ( index.location < 0 ) {
                IndexManager.getInstance().addIndex( newIndex, statement );
            } else {
                catalog.attachCommitAction( () -> {
                    AllocationPlacement placement = catalog.getSnapshot().alloc().getPlacement( ds.adapterId, tableId ).orElseThrow();
                    ds.addIndex(
                            statement.getPrepareContext(),
                            newIndex,
                            catalog.getSnapshot().alloc().getAllocsOfPlacement( placement.id ).stream().map( e -> e.unwrapOrThrow( AllocationTable.class ) ).toList() );//catalog.getSnapshot().alloc().getPartitionsOnDataPlacement( ds.getAdapterId(), mergedTable.id ) );
                } );
            }
        }

        catalog.attachCommitAction( () -> {
            // Needs to be separated from loop above. Otherwise, we loose data
            sources.forEach( s -> deleteAllocation( statement, s ) );
            property.partitionIds.forEach( id -> catalog.getAllocRel( table.namespaceId ).deletePartition( id ) );
            // Loop over **old.partitionIds** to delete all partitions which are part of table
            // Needs to be done separately because partitionPlacements will be recursively dropped in `deletePartitionGroup` but are needed in dropTable
            for ( long partitionGroupId : property.partitionGroupIds ) {
                catalog.getAllocRel( table.namespaceId ).deletePartitionGroup( partitionGroupId );
            }

            catalog.updateSnapshot();
            // Reset query plan cache, implementation cache & routing cache
            statement.getQueryProcessor().resetCaches();
        } );

    }


    private LogicalColumn addColumn( long namespaceId, String columnName, ColumnTypeInformation typeInformation, Collation collation, PolyValue defaultValue, long tableId, int position ) {
        columnName = adjustNameIfNeeded( columnName, namespaceId );
        // check arrays to be correctly typed
        checkValidType( typeInformation );

        LogicalColumn addedColumn = catalog.getLogicalRel( namespaceId ).addColumn(
                columnName,
                tableId,
                position,
                typeInformation.type(),
                typeInformation.collectionType(),
                typeInformation.precision(),
                typeInformation.scale(),
                typeInformation.dimension(),
                typeInformation.cardinality(),
                typeInformation.nullable(),
                collation
        );

        // Add default value
        addedColumn = addDefaultValue( namespaceId, defaultValue, addedColumn );

        return addedColumn;
    }


    @Override
    public void createConstraint( ConstraintInformation information, long namespaceId, List<Long> columnIds, long tableId, Statement statement ) {
        String constraintName = information.name;
        if ( constraintName == null ) {
            constraintName = NameGenerator.generateConstraintName();
        }
        switch ( information.getType() ) {
            case UNIQUE:
                catalog.getLogicalRel( namespaceId ).addUniqueConstraint( tableId, constraintName, columnIds, statement );
                break;
            case PRIMARY:
                catalog.getLogicalRel( namespaceId ).addPrimaryKey( tableId, columnIds, statement );
                catalog.getLogicalRel( namespaceId ).addConstraint( tableId, ConstraintType.PRIMARY.name(), columnIds, ConstraintType.PRIMARY, statement );
                break;
            case FOREIGN:
                String foreignKeyTable = information.foreignKeyTable;
                long foreignTableId;
                assert foreignKeyTable != null;
                if ( foreignKeyTable.split( "\\." ).length == 1 ) {
                    foreignTableId = catalog.getSnapshot().rel().getTable( namespaceId, foreignKeyTable ).orElseThrow().id;
                } else if ( foreignKeyTable.split( "\\." ).length == 2 ) {
                    foreignTableId = catalog.getSnapshot().rel().getTable( foreignKeyTable.split( "\\." )[0], foreignKeyTable.split( "\\." )[1] ).orElseThrow().id;
                } else {
                    throw new GenericRuntimeException( "Invalid foreign key table name" );
                }
                long columnId = catalog.getSnapshot().rel().getColumn( foreignTableId, information.foreignKeyColumnName ).orElseThrow().id;
                catalog.getLogicalRel( namespaceId ).addForeignKey( tableId, columnIds, foreignTableId, List.of( columnId ), constraintName, ForeignKeyOption.NONE, ForeignKeyOption.NONE );
                catalog.getLogicalRel( namespaceId ).addConstraint( tableId, ConstraintType.FOREIGN.name(), columnIds, ConstraintType.FOREIGN, statement );

                break;
        }
    }


    @Override
    public void dropNamespace( String namespaceName, boolean ifExists, Statement statement ) {
        // Check if there is a schema with this name
        Optional<LogicalNamespace> optionalNamespace = catalog.getSnapshot().getNamespace( namespaceName );
        if ( optionalNamespace.isEmpty() ) {
            if ( ifExists ) {
                return;
            }

            throw new GenericRuntimeException( "The namespace does not exist" );
        }

        LogicalNamespace logicalNamespace = optionalNamespace.get();

        // Drop all collections in this namespace
        List<LogicalCollection> collections = catalog.getSnapshot().doc().getCollections( logicalNamespace.id, null );
        for ( LogicalCollection collection : collections ) {
            dropCollection( collection, statement );
        }

        // Drop all tables in this schema
        List<LogicalTable> tables = catalog.getSnapshot().rel().getTables( Pattern.of( namespaceName ), null );
        for ( LogicalTable table : tables ) {
            dropTable( table, statement );
        }

        if ( catalog.getSnapshot().graph().getGraph( logicalNamespace.id ).isPresent() ) {
            dropGraph( logicalNamespace.id, ifExists, statement );
        }

        // Drop schema
        catalog.dropNamespace( logicalNamespace.id );

        // Reset plan cache implementation cache & routing cache
        statement.getQueryProcessor().resetCaches();

    }


    @Override
    public void dropView( LogicalTable view, Statement statement ) {
        Snapshot snapshot = statement.getTransaction().getSnapshot();
        // Make sure that this is a table of type VIEW
        if ( view.entityType != EntityType.VIEW ) {
            throw new GenericRuntimeException( "Can only drop views with this method" );
        }

        // Check if views are dependent from this view
        checkViewDependencies( view );

        catalog.getLogicalRel( view.namespaceId ).flagTableForDeletion( view.id, true );
        // catalog.getLogicalRel( catalogView.namespaceId ).deleteViewDependencies( (LogicalView) catalogView );

        // Delete columns

        for ( LogicalColumn column : snapshot.rel().getColumns( view.id ) ) {
            catalog.getLogicalRel( view.namespaceId ).deleteColumn( column.id );
        }

        // Delete the view
        catalog.getLogicalRel( view.namespaceId ).deleteTable( view.id );

        // Reset plan cache implementation cache & routing cache
        statement.getQueryProcessor().resetCaches();
    }


    @Override
    public void dropMaterializedView( LogicalTable materializedView, Statement statement ) {
        // Make sure that this is a table of type Materialized View
        if ( materializedView.entityType != EntityType.MATERIALIZED_VIEW ) {
            throw new GenericRuntimeException( "Only materialized views can be dropped with this method" );
        }
        // Check if views are dependent from this view
        checkViewDependencies( materializedView );

        catalog.getLogicalRel( materializedView.namespaceId ).flagTableForDeletion( materializedView.id, true );
        // catalog.getLogicalRel( materializedView.namespaceId ).deleteViewDependencies( (LogicalView) materializedView );

        dropTable( materializedView, statement );

        // Reset query plan cache, implementation cache & routing cache
        statement.getQueryProcessor().resetCaches();
    }


    @Override
    public void dropTable( LogicalTable table, Statement statement ) {
        // todo Make sure that all adapters are of type storeId (and not source)
        Snapshot snapshot = catalog.getSnapshot();

        // delete all allocations and physicals
        for ( AllocationEntity allocation : snapshot.alloc().getFromLogical( table.id ) ) {
            deleteAllocation( statement, allocation );
        }

        // delete all partitions
        for ( AllocationPartition partition : snapshot.alloc().getPartitionsFromLogical( table.id ) ) {
            catalog.getAllocRel( table.namespaceId ).deletePartition( partition.id );
        }

        // delete all partition groups
        for ( AllocationPartitionGroup group : snapshot.alloc().getPartitionGroupsFromLogical( table.id ) ) {
            catalog.getAllocRel( table.namespaceId ).deletePartitionGroup( group.id );
        }

        // delete all placements
        for ( AllocationPlacement placement : snapshot.alloc().getPlacementsFromLogical( table.id ) ) {
            for ( AllocationColumn column : snapshot.alloc().getColumns( placement.id ) ) {
                catalog.getAllocRel( table.namespaceId ).deleteColumn( placement.id, column.columnId );
            }
            catalog.getAllocRel( table.namespaceId ).deletePlacement( placement.id );
        }

        catalog.getAllocRel( table.namespaceId ).deleteProperty( table.id );

        // delete constraints
        for ( LogicalConstraint constraint : snapshot.rel().getConstraints( table.id ) ) {
            dropConstraint( table, constraint.name );
        }

        // delete keys
        for ( LogicalKey key : snapshot.rel().getTableKeys( table.id ) ) {
            catalog.getLogicalRel( table.namespaceId ).deleteKey( key.id );
        }

        // delete indexes
        for ( LogicalIndex index : snapshot.rel().getIndexes( table.id, false ) ) {
            catalog.getLogicalRel( table.namespaceId ).deleteIndex( index.id );
        }

        // delete logical columns
        for ( LogicalColumn column : snapshot.rel().getColumns( table.id ) ) {
            catalog.getLogicalRel( table.namespaceId ).deleteColumn( column.id );
        }

        catalog.getLogicalRel( table.namespaceId ).deleteTable( table.id );

        // Monitor dropTables for statistics
        prepareMonitoring( statement, Kind.DROP_TABLE, table );

        // ON_COMMIT constraint needs no longer to be enforced if entity does no longer exist
        statement.getTransaction().removeUsedTable( table );

        // Reset plan cache implementation cache & routing cache
        statement.getQueryProcessor().resetCaches();

        catalog.updateSnapshot();
    }


    private void deleteAllocation( Statement statement, AllocationEntity allocation ) {
        AdapterManager manager = AdapterManager.getInstance();
        catalog.attachCommitAction( () -> manager.getStore( allocation.adapterId ).orElseThrow().dropTable( statement.getPrepareContext(), allocation.id ) );

        catalog.getAllocRel( allocation.namespaceId ).deleteAllocation( allocation.id );

        // Reset plan cache implementation cache & routing cache
        statement.getQueryProcessor().resetCaches();
    }


    @Override
    public void truncate( LogicalTable table, Statement statement ) {
        // Make sure that the table can be modified
        if ( !table.modifiable ) {
            throw new GenericRuntimeException( "Unable to modify a read-only table." );
        }

        // Monitor truncate for rowCount
        prepareMonitoring( statement, Kind.TRUNCATE, table );

        //  Execute truncate on all placements
        List<AllocationEntity> allocations = statement.getTransaction().getSnapshot().alloc().getFromLogical( table.id );
        allocations.forEach( a -> AdapterManager.getInstance().getAdapter( a.adapterId ).orElseThrow().truncate( statement.getPrepareContext(), a.id ) );
    }


    private void prepareMonitoring( Statement statement, Kind kind, LogicalTable catalogTable ) {
        prepareMonitoring( statement, kind, catalogTable, null );
    }


    private void prepareMonitoring( Statement statement, Kind kind, LogicalTable catalogTable, LogicalColumn logicalColumn ) {
        // Initialize Monitoring
        if ( statement.getMonitoringEvent() != null ) {
            return;
        }
        StatementEvent event = new DdlEvent();
        event.setMonitoringType( MonitoringType.from( kind ) );
        event.setTableId( catalogTable.id );
        event.setNamespaceId( catalogTable.namespaceId );
        if ( kind == Kind.DROP_COLUMN ) {
            event.setColumnId( logicalColumn.id );
        }
        statement.setMonitoringEvent( event );

    }


    @Override
    public void dropFunction() {
        throw new GenericRuntimeException( "Not supported yet" );
    }


    @Override
    public void setOption() {
        throw new GenericRuntimeException( "Not supported yet" );
    }


    @Override
    public void createType() {
        throw new GenericRuntimeException( "Not supported yet" );
    }


    @Override
    public void dropType() {
        throw new GenericRuntimeException( "Not supported yet" );
    }

}<|MERGE_RESOLUTION|>--- conflicted
+++ resolved
@@ -2290,16 +2290,11 @@
 
         List<AllocationEntity> allocations = snapshot.alloc().getFromLogical( collection.id );
         for ( AllocationEntity allocation : allocations ) {
-<<<<<<< HEAD
-            manager.getStore( allocation.adapterId ).orElseThrow().dropCollection( statement.getPrepareContext(), allocation.unwrapOrThrow( AllocationCollection.class ) );
-
-=======
             if ( manager.isStore( allocation.adapterId ) ) {
-                manager.getStore( allocation.adapterId ).orElseThrow().dropCollection( statement.getPrepareContext(), allocation.unwrap( AllocationCollection.class ).orElseThrow() );
+                manager.getStore( allocation.adapterId ).orElseThrow().dropCollection( statement.getPrepareContext(), allocation.unwrapOrThrow( AllocationCollection.class ) );
             } else {
-                manager.getSource( allocation.adapterId ).orElseThrow().dropCollection( statement.getPrepareContext(), allocation.unwrap( AllocationCollection.class ).orElseThrow() );
-            }
->>>>>>> cb051872
+                manager.getSource( allocation.adapterId ).orElseThrow().dropCollection( statement.getPrepareContext(), allocation.unwrapOrThrow( AllocationCollection.class ) );
+            }
             catalog.getAllocDoc( allocation.namespaceId ).removeAllocation( allocation.id );
             catalog.getAllocDoc( allocation.namespaceId ).removePlacement( allocation.placementId );
         }
