/*
 * Copyright 2019-2024 The Polypheny Project
 *
 * Licensed under the Apache License, Version 2.0 (the "License");
 * you may not use this file except in compliance with the License.
 * You may obtain a copy of the License at
 *
 * http://www.apache.org/licenses/LICENSE-2.0
 *
 * Unless required by applicable law or agreed to in writing, software
 * distributed under the License is distributed on an "AS IS" BASIS,
 * WITHOUT WARRANTIES OR CONDITIONS OF ANY KIND, either express or implied.
 * See the License for the specific language governing permissions and
 * limitations under the License.
 */
package org.polypheny.db.partition;

<<<<<<< HEAD
import org.polypheny.db.catalog.exceptions.GenericRuntimeException;
=======
>>>>>>> 250079c0
import org.polypheny.db.catalog.logistic.PartitionType;


public class PartitionManagerFactoryImpl extends PartitionManagerFactory {

    @Override
    public PartitionManager getPartitionManager( PartitionType partitionType ) {
<<<<<<< HEAD
        switch ( partitionType ) {
            case HASH:
                return new HashPartitionManager();

            case LIST:
                return new ListPartitionManager();

            case RANGE:
                return new RangePartitionManager();

            // TODO @HENNLO think about excluding "UDPF" here, these should only be used for internal Partition Functions
            // Or create an internal mapping from PARTITIONTYPE to teh handling partition manager
            case TEMPERATURE:
                return new TemperatureAwarePartitionManager();

            case NONE:
                return new NonePartitionManager();
        }

        throw new GenericRuntimeException( "Unknown partition type: " + partitionType );
=======
        return switch ( partitionType ) {
            case HASH -> new HashPartitionManager();
            case LIST -> new ListPartitionManager();
            case RANGE -> new RangePartitionManager();

            // TODO @HENNLO think about excluding "UDPF" here, these should only be used for internal Partition Functions
            // Or create an internal mapping from PARTITIONTYPE to teh handling partition manager
            case TEMPERATURE -> new TemperatureAwarePartitionManager();
            case NONE -> new NonePartitionManager();
        };

>>>>>>> 250079c0
    }

}<|MERGE_RESOLUTION|>--- conflicted
+++ resolved
@@ -15,10 +15,6 @@
  */
 package org.polypheny.db.partition;
 
-<<<<<<< HEAD
-import org.polypheny.db.catalog.exceptions.GenericRuntimeException;
-=======
->>>>>>> 250079c0
 import org.polypheny.db.catalog.logistic.PartitionType;
 
 
@@ -26,28 +22,6 @@
 
     @Override
     public PartitionManager getPartitionManager( PartitionType partitionType ) {
-<<<<<<< HEAD
-        switch ( partitionType ) {
-            case HASH:
-                return new HashPartitionManager();
-
-            case LIST:
-                return new ListPartitionManager();
-
-            case RANGE:
-                return new RangePartitionManager();
-
-            // TODO @HENNLO think about excluding "UDPF" here, these should only be used for internal Partition Functions
-            // Or create an internal mapping from PARTITIONTYPE to teh handling partition manager
-            case TEMPERATURE:
-                return new TemperatureAwarePartitionManager();
-
-            case NONE:
-                return new NonePartitionManager();
-        }
-
-        throw new GenericRuntimeException( "Unknown partition type: " + partitionType );
-=======
         return switch ( partitionType ) {
             case HASH -> new HashPartitionManager();
             case LIST -> new ListPartitionManager();
@@ -59,7 +33,6 @@
             case NONE -> new NonePartitionManager();
         };
 
->>>>>>> 250079c0
     }
 
 }