--- conflicted
+++ resolved
@@ -44,15 +44,9 @@
     public long getTargetPartitionId( LogicalTable table, PartitionProperty property, String columnValue ) {
         // Get partition manager
         PartitionManagerFactory partitionManagerFactory = PartitionManagerFactory.getInstance();
-<<<<<<< HEAD
-        //PartitionProperty property = Catalog.getInstance().getSnapshot().alloc().getPartitionProperty( targetEntities.id ).orElseThrow();
+
         PartitionManager partitionManager = partitionManagerFactory.getPartitionManager( ((TemperaturePartitionProperty) property).getInternalPartitionFunction() );
 
-=======
-
-        PartitionManager partitionManager = partitionManagerFactory.getPartitionManager( ((TemperaturePartitionProperty) property).getInternalPartitionFunction() );
-
->>>>>>> 250079c0
         return partitionManager.getTargetPartitionId( table, property, columnValue );
     }
 
@@ -71,17 +65,10 @@
 
 
     @Override
-<<<<<<< HEAD
-    public Map<Long, Map<Long, List<AllocationColumn>>> getAllPlacements( LogicalTable catalogTable, List<Long> partitionIds ) {
-        // Get partition manager
-        PartitionManagerFactory partitionManagerFactory = PartitionManagerFactory.getInstance();
-        PartitionProperty property = Catalog.getInstance().getSnapshot().alloc().getPartitionProperty( catalogTable.id ).orElseThrow();
-=======
     public Map<Long, Map<Long, List<AllocationColumn>>> getAllPlacements( LogicalTable table, List<Long> partitionIds ) {
         // Get partition manager
         PartitionManagerFactory partitionManagerFactory = PartitionManagerFactory.getInstance();
         PartitionProperty property = Catalog.getInstance().getSnapshot().alloc().getPartitionProperty( table.id ).orElseThrow();
->>>>>>> 250079c0
         PartitionManager partitionManager = partitionManagerFactory.getPartitionManager(
                 ((TemperaturePartitionProperty) property).getInternalPartitionFunction()
         );
@@ -103,21 +90,8 @@
 
 
     @Override
-<<<<<<< HEAD
-    public int getNumberOfPartitionsPerGroup( int numberOfPartitions ) {
-        return 1;
-    }
-
-
-    @Override
-    public boolean validatePartitionGroupSetup( List<List<String>> partitionGroupQualifiers, long numPartitionGroups, List<String> partitionGroupNames, LogicalColumn partitionColumn ) {
-        super.validatePartitionGroupSetup( partitionGroupQualifiers, numPartitionGroups, partitionGroupNames, partitionColumn );
-
-        return true;
-=======
     public List<List<String>> validateAdjustPartitionGroupSetup( List<List<String>> partitionGroupQualifiers, long numPartitionGroups, List<String> partitionGroupNames, LogicalColumn partitionColumn ) {
         return super.validateAdjustPartitionGroupSetup( partitionGroupQualifiers, numPartitionGroups, partitionGroupNames, partitionColumn );
->>>>>>> 250079c0
     }
 
 
