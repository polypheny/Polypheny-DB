--- conflicted
+++ resolved
@@ -77,13 +77,8 @@
 
 
     @Override
-<<<<<<< HEAD
-    public boolean validatePartitionGroupSetup( List<List<String>> partitionGroupQualifiers, long numPartitionGroups, List<String> partitionGroupNames, LogicalColumn partitionColumn ) {
-        super.validatePartitionGroupSetup( partitionGroupQualifiers, numPartitionGroups, partitionGroupNames, partitionColumn );
-=======
     public List<List<String>> validateAdjustPartitionGroupSetup( List<List<String>> partitionGroupQualifiers, long numPartitionGroups, List<String> partitionGroupNames, LogicalColumn partitionColumn ) {
         partitionGroupQualifiers = new ArrayList<>( super.validateAdjustPartitionGroupSetup( partitionGroupQualifiers, numPartitionGroups, partitionGroupNames, partitionColumn ) );
->>>>>>> 250079c0
 
         if ( partitionColumn.type.getFamily() != PolyTypeFamily.NUMERIC ) {
             throw new GenericRuntimeException( "You cannot specify RANGE partitioning for a non-numeric type. Detected ExpressionType: " + partitionColumn.type + " for column: '" + partitionColumn.name + "'" );
