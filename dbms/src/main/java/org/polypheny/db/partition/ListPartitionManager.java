/*
 * Copyright 2019-2024 The Polypheny Project
 *
 * Licensed under the Apache License, Version 2.0 (the "License");
 * you may not use this file except in compliance with the License.
 * You may obtain a copy of the License at
 *
 * http://www.apache.org/licenses/LICENSE-2.0
 *
 * Unless required by applicable law or agreed to in writing, software
 * distributed under the License is distributed on an "AS IS" BASIS,
 * WITHOUT WARRANTIES OR CONDITIONS OF ANY KIND, either express or implied.
 * See the License for the specific language governing permissions and
 * limitations under the License.
 */

package org.polypheny.db.partition;

import com.google.common.collect.ImmutableList;
import java.util.ArrayList;
import java.util.Arrays;
import java.util.List;
import java.util.Optional;
import lombok.extern.slf4j.Slf4j;
<<<<<<< HEAD
=======
import org.polypheny.db.catalog.Catalog;
import org.polypheny.db.catalog.entity.allocation.AllocationPartition;
>>>>>>> 250079c0
import org.polypheny.db.catalog.entity.logical.LogicalColumn;
import org.polypheny.db.catalog.entity.logical.LogicalTable;
import org.polypheny.db.catalog.exceptions.GenericRuntimeException;
import org.polypheny.db.partition.PartitionFunctionInfo.PartitionFunctionInfoColumn;
import org.polypheny.db.partition.PartitionFunctionInfo.PartitionFunctionInfoColumnType;
import org.polypheny.db.partition.properties.PartitionProperty;
import org.polypheny.db.type.PolyType;
import org.polypheny.db.type.PolyTypeFamily;


@Slf4j
public class ListPartitionManager extends AbstractPartitionManager {

    public static final boolean REQUIRES_UNBOUND_PARTITION_GROUP = true;
    public static final String FUNCTION_TITLE = "LIST";
    public static final List<PolyType> SUPPORTED_TYPES = ImmutableList.of( PolyType.INTEGER, PolyType.BIGINT, PolyType.SMALLINT, PolyType.TINYINT, PolyType.VARCHAR );


    @Override
    public long getTargetPartitionId( LogicalTable table, PartitionProperty property, String columnValue ) {
        long unboundPartitionId = -1;
        long selectedPartitionId = -1;

<<<<<<< HEAD
        // Process all accumulated CatalogPartitions
        /*for ( AllocationEntity entity : targetEntities ) {
            if ( targetProperty.isUnbound ) {
                unboundPartitionId = catalogPartition.id;
=======
        // Process all accumulated partitions

        for ( long partitionId : property.partitionIds ) {
            Optional<AllocationPartition> optionalPartition = Catalog.snapshot().alloc().getPartition( partitionId );
            if ( optionalPartition.isEmpty() ) {
                continue;
            }
            AllocationPartition partition = optionalPartition.get();
            if ( partition.qualifiers.isEmpty() ) {
                unboundPartitionId = partition.id;
>>>>>>> 250079c0
                break;
            }

            for ( int i = 0; i < partition.qualifiers.size(); i++ ) {
                // Could be int
                if ( partition.qualifiers.get( i ).equals( columnValue ) ) {
                    if ( log.isDebugEnabled() ) {
                        log.debug( "Found column value: {} on partitionID {} with qualifiers: {}",
                                columnValue,
                                partition.id,
                                partition.qualifiers );
                    }
                    selectedPartitionId = partition.id;
                    break;
                }
            }
        }*/

        // If no concrete partition could be identified, report back the unbound/default partition
        if ( selectedPartitionId == -1 ) {
            selectedPartitionId = unboundPartitionId;
        }

        return selectedPartitionId;
    }


    @Override
<<<<<<< HEAD
    public boolean validatePartitionGroupSetup( List<List<String>> partitionGroupQualifiers, long numPartitionGroups, List<String> partitionGroupNames, LogicalColumn partitionColumn ) {
        super.validatePartitionGroupSetup( partitionGroupQualifiers, numPartitionGroups, partitionGroupNames, partitionColumn );
=======
    public List<List<String>> validateAdjustPartitionGroupSetup( List<List<String>> partitionGroupQualifiers, long numPartitionGroups, List<String> partitionGroupNames, LogicalColumn partitionColumn ) {
        partitionGroupQualifiers = super.validateAdjustPartitionGroupSetup( partitionGroupQualifiers, numPartitionGroups, partitionGroupNames, partitionColumn );
>>>>>>> 250079c0

        if ( partitionColumn.type.getFamily() == PolyTypeFamily.NUMERIC ) {
            for ( List<String> singlePartitionQualifiers : partitionGroupQualifiers ) {
                for ( String qualifier : singlePartitionQualifiers ) {
                    try {
                        Integer.valueOf( qualifier );
                    } catch ( NumberFormatException e ) {
                        throw new GenericRuntimeException( "Specified partition value '" + qualifier + "' is not a number as expected according to the type of the partition column " + partitionColumn.name );
                    }
                }
            }
        }

        if ( partitionGroupQualifiers.isEmpty() ) {
            throw new GenericRuntimeException( "LIST Partitioning doesn't support  empty Partition Qualifiers: '" + partitionGroupQualifiers +
                    "'. USE (PARTITION name1 VALUES(value1)[(,PARTITION name1 VALUES(value1))*])" );
        }

        if ( partitionGroupQualifiers.size() + 1 != numPartitionGroups ) {
            throw new GenericRuntimeException( "Number of partitionQualifiers '" + partitionGroupQualifiers +
                    "' + (mandatory 'Unbound' partition) is not equal to number of specified partitions '" + numPartitionGroups + "'" );
        }

        return partitionGroupQualifiers;
    }


    @Override
    public PartitionFunctionInfo getPartitionFunctionInfo() {
        // Dynamic content which will be generated by selected numPartitions
        List<PartitionFunctionInfoColumn> dynamicRows = new ArrayList<>();
        dynamicRows.add( PartitionFunctionInfoColumn.builder()
                .fieldType( PartitionFunctionInfoColumnType.STRING )
                .mandatory( true )
                .modifiable( true )
                .sqlPrefix( "PARTITION" )
                .sqlSuffix( "" )
                .valueSeparation( "" )
                .defaultValue( "" )
                .build() );

        dynamicRows.add( PartitionFunctionInfoColumn.builder()
                .fieldType( PartitionFunctionInfoColumnType.STRING )
                .mandatory( true )
                .modifiable( true )
                .sqlPrefix( "VALUES(" )
                .sqlSuffix( ")" )
                .valueSeparation( "," )
                .defaultValue( "" )
                .build() );

        // Fixed rows to display after dynamically generated ones
        List<List<PartitionFunctionInfoColumn>> rowsAfter = new ArrayList<>();
        List<PartitionFunctionInfoColumn> unboundRow = new ArrayList<>();
        unboundRow.add( PartitionFunctionInfoColumn.builder()
                .fieldType( PartitionFunctionInfoColumnType.LABEL )
                .mandatory( false )
                .modifiable( false )
                .sqlPrefix( "" )
                .sqlSuffix( "" )
                .valueSeparation( "" )
                .defaultValue( "UNBOUND" )
                .build() );

        unboundRow.add( PartitionFunctionInfoColumn.builder()
                .fieldType( PartitionFunctionInfoColumnType.STRING )
                .mandatory( false )
                .modifiable( false )
                .sqlPrefix( "" )
                .sqlSuffix( "" )
                .valueSeparation( "" )
                .defaultValue( "automatically filled" )
                .build() );

        rowsAfter.add( unboundRow );

        PartitionFunctionInfo uiObject = PartitionFunctionInfo.builder()
                .functionTitle( FUNCTION_TITLE )
                .description( "Partitions data based on a comma-separated list of values which is assigned to a specific partition. "
                        + "Please surround string values with single quotes (e.g. 'foo'). Multiple values are separated by comma. "
                        + "INFO: Note that this partition function provides an 'UNBOUND' partition capturing all values that are not explicitly specified." )
                .sqlPrefix( "(" )
                .sqlSuffix( ")" )
                .rowSeparation( "," )
                .dynamicRows( dynamicRows )
                .headings( new ArrayList<>( Arrays.asList( "Partition Name", "Values" ) ) )
                .rowsAfter( rowsAfter )
                .build();

        return uiObject;
    }


    @Override
    public boolean requiresUnboundPartitionGroup() {
        return REQUIRES_UNBOUND_PARTITION_GROUP;
    }


    @Override
    public boolean supportsColumnOfType( PolyType type ) {
        return SUPPORTED_TYPES.contains( type );
    }

}<|MERGE_RESOLUTION|>--- conflicted
+++ resolved
@@ -22,11 +22,8 @@
 import java.util.List;
 import java.util.Optional;
 import lombok.extern.slf4j.Slf4j;
-<<<<<<< HEAD
-=======
 import org.polypheny.db.catalog.Catalog;
 import org.polypheny.db.catalog.entity.allocation.AllocationPartition;
->>>>>>> 250079c0
 import org.polypheny.db.catalog.entity.logical.LogicalColumn;
 import org.polypheny.db.catalog.entity.logical.LogicalTable;
 import org.polypheny.db.catalog.exceptions.GenericRuntimeException;
@@ -50,12 +47,6 @@
         long unboundPartitionId = -1;
         long selectedPartitionId = -1;
 
-<<<<<<< HEAD
-        // Process all accumulated CatalogPartitions
-        /*for ( AllocationEntity entity : targetEntities ) {
-            if ( targetProperty.isUnbound ) {
-                unboundPartitionId = catalogPartition.id;
-=======
         // Process all accumulated partitions
 
         for ( long partitionId : property.partitionIds ) {
@@ -66,7 +57,6 @@
             AllocationPartition partition = optionalPartition.get();
             if ( partition.qualifiers.isEmpty() ) {
                 unboundPartitionId = partition.id;
->>>>>>> 250079c0
                 break;
             }
 
@@ -83,7 +73,7 @@
                     break;
                 }
             }
-        }*/
+        }
 
         // If no concrete partition could be identified, report back the unbound/default partition
         if ( selectedPartitionId == -1 ) {
@@ -95,13 +85,8 @@
 
 
     @Override
-<<<<<<< HEAD
-    public boolean validatePartitionGroupSetup( List<List<String>> partitionGroupQualifiers, long numPartitionGroups, List<String> partitionGroupNames, LogicalColumn partitionColumn ) {
-        super.validatePartitionGroupSetup( partitionGroupQualifiers, numPartitionGroups, partitionGroupNames, partitionColumn );
-=======
     public List<List<String>> validateAdjustPartitionGroupSetup( List<List<String>> partitionGroupQualifiers, long numPartitionGroups, List<String> partitionGroupNames, LogicalColumn partitionColumn ) {
         partitionGroupQualifiers = super.validateAdjustPartitionGroupSetup( partitionGroupQualifiers, numPartitionGroups, partitionGroupNames, partitionColumn );
->>>>>>> 250079c0
 
         if ( partitionColumn.type.getFamily() == PolyTypeFamily.NUMERIC ) {
             for ( List<String> singlePartitionQualifiers : partitionGroupQualifiers ) {
