--- conflicted
+++ resolved
@@ -48,11 +48,7 @@
     public boolean probePartitionGroupDistributionChange( LogicalTable table, int storeId, long columnId, int threshold ) {
         // Check for the specified columnId if we still have a ColumnPlacement for every partitionGroup
         for ( Long partitionIds : Catalog.getInstance().getSnapshot().alloc().getPartitionProperty( table.id ).orElseThrow().partitionIds ) {
-<<<<<<< HEAD
-            List<AllocationColumn> ccps = catalog.getSnapshot().alloc().getColumnPlacementsByPartitionGroup( table.id, partitionIds, columnId );
-=======
             List<AllocationColumn> ccps = catalog.getSnapshot().alloc().getColumnAllocsByPartitionGroup( table.id, partitionIds, columnId );
->>>>>>> 18d3cce9
             if ( ccps.size() <= threshold ) {
                 for ( AllocationColumn placement : ccps ) {
                     if ( placement.adapterId == storeId ) {
@@ -140,11 +136,7 @@
                     if ( !adapterPlacements.containsKey( placement.id ) ) {
                         adapterPlacements.put( placement.id, new HashMap<>() );
                     }
-<<<<<<< HEAD
-                    List<AllocationColumn> placementColumns = catalog.getSnapshot().alloc().getColumnPlacementsOnAdapterPerTable( placement.adapterId, table.id );
-=======
                     List<AllocationColumn> placementColumns = catalog.getSnapshot().alloc().getColumnPlacementsOnAdapterPerEntity( placement.adapterId, table.id );
->>>>>>> 18d3cce9
                     adapterPlacements.get( placement.id ).put( partitionId, placementColumns );
                 }
             }
