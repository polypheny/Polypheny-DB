/*
 * Copyright 2019-2024 The Polypheny Project
 *
 * Licensed under the Apache License, Version 2.0 (the "License");
 * you may not use this file except in compliance with the License.
 * You may obtain a copy of the License at
 *
 * http://www.apache.org/licenses/LICENSE-2.0
 *
 * Unless required by applicable law or agreed to in writing, software
 * distributed under the License is distributed on an "AS IS" BASIS,
 * WITHOUT WARRANTIES OR CONDITIONS OF ANY KIND, either express or implied.
 * See the License for the specific language governing permissions and
 * limitations under the License.
 */

package org.polypheny.db.processing;

import java.util.ArrayList;
import java.util.HashMap;
import java.util.List;
import java.util.Map;
import java.util.TimeZone;
import lombok.Getter;
import lombok.Setter;
import org.apache.calcite.avatica.AvaticaSite;
import org.apache.calcite.linq4j.QueryProvider;
import org.jetbrains.annotations.NotNull;
import org.polypheny.db.adapter.DataContext;
import org.polypheny.db.adapter.java.JavaTypeFactory;
import org.polypheny.db.algebra.type.AlgDataType;
import org.polypheny.db.catalog.exceptions.GenericRuntimeException;
import org.polypheny.db.catalog.snapshot.Snapshot;
import org.polypheny.db.runtime.Hook;
import org.polypheny.db.transaction.Statement;
import org.polypheny.db.type.entity.PolyValue;
import org.polypheny.db.util.Holder;


/**
 * Implementation of DataContext.
 */
public class DataContextImpl implements DataContext {

    private final Map<String, Object> map;

    @Getter
    private final Snapshot snapshot;
    @Getter
    private final QueryProvider queryProvider;
    @Getter
    private final JavaTypeFactory typeFactory;
    private final TimeZone timeZone = TimeZone.getDefault();
    @Getter
    private final Statement statement;

    @Getter
    private Map<Long, AlgDataType> parameterTypes; // ParameterIndex -> Data ExpressionType
    @Getter
<<<<<<< HEAD
    @Setter
=======
>>>>>>> 250079c0
    private List<Map<Long, PolyValue>> parameterValues; // List of ( ParameterIndex -> Value )

    private final Map<Integer, List<Map<Long, PolyValue>>> otherParameterValues;

    int i = 0;

    @Getter
    @Setter
    private boolean isMixedModel = false;


    private DataContextImpl( QueryProvider queryProvider, Map<String, Object> parameters, Snapshot snapshot, JavaTypeFactory typeFactory, Statement statement, Map<Long, AlgDataType> parameterTypes, List<Map<Long, PolyValue>> parameterValues ) {
        this.queryProvider = queryProvider;
        this.typeFactory = typeFactory;
        this.snapshot = snapshot;
        this.statement = statement;
        this.map = getMedaInfo( parameters );
        this.parameterTypes = parameterTypes;
        this.parameterValues = new ArrayList<>( parameterValues );
        otherParameterValues = new HashMap<>();
    }


    public DataContextImpl( QueryProvider queryProvider, Map<String, Object> parameters, Snapshot snapshot, JavaTypeFactory typeFactory, Statement statement ) {
<<<<<<< HEAD
        this( queryProvider, parameters, snapshot, typeFactory, statement, new HashMap<>(), new LinkedList<>() );
=======
        this( queryProvider, parameters, snapshot, typeFactory, statement, new HashMap<>(), new ArrayList<>() );
>>>>>>> 250079c0
    }


    @NotNull
    private Map<String, Object> getMedaInfo( Map<String, Object> parameters ) {
        // Store the time at which the query started executing. The SQL standard says that functions such as CURRENT_TIMESTAMP return the same value throughout the query.
        final Holder<Long> timeHolder = Holder.of( System.currentTimeMillis() );

        // Give a hook chance to alter the clock.
        Hook.CURRENT_TIME.run( timeHolder );
        final long time = timeHolder.get();
        final long localOffset = timeZone.getOffset( time );

        // Give a hook chance to alter standard input, output, error streams.
        final Holder<Object[]> streamHolder = Holder.of( new Object[]{ System.in, System.out, System.err } );
        Hook.STANDARD_STREAMS.run( streamHolder );

        Map<String, Object> map = new HashMap<>();
<<<<<<< HEAD
        /*map.put( Variable.UTC_TIMESTAMP.camelName, time );
        map.put( Variable.CURRENT_TIMESTAMP.camelName, time + currentOffset );
        map.put( Variable.LOCAL_TIMESTAMP.camelName, time + localOffset );
        map.put( Variable.TIME_ZONE.camelName, timeZone );
        map.put( Variable.STDIN.camelName, streamHolder.get()[0] );
        map.put( Variable.STDOUT.camelName, streamHolder.get()[1] );
        map.put( Variable.STDERR.camelName, streamHolder.get()[2] );*/
        for ( Map.Entry<String, Object> entry : parameters.entrySet() ) {
            Object e = entry.getValue();
            if ( e == null ) {
                //e = AvaticaSite.DUMMY_VALUE;
            }
=======
        for ( Map.Entry<String, Object> entry : parameters.entrySet() ) {
            Object e = entry.getValue();
            //e = AvaticaSite.DUMMY_VALUE;
>>>>>>> 250079c0
            map.put( entry.getKey(), e );
        }
        return map;
    }


    @Override
    public synchronized Object get( String name ) {
        Object o = map.get( name );
        if ( o == AvaticaSite.DUMMY_VALUE ) {
            return null;
        }
        return o;
    }


    @Override
    public void addAll( Map<String, Object> map ) {
        this.map.putAll( map );
    }


    @Override
    public void addParameterValues( long index, AlgDataType type, List<PolyValue> data ) {
        if ( parameterTypes.containsKey( index ) ) {
            throw new GenericRuntimeException( "There are already values assigned to this index" );
        }
        if ( parameterValues.isEmpty() ) {
            for ( Object d : data ) {
                parameterValues.add( new HashMap<>() );
            }
        }
        if ( parameterValues.size() != data.size() ) {
            throw new GenericRuntimeException( "Expecting " + parameterValues.size() + " rows but " + data.size() + " values specified!" );
        }
        parameterTypes.put( index, type );
        int i = 0;
        for ( PolyValue d : data ) {
            parameterValues.get( i++ ).put( index, d );
        }
    }


    @Override
    public AlgDataType getParameterType( long index ) {
        return parameterTypes.get( index );
    }


    @Override
    public void setParameterValues( List<Map<Long, PolyValue>> values ) {
        parameterValues = new ArrayList<>( values );
    }


    @Override
    public void setParameterTypes( Map<Long, AlgDataType> types ) {
        parameterTypes = new HashMap<>( types );
    }


    @Override
    public void resetParameterValues() {
        parameterTypes = new HashMap<>();
        parameterValues = new ArrayList<>();
    }


    @Override
    public DataContext switchContext() {
        if ( otherParameterValues.containsKey( i ) ) {
            return new DataContextImpl( queryProvider, map, snapshot, typeFactory, statement, parameterTypes, otherParameterValues.get( i++ ) );
        }
        return this;
    }


    @Override
    public void addContext() {
        otherParameterValues.put( otherParameterValues.size(), parameterValues );
        parameterValues = new ArrayList<>();
    }


    @Override
    public void resetContext() {
        i = 0;
        if ( !otherParameterValues.isEmpty() ) {
            parameterValues = otherParameterValues.get( i );
        } else {
            parameterValues = new ArrayList<>();
        }
    }


}<|MERGE_RESOLUTION|>--- conflicted
+++ resolved
@@ -57,10 +57,6 @@
     @Getter
     private Map<Long, AlgDataType> parameterTypes; // ParameterIndex -> Data ExpressionType
     @Getter
-<<<<<<< HEAD
-    @Setter
-=======
->>>>>>> 250079c0
     private List<Map<Long, PolyValue>> parameterValues; // List of ( ParameterIndex -> Value )
 
     private final Map<Integer, List<Map<Long, PolyValue>>> otherParameterValues;
@@ -85,11 +81,7 @@
 
 
     public DataContextImpl( QueryProvider queryProvider, Map<String, Object> parameters, Snapshot snapshot, JavaTypeFactory typeFactory, Statement statement ) {
-<<<<<<< HEAD
-        this( queryProvider, parameters, snapshot, typeFactory, statement, new HashMap<>(), new LinkedList<>() );
-=======
         this( queryProvider, parameters, snapshot, typeFactory, statement, new HashMap<>(), new ArrayList<>() );
->>>>>>> 250079c0
     }
 
 
@@ -108,24 +100,9 @@
         Hook.STANDARD_STREAMS.run( streamHolder );
 
         Map<String, Object> map = new HashMap<>();
-<<<<<<< HEAD
-        /*map.put( Variable.UTC_TIMESTAMP.camelName, time );
-        map.put( Variable.CURRENT_TIMESTAMP.camelName, time + currentOffset );
-        map.put( Variable.LOCAL_TIMESTAMP.camelName, time + localOffset );
-        map.put( Variable.TIME_ZONE.camelName, timeZone );
-        map.put( Variable.STDIN.camelName, streamHolder.get()[0] );
-        map.put( Variable.STDOUT.camelName, streamHolder.get()[1] );
-        map.put( Variable.STDERR.camelName, streamHolder.get()[2] );*/
-        for ( Map.Entry<String, Object> entry : parameters.entrySet() ) {
-            Object e = entry.getValue();
-            if ( e == null ) {
-                //e = AvaticaSite.DUMMY_VALUE;
-            }
-=======
         for ( Map.Entry<String, Object> entry : parameters.entrySet() ) {
             Object e = entry.getValue();
             //e = AvaticaSite.DUMMY_VALUE;
->>>>>>> 250079c0
             map.put( entry.getKey(), e );
         }
         return map;
