--- conflicted
+++ resolved
@@ -16,17 +16,11 @@
 
 package org.polypheny.db.processing;
 
-<<<<<<< HEAD
-
-import java.util.ArrayList;
-=======
->>>>>>> 3ee4dcf6
 import java.util.HashMap;
 import java.util.LinkedList;
 import java.util.List;
 import java.util.Map;
 import java.util.TimeZone;
-import java.util.stream.Collectors;
 import lombok.Getter;
 import org.apache.calcite.avatica.AvaticaSite;
 import org.apache.calcite.linq4j.QueryProvider;
@@ -53,13 +47,8 @@
     @Getter
     private final Statement statement;
 
-    private boolean wasBackuped = false;
-
     private final Map<Long, RelDataType> parameterTypes; // ParameterIndex -> Data Type
-    private List<Map<Long, Object>> parameterValues; // List of ( ParameterIndex -> Value )
-
-    private Map<Long, RelDataType> backupParameterTypes = new HashMap<>();; // ParameterIndex -> Data Type
-    private List<Map<Long, Object>> backupParameterValues = new ArrayList<>(); // List of ( ParameterIndex -> Value )
+    private final List<Map<Long, Object>> parameterValues; // List of ( ParameterIndex -> Value )
 
 
     public DataContextImpl( QueryProvider queryProvider, Map<String, Object> parameters, PolyphenyDbSchema rootSchema, JavaTypeFactory typeFactory, Statement statement ) {
@@ -156,64 +145,10 @@
 
     @Override
     public void resetParameterValues() {
-
         parameterTypes.clear();
         parameterValues.clear();
     }
 
-<<<<<<< HEAD
-
-    @Override
-    public boolean wasBackuped(){ return wasBackuped; }
-
-    @Override
-    public void backupParameterValues() {
-
-        wasBackuped = true;
-
-        backupParameterTypes.putAll( parameterTypes );
-        backupParameterValues = parameterValues.stream().collect( Collectors.toList());
-    }
-
-    @Override
-    public void restoreParameterValues() {
-
-        parameterTypes.putAll( backupParameterTypes );
-        parameterValues = backupParameterValues.stream().collect( Collectors.toList());
-
-    }
-
-    /*
-    private SqlAdvisor getSqlAdvisor() {
-        final String schemaName;
-        try {
-            schemaName = con.getSchema();
-        } catch ( SQLException e ) {
-            throw new RuntimeException( e );
-        }
-        final List<String> schemaPath =
-                schemaName == null
-                        ? ImmutableList.of()
-                        : ImmutableList.of( schemaName );
-        final SqlValidatorWithHints validator =
-                new SqlAdvisorValidator(
-                        SqlStdOperatorTable.instance(),
-                        new PolyphenyDbCatalogReader( rootSchema, schemaPath, typeFactory ), typeFactory, SqlConformanceEnum.DEFAULT );
-        final PolyphenyDbConnectionConfig config = con.config();
-        // This duplicates org.polypheny.db.prepare.PolyphenyDbPrepareImpl.prepare2_
-        final Config parserConfig = SqlParser.configBuilder()
-                .setQuotedCasing( config.quotedCasing() )
-                .setUnquotedCasing( config.unquotedCasing() )
-                .setQuoting( config.quoting() )
-                .setConformance( config.conformance() )
-                .setCaseSensitive( RuntimeConfig.CASE_SENSITIVE.getBoolean() )
-                .build();
-        return new SqlAdvisor( validator, parserConfig );
-    }
-*/
-
-=======
->>>>>>> 3ee4dcf6
 
     @Override
     public SchemaPlus getRootSchema() {
