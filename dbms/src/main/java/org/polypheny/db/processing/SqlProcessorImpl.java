/*
 * Copyright 2019-2020 The Polypheny Project
 *
 * Licensed under the Apache License, Version 2.0 (the "License");
 * you may not use this file except in compliance with the License.
 * You may obtain a copy of the License at
 *
 * http://www.apache.org/licenses/LICENSE-2.0
 *
 * Unless required by applicable law or agreed to in writing, software
 * distributed under the License is distributed on an "AS IS" BASIS,
 * WITHOUT WARRANTIES OR CONDITIONS OF ANY KIND, either express or implied.
 * See the License for the specific language governing permissions and
 * limitations under the License.
 */

package org.polypheny.db.processing;


import static org.polypheny.db.util.Static.RESOURCE;

import com.google.common.collect.ImmutableList;
import com.google.common.collect.ImmutableMap;
import java.util.List;
import lombok.extern.slf4j.Slf4j;
import org.apache.calcite.avatica.AvaticaSeverity;
import org.apache.calcite.avatica.Meta;
import org.apache.calcite.avatica.remote.AvaticaRuntimeException;
import org.apache.commons.lang3.time.StopWatch;
import org.polypheny.db.catalog.Catalog;
import org.polypheny.db.catalog.entity.CatalogColumn;
import org.polypheny.db.catalog.entity.CatalogDefaultValue;
import org.polypheny.db.catalog.entity.CatalogTable;
import org.polypheny.db.catalog.exceptions.GenericCatalogException;
import org.polypheny.db.catalog.exceptions.NoTablePrimaryKeyException;
import org.polypheny.db.catalog.exceptions.UnknownCollationException;
import org.polypheny.db.catalog.exceptions.UnknownDatabaseException;
import org.polypheny.db.catalog.exceptions.UnknownSchemaException;
import org.polypheny.db.catalog.exceptions.UnknownSchemaTypeException;
import org.polypheny.db.catalog.exceptions.UnknownTableException;
import org.polypheny.db.config.RuntimeConfig;
import org.polypheny.db.information.InformationGroup;
import org.polypheny.db.information.InformationManager;
import org.polypheny.db.information.InformationPage;
import org.polypheny.db.information.InformationQueryPlan;
import org.polypheny.db.jdbc.PolyphenyDbSignature;
import org.polypheny.db.plan.RelOptCluster;
import org.polypheny.db.plan.RelOptTable.ViewExpander;
import org.polypheny.db.plan.RelOptUtil;
import org.polypheny.db.prepare.PolyphenyDbCatalogReader;
import org.polypheny.db.prepare.PolyphenyDbSqlValidator;
import org.polypheny.db.rel.RelNode;
import org.polypheny.db.rel.RelRoot;
import org.polypheny.db.rel.type.RelDataType;
import org.polypheny.db.rex.RexBuilder;
import org.polypheny.db.routing.ExecutionTimeMonitor;
import org.polypheny.db.runtime.PolyphenyDbException;
import org.polypheny.db.sql.SqlBasicCall;
import org.polypheny.db.sql.SqlExecutableStatement;
import org.polypheny.db.sql.SqlExplainFormat;
import org.polypheny.db.sql.SqlExplainLevel;
import org.polypheny.db.sql.SqlIdentifier;
import org.polypheny.db.sql.SqlInsert;
import org.polypheny.db.sql.SqlKind;
import org.polypheny.db.sql.SqlLiteral;
import org.polypheny.db.sql.SqlNode;
import org.polypheny.db.sql.SqlNodeList;
import org.polypheny.db.sql.SqlUtil;
import org.polypheny.db.sql.dialect.PolyphenyDbSqlDialect;
import org.polypheny.db.sql.fun.SqlStdOperatorTable;
import org.polypheny.db.sql.parser.SqlParseException;
import org.polypheny.db.sql.parser.SqlParser;
import org.polypheny.db.sql.parser.SqlParser.SqlParserConfig;
import org.polypheny.db.sql.parser.SqlParserPos;
import org.polypheny.db.sql.validate.SqlConformance;
import org.polypheny.db.sql2rel.RelDecorrelator;
import org.polypheny.db.sql2rel.SqlToRelConverter;
import org.polypheny.db.sql2rel.StandardConvertletTable;
import org.polypheny.db.tools.RelBuilder;
import org.polypheny.db.transaction.DeadlockException;
import org.polypheny.db.transaction.Lock.LockMode;
import org.polypheny.db.transaction.LockManager;
import org.polypheny.db.transaction.Statement;
import org.polypheny.db.transaction.Transaction;
import org.polypheny.db.transaction.TransactionImpl;
import org.polypheny.db.util.Pair;
import org.polypheny.db.util.SourceStringReader;


@Slf4j
public class SqlProcessorImpl implements SqlProcessor, ViewExpander {

    private final SqlParserConfig parserConfig;
    private PolyphenyDbSqlValidator validator;


    public SqlProcessorImpl( SqlParserConfig parserConfig ) {
        this.parserConfig = parserConfig;
    }


    @Override
    public SqlNode parse( String sql ) {
        final StopWatch stopWatch = new StopWatch();
        if ( log.isDebugEnabled() ) {
            log.debug( "Parsing PolySQL statement ..." );
        }
        stopWatch.start();
        SqlNode parsed;
        try {
            final SqlParser parser = SqlParser.create( new SourceStringReader( sql ), parserConfig );
            parsed = parser.parseStmt();
        } catch ( SqlParseException e ) {
<<<<<<< HEAD
            log.error( "Caught exception", e );
            throw new AvaticaRuntimeException( e.getLocalizedMessage(), -1, "", AvaticaSeverity.ERROR );
=======
            throw new RuntimeException( e );
>>>>>>> 5020468c
        }
        stopWatch.stop();
        if ( log.isTraceEnabled() ) {
            log.trace( "Parsed query: [{}]", parsed );
        }
        if ( log.isDebugEnabled() ) {
            log.debug( "Parsing PolySQL statement ... done. [{}]", stopWatch );
        }
        return parsed;
    }


    @Override
    public Pair<SqlNode, RelDataType> validate( Transaction transaction, SqlNode parsed, boolean addDefaultValues ) {
        final StopWatch stopWatch = new StopWatch();
        if ( log.isDebugEnabled() ) {
            log.debug( "Validating SQL ..." );
        }
        stopWatch.start();

        // Add default values for unset fields
        if ( addDefaultValues ) {
            if ( parsed.getKind() == SqlKind.INSERT ) {
                addDefaultValues( transaction, (SqlInsert) parsed );
            }
        }

        final SqlConformance conformance = parserConfig.conformance();
        final PolyphenyDbCatalogReader catalogReader = transaction.getCatalogReader();
        validator = new PolyphenyDbSqlValidator( SqlStdOperatorTable.instance(), catalogReader, transaction.getTypeFactory(), conformance );
        validator.setIdentifierExpansion( true );

        SqlNode validated;
        RelDataType type;
        try {
            validated = validator.validate( parsed );
            type = validator.getValidatedNodeType( validated );
        } catch ( RuntimeException e ) {
<<<<<<< HEAD
            log.error( "Exception while validating query", e );
            throw new AvaticaRuntimeException( e.getLocalizedMessage(), -1, "", AvaticaSeverity.ERROR );
=======
            log.error( "Caught exception", e );
            throw new AvaticaRuntimeException( e.getMessage(), -1, "", AvaticaSeverity.ERROR );
>>>>>>> 5020468c
        }
        stopWatch.stop();
        if ( log.isTraceEnabled() ) {
            log.trace( "Validated query: [{}]", validated );
        }
        if ( log.isDebugEnabled() ) {
            log.debug( "Validating SELECT Statement ... done. [{}]", stopWatch );
        }

        return new Pair<>( validated, type );
    }


    @Override
    public RelRoot translate( Statement statement, SqlNode sql ) {
        final StopWatch stopWatch = new StopWatch();
        if ( log.isDebugEnabled() ) {
            log.debug( "Planning Statement ..." );
        }
        stopWatch.start();

        SqlToRelConverter.ConfigBuilder sqlToRelConfigBuilder = SqlToRelConverter.configBuilder();
        SqlToRelConverter.Config sqlToRelConfig = sqlToRelConfigBuilder.build();
        final RexBuilder rexBuilder = new RexBuilder( statement.getTransaction().getTypeFactory() );

        final RelOptCluster cluster = RelOptCluster.create( statement.getQueryProcessor().getPlanner(), rexBuilder );
        final SqlToRelConverter.Config config =
                SqlToRelConverter.configBuilder()
                        .withConfig( sqlToRelConfig )
                        .withTrimUnusedFields( false )
                        .withConvertTableAccess( false )
                        .build();
        final SqlToRelConverter sqlToRelConverter = new SqlToRelConverter( this, validator, statement.getTransaction().getCatalogReader(), cluster, StandardConvertletTable.INSTANCE, config );
        RelRoot logicalRoot = sqlToRelConverter.convertQuery( sql, false, true );

        if ( statement.getTransaction().isAnalyze() ) {
            InformationManager queryAnalyzer = statement.getTransaction().getQueryAnalyzer();
            InformationPage page = new InformationPage( "Logical Query Plan" ).setLabel( "plans" );
            page.fullWidth();
            InformationGroup group = new InformationGroup( page, "Logical Query Plan" );
            queryAnalyzer.addPage( page );
            queryAnalyzer.addGroup( group );
            InformationQueryPlan informationQueryPlan = new InformationQueryPlan(
                    group,
                    RelOptUtil.dumpPlan( "Logical Query Plan", logicalRoot.rel, SqlExplainFormat.JSON, SqlExplainLevel.ALL_ATTRIBUTES ) );
            queryAnalyzer.registerInformation( informationQueryPlan );
        }

        // Decorrelate
        final RelBuilder relBuilder = config.getRelBuilderFactory().create( cluster, null );
        logicalRoot = logicalRoot.withRel( RelDecorrelator.decorrelateQuery( logicalRoot.rel, relBuilder ) );

        // Trim unused fields.
        if ( RuntimeConfig.TRIM_UNUSED_FIELDS.getBoolean() ) {
            logicalRoot = trimUnusedFields( logicalRoot, sqlToRelConverter );
        }

        if ( log.isTraceEnabled() ) {
            log.trace( "Logical query plan: [{}]", RelOptUtil.dumpPlan( "-- Logical Plan", logicalRoot.rel, SqlExplainFormat.TEXT, SqlExplainLevel.DIGEST_ATTRIBUTES ) );
        }
        stopWatch.stop();
        if ( log.isDebugEnabled() ) {
            log.debug( "Planning Statement ... done. [{}]", stopWatch );
        }

        return logicalRoot;
    }


    @Override
    public PolyphenyDbSignature<?> prepareDdl( Statement statement, SqlNode parsed ) {
        if ( parsed instanceof SqlExecutableStatement ) {
            try {
                // Acquire global schema lock
                LockManager.INSTANCE.lock( LockManager.GLOBAL_LOCK, (TransactionImpl) statement.getTransaction(), LockMode.EXCLUSIVE );
                // Execute statement
                ((SqlExecutableStatement) parsed).execute( statement.getPrepareContext(), statement );
                Catalog.getInstance().commit();
                return new PolyphenyDbSignature<>(
                        parsed.toSqlString( PolyphenyDbSqlDialect.DEFAULT ).getSql(),
                        ImmutableList.of(),
                        ImmutableMap.of(),
                        null,
                        ImmutableList.of(),
                        Meta.CursorFactory.OBJECT,
                        statement.getTransaction().getSchema(),
                        ImmutableList.of(),
                        -1,
                        null,
                        Meta.StatementType.OTHER_DDL,
                        new ExecutionTimeMonitor() );
            } catch ( DeadlockException e ) {
                throw new RuntimeException( "Exception while acquiring global schema lock", e );
            } catch ( NoTablePrimaryKeyException e ) {
                throw new RuntimeException( e );
            } finally {
                // Release lock
                // TODO: This can be removed when auto-commit of ddls is implemented
                LockManager.INSTANCE.unlock( LockManager.GLOBAL_LOCK, (TransactionImpl) statement.getTransaction() );
            }
        } else {
            throw new RuntimeException( "All DDL queries should be of a type that inherits SqlExecutableStatement. But this one is of type " + parsed.getClass() );
        }
    }


    @Override
    public RelDataType getParameterRowType( SqlNode sqlNode ) {
        return validator.getParameterRowType( sqlNode );
    }


    // Add default values for unset fields
    private void addDefaultValues( Transaction transaction, SqlInsert insert ) {
        SqlNodeList oldColumnList = insert.getTargetColumnList();
        if ( oldColumnList != null ) {
            CatalogTable catalogTable = getCatalogTable( transaction, (SqlIdentifier) insert.getTargetTable() );
            SqlNodeList newColumnList = new SqlNodeList( SqlParserPos.ZERO );
            SqlNode[][] newValues = new SqlNode[((SqlBasicCall) insert.getSource()).getOperands().length][catalogTable.columnIds.size()];
            int pos = 0;
            for ( CatalogColumn column : Catalog.getInstance().getColumns( catalogTable.id ) ) {
                // Add column
                newColumnList.add( new SqlIdentifier( column.name, SqlParserPos.ZERO ) );

                // Add value (loop because it can be a multi insert (insert into test(id) values (1),(2),(3))
                int i = 0;
                for ( SqlNode sqlNode : ((SqlBasicCall) insert.getSource()).getOperands() ) {
                    SqlBasicCall call = (SqlBasicCall) sqlNode;
                    int position = getPositionInSqlNodeList( oldColumnList, column.name );
                    if ( position >= 0 ) {
                        newValues[i][pos] = call.getOperands()[position];
                    } else {
                        // Add value
                        if ( column.defaultValue != null ) {
                            CatalogDefaultValue defaultValue = column.defaultValue;
                            //TODO NH handle arrays
                            switch ( column.type ) {
                                case BOOLEAN:
                                    newValues[i][pos] = SqlLiteral.createBoolean(
                                            Boolean.parseBoolean( column.defaultValue.value ),
                                            SqlParserPos.ZERO );
                                    break;
                                case INTEGER:
                                case DECIMAL:
                                case BIGINT:
                                    newValues[i][pos] = SqlLiteral.createExactNumeric(
                                            column.defaultValue.value,
                                            SqlParserPos.ZERO );
                                    break;
                                case REAL:
                                case DOUBLE:
                                    newValues[i][pos] = SqlLiteral.createApproxNumeric(
                                            column.defaultValue.value,
                                            SqlParserPos.ZERO );
                                    break;
                                case VARCHAR:
                                    newValues[i][pos] = SqlLiteral.createCharString(
                                            column.defaultValue.value,
                                            SqlParserPos.ZERO );
                                    break;
                                default:
                                    throw new PolyphenyDbException( "Not yet supported default value type: " + defaultValue.type );
                            }
                        } else if ( column.nullable ) {
                            newValues[i][pos] = SqlLiteral.createNull( SqlParserPos.ZERO );
                        } else {
                            throw new PolyphenyDbException( "The not nullable field '" + column.name + "' is missing in the insert statement and has no default value defined." );
                        }
                    }
                    i++;
                }
                pos++;
            }
            // Add new column list
            insert.setColumnList( newColumnList );
            // Replace value in parser tree
            for ( int i = 0; i < newValues.length; i++ ) {
                SqlBasicCall call = ((SqlBasicCall) ((SqlBasicCall) insert.getSource()).getOperands()[i]);
                ((SqlBasicCall) insert.getSource()).getOperands()[i] = call.getOperator().createCall(
                        call.getFunctionQuantifier(),
                        call.getParserPosition(),
                        newValues[i] );
            }
        }
    }


    private CatalogTable getCatalogTable( Transaction transaction, SqlIdentifier tableName ) {
        CatalogTable catalogTable;
        try {
            long schemaId;
            String tableOldName;
            if ( tableName.names.size() == 3 ) { // DatabaseName.SchemaName.TableName
                schemaId = Catalog.getInstance().getSchema( tableName.names.get( 0 ), tableName.names.get( 1 ) ).id;
                tableOldName = tableName.names.get( 2 );
            } else if ( tableName.names.size() == 2 ) { // SchemaName.TableName
                schemaId = Catalog.getInstance().getSchema( transaction.getDefaultSchema().databaseId, tableName.names.get( 0 ) ).id;
                tableOldName = tableName.names.get( 1 );
            } else { // TableName
                schemaId = Catalog.getInstance().getSchema( transaction.getDefaultSchema().databaseId, transaction.getDefaultSchema().name ).id;
                tableOldName = tableName.names.get( 0 );
            }
            catalogTable = Catalog.getInstance().getTable( schemaId, tableOldName );
        } catch ( UnknownDatabaseException e ) {
            throw SqlUtil.newContextException( tableName.getParserPosition(), RESOURCE.databaseNotFound( tableName.toString() ) );
        } catch ( UnknownSchemaException e ) {
            throw SqlUtil.newContextException( tableName.getParserPosition(), RESOURCE.schemaNotFound( tableName.toString() ) );
        } catch ( UnknownTableException e ) {
            throw SqlUtil.newContextException( tableName.getParserPosition(), RESOURCE.tableNotFound( tableName.toString() ) );
        } catch ( UnknownCollationException | UnknownSchemaTypeException | GenericCatalogException e ) {
            throw new RuntimeException( e );
        }
        return catalogTable;
    }


    private int getPositionInSqlNodeList( SqlNodeList columnList, String name ) {
        int i = 0;
        for ( SqlNode node : columnList.getList() ) {
            SqlIdentifier identifier = (SqlIdentifier) node;
            if ( RuntimeConfig.CASE_SENSITIVE.getBoolean() ) {
                if ( identifier.getSimple().equals( name ) ) {
                    return i;
                }
            } else {
                if ( identifier.getSimple().equalsIgnoreCase( name ) ) {
                    return i;
                }
            }
            i++;
        }
        return -1;
    }


    /**
     * Returns a relational expression that is to be substituted for an access to a SQL view.
     *
     * @param rowType     Row type of the view
     * @param queryString Body of the view
     * @param schemaPath  Path of a schema wherein to find referenced tables
     * @param viewPath    Path of the view, ending with its name; may be null
     * @return Relational expression
     */
    @Override
    public RelRoot expandView( RelDataType rowType, String queryString, List<String> schemaPath, List<String> viewPath ) {
        return null; // TODO: Implement
    }


    /**
     * Walks over a tree of relational expressions, replacing each {@link RelNode} with a 'slimmed down' relational expression
     * that projects only the columns required by its consumer.
     *
     * @param root Root of relational expression tree
     * @return Trimmed relational expression
     */
    protected RelRoot trimUnusedFields( RelRoot root, SqlToRelConverter sqlToRelConverter ) {
        final SqlToRelConverter.Config config = SqlToRelConverter.configBuilder()
                .withTrimUnusedFields( shouldTrim( root.rel ) )
                .withExpand( false )
                .build();
        final boolean ordered = !root.collation.getFieldCollations().isEmpty();
        final boolean dml = SqlKind.DML.contains( root.kind );
        return root.withRel( sqlToRelConverter.trimUnusedFields( dml || ordered, root.rel ) );
    }


    private boolean shouldTrim( RelNode rootRel ) {
        // For now, don't trim if there are more than 3 joins. The projects near the leaves created by trim migrate past
        // joins and seem to prevent join-reordering.
        return RelOptUtil.countJoins( rootRel ) < 2;
    }

}<|MERGE_RESOLUTION|>--- conflicted
+++ resolved
@@ -111,12 +111,8 @@
             final SqlParser parser = SqlParser.create( new SourceStringReader( sql ), parserConfig );
             parsed = parser.parseStmt();
         } catch ( SqlParseException e ) {
-<<<<<<< HEAD
             log.error( "Caught exception", e );
-            throw new AvaticaRuntimeException( e.getLocalizedMessage(), -1, "", AvaticaSeverity.ERROR );
-=======
             throw new RuntimeException( e );
->>>>>>> 5020468c
         }
         stopWatch.stop();
         if ( log.isTraceEnabled() ) {
@@ -155,13 +151,8 @@
             validated = validator.validate( parsed );
             type = validator.getValidatedNodeType( validated );
         } catch ( RuntimeException e ) {
-<<<<<<< HEAD
             log.error( "Exception while validating query", e );
             throw new AvaticaRuntimeException( e.getLocalizedMessage(), -1, "", AvaticaSeverity.ERROR );
-=======
-            log.error( "Caught exception", e );
-            throw new AvaticaRuntimeException( e.getMessage(), -1, "", AvaticaSeverity.ERROR );
->>>>>>> 5020468c
         }
         stopWatch.stop();
         if ( log.isTraceEnabled() ) {
