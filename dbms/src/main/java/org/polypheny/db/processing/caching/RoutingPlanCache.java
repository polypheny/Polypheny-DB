--- conflicted
+++ resolved
@@ -82,24 +82,7 @@
 
 
     public void put( String queryId, Set<Long> partitionIds, List<CachedProposedRoutingPlan> routingPlans ) {
-<<<<<<< HEAD
-        // this seems to be a bug, which occurs when Unions are used. As the cached execution later on needs
-        // all physicalPlacementsOfPartitions or else it will fail later on.
-        // We check here and don't cache if the plan is not complete
-        // This might be only a symptom fix and needs fixing in the ProposedPlan itself
-        /*if ( routingPlans.stream().allMatch( p -> {
-            if ( !partitionIds.stream().allMatch( i -> p.physicalPlacementsOfPartitions.containsKey( i ) ) ) {
-                log.warn( "Does not contain all placement." );
-                return false;
-            }
-            return true;
-        } ) ) {*/
         planCache.put( new Pair<>( queryId, partitionIds ), routingPlans );
-        //}
-
-=======
-        planCache.put( new Pair<>( queryId, partitionIds ), routingPlans );
->>>>>>> 18d3cce9
     }
 
 
