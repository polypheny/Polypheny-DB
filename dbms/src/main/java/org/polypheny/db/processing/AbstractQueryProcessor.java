--- conflicted
+++ resolved
@@ -59,14 +59,11 @@
 import org.polypheny.db.catalog.exceptions.UnknownSchemaException;
 import org.polypheny.db.catalog.exceptions.UnknownTableException;
 import org.polypheny.db.config.RuntimeConfig;
-<<<<<<< HEAD
-=======
 import org.polypheny.db.document.util.DataModelShuttle;
 import org.polypheny.db.information.InformationGroup;
 import org.polypheny.db.information.InformationManager;
 import org.polypheny.db.information.InformationPage;
 import org.polypheny.db.information.InformationQueryPlan;
->>>>>>> 93a09e39
 import org.polypheny.db.interpreter.BindableConvention;
 import org.polypheny.db.interpreter.Interpreters;
 import org.polypheny.db.jdbc.PolyphenyDbSignature;
@@ -265,7 +262,8 @@
             logicalRoot = logicalRoot.tryExpandView();
         }
 
-<<<<<<< HEAD
+        logicalRoot.rel.accept( new DataModelShuttle() );
+
         //
         // Analyze step
         if ( isAnalyze ) {
@@ -278,9 +276,6 @@
         if ( isAnalyze ) {
             statement.getDuration().stop( "Analyze" );
         }
-=======
-        logicalRoot.rel.accept( new DataModelShuttle() );
->>>>>>> 93a09e39
 
         ExecutionTimeMonitor executionTimeMonitor = new ExecutionTimeMonitor();
         if (RoutingManager.getInstance().POST_COST_AGGREGATION_ACTIVE.getBoolean()){
@@ -418,16 +413,6 @@
         if ( isAnalyze ) {
             statement.getDuration().start( "Implementation Caching" );
         }
-<<<<<<< HEAD
-=======
-        if ( RuntimeConfig.IMPLEMENTATION_CACHING.getBoolean() && statement.getTransaction().getUseCache() && (!routedRoot.kind.belongsTo( SqlKind.DML ) || RuntimeConfig.IMPLEMENTATION_CACHING_DML.getBoolean() || statement.getDataContext().getParameterValues().size() > 0) ) {
-            PreparedResult preparedResult = ImplementationCache.INSTANCE.getIfPresent( parameterizedRoot.rel );
-            if ( preparedResult != null ) {
-                PolyphenyDbSignature signature = createSignature( preparedResult, routedRoot, resultConvention, executionTimeMonitor );
-                if ( isAnalyze ) {
-                    statement.getDuration().stop( "Implementation Caching" );
-                }
->>>>>>> 93a09e39
 
         for ( int i = 0; i < proposedRoutingPlans.size(); i++ ) {
             val routedRoot = proposedRoutingPlans.get( i ).getRoutedRoot();
@@ -471,7 +456,6 @@
         if ( isAnalyze ) {
             statement.getDuration().start( "Plan Caching" );
         }
-<<<<<<< HEAD
         for ( int i = 0; i < proposedRoutingPlans.size(); i++ ) {
             if ( this.isQueryPlanCachingActive( statement, proposedRoutingPlans.get( i ).getRoutedRoot() ) ) {
                 // should always be the case
@@ -480,14 +464,6 @@
                     optimalNodeList.set( i, Optional.of( cachedElem ) );
                 }
             }
-=======
-        RelNode optimalNode;
-        if ( RuntimeConfig.QUERY_PLAN_CACHING.getBoolean() && statement.getTransaction().getUseCache() && (!routedRoot.kind.belongsTo( SqlKind.DML ) || RuntimeConfig.QUERY_PLAN_CACHING_DML.getBoolean() || statement.getDataContext().getParameterValues().size() > 0) ) {
-            optimalNode = QueryPlanCache.INSTANCE.getIfPresent( parameterizedRoot.rel );
-        } else {
-            parameterizedRoot = routedRoot;
-            optimalNode = null;
->>>>>>> 93a09e39
         }
 
         //
@@ -506,13 +482,8 @@
             val routedRoot = proposedRoutingPlans.get( i ).getRoutedRoot();
             optimalNodeList.set( i, Optional.of( optimize( parameterizedRoot, resultConvention ) ) );
 
-<<<<<<< HEAD
             if ( this.isQueryPlanCachingActive( statement, routedRoot ) ) {
                 QueryPlanCache.INSTANCE.put( parameterizedRoot.rel, optimalNodeList.get( i ).get() );
-=======
-            if ( RuntimeConfig.QUERY_PLAN_CACHING.getBoolean() && statement.getTransaction().getUseCache() && (!routedRoot.kind.belongsTo( SqlKind.DML ) || RuntimeConfig.QUERY_PLAN_CACHING_DML.getBoolean() || statement.getDataContext().getParameterValues().size() > 0) ) {
-                QueryPlanCache.INSTANCE.put( parameterizedRoot.rel, optimalNode );
->>>>>>> 93a09e39
             }
         }
 
@@ -523,20 +494,9 @@
             statement.getDuration().start( "Implementation" );
         }
 
-<<<<<<< HEAD
         for ( int i = 0; i < optimalNodeList.size(); i++ ) {
             if ( signatures.get( i ).isPresent() ) {
                 continue;
-=======
-        PreparedResult preparedResult = implement( optimalRoot, parameterRowType );
-
-        // Cache implementation
-        if ( RuntimeConfig.IMPLEMENTATION_CACHING.getBoolean() && statement.getTransaction().getUseCache() && (!routedRoot.kind.belongsTo( SqlKind.DML ) || RuntimeConfig.IMPLEMENTATION_CACHING_DML.getBoolean() || statement.getDataContext().getParameterValues().size() > 0) ) {
-            if ( optimalRoot.rel.isImplementationCacheable() ) {
-                ImplementationCache.INSTANCE.put( parameterizedRoot.rel, preparedResult );
-            } else {
-                ImplementationCache.INSTANCE.countUncacheable();
->>>>>>> 93a09e39
             }
 
             val optimalNode = optimalNodeList.get( i ).get();
@@ -1281,7 +1241,7 @@
 
 
     private boolean isQueryPlanCachingActive( Statement statement, RelRoot relRoot ) {
-        return RuntimeConfig.QUERY_PLAN_CACHING.getBoolean() &&
+        return RuntimeConfig.QUERY_PLAN_CACHING.getBoolean() && statement.getTransaction().getUseCache() &&
                 (
                         !relRoot.kind.belongsTo( SqlKind.DML ) ||
                                 RuntimeConfig.QUERY_PLAN_CACHING_DML.getBoolean() ||
@@ -1291,7 +1251,7 @@
 
 
     private boolean isImplementationCachingActive( Statement statement, RelRoot relRoot ) {
-        return RuntimeConfig.IMPLEMENTATION_CACHING.getBoolean() &&
+        return RuntimeConfig.IMPLEMENTATION_CACHING.getBoolean() && statement.getTransaction().getUseCache() &&
                 (
                         !relRoot.kind.belongsTo( SqlKind.DML ) ||
                                 RuntimeConfig.IMPLEMENTATION_CACHING_DML.getBoolean() ||
