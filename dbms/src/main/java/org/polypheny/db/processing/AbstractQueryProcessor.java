/*
 * Copyright 2019-2024 The Polypheny Project
 *
 * Licensed under the Apache License, Version 2.0 (the "License");
 * you may not use this file except in compliance with the License.
 * You may obtain a copy of the License at
 *
 * http://www.apache.org/licenses/LICENSE-2.0
 *
 * Unless required by applicable law or agreed to in writing, software
 * distributed under the License is distributed on an "AS IS" BASIS,
 * WITHOUT WARRANTIES OR CONDITIONS OF ANY KIND, either express or implied.
 * See the License for the specific language governing permissions and
 * limitations under the License.
 */

package org.polypheny.db.processing;


import com.google.common.collect.ImmutableList;
import com.google.common.collect.Lists;
import java.lang.reflect.Type;
import java.util.ArrayList;
import java.util.Collection;
import java.util.Collections;
import java.util.HashMap;
import java.util.HashSet;
import java.util.LinkedHashMap;
import java.util.List;
import java.util.Map;
import java.util.Map.Entry;
import java.util.Objects;
import java.util.Optional;
import java.util.Set;
import java.util.stream.Collectors;
import java.util.stream.IntStream;
import java.util.stream.Stream;
import lombok.extern.slf4j.Slf4j;
import org.apache.calcite.avatica.Meta.CursorFactory;
import org.apache.commons.lang3.time.StopWatch;
import org.jetbrains.annotations.NotNull;
import org.polypheny.db.PolyImplementation;
import org.polypheny.db.ResultIterator;
import org.polypheny.db.adapter.DataContext;
import org.polypheny.db.adapter.DataContext.ParameterValue;
import org.polypheny.db.adapter.index.Index;
import org.polypheny.db.adapter.index.IndexManager;
import org.polypheny.db.algebra.AlgCollation;
import org.polypheny.db.algebra.AlgCollations;
import org.polypheny.db.algebra.AlgNode;
import org.polypheny.db.algebra.AlgRoot;
import org.polypheny.db.algebra.AlgShuttle;
import org.polypheny.db.algebra.AlgShuttleImpl;
import org.polypheny.db.algebra.AlgStructuredTypeFlattener;
import org.polypheny.db.algebra.constant.ExplainFormat;
import org.polypheny.db.algebra.constant.ExplainLevel;
import org.polypheny.db.algebra.constant.Kind;
import org.polypheny.db.algebra.core.Sort;
import org.polypheny.db.algebra.core.Values;
import org.polypheny.db.algebra.core.common.BatchIterator;
import org.polypheny.db.algebra.core.common.ConditionalExecute;
import org.polypheny.db.algebra.core.common.ConditionalExecute.Condition;
import org.polypheny.db.algebra.core.common.ConstraintEnforcer;
import org.polypheny.db.algebra.core.lpg.LpgAlg;
import org.polypheny.db.algebra.enumerable.EnumerableAlg;
import org.polypheny.db.algebra.enumerable.EnumerableAlg.Prefer;
import org.polypheny.db.algebra.enumerable.EnumerableCalc;
import org.polypheny.db.algebra.enumerable.EnumerableConvention;
import org.polypheny.db.algebra.enumerable.EnumerableInterpretable;
import org.polypheny.db.algebra.logical.common.LogicalConditionalExecute;
import org.polypheny.db.algebra.logical.document.LogicalDocumentModify;
import org.polypheny.db.algebra.logical.lpg.LogicalLpgModify;
import org.polypheny.db.algebra.logical.relational.LogicalRelModify;
import org.polypheny.db.algebra.logical.relational.LogicalRelProject;
import org.polypheny.db.algebra.logical.relational.LogicalRelScan;
import org.polypheny.db.algebra.logical.relational.LogicalRelValues;
import org.polypheny.db.algebra.type.AlgDataType;
import org.polypheny.db.algebra.type.AlgDataTypeField;
import org.polypheny.db.catalog.Catalog;
import org.polypheny.db.catalog.entity.Entity;
import org.polypheny.db.catalog.entity.logical.LogicalNamespace;
import org.polypheny.db.catalog.entity.logical.LogicalTable;
import org.polypheny.db.catalog.exceptions.GenericRuntimeException;
import org.polypheny.db.catalog.logistic.DataModel;
import org.polypheny.db.config.RuntimeConfig;
import org.polypheny.db.information.Information;
import org.polypheny.db.information.InformationCode;
import org.polypheny.db.information.InformationGroup;
import org.polypheny.db.information.InformationManager;
import org.polypheny.db.information.InformationPage;
import org.polypheny.db.information.InformationQueryPlan;
import org.polypheny.db.interpreter.BindableConvention;
import org.polypheny.db.interpreter.Interpreters;
import org.polypheny.db.monitoring.events.DmlEvent;
import org.polypheny.db.monitoring.events.MonitoringType;
import org.polypheny.db.monitoring.events.QueryEvent;
import org.polypheny.db.monitoring.events.StatementEvent;
import org.polypheny.db.partition.PartitionManagerFactory;
import org.polypheny.db.partition.properties.PartitionProperty;
import org.polypheny.db.plan.AlgOptCost;
import org.polypheny.db.plan.AlgOptUtil;
import org.polypheny.db.plan.AlgTraitSet;
import org.polypheny.db.plan.Convention;
import org.polypheny.db.prepare.Prepare.PreparedResult;
import org.polypheny.db.prepare.Prepare.PreparedResultImpl;
import org.polypheny.db.processing.caching.ImplementationCache;
import org.polypheny.db.processing.caching.QueryPlanCache;
import org.polypheny.db.processing.caching.RoutingPlanCache;
import org.polypheny.db.processing.shuttles.LogicalQueryInformationImpl;
import org.polypheny.db.processing.shuttles.ParameterValueValidator;
import org.polypheny.db.processing.shuttles.QueryParameterizer;
import org.polypheny.db.processing.util.Plan;
import org.polypheny.db.processing.util.ProposedImplementations;
import org.polypheny.db.rex.RexBuilder;
import org.polypheny.db.rex.RexDynamicParam;
import org.polypheny.db.rex.RexIndexRef;
import org.polypheny.db.rex.RexLiteral;
import org.polypheny.db.rex.RexNode;
import org.polypheny.db.rex.RexProgram;
import org.polypheny.db.routing.DmlRouter;
import org.polypheny.db.routing.ExecutionTimeMonitor;
import org.polypheny.db.routing.ExecutionTimeMonitor.ExecutionTimeObserver;
import org.polypheny.db.routing.LogicalQueryInformation;
import org.polypheny.db.routing.ProposedRoutingPlan;
import org.polypheny.db.routing.Router;
import org.polypheny.db.routing.RoutingContext;
import org.polypheny.db.routing.RoutingManager;
import org.polypheny.db.routing.RoutingPlan;
import org.polypheny.db.routing.UiRoutingPageUtil;
import org.polypheny.db.routing.dto.CachedProposedRoutingPlan;
import org.polypheny.db.routing.dto.ProposedRoutingPlanImpl;
import org.polypheny.db.runtime.Bindable;
import org.polypheny.db.runtime.Typed;
import org.polypheny.db.schema.trait.ModelTrait;
import org.polypheny.db.schema.trait.ModelTraitDef;
import org.polypheny.db.tools.AlgBuilder;
import org.polypheny.db.tools.Program;
import org.polypheny.db.tools.Programs;
import org.polypheny.db.tools.RoutedAlgBuilder;
import org.polypheny.db.transaction.EntityAccessMap;
import org.polypheny.db.transaction.EntityAccessMap.EntityIdentifier;
import org.polypheny.db.transaction.Lock.LockMode;
import org.polypheny.db.transaction.LockManager;
import org.polypheny.db.transaction.Statement;
import org.polypheny.db.transaction.TransactionImpl;
import org.polypheny.db.type.PolyType;
import org.polypheny.db.type.PolyTypeUtil;
import org.polypheny.db.type.entity.PolyValue;
import org.polypheny.db.util.Conformance;
import org.polypheny.db.util.DeadlockException;
import org.polypheny.db.util.Pair;
import org.polypheny.db.view.MaterializedViewManager;


@Slf4j
public abstract class AbstractQueryProcessor implements QueryProcessor, ExecutionTimeObserver {

    protected static final boolean ENABLE_BINDABLE = false;
    protected static final boolean ENABLE_COLLATION_TRAIT = true;
    protected static final boolean ENABLE_ENUMERABLE = true;
    protected static final boolean ENABLE_MODEL_TRAIT = true;
    protected static final boolean CONSTANT_REDUCTION = false;
    protected static final boolean ENABLE_STREAM = true;
    private final Statement statement;

    // This map is required to allow plans with multiple physical placements of the same logical table.
    // scanId -> tableId
    private final Map<Long, Long> scanPerTable = new HashMap<>();


    protected AbstractQueryProcessor( Statement statement ) {
        this.statement = statement;
    }


    @Override
    public void executionTime( String reference, long nanoTime ) {
        StatementEvent event = statement.getMonitoringEvent();
        if ( reference.equals( event.getLogicalQueryInformation().getQueryHash() ) ) {
            event.setExecutionTime( nanoTime );
        }
    }


    @Override
    public void resetCaches() {
        ImplementationCache.INSTANCE.reset();
        QueryPlanCache.INSTANCE.reset();
        RoutingPlanCache.INSTANCE.reset();
        RoutingManager.getInstance().getRouters().forEach( Router::resetCaches );
    }


    @Override
    public PolyImplementation prepareQuery( AlgRoot logicalRoot, boolean withMonitoring ) {
        return prepareQuery( logicalRoot, logicalRoot.alg.getCluster().getTypeFactory().builder().build(), false, false, withMonitoring );
    }


    @Override
    public PolyImplementation prepareQuery( AlgRoot logicalRoot, AlgDataType parameterRowType, boolean withMonitoring ) {
        return prepareQuery( logicalRoot, parameterRowType, false, false, withMonitoring );
    }


    @Override
    public PolyImplementation prepareQuery( AlgRoot logicalRoot, AlgDataType parameterRowType, boolean isRouted, boolean isSubquery, boolean withMonitoring ) {
        if ( statement.getTransaction().isAnalyze() ) {
            attachQueryPlans( logicalRoot );
        }

        if ( statement.getTransaction().isAnalyze() ) {
            statement.getOverviewDuration().start( "Processing" );
        }
        final ProposedImplementations proposedImplementations = prepareQueries( logicalRoot, parameterRowType, isRouted, isSubquery );

        if ( statement.getTransaction().isAnalyze() ) {
            statement.getOverviewDuration().stop( "Processing" );
            statement.getOverviewDuration().start( "Plan Selection" );
        }

        final Pair<PolyImplementation, ProposedRoutingPlan> selectedPlan = selectPlan( proposedImplementations );

        if ( statement.getTransaction().isAnalyze() ) {
            statement.getOverviewDuration().stop( "Plan Selection" );
        }

        if ( withMonitoring ) {
            this.monitorResult( selectedPlan.right );
        }

        return selectedPlan.left;
    }


    private void attachQueryPlans( AlgRoot logicalRoot ) {
        InformationManager queryAnalyzer = statement.getTransaction().getQueryAnalyzer();
        InformationPage page = new InformationPage( "Logical Query Plan" ).setLabel( "plans" );
        page.fullWidth();
        InformationGroup group = new InformationGroup( page, "Logical Query Plan" );
        queryAnalyzer.addPage( page );
        queryAnalyzer.addGroup( group );
        InformationQueryPlan informationQueryPlan = new InformationQueryPlan(
                group,
                AlgOptUtil.dumpPlan( "Logical Query Plan", logicalRoot.alg, ExplainFormat.JSON, ExplainLevel.ALL_ATTRIBUTES ) );
        queryAnalyzer.registerInformation( informationQueryPlan );
    }


    private ProposedImplementations prepareQueries( AlgRoot logicalRoot, AlgDataType parameterRowType, boolean isRouted, boolean isSubQuery ) {
        boolean isAnalyze = statement.getTransaction().isAnalyze() && !isSubQuery;
        boolean lock = !isSubQuery;

        final Convention resultConvention = ENABLE_BINDABLE ? BindableConvention.INSTANCE : EnumerableConvention.INSTANCE;
        final StopWatch stopWatch = new StopWatch();
        stopWatch.start();

        // Initialize result lists. They will all be with in the same ordering.
        List<Plan> plans = null;

        if ( isAnalyze ) {
            statement.getProcessingDuration().start( "Expand Views" );
        }

        // Check for view
        if ( logicalRoot.info.containsView ) {
            logicalRoot = logicalRoot.unfoldView();
        }

        // Analyze step
        if ( isAnalyze ) {
            statement.getProcessingDuration().stop( "Expand Views" );
            statement.getProcessingDuration().start( "Analyze" );
        }

        // Analyze query, get logical partitions, queryId and initialize monitoring
        LogicalQueryInformation logicalQueryInformation = this.analyzeQueryAndPrepareMonitoring( statement, logicalRoot, isAnalyze, isSubQuery );

        if ( isAnalyze ) {
            statement.getProcessingDuration().stop( "Analyze" );
        }

        ExecutionTimeMonitor executionTimeMonitor = new ExecutionTimeMonitor();
        if ( RoutingManager.POST_COST_AGGREGATION_ACTIVE.getBoolean() ) {
            // Subscribe only when aggregation is active
            executionTimeMonitor.subscribe( this, logicalQueryInformation.getQueryHash() );
        }

        if ( isAnalyze ) {
            statement.getProcessingDuration().start( "Expand Views" );
        }

        if ( isAnalyze ) {
            statement.getProcessingDuration().stop( "Expand Views" );
            statement.getProcessingDuration().start( "Parameter Validation" );
        }

        //
        // Validate parameter values
        ParameterValueValidator valueValidator = new ParameterValueValidator( logicalRoot.validatedRowType, statement.getDataContext() );
        valueValidator.visit( logicalRoot.alg );

        if ( isAnalyze ) {
            statement.getProcessingDuration().stop( "Parameter Validation" );
        }

        if ( isRouted ) {
            plans = List.of( new Plan().proposedRoutingPlan( new ProposedRoutingPlanImpl( logicalRoot, logicalQueryInformation.getQueryHash() ) ) );
        } else {
            // Locking
            if ( isAnalyze ) {
                statement.getProcessingDuration().start( "Locking" );
            }
            if ( lock ) {
                this.acquireLock( isAnalyze, logicalRoot, logicalQueryInformation.getAccessedPartitions() );
            }

            // Index Update
            if ( isAnalyze ) {
                statement.getProcessingDuration().stop( "Locking" );
                statement.getProcessingDuration().start( "Index Update" );
            }
            AlgRoot indexUpdateRoot = logicalRoot;
            if ( RuntimeConfig.POLYSTORE_INDEXES_ENABLED.getBoolean() ) {
                IndexManager.getInstance().barrier( statement.getTransaction().getXid() );
                indexUpdateRoot = indexUpdate( indexUpdateRoot, statement, parameterRowType );
            }

            //
            // Constraint Enforcement Rewrite
            if ( isAnalyze ) {
                statement.getProcessingDuration().stop( "Index Update" );
                statement.getProcessingDuration().start( "Constraint Enforcement" );
            }
            AlgRoot constraintsRoot = indexUpdateRoot;

            if ( constraintsRoot.kind.belongsTo( Kind.DML ) && (RuntimeConfig.UNIQUE_CONSTRAINT_ENFORCEMENT.getBoolean() || RuntimeConfig.FOREIGN_KEY_ENFORCEMENT.getBoolean()) ) {
                constraintsRoot = ConstraintEnforceAttacher.handleConstraints( constraintsRoot, statement );
            }

            //
            // Index Lookup Rewrite
            if ( isAnalyze ) {
                statement.getProcessingDuration().stop( "Constraint Enforcement" );
                statement.getProcessingDuration().start( "Index Lookup Rewrite" );
            }

            AlgRoot indexLookupRoot = constraintsRoot;
            if ( RuntimeConfig.POLYSTORE_INDEXES_ENABLED.getBoolean() && RuntimeConfig.POLYSTORE_INDEXES_SIMPLIFY.getBoolean() ) {
                indexLookupRoot = indexLookup( indexLookupRoot, statement );
            }
            if ( isAnalyze ) {
                statement.getProcessingDuration().stop( "Index Lookup Rewrite" );
                statement.getProcessingDuration().start( "Routing" );
            }

            //
            // Routing
            plans = routePlans( indexLookupRoot, logicalQueryInformation, plans, isAnalyze );

            if ( isAnalyze ) {
                statement.getRoutingDuration().start( "Flattener" );
            }

            flattenPlans( plans );

            if ( isAnalyze ) {
                statement.getRoutingDuration().stop( "Flattener" );
                statement.getProcessingDuration().stop( "Routing" );
            }
        }

        // Parameterize
        if ( isAnalyze ) {
            statement.getProcessingDuration().start( "Parameterize" );
        }

        // Add optional parameterizedRoots and results for all routed AlgRoots.
        // Index of routedRoot, parameterizedRootList and results correspond!
        for ( Plan plan : plans ) {
            AlgRoot routedRoot = plan.proposedRoutingPlan().getRoutedRoot();
            AlgRoot parameterizedRoot;
            if ( statement.getDataContext().getParameterValues().isEmpty()
                    && (RuntimeConfig.PARAMETERIZE_DML.getBoolean() || !routedRoot.kind.belongsTo( Kind.DML )) ) {
                Pair<AlgRoot, AlgDataType> parameterized = parameterize( routedRoot, parameterRowType );
                parameterizedRoot = parameterized.left;
            } else {
                // This query is an execution of a prepared statement
                parameterizedRoot = routedRoot;
            }

            plan.parameterizedRoot( parameterizedRoot );
        }

        if ( isAnalyze ) {
            statement.getProcessingDuration().stop( "Parameterize" );
        }

        // Implementation Caching
        if ( isAnalyze ) {
            statement.getProcessingDuration().start( "Implementation Caching" );
        }

        for ( Plan plan : plans ) {
            AlgRoot routedRoot = plan.proposedRoutingPlan().getRoutedRoot();
            if ( this.isImplementationCachingActive( statement, routedRoot ) ) {
                AlgRoot parameterizedRoot = plan.parameterizedRoot();
                PreparedResult<PolyValue> preparedResult = ImplementationCache.INSTANCE.getIfPresent( parameterizedRoot.alg );
                AlgNode optimalNode = QueryPlanCache.INSTANCE.getIfPresent( parameterizedRoot.alg );
                if ( preparedResult != null ) {
                    PolyImplementation result = createPolyImplementation(
                            preparedResult,
                            parameterizedRoot.kind,
                            optimalNode,
                            parameterizedRoot.validatedRowType,
                            resultConvention,
                            executionTimeMonitor,
                            Objects.requireNonNull( optimalNode.getTraitSet().getTrait( ModelTraitDef.INSTANCE ) ).dataModel() );
                    plan.result( result );
                    plan.generatedCodes( preparedResult.getCode() );
                    plan.optimalNode( optimalNode );
                }
            }
        }

        if ( isAnalyze ) {
            statement.getProcessingDuration().stop( "Implementation Caching" );
        }

        // Can we return earlier?
        if ( plans.stream().allMatch( obj -> Objects.nonNull( obj.result() ) && Objects.nonNull( obj.optimalNode() ) ) ) {
            return new ProposedImplementations( plans.stream().filter( Plan::isValid ).toList(), logicalQueryInformation );
        }

        //
        // Plan Caching
        if ( isAnalyze ) {
            statement.getProcessingDuration().start( "Plan Caching" );
        }
        for ( Plan plan : plans ) {
            if ( this.isQueryPlanCachingActive( statement, plan.proposedRoutingPlan().getRoutedRoot() ) ) {
                // Should always be the case
                AlgNode cachedElem = QueryPlanCache.INSTANCE.getIfPresent( plan.parameterizedRoot().alg );
                if ( cachedElem != null ) {
                    plan.optimalNode( cachedElem );
                }
            }
        }

        //
        // Planning & Optimization
        if ( isAnalyze ) {
            statement.getProcessingDuration().stop( "Plan Caching" );
            statement.getProcessingDuration().start( "Planning & Optimization" );
        }

        // OptimalNode same size as routed, parametrized and result
        for ( Plan plan : plans ) {
            if ( plan.optimalNode() != null ) {
                continue;
            }
            plan.optimalNode( optimize( plan.parameterizedRoot(), resultConvention ) );

            if ( this.isQueryPlanCachingActive( statement, plan.proposedRoutingPlan().getRoutedRoot() ) ) {
                QueryPlanCache.INSTANCE.put( plan.parameterizedRoot().alg, plan.optimalNode() );
            }
        }

        //
        // Implementation
        if ( isAnalyze ) {
            statement.getProcessingDuration().stop( "Planning & Optimization" );
            statement.getProcessingDuration().start( "Implementation" );
        }

        for ( Plan plan : plans ) {
            if ( plan.result() != null ) {
                continue;
            }

            final AlgDataType rowType = plan.parameterizedRoot().alg.getTupleType();
            final List<Pair<Integer, String>> fields = Pair.zip( PolyTypeUtil.identity( rowType.getFieldCount() ), rowType.getFieldNames() );
            AlgRoot optimalRoot = new AlgRoot( plan.optimalNode(), rowType, plan.parameterizedRoot().kind, fields, algCollation( plan.parameterizedRoot().alg ) );

            PreparedResult<PolyValue> preparedResult = implement( optimalRoot, parameterRowType );

            // Cache implementation
            if ( this.isImplementationCachingActive( statement, plan.proposedRoutingPlan().getRoutedRoot() ) ) {
                if ( optimalRoot.alg.isImplementationCacheable() ) {
                    ImplementationCache.INSTANCE.put( plan.parameterizedRoot().alg, preparedResult );
                } else {
                    ImplementationCache.INSTANCE.countUncacheable();
                }
            }

            PolyImplementation result = createPolyImplementation(
                    preparedResult,
                    optimalRoot.kind,
                    optimalRoot.alg,
                    optimalRoot.validatedRowType,
                    resultConvention,
                    executionTimeMonitor,
                    Objects.requireNonNull( plan.optimalNode().getTraitSet().getTrait( ModelTraitDef.INSTANCE ) ).dataModel() );
            plan.result( result );
            plan.generatedCodes( preparedResult.getCode() );
            plan.optimalNode( optimalRoot.alg );
        }
        if ( isAnalyze ) {
            statement.getProcessingDuration().stop( "Implementation" );
        }

        stopWatch.stop();
        if ( log.isDebugEnabled() ) {
            log.debug( "Preparing statement ... done. [{}]", stopWatch );
        }

        // Finally, all optionals should be of certain values.
        return new ProposedImplementations(
                plans.stream().filter( Plan::isValid ).toList(),
                logicalQueryInformation );
    }


    @NotNull
    private List<Plan> routePlans( AlgRoot indexLookupRoot, LogicalQueryInformation logicalQueryInformation, List<Plan> plans, boolean isAnalyze ) {
        if ( RuntimeConfig.ROUTING_PLAN_CACHING.getBoolean() && !indexLookupRoot.kind.belongsTo( Kind.DML ) ) {
            Set<Long> partitionIds = logicalQueryInformation.getAccessedPartitions().values().stream()
                    .flatMap( List::stream )
                    .collect( Collectors.toSet() );
            List<CachedProposedRoutingPlan> routingPlansCached = RoutingPlanCache.INSTANCE.getIfPresent( logicalQueryInformation.getQueryHash(), partitionIds );
            if ( !routingPlansCached.isEmpty() && routingPlansCached.stream().noneMatch( Objects::nonNull ) ) {
                plans = routeCached( indexLookupRoot, routingPlansCached, new RoutingContext( indexLookupRoot.alg.getCluster(), statement, logicalQueryInformation ), isAnalyze );
            }
        }

        if ( plans == null ) {
            plans = route( indexLookupRoot, statement, logicalQueryInformation ).stream().map( p -> new Plan().proposedRoutingPlan( p ) ).toList();
        }
        return plans;
    }


    private void flattenPlans( List<Plan> plans ) {
        for ( Plan plan : plans ) {
            AlgRoot routedRoot = plan.proposedRoutingPlan().getRoutedRoot();
            AlgStructuredTypeFlattener typeFlattener = new AlgStructuredTypeFlattener(
                    AlgBuilder.create( statement, routedRoot.alg.getCluster() ),
                    routedRoot.alg.getCluster().getRexBuilder(),
                    routedRoot.alg.getCluster(),
                    true );
            plan.proposedRoutingPlan().setRoutedRoot( routedRoot.withAlg( typeFlattener.rewrite( routedRoot.alg ) ) );
        }
    }


    private void acquireLock( boolean isAnalyze, AlgRoot logicalRoot, Map<Long, List<Long>> accessedPartitions ) {
        // TODO @HENNLO Check if this is this is necessary to pass the partitions explicitly.
        // This currently only works for queries. Since DMLs are evaluated during routing.
        // This SHOULD be adjusted

        if ( accessedPartitions.isEmpty() ) { // TODO: Does this happen for create table?
            // Do not acquire any locks if nothing is accessed
            return;
        }
        // Locking
        try {
            Collection<Entry<EntityIdentifier, LockMode>> idAccessMap = new ArrayList<>();
            // Get locks for individual entities
            EntityAccessMap accessMap = new EntityAccessMap( logicalRoot.alg, accessedPartitions );
            // Get a shared global schema lock (only DDLs acquire an exclusive global schema lock)
            idAccessMap.add( Pair.of( LockManager.GLOBAL_LOCK, LockMode.SHARED ) );

            idAccessMap.addAll( accessMap.getAccessedEntityPair() );
            LockManager.INSTANCE.lock( idAccessMap, (TransactionImpl) statement.getTransaction() );
        } catch ( DeadlockException e ) {
            throw new GenericRuntimeException( e );
        }
    }


    private AlgRoot indexUpdate( AlgRoot root, Statement statement, AlgDataType parameterRowType ) {
        if ( root.kind.belongsTo( Kind.DML ) ) {
            final AlgShuttle shuttle = new AlgShuttleImpl() {

                @Override
                public AlgNode visit( AlgNode node ) {
                    RexBuilder rexBuilder = new RexBuilder( statement.getTransaction().getTypeFactory() );
                    if ( node instanceof LogicalRelModify ltm ) {
                        final Catalog catalog = Catalog.getInstance();
                        final LogicalTable table = ltm.getEntity().unwrap( LogicalTable.class ).orElseThrow();
                        final LogicalNamespace namespace = catalog.getSnapshot().getNamespace( table.namespaceId ).orElseThrow();
                        final List<Index> indices = IndexManager.getInstance().getIndices( namespace, table );

                        // Check if there are any indexes effected by this table modify
                        if ( indices.isEmpty() ) {
                            // Nothing to do here
                            return super.visit( node );
                        }

                        if ( ltm.isInsert() && ltm.getInput() instanceof Values ) {
                            final LogicalRelValues lvalues = (LogicalRelValues) ltm.getInput( 0 ).accept( new DeepCopyShuttle() );
                            for ( final Index index : indices ) {
                                final Set<Pair<List<PolyValue>, List<PolyValue>>> tuplesToInsert = new HashSet<>( lvalues.tuples.size() );
                                for ( final ImmutableList<RexLiteral> row : lvalues.getTuples() ) {
                                    final List<PolyValue> rowValues = new ArrayList<>();
                                    final List<PolyValue> targetRowValues = new ArrayList<>();
                                    for ( final String column : index.getColumns() ) {
                                        final RexLiteral fieldValue = row.get(
                                                lvalues.getTupleType().getField( column, false, false ).getIndex()
                                        );
                                        rowValues.add( fieldValue.value );
                                    }
                                    for ( final String column : index.getTargetColumns() ) {
                                        final RexLiteral fieldValue = row.get(
                                                lvalues.getTupleType().getField( column, false, false ).getIndex()
                                        );
                                        targetRowValues.add( fieldValue.value );
                                    }
                                    tuplesToInsert.add( new Pair<>( rowValues, targetRowValues ) );
                                }
                                index.insertAll( statement.getTransaction().getXid(), tuplesToInsert );
                            }
                        } else if ( ltm.isInsert() && ltm.getInput() instanceof LogicalRelProject && ((LogicalRelProject) ltm.getInput()).getInput().getTupleType().toString().equals( "RecordType(INTEGER ZERO)" ) ) {
                            final LogicalRelProject lproject = (LogicalRelProject) ltm.getInput().accept( new DeepCopyShuttle() );
                            for ( final Index index : indices ) {
                                final Set<Pair<List<PolyValue>, List<PolyValue>>> tuplesToInsert = new HashSet<>( lproject.getProjects().size() );
                                final List<PolyValue> rowValues = new ArrayList<>();
                                final List<PolyValue> targetRowValues = new ArrayList<>();
                                for ( final String column : index.getColumns() ) {
                                    final RexNode fieldValue = lproject.getProjects().get(
                                            lproject.getTupleType().getField( column, false, false ).getIndex()
                                    );
                                    if ( fieldValue instanceof RexLiteral ) {
                                        rowValues.add( ((RexLiteral) fieldValue).value );
                                    } else if ( fieldValue instanceof RexDynamicParam ) {
                                        //
                                        // TODO: This is dynamic parameter. We need to do the index update in the generated code!
                                        //
                                        throw new GenericRuntimeException( "Index updates are not yet supported for prepared statements" );
                                    } else {
                                        throw new GenericRuntimeException( "Unexpected rex type: " + fieldValue.getClass() );
                                    }
                                }
                                for ( final String column : index.getTargetColumns() ) {
                                    final RexNode fieldValue = lproject.getProjects().get(
                                            lproject.getTupleType().getField( column, false, false ).getIndex()
                                    );
                                    if ( fieldValue instanceof RexLiteral ) {
                                        targetRowValues.add( ((RexLiteral) fieldValue).value );
                                    } else if ( fieldValue instanceof RexDynamicParam ) {
                                        //
                                        // TODO: This is dynamic parameter. We need to do the index update in the generated code!
                                        //
                                        throw new GenericRuntimeException( "Index updates are not yet supported for prepared statements" );
                                    } else {
                                        throw new GenericRuntimeException( "Unexpected rex type: " + fieldValue.getClass() );
                                    }
                                }
                                tuplesToInsert.add( new Pair<>( rowValues, targetRowValues ) );
                                index.insertAll( statement.getTransaction().getXid(), tuplesToInsert );
                            }
                        } else if ( ltm.isDelete() || ltm.isUpdate() || ltm.isMerge() || (ltm.isInsert() && !(ltm.getInput() instanceof Values)) ) {
                            final Map<String, Integer> nameMap = new HashMap<>();
                            final Map<String, Integer> newValueMap = new HashMap<>();
                            AlgNode original = ltm.getInput().accept( new DeepCopyShuttle() );
                            if ( !(original instanceof LogicalRelProject) ) {
                                original = LogicalRelProject.identity( original );
                            }
                            LogicalRelProject originalProject = (LogicalRelProject) original;

                            for ( int i = 0; i < originalProject.getNamedProjects().size(); ++i ) {
                                final Pair<RexNode, String> np = originalProject.getNamedProjects().get( i );
                                nameMap.put( np.right, i );
                                if ( ltm.isUpdate() || ltm.isMerge() ) {
                                    int j = ltm.getUpdateColumns().indexOf( np.right );
                                    if ( j >= 0 ) {
                                        RexNode newValue = ltm.getSourceExpressions().get( j );
                                        for ( int k = 0; k < originalProject.getNamedProjects().size(); ++k ) {
                                            if ( originalProject.getNamedProjects().get( k ).left.equals( newValue ) ) {
                                                newValueMap.put( np.right, k );
                                                break;
                                            }
                                        }
                                    }
                                } else if ( ltm.isInsert() ) {
                                    int j = originalProject.getTupleType().getField( np.right, true, false ).getIndex();
                                    if ( j >= 0 ) {
                                        RexNode newValue = rexBuilder.makeInputRef( originalProject, j );
                                        for ( int k = 0; k < originalProject.getNamedProjects().size(); ++k ) {
                                            if ( originalProject.getNamedProjects().get( k ).left.equals( newValue ) ) {
                                                newValueMap.put( np.right, k );
                                                break;
                                            }
                                        }
                                    }
                                }
                            }

                            AlgRoot scanRoot = AlgRoot.of( originalProject, Kind.SELECT );
                            final PolyImplementation scanSig = prepareQuery( scanRoot, parameterRowType, false, false, true );
                            final ResultIterator iter = scanSig.execute( statement, -1 );
                            final List<List<PolyValue>> rows = iter.getAllRowsAndClose();

                            // Build new query tree
                            final List<ImmutableList<RexLiteral>> records = new ArrayList<>();
                            for ( final List<PolyValue> row : rows ) {
                                final List<RexLiteral> record = new ArrayList<>();
                                for ( int i = 0; i < row.size(); ++i ) {
                                    AlgDataType fieldType = originalProject.getTupleType().getFields().get( i ).getType();
                                    Pair<PolyValue, PolyType> converted = RexLiteral.convertType( row.get( i ), fieldType );
                                    record.add( new RexLiteral(
                                            converted.left,
                                            fieldType,
                                            converted.right
                                    ) );
                                }
                                records.add( ImmutableList.copyOf( record ) );
                            }
                            final ImmutableList<ImmutableList<RexLiteral>> values = ImmutableList.copyOf( records );
                            final AlgNode newValues = LogicalRelValues.create( originalProject.getCluster(), originalProject.getTupleType(), values );
                            final AlgNode newProject = LogicalRelProject.identity( newValues );

                            final AlgNode replacement = ltm.copy( ltm.getTraitSet(), Collections.singletonList( newProject ) );
                            // Schedule the index deletions
                            if ( !ltm.isInsert() ) {
                                for ( final Index index : indices ) {
                                    if ( ltm.isUpdate() ) {
                                        // Index not affected by this update, skip
                                        if ( index.getColumns().stream().noneMatch( ltm.getUpdateColumns()::contains ) ) {
                                            continue;
                                        }
                                    }
                                    final Set<Pair<List<PolyValue>, List<PolyValue>>> rowsToDelete = new HashSet<>( rows.size() );
                                    for ( List<PolyValue> row : rows ) {
                                        final List<PolyValue> rowProjection = new ArrayList<>( index.getColumns().size() );
                                        final List<PolyValue> targetRowProjection = new ArrayList<>( index.getTargetColumns().size() );
                                        for ( final String column : index.getColumns() ) {
                                            rowProjection.add( row.get( nameMap.get( column ) ) );
                                        }
                                        for ( final String column : index.getTargetColumns() ) {
                                            targetRowProjection.add( row.get( nameMap.get( column ) ) );
                                        }
                                        rowsToDelete.add( new Pair<>( rowProjection, targetRowProjection ) );
                                    }
                                    index.deleteAllPrimary( statement.getTransaction().getXid(), rowsToDelete );
                                }
                            }
                            //Schedule the index insertions for INSERT and UPDATE operations
                            if ( !ltm.isDelete() ) {
                                for ( final Index index : indices ) {
                                    // Index not affected by this update, skip
                                    if ( ltm.isUpdate() && index.getColumns().stream().noneMatch( ltm.getUpdateColumns()::contains ) ) {
                                        continue;
                                    }
                                    if ( ltm.isInsert() && index.getColumns().stream().noneMatch( ltm.getInput().getTupleType().getFieldNames()::contains ) ) {
                                        continue;
                                    }
                                    final Set<Pair<List<PolyValue>, List<PolyValue>>> rowsToReinsert = new HashSet<>( rows.size() );
                                    for ( List<PolyValue> row : rows ) {
                                        final List<PolyValue> rowProjection = new ArrayList<>( index.getColumns().size() );
                                        final List<PolyValue> targetRowProjection = new ArrayList<>( index.getTargetColumns().size() );
                                        for ( final String column : index.getColumns() ) {
                                            if ( newValueMap.containsKey( column ) ) {
                                                rowProjection.add( row.get( newValueMap.get( column ) ) );
                                            } else {
                                                // Value unchanged, reuse old value
                                                rowProjection.add( row.get( nameMap.get( column ) ) );
                                            }
                                        }
                                        for ( final String column : index.getTargetColumns() ) {
                                            targetRowProjection.add( row.get( nameMap.get( column ) ) );
                                        }
                                        rowsToReinsert.add( new Pair<>( rowProjection, targetRowProjection ) );
                                    }
                                    index.insertAll( statement.getTransaction().getXid(), rowsToReinsert );
                                }
                            }
                            return replacement;
                        }

                    }
                    return super.visit( node );
                }

            };
            final AlgNode newRoot = shuttle.visit( root.alg );
            return AlgRoot.of( newRoot, root.kind );

        }
        return root;
    }


    private AlgRoot indexLookup( AlgRoot logicalRoot, Statement statement ) {
        final AlgBuilder builder = AlgBuilder.create( statement, logicalRoot.alg.getCluster() );
        final RexBuilder rexBuilder = builder.getRexBuilder();
        AlgNode newRoot = logicalRoot.alg;
        if ( logicalRoot.kind.belongsTo( Kind.DML ) ) {
            final AlgShuttle shuttle = new AlgShuttleImpl() {

                @Override
                public AlgNode visit( AlgNode node ) {
                    if ( node instanceof LogicalConditionalExecute lce ) {
                        final Index index = IndexManager.getInstance().getIndex(
                                lce.getLogicalNamespace(),
                                lce.getCatalogTable(),
                                lce.getCatalogColumns()
                        );
                        if ( index != null ) {
                            final LogicalConditionalExecute visited = (LogicalConditionalExecute) super.visit( lce );
                            Condition c = switch ( lce.getCondition() ) {
                                case TRUE, FALSE -> lce.getCondition();
                                case EQUAL_TO_ZERO -> index.containsAny( statement.getTransaction().getXid(), lce.getValues() ) ? Condition.FALSE : Condition.TRUE;
                                case GREATER_ZERO -> index.containsAny( statement.getTransaction().getXid(), lce.getValues() ) ? Condition.TRUE : Condition.FALSE;
                            };
                            final LogicalConditionalExecute simplified =
                                    LogicalConditionalExecute.create( visited.getLeft(), visited.getRight(), c, visited.getExceptionClass(), visited.getExceptionMessage() );
                            simplified.setCheckDescription( lce.getCheckDescription() );
                        }
                    }
                    return super.visit( node );
                }

            };
            newRoot = newRoot.accept( shuttle );
        }
        final AlgShuttle shuttle2 = new AlgShuttleImpl() {

            @Override
            public AlgNode visit( LogicalRelProject project ) {
                if ( project.getInput() instanceof LogicalRelScan scan ) {
                    // Figure out the original column names required for index lookup
                    final List<String> columns = new ArrayList<>( project.getChildExps().size() );
                    final List<AlgDataType> ctypes = new ArrayList<>( project.getChildExps().size() );
                    for ( final RexNode expr : project.getChildExps() ) {
                        if ( !(expr instanceof RexIndexRef rir) ) {
                            IndexManager.getInstance().incrementMiss();
                            return super.visit( project );
                        }
                        final AlgDataTypeField field = scan.getTupleType().getFields().get( rir.getIndex() );
                        final String column = field.getName();
                        columns.add( column );
                        ctypes.add( field.getType() );
                    }
                    // Retrieve the catalog schema and database representations required for index lookup
                    final LogicalNamespace schema = statement.getTransaction().getDefaultNamespace();
                    final LogicalTable ctable = scan.getEntity().unwrap( LogicalTable.class ).orElseThrow();
                    // Retrieve any index and use for simplification
                    final Index idx = IndexManager.getInstance().getIndex( schema, ctable, columns );
                    if ( idx == null ) {
                        // No index available for simplification
                        IndexManager.getInstance().incrementNoIndex();
                        return super.visit( project );
                    }
                    // TODO: Avoid copying stuff around
                    final AlgDataType compositeType = builder.getTypeFactory().createStructType( null, ctypes, columns );
                    final Values replacement = idx.getAsValues( statement.getTransaction().getXid(), builder, compositeType );
                    final LogicalRelProject rProject = new LogicalRelProject(
                            replacement.getCluster(),
                            replacement.getTraitSet(),
                            replacement,
                            IntStream.range( 0, compositeType.getFieldCount() )
                                    .mapToObj( i -> rexBuilder.makeInputRef( replacement, i ) )
                                    .toList(),
                            compositeType );
                    IndexManager.getInstance().incrementHit();
                    return rProject;
                }
                return super.visit( project );
            }


            @Override
            public AlgNode visit( AlgNode node ) {
                if ( node instanceof LogicalRelProject lp ) {
                    lp.getMapping();
                }
                return super.visit( node );
            }

        };
        newRoot = newRoot.accept( shuttle2 );
        return AlgRoot.of( newRoot, logicalRoot.kind );
    }


    private List<ProposedRoutingPlan> route( AlgRoot logicalRoot, Statement statement, LogicalQueryInformation queryInformation ) {
        RoutingContext context = new RoutingContext( logicalRoot.alg.getCluster(), statement, queryInformation );
        final DmlRouter dmlRouter = RoutingManager.getInstance().getDmlRouter();
        if ( logicalRoot.getModel() == ModelTrait.GRAPH ) {
            return routeGraph( logicalRoot, queryInformation, dmlRouter );
        } else if ( logicalRoot.getModel() == ModelTrait.DOCUMENT ) {
            return routeDocument( logicalRoot, queryInformation, dmlRouter );
        } else if ( logicalRoot.alg instanceof LogicalRelModify ) {
            AlgNode routedDml = dmlRouter.routeDml( (LogicalRelModify) logicalRoot.alg, statement );
            return Lists.newArrayList( new ProposedRoutingPlanImpl( routedDml, logicalRoot, queryInformation.getQueryHash() ) );
        } else if ( logicalRoot.alg instanceof ConditionalExecute ) {
            AlgNode routedConditionalExecute = dmlRouter.handleConditionalExecute( logicalRoot.alg, context );
            return Lists.newArrayList( new ProposedRoutingPlanImpl( routedConditionalExecute, logicalRoot, queryInformation.getQueryHash() ) );
        } else if ( logicalRoot.alg instanceof BatchIterator ) {
            AlgNode routedIterator = dmlRouter.handleBatchIterator( logicalRoot.alg, context );
            return Lists.newArrayList( new ProposedRoutingPlanImpl( routedIterator, logicalRoot, queryInformation.getQueryHash() ) );
        } else if ( logicalRoot.alg instanceof ConstraintEnforcer ) {
            AlgNode routedConstraintEnforcer = dmlRouter.handleConstraintEnforcer( logicalRoot.alg, context );
            return Lists.newArrayList( new ProposedRoutingPlanImpl( routedConstraintEnforcer, logicalRoot, queryInformation.getQueryHash() ) );
        } else {
            final List<ProposedRoutingPlan> proposedPlans = new ArrayList<>();
            if ( statement.getTransaction().isAnalyze() ) {
                statement.getRoutingDuration().start( "Plan Proposing" );
            }

            for ( Router router : RoutingManager.getInstance().getRouters() ) {
                try {
                    List<RoutedAlgBuilder> builders = router.route( logicalRoot, context );
                    List<ProposedRoutingPlan> plans = builders.stream()
                            .map( builder -> (ProposedRoutingPlan) new ProposedRoutingPlanImpl( context, builder, logicalRoot, queryInformation.getQueryHash(), router.getClass() ) )
                            .toList();
                    proposedPlans.addAll( plans );
                } catch ( Throwable e ) {
                    log.warn( String.format( "Router: %s was not able to route the query.", router.getClass().getSimpleName() ) );
                }
            }

            if ( proposedPlans.isEmpty() ) {
                throw new GenericRuntimeException( "No router was able to route the query successfully." );
            }

            if ( statement.getTransaction().isAnalyze() ) {
                statement.getRoutingDuration().stop( "Plan Proposing" );
                statement.getRoutingDuration().start( "Remove Duplicates" );
            }

            final List<ProposedRoutingPlan> distinctPlans = proposedPlans.stream().distinct().toList();

            if ( distinctPlans.isEmpty() ) {
                throw new GenericRuntimeException( "No routing of query found" );
            }

            if ( statement.getTransaction().isAnalyze() ) {
                statement.getRoutingDuration().stop( "Remove Duplicates" );
            }

            return distinctPlans;
        }
    }


    private List<ProposedRoutingPlan> routeGraph( AlgRoot logicalRoot, LogicalQueryInformation queryInformation, DmlRouter dmlRouter ) {
        if ( logicalRoot.alg instanceof LogicalLpgModify ) {
            AlgNode routedDml = dmlRouter.routeGraphDml( (LogicalLpgModify) logicalRoot.alg, statement, null, null );
            return Lists.newArrayList( new ProposedRoutingPlanImpl( routedDml, logicalRoot, queryInformation.getQueryHash() ) );
        }
        RoutedAlgBuilder builder = RoutedAlgBuilder.create( statement, logicalRoot.alg.getCluster() );
        AlgNode node = RoutingManager.getInstance().getRouters().get( 0 ).routeGraph( builder, (AlgNode & LpgAlg) logicalRoot.alg, statement );
        return Lists.newArrayList( new ProposedRoutingPlanImpl( builder.stackSize() == 0 ? node : builder.build(), logicalRoot, queryInformation.getQueryHash() ) );
    }


    private List<ProposedRoutingPlan> routeDocument( AlgRoot logicalRoot, LogicalQueryInformation queryInformation, DmlRouter dmlRouter ) {
        if ( logicalRoot.alg instanceof LogicalDocumentModify ) {
            AlgNode routedDml = dmlRouter.routeDocumentDml( (LogicalDocumentModify) logicalRoot.alg, statement, null, null );
            return Lists.newArrayList( new ProposedRoutingPlanImpl( routedDml, logicalRoot, queryInformation.getQueryHash() ) );
        }
        RoutedAlgBuilder builder = RoutedAlgBuilder.create( statement, logicalRoot.alg.getCluster() );
        AlgNode node = RoutingManager.getInstance().getRouters().get( 0 ).routeDocument( builder, logicalRoot.alg, statement );
        return Lists.newArrayList( new ProposedRoutingPlanImpl( builder.stackSize() == 0 ? node : builder.build(), logicalRoot, queryInformation.getQueryHash() ) );
    }


    private List<Plan> routeCached( AlgRoot logicalRoot, List<CachedProposedRoutingPlan> routingPlansCached, RoutingContext context, boolean isAnalyze ) {
        if ( isAnalyze ) {
            statement.getRoutingDuration().start( "Select Cached Plan" );
        }

        CachedProposedRoutingPlan selectedCachedPlan = selectCachedPlan( routingPlansCached );

        if ( isAnalyze ) {
            statement.getRoutingDuration().stop( "Select Cached Plan" );
        }

        if ( isAnalyze ) {
            statement.getRoutingDuration().start( "Route Cached Plan" );
        }

        RoutedAlgBuilder builder = RoutingManager.getInstance().getCachedPlanRouter().routeCached(
                logicalRoot,
                selectedCachedPlan,
                context );

        if ( isAnalyze ) {
            statement.getRoutingDuration().stop( "Route Cached Plan" );
            statement.getRoutingDuration().start( "Create Plan From Cache" );
        }

        ProposedRoutingPlan proposed = new ProposedRoutingPlanImpl( context, builder, logicalRoot, context.getQueryInformation().getQueryHash(), selectedCachedPlan );

        if ( isAnalyze ) {
            statement.getRoutingDuration().stop( "Create Plan From Cache" );
        }

        return List.of( new Plan().proposedRoutingPlan( proposed ) );
    }


    private Pair<AlgRoot, AlgDataType> parameterize( AlgRoot routedRoot, AlgDataType parameterRowType ) {
        AlgNode routed = routedRoot.alg;
        List<AlgDataType> parameterRowTypeList = new ArrayList<>();
        parameterRowType.getFields().forEach( algDataTypeField -> parameterRowTypeList.add( algDataTypeField.getType() ) );

        // Parameterize
        QueryParameterizer queryParameterizer = new QueryParameterizer( parameterRowType.getFieldCount(), parameterRowTypeList, routed.getTraitSet().contains( ModelTrait.GRAPH ) );
        AlgNode parameterized = routed.accept( queryParameterizer );
        List<AlgDataType> types = queryParameterizer.getTypes();

        if ( routed.getTraitSet().contains( ModelTrait.GRAPH ) ) {
            // we are not as strict in the context when dealing with graph queries/mixed-model queries
            statement.getDataContext().setMixedModel( true );
            // graph updates are not symmetric and need special logic to allow to be parameterized
            for ( Map<Integer, List<ParameterValue>> value : queryParameterizer.getDocs().values() ) {
                // Add values to data context
                for ( List<DataContext.ParameterValue> values : value.values() ) {
                    List<PolyValue> o = new ArrayList<>();
                    for ( ParameterValue v : values ) {
                        o.add( v.value() );
                    }
                    statement.getDataContext().addParameterValues( values.get( 0 ).index(), values.get( 0 ).type(), o );
                }

                statement.getDataContext().addContext();
            }
            statement.getDataContext().resetContext();
        } else {
            // Add values to data context
            for ( List<DataContext.ParameterValue> values : queryParameterizer.getValues().values() ) {
                List<PolyValue> o = new ArrayList<>();
                for ( ParameterValue v : values ) {
                    o.add( v.value() );
                }
                statement.getDataContext().addParameterValues( values.get( 0 ).index(), values.get( 0 ).type(), o );
            }
        }

        // parameterRowType
        AlgDataType newParameterRowType = statement.getTransaction().getTypeFactory().createStructType(
                types.stream().map( t -> 1L ).toList(),
                types,
                IntStream.range( 0, types.size() ).mapToObj( i -> "?" + i ).toList() );

        return new Pair<>(
                new AlgRoot( parameterized, routedRoot.validatedRowType, routedRoot.kind, routedRoot.fields, routedRoot.collation ),
                newParameterRowType
        );
    }


    private AlgNode optimize( AlgRoot logicalRoot, Convention resultConvention ) {
        AlgNode logicalPlan = logicalRoot.alg;

        final AlgTraitSet desiredTraits = logicalPlan.getTraitSet()
                .replace( resultConvention )
                .replace( algCollation( logicalPlan ) )
                .simplify();

        final Program program = Programs.standard();
        return program.run( getPlanner(), logicalPlan, desiredTraits );
    }


    private PreparedResult<PolyValue> implement( AlgRoot root, AlgDataType parameterRowType ) {
        if ( log.isTraceEnabled() ) {
            log.trace( "Physical query plan: [{}]", AlgOptUtil.dumpPlan( "-- Physical Plan", root.alg, ExplainFormat.TEXT, ExplainLevel.DIGEST_ATTRIBUTES ) );
        }

        final AlgDataType jdbcType = QueryProcessorHelpers.makeStruct( root.alg.getCluster().getTypeFactory(), root.validatedRowType );
<<<<<<< HEAD
        //TODO DL: get metadata instead of null
        List<List<String>> fieldOrigins = Collections.nCopies( jdbcType.getFieldCount(), null );
=======
>>>>>>> 45bb4973

        final Prefer prefer = Prefer.ARRAY;
        final Convention resultConvention =
                ENABLE_BINDABLE
                        ? BindableConvention.INSTANCE
                        : EnumerableConvention.INSTANCE;

        final Bindable<PolyValue[]> bindable;
        final String generatedCode;
        if ( resultConvention == BindableConvention.INSTANCE ) {
            bindable = Interpreters.bindable( root.alg );
            generatedCode = null;
        } else {
            EnumerableAlg enumerable = (EnumerableAlg) root.alg;
            if ( !root.isRefTrivial() ) {
                final List<RexNode> projects = new ArrayList<>();
                final RexBuilder rexBuilder = enumerable.getCluster().getRexBuilder();
                for ( int field : Pair.left( root.fields ) ) {
                    projects.add( rexBuilder.makeInputRef( enumerable, field ) );
                }
                RexProgram program = RexProgram.create( enumerable.getTupleType(), projects, null, root.validatedRowType, rexBuilder );
                enumerable = EnumerableCalc.create( enumerable, program );
            }

            final Conformance conformance = statement.getPrepareContext().config().conformance();

            final Map<String, Object> internalParameters = new LinkedHashMap<>();
            internalParameters.put( "_conformance", conformance );

            Pair<Bindable<PolyValue[]>, String> implementationPair = EnumerableInterpretable.toBindable(
                    internalParameters,
                    enumerable,
                    prefer,
                    statement );
            bindable = implementationPair.left;
            generatedCode = implementationPair.right;
            statement.getDataContext().addAll( internalParameters );
        }

        AlgDataType resultType = root.alg.getTupleType();
        boolean isDml = root.kind.belongsTo( Kind.DML );

        return new PreparedResultImpl<>(
                resultType,
                parameterRowType,
                Collections.nCopies( jdbcType.getFieldCount(), null ), // we do not have the origin of the fields so we provide null for all
                root.collation.getFieldCollations().isEmpty()
                        ? ImmutableList.of()
                        : ImmutableList.of( root.collation ),
                root.alg,
                QueryProcessorHelpers.mapTableModOp( isDml, root.kind ),
                isDml ) {
            @Override
            public String getCode() {
                return generatedCode;
            }


            @Override
            public Bindable<PolyValue[]> getBindable( CursorFactory cursorFactory ) {
                return bindable;
            }


            @Override
            public Type getElementType() {
                return ((Typed) bindable).getElementType();
            }
        };
    }


    private AlgCollation algCollation( AlgNode node ) {
        return node instanceof Sort
                ? ((Sort) node).collation
                : AlgCollations.EMPTY;
    }


    private PolyImplementation createPolyImplementation( PreparedResult<PolyValue> preparedResult, Kind kind, AlgNode optimalNode, AlgDataType validatedRowType, Convention resultConvention, ExecutionTimeMonitor executionTimeMonitor, DataModel dataModel ) {
        final AlgDataType jdbcType = QueryProcessorHelpers.makeStruct( optimalNode.getCluster().getTypeFactory(), validatedRowType );
        return new PolyImplementation(
                jdbcType,
                dataModel,
                executionTimeMonitor,
                preparedResult,
                kind,
                statement,
                resultConvention
        );
    }


    private boolean isQueryPlanCachingActive( Statement statement, AlgRoot algRoot ) {
        return RuntimeConfig.QUERY_PLAN_CACHING.getBoolean()
                && statement.getTransaction().getUseCache()
                && (!algRoot.kind.belongsTo( Kind.DML ) || RuntimeConfig.QUERY_PLAN_CACHING_DML.getBoolean() || !statement.getDataContext().getParameterValues().isEmpty());
    }


    private boolean isImplementationCachingActive( Statement statement, AlgRoot algRoot ) {
        return RuntimeConfig.IMPLEMENTATION_CACHING.getBoolean()
                && statement.getTransaction().getUseCache()
                && (!algRoot.kind.belongsTo( Kind.DML ) || RuntimeConfig.IMPLEMENTATION_CACHING_DML.getBoolean() || !statement.getDataContext().getParameterValues().isEmpty());
    }


    private LogicalQueryInformation analyzeQueryAndPrepareMonitoring( Statement statement, AlgRoot logicalRoot, boolean isAnalyze, boolean isSubquery ) {
        // Analyze logical query
        LogicalAlgAnalyzeShuttle analyzer = new LogicalAlgAnalyzeShuttle( statement );
        logicalRoot.alg.accept( analyzer );

        // Get partitions of logical information
        Map<Long, Set<String>> partitionValueFilterPerScan = analyzer.getPartitionValueFilterPerScan();
        Map<Long, List<Long>> accessedPartitions = this.getAccessedPartitionsPerScan( logicalRoot.alg, partitionValueFilterPerScan );

        // Build queryClass from query-name and partitions.
        String queryHash = analyzer.getQueryName() + accessedPartitions;

        // Build LogicalQueryInformation instance and prepare monitoring
        LogicalQueryInformationImpl queryInformation = new LogicalQueryInformationImpl(
                queryHash,
                accessedPartitions,
                analyzer.availableColumns,
                analyzer.availableColumnsWithTable,
                analyzer.getUsedColumns(),
                analyzer.scannedEntities,
                analyzer.modifiedEntities );
        this.prepareMonitoring( statement, logicalRoot, isAnalyze, isSubquery, queryInformation );

        // Update which tables where changed used for Materialized Views
        MaterializedViewManager.getInstance().notifyModifiedEntities( statement.getTransaction(), queryInformation.allModifiedEntities );

        return queryInformation;
    }


    /**
     * Traverses all TablesScans used during execution and identifies for the corresponding table all
     * associated partitions that needs to be accessed, on the basis of the provided partitionValues identified in a LogicalFilter
     * <p>
     * It is necessary to associate the partitionIds again with the ScanId and not with the table itself. Because a table could be present
     * multiple times within one query. The aggregation per table would lead to data loss
     *
     * @param alg AlgNode to be processed
     * @param aggregatedPartitionValues Mapping of Scan Ids to identified partition Values
     * @return Mapping of Scan Ids to identified partition Ids
     */
    private Map<Long, List<Long>> getAccessedPartitionsPerScan( AlgNode alg, Map<Long, Set<String>> aggregatedPartitionValues ) {
        Map<Long, List<Long>> accessedPartitions = new HashMap<>(); // tableId  -> partitionIds
        if ( !(alg instanceof LogicalRelScan) ) {
            for ( int i = 0; i < alg.getInputs().size(); i++ ) {
                Map<Long, List<Long>> result = getAccessedPartitionsPerScan( alg.getInput( i ), aggregatedPartitionValues );
                if ( !result.isEmpty() ) {
                    for ( Map.Entry<Long, List<Long>> elem : result.entrySet() ) {
                        accessedPartitions.merge( elem.getKey(), elem.getValue(), ( l1, l2 ) -> Stream.concat( l1.stream(), l2.stream() ).toList() );
                    }
                }
            }
        } else {
            boolean fallback;
            if ( alg.getEntity() != null ) {
                Entity entity = alg.getEntity();

                if ( entity == null ) {
                    return accessedPartitions;
                }

                long scanId = entity.id;

                // Get placements of this table
                Optional<LogicalTable> optionalTable = entity.unwrap( LogicalTable.class );

                if ( optionalTable.isEmpty() ) {
                    return accessedPartitions;
                }
                LogicalTable table = optionalTable.get();

                PartitionProperty property = Catalog.snapshot().alloc().getPartitionProperty( table.id ).orElseThrow();
                fallback = true;

                if ( aggregatedPartitionValues.containsKey( scanId ) && aggregatedPartitionValues.get( scanId ) != null && !aggregatedPartitionValues.get( scanId ).isEmpty() ) {
                    fallback = false;
                    List<String> partitionValues = new ArrayList<>( aggregatedPartitionValues.get( scanId ) );

                    if ( log.isDebugEnabled() ) {
                        log.debug(
                                "TableID: {} is partitioned on column: {} - {}",
                                table.id,
                                property.partitionColumnId,
                                Catalog.getInstance().getSnapshot().rel().getColumn( property.partitionColumnId ).orElseThrow().name );

                    }
                    List<Long> identifiedPartitions = new ArrayList<>();
                    for ( String partitionValue : partitionValues ) {
                        if ( log.isDebugEnabled() ) {
                            log.debug( "Extracted PartitionValue: {}", partitionValue );
                        }
                        long identifiedPartition = PartitionManagerFactory.getInstance()
                                .getPartitionManager( property.partitionType )
                                .getTargetPartitionId( table, property, partitionValue );

                        identifiedPartitions.add( identifiedPartition );
                        if ( log.isDebugEnabled() ) {
                            log.debug( "Identified PartitionId: {} for value: {}", identifiedPartition, partitionValue );
                        }
                    }

                    accessedPartitions.merge(
                            scanId,
                            identifiedPartitions,
                            ( l1, l2 ) -> Stream.concat( l1.stream(), l2.stream() ).toList() );
                    scanPerTable.putIfAbsent( scanId, table.id );
                    // Fallback all partitionIds are needed
                }

                if ( fallback ) {
                    accessedPartitions.merge(
                            scanId,
                            property.partitionIds,
                            ( l1, l2 ) -> Stream.concat( l1.stream(), l2.stream() ).toList() );
                    scanPerTable.putIfAbsent( scanId, table.id );
                }

            }
        }
        return accessedPartitions;
    }


    private void prepareMonitoring( Statement statement, AlgRoot logicalRoot, boolean isAnalyze, boolean isSubquery, LogicalQueryInformation queryInformation ) {

        // Initialize Monitoring
        if ( statement.getMonitoringEvent() == null ) {
            StatementEvent event;
            if ( logicalRoot.kind.belongsTo( Kind.DML ) ) {
                event = new DmlEvent();
            } else if ( logicalRoot.kind.belongsTo( Kind.QUERY ) ) {
                event = new QueryEvent();
            } else {
                log.error( "No corresponding monitoring event class found" );
                event = new QueryEvent();
            }

            event.setAnalyze( isAnalyze );
            event.setSubQuery( isSubquery );
            event.setLogicalQueryInformation( queryInformation );
            event.setMonitoringType( MonitoringType.from( logicalRoot.kind ) );
            statement.setMonitoringEvent( event );
        }
    }


    private void monitorResult( ProposedRoutingPlan selectedPlan ) {
        if ( statement.getMonitoringEvent() != null ) {
            StatementEvent eventData = statement.getMonitoringEvent();
            eventData.setAlgCompareString( selectedPlan.getRoutedRoot().alg.algCompareString() );
            if ( selectedPlan.getPhysicalQueryClass() != null ) {
                eventData.setPhysicalQueryClass( selectedPlan.getPhysicalQueryClass() );
                //eventData.setRowCount( (int) selectedPlan.getRoutedRoot().alg.estimateTupleCount( selectedPlan.getRoutedRoot().alg.getCluster().getMetadataQuery() ) );
            }

            if ( RoutingManager.POST_COST_AGGREGATION_ACTIVE.getBoolean() ) {
                if ( eventData instanceof QueryEvent ) {
                    // aggregate post costs
                    ((QueryEvent) eventData).setUpdatePostCosts( true );
                }
            }
            finalizeAccessedPartitions( eventData );
        }
    }


    /**
     * Aggregates results present in queryInformation as well information directly attached to the Statement Event
     * Adds all information to teh accessedPartitions directly in the StatementEvent.
     * <p>
     * Also remaps scanId to tableId to correctly update the accessed partition List
     *
     * @param eventData monitoring data to be updated
     */
    private void finalizeAccessedPartitions( StatementEvent eventData ) {
        Map<Long, List<Long>> partitionsInQueryInformation = eventData.getLogicalQueryInformation().getAccessedPartitions();
        Map<Long, Set<Long>> tempAccessedPartitions = new HashMap<>();

        for ( Entry<Long, List<Long>> entry : partitionsInQueryInformation.entrySet() ) {
            long scanId = entry.getKey();
            if ( scanPerTable.containsKey( scanId ) ) {
                Set<Long> partitionIds = new HashSet<>( entry.getValue() );

                long tableId = scanPerTable.get( scanId );
                tempAccessedPartitions.put( tableId, partitionIds );

                eventData.updateAccessedPartitions( tempAccessedPartitions );
            }
        }

        // Otherwise, Analyzer cannot correctly analyze the event anymore
        if ( eventData.getAccessedPartitions() == null ) {
            eventData.setAccessedPartitions( Collections.emptyMap() );
        }

    }


    private void cacheRouterPlans( List<ProposedRoutingPlan> proposedRoutingPlans, List<AlgOptCost> approximatedCosts, String queryId, Set<Long> partitionIds ) {
        List<CachedProposedRoutingPlan> cachedPlans = new ArrayList<>();
        for ( int i = 0; i < proposedRoutingPlans.size(); i++ ) {
            if ( proposedRoutingPlans.get( i ).isCacheable() && !RoutingPlanCache.INSTANCE.isKeyPresent( queryId, partitionIds ) ) {
                cachedPlans.add( new CachedProposedRoutingPlan( proposedRoutingPlans.get( i ), approximatedCosts.get( i ) ) );
            }
        }

        if ( !cachedPlans.isEmpty() ) {
            RoutingPlanCache.INSTANCE.put( queryId, partitionIds, cachedPlans );
        }
    }


    private Pair<PolyImplementation, ProposedRoutingPlan> selectPlan( ProposedImplementations proposed ) {
        List<ProposedRoutingPlan> proposedRoutingPlans = proposed.getRoutingPlans();
        LogicalQueryInformation queryInformation = proposed.getLogicalQueryInformation();

        List<AlgOptCost> approximatedCosts;
        if ( RuntimeConfig.ROUTING_PLAN_CACHING.getBoolean() ) {
            // Get approximated costs and cache routing plans
            approximatedCosts = proposed.plans.stream()
                    .map( p -> p.optimalNode().computeSelfCost( getPlanner(), p.optimalNode().getCluster().getMetadataQuery() ) )
                    .toList();
            this.cacheRouterPlans(
                    proposedRoutingPlans,
                    approximatedCosts,
                    queryInformation.getQueryHash(),
                    queryInformation.getAccessedPartitions().values().stream().flatMap( List::stream ).collect( Collectors.toSet() ) );
        }

        if ( proposed.plans.size() == 1 ) {
            // If only one plan proposed, return this without further selection
            if ( statement.getTransaction().isAnalyze() ) {
                UiRoutingPageUtil.outputSingleResult(
                        proposed.plans.get( 0 ),
                        statement.getTransaction().getQueryAnalyzer() );
                addGeneratedCodeToQueryAnalyzer( proposed.plans.get( 0 ).generatedCodes() );
            }
            return new Pair<>( proposed.plans.get( 0 ).result(), proposed.plans.get( 0 ).proposedRoutingPlan() );
        } else {
            // Calculate costs and get selected plan from plan selector
            approximatedCosts = proposed.plans.stream()
                    .map( p -> p.optimalNode().computeSelfCost( getPlanner(), p.optimalNode().getCluster().getMetadataQuery() ) )
                    .collect( Collectors.toList() );
            RoutingPlan routingPlan = RoutingManager.getInstance().getRoutingPlanSelector().selectPlanBasedOnCosts(
                    proposedRoutingPlans,
                    approximatedCosts,
                    statement );

            int index = proposedRoutingPlans.indexOf( (ProposedRoutingPlan) routingPlan );

            if ( statement.getTransaction().isAnalyze() ) {
                AlgNode optimalNode = proposed.plans.get( index ).optimalNode();
                UiRoutingPageUtil.addPhysicalPlanPage( optimalNode, statement.getTransaction().getQueryAnalyzer() );
                addGeneratedCodeToQueryAnalyzer( proposed.plans.get( index ).generatedCodes() );
            }

            return new Pair<>( proposed.plans.get( index ).result(), (ProposedRoutingPlan) routingPlan );
        }
    }


    private void addGeneratedCodeToQueryAnalyzer( String code ) {
        if ( code != null ) {
            InformationManager queryAnalyzer = statement.getTransaction().getQueryAnalyzer();
            InformationPage page = new InformationPage( "Implementation" );
            page.fullWidth();
            InformationGroup group = new InformationGroup( page, "Java Code" );
            queryAnalyzer.addPage( page );
            queryAnalyzer.addGroup( group );

            // Clean Code (remove package names to make code better readable)
            String cleanedCode = code.replaceAll( "(org.)([a-z][a-z_0-9]*\\.)*", "" );

            Information informationCode = new InformationCode( group, cleanedCode );
            queryAnalyzer.registerInformation( informationCode );
        } else {
            log.error( "Generated code is null" );
        }
    }


    private CachedProposedRoutingPlan selectCachedPlan( List<CachedProposedRoutingPlan> routingPlansCached ) {
        if ( routingPlansCached.size() == 1 ) {
            return routingPlansCached.get( 0 );
        }

        List<AlgOptCost> approximatedCosts = routingPlansCached.stream()
                .map( CachedProposedRoutingPlan::getPreCosts )
                .collect( Collectors.toList() );
        RoutingPlan routingPlan = RoutingManager.getInstance().getRoutingPlanSelector().selectPlanBasedOnCosts(
                routingPlansCached,
                approximatedCosts,
                statement );

        return (CachedProposedRoutingPlan) routingPlan;
    }


    @Override
    public void unlock( Statement statement ) {
        LockManager.INSTANCE.unlock( List.of( LockManager.GLOBAL_LOCK ), (TransactionImpl) statement.getTransaction() );
    }


    /**
     * To acquire a global shared lock for a statement.
     * This method is used before the statistics are updated to make sure nothing changes during the updating process.
     */
    @Override
    public void lock( Statement statement ) {
        try {
            LockManager.INSTANCE.lock( Collections.singletonList( Pair.of( LockManager.GLOBAL_LOCK, LockMode.SHARED ) ), (TransactionImpl) statement.getTransaction() );
        } catch ( DeadlockException e ) {
            throw new GenericRuntimeException( "DeadLock while locking to reevaluate statistics", e );
        }
    }

}<|MERGE_RESOLUTION|>--- conflicted
+++ resolved
@@ -1072,11 +1072,6 @@
         }
 
         final AlgDataType jdbcType = QueryProcessorHelpers.makeStruct( root.alg.getCluster().getTypeFactory(), root.validatedRowType );
-<<<<<<< HEAD
-        //TODO DL: get metadata instead of null
-        List<List<String>> fieldOrigins = Collections.nCopies( jdbcType.getFieldCount(), null );
-=======
->>>>>>> 45bb4973
 
         final Prefer prefer = Prefer.ARRAY;
         final Convention resultConvention =
