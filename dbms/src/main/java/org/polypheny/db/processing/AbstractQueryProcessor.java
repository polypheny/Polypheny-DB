--- conflicted
+++ resolved
@@ -183,22 +183,15 @@
 
 
     @Override
-<<<<<<< HEAD
-    public PolyphenyDbSignature prepareQuery( RelRoot logicalRoot, RelDataType parameterRowType, Map<String, Object> values, boolean isRouted ) {
-        return prepareQuery( logicalRoot, parameterRowType, values, isRouted, false );
-    }
-
-    protected PolyphenyDbSignature prepareQuery( RelRoot logicalRoot, RelDataType parameterRowType, Map<String, Object> values, boolean isRouted, boolean isSubquery ) {
+    public PolyphenyDbSignature prepareQuery( RelRoot logicalRoot, RelDataType parameterRowType, boolean isRouted ) {
+        return prepareQuery( logicalRoot, parameterRowType, isRouted, false );
+    }
+
+
+    @Override
+    public PolyphenyDbSignature prepareQuery( RelRoot logicalRoot, RelDataType parameterRowType, boolean isRouted, boolean isSubquery ) {
         boolean isAnalyze = statement.getTransaction().isAnalyze() && !isSubquery;
         boolean lock = !isSubquery;
-
-        // If this is a prepared statement, values is != null
-        if ( values != null ) {
-            statement.getDataContext().addAll( values );
-        }
-=======
-    public PolyphenyDbSignature prepareQuery( RelRoot logicalRoot, RelDataType parameterRowType, boolean isRouted ) {
->>>>>>> a4aaa2d3
 
         final StopWatch stopWatch = new StopWatch();
 
@@ -215,12 +208,11 @@
                         : EnumerableConvention.INSTANCE;
 
         RelRoot routedRoot;
-        if ( !isRouted) {
+        if ( !isRouted ) {
             if ( lock ) {
                 // Locking
                 if ( isAnalyze ) {
                     statement.getDuration().start( "Locking" );
-
                 }
                 try {
                     // Get a shared global schema lock (only DDLs acquire a exclusive global schema lock)
@@ -238,9 +230,6 @@
                 } catch ( DeadlockException e ) {
                     throw new RuntimeException( e );
                 }
-                if ( isAnalyze ) {
-                    statement.getDuration().stop( "Locking" );
-                }
             }
 
             // Index Update
@@ -274,7 +263,6 @@
                 indexLookupRoot = indexLookup( indexLookupRoot, statement, executionTimeMonitor );
             }
 
-            // Routing
             if ( isAnalyze ) {
                 statement.getDuration().stop( "Index Lookup Rewrite" );
                 statement.getDuration().start( "Routing" );
@@ -315,7 +303,6 @@
                 }
                 return signature;
             }
-
         }
 
         //
