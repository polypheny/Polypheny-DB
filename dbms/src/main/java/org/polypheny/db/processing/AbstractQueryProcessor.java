/*
 * Copyright 2019-2025 The Polypheny Project
 *
 * Licensed under the Apache License, Version 2.0 (the "License");
 * you may not use this file except in compliance with the License.
 * You may obtain a copy of the License at
 *
 * http://www.apache.org/licenses/LICENSE-2.0
 *
 * Unless required by applicable law or agreed to in writing, software
 * distributed under the License is distributed on an "AS IS" BASIS,
 * WITHOUT WARRANTIES OR CONDITIONS OF ANY KIND, either express or implied.
 * See the License for the specific language governing permissions and
 * limitations under the License.
 */

package org.polypheny.db.processing;


import com.fasterxml.jackson.databind.ObjectMapper;
import com.fasterxml.jackson.databind.node.ObjectNode;
import com.google.common.collect.ImmutableList;
import com.google.common.collect.Lists;
import java.lang.reflect.Type;
import java.util.ArrayList;
import java.util.Collections;
import java.util.HashMap;
import java.util.HashSet;
import java.util.LinkedHashMap;
import java.util.List;
import java.util.Map;
import java.util.Objects;
import java.util.Set;
import java.util.stream.Collectors;
import java.util.stream.IntStream;
import lombok.extern.slf4j.Slf4j;
import org.apache.commons.lang3.time.StopWatch;
import org.jetbrains.annotations.NotNull;
import org.polypheny.db.PolyImplementation;
import org.polypheny.db.ResultIterator;
import org.polypheny.db.adapter.DataContext;
import org.polypheny.db.adapter.DataContext.ParameterValue;
import org.polypheny.db.adapter.index.Index;
import org.polypheny.db.adapter.index.IndexManager;
import org.polypheny.db.algebra.AlgCollation;
import org.polypheny.db.algebra.AlgCollations;
import org.polypheny.db.algebra.AlgNode;
import org.polypheny.db.algebra.AlgRoot;
import org.polypheny.db.algebra.AlgShuttle;
import org.polypheny.db.algebra.AlgShuttleImpl;
import org.polypheny.db.algebra.AlgStructuredTypeFlattener;
import org.polypheny.db.algebra.constant.ConformanceEnum;
import org.polypheny.db.algebra.constant.ExplainFormat;
import org.polypheny.db.algebra.constant.ExplainLevel;
import org.polypheny.db.algebra.constant.Kind;
import org.polypheny.db.algebra.core.Sort;
import org.polypheny.db.algebra.core.Values;
import org.polypheny.db.algebra.core.common.ConditionalExecute.Condition;
import org.polypheny.db.algebra.core.lpg.LpgAlg;
import org.polypheny.db.algebra.enumerable.EnumerableAlg;
import org.polypheny.db.algebra.enumerable.EnumerableAlg.Prefer;
import org.polypheny.db.algebra.enumerable.EnumerableCalc;
import org.polypheny.db.algebra.enumerable.EnumerableConvention;
import org.polypheny.db.algebra.enumerable.EnumerableInterpretable;
import org.polypheny.db.algebra.logical.common.LogicalBatchIterator;
import org.polypheny.db.algebra.logical.common.LogicalConditionalExecute;
import org.polypheny.db.algebra.logical.common.LogicalConstraintEnforcer;
import org.polypheny.db.algebra.logical.document.LogicalDocumentModify;
import org.polypheny.db.algebra.logical.lpg.LogicalLpgModify;
import org.polypheny.db.algebra.logical.relational.LogicalRelModify;
import org.polypheny.db.algebra.logical.relational.LogicalRelProject;
import org.polypheny.db.algebra.logical.relational.LogicalRelScan;
import org.polypheny.db.algebra.logical.relational.LogicalRelValues;
import org.polypheny.db.algebra.polyalg.PolyAlgMetadata.GlobalStats;
import org.polypheny.db.algebra.type.AlgDataType;
import org.polypheny.db.algebra.type.AlgDataTypeField;
import org.polypheny.db.catalog.Catalog;
import org.polypheny.db.catalog.entity.Entity;
import org.polypheny.db.catalog.entity.allocation.AllocationEntity;
import org.polypheny.db.catalog.entity.logical.LogicalNamespace;
import org.polypheny.db.catalog.entity.logical.LogicalTable;
import org.polypheny.db.catalog.entity.physical.PhysicalEntity;
import org.polypheny.db.catalog.exceptions.GenericRuntimeException;
import org.polypheny.db.catalog.logistic.DataModel;
import org.polypheny.db.config.RuntimeConfig;
import org.polypheny.db.information.Information;
import org.polypheny.db.information.InformationCode;
import org.polypheny.db.information.InformationGroup;
import org.polypheny.db.information.InformationManager;
import org.polypheny.db.information.InformationPage;
import org.polypheny.db.information.InformationPolyAlg;
import org.polypheny.db.information.InformationPolyAlg.PlanType;
import org.polypheny.db.interpreter.BindableConvention;
import org.polypheny.db.interpreter.Interpreters;
import org.polypheny.db.monitoring.events.DmlEvent;
import org.polypheny.db.monitoring.events.MonitoringType;
import org.polypheny.db.monitoring.events.QueryEvent;
import org.polypheny.db.monitoring.events.StatementEvent;
import org.polypheny.db.plan.AlgOptCost;
import org.polypheny.db.plan.AlgOptUtil;
import org.polypheny.db.plan.AlgTraitSet;
import org.polypheny.db.plan.Convention;
import org.polypheny.db.prepare.Prepare.PreparedResult;
import org.polypheny.db.prepare.Prepare.PreparedResultImpl;
import org.polypheny.db.processing.caching.ImplementationCache;
import org.polypheny.db.processing.caching.QueryPlanCache;
import org.polypheny.db.processing.caching.RoutingPlanCache;
import org.polypheny.db.processing.shuttles.LogicalQueryInformationImpl;
import org.polypheny.db.processing.shuttles.ParameterValueValidator;
import org.polypheny.db.processing.shuttles.QueryParameterizer;
import org.polypheny.db.processing.util.Plan;
import org.polypheny.db.processing.util.ProposedImplementations;
import org.polypheny.db.rex.RexBuilder;
import org.polypheny.db.rex.RexDynamicParam;
import org.polypheny.db.rex.RexIndexRef;
import org.polypheny.db.rex.RexLiteral;
import org.polypheny.db.rex.RexNode;
import org.polypheny.db.rex.RexProgram;
import org.polypheny.db.routing.DmlRouter;
import org.polypheny.db.routing.ExecutionTimeMonitor;
import org.polypheny.db.routing.ExecutionTimeMonitor.ExecutionTimeObserver;
import org.polypheny.db.routing.LogicalQueryInformation;
import org.polypheny.db.routing.ProposedRoutingPlan;
import org.polypheny.db.routing.Router;
import org.polypheny.db.routing.RoutingContext;
import org.polypheny.db.routing.RoutingManager;
import org.polypheny.db.routing.RoutingPlan;
import org.polypheny.db.routing.UiRoutingPageUtil;
import org.polypheny.db.routing.dto.CachedProposedRoutingPlan;
import org.polypheny.db.routing.dto.ProposedRoutingPlanImpl;
import org.polypheny.db.runtime.Bindable;
import org.polypheny.db.runtime.Typed;
import org.polypheny.db.schema.trait.ModelTrait;
import org.polypheny.db.schema.trait.ModelTraitDef;
import org.polypheny.db.tools.AlgBuilder;
import org.polypheny.db.tools.Program;
import org.polypheny.db.tools.Programs;
import org.polypheny.db.tools.RoutedAlgBuilder;
import org.polypheny.db.transaction.EntityAccessMap;
import org.polypheny.db.transaction.Lock.LockMode;
import org.polypheny.db.transaction.LockManager;
import org.polypheny.db.transaction.Statement;
import org.polypheny.db.type.PolyType;
import org.polypheny.db.type.PolyTypeUtil;
import org.polypheny.db.type.entity.PolyValue;
import org.polypheny.db.util.Conformance;
import org.polypheny.db.util.DeadlockException;
import org.polypheny.db.util.Pair;
import org.polypheny.db.view.MaterializedViewManager;


@Slf4j
public abstract class AbstractQueryProcessor implements QueryProcessor, ExecutionTimeObserver {

    protected static final boolean ENABLE_BINDABLE = false;
    protected static final boolean ENABLE_COLLATION_TRAIT = true;
    protected static final boolean ENABLE_ENUMERABLE = true;
    protected static final boolean ENABLE_MODEL_TRAIT = true;
    protected static final boolean CONSTANT_REDUCTION = false;
    protected static final boolean ENABLE_STREAM = true;
    private final Statement statement;


    protected AbstractQueryProcessor( Statement statement ) {
        this.statement = statement;
        if ( !statement.getTransaction().isActive() ) {
            throw new GenericRuntimeException( "Transaction is not active" );
        }
    }


    @Override
    public void executionTime( String reference, long nanoTime ) {
        StatementEvent event = statement.getMonitoringEvent();
        if ( reference.equals( event.getLogicalQueryInformation().getQueryHash() ) ) {
            event.setExecutionTime( nanoTime );
        }
    }


    @Override
    public void resetCaches() {
        ImplementationCache.INSTANCE.reset();
        QueryPlanCache.INSTANCE.reset();
        RoutingPlanCache.INSTANCE.reset();
        RoutingManager.getInstance().getRouters().forEach( Router::resetCaches );
    }


    @Override
    public PolyImplementation prepareQuery( AlgRoot logicalRoot, boolean withMonitoring ) {
        return prepareQuery( logicalRoot, logicalRoot.alg.getCluster().getTypeFactory().builder().build(), false, false, withMonitoring );
    }


    @Override
    public PolyImplementation prepareQuery( AlgRoot logicalRoot, boolean isRouted, boolean withMonitoring ) {
        return prepareQuery( logicalRoot, logicalRoot.alg.getCluster().getTypeFactory().builder().build(), isRouted, false, false, withMonitoring );
    }


    @Override
    public PolyImplementation prepareQuery( AlgRoot logicalRoot, boolean isRouted, boolean isPhysical, boolean withMonitoring ) {
        return prepareQuery( logicalRoot, logicalRoot.alg.getCluster().getTypeFactory().builder().build(), isRouted, isPhysical, false, withMonitoring );
    }


    @Override
    public PolyImplementation prepareQuery( AlgRoot logicalRoot, AlgDataType parameterRowType, boolean withMonitoring ) {
        return prepareQuery( logicalRoot, parameterRowType, false, false, withMonitoring );
    }


    @Override
    public PolyImplementation prepareQuery( AlgRoot logicalRoot, AlgDataType parameterRowType, boolean isRouted, boolean isSubquery, boolean withMonitoring ) {
        return prepareQuery( logicalRoot, parameterRowType, isRouted, false, isSubquery, withMonitoring );
    }


    @Override
    public PolyImplementation prepareQuery( AlgRoot root, AlgDataType parameterRowType, boolean isRouted, boolean isPhysical, boolean isSubquery, boolean withMonitoring ) {
        if ( isPhysical ) {
            return implementPhysicalPlan( root, parameterRowType );
        }
        if ( !isRouted && statement.getTransaction().isAnalyze() ) {
            attachPolyAlgPlan( root.alg );
        }

        if ( statement.getTransaction().isAnalyze() ) {
            statement.getOverviewDuration().start( "Processing" );
        }
        final ProposedImplementations proposedImplementations = prepareQueries( root, parameterRowType, isRouted, isSubquery );

        if ( statement.getTransaction().isAnalyze() ) {
            statement.getOverviewDuration().stop( "Processing" );
            statement.getOverviewDuration().start( "Plan Selection" );
        }

        final Pair<PolyImplementation, ProposedRoutingPlan> selectedPlan = selectPlan( proposedImplementations );

        if ( statement.getTransaction().isAnalyze() ) {
            statement.getOverviewDuration().stop( "Plan Selection" );
        }

        if ( withMonitoring ) {
            this.monitorResult( selectedPlan.right );
        }

        return selectedPlan.left;
    }


    private void attachPolyAlgPlan( AlgNode alg ) {
        ObjectMapper objectMapper = new ObjectMapper();
        GlobalStats gs = GlobalStats.computeGlobalStats( alg );
        try {
            ObjectNode objectNode = alg.serializePolyAlgebra( objectMapper, gs );
            String jsonString = objectMapper.writerWithDefaultPrettyPrinter().writeValueAsString( objectNode );

            InformationManager queryAnalyzer = statement.getTransaction().getQueryAnalyzer();
            InformationPage page = new InformationPage( "Logical Query Plan" ).setStmtLabel( statement.getIndex() );
            page.fullWidth();
            InformationGroup group = new InformationGroup( page, "Logical Query Plan" );
            queryAnalyzer.addPage( page );
            queryAnalyzer.addGroup( group );

            InformationPolyAlg infoPolyAlg = new InformationPolyAlg( group, jsonString, PlanType.LOGICAL );
            if ( shouldAttachTextualPolyAlg() ) {
                // when testing, we want to access the human-readable form
                String serialized = alg.buildPolyAlgebra( (String) null );
                if ( serialized == null ) {
                    throw new GenericRuntimeException( "Could not serialize PolyAlgebra" );
                }
                infoPolyAlg.setTextualPolyAlg( serialized );
            }

            queryAnalyzer.registerInformation( infoPolyAlg );

        } catch ( Exception e ) {
            throw new GenericRuntimeException( e.getMessage(), e );
        }

    }


    private ProposedImplementations prepareQueries( AlgRoot logicalRoot, AlgDataType parameterRowType, boolean isRouted, boolean isSubQuery ) {
        boolean isAnalyze = statement.getTransaction().isAnalyze() && !isSubQuery;
        boolean lock = !isSubQuery;

        final Convention resultConvention = ENABLE_BINDABLE ? BindableConvention.INSTANCE : EnumerableConvention.INSTANCE;
        final StopWatch stopWatch = new StopWatch();
        stopWatch.start();

        if ( isAnalyze ) {
            statement.getProcessingDuration().start( "Expand Views" );
        }

        // Check for view
        if ( logicalRoot.info.containsView ) {
            logicalRoot = logicalRoot.unfoldView();
        }

        // Analyze step
        if ( isAnalyze ) {
            statement.getProcessingDuration().stop( "Expand Views" );
            statement.getProcessingDuration().start( "Analyze" );
        }

        // Analyze query, get logical partitions, queryId and initialize monitoring
        LogicalQueryInformation logicalQueryInformation = this.analyzeQueryAndPrepareMonitoring( statement, logicalRoot, isAnalyze, isSubQuery );

        if ( isAnalyze ) {
            statement.getProcessingDuration().stop( "Analyze" );
        }

        ExecutionTimeMonitor executionTimeMonitor = new ExecutionTimeMonitor();
        if ( RoutingManager.POST_COST_AGGREGATION_ACTIVE.getBoolean() ) {
            // Subscribe only when aggregation is active
            executionTimeMonitor.subscribe( this, logicalQueryInformation.getQueryHash() );
        }

        if ( isAnalyze ) {
            statement.getProcessingDuration().start( "Parameter Validation" );
        }

        //
        // Validate parameter values
        ParameterValueValidator valueValidator = new ParameterValueValidator( logicalRoot.validatedRowType, statement.getDataContext() );
        valueValidator.visit( logicalRoot.alg );

        if ( isAnalyze ) {
            statement.getProcessingDuration().stop( "Parameter Validation" );
        }

        // Initialize result lists. They will all be with in the same ordering.
        List<Plan> plans;

        if ( isRouted ) {
            plans = List.of( new Plan().proposedRoutingPlan( new ProposedRoutingPlanImpl( logicalRoot, logicalQueryInformation.getQueryHash() ) ) );
        } else {
            // Locking
            if ( isAnalyze ) {
                statement.getProcessingDuration().start( "Locking" );
            }

            if ( lock ) {
                this.acquireLock( isAnalyze, logicalRoot, logicalQueryInformation.getAccessedPartitions() );
            }

            // Index Update
            if ( isAnalyze ) {
                statement.getProcessingDuration().stop( "Locking" );
                statement.getProcessingDuration().start( "Index Update" );
            }
            AlgRoot indexUpdateRoot = logicalRoot;
            if ( RuntimeConfig.POLYSTORE_INDEXES_ENABLED.getBoolean() ) {
                IndexManager.getInstance().barrier( statement.getTransaction().getXid() );
                indexUpdateRoot = indexUpdate( indexUpdateRoot, statement, parameterRowType );
            }

            //
            // Constraint Enforcement Rewrite
            if ( isAnalyze ) {
                statement.getProcessingDuration().stop( "Index Update" );
                statement.getProcessingDuration().start( "Constraint Enforcement" );
            }
            AlgRoot constraintsRoot = indexUpdateRoot;

            if ( constraintsRoot.kind.belongsTo( Kind.DML ) && (RuntimeConfig.UNIQUE_CONSTRAINT_ENFORCEMENT.getBoolean() || RuntimeConfig.FOREIGN_KEY_ENFORCEMENT.getBoolean()) ) {
                constraintsRoot = ConstraintEnforceAttacher.handleConstraints( constraintsRoot, statement );
            }

            //
            // Index Lookup Rewrite
            if ( isAnalyze ) {
                statement.getProcessingDuration().stop( "Constraint Enforcement" );
                statement.getProcessingDuration().start( "Index Lookup Rewrite" );
            }

            AlgRoot indexLookupRoot = constraintsRoot;
            if ( RuntimeConfig.POLYSTORE_INDEXES_ENABLED.getBoolean() && RuntimeConfig.POLYSTORE_INDEXES_SIMPLIFY.getBoolean() ) {
                indexLookupRoot = indexLookup( indexLookupRoot, statement );
            }
            if ( isAnalyze ) {
                statement.getProcessingDuration().stop( "Index Lookup Rewrite" );
                statement.getProcessingDuration().start( "Routing" );
            }

            //
            // Routing
            plans = routePlans( indexLookupRoot, logicalQueryInformation, isAnalyze );

            if ( isAnalyze ) {
                statement.getRoutingDuration().start( "Flattener" );
            }

            flattenPlans( plans );

            if ( isAnalyze ) {
                statement.getRoutingDuration().stop( "Flattener" );
                statement.getProcessingDuration().stop( "Routing" );
            }
        }

        // Parameterize
        if ( isAnalyze ) {
            statement.getProcessingDuration().start( "Parameterize" );
        }

        // Add optional parameterizedRoots and results for all routed AlgRoots.
        // Index of routedRoot, parameterizedRootList and results correspond!
        for ( Plan plan : plans ) {
            AlgRoot routedRoot = plan.proposedRoutingPlan().getRoutedRoot();
            AlgRoot parameterizedRoot;
            if ( statement.getDataContext().getParameterValues().isEmpty()
                    && (RuntimeConfig.PARAMETERIZE_DML.getBoolean() || !routedRoot.kind.belongsTo( Kind.DML )) ) {
                Pair<AlgRoot, AlgDataType> parameterized = parameterize( routedRoot, parameterRowType );
                parameterizedRoot = parameterized.left;
            } else {
                // This query is an execution of a prepared statement
                parameterizedRoot = routedRoot;
            }

            plan.parameterizedRoot( parameterizedRoot );
        }

        if ( isAnalyze ) {
            statement.getProcessingDuration().stop( "Parameterize" );
        }

        // Implementation Caching
        if ( isAnalyze ) {
            statement.getProcessingDuration().start( "Implementation Caching" );
        }

        for ( Plan plan : plans ) {
            AlgRoot routedRoot = plan.proposedRoutingPlan().getRoutedRoot();
            if ( this.isImplementationCachingActive( statement, routedRoot ) ) {
                AlgRoot parameterizedRoot = plan.parameterizedRoot();
                PreparedResult<PolyValue> preparedResult = ImplementationCache.INSTANCE.getIfPresent( parameterizedRoot.alg );
                AlgNode optimalNode = QueryPlanCache.INSTANCE.getIfPresent( parameterizedRoot.alg );
                if ( preparedResult != null ) {
                    PolyImplementation result = createPolyImplementation(
                            preparedResult,
                            parameterizedRoot.kind,
                            optimalNode,
                            parameterizedRoot.validatedRowType,
                            resultConvention,
                            executionTimeMonitor,
                            Objects.requireNonNull( optimalNode.getTraitSet().getTrait( ModelTraitDef.INSTANCE ) ).dataModel() );
                    plan.result( result );
                    plan.generatedCodes( preparedResult.getCode() );
                    plan.optimalNode( optimalNode );
                }
            }
        }

        if ( isAnalyze ) {
            statement.getProcessingDuration().stop( "Implementation Caching" );
        }

        // Can we return earlier?
        if ( plans.stream().allMatch( obj -> Objects.nonNull( obj.result() ) && Objects.nonNull( obj.optimalNode() ) ) ) {
            return new ProposedImplementations( plans.stream().filter( Plan::isValid ).toList(), logicalQueryInformation );
        }

        //
        // Plan Caching
        if ( isAnalyze ) {
            statement.getProcessingDuration().start( "Plan Caching" );
        }
        for ( Plan plan : plans ) {
            if ( this.isQueryPlanCachingActive( statement, plan.proposedRoutingPlan().getRoutedRoot() ) ) {
                // Should always be the case
                AlgNode cachedElem = QueryPlanCache.INSTANCE.getIfPresent( plan.parameterizedRoot().alg );
                if ( cachedElem != null ) {
                    plan.optimalNode( cachedElem );
                }
            }
        }

        //
        // Planning & Optimization
        if ( isAnalyze ) {
            statement.getProcessingDuration().stop( "Plan Caching" );
            statement.getProcessingDuration().start( "Planning & Optimization" );
        }

        // OptimalNode same size as routed, parametrized and result
        for ( Plan plan : plans ) {
            if ( plan.optimalNode() != null ) {
                continue;
            }
            plan.optimalNode( optimize( plan.parameterizedRoot(), resultConvention ) );

            if ( this.isQueryPlanCachingActive( statement, plan.proposedRoutingPlan().getRoutedRoot() ) ) {
                QueryPlanCache.INSTANCE.put( plan.parameterizedRoot().alg, plan.optimalNode() );
            }
        }

        //
        // Implementation
        if ( isAnalyze ) {
            statement.getProcessingDuration().stop( "Planning & Optimization" );
            statement.getProcessingDuration().start( "Implementation" );
        }

        for ( Plan plan : plans ) {
            if ( plan.result() != null ) {
                continue;
            }

            final AlgDataType rowType = plan.parameterizedRoot().alg.getTupleType();
            final List<Pair<Integer, String>> fields = Pair.zip( PolyTypeUtil.identity( rowType.getFieldCount() ), rowType.getFieldNames() );
            AlgRoot optimalRoot = new AlgRoot( plan.optimalNode(), rowType, plan.parameterizedRoot().kind, fields, algCollation( plan.parameterizedRoot().alg ) );

            PreparedResult<PolyValue> preparedResult = implement( optimalRoot, parameterRowType );

            // Cache implementation
            if ( this.isImplementationCachingActive( statement, plan.proposedRoutingPlan().getRoutedRoot() ) ) {
                if ( optimalRoot.alg.isImplementationCacheable() ) {
                    ImplementationCache.INSTANCE.put( plan.parameterizedRoot().alg, preparedResult );
                } else {
                    ImplementationCache.INSTANCE.countUncacheable();
                }
            }

            PolyImplementation result = createPolyImplementation(
                    preparedResult,
                    optimalRoot.kind,
                    optimalRoot.alg,
                    optimalRoot.validatedRowType,
                    resultConvention,
                    executionTimeMonitor,
                    Objects.requireNonNull( plan.optimalNode().getTraitSet().getTrait( ModelTraitDef.INSTANCE ) ).dataModel() );
            plan.result( result );
            plan.generatedCodes( preparedResult.getCode() );
            plan.optimalNode( optimalRoot.alg );
        }
        if ( isAnalyze ) {
            statement.getProcessingDuration().stop( "Implementation" );
        }

        stopWatch.stop();
        if ( log.isDebugEnabled() ) {
            log.debug( "Preparing statement ... done. [{}]", stopWatch );
        }

        // Finally, all optionals should be of certain values.
        return new ProposedImplementations(
                plans.stream().filter( Plan::isValid ).toList(),
                logicalQueryInformation );
    }


    private PolyImplementation implementPhysicalPlan( AlgRoot root, AlgDataType parameterRowType ) {
        final Convention resultConvention = ENABLE_BINDABLE ? BindableConvention.INSTANCE : EnumerableConvention.INSTANCE;

        PreparedResult<PolyValue> preparedResult = implement( root, parameterRowType );
        UiRoutingPageUtil.addPhysicalPlanPage( root.alg, statement.getTransaction().getQueryAnalyzer(), statement.getIndex(), shouldAttachTextualPolyAlg() );
        return createPolyImplementation(
                preparedResult,
                root.kind,
                root.alg,
                root.validatedRowType,
                resultConvention,
                new ExecutionTimeMonitor(),
                Objects.requireNonNull( root.alg.getTraitSet().getTrait( ModelTraitDef.INSTANCE ) ).dataModel() );
    }


    @NotNull
    private List<Plan> routePlans( AlgRoot indexLookupRoot, LogicalQueryInformation logicalQueryInformation, boolean isAnalyze ) {
        List<Plan> plans = null;
        if ( RuntimeConfig.ROUTING_PLAN_CACHING.getBoolean() && !indexLookupRoot.kind.belongsTo( Kind.DML ) ) {
            Set<Long> partitionIds = logicalQueryInformation.getAccessedPartitions().values().stream()
                    .flatMap( List::stream )
                    .collect( Collectors.toSet() );
            List<CachedProposedRoutingPlan> routingPlansCached = RoutingPlanCache.INSTANCE.getIfPresent( logicalQueryInformation.getQueryHash(), partitionIds );
            if ( !routingPlansCached.isEmpty() && routingPlansCached.stream().noneMatch( Objects::nonNull ) ) {
                plans = routeCached( indexLookupRoot, routingPlansCached, new RoutingContext( indexLookupRoot.alg.getCluster(), statement, logicalQueryInformation ), isAnalyze );
            }
        }

        if ( plans == null ) {
            plans = route( indexLookupRoot, statement, logicalQueryInformation ).stream().map( p -> new Plan().proposedRoutingPlan( p ) ).toList();
        }

        return plans;
    }


    private void flattenPlans( List<Plan> plans ) {
        for ( Plan plan : plans ) {
            AlgRoot routedRoot = plan.proposedRoutingPlan().getRoutedRoot();
            AlgStructuredTypeFlattener typeFlattener = new AlgStructuredTypeFlattener(
                    AlgBuilder.create( statement, routedRoot.alg.getCluster() ),
                    routedRoot.alg.getCluster().getRexBuilder(),
                    routedRoot.alg.getCluster(),
                    true );
            plan.proposedRoutingPlan().setRoutedRoot( routedRoot.withAlg( typeFlattener.rewrite( routedRoot.alg ) ) );
        }
    }


    private void acquireLock( boolean isAnalyze, AlgRoot logicalRoot, Map<Long, List<Long>> accessedPartitions ) {
        if ( accessedPartitions.isEmpty() ) { // TODO: Does this happen for create table?
            // Do not acquire any locks if nothing is accessed
            return;
        }
        // Locking

        // Get locks for individual entities
        EntityAccessMap accessMap = new EntityAccessMap( logicalRoot.alg, accessedPartitions );
        // Get a shared global schema lock (only DDLs acquire an exclusive global schema lock)

        LockManager.INSTANCE.lock( accessMap.getNeededLock(), statement.getTransaction() );
    }


    private AlgRoot indexUpdate( AlgRoot root, Statement statement, AlgDataType parameterRowType ) {
        if ( root.kind.belongsTo( Kind.DML ) ) {
            final AlgShuttle shuttle = new AlgShuttleImpl() {

                @Override
                public AlgNode visit( AlgNode node ) {
                    RexBuilder rexBuilder = new RexBuilder( statement.getTransaction().getTypeFactory() );
                    if ( node instanceof LogicalRelModify ltm ) {
                        final Catalog catalog = Catalog.getInstance();
                        final LogicalTable table = ltm.getEntity().unwrapOrThrow( LogicalTable.class );
                        final LogicalNamespace namespace = catalog.getSnapshot().getNamespace( table.namespaceId ).orElseThrow();
                        final List<Index> indices = IndexManager.getInstance().getIndices( namespace, table );

                        // Check if there are any indexes effected by this table modify
                        if ( indices.isEmpty() ) {
                            // Nothing to do here
                            return super.visit( node );
                        }

                        if ( ltm.isInsert() && ltm.getInput() instanceof Values ) {
                            final LogicalRelValues lvalues = (LogicalRelValues) ltm.getInput( 0 ).accept( new DeepCopyShuttle() );
                            for ( final Index index : indices ) {
                                final Set<Pair<List<PolyValue>, List<PolyValue>>> tuplesToInsert = new HashSet<>( lvalues.tuples.size() );
                                for ( final ImmutableList<RexLiteral> row : lvalues.getTuples() ) {
                                    final List<PolyValue> rowValues = new ArrayList<>();
                                    final List<PolyValue> targetRowValues = new ArrayList<>();
                                    for ( final String column : index.getColumns() ) {
                                        final RexLiteral fieldValue = row.get(
                                                lvalues.getTupleType().getField( column, false, false ).getIndex()
                                        );
                                        rowValues.add( fieldValue.value );
                                    }
                                    for ( final String column : index.getTargetColumns() ) {
                                        final RexLiteral fieldValue = row.get(
                                                lvalues.getTupleType().getField( column, false, false ).getIndex()
                                        );
                                        targetRowValues.add( fieldValue.value );
                                    }
                                    tuplesToInsert.add( new Pair<>( rowValues, targetRowValues ) );
                                }
                                index.insertAll( statement.getTransaction().getXid(), tuplesToInsert );
                            }
                        } else if ( ltm.isInsert() && ltm.getInput() instanceof LogicalRelProject && ((LogicalRelProject) ltm.getInput()).getInput().getTupleType().toString().equals( "RecordType(INTEGER ZERO)" ) ) {
                            final LogicalRelProject lproject = (LogicalRelProject) ltm.getInput().accept( new DeepCopyShuttle() );
                            for ( final Index index : indices ) {
                                final Set<Pair<List<PolyValue>, List<PolyValue>>> tuplesToInsert = new HashSet<>( lproject.getProjects().size() );
                                final List<PolyValue> rowValues = new ArrayList<>();
                                final List<PolyValue> targetRowValues = new ArrayList<>();
                                for ( final String column : index.getColumns() ) {
                                    final RexNode fieldValue = lproject.getProjects().get(
                                            lproject.getTupleType().getField( column, false, false ).getIndex()
                                    );
                                    if ( fieldValue instanceof RexLiteral rexLiteral ) {
                                        rowValues.add( rexLiteral.value );
                                    } else if ( fieldValue instanceof RexDynamicParam ) {
                                        //
                                        // TODO: This is dynamic parameter. We need to do the index update in the generated code!
                                        //
                                        throw new GenericRuntimeException( "Index updates are not yet supported for prepared statements" );
                                    } else {
                                        throw new GenericRuntimeException( "Unexpected rex type: " + fieldValue.getClass() );
                                    }
                                }
                                for ( final String column : index.getTargetColumns() ) {
                                    final RexNode fieldValue = lproject.getProjects().get(
                                            lproject.getTupleType().getField( column, false, false ).getIndex()
                                    );
                                    if ( fieldValue instanceof RexLiteral rexLiteral ) {
                                        targetRowValues.add( rexLiteral.value );
                                    } else if ( fieldValue instanceof RexDynamicParam ) {
                                        //
                                        // TODO: This is dynamic parameter. We need to do the index update in the generated code!
                                        //
                                        throw new GenericRuntimeException( "Index updates are not yet supported for prepared statements" );
                                    } else {
                                        throw new GenericRuntimeException( "Unexpected rex type: " + fieldValue.getClass() );
                                    }
                                }
                                tuplesToInsert.add( new Pair<>( rowValues, targetRowValues ) );
                                index.insertAll( statement.getTransaction().getXid(), tuplesToInsert );
                            }
                        } else if ( ltm.isDelete() || ltm.isUpdate() || ltm.isMerge() || (ltm.isInsert() && !(ltm.getInput() instanceof Values)) ) {
                            final Map<String, Integer> nameMap = new HashMap<>();
                            final Map<String, Integer> newValueMap = new HashMap<>();
                            AlgNode original = ltm.getInput().accept( new DeepCopyShuttle() );
                            if ( !(original instanceof LogicalRelProject) ) {
                                original = LogicalRelProject.identity( original );
                            }
                            LogicalRelProject originalProject = (LogicalRelProject) original;

                            for ( int i = 0; i < originalProject.getNamedProjects().size(); ++i ) {
                                final Pair<RexNode, String> np = originalProject.getNamedProjects().get( i );
                                nameMap.put( np.right, i );
                                if ( ltm.isUpdate() || ltm.isMerge() ) {
                                    int j = ltm.getUpdateColumns().indexOf( np.right );
                                    if ( j >= 0 ) {
                                        RexNode newValue = ltm.getSourceExpressions().get( j );
                                        for ( int k = 0; k < originalProject.getNamedProjects().size(); ++k ) {
                                            if ( originalProject.getNamedProjects().get( k ).left.equals( newValue ) ) {
                                                newValueMap.put( np.right, k );
                                                break;
                                            }
                                        }
                                    }
                                } else if ( ltm.isInsert() ) {
                                    int j = originalProject.getTupleType().getField( np.right, true, false ).getIndex();
                                    if ( j >= 0 ) {
                                        RexNode newValue = rexBuilder.makeInputRef( originalProject, j );
                                        for ( int k = 0; k < originalProject.getNamedProjects().size(); ++k ) {
                                            if ( originalProject.getNamedProjects().get( k ).left.equals( newValue ) ) {
                                                newValueMap.put( np.right, k );
                                                break;
                                            }
                                        }
                                    }
                                }
                            }

                            AlgRoot scanRoot = AlgRoot.of( originalProject, Kind.SELECT );
                            final PolyImplementation scanSig = prepareQuery( scanRoot, parameterRowType, false, false, true );
                            final ResultIterator iter = scanSig.execute( statement, -1 );
                            final List<List<PolyValue>> rows = iter.getAllRowsAndClose();

                            // Build new query tree
                            final List<ImmutableList<RexLiteral>> records = new ArrayList<>();
                            for ( final List<PolyValue> row : rows ) {
                                final List<RexLiteral> record = new ArrayList<>();
                                for ( int i = 0; i < row.size(); ++i ) {
                                    AlgDataType fieldType = originalProject.getTupleType().getFields().get( i ).getType();
                                    Pair<PolyValue, PolyType> converted = RexLiteral.convertType( row.get( i ), fieldType );
                                    record.add( new RexLiteral(
                                            converted.left,
                                            fieldType,
                                            converted.right
                                    ) );
                                }
                                records.add( ImmutableList.copyOf( record ) );
                            }
                            final ImmutableList<ImmutableList<RexLiteral>> values = ImmutableList.copyOf( records );
                            final AlgNode newValues = LogicalRelValues.create( originalProject.getCluster(), originalProject.getTupleType(), values );
                            final AlgNode newProject = LogicalRelProject.identity( newValues );

                            final AlgNode replacement = ltm.copy( ltm.getTraitSet(), Collections.singletonList( newProject ) );
                            // Schedule the index deletions
                            if ( !ltm.isInsert() ) {
                                for ( final Index index : indices ) {
                                    if ( ltm.isUpdate() ) {
                                        // Index not affected by this update, skip
                                        if ( index.getColumns().stream().noneMatch( ltm.getUpdateColumns()::contains ) ) {
                                            continue;
                                        }
                                    }
                                    final Set<Pair<List<PolyValue>, List<PolyValue>>> rowsToDelete = new HashSet<>( rows.size() );
                                    for ( List<PolyValue> row : rows ) {
                                        final List<PolyValue> rowProjection = new ArrayList<>( index.getColumns().size() );
                                        final List<PolyValue> targetRowProjection = new ArrayList<>( index.getTargetColumns().size() );
                                        for ( final String column : index.getColumns() ) {
                                            rowProjection.add( row.get( nameMap.get( column ) ) );
                                        }
                                        for ( final String column : index.getTargetColumns() ) {
                                            targetRowProjection.add( row.get( nameMap.get( column ) ) );
                                        }
                                        rowsToDelete.add( new Pair<>( rowProjection, targetRowProjection ) );
                                    }
                                    index.deleteAllPrimary( statement.getTransaction().getXid(), rowsToDelete );
                                }
                            }
                            //Schedule the index insertions for INSERT and UPDATE operations
                            if ( !ltm.isDelete() ) {
                                for ( final Index index : indices ) {
                                    // Index not affected by this update, skip
                                    if ( ltm.isUpdate() && index.getColumns().stream().noneMatch( ltm.getUpdateColumns()::contains ) ) {
                                        continue;
                                    }
                                    if ( ltm.isInsert() && index.getColumns().stream().noneMatch( ltm.getInput().getTupleType().getFieldNames()::contains ) ) {
                                        continue;
                                    }
                                    final Set<Pair<List<PolyValue>, List<PolyValue>>> rowsToReinsert = new HashSet<>( rows.size() );
                                    for ( List<PolyValue> row : rows ) {
                                        final List<PolyValue> rowProjection = new ArrayList<>( index.getColumns().size() );
                                        final List<PolyValue> targetRowProjection = new ArrayList<>( index.getTargetColumns().size() );
                                        for ( final String column : index.getColumns() ) {
                                            if ( newValueMap.containsKey( column ) ) {
                                                rowProjection.add( row.get( newValueMap.get( column ) ) );
                                            } else {
                                                // Value unchanged, reuse old value
                                                rowProjection.add( row.get( nameMap.get( column ) ) );
                                            }
                                        }
                                        for ( final String column : index.getTargetColumns() ) {
                                            targetRowProjection.add( row.get( nameMap.get( column ) ) );
                                        }
                                        rowsToReinsert.add( new Pair<>( rowProjection, targetRowProjection ) );
                                    }
                                    index.insertAll( statement.getTransaction().getXid(), rowsToReinsert );
                                }
                            }
                            return replacement;
                        }

                    }
                    return super.visit( node );
                }

            };
            final AlgNode newRoot = shuttle.visit( root.alg );
            return AlgRoot.of( newRoot, root.kind );

        }
        return root;
    }


    private AlgRoot indexLookup( AlgRoot logicalRoot, Statement statement ) {
        final AlgBuilder builder = AlgBuilder.create( statement, logicalRoot.alg.getCluster() );
        final RexBuilder rexBuilder = builder.getRexBuilder();
        AlgNode newRoot = logicalRoot.alg;
        if ( logicalRoot.kind.belongsTo( Kind.DML ) ) {
            final AlgShuttle shuttle = new AlgShuttleImpl() {

                @Override
                public AlgNode visit( AlgNode node ) {
                    if ( node instanceof LogicalConditionalExecute lce ) {
                        final Index index = IndexManager.getInstance().getIndex(
                                lce.getLogicalNamespace(),
                                lce.getCatalogTable(),
                                lce.getCatalogColumns()
                        );
                        if ( index != null ) {
                            final LogicalConditionalExecute visited = (LogicalConditionalExecute) super.visit( lce );
                            Condition c = switch ( lce.getCondition() ) {
                                case TRUE, FALSE -> lce.getCondition();
                                case EQUAL_TO_ZERO -> index.containsAny( statement.getTransaction().getXid(), lce.getValues() ) ? Condition.FALSE : Condition.TRUE;
                                case GREATER_ZERO -> index.containsAny( statement.getTransaction().getXid(), lce.getValues() ) ? Condition.TRUE : Condition.FALSE;
                            };
                            final LogicalConditionalExecute simplified =
                                    LogicalConditionalExecute.create( visited.getLeft(), visited.getRight(), c, visited.getExceptionClass(), visited.getExceptionMessage() );
                            simplified.setCheckDescription( lce.getCheckDescription() );
                        }
                    }
                    return super.visit( node );
                }

            };
            newRoot = newRoot.accept( shuttle );
        }
        final AlgShuttle shuttle2 = new AlgShuttleImpl() {

            @Override
            public AlgNode visit( LogicalRelProject project ) {
                if ( project.getInput() instanceof LogicalRelScan scan ) {
                    // Figure out the original column names required for index lookup
                    final List<String> columns = new ArrayList<>( project.getChildExps().size() );
                    final List<AlgDataType> ctypes = new ArrayList<>( project.getChildExps().size() );
                    for ( final RexNode expr : project.getChildExps() ) {
                        if ( !(expr instanceof RexIndexRef rir) ) {
                            IndexManager.getInstance().incrementMiss();
                            return super.visit( project );
                        }
                        final AlgDataTypeField field = scan.getTupleType().getFields().get( rir.getIndex() );
                        final String column = field.getName();
                        columns.add( column );
                        ctypes.add( field.getType() );
                    }
                    // Retrieve the catalog schema and database representations required for index lookup
                    final LogicalNamespace schema = statement.getTransaction().getDefaultNamespace();
                    final LogicalTable ctable = scan.getEntity().unwrapOrThrow( LogicalTable.class );
                    // Retrieve any index and use for simplification
                    final Index idx = IndexManager.getInstance().getIndex( schema, ctable, columns );
                    if ( idx == null ) {
                        // No index available for simplification
                        IndexManager.getInstance().incrementNoIndex();
                        return super.visit( project );
                    }
                    // TODO: Avoid copying stuff around
                    final AlgDataType compositeType = builder.getTypeFactory().createStructType( null, ctypes, columns );
                    final Values replacement = idx.getAsValues( statement.getTransaction().getXid(), builder, compositeType );
                    final LogicalRelProject rProject = new LogicalRelProject(
                            replacement.getCluster(),
                            replacement.getTraitSet(),
                            replacement,
                            IntStream.range( 0, compositeType.getFieldCount() )
                                    .mapToObj( i -> rexBuilder.makeInputRef( replacement, i ) )
                                    .toList(),
                            compositeType );
                    IndexManager.getInstance().incrementHit();
                    return rProject;
                }
                return super.visit( project );
            }


            @Override
            public AlgNode visit( AlgNode node ) {
                if ( node instanceof LogicalRelProject lp ) {
                    lp.getMapping();
                }
                return super.visit( node );
            }

        };
        newRoot = newRoot.accept( shuttle2 );
        return AlgRoot.of( newRoot, logicalRoot.kind );
    }


    private List<ProposedRoutingPlan> route( AlgRoot logicalRoot, Statement statement, LogicalQueryInformation queryInformation ) {
        RoutingContext context = new RoutingContext( logicalRoot.alg.getCluster(), statement, queryInformation );
        final DmlRouter dmlRouter = RoutingManager.getInstance().getDmlRouter();
        if ( logicalRoot.getModel() == ModelTrait.GRAPH ) {
            return routeGraph( logicalRoot, queryInformation, dmlRouter );
        } else if ( logicalRoot.getModel() == ModelTrait.DOCUMENT ) {
            return routeDocument( logicalRoot, queryInformation, dmlRouter );
<<<<<<< HEAD
        } else if ( logicalRoot.alg instanceof LogicalRelModify ) {
            AlgNode routedDml = dmlRouter.routeRelationalDml( (LogicalRelModify) logicalRoot.alg, statement );
=======
        } else if ( logicalRoot.alg instanceof LogicalRelModify logicalRelModify ) {
            AlgNode routedDml = dmlRouter.routeDml( logicalRelModify, statement );
>>>>>>> 4f68ea50
            return Lists.newArrayList( new ProposedRoutingPlanImpl( routedDml, logicalRoot, queryInformation.getQueryHash() ) );
        } else if ( logicalRoot.alg instanceof LogicalConditionalExecute logicalConditionalExecute ) {
            AlgNode routedConditionalExecute = dmlRouter.handleConditionalExecute( logicalConditionalExecute, context );
            return Lists.newArrayList( new ProposedRoutingPlanImpl( routedConditionalExecute, logicalRoot, queryInformation.getQueryHash() ) );
        } else if ( logicalRoot.alg instanceof LogicalBatchIterator batchIterator ) {
            AlgNode routedIterator = dmlRouter.handleBatchIterator( batchIterator, context );
            return Lists.newArrayList( new ProposedRoutingPlanImpl( routedIterator, logicalRoot, queryInformation.getQueryHash() ) );
        } else if ( logicalRoot.alg instanceof LogicalConstraintEnforcer logicalConstraintEnforcer ) {
            AlgNode routedConstraintEnforcer = dmlRouter.handleConstraintEnforcer( logicalConstraintEnforcer, context );
            return Lists.newArrayList( new ProposedRoutingPlanImpl( routedConstraintEnforcer, logicalRoot, queryInformation.getQueryHash() ) );
        } else {
            final List<ProposedRoutingPlan> proposedPlans = new ArrayList<>();
            if ( statement.getTransaction().isAnalyze() ) {
                statement.getRoutingDuration().start( "Plan Proposing" );
            }

            for ( Router router : RoutingManager.getInstance().getRouters() ) {
                try {
                    List<RoutedAlgBuilder> builders = router.route( logicalRoot, context );
                    List<ProposedRoutingPlan> plans = builders.stream()
                            .map( builder -> (ProposedRoutingPlan) new ProposedRoutingPlanImpl( context, builder, logicalRoot, queryInformation.getQueryHash(), router.getClass() ) )
                            .toList();
                    proposedPlans.addAll( plans );
                } catch ( Throwable e ) {
                    log.warn( "Router: {} was not able to route the query.", router.getClass().getSimpleName() );
                }
            }

            if ( proposedPlans.isEmpty() ) {
                throw new GenericRuntimeException( "No router was able to route the query successfully." );
            }

            if ( statement.getTransaction().isAnalyze() ) {
                statement.getRoutingDuration().stop( "Plan Proposing" );
                statement.getRoutingDuration().start( "Remove Duplicates" );
            }

            final List<ProposedRoutingPlan> distinctPlans = proposedPlans.stream().distinct().toList();

            if ( distinctPlans.isEmpty() ) {
                throw new GenericRuntimeException( "No routing of query found" );
            }

            if ( statement.getTransaction().isAnalyze() ) {
                statement.getRoutingDuration().stop( "Remove Duplicates" );
            }

            return distinctPlans;
        }
    }


    private List<ProposedRoutingPlan> routeGraph( AlgRoot logicalRoot, LogicalQueryInformation queryInformation, DmlRouter dmlRouter ) {
        if ( logicalRoot.alg instanceof LogicalLpgModify logicalLpgModify ) {
            AlgNode routedDml = dmlRouter.routeGraphDml( logicalLpgModify, statement, null, null );
            return Lists.newArrayList( new ProposedRoutingPlanImpl( routedDml, logicalRoot, queryInformation.getQueryHash() ) );
        }
        RoutedAlgBuilder builder = RoutedAlgBuilder.create( statement, logicalRoot.alg.getCluster() );
        AlgNode node = RoutingManager.getInstance().getRouters().get( 0 ).routeGraph( builder, (AlgNode & LpgAlg) logicalRoot.alg, statement );
        return Lists.newArrayList( new ProposedRoutingPlanImpl( builder.stackSize() == 0 ? node : builder.build(), logicalRoot, queryInformation.getQueryHash() ) );
    }


    private List<ProposedRoutingPlan> routeDocument( AlgRoot logicalRoot, LogicalQueryInformation queryInformation, DmlRouter dmlRouter ) {
        if ( logicalRoot.alg instanceof LogicalDocumentModify logicalDocumentModify ) {
            AlgNode routedDml = dmlRouter.routeDocumentDml( logicalDocumentModify, statement, null, null );
            return Lists.newArrayList( new ProposedRoutingPlanImpl( routedDml, logicalRoot, queryInformation.getQueryHash() ) );
        }
        RoutedAlgBuilder builder = RoutedAlgBuilder.create( statement, logicalRoot.alg.getCluster() );
        AlgNode node = RoutingManager.getInstance().getRouters().get( 0 ).routeDocument( builder, logicalRoot.alg, statement );
        return Lists.newArrayList( new ProposedRoutingPlanImpl( builder.stackSize() == 0 ? node : builder.build(), logicalRoot, queryInformation.getQueryHash() ) );
    }


    private List<Plan> routeCached( AlgRoot logicalRoot, List<CachedProposedRoutingPlan> routingPlansCached, RoutingContext context, boolean isAnalyze ) {
        if ( isAnalyze ) {
            statement.getRoutingDuration().start( "Select Cached Plan" );
        }

        CachedProposedRoutingPlan selectedCachedPlan = selectCachedPlan( routingPlansCached );

        if ( isAnalyze ) {
            statement.getRoutingDuration().stop( "Select Cached Plan" );
        }

        if ( isAnalyze ) {
            statement.getRoutingDuration().start( "Route Cached Plan" );
        }

        RoutedAlgBuilder builder = RoutingManager.getInstance().getCachedPlanRouter().routeCached(
                logicalRoot,
                selectedCachedPlan,
                context );

        if ( isAnalyze ) {
            statement.getRoutingDuration().stop( "Route Cached Plan" );
            statement.getRoutingDuration().start( "Create Plan From Cache" );
        }

        ProposedRoutingPlan proposed = new ProposedRoutingPlanImpl( context, builder, logicalRoot, context.getQueryInformation().getQueryHash(), selectedCachedPlan );

        if ( isAnalyze ) {
            statement.getRoutingDuration().stop( "Create Plan From Cache" );
        }

        return List.of( new Plan().proposedRoutingPlan( proposed ) );
    }


    private Pair<AlgRoot, AlgDataType> parameterize( AlgRoot routedRoot, AlgDataType parameterRowType ) {
        AlgNode routed = routedRoot.alg;
        List<AlgDataType> parameterRowTypeList = new ArrayList<>();
        parameterRowType.getFields().forEach( algDataTypeField -> parameterRowTypeList.add( algDataTypeField.getType() ) );

        // Parameterize
        QueryParameterizer queryParameterizer = new QueryParameterizer( parameterRowType.getFieldCount(), parameterRowTypeList, routed.getTraitSet().contains( ModelTrait.GRAPH ) );
        AlgNode parameterized = routed.accept( queryParameterizer );
        List<AlgDataType> types = queryParameterizer.getTypes();

        if ( routed.getTraitSet().contains( ModelTrait.GRAPH ) ) {
            // we are not as strict in the context when dealing with graph queries/mixed-model queries
            statement.getDataContext().setMixedModel( true );
            // graph updates are not symmetric and need special logic to allow to be parameterized
            for ( Map<Integer, List<ParameterValue>> value : queryParameterizer.getDocs().values() ) {
                // Add values to data context
                for ( List<DataContext.ParameterValue> values : value.values() ) {
                    List<PolyValue> o = new ArrayList<>();
                    for ( ParameterValue v : values ) {
                        o.add( v.value() );
                    }
                    statement.getDataContext().addParameterValues( values.get( 0 ).index(), values.get( 0 ).type(), o );
                }

                statement.getDataContext().addContext();
            }
            statement.getDataContext().resetContext();
        } else {
            // Add values to data context
            for ( List<DataContext.ParameterValue> values : queryParameterizer.getValues().values() ) {
                List<PolyValue> o = new ArrayList<>();
                for ( ParameterValue v : values ) {
                    o.add( v.value() );
                }
                statement.getDataContext().addParameterValues( values.get( 0 ).index(), values.get( 0 ).type(), o );
            }
        }

        // parameterRowType
        AlgDataType newParameterRowType = statement.getTransaction().getTypeFactory().createStructType(
                types.stream().map( t -> 1L ).toList(),
                types,
                IntStream.range( 0, types.size() ).mapToObj( i -> "?" + i ).toList() );

        return new Pair<>(
                new AlgRoot( parameterized, routedRoot.validatedRowType, routedRoot.kind, routedRoot.fields, routedRoot.collation ),
                newParameterRowType
        );
    }


    private AlgNode optimize( AlgRoot logicalRoot, Convention resultConvention ) {
        AlgNode logicalPlan = logicalRoot.alg;

        final AlgTraitSet desiredTraits = logicalPlan.getTraitSet()
                .replace( resultConvention )
                .replace( algCollation( logicalPlan ) )
                .simplify();

        final Program program = Programs.standard();
        return program.run( getPlanner(), logicalPlan, desiredTraits );
    }


    private PreparedResult<PolyValue> implement( AlgRoot root, AlgDataType parameterRowType ) {
        if ( log.isTraceEnabled() ) {
            log.trace( "Physical query plan: [{}]", AlgOptUtil.dumpPlan( "-- Physical Plan", root.alg, ExplainFormat.TEXT, ExplainLevel.DIGEST_ATTRIBUTES ) );
        }

        final AlgDataType jdbcType = QueryProcessorHelpers.makeStruct( root.alg.getCluster().getTypeFactory(), root.validatedRowType );

        final Prefer prefer = Prefer.ARRAY;
        final Convention resultConvention =
                ENABLE_BINDABLE
                        ? BindableConvention.INSTANCE
                        : EnumerableConvention.INSTANCE;

        final Bindable<PolyValue[]> bindable;
        final String generatedCode;
        if ( resultConvention == BindableConvention.INSTANCE ) {
            bindable = Interpreters.bindable( root.alg );
            generatedCode = null;
        } else {
            EnumerableAlg enumerable = (EnumerableAlg) root.alg;
            if ( !root.isRefTrivial() ) {
                final List<RexNode> projects = new ArrayList<>();
                final RexBuilder rexBuilder = enumerable.getCluster().getRexBuilder();
                for ( int field : Pair.left( root.fields ) ) {
                    projects.add( rexBuilder.makeInputRef( enumerable, field ) );
                }
                RexProgram program = RexProgram.create( enumerable.getTupleType(), projects, null, root.validatedRowType, rexBuilder );
                enumerable = EnumerableCalc.create( enumerable, program );
            }

            final Conformance conformance = ConformanceEnum.DEFAULT;

            final Map<String, Object> internalParameters = new LinkedHashMap<>();
            internalParameters.put( "_conformance", conformance );

            Pair<Bindable<PolyValue[]>, String> implementationPair = EnumerableInterpretable.toBindable(
                    internalParameters,
                    enumerable,
                    prefer,
                    statement );
            bindable = implementationPair.left;
            generatedCode = implementationPair.right;
            statement.getDataContext().addAll( internalParameters );
        }

        AlgDataType resultType = root.alg.getTupleType();
        boolean isDml = root.kind.belongsTo( Kind.DML );

        return new PreparedResultImpl<>(
                resultType,
                parameterRowType,
                Collections.nCopies( jdbcType.getFieldCount(), null ), // we do not have the origin of the fields so we provide null for all
                root.collation.getFieldCollations().isEmpty()
                        ? ImmutableList.of()
                        : ImmutableList.of( root.collation ),
                root.alg,
                QueryProcessorHelpers.mapTableModOp( isDml, root.kind ),
                isDml ) {
            @Override
            public String getCode() {
                return generatedCode;
            }


            @Override
            public Bindable<PolyValue[]> getBindable() {
                return bindable;
            }


            @Override
            public Type getElementType() {
                return ((Typed) bindable).getElementType();
            }
        };
    }


    private AlgCollation algCollation( AlgNode node ) {
        return node instanceof Sort sort
                ? sort.collation
                : AlgCollations.EMPTY;
    }


    private PolyImplementation createPolyImplementation( PreparedResult<PolyValue> preparedResult, Kind kind, AlgNode optimalNode, AlgDataType validatedRowType, Convention resultConvention, ExecutionTimeMonitor executionTimeMonitor, DataModel dataModel ) {
        final AlgDataType jdbcType = QueryProcessorHelpers.makeStruct( optimalNode.getCluster().getTypeFactory(), validatedRowType );
        return new PolyImplementation(
                jdbcType,
                dataModel,
                executionTimeMonitor,
                preparedResult,
                kind,
                statement,
                resultConvention
        );
    }


    private boolean isQueryPlanCachingActive( Statement statement, AlgRoot algRoot ) {
        return RuntimeConfig.QUERY_PLAN_CACHING.getBoolean()
                && statement.getTransaction().getUseCache()
                && (!algRoot.kind.belongsTo( Kind.DML ) || RuntimeConfig.QUERY_PLAN_CACHING_DML.getBoolean() || !statement.getDataContext().getParameterValues().isEmpty());
    }


    private boolean isImplementationCachingActive( Statement statement, AlgRoot algRoot ) {
        return RuntimeConfig.IMPLEMENTATION_CACHING.getBoolean()
                && statement.getTransaction().getUseCache()
                && (!algRoot.kind.belongsTo( Kind.DML ) || RuntimeConfig.IMPLEMENTATION_CACHING_DML.getBoolean() || !statement.getDataContext().getParameterValues().isEmpty());
    }


    private LogicalQueryInformation analyzeQueryAndPrepareMonitoring( Statement statement, AlgRoot logicalRoot, boolean isAnalyze, boolean isSubquery ) {
        // Analyze logical query
        LogicalAlgAnalyzeShuttle analyzer = new LogicalAlgAnalyzeShuttle( statement );
        logicalRoot.alg.accept( analyzer );

        // Get partitions of logical information

        Map<Long, List<Long>> accessedPartitions = extractPartitions( logicalRoot.alg.getEntities() );

        // Build queryClass from query-name and partitions.
        String queryHash = analyzer.getQueryName() + accessedPartitions;

        // Build LogicalQueryInformation instance and prepare monitoring
        LogicalQueryInformationImpl queryInformation = new LogicalQueryInformationImpl(
                queryHash,
                accessedPartitions,
                analyzer.availableColumns,
                analyzer.availableColumnsWithTable,
                analyzer.getUsedColumns(),
                analyzer.scannedEntities,
                analyzer.modifiedEntities );
        this.prepareMonitoring( statement, logicalRoot, isAnalyze, isSubquery, queryInformation );

        // Update which tables where changed used for Materialized Views
        MaterializedViewManager.getInstance().notifyModifiedEntities( statement.getTransaction(), queryInformation.allModifiedEntities );

        return queryInformation;
    }


    private Map<Long, List<Long>> extractPartitions( Set<Entity> entities ) {
        Map<Long, List<Long>> map = new HashMap<>();
        for ( Entity entity : entities ) {
            if ( entity.isLogical() ) {
                map.computeIfAbsent( entity.getId(), k -> new ArrayList<>() ).addAll( Catalog.snapshot().alloc().getPartitionsFromLogical( entity.getId() ).stream().map( p -> p.id ).toList() );
            } else if ( entity.isAllocation() ) {
                map.computeIfAbsent( ((AllocationEntity) entity).getLogicalId(), k -> new ArrayList<>() ).add( ((AllocationEntity) entity).getPartitionId() );
            } else if ( entity.isPhysical() ) {
                map.computeIfAbsent( ((PhysicalEntity) entity).getLogicalId(), k -> new ArrayList<>() ).add( ((PhysicalEntity) entity).getAllocationId() );
            }
        }
        return map;
    }


    private void prepareMonitoring( Statement statement, AlgRoot logicalRoot, boolean isAnalyze, boolean isSubquery, LogicalQueryInformation queryInformation ) {

        // Initialize Monitoring
        if ( statement.getMonitoringEvent() == null ) {
            StatementEvent event;
            if ( logicalRoot.kind.belongsTo( Kind.DML ) ) {
                event = new DmlEvent();
            } else if ( logicalRoot.kind.belongsTo( Kind.QUERY ) ) {
                event = new QueryEvent();
            } else {
                log.error( "No corresponding monitoring event class found" );
                event = new QueryEvent();
            }

            event.setAnalyze( isAnalyze );
            event.setSubQuery( isSubquery );
            event.setLogicalQueryInformation( queryInformation );
            event.setMonitoringType( MonitoringType.from( logicalRoot.kind ) );
            statement.setMonitoringEvent( event );
        }
    }


    private void monitorResult( ProposedRoutingPlan selectedPlan ) {
        if ( statement.getMonitoringEvent() != null ) {
            StatementEvent eventData = statement.getMonitoringEvent();
            eventData.setAlgCompareString( selectedPlan.getRoutedRoot().alg.algCompareString() );
            if ( selectedPlan.getPhysicalQueryClass() != null ) {
                eventData.setPhysicalQueryClass( selectedPlan.getPhysicalQueryClass() );
                //eventData.setRowCount( (int) selectedPlan.getRoutedRoot().alg.estimateTupleCount( selectedPlan.getRoutedRoot().alg.getCluster().getMetadataQuery() ) );
            }

            if ( RoutingManager.POST_COST_AGGREGATION_ACTIVE.getBoolean() ) {
                if ( eventData instanceof QueryEvent queryEvent ) {
                    // aggregate post costs
                    queryEvent.setUpdatePostCosts( true );
                }
            }
            finalizeAccessedPartitions( eventData );
        }
    }


    /**
     * Aggregates results present in queryInformation as well information directly attached to the Statement Event
     * Adds all information to teh accessedPartitions directly in the StatementEvent.
     * <p>
     * Also remaps scanId to tableId to correctly update the accessed partition List
     *
     * @param eventData monitoring data to be updated
     */
    private void finalizeAccessedPartitions( StatementEvent eventData ) {
        // Otherwise, Analyzer cannot correctly analyze the event anymore
        if ( eventData.getAccessedPartitions() == null ) {
            eventData.setAccessedPartitions( Map.of() );
        }
    }


    private void cacheRouterPlans( List<ProposedRoutingPlan> proposedRoutingPlans, List<AlgOptCost> approximatedCosts, String queryId, Set<Long> partitionIds ) {
        List<CachedProposedRoutingPlan> cachedPlans = new ArrayList<>();
        for ( int i = 0; i < proposedRoutingPlans.size(); i++ ) {
            if ( proposedRoutingPlans.get( i ).isCacheable() && !RoutingPlanCache.INSTANCE.isKeyPresent( queryId, partitionIds ) ) {
                cachedPlans.add( new CachedProposedRoutingPlan( proposedRoutingPlans.get( i ), approximatedCosts.get( i ) ) );
            }
        }

        if ( !cachedPlans.isEmpty() ) {
            RoutingPlanCache.INSTANCE.put( queryId, partitionIds, cachedPlans );
        }
    }


    private Pair<PolyImplementation, ProposedRoutingPlan> selectPlan( ProposedImplementations proposed ) {
        List<ProposedRoutingPlan> proposedRoutingPlans = proposed.getRoutingPlans();
        LogicalQueryInformation queryInformation = proposed.getLogicalQueryInformation();

        List<AlgOptCost> approximatedCosts;
        if ( RuntimeConfig.ROUTING_PLAN_CACHING.getBoolean() ) {
            // Get approximated costs and cache routing plans
            approximatedCosts = proposed.plans.stream()
                    .map( p -> p.optimalNode().computeSelfCost( getPlanner(), p.optimalNode().getCluster().getMetadataQuery() ) )
                    .toList();
            this.cacheRouterPlans(
                    proposedRoutingPlans,
                    approximatedCosts,
                    queryInformation.getQueryHash(),
                    queryInformation.getAccessedPartitions().values().stream().flatMap( List::stream ).collect( Collectors.toSet() ) );
        }

        if ( proposed.plans.size() == 1 ) {
            // If only one plan proposed, return this without further selection
            if ( statement.getTransaction().isAnalyze() ) {
                UiRoutingPageUtil.outputSingleResult(
                        proposed.plans.get( 0 ),
                        statement.getTransaction().getQueryAnalyzer(),
                        statement.getIndex(), shouldAttachTextualPolyAlg() );
                addGeneratedCodeToQueryAnalyzer( proposed.plans.get( 0 ).generatedCodes() );
            }
            return new Pair<>( proposed.plans.get( 0 ).result(), proposed.plans.get( 0 ).proposedRoutingPlan() );
        } else {
            // Calculate costs and get selected plan from plan selector
            approximatedCosts = proposed.plans.stream()
                    .map( p -> p.optimalNode().computeSelfCost( getPlanner(), p.optimalNode().getCluster().getMetadataQuery() ) )
                    .collect( Collectors.toList() );
            RoutingPlan routingPlan = RoutingManager.getInstance().getRoutingPlanSelector().selectPlanBasedOnCosts(
                    proposedRoutingPlans,
                    approximatedCosts,
                    statement );

            int index = proposedRoutingPlans.indexOf( (ProposedRoutingPlan) routingPlan );

            if ( statement.getTransaction().isAnalyze() ) {
                AlgNode optimalNode = proposed.plans.get( index ).optimalNode();
                UiRoutingPageUtil.addPhysicalPlanPage( optimalNode, statement.getTransaction().getQueryAnalyzer(),
                        statement.getIndex(), shouldAttachTextualPolyAlg() );
                addGeneratedCodeToQueryAnalyzer( proposed.plans.get( index ).generatedCodes() );
            }

            return new Pair<>( proposed.plans.get( index ).result(), (ProposedRoutingPlan) routingPlan );
        }
    }


    private void addGeneratedCodeToQueryAnalyzer( String code ) {
        if ( code != null ) {
            InformationManager queryAnalyzer = statement.getTransaction().getQueryAnalyzer();
            InformationPage page = new InformationPage( "Implementation" ).setStmtLabel( statement.getIndex() );
            page.fullWidth();
            InformationGroup group = new InformationGroup( page, "Java Code" );
            queryAnalyzer.addPage( page );
            queryAnalyzer.addGroup( group );

            // Clean Code (remove package names to make code better readable)
            String cleanedCode = code.replaceAll( "(org.)([a-z][a-z_0-9]*\\.)*", "" );

            Information informationCode = new InformationCode( group, cleanedCode );
            queryAnalyzer.registerInformation( informationCode );
        } else {
            log.error( "Generated code is null" );
        }
    }


    private CachedProposedRoutingPlan selectCachedPlan( List<CachedProposedRoutingPlan> routingPlansCached ) {
        if ( routingPlansCached.size() == 1 ) {
            return routingPlansCached.get( 0 );
        }

        List<AlgOptCost> approximatedCosts = routingPlansCached.stream()
                .map( CachedProposedRoutingPlan::getPreCosts )
                .collect( Collectors.toList() );
        RoutingPlan routingPlan = RoutingManager.getInstance().getRoutingPlanSelector().selectPlanBasedOnCosts(
                routingPlansCached,
                approximatedCosts,
                statement );

        return (CachedProposedRoutingPlan) routingPlan;
    }


    private boolean shouldAttachTextualPolyAlg() {
        return statement.getTransaction().getOrigin().equals( "PolyAlgParsingTest" );
    }


    @Override
    public void unlock( Statement statement ) {
        LockManager.INSTANCE.unlock( statement.getTransaction() );
    }


    /**
     * To acquire a global shared lock for a statement.
     * This method is used before the statistics are updated to make sure nothing changes during the updating process.
     */
    @Override
    public void lock( Statement statement ) {
        try {
            LockManager.INSTANCE.lock( LockMode.SHARED, statement.getTransaction() );
        } catch ( DeadlockException e ) {
            throw new GenericRuntimeException( "DeadLock while locking to reevaluate statistics", e );
        }
    }

}<|MERGE_RESOLUTION|>--- conflicted
+++ resolved
@@ -931,13 +931,8 @@
             return routeGraph( logicalRoot, queryInformation, dmlRouter );
         } else if ( logicalRoot.getModel() == ModelTrait.DOCUMENT ) {
             return routeDocument( logicalRoot, queryInformation, dmlRouter );
-<<<<<<< HEAD
-        } else if ( logicalRoot.alg instanceof LogicalRelModify ) {
-            AlgNode routedDml = dmlRouter.routeRelationalDml( (LogicalRelModify) logicalRoot.alg, statement );
-=======
         } else if ( logicalRoot.alg instanceof LogicalRelModify logicalRelModify ) {
-            AlgNode routedDml = dmlRouter.routeDml( logicalRelModify, statement );
->>>>>>> 4f68ea50
+            AlgNode routedDml = dmlRouter.routeRelationalDml( logicalRelModify, statement );
             return Lists.newArrayList( new ProposedRoutingPlanImpl( routedDml, logicalRoot, queryInformation.getQueryHash() ) );
         } else if ( logicalRoot.alg instanceof LogicalConditionalExecute logicalConditionalExecute ) {
             AlgNode routedConditionalExecute = dmlRouter.handleConditionalExecute( logicalConditionalExecute, context );
