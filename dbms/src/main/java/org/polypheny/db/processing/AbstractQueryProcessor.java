--- conflicted
+++ resolved
@@ -62,10 +62,6 @@
 import org.polypheny.db.catalog.exceptions.UnknownTableException;
 import org.polypheny.db.config.RuntimeConfig;
 import org.polypheny.db.document.util.DataModelShuttle;
-import org.polypheny.db.information.InformationGroup;
-import org.polypheny.db.information.InformationManager;
-import org.polypheny.db.information.InformationPage;
-import org.polypheny.db.information.InformationQueryPlan;
 import org.polypheny.db.interpreter.BindableConvention;
 import org.polypheny.db.interpreter.Interpreters;
 import org.polypheny.db.jdbc.PolyphenyDbSignature;
@@ -146,14 +142,10 @@
 import org.polypheny.db.type.PolyType;
 import org.polypheny.db.util.ImmutableIntList;
 import org.polypheny.db.util.Pair;
-<<<<<<< HEAD
-import oshi.util.tuples.Quartet;
-=======
-import org.polypheny.db.util.Util;
 import org.polypheny.db.view.MaterializedViewManager;
 import org.polypheny.db.view.MaterializedViewManager.TableUpdateVisitor;
 import org.polypheny.db.view.ViewManager.ViewVisitor;
->>>>>>> 0a51f433
+import oshi.util.tuples.Quartet;
 
 
 @Slf4j
@@ -197,7 +189,6 @@
 
 
     @Override
-<<<<<<< HEAD
     public RelRoot expandView( RelDataType rowType, String queryString, List<String> schemaPath, List<String> viewPath ) {
         return null; // TODO
     }
@@ -213,54 +204,33 @@
 
 
     @Override
-    public PolyphenyDbSignature prepareQuery( RelRoot logicalRoot, boolean withMonitoring ) {
-        return prepareQuery(
-                logicalRoot,
-                logicalRoot.rel.getCluster().getTypeFactory().builder().build(),
-                false, withMonitoring );
-=======
-    public PolyphenyDbSignature prepareQuery( RelRoot logicalRoot ) {
-        return prepareQuery( logicalRoot, logicalRoot.rel.getCluster().getTypeFactory().builder().build(), false );
->>>>>>> 0a51f433
+    public PolyphenyDbSignature<?> prepareQuery( RelRoot logicalRoot, boolean withMonitoring ) {
+        return prepareQuery( logicalRoot, logicalRoot.rel.getCluster().getTypeFactory().builder().build(), false, false, withMonitoring );
     }
 
 
     @Override
-    public PolyphenyDbSignature prepareQuery( RelRoot logicalRoot, RelDataType parameterRowType, boolean isRouted, boolean withMonitoring ) {
-        return prepareQuery( logicalRoot, parameterRowType, isRouted, false, withMonitoring );
-
+    public PolyphenyDbSignature<?> prepareQuery( RelRoot logicalRoot, RelDataType parameterRowType, boolean withMonitoring ) {
+        return prepareQuery( logicalRoot, parameterRowType, false, false, withMonitoring );
     }
 
     // endregion
 
-<<<<<<< HEAD
     // region processing
-=======
+
+
     @Override
-    public PolyphenyDbSignature prepareQuery( RelRoot logicalRoot, RelDataType parameterRowType, boolean isRouted, boolean isSubquery ) {
-        return prepareQuery( logicalRoot, parameterRowType, isRouted, isSubquery, false );
-    }
-
-
-    @Override
-    public PolyphenyDbSignature prepareQuery( RelRoot logicalRoot, RelDataType parameterRowType, boolean isRouted, boolean isSubquery, boolean doesSubstituteOrderBy ) {
-        boolean isAnalyze = statement.getTransaction().isAnalyze() && !isSubquery;
-        boolean lock = !isSubquery;
-        SchemaType schemaType = null;
->>>>>>> 0a51f433
-
-
-    private PolyphenyDbSignature prepareQuery( RelRoot logicalRoot, RelDataType parameterRowType, boolean isRouted, boolean isSubquery, boolean withMonitoring ) {
+    public PolyphenyDbSignature<?> prepareQuery( RelRoot logicalRoot, RelDataType parameterRowType, boolean isRouted, boolean isSubquery, boolean withMonitoring ) {
         val proposedResults = prepareQueryList( logicalRoot, parameterRowType, isRouted, isSubquery );
 
         if ( statement.getTransaction().isAnalyze() ) {
-            statement.getDuration().start( "Plan Selection" );
+            statement.getProcessingDuration().start( "Plan Selection" );
         }
 
         val executionResult = selectPlan( proposedResults );
 
         if ( statement.getTransaction().isAnalyze() ) {
-            statement.getDuration().stop( "Plan Selection" );
+            statement.getProcessingDuration().stop( "Plan Selection" );
         }
 
         if ( withMonitoring ) {
@@ -271,51 +241,48 @@
     }
 
 
-    private Quartet<List<ProposedRoutingPlan>, List<RelNode>, List<PolyphenyDbSignature>, LogicalQueryInformation>
-    prepareQueryList( RelRoot logicalRoot, RelDataType parameterRowType, boolean isRouted, boolean isSubquery ) {
-        boolean isAnalyze = statement.getTransaction().isAnalyze() && !isSubquery;
-        boolean lock = !isSubquery;
+    private Quartet<List<ProposedRoutingPlan>, List<RelNode>, List<PolyphenyDbSignature<?>>, LogicalQueryInformation>
+    prepareQueryList( RelRoot logicalRoot, RelDataType parameterRowType, boolean isRouted, boolean isSubQuery ) {
+        boolean isAnalyze = statement.getTransaction().isAnalyze() && !isSubQuery;
+        boolean lock = !isSubQuery;
+        SchemaType schemaType = null;
+
         final Convention resultConvention = ENABLE_BINDABLE ? BindableConvention.INSTANCE : EnumerableConvention.INSTANCE;
         final StopWatch stopWatch = new StopWatch();
         stopWatch.start();
 
-<<<<<<< HEAD
         // initialize result lists. They will all be with in the same ordering.
         List<ProposedRoutingPlan> proposedRoutingPlans = null;
         List<Optional<RelNode>> optimalNodeList = new ArrayList<>();
         List<RelRoot> parameterizedRootList = new ArrayList<>();
-        List<Optional<PolyphenyDbSignature>> signatures = new ArrayList<>();
+        List<Optional<PolyphenyDbSignature<?>>> signatures = new ArrayList<>();
 
         // check for view
         if ( logicalRoot.rel.hasView() ) {
             logicalRoot = logicalRoot.tryExpandView();
         }
 
-=======
->>>>>>> 0a51f433
         logicalRoot.rel.accept( new DataModelShuttle() );
 
         //
         // Analyze step
         if ( isAnalyze ) {
-            statement.getDuration().start( "Analyze" );
+            statement.getProcessingDuration().start( "Analyze" );
         }
 
         // analyze query, get logical partitions, queryId and initialize monitoring
-        val logicalQueryInformation = this.analyzeQueryAndPrepareMonitoring( statement, logicalRoot, isAnalyze, isSubquery );
-
-        if ( isAnalyze ) {
-            statement.getDuration().stop( "Analyze" );
+        val logicalQueryInformation = this.analyzeQueryAndPrepareMonitoring( statement, logicalRoot, isAnalyze, isSubQuery );
+
+        if ( isAnalyze ) {
+            statement.getProcessingDuration().stop( "Analyze" );
         }
 
         ExecutionTimeMonitor executionTimeMonitor = new ExecutionTimeMonitor();
-        if (RoutingManager.getInstance().POST_COST_AGGREGATION_ACTIVE.getBoolean()){
+        if ( RoutingManager.getInstance().POST_COST_AGGREGATION_ACTIVE.getBoolean() ) {
             // subscribe only when aggregation active
             executionTimeMonitor.subscribe( this, logicalQueryInformation.getQueryClass() );
         }
 
-<<<<<<< HEAD
-=======
         if ( isAnalyze ) {
             statement.getProcessingDuration().start( "Prepare Views" );
         }
@@ -324,7 +291,7 @@
         check if the relRoot includes Views or Materialized Views and replaces what necessary
         View: replace LogicalViewTableScan with underlying information
         Materialized View: add order by if Materialized View includes Order by */
-        ViewVisitor viewVisitor = new ViewVisitor( doesSubstituteOrderBy );
+        ViewVisitor viewVisitor = new ViewVisitor( false );
         logicalRoot = viewVisitor.startSubstitution( logicalRoot );
 
         //Update which tables where changed used for Materialized Views
@@ -340,40 +307,11 @@
             statement.getProcessingDuration().stop( "Prepare Views" );
         }
 
-        final Convention resultConvention =
-                ENABLE_BINDABLE
-                        ? BindableConvention.INSTANCE
-                        : EnumerableConvention.INSTANCE;
->>>>>>> 0a51f433
-
         if ( isRouted ) {
             proposedRoutingPlans = Lists.newArrayList( new ProposedRoutingPlanImpl( logicalRoot, logicalQueryInformation.getQueryClass() ) );
         } else {
             if ( lock ) {
-<<<<<<< HEAD
                 this.acquireLock( isAnalyze, logicalRoot );
-=======
-                // Locking
-                if ( isAnalyze ) {
-                    statement.getProcessingDuration().start( "Locking" );
-                }
-                try {
-                    // Get a shared global schema lock (only DDLs acquire a exclusive global schema lock)
-                    LockManager.INSTANCE.lock( LockManager.GLOBAL_LOCK, (TransactionImpl) statement.getTransaction(), LockMode.SHARED );
-                    // Get locks for individual tables
-                    TableAccessMap accessMap = new TableAccessMap( logicalRoot.rel );
-                    for ( TableIdentifier tableIdentifier : accessMap.getTablesAccessed() ) {
-                        Mode mode = accessMap.getTableAccessMode( tableIdentifier );
-                        if ( mode == Mode.READ_ACCESS ) {
-                            LockManager.INSTANCE.lock( tableIdentifier, (TransactionImpl) statement.getTransaction(), LockMode.SHARED );
-                        } else if ( mode == Mode.WRITE_ACCESS || mode == Mode.READWRITE_ACCESS ) {
-                            LockManager.INSTANCE.lock( tableIdentifier, (TransactionImpl) statement.getTransaction(), LockMode.EXCLUSIVE );
-                        }
-                    }
-                } catch ( DeadlockException e ) {
-                    throw new RuntimeException( e );
-                }
->>>>>>> 0a51f433
             }
 
             //
@@ -432,12 +370,8 @@
             }
 
             if ( isAnalyze ) {
-<<<<<<< HEAD
-                statement.getDuration().stop( "Routing" );
-                statement.getDuration().start( "Routing flattener" );
-=======
                 statement.getProcessingDuration().stop( "Routing" );
->>>>>>> 0a51f433
+                statement.getProcessingDuration().start( "Routing flattener" );
             }
 
             proposedRoutingPlans.forEach( proposedRoutingPlan -> {
@@ -451,12 +385,12 @@
             } );
 
             if ( isAnalyze ) {
-                statement.getDuration().stop( "Routing flattener" );
-            }
-        }
-
-        if ( isAnalyze ) {
-            statement.getDuration().start( "Parameter validation" );
+                statement.getProcessingDuration().stop( "Routing flattener" );
+            }
+        }
+
+        if ( isAnalyze ) {
+            statement.getProcessingDuration().start( "Parameter validation" );
         }
 
         // Validate parameterValues
@@ -465,13 +399,13 @@
                         .visit( proposedRoutingPlan.getRoutedRoot().rel ) );
 
         if ( isAnalyze ) {
-            statement.getDuration().stop( "Parameter validation" );
+            statement.getProcessingDuration().stop( "Parameter validation" );
         }
 
         //
         // Parameterize
         if ( isAnalyze ) {
-            statement.getDuration().start( "Parameterize" );
+            statement.getProcessingDuration().start( "Parameterize" );
         }
 
         // Add optional parameterizedRoots and signatures for all routed RelRoots.
@@ -494,7 +428,7 @@
         }
 
         if ( isAnalyze ) {
-            statement.getDuration().stop( "Parameterize" );
+            statement.getProcessingDuration().stop( "Parameterize" );
         }
 
         //
@@ -502,7 +436,6 @@
         if ( isAnalyze ) {
             statement.getProcessingDuration().start( "Implementation Caching" );
         }
-<<<<<<< HEAD
 
         for ( int i = 0; i < proposedRoutingPlans.size(); i++ ) {
             val routedRoot = proposedRoutingPlans.get( i ).getRoutedRoot();
@@ -512,37 +445,12 @@
                 PreparedResult preparedResult = ImplementationCache.INSTANCE.getIfPresent( parameterizedRoot.rel );
                 if ( preparedResult != null ) {
                     PolyphenyDbSignature signature = createSignature( preparedResult, routedRoot, resultConvention, executionTimeMonitor );
+                    signature.setSchemaType( schemaType );
                     signatures.add( Optional.of( signature ) );
                     optimalNodeList.add( Optional.of( routedRoot.rel ) );
                 } else {
                     signatures.add( Optional.empty() );
                     optimalNodeList.add( Optional.empty() );
-=======
-        if ( RuntimeConfig.IMPLEMENTATION_CACHING.getBoolean() && statement.getTransaction().getUseCache() && (!routedRoot.kind.belongsTo( SqlKind.DML ) || RuntimeConfig.IMPLEMENTATION_CACHING_DML.getBoolean() || statement.getDataContext().getParameterValues().size() > 0) ) {
-            PreparedResult preparedResult = ImplementationCache.INSTANCE.getIfPresent( parameterizedRoot.rel );
-            if ( preparedResult != null ) {
-                PolyphenyDbSignature signature = createSignature( preparedResult, routedRoot, resultConvention, executionTimeMonitor );
-                if ( isAnalyze ) {
-                    statement.getProcessingDuration().stop( "Implementation Caching" );
-                }
-
-                //TODO @Cedric this produces an error causing several checks to fail. Please investigate
-                //needed for row results
-
-                //final Enumerable enumerable = signature.enumerable( statement.getDataContext() );
-                //Iterator<Object> iterator = enumerable.iterator();
-
-                if ( statement.getTransaction().getMonitoringData() != null ) {
-                    StatementEvent eventData = statement.getTransaction().getMonitoringData();
-                    eventData.setMonitoringType( parameterizedRoot.kind.sql );
-                    eventData.setDescription( "Test description: " + signature.statementType.toString() );
-                    eventData.setRouted( logicalRoot );
-                    eventData.setFieldNames( ImmutableList.copyOf( signature.rowType.getFieldNames() ) );
-                    //eventData.setRows( MetaImpl.collect( signature.cursorFactory, iterator, new ArrayList<>() ) );
-                    eventData.setAnalyze( isAnalyze );
-                    eventData.setSubQuery( isSubquery );
-                    //eventData.setDurations( statement.getProcessingDuration().asJson() );
->>>>>>> 0a51f433
                 }
             } else {
                 signatures.add( Optional.empty() );
@@ -551,7 +459,7 @@
         }
 
         if ( isAnalyze ) {
-            statement.getDuration().stop( "Implementation Caching" );
+            statement.getProcessingDuration().stop( "Implementation Caching" );
         }
 
         // can we return earlier?
@@ -570,12 +478,7 @@
         //
         // Plan Caching
         if ( isAnalyze ) {
-<<<<<<< HEAD
-            statement.getDuration().start( "Plan Caching" );
-=======
-            statement.getProcessingDuration().stop( "Implementation Caching" );
             statement.getProcessingDuration().start( "Plan Caching" );
->>>>>>> 0a51f433
         }
         for ( int i = 0; i < proposedRoutingPlans.size(); i++ ) {
             if ( this.isQueryPlanCachingActive( statement, proposedRoutingPlans.get( i ).getRoutedRoot() ) ) {
@@ -620,14 +523,9 @@
                 continue;
             }
 
-<<<<<<< HEAD
             val optimalNode = optimalNodeList.get( i ).get();
             val parameterizedRoot = parameterizedRootList.get( i );
             val routedRoot = proposedRoutingPlans.get( i ).getRoutedRoot();
-=======
-        PolyphenyDbSignature signature = createSignature( preparedResult, optimalRoot, resultConvention, executionTimeMonitor );
-        signature.setSchemaType( schemaType );
->>>>>>> 0a51f433
 
             final RelDataType rowType = parameterizedRoot.rel.getRowType();
             final List<Pair<Integer, String>> fields = Pair.zip( ImmutableIntList.identity( rowType.getFieldCount() ), rowType.getFieldNames() );
@@ -645,7 +543,9 @@
                 }
             }
 
-            signatures.set( i, Optional.of( createSignature( preparedResult, optimalRoot, resultConvention, executionTimeMonitor ) ) );
+            PolyphenyDbSignature<?> signature = createSignature( preparedResult, optimalRoot, resultConvention, executionTimeMonitor );
+            signature.setSchemaType( schemaType );
+            signatures.set( i, Optional.of( signature ) );
             optimalNodeList.set( i, Optional.of( optimalRoot.rel ) );
         }
         if ( isAnalyze ) {
@@ -657,7 +557,6 @@
             log.debug( "Preparing statement ... done. [{}]", stopWatch );
         }
 
-<<<<<<< HEAD
         // finally, all optionals should be of certain values.
         return new Quartet(
                 proposedRoutingPlans,
@@ -669,30 +568,12 @@
     // endregion
 
     // region processing single steps
-=======
-        //TODO @Cedric this produces an error causing several checks to fail. Please investigate
-        //needed for row results
-        //final Enumerable enumerable = signature.enumerable( statement.getDataContext() );
-        //Iterator<Object> iterator = enumerable.iterator();
-
-        TransactionImpl transaction = (TransactionImpl) statement.getTransaction();
-        if ( transaction.getMonitoringData() != null ) {
-            StatementEvent eventData = transaction.getMonitoringData();
-            eventData.setMonitoringType( parameterizedRoot.kind.sql );
-            eventData.setDescription( "Test description: " + signature.statementType.toString() );
-            eventData.setRouted( logicalRoot );
-            eventData.setFieldNames( ImmutableList.copyOf( signature.rowType.getFieldNames() ) );
-            //eventData.setRows( MetaImpl.collect( signature.cursorFactory, iterator, new ArrayList<>() ) );
-            eventData.setAnalyze( isAnalyze );
-            eventData.setSubQuery( isSubquery );
-            //eventData.setDurations( statement.getProcessingDuration().asJson() );
-        }
->>>>>>> 0a51f433
+
 
     private void acquireLock( boolean isAnalyze, RelRoot logicalRoot ) {
         // Locking
         if ( isAnalyze ) {
-            statement.getDuration().start( "Locking" );
+            statement.getProcessingDuration().start( "Locking" );
         }
         try {
             // Get a shared global schema lock (only DDLs acquire a exclusive global schema lock)
@@ -865,7 +746,7 @@
 //                                originalProject = LogicalProject.create( originalProject, expr, type );
 //                            }
                             RelRoot scanRoot = RelRoot.of( originalProject, SqlKind.SELECT );
-                            final PolyphenyDbSignature scanSig = prepareQuery( scanRoot, parameterRowType, false, true );
+                            final PolyphenyDbSignature scanSig = prepareQuery( scanRoot, parameterRowType, false, false, true );
                             final Iterable<Object> enumerable = scanSig.enumerable( statement.getDataContext() );
                             final Iterator<Object> iterator = enumerable.iterator();
                             final List<List<Object>> rows = MetaImpl.collect( scanSig.cursorFactory, iterator, new ArrayList<>() );
@@ -1098,7 +979,7 @@
         } else {
             val proposedPlans = new ArrayList<ProposedRoutingPlan>();
             if ( statement.getTransaction().isAnalyze() ) {
-                statement.getDuration().start( "Routing Plan proposing" );
+                statement.getProcessingDuration().start( "Routing Plan Proposing" );
             }
 
             for ( val router : RoutingManager.getInstance().getRouters() ) {
@@ -1114,8 +995,8 @@
             }
 
             if ( statement.getTransaction().isAnalyze() ) {
-                statement.getDuration().stop( "Routing Plan proposing" );
-                statement.getDuration().start( "Routing Plan remove duplicates" );
+                statement.getProcessingDuration().stop( "Routing Plan Proposing" );
+                statement.getProcessingDuration().start( "Routing Plan Remove Duplicates" );
             }
 
             val distinctPlans = proposedPlans.stream().distinct().collect( Collectors.toList() );
@@ -1125,7 +1006,7 @@
             }
 
             if ( statement.getTransaction().isAnalyze() ) {
-                statement.getDuration().stop( "Routing Plan remove duplicates" );
+                statement.getProcessingDuration().stop( "Routing Plan Remove Duplicates" );
             }
 
             return distinctPlans;
@@ -1137,30 +1018,30 @@
         // todo: get only best plan.
 
         if ( isAnalyze ) {
-            statement.getDuration().start( "Plan Selection" );
+            statement.getProcessingDuration().start( "Plan Selection" );
         }
 
         val selectedCachedPlan = selectCachedPlan( routingPlansCached, queryInformation.getQueryClass() );
 
         if ( isAnalyze ) {
-            statement.getDuration().stop( "Plan Selection" );
-        }
-
-        if ( isAnalyze ) {
-            statement.getDuration().start( "Route cached" );
+            statement.getProcessingDuration().stop( "Plan Selection" );
+        }
+
+        if ( isAnalyze ) {
+            statement.getProcessingDuration().start( "Route Cached" );
         }
 
         val builder = cachedPlanRouter.routeCached( logicalRoot, selectedCachedPlan, statement );
 
         if ( isAnalyze ) {
-            statement.getDuration().stop( "Route cached" );
-            statement.getDuration().start( "Create plan from cache" );
+            statement.getProcessingDuration().stop( "Route Cached" );
+            statement.getProcessingDuration().start( "Create Plan From Cache" );
         }
 
         val proposed = new ProposedRoutingPlanImpl( builder, logicalRoot, queryInformation.getQueryClass(), selectedCachedPlan );
 
         if ( isAnalyze ) {
-            statement.getDuration().stop( "Create plan from cache" );
+            statement.getProcessingDuration().stop( "Create Plan From Cache" );
         }
 
         return Lists.newArrayList( proposed );
@@ -1502,7 +1383,7 @@
     private void monitorResult( ProposedRoutingPlan selectedPlan ) {
         if ( statement.getTransaction().getMonitoringEvent() != null ) {
             StatementEvent eventData = (StatementEvent) statement.getTransaction().getMonitoringEvent();
-            eventData.setDurations( statement.getDuration().asJson() );
+            eventData.setDurations( statement.getTotalDuration().asJson() );
             eventData.setRelCompareString( selectedPlan.getRoutedRoot().rel.relCompareString() );
             if ( selectedPlan.getOptionalPhysicalQueryClass().isPresent() ) {
                 eventData.setPhysicalQueryId( selectedPlan.getOptionalPhysicalQueryClass().get() );
@@ -1541,7 +1422,7 @@
     // region plan selection
 
 
-    private Pair<PolyphenyDbSignature, ProposedRoutingPlan> selectPlan( Quartet<List<ProposedRoutingPlan>, List<RelNode>, List<PolyphenyDbSignature>, LogicalQueryInformation> proposedResults ) {
+    private Pair<PolyphenyDbSignature<?>, ProposedRoutingPlan> selectPlan( Quartet<List<ProposedRoutingPlan>, List<RelNode>, List<PolyphenyDbSignature<?>>, LogicalQueryInformation> proposedResults ) {
         // lists should all be same size
         val proposedRoutingPlans = proposedResults.getA();
         val optimalRels = proposedResults.getB();
