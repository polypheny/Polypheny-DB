/*
 * Copyright 2019-2021 The Polypheny Project
 *
 * Licensed under the Apache License, Version 2.0 (the "License");
 * you may not use this file except in compliance with the License.
 * You may obtain a copy of the License at
 *
 * http://www.apache.org/licenses/LICENSE-2.0
 *
 * Unless required by applicable law or agreed to in writing, software
 * distributed under the License is distributed on an "AS IS" BASIS,
 * WITHOUT WARRANTIES OR CONDITIONS OF ANY KIND, either express or implied.
 * See the License for the specific language governing permissions and
 * limitations under the License.
 */

package org.polypheny.db.processing;


import com.google.common.collect.ImmutableList;
import com.google.common.collect.ImmutableMap;
import java.lang.reflect.Type;
import java.sql.DatabaseMetaData;
import java.sql.Types;
import java.util.AbstractList;
import java.util.ArrayList;
import java.util.Collections;
import java.util.HashMap;
import java.util.HashSet;
import java.util.Iterator;
import java.util.LinkedHashMap;
import java.util.List;
import java.util.Map;
import java.util.Set;
import java.util.stream.Collectors;
import java.util.stream.IntStream;
import lombok.extern.slf4j.Slf4j;
import org.apache.calcite.avatica.AvaticaParameter;
import org.apache.calcite.avatica.ColumnMetaData;
import org.apache.calcite.avatica.ColumnMetaData.Rep;
import org.apache.calcite.avatica.Meta.CursorFactory;
import org.apache.calcite.avatica.Meta.StatementType;
import org.apache.calcite.avatica.MetaImpl;
import org.apache.calcite.linq4j.Ord;
import org.apache.commons.lang3.time.StopWatch;
import org.polypheny.db.adapter.DataContext;
import org.polypheny.db.adapter.DataContext.ParameterValue;
import org.polypheny.db.adapter.enumerable.EnumerableCalc;
import org.polypheny.db.adapter.enumerable.EnumerableConvention;
import org.polypheny.db.adapter.enumerable.EnumerableInterpretable;
import org.polypheny.db.adapter.enumerable.EnumerableRel;
import org.polypheny.db.adapter.enumerable.EnumerableRel.Prefer;
import org.polypheny.db.adapter.index.Index;
import org.polypheny.db.adapter.index.IndexManager;
import org.polypheny.db.adapter.java.JavaTypeFactory;
import org.polypheny.db.catalog.Catalog;
import org.polypheny.db.catalog.entity.CatalogSchema;
import org.polypheny.db.catalog.entity.CatalogTable;
import org.polypheny.db.catalog.exceptions.UnknownDatabaseException;
import org.polypheny.db.catalog.exceptions.UnknownSchemaException;
import org.polypheny.db.catalog.exceptions.UnknownTableException;
import org.polypheny.db.config.RuntimeConfig;
import org.polypheny.db.document.util.DataModelShuttle;
import org.polypheny.db.information.InformationGroup;
import org.polypheny.db.information.InformationManager;
import org.polypheny.db.information.InformationPage;
import org.polypheny.db.information.InformationQueryPlan;
import org.polypheny.db.interpreter.BindableConvention;
import org.polypheny.db.interpreter.Interpreters;
import org.polypheny.db.jdbc.PolyphenyDbSignature;
import org.polypheny.db.monitoring.events.DmlEvent;
import org.polypheny.db.monitoring.events.QueryEvent;
import org.polypheny.db.monitoring.events.StatementEvent;
import org.polypheny.db.plan.Convention;
import org.polypheny.db.plan.RelOptUtil;
import org.polypheny.db.plan.RelTraitSet;
import org.polypheny.db.plan.ViewExpanders;
import org.polypheny.db.prepare.Prepare.CatalogReader;
import org.polypheny.db.prepare.Prepare.PreparedResult;
import org.polypheny.db.prepare.Prepare.PreparedResultImpl;
import org.polypheny.db.rel.RelCollation;
import org.polypheny.db.rel.RelCollations;
import org.polypheny.db.rel.RelNode;
import org.polypheny.db.rel.RelRoot;
import org.polypheny.db.rel.RelShuttle;
import org.polypheny.db.rel.RelShuttleImpl;
import org.polypheny.db.rel.core.ConditionalExecute.Condition;
import org.polypheny.db.rel.core.Project;
import org.polypheny.db.rel.core.Sort;
import org.polypheny.db.rel.core.TableFunctionScan;
import org.polypheny.db.rel.core.TableScan;
import org.polypheny.db.rel.core.Values;
import org.polypheny.db.rel.logical.LogicalAggregate;
import org.polypheny.db.rel.logical.LogicalConditionalExecute;
import org.polypheny.db.rel.logical.LogicalCorrelate;
import org.polypheny.db.rel.logical.LogicalExchange;
import org.polypheny.db.rel.logical.LogicalFilter;
import org.polypheny.db.rel.logical.LogicalIntersect;
import org.polypheny.db.rel.logical.LogicalJoin;
import org.polypheny.db.rel.logical.LogicalMatch;
import org.polypheny.db.rel.logical.LogicalMinus;
import org.polypheny.db.rel.logical.LogicalProject;
import org.polypheny.db.rel.logical.LogicalSort;
import org.polypheny.db.rel.logical.LogicalTableModify;
import org.polypheny.db.rel.logical.LogicalTableScan;
import org.polypheny.db.rel.logical.LogicalUnion;
import org.polypheny.db.rel.logical.LogicalValues;
import org.polypheny.db.rel.type.RelDataType;
import org.polypheny.db.rel.type.RelDataTypeFactory;
import org.polypheny.db.rel.type.RelDataTypeField;
import org.polypheny.db.rex.RexBuilder;
import org.polypheny.db.rex.RexDynamicParam;
import org.polypheny.db.rex.RexInputRef;
import org.polypheny.db.rex.RexLiteral;
import org.polypheny.db.rex.RexNode;
import org.polypheny.db.rex.RexProgram;
import org.polypheny.db.routing.ExecutionTimeMonitor;
import org.polypheny.db.runtime.Bindable;
import org.polypheny.db.runtime.Typed;
import org.polypheny.db.sql.SqlExplainFormat;
import org.polypheny.db.sql.SqlExplainLevel;
import org.polypheny.db.sql.SqlKind;
import org.polypheny.db.sql.validate.SqlConformance;
import org.polypheny.db.sql2rel.RelStructuredTypeFlattener;
import org.polypheny.db.tools.Program;
import org.polypheny.db.tools.Programs;
import org.polypheny.db.tools.RelBuilder;
import org.polypheny.db.transaction.DeadlockException;
import org.polypheny.db.transaction.Lock.LockMode;
import org.polypheny.db.transaction.LockManager;
import org.polypheny.db.transaction.Statement;
import org.polypheny.db.transaction.TableAccessMap;
import org.polypheny.db.transaction.TableAccessMap.Mode;
import org.polypheny.db.transaction.TableAccessMap.TableIdentifier;
import org.polypheny.db.transaction.TransactionImpl;
import org.polypheny.db.type.ArrayType;
import org.polypheny.db.type.ExtraPolyTypes;
import org.polypheny.db.type.PolyType;
import org.polypheny.db.util.ImmutableIntList;
import org.polypheny.db.util.Pair;
import org.polypheny.db.util.Util;
import org.polypheny.db.view.MaterializedManager;
import org.polypheny.db.view.MaterializedManager.TableUpdateVisitor;
import org.polypheny.db.view.ViewManager.ViewVisitor;


@Slf4j
public abstract class AbstractQueryProcessor implements QueryProcessor {

    protected static final boolean ENABLE_BINDABLE = false;
    protected static final boolean ENABLE_COLLATION_TRAIT = true;
    protected static final boolean ENABLE_ENUMERABLE = true;
    protected static final boolean CONSTANT_REDUCTION = false;
    protected static final boolean ENABLE_STREAM = true;

    private final Statement statement;


    protected AbstractQueryProcessor( Statement statement ) {
        this.statement = statement;
    }


    @Override
    public PolyphenyDbSignature prepareQuery( RelRoot logicalRoot ) {
        return prepareQuery(
                logicalRoot,
                logicalRoot.rel.getCluster().getTypeFactory().builder().build(),
                false );
    }


    @Override
    public PolyphenyDbSignature prepareQuery( RelRoot logicalRoot, RelDataType parameterRowType, boolean isRouted ) {
        return prepareQuery( logicalRoot, parameterRowType, isRouted, false, true );
    }


    @Override
    public PolyphenyDbSignature prepareQuery( RelRoot logicalRoot, RelDataType parameterRowType, boolean isRouted, boolean doesSubstituteOrderBy ) {
        return prepareQuery( logicalRoot, parameterRowType, isRouted, false, doesSubstituteOrderBy );
    }


    protected PolyphenyDbSignature prepareQuery( RelRoot logicalRoot, RelDataType parameterRowType, boolean isRouted, boolean isSubquery, boolean doesSubstituteOrderBy ) {
        boolean isAnalyze = statement.getTransaction().isAnalyze() && !isSubquery;
        boolean lock = !isSubquery;

        final StopWatch stopWatch = new StopWatch();

        if ( log.isDebugEnabled() ) {
            log.debug( "Preparing statement  ..." );
        }

        if ( statement.getTransaction().getMonitoringData() == null ) {
            if ( logicalRoot.kind.belongsTo( SqlKind.DML ) ) {
                statement.getTransaction().setMonitoringData( new DmlEvent() );
            } else if ( logicalRoot.kind.belongsTo( SqlKind.QUERY ) ) {
                statement.getTransaction().setMonitoringData( new QueryEvent() );
            }
        }

        stopWatch.start();

        ExecutionTimeMonitor executionTimeMonitor = new ExecutionTimeMonitor();

        if ( isAnalyze ) {
            statement.getProcessingDuration().start( "Prepare Views" );
        }

<<<<<<< HEAD
        /*
        check if the relRoot includes Views or Materialized Views and replaces what necessary
        View: replace LogicalViewTableScan with underlying information
        Materialized View: add order by if Materialized View includes Order by */
        ViewVisitor materializedVisitor = new ViewVisitor( doesSubstituteOrderBy );
        logicalRoot.rel.accept( materializedVisitor );

        //Update which tables where changed used for Materialized Views
        TableUpdateVisitor visitor = new TableUpdateVisitor();
        logicalRoot.rel.accept( visitor );
        MaterializedManager.getInstance().addTables( statement.getTransaction(), visitor.getNames() );

        if ( isAnalyze ) {
            statement.getProcessingDuration().stop( "Prepare Views" );
        }
=======
        logicalRoot.rel.accept( new DataModelShuttle() );

        ExecutionTimeMonitor executionTimeMonitor = new ExecutionTimeMonitor();
>>>>>>> d9d3afab

        final Convention resultConvention =
                ENABLE_BINDABLE
                        ? BindableConvention.INSTANCE
                        : EnumerableConvention.INSTANCE;

        RelRoot routedRoot;
        if ( !isRouted ) {
            if ( lock ) {
                // Locking
                if ( isAnalyze ) {
                    statement.getProcessingDuration().start( "Locking" );
                }
                try {
                    // Get a shared global schema lock (only DDLs acquire a exclusive global schema lock)
                    LockManager.INSTANCE.lock( LockManager.GLOBAL_LOCK, (TransactionImpl) statement.getTransaction(), LockMode.SHARED );
                    // Get locks for individual tables
                    TableAccessMap accessMap = new TableAccessMap( logicalRoot.rel );
                    for ( TableIdentifier tableIdentifier : accessMap.getTablesAccessed() ) {
                        Mode mode = accessMap.getTableAccessMode( tableIdentifier );
                        if ( mode == Mode.READ_ACCESS ) {
                            LockManager.INSTANCE.lock( tableIdentifier, (TransactionImpl) statement.getTransaction(), LockMode.SHARED );
                        } else if ( mode == Mode.WRITE_ACCESS || mode == Mode.READWRITE_ACCESS ) {
                            LockManager.INSTANCE.lock( tableIdentifier, (TransactionImpl) statement.getTransaction(), LockMode.EXCLUSIVE );
                        }
                    }
                } catch ( DeadlockException e ) {
                    throw new RuntimeException( e );
                }
            }

            // Index Update
            if ( isAnalyze ) {
                statement.getProcessingDuration().stop( "Locking" );
                statement.getProcessingDuration().start( "Index Update" );
            }
            RelRoot indexUpdateRoot = logicalRoot;
            if ( RuntimeConfig.POLYSTORE_INDEXES_ENABLED.getBoolean() ) {
                IndexManager.getInstance().barrier( statement.getTransaction().getXid() );
                indexUpdateRoot = indexUpdate( indexUpdateRoot, statement, parameterRowType );
            }

            // Constraint Enforcement Rewrite
            if ( isAnalyze ) {
                statement.getProcessingDuration().stop( "Index Update" );
                statement.getProcessingDuration().start( "Constraint Enforcement" );
            }
            RelRoot constraintsRoot = indexUpdateRoot;
            if ( RuntimeConfig.UNIQUE_CONSTRAINT_ENFORCEMENT.getBoolean() || RuntimeConfig.FOREIGN_KEY_ENFORCEMENT.getBoolean() ) {
                ConstraintEnforcer constraintEnforcer = new EnumerableConstraintEnforcer();
                constraintsRoot = constraintEnforcer.enforce( constraintsRoot, statement );
            }

            // Index Lookup Rewrite
            if ( isAnalyze ) {
                statement.getProcessingDuration().stop( "Constraint Enforcement" );
                statement.getProcessingDuration().start( "Index Lookup Rewrite" );
            }
            RelRoot indexLookupRoot = constraintsRoot;
            if ( RuntimeConfig.POLYSTORE_INDEXES_ENABLED.getBoolean() && RuntimeConfig.POLYSTORE_INDEXES_SIMPLIFY.getBoolean() ) {
                indexLookupRoot = indexLookup( indexLookupRoot, statement, executionTimeMonitor );
            }

            if ( isAnalyze ) {
                statement.getProcessingDuration().stop( "Index Lookup Rewrite" );
                statement.getProcessingDuration().start( "Routing" );
            }
            routedRoot = route( indexLookupRoot, statement, executionTimeMonitor );

            RelStructuredTypeFlattener typeFlattener = new RelStructuredTypeFlattener(
                    RelBuilder.create( statement, routedRoot.rel.getCluster() ),
                    routedRoot.rel.getCluster().getRexBuilder(),
                    ViewExpanders.toRelContext( this, routedRoot.rel.getCluster() ),
                    true );
            routedRoot = routedRoot.withRel( typeFlattener.rewrite( routedRoot.rel ) );
            if ( isAnalyze ) {
                statement.getProcessingDuration().stop( "Routing" );
            }
        } else {
            routedRoot = logicalRoot;
        }

        // Validate parameterValues
        ParameterValueValidator pmValidator = new ParameterValueValidator( routedRoot.validatedRowType, statement.getDataContext() );
        pmValidator.visit( routedRoot.rel );

        //
        // Parameterize
        RelRoot parameterizedRoot = null;
        if ( statement.getDataContext().getParameterValues().size() == 0 && (RuntimeConfig.PARAMETERIZE_DML.getBoolean() || !routedRoot.kind.belongsTo( SqlKind.DML )) ) {
            Pair<RelRoot, RelDataType> parameterized = parameterize( routedRoot, parameterRowType );
            parameterizedRoot = parameterized.left;
            parameterRowType = parameterized.right;
        } else {
            // This query is an execution of a prepared statement
            parameterizedRoot = routedRoot;
        }

        //
        // Implementation Caching
        if ( isAnalyze ) {
            statement.getProcessingDuration().start( "Implementation Caching" );
        }
        if ( RuntimeConfig.IMPLEMENTATION_CACHING.getBoolean() && statement.getTransaction().getUseCache() && (!routedRoot.kind.belongsTo( SqlKind.DML ) || RuntimeConfig.IMPLEMENTATION_CACHING_DML.getBoolean() || statement.getDataContext().getParameterValues().size() > 0) ) {
            PreparedResult preparedResult = ImplementationCache.INSTANCE.getIfPresent( parameterizedRoot.rel );
            if ( preparedResult != null ) {
                PolyphenyDbSignature signature = createSignature( preparedResult, routedRoot, resultConvention, executionTimeMonitor );
                if ( isAnalyze ) {
                    statement.getProcessingDuration().stop( "Implementation Caching" );
                }

                //TODO @Cedric this produces an error causing several checks to fail. Please investigate
                //needed for row results

                //final Enumerable enumerable = signature.enumerable( statement.getDataContext() );
                //Iterator<Object> iterator = enumerable.iterator();

                if ( statement.getTransaction().getMonitoringData() != null ) {
                    StatementEvent eventData = statement.getTransaction().getMonitoringData();
                    eventData.setMonitoringType( parameterizedRoot.kind.sql );
                    eventData.setDescription( "Test description: " + signature.statementType.toString() );
                    eventData.setRouted( logicalRoot );
                    eventData.setFieldNames( ImmutableList.copyOf( signature.rowType.getFieldNames() ) );
                    //eventData.setRows( MetaImpl.collect( signature.cursorFactory, iterator, new ArrayList<>() ) );
                    eventData.setAnalyze( isAnalyze );
                    eventData.setSubQuery( isSubquery );
                    eventData.setDurations( statement.getProcessingDuration().asJson() );
                }

                return signature;
            }
        }

        //
        // Plan Caching
        if ( isAnalyze ) {
            statement.getProcessingDuration().stop( "Implementation Caching" );
            statement.getProcessingDuration().start( "Plan Caching" );
        }
        RelNode optimalNode;
        if ( RuntimeConfig.QUERY_PLAN_CACHING.getBoolean() && statement.getTransaction().getUseCache() && (!routedRoot.kind.belongsTo( SqlKind.DML ) || RuntimeConfig.QUERY_PLAN_CACHING_DML.getBoolean() || statement.getDataContext().getParameterValues().size() > 0) ) {
            optimalNode = QueryPlanCache.INSTANCE.getIfPresent( parameterizedRoot.rel );
        } else {
            parameterizedRoot = routedRoot;
            optimalNode = null;
        }

        //
        // Planning & Optimization
        if ( isAnalyze ) {
            statement.getProcessingDuration().stop( "Plan Caching" );
            statement.getProcessingDuration().start( "Planning & Optimization" );
        }

        if ( optimalNode == null ) {
            optimalNode = optimize( parameterizedRoot, resultConvention );

            // For transformation from DML -> DML, use result of rewrite (e.g. UPDATE -> MERGE). For anything else (e.g. CALL -> SELECT), use original kind.
            //if ( !optimalRoot.kind.belongsTo( SqlKind.DML ) ) {
            //    optimalRoot = optimalRoot.withKind( sqlNodeOriginal.getKind() );
            //}

            if ( RuntimeConfig.QUERY_PLAN_CACHING.getBoolean() && statement.getTransaction().getUseCache() && (!routedRoot.kind.belongsTo( SqlKind.DML ) || RuntimeConfig.QUERY_PLAN_CACHING_DML.getBoolean() || statement.getDataContext().getParameterValues().size() > 0) ) {
                QueryPlanCache.INSTANCE.put( parameterizedRoot.rel, optimalNode );
            }
        }

        final RelDataType rowType = parameterizedRoot.rel.getRowType();
        final List<Pair<Integer, String>> fields = Pair.zip( ImmutableIntList.identity( rowType.getFieldCount() ), rowType.getFieldNames() );
        RelRoot optimalRoot = new RelRoot( optimalNode, rowType, parameterizedRoot.kind, fields, relCollation( parameterizedRoot.rel ) );

        //
        // Implementation
        if ( isAnalyze ) {
            statement.getProcessingDuration().stop( "Planning & Optimization" );
            statement.getProcessingDuration().start( "Implementation" );
        }

        PreparedResult preparedResult = implement( optimalRoot, parameterRowType );

        // Cache implementation
        if ( RuntimeConfig.IMPLEMENTATION_CACHING.getBoolean() && statement.getTransaction().getUseCache() && (!routedRoot.kind.belongsTo( SqlKind.DML ) || RuntimeConfig.IMPLEMENTATION_CACHING_DML.getBoolean() || statement.getDataContext().getParameterValues().size() > 0) ) {
            if ( optimalRoot.rel.isImplementationCacheable() ) {
                ImplementationCache.INSTANCE.put( parameterizedRoot.rel, preparedResult );
            } else {
                ImplementationCache.INSTANCE.countUncacheable();
            }
        }

        PolyphenyDbSignature signature = createSignature( preparedResult, optimalRoot, resultConvention, executionTimeMonitor );

        if ( isAnalyze ) {
            statement.getProcessingDuration().stop( "Implementation" );
        }

        stopWatch.stop();
        if ( log.isDebugEnabled() ) {
            log.debug( "Preparing statement ... done. [{}]", stopWatch );
        }

        //TODO @Cedric this produces an error causing several checks to fail. Please investigate
        //needed for row results
        //final Enumerable enumerable = signature.enumerable( statement.getDataContext() );
        //Iterator<Object> iterator = enumerable.iterator();

        TransactionImpl transaction = (TransactionImpl) statement.getTransaction();
        if ( transaction.getMonitoringData() != null ) {
            StatementEvent eventData = transaction.getMonitoringData();
            eventData.setMonitoringType( parameterizedRoot.kind.sql );
            eventData.setDescription( "Test description: " + signature.statementType.toString() );
            eventData.setRouted( logicalRoot );
            eventData.setFieldNames( ImmutableList.copyOf( signature.rowType.getFieldNames() ) );
            //eventData.setRows( MetaImpl.collect( signature.cursorFactory, iterator, new ArrayList<>() ) );
            eventData.setAnalyze( isAnalyze );
            eventData.setSubQuery( isSubquery );
            eventData.setDurations( statement.getProcessingDuration().asJson() );
        }

        return signature;
    }


    private RelRoot indexUpdate( RelRoot root, Statement statement, RelDataType parameterRowType ) {
        if ( root.kind.belongsTo( SqlKind.DML ) ) {
            final RelShuttle shuttle = new RelShuttleImpl() {

                @Override
                public RelNode visit( RelNode node ) {
                    RexBuilder rexBuilder = new RexBuilder( statement.getTransaction().getTypeFactory() );
                    if ( node instanceof LogicalTableModify ) {
                        final Catalog catalog = Catalog.getInstance();
                        final LogicalTableModify ltm = (LogicalTableModify) node;
                        final CatalogTable table;
                        final CatalogSchema schema;
                        try {
                            String tableName;
                            if ( ltm.getTable().getQualifiedName().size() == 3 ) { // DatabaseName.SchemaName.TableName
                                schema = catalog.getSchema( ltm.getTable().getQualifiedName().get( 0 ), ltm.getTable().getQualifiedName().get( 1 ) );
                                tableName = ltm.getTable().getQualifiedName().get( 2 );
                            } else if ( ltm.getTable().getQualifiedName().size() == 2 ) { // SchemaName.TableName
                                schema = catalog.getSchema( statement.getPrepareContext().getDatabaseId(), ltm.getTable().getQualifiedName().get( 0 ) );
                                tableName = ltm.getTable().getQualifiedName().get( 1 );
                            } else { // TableName
                                schema = catalog.getSchema( statement.getPrepareContext().getDatabaseId(), statement.getPrepareContext().getDefaultSchemaName() );
                                tableName = ltm.getTable().getQualifiedName().get( 0 );
                            }
                            table = catalog.getTable( schema.id, tableName );
                        } catch ( UnknownTableException | UnknownDatabaseException | UnknownSchemaException e ) {
                            // This really should not happen
                            log.error( "Table not found: {}", ltm.getTable().getQualifiedName().get( 0 ), e );
                            throw new RuntimeException( e );
                        }
                        final List<Index> indices = IndexManager.getInstance().getIndices( schema, table );

                        // Check if there are any indexes effected by this table modify
                        if ( indices.size() == 0 ) {
                            // Nothing to do here
                            return super.visit( node );
                        }

                        if ( ltm.isInsert() && ltm.getInput() instanceof Values ) {
                            final LogicalValues lvalues = (LogicalValues) ltm.getInput( 0 ).accept( new RelDeepCopyShuttle() );
                            for ( final Index index : indices ) {
                                final Set<Pair<List<Object>, List<Object>>> tuplesToInsert = new HashSet<>( lvalues.tuples.size() );
                                for ( final ImmutableList<RexLiteral> row : lvalues.getTuples() ) {
                                    final List<Object> rowValues = new ArrayList<>();
                                    final List<Object> targetRowValues = new ArrayList<>();
                                    for ( final String column : index.getColumns() ) {
                                        final RexLiteral fieldValue = row.get(
                                                lvalues.getRowType().getField( column, false, false ).getIndex()
                                        );
                                        rowValues.add( fieldValue.getValue2() );
                                    }
                                    for ( final String column : index.getTargetColumns() ) {
                                        final RexLiteral fieldValue = row.get(
                                                lvalues.getRowType().getField( column, false, false ).getIndex()
                                        );
                                        targetRowValues.add( fieldValue.getValue2() );
                                    }
                                    tuplesToInsert.add( new Pair<>( rowValues, targetRowValues ) );
                                }
                                index.insertAll( statement.getTransaction().getXid(), tuplesToInsert );
                            }
                        } else if ( ltm.isInsert() && ltm.getInput() instanceof LogicalProject && ((LogicalProject) ltm.getInput()).getInput().getRowType().toString().equals( "RecordType(INTEGER ZERO)" ) ) {
                            final LogicalProject lproject = (LogicalProject) ltm.getInput().accept( new RelDeepCopyShuttle() );
                            for ( final Index index : indices ) {
                                final Set<Pair<List<Object>, List<Object>>> tuplesToInsert = new HashSet<>( lproject.getProjects().size() );
                                final List<Object> rowValues = new ArrayList<>();
                                final List<Object> targetRowValues = new ArrayList<>();
                                for ( final String column : index.getColumns() ) {
                                    final RexNode fieldValue = lproject.getProjects().get(
                                            lproject.getRowType().getField( column, false, false ).getIndex()
                                    );
                                    if ( fieldValue instanceof RexLiteral ) {
                                        rowValues.add( ((RexLiteral) fieldValue).getValue2() );
                                    } else if ( fieldValue instanceof RexDynamicParam ) {
                                        //
                                        // TODO: This is dynamic parameter. We need to do the index update in the generated code!
                                        //
                                        throw new RuntimeException( "Index updates are not yet supported for prepared statements" );
                                    } else {
                                        throw new RuntimeException( "Unexpected rex type: " + fieldValue.getClass() );
                                    }
                                }
                                for ( final String column : index.getTargetColumns() ) {
                                    final RexNode fieldValue = lproject.getProjects().get(
                                            lproject.getRowType().getField( column, false, false ).getIndex()
                                    );
                                    if ( fieldValue instanceof RexLiteral ) {
                                        targetRowValues.add( ((RexLiteral) fieldValue).getValue2() );
                                    } else if ( fieldValue instanceof RexDynamicParam ) {
                                        //
                                        // TODO: This is dynamic parameter. We need to do the index update in the generated code!
                                        //
                                        throw new RuntimeException( "Index updates are not yet supported for prepared statements" );
                                    } else {
                                        throw new RuntimeException( "Unexpected rex type: " + fieldValue.getClass() );
                                    }
                                }
                                tuplesToInsert.add( new Pair<>( rowValues, targetRowValues ) );
                                index.insertAll( statement.getTransaction().getXid(), tuplesToInsert );
                            }
                        } else if ( ltm.isDelete() || ltm.isUpdate() || ltm.isMerge() || (ltm.isInsert() && !(ltm.getInput() instanceof Values)) ) {
                            final Map<String, Integer> nameMap = new HashMap<>();
                            final Map<String, Integer> newValueMap = new HashMap<>();
                            RelNode original = ltm.getInput().accept( new RelDeepCopyShuttle() );
                            if ( !(original instanceof LogicalProject) ) {
                                original = LogicalProject.identity( original );
                            }
                            LogicalProject originalProject = (LogicalProject) original;

                            for ( int i = 0; i < originalProject.getNamedProjects().size(); ++i ) {
                                final Pair<RexNode, String> np = originalProject.getNamedProjects().get( i );
                                nameMap.put( np.right, i );
                                if ( ltm.isUpdate() || ltm.isMerge() ) {
                                    int j = ltm.getUpdateColumnList().indexOf( np.right );
                                    if ( j >= 0 ) {
                                        RexNode newValue = ltm.getSourceExpressionList().get( j );
                                        for ( int k = 0; k < originalProject.getNamedProjects().size(); ++k ) {
                                            if ( originalProject.getNamedProjects().get( k ).left.equals( newValue ) ) {
                                                newValueMap.put( np.right, k );
                                                break;
                                            }
                                        }
                                    }
                                } else if ( ltm.isInsert() ) {
                                    int j = originalProject.getRowType().getField( np.right, true, false ).getIndex();
                                    if ( j >= 0 ) {
                                        RexNode newValue = rexBuilder.makeInputRef( originalProject, j );
                                        for ( int k = 0; k < originalProject.getNamedProjects().size(); ++k ) {
                                            if ( originalProject.getNamedProjects().get( k ).left.equals( newValue ) ) {
                                                newValueMap.put( np.right, k );
                                                break;
                                            }
                                        }
                                    }
                                }
                            }
                            // Prepare subquery
//                            if ( ltm.isUpdate() || ltm.isMerge() ) {
//                                List<RexNode> expr = new ArrayList<>(  );
//                                //FIXME(s3lph) some index out of bounds stuff
//                                for ( final String name : originalProject.getRowType().getFieldNames() ) {
//                                    if ( ltm.getUpdateColumnList().contains( name )) {
//                                        expr.add( ltm.getSourceExpressionList().get( ltm.getUpdateColumnList().indexOf( name ) ) );
//                                    } else {
//                                        expr.add( rexBuilder.makeInputRef( originalProject, originalProject.getRowType().getField( name, true, false ).getIndex() ) );
//                                    }
//                                }
//                                List<RelDataType> types = ltm.getSourceExpressionList().stream().map( RexNode::getType ).collect( Collectors.toList() );
//                                RelDataType type = transaction.getTypeFactory().createStructType( types, originalProject.getRowType().getFieldNames() );
//                                originalProject = LogicalProject.create( originalProject, expr, type );
//                            }
                            RelRoot scanRoot = RelRoot.of( originalProject, SqlKind.SELECT );
                            final PolyphenyDbSignature scanSig = prepareQuery( scanRoot, parameterRowType, false, true );
                            final Iterable<Object> enumerable = scanSig.enumerable( statement.getDataContext() );
                            final Iterator<Object> iterator = enumerable.iterator();
                            final List<List<Object>> rows = MetaImpl.collect( scanSig.cursorFactory, iterator, new ArrayList<>() );
                            // Build new query tree
                            final List<ImmutableList<RexLiteral>> records = new ArrayList<>();
                            for ( final List<Object> row : rows ) {
                                final List<RexLiteral> record = new ArrayList<>();
                                for ( int i = 0; i < row.size(); ++i ) {
                                    RelDataType fieldType = originalProject.getRowType().getFieldList().get( i ).getType();
                                    Pair<Comparable, PolyType> converted = RexLiteral.convertType( (Comparable) row.get( i ), fieldType );
                                    record.add( new RexLiteral(
                                            converted.left,
                                            fieldType,
                                            converted.right
                                    ) );
                                }
                                records.add( ImmutableList.copyOf( record ) );
                            }
                            final ImmutableList<ImmutableList<RexLiteral>> values = ImmutableList.copyOf( records );
                            final RelNode newValues = LogicalValues.create( originalProject.getCluster(), originalProject.getRowType(), values );
                            final RelNode newProject = LogicalProject.identity( newValues );
//                            List<RexNode> sourceExpr = ltm.getSourceExpressionList();
//                            if ( ltm.isUpdate() || ltm.isMerge() ) {
//                                //FIXME(s3lph): Wrong index
//                                sourceExpr = IntStream.range( 0, sourceExpr.size() )
//                                        .mapToObj( i -> rexBuilder.makeFieldAccess( rexBuilder.makeInputRef( newProject, i ), 0 ) )
//                                        .collect( Collectors.toList() );
//                            }
//                            final RelNode replacement = LogicalTableModify.create(
//                                    ltm.getTable(),
//                                    transaction.getCatalogReader(),
//                                    newProject,
//                                    ltm.getOperation(),
//                                    ltm.getUpdateColumnList(),
//                                    sourceExpr,
//                                    ltm.isFlattened()
//                            );
                            final RelNode replacement = ltm.copy( ltm.getTraitSet(), Collections.singletonList( newProject ) );
                            // Schedule the index deletions
                            if ( !ltm.isInsert() ) {
                                for ( final Index index : indices ) {
                                    if ( ltm.isUpdate() ) {
                                        // Index not affected by this update, skip
                                        if ( index.getColumns().stream().noneMatch( ltm.getUpdateColumnList()::contains ) ) {
                                            continue;
                                        }
                                    }
                                    final Set<Pair<List<Object>, List<Object>>> rowsToDelete = new HashSet<>( rows.size() );
                                    for ( List<Object> row : rows ) {
                                        final List<Object> rowProjection = new ArrayList<>( index.getColumns().size() );
                                        final List<Object> targetRowProjection = new ArrayList<>( index.getTargetColumns().size() );
                                        for ( final String column : index.getColumns() ) {
                                            rowProjection.add( row.get( nameMap.get( column ) ) );
                                        }
                                        for ( final String column : index.getTargetColumns() ) {
                                            targetRowProjection.add( row.get( nameMap.get( column ) ) );
                                        }
                                        rowsToDelete.add( new Pair<>( rowProjection, targetRowProjection ) );
                                    }
                                    index.deleteAllPrimary( statement.getTransaction().getXid(), rowsToDelete );
                                }
                            }
                            //Schedule the index insertions for INSERT and UPDATE operations
                            if ( !ltm.isDelete() ) {
                                for ( final Index index : indices ) {
                                    // Index not affected by this update, skip
                                    if ( ltm.isUpdate() && index.getColumns().stream().noneMatch( ltm.getUpdateColumnList()::contains ) ) {
                                        continue;
                                    }
                                    if ( ltm.isInsert() && index.getColumns().stream().noneMatch( ltm.getInput().getRowType().getFieldNames()::contains ) ) {
                                        continue;
                                    }
                                    final Set<Pair<List<Object>, List<Object>>> rowsToReinsert = new HashSet<>( rows.size() );
                                    for ( List<Object> row : rows ) {
                                        final List<Object> rowProjection = new ArrayList<>( index.getColumns().size() );
                                        final List<Object> targetRowProjection = new ArrayList<>( index.getTargetColumns().size() );
                                        for ( final String column : index.getColumns() ) {
                                            if ( newValueMap.containsKey( column ) ) {
                                                rowProjection.add( row.get( newValueMap.get( column ) ) );
                                            } else {
                                                // Value unchanged, reuse old value
                                                rowProjection.add( row.get( nameMap.get( column ) ) );
                                            }
                                        }
                                        for ( final String column : index.getTargetColumns() ) {
                                            targetRowProjection.add( row.get( nameMap.get( column ) ) );
                                        }
                                        rowsToReinsert.add( new Pair<>( rowProjection, targetRowProjection ) );
                                    }
                                    index.insertAll( statement.getTransaction().getXid(), rowsToReinsert );
                                }
                            }
                            return replacement;
                        }

                    }
                    return super.visit( node );
                }

            };
            final RelNode newRoot = shuttle.visit( root.rel );
            return RelRoot.of( newRoot, root.kind );

        }
        return root;
    }


    private RelRoot indexLookup( RelRoot logicalRoot, Statement statement, ExecutionTimeMonitor executionTimeMonitor ) {
        final RelBuilder builder = RelBuilder.create( statement, logicalRoot.rel.getCluster() );
        final RexBuilder rexBuilder = builder.getRexBuilder();
        RelNode newRoot = logicalRoot.rel;
        if ( logicalRoot.kind.belongsTo( SqlKind.DML ) ) {
            final RelShuttle shuttle = new RelShuttleImpl() {

                @Override
                public RelNode visit( RelNode node ) {
                    if ( node instanceof LogicalConditionalExecute ) {
                        final LogicalConditionalExecute lce = (LogicalConditionalExecute) node;
                        final Index index = IndexManager.getInstance().getIndex(
                                lce.getCatalogSchema(),
                                lce.getCatalogTable(),
                                lce.getCatalogColumns()
                        );
                        if ( index != null ) {
                            final LogicalConditionalExecute visited = (LogicalConditionalExecute) super.visit( lce );
                            Condition c = null;
                            switch ( lce.getCondition() ) {
                                case TRUE:
                                case FALSE:
                                    c = lce.getCondition();
                                    break;
                                case EQUAL_TO_ZERO:
                                    c = index.containsAny( statement.getTransaction().getXid(), lce.getValues() ) ? Condition.FALSE : Condition.TRUE;
                                    break;
                                case GREATER_ZERO:
                                    c = index.containsAny( statement.getTransaction().getXid(), lce.getValues() ) ? Condition.TRUE : Condition.FALSE;
                                    break;
                            }
                            final LogicalConditionalExecute simplified =
                                    LogicalConditionalExecute.create( visited.getLeft(), visited.getRight(), c, visited.getExceptionClass(), visited.getExceptionMessage() );
                            simplified.setCheckDescription( lce.getCheckDescription() );
                        }
                    }
                    return super.visit( node );
                }

            };
            newRoot = newRoot.accept( shuttle );
        }
        final RelShuttle shuttle2 = new RelShuttleImpl() {

            @Override
            public RelNode visit( LogicalProject project ) {
                if ( project.getInput() instanceof LogicalTableScan ) {
                    // Figure out the original column names required for index lookup
                    final LogicalTableScan scan = (LogicalTableScan) project.getInput();
                    final String table = scan.getTable().getQualifiedName().get( scan.getTable().getQualifiedName().size() - 1 );
                    final List<String> columns = new ArrayList<>( project.getChildExps().size() );
                    final List<RelDataType> ctypes = new ArrayList<>( project.getChildExps().size() );
                    for ( final RexNode expr : project.getChildExps() ) {
                        if ( !(expr instanceof RexInputRef) ) {
                            IndexManager.getInstance().incrementMiss();
                            return super.visit( project );
                        }
                        final RexInputRef rir = (RexInputRef) expr;
                        final RelDataTypeField field = scan.getRowType().getFieldList().get( rir.getIndex() );
                        final String column = field.getName();
                        columns.add( column );
                        ctypes.add( field.getType() );
                    }
                    // Retrieve the catalog schema and database representations required for index lookup
                    final CatalogSchema schema = statement.getTransaction().getDefaultSchema();
                    final CatalogTable ctable;
                    try {
                        ctable = Catalog.getInstance().getTable( schema.id, table );
                    } catch ( UnknownTableException e ) {
                        log.error( "Could not fetch table", e );
                        IndexManager.getInstance().incrementNoIndex();
                        return super.visit( project );
                    }
                    // Retrieve any index and use for simplification
                    final Index idx = IndexManager.getInstance().getIndex( schema, ctable, columns );
                    if ( idx == null ) {
                        // No index available for simplification
                        IndexManager.getInstance().incrementNoIndex();
                        return super.visit( project );
                    }
                    // TODO: Avoid copying stuff around
                    final RelDataType compositeType = builder.getTypeFactory().createStructType( ctypes, columns );
                    final Values replacement = idx.getAsValues( statement.getTransaction().getXid(), builder, compositeType );
                    final LogicalProject rProject = new LogicalProject(
                            replacement.getCluster(),
                            replacement.getTraitSet(),
                            replacement,
                            IntStream.range( 0, compositeType.getFieldCount() )
                                    .mapToObj( i -> rexBuilder.makeInputRef( replacement, i ) )
                                    .collect( Collectors.toList() ),
                            compositeType );
                    IndexManager.getInstance().incrementHit();
                    return rProject;
                }
                return super.visit( project );
            }


            @Override
            public RelNode visit( RelNode node ) {
                if ( node instanceof LogicalProject ) {
                    final LogicalProject lp = (LogicalProject) node;
                    lp.getMapping();
                }
                return super.visit( node );
            }

        };
        newRoot = newRoot.accept( shuttle2 );
        return RelRoot.of( newRoot, logicalRoot.kind );
    }


    private RelRoot route( RelRoot logicalRoot, Statement statement, ExecutionTimeMonitor executionTimeMonitor ) {
        RelRoot routedRoot = statement.getRouter().route( logicalRoot, statement, executionTimeMonitor );
        if ( log.isTraceEnabled() ) {
            log.trace( "Routed query plan: [{}]", RelOptUtil.dumpPlan( "-- Routed Plan", routedRoot.rel, SqlExplainFormat.TEXT, SqlExplainLevel.DIGEST_ATTRIBUTES ) );
        }
        if ( statement.getTransaction().isAnalyze() ) {
            InformationManager queryAnalyzer = statement.getTransaction().getQueryAnalyzer();
            InformationPage page = new InformationPage( "Routed Query Plan" ).setLabel( "plans" );
            page.fullWidth();
            InformationGroup group = new InformationGroup( page, "Routed Query Plan" );
            queryAnalyzer.addPage( page );
            queryAnalyzer.addGroup( group );
            InformationQueryPlan informationQueryPlan = new InformationQueryPlan(
                    group,
                    RelOptUtil.dumpPlan( "Routed Query Plan", routedRoot.rel, SqlExplainFormat.JSON, SqlExplainLevel.ALL_ATTRIBUTES ) );
            queryAnalyzer.registerInformation( informationQueryPlan );
        }
        return routedRoot;
    }


    private Pair<RelRoot, RelDataType> parameterize( RelRoot routedRoot, RelDataType parameterRowType ) {
        RelNode routed = routedRoot.rel;
        List<RelDataType> parameterRowTypeList = new ArrayList<>();
        parameterRowType.getFieldList().forEach( relDataTypeField -> parameterRowTypeList.add( relDataTypeField.getType() ) );

        // Parameterize
        QueryParameterizer queryParameterizer = new QueryParameterizer( parameterRowType.getFieldCount(), parameterRowTypeList );
        RelNode parameterized = routed.accept( queryParameterizer );
        List<RelDataType> types = queryParameterizer.getTypes();

        // Add values to data context
        for ( List<DataContext.ParameterValue> values : queryParameterizer.getValues().values() ) {
            List<Object> o = new ArrayList<>();
            for ( ParameterValue v : values ) {
                o.add( v.getValue() );
            }
            statement.getDataContext().addParameterValues( values.get( 0 ).getIndex(), values.get( 0 ).getType(), o );
        }

        // parameterRowType
        RelDataType newParameterRowType = statement.getTransaction().getTypeFactory().createStructType(
                types,
                new AbstractList<String>() {
                    @Override
                    public String get( int index ) {
                        return "?" + index;
                    }


                    @Override
                    public int size() {
                        return types.size();
                    }
                } );

        return new Pair<>(
                new RelRoot( parameterized, routedRoot.validatedRowType, routedRoot.kind, routedRoot.fields, routedRoot.collation ),
                newParameterRowType
        );
    }


    private PolyphenyDbSignature createSignature( PreparedResult preparedResult, RelRoot optimalRoot, Convention resultConvention, ExecutionTimeMonitor executionTimeMonitor ) {
        final RelDataType jdbcType = makeStruct( optimalRoot.rel.getCluster().getTypeFactory(), optimalRoot.validatedRowType );
        final List<AvaticaParameter> parameters = new ArrayList<>();
        for ( RelDataTypeField field : preparedResult.getParameterRowType().getFieldList() ) {
            RelDataType type = field.getType();
            parameters.add(
                    new AvaticaParameter(
                            false,
                            getPrecision( type ),
                            0, // This is a workaround for a bug in Avatica with Decimals. There is no need to change the scale //getScale( type ),
                            getTypeOrdinal( type ),
                            type.getPolyType().getTypeName(),
                            getClassName( type ),
                            field.getName() ) );
        }

        final RelDataType x;
        switch ( optimalRoot.kind ) {
            case INSERT:
            case DELETE:
            case UPDATE:
            case EXPLAIN:
                // FIXME: getValidatedNodeType is wrong for DML
                x = RelOptUtil.createDmlRowType( optimalRoot.kind, statement.getTransaction().getTypeFactory() );
                break;
            default:
                x = optimalRoot.validatedRowType;
        }
        final List<ColumnMetaData> columns = getColumnMetaDataList(
                statement.getTransaction().getTypeFactory(),
                x,
                makeStruct( statement.getTransaction().getTypeFactory(), x ),
                preparedResult.getFieldOrigins() );
        Class resultClazz = null;
        if ( preparedResult instanceof Typed ) {
            resultClazz = (Class) ((Typed) preparedResult).getElementType();
        }
        final CursorFactory cursorFactory =
                resultConvention == BindableConvention.INSTANCE
                        ? CursorFactory.ARRAY
                        : CursorFactory.deduce( columns, resultClazz );
        final Bindable bindable = preparedResult.getBindable( cursorFactory );

        return new PolyphenyDbSignature<Object[]>(
                "",
                parameters,
                ImmutableMap.of(),
                jdbcType,
                columns,
                cursorFactory,
                statement.getTransaction().getSchema(),
                ImmutableList.of(),
                -1,
                bindable,
                getStatementType( preparedResult ),
                executionTimeMonitor );
    }


    private RelNode optimize( RelRoot logicalRoot, Convention resultConvention ) {
        RelNode logicalPlan = logicalRoot.rel;

        final RelTraitSet desiredTraits = logicalPlan.getTraitSet()
                .replace( resultConvention )
                .replace( relCollation( logicalPlan ) )
                .simplify();

        final Program program = Programs.standard();
        final RelNode rootRel4 = program.run( getPlanner(), logicalPlan, desiredTraits );

        //final RelNode relNode = getPlanner().changeTraits( root.rel, desiredTraits );
        //getPlanner().setRoot(relNode);
        //final RelNode rootRel4 = getPlanner().findBestExp();

        return rootRel4;
    }


    private RelCollation relCollation( RelNode node ) {
        return node instanceof Sort
                ? ((Sort) node).collation
                : RelCollations.EMPTY;
    }


    private PreparedResult implement( RelRoot root, RelDataType parameterRowType ) {
        if ( log.isTraceEnabled() ) {
            log.trace( "Physical query plan: [{}]", RelOptUtil.dumpPlan( "-- Physical Plan", root.rel, SqlExplainFormat.TEXT, SqlExplainLevel.DIGEST_ATTRIBUTES ) );
        }
        if ( statement.getTransaction().isAnalyze() ) {
            InformationManager queryAnalyzer = statement.getTransaction().getQueryAnalyzer();
            InformationPage page = new InformationPage( "Physical Query Plan" ).setLabel( "plans" );
            page.fullWidth();
            InformationGroup group = new InformationGroup( page, "Physical Query Plan" );
            queryAnalyzer.addPage( page );
            queryAnalyzer.addGroup( group );
            InformationQueryPlan informationQueryPlan = new InformationQueryPlan(
                    group,
                    RelOptUtil.dumpPlan( "Physical Query Plan", root.rel, SqlExplainFormat.JSON, SqlExplainLevel.ALL_ATTRIBUTES ) );
            queryAnalyzer.registerInformation( informationQueryPlan );
        }

        final RelDataType jdbcType = makeStruct( root.rel.getCluster().getTypeFactory(), root.validatedRowType );
        List<List<String>> fieldOrigins = Collections.nCopies( jdbcType.getFieldCount(), null );

        final Prefer prefer = Prefer.ARRAY;
        final Convention resultConvention =
                ENABLE_BINDABLE
                        ? BindableConvention.INSTANCE
                        : EnumerableConvention.INSTANCE;

        final Bindable bindable;
        if ( resultConvention == BindableConvention.INSTANCE ) {
            bindable = Interpreters.bindable( root.rel );
        } else {
            EnumerableRel enumerable = (EnumerableRel) root.rel;
            if ( !root.isRefTrivial() ) {
                final List<RexNode> projects = new ArrayList<>();
                final RexBuilder rexBuilder = enumerable.getCluster().getRexBuilder();
                for ( int field : Pair.left( root.fields ) ) {
                    projects.add( rexBuilder.makeInputRef( enumerable, field ) );
                }
                RexProgram program = RexProgram.create( enumerable.getRowType(), projects, null, root.validatedRowType, rexBuilder );
                enumerable = EnumerableCalc.create( enumerable, program );
            }

            try {
                CatalogReader.THREAD_LOCAL.set( statement.getTransaction().getCatalogReader() );
                final SqlConformance conformance = statement.getPrepareContext().config().conformance();

                final Map<String, Object> internalParameters = new LinkedHashMap<>();
                internalParameters.put( "_conformance", conformance );

                bindable = EnumerableInterpretable.toBindable( internalParameters, statement.getPrepareContext().spark(), enumerable, prefer, statement );
                statement.getDataContext().addAll( internalParameters );
            } finally {
                CatalogReader.THREAD_LOCAL.remove();
            }
        }

        RelDataType resultType = root.rel.getRowType();
        boolean isDml = root.kind.belongsTo( SqlKind.DML );

        return new PreparedResultImpl(
                resultType,
                parameterRowType,
                fieldOrigins,
                root.collation.getFieldCollations().isEmpty()
                        ? ImmutableList.of()
                        : ImmutableList.of( root.collation ),
                root.rel,
                mapTableModOp( isDml, root.kind ),
                isDml ) {
            @Override
            public String getCode() {
                throw new UnsupportedOperationException();
            }


            @Override
            public Bindable getBindable( CursorFactory cursorFactory ) {
                return bindable;
            }


            @Override
            public Type getElementType() {
                return ((Typed) bindable).getElementType();
            }
        };
    }


    private StatementType getStatementType( PreparedResult preparedResult ) {
        if ( preparedResult.isDml() ) {
            return StatementType.IS_DML;
        } else {
            return StatementType.SELECT;
        }
    }


    private static RelDataType makeStruct( RelDataTypeFactory typeFactory, RelDataType type ) {
        if ( type.isStruct() ) {
            return type;
        }
        // TODO MV: This "null" might be wrong
        return typeFactory.builder().add( "$0", null, type ).build();
    }


    private static String origin( List<String> origins, int offsetFromEnd ) {
        return origins == null || offsetFromEnd >= origins.size()
                ? null
                : origins.get( origins.size() - 1 - offsetFromEnd );
    }


    private static int getScale( RelDataType type ) {
        return type.getScale() == RelDataType.SCALE_NOT_SPECIFIED
                ? 0
                : type.getScale();
    }


    private static int getPrecision( RelDataType type ) {
        return type.getPrecision() == RelDataType.PRECISION_NOT_SPECIFIED
                ? 0
                : type.getPrecision();
    }


    private static String getClassName( RelDataType type ) {
        return Object.class.getName();
    }


    private static int getTypeOrdinal( RelDataType type ) {
        return type.getPolyType().getJdbcOrdinal();
    }


    protected LogicalTableModify.Operation mapTableModOp( boolean isDml, SqlKind sqlKind ) {
        if ( !isDml ) {
            return null;
        }
        switch ( sqlKind ) {
            case INSERT:
                return LogicalTableModify.Operation.INSERT;
            case DELETE:
                return LogicalTableModify.Operation.DELETE;
            case MERGE:
                return LogicalTableModify.Operation.MERGE;
            case UPDATE:
                return LogicalTableModify.Operation.UPDATE;
            default:
                return null;
        }
    }


    private List<ColumnMetaData> getColumnMetaDataList( JavaTypeFactory typeFactory, RelDataType x, RelDataType jdbcType, List<List<String>> originList ) {
        final List<ColumnMetaData> columns = new ArrayList<>();
        for ( Ord<RelDataTypeField> pair : Ord.zip( jdbcType.getFieldList() ) ) {
            final RelDataTypeField field = pair.e;
            final RelDataType type = field.getType();
            final RelDataType fieldType = x.isStruct() ? x.getFieldList().get( pair.i ).getType() : type;
            columns.add( metaData( typeFactory, columns.size(), field.getName(), type, fieldType, originList.get( pair.i ) ) );
        }
        return columns;
    }


    private ColumnMetaData.AvaticaType avaticaType( JavaTypeFactory typeFactory, RelDataType type, RelDataType fieldType ) {
        final String typeName = type.getPolyType().getTypeName();
        if ( type.getComponentType() != null ) {
            final ColumnMetaData.AvaticaType componentType = avaticaType( typeFactory, type.getComponentType(), null );
//            final Type clazz = typeFactory.getJavaClass( type.getComponentType() );
//            final ColumnMetaData.Rep rep = ColumnMetaData.Rep.of( clazz );
            final ColumnMetaData.Rep rep = Rep.ARRAY;
//            assert rep != null;
            return ColumnMetaData.array( componentType, typeName, rep );
        } else {
            int typeOrdinal = getTypeOrdinal( type );
            switch ( typeOrdinal ) {
                case Types.STRUCT:
                    final List<ColumnMetaData> columns = new ArrayList<>();
                    for ( RelDataTypeField field : type.getFieldList() ) {
                        columns.add( metaData( typeFactory, field.getIndex(), field.getName(), field.getType(), null, null ) );
                    }
                    return ColumnMetaData.struct( columns );
                case ExtraPolyTypes.GEOMETRY:
                    typeOrdinal = Types.VARCHAR;
                    // fall through
                default:
                    final Type clazz = typeFactory.getJavaClass( Util.first( fieldType, type ) );
                    final ColumnMetaData.Rep rep = ColumnMetaData.Rep.of( clazz );
                    assert rep != null;
                    return ColumnMetaData.scalar( typeOrdinal, typeName, rep );
            }
        }
    }


    private ColumnMetaData metaData(
            JavaTypeFactory typeFactory,
            int ordinal,
            String fieldName,
            RelDataType type,
            RelDataType fieldType,
            List<String> origins ) {
        final ColumnMetaData.AvaticaType avaticaType = avaticaType( typeFactory, type, fieldType );
        return new ColumnMetaData(
                ordinal,
                false,
                true,
                false,
                false,
                type.isNullable()
                        ? DatabaseMetaData.columnNullable
                        : DatabaseMetaData.columnNoNulls,
                true,
                type.getPrecision(),
                fieldName,
                origin( origins, 0 ),
                origin( origins, 2 ),
                getPrecision( type ),
                0, // This is a workaround for a bug in Avatica with Decimals. There is no need to change the scale //getScale( type ),
                origin( origins, 1 ),
                null,
                avaticaType,
                true,
                false,
                false,
//                avaticaType.columnClassName() );
                (fieldType instanceof ArrayType) ? "java.util.List" : avaticaType.columnClassName() );
    }


    @Override
    public RelRoot expandView( RelDataType rowType, String queryString, List<String> schemaPath, List<String> viewPath ) {
        return null; // TODO
    }


    @Override
    public void resetCaches() {
        ImplementationCache.INSTANCE.reset();
        QueryPlanCache.INSTANCE.reset();
        statement.getRouter().resetCaches();
    }


    static class RelDeepCopyShuttle extends RelShuttleImpl {

        private RelTraitSet copy( final RelTraitSet other ) {
            return RelTraitSet.createEmpty().merge( other );
        }


        @Override
        public RelNode visit( TableScan scan ) {
            final RelNode node = super.visit( scan );
            return new LogicalTableScan( node.getCluster(), copy( node.getTraitSet() ), node.getTable() );
        }


        @Override
        public RelNode visit( TableFunctionScan scan ) {
            final RelNode node = super.visit( scan );
            return node.copy( copy( node.getTraitSet() ), node.getInputs() );
        }


        @Override
        public RelNode visit( LogicalValues values ) {
            final Values node = (Values) super.visit( values );
            return new LogicalValues( node.getCluster(), copy( node.getTraitSet() ), node.getRowType(), node.getTuples() );
        }


        @Override
        public RelNode visit( LogicalFilter filter ) {
            final LogicalFilter node = (LogicalFilter) super.visit( filter );
            return new LogicalFilter( node.getCluster(), copy( node.getTraitSet() ), node.getInput().accept( this ), node.getCondition(), node.getVariablesSet() );
        }


        @Override
        public RelNode visit( LogicalProject project ) {
            final Project node = (Project) super.visit( project );
            return new LogicalProject( node.getCluster(), copy( node.getTraitSet() ), node.getInput(), node.getProjects(), node.getRowType() );
        }


        @Override
        public RelNode visit( LogicalJoin join ) {
            final RelNode node = super.visit( join );
            return new LogicalJoin( node.getCluster(), copy( node.getTraitSet() ), this.visit( join.getLeft() ), this.visit( join.getRight() ), join.getCondition(), join.getVariablesSet(), join.getJoinType(), join.isSemiJoinDone(), ImmutableList.copyOf( join.getSystemFieldList() ) );
        }


        @Override
        public RelNode visit( LogicalCorrelate correlate ) {
            final RelNode node = super.visit( correlate );
            return node.copy( copy( node.getTraitSet() ), node.getInputs() );
        }


        @Override
        public RelNode visit( LogicalUnion union ) {
            final RelNode node = super.visit( union );
            return node.copy( copy( node.getTraitSet() ), node.getInputs() );
        }


        @Override
        public RelNode visit( LogicalIntersect intersect ) {
            final RelNode node = super.visit( intersect );
            return node.copy( copy( node.getTraitSet() ), node.getInputs() );
        }


        @Override
        public RelNode visit( LogicalMinus minus ) {
            final RelNode node = super.visit( minus );
            return node.copy( copy( node.getTraitSet() ), node.getInputs() );
        }


        @Override
        public RelNode visit( LogicalAggregate aggregate ) {
            final RelNode node = super.visit( aggregate );
            return new LogicalAggregate( node.getCluster(), copy( node.getTraitSet() ), visit( aggregate.getInput() ), aggregate.indicator, aggregate.getGroupSet(), aggregate.groupSets, aggregate.getAggCallList() );
        }


        @Override
        public RelNode visit( LogicalMatch match ) {
            final RelNode node = super.visit( match );
            return node.copy( copy( node.getTraitSet() ), node.getInputs() );
        }


        @Override
        public RelNode visit( LogicalSort sort ) {
            final RelNode node = super.visit( sort );
            return node.copy( copy( node.getTraitSet() ), node.getInputs() );
        }


        @Override
        public RelNode visit( LogicalExchange exchange ) {
            final RelNode node = super.visit( exchange );
            return node.copy( copy( node.getTraitSet() ), node.getInputs() );
        }


        @Override
        public RelNode visit( LogicalConditionalExecute lce ) {
            return new LogicalConditionalExecute( lce.getCluster(), copy( lce.getTraitSet() ), visit( lce.getLeft() ), visit( lce.getRight() ), lce.getCondition(), lce.getExceptionClass(), lce.getExceptionMessage() );
        }


        @Override
        public RelNode visit( RelNode other ) {
            final RelNode node = super.visit( other );
            return node.copy( copy( node.getTraitSet() ), node.getInputs() );
        }

    }

}<|MERGE_RESOLUTION|>--- conflicted
+++ resolved
@@ -202,13 +202,14 @@
 
         stopWatch.start();
 
+        logicalRoot.rel.accept( new DataModelShuttle() );
+
         ExecutionTimeMonitor executionTimeMonitor = new ExecutionTimeMonitor();
 
         if ( isAnalyze ) {
             statement.getProcessingDuration().start( "Prepare Views" );
         }
 
-<<<<<<< HEAD
         /*
         check if the relRoot includes Views or Materialized Views and replaces what necessary
         View: replace LogicalViewTableScan with underlying information
@@ -224,11 +225,6 @@
         if ( isAnalyze ) {
             statement.getProcessingDuration().stop( "Prepare Views" );
         }
-=======
-        logicalRoot.rel.accept( new DataModelShuttle() );
-
-        ExecutionTimeMonitor executionTimeMonitor = new ExecutionTimeMonitor();
->>>>>>> d9d3afab
 
         final Convention resultConvention =
                 ENABLE_BINDABLE
