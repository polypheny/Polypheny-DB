/*
 * Copyright 2019-2020 The Polypheny Project
 *
 * Licensed under the Apache License, Version 2.0 (the "License");
 * you may not use this file except in compliance with the License.
 * You may obtain a copy of the License at
 *
 * http://www.apache.org/licenses/LICENSE-2.0
 *
 * Unless required by applicable law or agreed to in writing, software
 * distributed under the License is distributed on an "AS IS" BASIS,
 * WITHOUT WARRANTIES OR CONDITIONS OF ANY KIND, either express or implied.
 * See the License for the specific language governing permissions and
 * limitations under the License.
 */

package org.polypheny.db.processing;

import com.google.common.collect.ImmutableList;
import com.google.common.collect.ImmutableMap;
import com.google.common.collect.ImmutableSet;
import java.lang.reflect.Type;
import java.sql.DatabaseMetaData;
import java.sql.Types;
import java.util.AbstractList;
import java.util.ArrayList;
import java.util.Collections;
import java.util.HashMap;
import java.util.HashSet;
import java.util.Iterator;
import java.util.LinkedHashMap;
import java.util.LinkedList;
import java.util.List;
import java.util.Map;
import java.util.Set;
import java.util.stream.Collectors;
import java.util.stream.IntStream;
import lombok.extern.slf4j.Slf4j;
import org.apache.calcite.avatica.AvaticaParameter;
import org.apache.calcite.avatica.ColumnMetaData;
import org.apache.calcite.avatica.ColumnMetaData.Rep;
import org.apache.calcite.avatica.Meta.CursorFactory;
import org.apache.calcite.avatica.Meta.StatementType;
import org.apache.calcite.avatica.MetaImpl;
import org.apache.calcite.linq4j.Ord;
import org.apache.commons.lang3.NotImplementedException;
import org.apache.commons.lang3.time.StopWatch;
import org.polypheny.db.adapter.DataContext;
import org.polypheny.db.adapter.enumerable.EnumerableCalc;
import org.polypheny.db.adapter.enumerable.EnumerableConvention;
import org.polypheny.db.adapter.enumerable.EnumerableInterpretable;
import org.polypheny.db.adapter.enumerable.EnumerableRel;
import org.polypheny.db.adapter.enumerable.EnumerableRel.Prefer;
import org.polypheny.db.adapter.index.Index;
import org.polypheny.db.adapter.index.IndexManager;
import org.polypheny.db.adapter.java.JavaTypeFactory;
import org.polypheny.db.catalog.Catalog;
import org.polypheny.db.catalog.Catalog.ConstraintType;
import org.polypheny.db.catalog.entity.CatalogColumn;
import org.polypheny.db.catalog.entity.CatalogConstraint;
import org.polypheny.db.catalog.entity.CatalogForeignKey;
import org.polypheny.db.catalog.entity.CatalogPrimaryKey;
import org.polypheny.db.catalog.entity.CatalogSchema;
import org.polypheny.db.catalog.entity.CatalogTable;
import org.polypheny.db.catalog.exceptions.GenericCatalogException;
import org.polypheny.db.catalog.exceptions.UnknownCollationException;
import org.polypheny.db.catalog.exceptions.UnknownColumnException;
import org.polypheny.db.catalog.exceptions.UnknownDatabaseException;
import org.polypheny.db.catalog.exceptions.UnknownKeyException;
import org.polypheny.db.catalog.exceptions.UnknownSchemaException;
import org.polypheny.db.catalog.exceptions.UnknownSchemaTypeException;
import org.polypheny.db.catalog.exceptions.UnknownTableException;
import org.polypheny.db.config.RuntimeConfig;
import org.polypheny.db.information.InformationGroup;
import org.polypheny.db.information.InformationManager;
import org.polypheny.db.information.InformationPage;
import org.polypheny.db.information.InformationQueryPlan;
import org.polypheny.db.interpreter.BindableConvention;
import org.polypheny.db.interpreter.Interpreters;
import org.polypheny.db.jdbc.PolyphenyDbSignature;
import org.polypheny.db.plan.Convention;
import org.polypheny.db.plan.RelOptSchema;
import org.polypheny.db.plan.RelOptTable;
import org.polypheny.db.plan.RelOptUtil;
import org.polypheny.db.plan.RelTraitSet;
import org.polypheny.db.plan.ViewExpanders;
import org.polypheny.db.prepare.Prepare.CatalogReader;
import org.polypheny.db.prepare.Prepare.PreparedResult;
import org.polypheny.db.prepare.Prepare.PreparedResultImpl;
import org.polypheny.db.rel.RelCollation;
import org.polypheny.db.rel.RelCollations;
import org.polypheny.db.rel.RelNode;
import org.polypheny.db.rel.RelRoot;
import org.polypheny.db.rel.RelShuttle;
import org.polypheny.db.rel.RelShuttleImpl;
import org.polypheny.db.rel.core.ConditionalExecute.Condition;
import org.polypheny.db.rel.core.JoinRelType;
import org.polypheny.db.rel.core.Project;
import org.polypheny.db.rel.core.Sort;
import org.polypheny.db.rel.core.TableFunctionScan;
import org.polypheny.db.rel.core.TableModify;
import org.polypheny.db.rel.core.TableScan;
import org.polypheny.db.rel.core.Values;
import org.polypheny.db.rel.exceptions.ConstraintViolationException;
import org.polypheny.db.rel.logical.LogicalAggregate;
import org.polypheny.db.rel.logical.LogicalConditionalExecute;
import org.polypheny.db.rel.logical.LogicalCorrelate;
import org.polypheny.db.rel.logical.LogicalExchange;
import org.polypheny.db.rel.logical.LogicalFilter;
import org.polypheny.db.rel.logical.LogicalIntersect;
import org.polypheny.db.rel.logical.LogicalJoin;
import org.polypheny.db.rel.logical.LogicalMatch;
import org.polypheny.db.rel.logical.LogicalMinus;
import org.polypheny.db.rel.logical.LogicalProject;
import org.polypheny.db.rel.logical.LogicalSort;
import org.polypheny.db.rel.logical.LogicalTableModify;
import org.polypheny.db.rel.logical.LogicalTableScan;
import org.polypheny.db.rel.logical.LogicalUnion;
import org.polypheny.db.rel.logical.LogicalValues;
import org.polypheny.db.rel.type.RelDataType;
import org.polypheny.db.rel.type.RelDataTypeFactory;
import org.polypheny.db.rel.type.RelDataTypeField;
import org.polypheny.db.rex.RexBuilder;
import org.polypheny.db.rex.RexDynamicParam;
import org.polypheny.db.rex.RexFieldAccess;
import org.polypheny.db.rex.RexInputRef;
import org.polypheny.db.rex.RexLiteral;
import org.polypheny.db.rex.RexNode;
import org.polypheny.db.rex.RexProgram;
import org.polypheny.db.rex.RexShuttle;
import org.polypheny.db.rex.RexUtil;
import org.polypheny.db.routing.ExecutionTimeMonitor;
import org.polypheny.db.runtime.Bindable;
import org.polypheny.db.runtime.Typed;
import org.polypheny.db.sql.SqlExplainFormat;
import org.polypheny.db.sql.SqlExplainLevel;
import org.polypheny.db.sql.SqlKind;
import org.polypheny.db.sql.fun.SqlCountAggFunction;
import org.polypheny.db.sql.fun.SqlStdOperatorTable;
import org.polypheny.db.sql.validate.SqlConformance;
import org.polypheny.db.sql2rel.RelStructuredTypeFlattener;
import org.polypheny.db.tools.Program;
import org.polypheny.db.tools.Programs;
import org.polypheny.db.tools.RelBuilder;
import org.polypheny.db.transaction.DeadlockException;
import org.polypheny.db.transaction.Lock.LockMode;
import org.polypheny.db.transaction.LockManager;
import org.polypheny.db.transaction.Statement;
import org.polypheny.db.transaction.TableAccessMap;
import org.polypheny.db.transaction.TableAccessMap.Mode;
import org.polypheny.db.transaction.TableAccessMap.TableIdentifier;
import org.polypheny.db.transaction.TransactionImpl;
import org.polypheny.db.type.ArrayType;
import org.polypheny.db.type.ExtraPolyTypes;
import org.polypheny.db.type.PolyType;
import org.polypheny.db.util.ImmutableIntList;
import org.polypheny.db.util.Pair;
import org.polypheny.db.util.Util;


@Slf4j
public abstract class AbstractQueryProcessor implements QueryProcessor {

    private final Statement statement;

    protected static final boolean ENABLE_BINDABLE = false;
    protected static final boolean ENABLE_COLLATION_TRAIT = true;
    protected static final boolean ENABLE_ENUMERABLE = true;
    protected static final boolean CONSTANT_REDUCTION = false;
    protected static final boolean ENABLE_STREAM = true;


    protected AbstractQueryProcessor( Statement statement ) {
        this.statement = statement;
    }


    @Override
    public PolyphenyDbSignature prepareQuery( RelRoot logicalRoot ) {
        return prepareQuery(
                logicalRoot,
                logicalRoot.rel.getCluster().getTypeFactory().builder().build(),
                false );
    }


    @Override
    public PolyphenyDbSignature prepareQuery( RelRoot logicalRoot, RelDataType parameterRowType, boolean isRouted ) {
<<<<<<< HEAD
        return prepareQuery( logicalRoot, parameterRowType, isRouted, false );
    }


    protected PolyphenyDbSignature prepareQuery( RelRoot logicalRoot, RelDataType parameterRowType, boolean isRouted, boolean isSubquery ) {
        boolean isAnalyze = statement.getTransaction().isAnalyze() && !isSubquery;
        boolean lock = !isSubquery;
=======
        boolean isAnalyze = statement.getTransaction().isAnalyze();
>>>>>>> 678fd21d

        final StopWatch stopWatch = new StopWatch();

        if ( log.isDebugEnabled() ) {
            log.debug( "Preparing statement  ..." );
        }
        stopWatch.start();

        ExecutionTimeMonitor executionTimeMonitor = new ExecutionTimeMonitor();

        final Convention resultConvention =
                ENABLE_BINDABLE
                        ? BindableConvention.INSTANCE
                        : EnumerableConvention.INSTANCE;

        RelRoot routedRoot;
        if ( !isRouted ) {
<<<<<<< HEAD
            if ( lock ) {
                // Locking
                if ( isAnalyze ) {
                    statement.getDuration().start( "Locking" );
                }
                try {
                    // Get a shared global schema lock (only DDLs acquire a exclusive global schema lock)
                    LockManager.INSTANCE.lock( LockManager.GLOBAL_LOCK, (TransactionImpl) statement.getTransaction(), LockMode.SHARED );
                    // Get locks for individual tables
                    TableAccessMap accessMap = new TableAccessMap( logicalRoot.rel );
                    for ( TableIdentifier tableIdentifier : accessMap.getTablesAccessed() ) {
                        Mode mode = accessMap.getTableAccessMode( tableIdentifier );
                        if ( mode == Mode.READ_ACCESS ) {
                            LockManager.INSTANCE.lock( tableIdentifier, (TransactionImpl) statement.getTransaction(), LockMode.SHARED );
                        } else if ( mode == Mode.WRITE_ACCESS || mode == Mode.READWRITE_ACCESS ) {
                            LockManager.INSTANCE.lock( tableIdentifier, (TransactionImpl) statement.getTransaction(), LockMode.EXCLUSIVE );
                        }
=======
            if ( isAnalyze ) {
                statement.getDuration().start( "Locking" );

            }
            try {
                // Get a shared global schema lock (only DDLs acquire a exclusive global schema lock)
                LockManager.INSTANCE.lock( LockManager.GLOBAL_LOCK, (TransactionImpl) statement.getTransaction(), LockMode.SHARED );
                // Get locks for individual tables
                TableAccessMap accessMap = new TableAccessMap( logicalRoot.rel );
                for ( TableIdentifier tableIdentifier : accessMap.getTablesAccessed() ) {
                    Mode mode = accessMap.getTableAccessMode( tableIdentifier );
                    if ( mode == Mode.READ_ACCESS ) {
                        LockManager.INSTANCE.lock( tableIdentifier, (TransactionImpl) statement.getTransaction(), LockMode.SHARED );
                    } else if ( mode == Mode.WRITE_ACCESS || mode == Mode.READWRITE_ACCESS ) {
                        LockManager.INSTANCE.lock( tableIdentifier, (TransactionImpl) statement.getTransaction(), LockMode.EXCLUSIVE );
>>>>>>> 678fd21d
                    }
                } catch ( DeadlockException e ) {
                    throw new RuntimeException( e );
                }
            }

<<<<<<< HEAD
            // Index Update
=======
        // Route
        RelRoot routedRoot;
        if ( isRouted ) {
            routedRoot = logicalRoot;
        } else {
>>>>>>> 678fd21d
            if ( isAnalyze ) {
                statement.getDuration().stop( "Locking" );
                statement.getDuration().start( "Index Update" );
            }
            RelRoot indexUpdateRoot = logicalRoot;
            if ( RuntimeConfig.POLYSTORE_INDEXES_ENABLED.getBoolean() ) {
                IndexManager.getInstance().barrier( statement.getTransaction().getXid() );
                indexUpdateRoot = indexUpdate( indexUpdateRoot, statement, parameterRowType );
            }

            // Constraint Enforcement Rewrite
            if ( isAnalyze ) {
                statement.getDuration().stop( "Index Update" );
                statement.getDuration().start( "Constraint Enforcement" );
            }
            RelRoot constraintsRoot = indexUpdateRoot;
            if ( RuntimeConfig.UNIQUE_CONSTRAINT_ENFORCEMENT.getBoolean() || RuntimeConfig.FOREIGN_KEY_ENFORCEMENT.getBoolean() ) {
                constraintsRoot = enforceConstraints( constraintsRoot, statement );
            }

            // Index Lookup Rewrite
            if ( isAnalyze ) {
                statement.getDuration().stop( "Constraint Enforcement" );
                statement.getDuration().start( "Index Lookup Rewrite" );
            }
            RelRoot indexLookupRoot = constraintsRoot;
            if ( RuntimeConfig.POLYSTORE_INDEXES_ENABLED.getBoolean() && RuntimeConfig.POLYSTORE_INDEXES_SIMPLIFY.getBoolean() ) {
                indexLookupRoot = indexLookup( indexLookupRoot, statement, executionTimeMonitor );
            }

            if ( isAnalyze ) {
                statement.getDuration().stop( "Index Lookup Rewrite" );
                statement.getDuration().start( "Routing" );
            }
            routedRoot = route( indexLookupRoot, statement, executionTimeMonitor );

            RelStructuredTypeFlattener typeFlattener = new RelStructuredTypeFlattener(
                    RelBuilder.create( statement, routedRoot.rel.getCluster() ),
                    routedRoot.rel.getCluster().getRexBuilder(),
                    ViewExpanders.toRelContext( this, routedRoot.rel.getCluster() ),
                    true );
            routedRoot = routedRoot.withRel( typeFlattener.rewrite( routedRoot.rel ) );
        } else {
            routedRoot = logicalRoot;
        }

        //
        // Implementation Caching
        if ( isAnalyze ) {
            statement.getDuration().stop( "Routing" );
            statement.getDuration().start( "Implementation Caching" );
        }
        RelRoot parameterizedRoot = null;
        if ( RuntimeConfig.IMPLEMENTATION_CACHING.getBoolean() && (!routedRoot.kind.belongsTo( SqlKind.DML ) || RuntimeConfig.IMPLEMENTATION_CACHING_DML.getBoolean() || statement.getDataContext().getParameterValues().size() > 0) ) {
            if ( statement.getDataContext().getParameterValues().size() == 0 ) {
                Pair<RelRoot, RelDataType> parameterized = parameterize( routedRoot, parameterRowType );
                parameterizedRoot = parameterized.left;
                parameterRowType = parameterized.right;
            } else {
                // This query is an execution of a prepared statement
                parameterizedRoot = routedRoot;
            }
            PreparedResult preparedResult = ImplementationCache.INSTANCE.getIfPresent( parameterizedRoot.rel );
            if ( preparedResult != null ) {
                PolyphenyDbSignature signature = createSignature( preparedResult, routedRoot, resultConvention, executionTimeMonitor );
                if ( isAnalyze ) {
                    statement.getDuration().stop( "Implementation Caching" );
                }
                return signature;
            }
        }

        //
        // Plan Caching
        if ( isAnalyze ) {
            statement.getDuration().stop( "Implementation Caching" );
            statement.getDuration().start( "Plan Caching" );
        }
        RelNode optimalNode;
        if ( RuntimeConfig.QUERY_PLAN_CACHING.getBoolean() && (!routedRoot.kind.belongsTo( SqlKind.DML ) || RuntimeConfig.QUERY_PLAN_CACHING_DML.getBoolean() || statement.getDataContext().getParameterValues().size() > 0) ) {
            if ( parameterizedRoot == null ) {
                if ( statement.getDataContext().getParameterValues().size() == 0 ) {
                    Pair<RelRoot, RelDataType> parameterized = parameterize( routedRoot, parameterRowType );
                    parameterizedRoot = parameterized.left;
                    parameterRowType = parameterized.right;
                } else {
                    // This query is an execution of a prepared statement
                    parameterizedRoot = routedRoot;
                }
            }
            optimalNode = QueryPlanCache.INSTANCE.getIfPresent( parameterizedRoot.rel );
        } else {
            parameterizedRoot = routedRoot;
            optimalNode = null;
        }

        //
        // Planning & Optimization
        if ( isAnalyze ) {
            statement.getDuration().stop( "Plan Caching" );
            statement.getDuration().start( "Planning & Optimization" );
        }

        if ( optimalNode == null ) {
            optimalNode = optimize( parameterizedRoot, resultConvention );

            // For transformation from DML -> DML, use result of rewrite (e.g. UPDATE -> MERGE). For anything else (e.g. CALL -> SELECT), use original kind.
            //if ( !optimalRoot.kind.belongsTo( SqlKind.DML ) ) {
            //    optimalRoot = optimalRoot.withKind( sqlNodeOriginal.getKind() );
            //}

            if ( RuntimeConfig.QUERY_PLAN_CACHING.getBoolean() && (!routedRoot.kind.belongsTo( SqlKind.DML ) || RuntimeConfig.QUERY_PLAN_CACHING_DML.getBoolean() || statement.getDataContext().getParameterValues().size() > 0) ) {
                QueryPlanCache.INSTANCE.put( parameterizedRoot.rel, optimalNode );
            }
        }

        final RelDataType rowType = parameterizedRoot.rel.getRowType();
        final List<Pair<Integer, String>> fields = Pair.zip( ImmutableIntList.identity( rowType.getFieldCount() ), rowType.getFieldNames() );
        RelRoot optimalRoot = new RelRoot( optimalNode, rowType, parameterizedRoot.kind, fields, relCollation( parameterizedRoot.rel ) );

        //
        // Implementation
        if ( isAnalyze ) {
            statement.getDuration().stop( "Planning & Optimization" );
            statement.getDuration().start( "Implementation" );
        }

        PreparedResult preparedResult = implement( optimalRoot, parameterRowType );

        // Cache implementation
        if ( RuntimeConfig.IMPLEMENTATION_CACHING.getBoolean() && (!routedRoot.kind.belongsTo( SqlKind.DML ) || RuntimeConfig.IMPLEMENTATION_CACHING_DML.getBoolean() || statement.getDataContext().getParameterValues().size() > 0) ) {
            if ( optimalRoot.rel.isImplementationCacheable() ) {
                ImplementationCache.INSTANCE.put( parameterizedRoot.rel, preparedResult );
            } else {
                ImplementationCache.INSTANCE.countUncacheable();
            }
        }

        PolyphenyDbSignature signature = createSignature( preparedResult, optimalRoot, resultConvention, executionTimeMonitor );

        if ( isAnalyze ) {
            statement.getDuration().stop( "Implementation" );
        }

        stopWatch.stop();
        if ( log.isDebugEnabled() ) {
            log.debug( "Preparing statement ... done. [{}]", stopWatch );
        }

        return signature;
    }


    private RelRoot indexUpdate( RelRoot root, Statement statement, RelDataType parameterRowType ) {
        if ( root.kind.belongsTo( SqlKind.DML ) ) {
            final RelShuttle shuttle = new RelShuttleImpl() {

                @Override
                public RelNode visit( RelNode node ) {
                    RexBuilder rexBuilder = new RexBuilder( statement.getTransaction().getTypeFactory() );
                    if ( node instanceof LogicalTableModify ) {
                        final Catalog catalog = Catalog.getInstance();
                        final LogicalTableModify ltm = (LogicalTableModify) node;
                        final CatalogTable table;
                        final CatalogSchema schema;
                        try {
                            String tableName;
                            if ( ltm.getTable().getQualifiedName().size() == 3 ) { // DatabaseName.SchemaName.TableName
                                schema = catalog.getSchema( ltm.getTable().getQualifiedName().get( 0 ), ltm.getTable().getQualifiedName().get( 1 ) );
                                tableName = ltm.getTable().getQualifiedName().get( 2 );
                            } else if ( ltm.getTable().getQualifiedName().size() == 2 ) { // SchemaName.TableName
                                schema = catalog.getSchema( statement.getPrepareContext().getDatabaseId(), ltm.getTable().getQualifiedName().get( 0 ) );
                                tableName = ltm.getTable().getQualifiedName().get( 1 );
                            } else { // TableName
                                schema = catalog.getSchema( statement.getPrepareContext().getDatabaseId(), statement.getPrepareContext().getDefaultSchemaName() );
                                tableName = ltm.getTable().getQualifiedName().get( 0 );
                            }
                            table = catalog.getTable( schema.id, tableName );
                        } catch ( UnknownTableException | GenericCatalogException | UnknownDatabaseException | UnknownCollationException | UnknownSchemaException | UnknownSchemaTypeException e ) {
                            // This really should not happen
                            log.error( String.format( "Table not found: %s", ltm.getTable().getQualifiedName().get( 0 ) ), e );
                            throw new RuntimeException( e );
                        }
                        final List<Index> indices = IndexManager.getInstance().getIndices( schema, table );

                        // Check if there are any indexes effected by this table modify
                        if ( indices.size() == 0 ) {
                            // Nothing to do here
                            return super.visit( node );
                        }

                        if ( ltm.isInsert() && ltm.getInput() instanceof Values ) {
                            final LogicalValues lvalues = (LogicalValues) ltm.getInput( 0 ).accept( new RelDeepCopyShuttle() );
                            for ( final Index index : indices ) {
                                final Set<Pair<List<Object>, List<Object>>> tuplesToInsert = new HashSet<>( lvalues.tuples.size() );
                                for ( final ImmutableList<RexLiteral> row : lvalues.getTuples() ) {
                                    final List<Object> rowValues = new ArrayList<>();
                                    final List<Object> targetRowValues = new ArrayList<>();
                                    for ( final String column : index.getColumns() ) {
                                        final RexLiteral fieldValue = row.get(
                                                lvalues.getRowType().getField( column, false, false ).getIndex()
                                        );
                                        rowValues.add( fieldValue.getValue2() );
                                    }
                                    for ( final String column : index.getTargetColumns() ) {
                                        final RexLiteral fieldValue = row.get(
                                                lvalues.getRowType().getField( column, false, false ).getIndex()
                                        );
                                        targetRowValues.add( fieldValue.getValue2() );
                                    }
                                    tuplesToInsert.add( new Pair<>( rowValues, targetRowValues ) );
                                }
                                index.insertAll( statement.getTransaction().getXid(), tuplesToInsert );
                            }
                        } else if ( ltm.isInsert() && ltm.getInput() instanceof LogicalProject && ((LogicalProject) ltm.getInput()).getInput().getRowType().toString().equals( "RecordType(INTEGER ZERO)" ) ) {
                            final LogicalProject lproject = (LogicalProject) ltm.getInput().accept( new RelDeepCopyShuttle() );
                            for ( final Index index : indices ) {
                                final Set<Pair<List<Object>, List<Object>>> tuplesToInsert = new HashSet<>( lproject.getProjects().size() );
                                final List<Object> rowValues = new ArrayList<>();
                                final List<Object> targetRowValues = new ArrayList<>();
                                for ( final String column : index.getColumns() ) {
                                    final RexNode fieldValue = lproject.getProjects().get(
                                            lproject.getRowType().getField( column, false, false ).getIndex()
                                    );
                                    if ( fieldValue instanceof RexLiteral ) {
                                        rowValues.add( ((RexLiteral) fieldValue).getValue2() );
                                    } else if ( fieldValue instanceof RexDynamicParam ) {
                                        //
                                        // TODO: This is dynamic parameter. We need to to the index update in the generated code!
                                        //
                                        throw new RuntimeException( "Index updates are not yet supported for prepared statements" );
                                    } else {
                                        throw new RuntimeException( "Unexpected rex type: " + fieldValue.getClass() );
                                    }
                                }
                                for ( final String column : index.getTargetColumns() ) {
                                    final RexNode fieldValue = lproject.getProjects().get(
                                            lproject.getRowType().getField( column, false, false ).getIndex()
                                    );
                                    if ( fieldValue instanceof RexLiteral ) {
                                        targetRowValues.add( ((RexLiteral) fieldValue).getValue2() );
                                    } else if ( fieldValue instanceof RexDynamicParam ) {
                                        //
                                        // TODO: This is dynamic parameter. We need to to the index update in the generated code!
                                        //
                                        throw new RuntimeException( "Index updates are not yet supported for prepared statements" );
                                    } else {
                                        throw new RuntimeException( "Unexpected rex type: " + fieldValue.getClass() );
                                    }
                                }
                                tuplesToInsert.add( new Pair<>( rowValues, targetRowValues ) );
                                index.insertAll( statement.getTransaction().getXid(), tuplesToInsert );
                            }
                        } else if ( ltm.isDelete() || ltm.isUpdate() || ltm.isMerge() || (ltm.isInsert() && !(ltm.getInput() instanceof Values)) ) {
                            final Map<String, Integer> nameMap = new HashMap<>();
                            final Map<String, Integer> newValueMap = new HashMap<>();
                            RelNode original = ltm.getInput().accept( new RelDeepCopyShuttle() );
                            if ( !(original instanceof LogicalProject) ) {
                                original = LogicalProject.identity( original );
                            }
                            LogicalProject originalProject = (LogicalProject) original;

                            for ( int i = 0; i < originalProject.getNamedProjects().size(); ++i ) {
                                final Pair<RexNode, String> np = originalProject.getNamedProjects().get( i );
                                nameMap.put( np.right, i );
                                if ( ltm.isUpdate() || ltm.isMerge() ) {
                                    int j = ltm.getUpdateColumnList().indexOf( np.right );
                                    if ( j >= 0 ) {
                                        RexNode newValue = ltm.getSourceExpressionList().get( j );
                                        for ( int k = 0; k < originalProject.getNamedProjects().size(); ++k ) {
                                            if ( originalProject.getNamedProjects().get( k ).left.equals( newValue ) ) {
                                                newValueMap.put( np.right, k );
                                                break;
                                            }
                                        }
                                    }
                                } else if ( ltm.isInsert() ) {
                                    int j = originalProject.getRowType().getField( np.right, true, false ).getIndex();
                                    if ( j >= 0 ) {
                                        RexNode newValue = rexBuilder.makeInputRef( originalProject, j );
                                        for ( int k = 0; k < originalProject.getNamedProjects().size(); ++k ) {
                                            if ( originalProject.getNamedProjects().get( k ).left.equals( newValue ) ) {
                                                newValueMap.put( np.right, k );
                                                break;
                                            }
                                        }
                                    }
                                }
                            }
                            // Prepare subquery
//                            if ( ltm.isUpdate() || ltm.isMerge() ) {
//                                List<RexNode> expr = new ArrayList<>(  );
//                                //FIXME(s3lph) some index out of bounds stuff
//                                for ( final String name : originalProject.getRowType().getFieldNames() ) {
//                                    if ( ltm.getUpdateColumnList().contains( name )) {
//                                        expr.add( ltm.getSourceExpressionList().get( ltm.getUpdateColumnList().indexOf( name ) ) );
//                                    } else {
//                                        expr.add( rexBuilder.makeInputRef( originalProject, originalProject.getRowType().getField( name, true, false ).getIndex() ) );
//                                    }
//                                }
//                                List<RelDataType> types = ltm.getSourceExpressionList().stream().map( RexNode::getType ).collect( Collectors.toList() );
//                                RelDataType type = transaction.getTypeFactory().createStructType( types, originalProject.getRowType().getFieldNames() );
//                                originalProject = LogicalProject.create( originalProject, expr, type );
//                            }
                            RelRoot scanRoot = RelRoot.of( originalProject, SqlKind.SELECT );
                            final PolyphenyDbSignature scanSig = prepareQuery( scanRoot, parameterRowType, false, true );
                            final Iterable<Object> enumerable = scanSig.enumerable( statement.getDataContext() );
                            final Iterator<Object> iterator = enumerable.iterator();
                            final List<List<Object>> rows = MetaImpl.collect( scanSig.cursorFactory, iterator, new ArrayList<>() );
                            // Build new query tree
                            final List<ImmutableList<RexLiteral>> records = new ArrayList<>();
                            for ( final List<Object> row : rows ) {
                                final List<RexLiteral> record = new ArrayList<>();
                                for ( int i = 0; i < row.size(); ++i ) {
                                    RelDataType fieldType = originalProject.getRowType().getFieldList().get( i ).getType();
                                    Pair<Comparable, PolyType> converted = RexLiteral.convertType( (Comparable) row.get( i ), fieldType );
                                    record.add( new RexLiteral(
                                            converted.left,
                                            fieldType,
                                            converted.right
                                    ) );
                                }
                                records.add( ImmutableList.copyOf( record ) );
                            }
                            final ImmutableList<ImmutableList<RexLiteral>> values = ImmutableList.copyOf( records );
                            final RelNode newValues = LogicalValues.create( originalProject.getCluster(), originalProject.getRowType(), values );
                            final RelNode newProject = LogicalProject.identity( newValues );
//                            List<RexNode> sourceExpr = ltm.getSourceExpressionList();
//                            if ( ltm.isUpdate() || ltm.isMerge() ) {
//                                //FIXME(s3lph): Wrong index
//                                sourceExpr = IntStream.range( 0, sourceExpr.size() )
//                                        .mapToObj( i -> rexBuilder.makeFieldAccess( rexBuilder.makeInputRef( newProject, i ), 0 ) )
//                                        .collect( Collectors.toList() );
//                            }
//                            final RelNode replacement = LogicalTableModify.create(
//                                    ltm.getTable(),
//                                    transaction.getCatalogReader(),
//                                    newProject,
//                                    ltm.getOperation(),
//                                    ltm.getUpdateColumnList(),
//                                    sourceExpr,
//                                    ltm.isFlattened()
//                            );
                            final RelNode replacement = ltm.copy( ltm.getTraitSet(), Collections.singletonList( newProject ) );
                            // Schedule the index deletions
                            if ( !ltm.isInsert() ) {
                                for ( final Index index : indices ) {
                                    if ( ltm.isUpdate() ) {
                                        // Index not affected by this update, skip
                                        if ( index.getColumns().stream().noneMatch( ltm.getUpdateColumnList()::contains ) ) {
                                            continue;
                                        }
                                    }
                                    final Set<Pair<List<Object>, List<Object>>> rowsToDelete = new HashSet<>( rows.size() );
                                    for ( List<Object> row : rows ) {
                                        final List<Object> rowProjection = new ArrayList<>( index.getColumns().size() );
                                        final List<Object> targetRowProjection = new ArrayList<>( index.getTargetColumns().size() );
                                        for ( final String column : index.getColumns() ) {
                                            rowProjection.add( row.get( nameMap.get( column ) ) );
                                        }
                                        for ( final String column : index.getTargetColumns() ) {
                                            targetRowProjection.add( row.get( nameMap.get( column ) ) );
                                        }
                                        rowsToDelete.add( new Pair<>( rowProjection, targetRowProjection ) );
                                    }
                                    index.deleteAllPrimary( statement.getTransaction().getXid(), rowsToDelete );
                                }
                            }
                            //Schedule the index insertions for INSERT and UPDATE operations
                            if ( !ltm.isDelete() ) {
                                for ( final Index index : indices ) {
                                    // Index not affected by this update, skip
                                    if ( ltm.isUpdate() && index.getColumns().stream().noneMatch( ltm.getUpdateColumnList()::contains ) ) {
                                        continue;
                                    }
                                    if ( ltm.isInsert() && index.getColumns().stream().noneMatch( ltm.getInput().getRowType().getFieldNames()::contains ) ) {
                                        continue;
                                    }
                                    final Set<Pair<List<Object>, List<Object>>> rowsToReinsert = new HashSet<>( rows.size() );
                                    for ( List<Object> row : rows ) {
                                        final List<Object> rowProjection = new ArrayList<>( index.getColumns().size() );
                                        final List<Object> targetRowProjection = new ArrayList<>( index.getTargetColumns().size() );
                                        for ( final String column : index.getColumns() ) {
                                            if ( newValueMap.containsKey( column ) ) {
                                                rowProjection.add( row.get( newValueMap.get( column ) ) );
                                            } else {
                                                // Value unchanged, reuse old value
                                                rowProjection.add( row.get( nameMap.get( column ) ) );
                                            }
                                        }
                                        for ( final String column : index.getTargetColumns() ) {
                                            targetRowProjection.add( row.get( nameMap.get( column ) ) );
                                        }
                                        rowsToReinsert.add( new Pair<>( rowProjection, targetRowProjection ) );
                                    }
                                    index.insertAll( statement.getTransaction().getXid(), rowsToReinsert );
                                }
                            }
                            return replacement;
                        }

                    }
                    return super.visit( node );
                }

            };
            final RelNode newRoot = shuttle.visit( root.rel );
            return RelRoot.of( newRoot, root.kind );

        }
        return root;
    }


    private RelRoot enforceConstraints( RelRoot logicalRoot, Statement statement ) {
        if ( !logicalRoot.kind.belongsTo( SqlKind.DML ) ) {
            return logicalRoot;
        }
        if ( !(logicalRoot.rel instanceof TableModify) ) {
            return logicalRoot;
        }
        final TableModify root = (TableModify) logicalRoot.rel;

        final Catalog catalog = Catalog.getInstance();
        final CatalogSchema schema = statement.getTransaction().getDefaultSchema();
        final CatalogTable table;
        final CatalogPrimaryKey primaryKey;
        final List<CatalogConstraint> constraints;
        final List<CatalogForeignKey> foreignKeys;
        final List<CatalogForeignKey> exportedKeys;
        try {
            table = catalog.getTable( schema.id, root.getTable().getQualifiedName().get( 0 ) );
            primaryKey = catalog.getPrimaryKey( table.primaryKey );
            constraints = new ArrayList<>( Catalog.getInstance().getConstraints( table.id ) );
            foreignKeys = Catalog.getInstance().getForeignKeys( table.id );
            exportedKeys = Catalog.getInstance().getExportedKeys( table.id );
            // Turn primary key into an artificial unique constraint
            CatalogPrimaryKey pk = Catalog.getInstance().getPrimaryKey( table.primaryKey );
            final CatalogConstraint pkc = new CatalogConstraint(
                    0L, pk.id, ConstraintType.UNIQUE, "PRIMARY KEY", pk );
            constraints.add( pkc );
        } catch ( UnknownTableException | GenericCatalogException | UnknownKeyException e ) {
            log.error( "Caught exception", e );
            return logicalRoot;
        }

        RelNode lceRoot = root;

        //
        //  Enforce UNIQUE constraints in INSERT operations
        //
        if ( root.isInsert() && RuntimeConfig.UNIQUE_CONSTRAINT_ENFORCEMENT.getBoolean() ) {
            RelBuilder builder = RelBuilder.create( statement );
            final RelNode input = root.getInput().accept( new RelDeepCopyShuttle() );
            final RexBuilder rexBuilder = root.getCluster().getRexBuilder();
            for ( final CatalogConstraint constraint : constraints ) {
                if ( constraint.type != ConstraintType.UNIQUE ) {
                    log.warn( "Unknown constraint type: " + constraint.type );
                    continue;
                }
                // Enforce uniqueness between the already existing values and the new values
                final RelNode scan = LogicalTableScan.create( root.getCluster(), root.getTable() );
                RexNode joinCondition = rexBuilder.makeLiteral( true );
                //
                // TODO: Here we get issues with batch queries
                //
                builder.push( input );
                builder.project( constraint.key.getColumnNames().stream().map( builder::field ).collect( Collectors.toList() ) );
                builder.push( scan );
                builder.project( constraint.key.getColumnNames().stream().map( builder::field ).collect( Collectors.toList() ) );
                for ( final String column : constraint.key.getColumnNames() ) {
                    RexNode joinComparison = rexBuilder.makeCall(
                            SqlStdOperatorTable.EQUALS,
                            builder.field( 2, 1, column ),
                            builder.field( 2, 0, column )
                    );
                    joinCondition = rexBuilder.makeCall( SqlStdOperatorTable.AND, joinCondition, joinComparison );
                }
                //
                // TODO MV: Changed JOIN Type from LEFT to INNER to fix issues row types in index based query simplification.
                //  Make sure this is ok!
                //
                final RelNode join = builder.join( JoinRelType.INNER, joinCondition ).build();
                final RelNode check = LogicalFilter.create( join, rexBuilder.makeCall( SqlStdOperatorTable.IS_NOT_NULL, rexBuilder.makeInputRef( join, join.getRowType().getFieldCount() - 1 ) ) );
                final LogicalConditionalExecute lce = LogicalConditionalExecute.create( check, lceRoot, Condition.EQUAL_TO_ZERO,
                        ConstraintViolationException.class,
                        String.format( "Insert violates unique constraint `%s`.`%s`", table.name, constraint.name ) );
                lce.setCheckDescription( String.format( "Enforcement of unique constraint `%s`.`%s`", table.name, constraint.name ) );
                lceRoot = lce;
                // Enforce uniqueness within the values to insert
                if ( input instanceof LogicalValues && ((LogicalValues) input).getTuples().size() <= 1 ) {
                    // no need to check, only one tuple in set
                } else if ( input instanceof LogicalProject && input.getInput( 0 ) instanceof LogicalValues && (input.getInput( 0 )).getRowType().toString().equals( "RecordType(INTEGER ZERO)" ) ) {
                    //noinspection StatementWithEmptyBody
                    if ( statement.getDataContext().getParameterValues().size() > 0 ) {
                        LogicalProject project = (LogicalProject) input;
                        List<Map<Long, Object>> parameterValues = statement.getDataContext().getParameterValues();
                        final Set<List<Object>> uniqueSet = new HashSet<>( parameterValues.get( 0 ).size() );
                        final Map<String, Integer> columnMap = new HashMap<>( constraint.key.columnIds.size() );
                        for ( final String columnName : constraint.key.getColumnNames() ) {
                            int i = project.getRowType().getField( columnName, true, false ).getIndex();
                            columnMap.put( columnName, i );
                        }
                        for ( Integer index : columnMap.values() ) {
                            for ( Map<Long, Object> entry : parameterValues ) {
                                List<Object> list = new LinkedList<>();
                                if ( project.getProjects().get( index ) instanceof RexDynamicParam ) {
                                    list.add( entry.get( ((RexDynamicParam) project.getProjects().get( index )).getIndex() ) );
                                } else {
                                    throw new RuntimeException( "Unexpected node type" );
                                }
                                uniqueSet.add( list );
                            }
                        }
                        if ( uniqueSet.size() != parameterValues.size() ) {
                            throw new ConstraintViolationException( String.format( "Insert violates unique constraint `%s`.`%s`", table.name, constraint.name ) );
                        }
                    } else {
                        // no need to check, only one tuple in set
                    }
                } else if ( input instanceof Values ) {
                    // If the input is a Values node, check uniqueness right away, as not all stores can implement this check
                    // (And anyway, pushing this down to stores seems rather inefficient)
                    final Values values = (Values) input;
                    final List<? extends List<RexLiteral>> tuples = values.getTuples();
                    final Set<List<RexLiteral>> uniqueSet = new HashSet<>( tuples.size() );
                    final Map<String, Integer> columnMap = new HashMap<>( constraint.key.columnIds.size() );
                    for ( final String columnName : constraint.key.getColumnNames() ) {
                        int i = values.getRowType().getField( columnName, true, false ).getIndex();
                        columnMap.put( columnName, i );
                    }
                    for ( final List<RexLiteral> tuple : tuples ) {
                        List<RexLiteral> projection = new ArrayList<>( constraint.key.columnIds.size() );
                        for ( final String columnName : constraint.key.getColumnNames() ) {
                            projection.add( tuple.get( columnMap.get( columnName ) ) );
                        }
                        uniqueSet.add( projection );
                    }
                    if ( uniqueSet.size() != tuples.size() ) {
                        throw new ConstraintViolationException( String.format( "Insert violates unique constraint `%s`.`%s`", table.name, constraint.name ) );
                    }
                } else {
                    builder.clear();
                    builder.push( input );
                    builder.aggregate( builder.groupKey( constraint.key.getColumnNames().stream().map( builder::field ).collect( Collectors.toList() ) ), builder.aggregateCall( new SqlCountAggFunction( "count" ) ).as( "count" ) );
                    builder.filter( builder.call( SqlStdOperatorTable.GREATER_THAN, builder.field( "count" ), builder.literal( 1 ) ) );
                    final RelNode innerCheck = builder.build();
                    final LogicalConditionalExecute ilce = LogicalConditionalExecute.create( innerCheck, lceRoot, Condition.EQUAL_TO_ZERO, ConstraintViolationException.class,
                            String.format( "Insert violates unique constraint `%s`.`%s`", table.name, constraint.name ) );
                    ilce.setCheckDescription( String.format( "Source-internal enforcement of unique constraint `%s`.`%s`", table.name, constraint.name ) );
                    lceRoot = ilce;
                }
            }
        }

        //
        //  Enforce FOREIGN KEY constraints in INSERT operations
        //
        if ( root.isInsert() && RuntimeConfig.FOREIGN_KEY_ENFORCEMENT.getBoolean() ) {
            RelBuilder builder = RelBuilder.create( statement );
            final RelNode input = root.getInput().accept( new RelDeepCopyShuttle() );
            final RexBuilder rexBuilder = root.getCluster().getRexBuilder();
            for ( final CatalogForeignKey foreignKey : foreignKeys ) {
                final RelOptSchema relOptSchema = root.getCatalogReader();
                final RelOptTable relOptTable = relOptSchema.getTableForMember( Collections.singletonList( foreignKey.getReferencedKeyTableName() ) );
                final LogicalTableScan scan = LogicalTableScan.create( root.getCluster(), relOptTable );
                RexNode joinCondition = rexBuilder.makeLiteral( true );
                builder.push( input );
                builder.project( foreignKey.getColumnNames().stream().map( builder::field ).collect( Collectors.toList() ) );
                builder.push( scan );
                builder.project( foreignKey.getReferencedKeyColumnNames().stream().map( builder::field ).collect( Collectors.toList() ) );
                for ( int i = 0; i < foreignKey.getColumnNames().size(); ++i ) {
                    final String column = foreignKey.getColumnNames().get( i );
                    final String referencedColumn = foreignKey.getReferencedKeyColumnNames().get( i );
                    RexNode joinComparison = rexBuilder.makeCall(
                            SqlStdOperatorTable.EQUALS,
                            builder.field( 2, 1, referencedColumn ),
                            builder.field( 2, 0, column )
                    );
                    joinCondition = rexBuilder.makeCall( SqlStdOperatorTable.AND, joinCondition, joinComparison );
                }

                final RelNode join = builder.join( JoinRelType.LEFT, joinCondition ).build();
                final RelNode check = LogicalFilter.create( join, rexBuilder.makeCall( SqlStdOperatorTable.IS_NULL, rexBuilder.makeInputRef( join, join.getRowType().getFieldCount() - 1 ) ) );
                final LogicalConditionalExecute lce = LogicalConditionalExecute.create( check, lceRoot, Condition.EQUAL_TO_ZERO, ConstraintViolationException.class,
                        String.format( "Insert violates foreign key constraint `%s`.`%s`", table.name, foreignKey.name ) );
                lce.setCheckDescription( String.format( "Enforcement of foreign key `%s`.`%s`", table.name, foreignKey.name ) );
                lceRoot = lce;
            }
        }

        //
        //  Enforce UNIQUE constraints in UPDATE operations
        //
        if ( (root.isUpdate() || root.isMerge()) && RuntimeConfig.UNIQUE_CONSTRAINT_ENFORCEMENT.getBoolean() ) {
            RelBuilder builder = RelBuilder.create( statement );
            RexBuilder rexBuilder = builder.getRexBuilder();
            for ( final CatalogConstraint constraint : constraints ) {
                if ( constraint.type != ConstraintType.UNIQUE ) {
                    log.warn( "Unknown constraint type: " + constraint.type );
                    continue;
                }
                // Check if update affects this constraint
                boolean affected = false;
                for ( final String c : root.getUpdateColumnList() ) {
                    if ( constraint.key.getColumnNames().contains( c ) ) {
                        affected = true;
                        break;
                    }
                }
                if ( !affected ) {
                    continue;
                }
                RelNode input = root.getInput().accept( new RelDeepCopyShuttle() );
                Map<String, Integer> nameMap = new HashMap<>();
                for ( int i = 0; i < root.getUpdateColumnList().size(); ++i ) {
                    nameMap.put( root.getUpdateColumnList().get( i ), i );
                }
                // Enforce uniqueness between updated records and already present records
                builder.clear();
                builder.push( input );
                List<RexNode> projects = new ArrayList<>();
                List<String> names = new ArrayList<>();
                for ( final String column : primaryKey.getColumnNames() ) {
                    projects.add( builder.field( column ) );
                    names.add( column );
                }
                for ( final String column : constraint.key.getColumnNames() ) {
                    if ( root.getUpdateColumnList().contains( column ) ) {
                        projects.add( root.getSourceExpressionList().get( nameMap.get( column ) ) );
                    } else {
                        // TODO(s3lph): For now, let's assume that all columns are actually present.
                        //  Otherwise this would require either some black magic project rewrites or joining against another table scan
                        projects.add( builder.field( column ) );
                    }
                    names.add( "$projected$." + column );
                }
                builder.project( projects );
                builder.scan( table.name );
                builder.join( JoinRelType.INNER, builder.literal( true ) );

                List<RexNode> conditionList1 = primaryKey.getColumnNames().stream().map( c ->
                        builder.call( SqlStdOperatorTable.EQUALS,
                                builder.field( names.indexOf( c ) ),
                                builder.field( names.size() + table.getColumnNames().indexOf( c ) )
                        )
                ).collect( Collectors.toList() );

                List<RexNode> conditionList2 = constraint.key.getColumnNames().stream().map( c ->
                        builder.call( SqlStdOperatorTable.EQUALS,
                                builder.field( names.indexOf( "$projected$." + c ) ),
                                builder.field( names.size() + table.getColumnNames().indexOf( c ) )
                        )
                ).collect( Collectors.toList() );

                RexNode condition =
                        rexBuilder.makeCall( SqlStdOperatorTable.AND,
                                rexBuilder.makeCall( SqlStdOperatorTable.NOT,
                                        conditionList1.size() > 1 ?
                                                rexBuilder.makeCall( SqlStdOperatorTable.AND, conditionList1 ) :
                                                conditionList1.get( 0 )
                                ),
                                conditionList2.size() > 1 ?
                                        rexBuilder.makeCall( SqlStdOperatorTable.AND, conditionList2 ) :
                                        conditionList2.get( 0 )
                        );
                condition = RexUtil.flatten( rexBuilder, condition );
                RelNode check = builder.build();
                check = new LogicalFilter( check.getCluster(), check.getTraitSet(), check, condition, ImmutableSet.of() );
                final LogicalConditionalExecute lce = LogicalConditionalExecute.create( check, lceRoot, Condition.EQUAL_TO_ZERO, ConstraintViolationException.class,
                        String.format( "Updates violates unique constraint `%s`.`%s`", table.name, constraint.name ) );
                lce.setCheckDescription( String.format( "Enforcement of unique constraint `%s`.`%s`", table.name, constraint.name ) );
                lceRoot = lce;
                // Enforce uniqueness within the values to insert
                builder.clear();
                builder.push( input );
                projects = new ArrayList<>();
                for ( final String column : constraint.key.getColumnNames() ) {
                    if ( root.getUpdateColumnList().contains( column ) ) {
                        projects.add( root.getSourceExpressionList().get( nameMap.get( column ) ) );
                    } else {
                        // TODO(s3lph): For now, let's assume that all columns are actually present.
                        //  Otherwise this would require either some black magic project rewrites or joining against another table scan
                        projects.add( builder.field( column ) );
                    }
                }
                builder.project( projects );
                builder.aggregate(
                        builder.groupKey( IntStream.range( 0, projects.size() ).mapToObj( builder::field ).collect( Collectors.toList() ) ),
                        builder.aggregateCall( new SqlCountAggFunction( "count" ) ).as( "count" )
                );
                builder.filter( builder.call( SqlStdOperatorTable.GREATER_THAN, builder.field( "count" ), builder.literal( 1 ) ) );
                final RelNode innerCheck = builder.build();
                final LogicalConditionalExecute ilce = LogicalConditionalExecute.create( innerCheck, lceRoot, Condition.EQUAL_TO_ZERO, ConstraintViolationException.class,
                        String.format( "Updates violates unique constraint `%s`.`%s`", table.name, constraint.name ) );
                ilce.setCheckDescription( String.format( "Source-internal enforcement of unique constraint `%s`.`%s`", table.name, constraint.name ) );
                lceRoot = ilce;
            }
        }

        //
        //  Enforce FOREIGN KEY constraints in UPDATE operations
        //
        if ( (root.isUpdate() || root.isMerge()) && RuntimeConfig.FOREIGN_KEY_ENFORCEMENT.getBoolean() ) {
            RelBuilder builder = RelBuilder.create( statement );
            final RexBuilder rexBuilder = builder.getRexBuilder();
            for ( final CatalogForeignKey foreignKey : foreignKeys ) {
                final String constraintRule = "ON UPDATE " + foreignKey.updateRule;
                RelNode input = root.getInput().accept( new RelDeepCopyShuttle() );
                final List<RexNode> projects = new ArrayList<>( foreignKey.columnIds.size() );
                final List<RexNode> foreignProjects = new ArrayList<>( foreignKey.columnIds.size() );
                final CatalogTable foreignTable;
                try {
                    foreignTable = Catalog.getInstance().getTable( foreignKey.referencedKeyTableId );
                } catch ( UnknownTableException | GenericCatalogException e ) {
                    throw new RuntimeException( e );
                }
                builder.push( input );
                for ( int i = 0; i < foreignKey.columnIds.size(); ++i ) {
                    final String columnName = foreignKey.getColumnNames().get( i );
                    final String foreignColumnName = foreignKey.getReferencedKeyColumnNames().get( i );
                    final CatalogColumn foreignColumn;
                    try {
                        foreignColumn = Catalog.getInstance().getColumn( foreignTable.id, foreignColumnName );
                    } catch ( GenericCatalogException | UnknownColumnException e ) {
                        throw new RuntimeException( e );
                    }
                    RexNode newValue;
                    int targetIndex;
                    if ( root.isUpdate() ) {
                        targetIndex = root.getUpdateColumnList().indexOf( columnName );
                        newValue = root.getSourceExpressionList().get( targetIndex );
                        newValue = new RexShuttle() {
                            @Override
                            public RexNode visitFieldAccess( RexFieldAccess fieldAccess ) {
                                return rexBuilder.makeInputRef( input, input.getRowType().getField( fieldAccess.getField().getName(), true, false ).getIndex() );
                            }
                        }.apply( newValue );
                    } else {
                        targetIndex = input.getRowType().getField( columnName, true, false ).getIndex();
                        newValue = rexBuilder.makeInputRef( input, targetIndex );
                    }
                    RexNode foreignValue = rexBuilder.makeInputRef( foreignColumn.getRelDataType( rexBuilder.getTypeFactory() ), targetIndex );
                    projects.add( newValue );
                    foreignProjects.add( foreignValue );
                }
                builder
                        .project( projects )
                        .scan( foreignKey.getReferencedKeyTableName() )
                        .project( foreignProjects );
                RexNode condition = rexBuilder.makeLiteral( true );
                for ( int i = 0; i < projects.size(); ++i ) {
                    condition = builder.and(
                            condition,
                            builder.equals(
                                    builder.field( 2, 0, i ),
                                    builder.field( 2, 1, i )
                            )
                    );
                }
                final RelNode join = builder.join( JoinRelType.LEFT, condition ).build();
                final RelNode check = LogicalFilter.create( join, rexBuilder.makeCall( SqlStdOperatorTable.IS_NULL, rexBuilder.makeInputRef( join, projects.size() * 2 - 1 ) ) );
                final LogicalConditionalExecute lce = LogicalConditionalExecute.create( check, lceRoot, Condition.EQUAL_TO_ZERO, ConstraintViolationException.class,
                        String.format( "Update violates foreign key constraint `%s` (`%s` %s -> `%s` %s, %s)",
                                foreignKey.name, table.name, foreignKey.getColumnNames(), foreignTable.name, foreignKey.getReferencedKeyColumnNames(), constraintRule ) );
                lce.setCheckDescription( String.format( "Enforcement of foreign key `%s`.`%s`", table.name, foreignKey.name ) );
                lceRoot = lce;
            }
        }

        //
        //  Enforce reverse FOREIGN KEY constraints in UPDATE and DELETE operations
        //
        if ( (root.isDelete() || root.isUpdate() || root.isMerge()) && RuntimeConfig.FOREIGN_KEY_ENFORCEMENT.getBoolean() ) {
            RelBuilder builder = RelBuilder.create( statement );
            final RexBuilder rexBuilder = builder.getRexBuilder();
            for ( final CatalogForeignKey foreignKey : exportedKeys ) {
                final String constraintRule = root.isDelete() ? "ON DELETE " + foreignKey.deleteRule : "ON UPDATE " + foreignKey.updateRule;
                switch ( root.isDelete() ? foreignKey.deleteRule : foreignKey.updateRule ) {
                    case NONE:
                        continue;
                    case RESTRICT:
                        break;
                    case CASCADE:
                    case SET_NULL:
                    case SET_DEFAULT:
                    default:
                        throw new NotImplementedException( String.format( "The foreign key option %s is not yet implemented.", constraintRule ) );
                }
                RelNode pInput;
                if ( root.getInput() instanceof Project ) {
                    pInput = ((LogicalProject) root.getInput()).getInput().accept( new RelDeepCopyShuttle() );
                } else {
                    pInput = root.getInput().accept( new RelDeepCopyShuttle() );
                }
                final List<RexNode> projects = new ArrayList<>( foreignKey.columnIds.size() );
                final List<RexNode> foreignProjects = new ArrayList<>( foreignKey.columnIds.size() );
                final CatalogTable foreignTable;
                try {
                    foreignTable = Catalog.getInstance().getTable( foreignKey.tableId );
                } catch ( UnknownTableException | GenericCatalogException e ) {
                    throw new RuntimeException( e );
                }
                for ( int i = 0; i < foreignKey.columnIds.size(); ++i ) {
                    final String columnName = foreignKey.getReferencedKeyColumnNames().get( i );
                    final String foreignColumnName = foreignKey.getColumnNames().get( i );
                    final CatalogColumn column, foreignColumn;
                    try {
                        column = Catalog.getInstance().getColumn( table.id, columnName );
                        foreignColumn = Catalog.getInstance().getColumn( foreignTable.id, foreignColumnName );
                    } catch ( GenericCatalogException | UnknownColumnException e ) {
                        throw new RuntimeException( e );
                    }
                    final RexNode inputRef = new RexInputRef( column.position - 1, rexBuilder.getTypeFactory().createPolyType( column.type ) );
                    final RexNode foreignInputRef = new RexInputRef( foreignColumn.position - 1, rexBuilder.getTypeFactory().createPolyType( foreignColumn.type ) );
                    projects.add( inputRef );
                    foreignProjects.add( foreignInputRef );
                }
                builder
                        .push( pInput )
                        .project( projects )
                        .scan( foreignKey.getTableName() )
                        .project( foreignProjects );
                RexNode condition = rexBuilder.makeLiteral( true );
                for ( int i = 0; i < projects.size(); ++i ) {
                    condition = builder.and(
                            condition,
                            builder.equals(
                                    builder.field( 2, 0, i ),
                                    builder.field( 2, 1, i )
                            )
                    );
                }
                final RelNode join = builder.join( JoinRelType.INNER, condition ).build();
                final LogicalConditionalExecute lce = LogicalConditionalExecute.create( join, lceRoot, Condition.EQUAL_TO_ZERO, ConstraintViolationException.class,
                        String.format( "%s violates foreign key constraint `%s` (`%s` %s -> `%s` %s, %s)",
                                root.isUpdate() ? "Update" : "Delete",
                                foreignKey.name, foreignTable.name, foreignKey.getColumnNames(), table.name, foreignKey.getReferencedKeyColumnNames(), constraintRule ) );
                lce.setCheckDescription( String.format( "Enforcement of foreign key `%s`.`%s`", foreignTable.name, foreignKey.name ) );
                lceRoot = lce;
            }
        }

        RelRoot enforcementRoot = new RelRoot( lceRoot, logicalRoot.validatedRowType, logicalRoot.kind, logicalRoot.fields, logicalRoot.collation );
        // Send the generated tree with all unoptimized constraint enforcement checks to the UI
        if ( statement.getTransaction().isAnalyze() ) {
            InformationManager queryAnalyzer = statement.getTransaction().getQueryAnalyzer();
            InformationPage page = new InformationPage( "Constraint Enforcement Plan" ).setLabel( "plans" );
            page.fullWidth();
            InformationGroup group = new InformationGroup( page, "Constraint Enforcement Plan" );
            queryAnalyzer.addPage( page );
            queryAnalyzer.addGroup( group );
            InformationQueryPlan informationQueryPlan = new InformationQueryPlan(
                    group,
                    RelOptUtil.dumpPlan( "Constraint Enforcement Plan", enforcementRoot.rel, SqlExplainFormat.JSON, SqlExplainLevel.ALL_ATTRIBUTES ) );
            queryAnalyzer.registerInformation( informationQueryPlan );
        }
        return enforcementRoot;
    }


    private RelRoot indexLookup( RelRoot logicalRoot, Statement statement, ExecutionTimeMonitor executionTimeMonitor ) {
        final RelBuilder builder = RelBuilder.create( statement, logicalRoot.rel.getCluster() );
        final RexBuilder rexBuilder = builder.getRexBuilder();
        RelNode newRoot = logicalRoot.rel;
        if ( logicalRoot.kind.belongsTo( SqlKind.DML ) ) {
            final RelShuttle shuttle = new RelShuttleImpl() {

                @Override
                public RelNode visit( RelNode node ) {
                    if ( node instanceof LogicalConditionalExecute ) {
                        final LogicalConditionalExecute lce = (LogicalConditionalExecute) node;
                        final Index index = IndexManager.getInstance().getIndex(
                                lce.getCatalogSchema(),
                                lce.getCatalogTable(),
                                lce.getCatalogColumns()
                        );
                        if ( index != null ) {
                            final LogicalConditionalExecute visited = (LogicalConditionalExecute) super.visit( lce );
                            Condition c = null;
                            switch ( lce.getCondition() ) {
                                case TRUE:
                                case FALSE:
                                    c = lce.getCondition();
                                    break;
                                case EQUAL_TO_ZERO:
                                    c = index.containsAny( statement.getTransaction().getXid(), lce.getValues() ) ? Condition.FALSE : Condition.TRUE;
                                    break;
                                case GREATER_ZERO:
                                    c = index.containsAny( statement.getTransaction().getXid(), lce.getValues() ) ? Condition.TRUE : Condition.FALSE;
                                    break;
                            }
                            final LogicalConditionalExecute simplified =
                                    LogicalConditionalExecute.create( visited.getLeft(), visited.getRight(), c, visited.getExceptionClass(), visited.getExceptionMessage() );
                            simplified.setCheckDescription( lce.getCheckDescription() );
                        }
                    }
                    return super.visit( node );
                }

            };
            newRoot = newRoot.accept( shuttle );
        }
        final RelShuttle shuttle2 = new RelShuttleImpl() {

            @Override
            public RelNode visit( LogicalProject project ) {
                if ( project.getInput() instanceof LogicalTableScan ) {
                    // Figure out the original column names required for index lookup
                    final LogicalTableScan scan = (LogicalTableScan) project.getInput();
                    final String table = scan.getTable().getQualifiedName().get( scan.getTable().getQualifiedName().size() - 1 );
                    final List<String> columns = new ArrayList<>( project.getChildExps().size() );
                    final List<RelDataType> ctypes = new ArrayList<>( project.getChildExps().size() );
                    for ( final RexNode expr : project.getChildExps() ) {
                        if ( !(expr instanceof RexInputRef) ) {
                            IndexManager.getInstance().incrementMiss();
                            return super.visit( project );
                        }
                        final RexInputRef rir = (RexInputRef) expr;
                        final RelDataTypeField field = scan.getRowType().getFieldList().get( rir.getIndex() );
                        final String column = field.getName();
                        columns.add( column );
                        ctypes.add( field.getType() );
                    }
                    // Retrieve the catalog schema and database representations required for index lookup
                    final CatalogSchema schema = statement.getTransaction().getDefaultSchema();
                    final CatalogTable ctable;
                    try {
                        ctable = Catalog.getInstance().getTable( schema.id, table );
                    } catch ( UnknownTableException | GenericCatalogException e ) {
                        log.error( "Could not fetch table", e );
                        IndexManager.getInstance().incrementNoIndex();
                        return super.visit( project );
                    }
                    // Retrieve any index and use for simplification
                    final Index idx = IndexManager.getInstance().getIndex( schema, ctable, columns );
                    if ( idx == null ) {
                        // No index available for simplification
                        IndexManager.getInstance().incrementNoIndex();
                        return super.visit( project );
                    }
                    // TODO: Avoid copying stuff around
                    final RelDataType compositeType = builder.getTypeFactory().createStructType( ctypes, columns );
                    final Values replacement = idx.getAsValues( statement.getTransaction().getXid(), builder, compositeType );
                    final LogicalProject rProject = new LogicalProject(
                            replacement.getCluster(),
                            replacement.getTraitSet(),
                            replacement,
                            IntStream.range( 0, compositeType.getFieldCount() )
                                    .mapToObj( i -> rexBuilder.makeInputRef( replacement, i ) )
                                    .collect( Collectors.toList() ),
                            compositeType );
                    IndexManager.getInstance().incrementHit();
                    return rProject;
                }
                return super.visit( project );
            }


            @Override
            public RelNode visit( RelNode node ) {
                if ( node instanceof LogicalProject ) {
                    final LogicalProject lp = (LogicalProject) node;
                    lp.getMapping();
                }
                return super.visit( node );
            }

        };
        newRoot = newRoot.accept( shuttle2 );
        return RelRoot.of( newRoot, logicalRoot.kind );
    }


    private RelRoot route( RelRoot logicalRoot, Statement statement, ExecutionTimeMonitor executionTimeMonitor ) {
        RelRoot routedRoot = statement.getRouter().route( logicalRoot, statement, executionTimeMonitor );
        if ( log.isTraceEnabled() ) {
            log.trace( "Routed query plan: [{}]", RelOptUtil.dumpPlan( "-- Routed Plan", routedRoot.rel, SqlExplainFormat.TEXT, SqlExplainLevel.DIGEST_ATTRIBUTES ) );
        }
        if ( statement.getTransaction().isAnalyze() ) {
            InformationManager queryAnalyzer = statement.getTransaction().getQueryAnalyzer();
            InformationPage page = new InformationPage( "Routed Query Plan" ).setLabel( "plans" );
            page.fullWidth();
            InformationGroup group = new InformationGroup( page, "Routed Query Plan" );
            queryAnalyzer.addPage( page );
            queryAnalyzer.addGroup( group );
            InformationQueryPlan informationQueryPlan = new InformationQueryPlan(
                    group,
                    RelOptUtil.dumpPlan( "Routed Query Plan", routedRoot.rel, SqlExplainFormat.JSON, SqlExplainLevel.ALL_ATTRIBUTES ) );
            queryAnalyzer.registerInformation( informationQueryPlan );
        }
        return routedRoot;
    }


    private Pair<RelRoot, RelDataType> parameterize( RelRoot routedRoot, RelDataType parameterRowType ) {
        RelNode routed = routedRoot.rel;
        List<RelDataType> parameterRowTypeList = new ArrayList<>();
        parameterRowType.getFieldList().forEach( relDataTypeField -> parameterRowTypeList.add( relDataTypeField.getType() ) );

        // Parameterize
        QueryParameterizer queryParameterizer = new QueryParameterizer( parameterRowType.getFieldCount(), parameterRowTypeList );
        RelNode parameterized = routed.accept( queryParameterizer );
        List<RelDataType> types = queryParameterizer.getTypes();

        // Add values to data context
        for ( DataContext.ParameterValue value : queryParameterizer.getValues() ) {
            statement.getDataContext().addParameterValues( value.getIndex(), value.getType(), Collections.singletonList( value.getValue() ) );
        }

        // parameterRowType
        RelDataType newParameterRowType = statement.getTransaction().getTypeFactory().createStructType(
                types,
                new AbstractList<String>() {
                    @Override
                    public String get( int index ) {
                        return "?" + index;
                    }


                    @Override
                    public int size() {
                        return types.size();
                    }
                } );

        return new Pair<>(
                new RelRoot( parameterized, routedRoot.validatedRowType, routedRoot.kind, routedRoot.fields, routedRoot.collation ),
                newParameterRowType
        );
    }


    private PolyphenyDbSignature createSignature( PreparedResult preparedResult, RelRoot optimalRoot, Convention resultConvention, ExecutionTimeMonitor executionTimeMonitor ) {
        final RelDataType jdbcType = makeStruct( optimalRoot.rel.getCluster().getTypeFactory(), optimalRoot.validatedRowType );
        final List<AvaticaParameter> parameters = new ArrayList<>();
        for ( RelDataTypeField field : preparedResult.getParameterRowType().getFieldList() ) {
            RelDataType type = field.getType();
            parameters.add(
                    new AvaticaParameter(
                            false,
                            getPrecision( type ),
                            getScale( type ),
                            getTypeOrdinal( type ),
                            type.getPolyType().getTypeName(),
                            getClassName( type ),
                            field.getName() ) );
        }

        final RelDataType x;
        switch ( optimalRoot.kind ) {
            case INSERT:
            case DELETE:
            case UPDATE:
            case EXPLAIN:
                // FIXME: getValidatedNodeType is wrong for DML
                x = RelOptUtil.createDmlRowType( optimalRoot.kind, statement.getTransaction().getTypeFactory() );
                break;
            default:
                x = optimalRoot.validatedRowType;
        }
        final List<ColumnMetaData> columns = getColumnMetaDataList(
                statement.getTransaction().getTypeFactory(),
                x,
                makeStruct( statement.getTransaction().getTypeFactory(), x ),
                preparedResult.getFieldOrigins() );
        Class resultClazz = null;
        if ( preparedResult instanceof Typed ) {
            resultClazz = (Class) ((Typed) preparedResult).getElementType();
        }
        final CursorFactory cursorFactory =
                resultConvention == BindableConvention.INSTANCE
                        ? CursorFactory.ARRAY
                        : CursorFactory.deduce( columns, resultClazz );
        final Bindable bindable = preparedResult.getBindable( cursorFactory );

        return new PolyphenyDbSignature<Object[]>(
                "",
                parameters,
                ImmutableMap.of(),
                jdbcType,
                columns,
                cursorFactory,
                statement.getTransaction().getSchema(),
                ImmutableList.of(),
                -1,
                bindable,
                getStatementType( preparedResult ),
                executionTimeMonitor );
    }


    private RelNode optimize( RelRoot logicalRoot, Convention resultConvention ) {
        RelNode logicalPlan = logicalRoot.rel;

        final RelTraitSet desiredTraits = logicalPlan.getTraitSet()
                .replace( resultConvention )
                .replace( relCollation( logicalPlan ) )
                .simplify();

        final Program program = Programs.standard();
        final RelNode rootRel4 = program.run( getPlanner(), logicalPlan, desiredTraits );

        //final RelNode relNode = getPlanner().changeTraits( root.rel, desiredTraits );
        //getPlanner().setRoot(relNode);
        //final RelNode rootRel4 = getPlanner().findBestExp();

        return rootRel4;
    }


    private RelCollation relCollation( RelNode node ) {
        return node instanceof Sort
                ? ((Sort) node).collation
                : RelCollations.EMPTY;
    }


    private PreparedResult implement( RelRoot root, RelDataType parameterRowType ) {
        if ( log.isTraceEnabled() ) {
            log.trace( "Physical query plan: [{}]", RelOptUtil.dumpPlan( "-- Physical Plan", root.rel, SqlExplainFormat.TEXT, SqlExplainLevel.DIGEST_ATTRIBUTES ) );
        }
        if ( statement.getTransaction().isAnalyze() ) {
            InformationManager queryAnalyzer = statement.getTransaction().getQueryAnalyzer();
            InformationPage page = new InformationPage( "Physical Query Plan" ).setLabel( "plans" );
            page.fullWidth();
            InformationGroup group = new InformationGroup( page, "Physical Query Plan" );
            queryAnalyzer.addPage( page );
            queryAnalyzer.addGroup( group );
            InformationQueryPlan informationQueryPlan = new InformationQueryPlan(
                    group,
                    RelOptUtil.dumpPlan( "Physical Query Plan", root.rel, SqlExplainFormat.JSON, SqlExplainLevel.ALL_ATTRIBUTES ) );
            queryAnalyzer.registerInformation( informationQueryPlan );
        }

        final RelDataType jdbcType = makeStruct( root.rel.getCluster().getTypeFactory(), root.validatedRowType );
        List<List<String>> fieldOrigins = Collections.nCopies( jdbcType.getFieldCount(), null );

        final Prefer prefer = Prefer.ARRAY;
        final Convention resultConvention =
                ENABLE_BINDABLE
                        ? BindableConvention.INSTANCE
                        : EnumerableConvention.INSTANCE;

        final Bindable bindable;
        if ( resultConvention == BindableConvention.INSTANCE ) {
            bindable = Interpreters.bindable( root.rel );
        } else {
            EnumerableRel enumerable = (EnumerableRel) root.rel;
            if ( !root.isRefTrivial() ) {
                final List<RexNode> projects = new ArrayList<>();
                final RexBuilder rexBuilder = enumerable.getCluster().getRexBuilder();
                for ( int field : Pair.left( root.fields ) ) {
                    projects.add( rexBuilder.makeInputRef( enumerable, field ) );
                }
                RexProgram program = RexProgram.create( enumerable.getRowType(), projects, null, root.validatedRowType, rexBuilder );
                enumerable = EnumerableCalc.create( enumerable, program );
            }

            try {
                CatalogReader.THREAD_LOCAL.set( statement.getTransaction().getCatalogReader() );
                final SqlConformance conformance = statement.getPrepareContext().config().conformance();

                final Map<String, Object> internalParameters = new LinkedHashMap<>();
                internalParameters.put( "_conformance", conformance );

                bindable = EnumerableInterpretable.toBindable( internalParameters, statement.getPrepareContext().spark(), enumerable, prefer, statement );
                statement.getDataContext().addAll( internalParameters );
            } finally {
                CatalogReader.THREAD_LOCAL.remove();
            }
        }

        RelDataType resultType = root.rel.getRowType();
        boolean isDml = root.kind.belongsTo( SqlKind.DML );

        return new PreparedResultImpl(
                resultType,
                parameterRowType,
                fieldOrigins,
                root.collation.getFieldCollations().isEmpty()
                        ? ImmutableList.of()
                        : ImmutableList.of( root.collation ),
                root.rel,
                mapTableModOp( isDml, root.kind ),
                isDml ) {
            @Override
            public String getCode() {
                throw new UnsupportedOperationException();
            }


            @Override
            public Bindable getBindable( CursorFactory cursorFactory ) {
                return bindable;
            }


            @Override
            public Type getElementType() {
                return ((Typed) bindable).getElementType();
            }
        };
    }


    private StatementType getStatementType( PreparedResult preparedResult ) {
        if ( preparedResult.isDml() ) {
            return StatementType.IS_DML;
        } else {
            return StatementType.SELECT;
        }
    }


    private static RelDataType makeStruct( RelDataTypeFactory typeFactory, RelDataType type ) {
        if ( type.isStruct() ) {
            return type;
        }
        // TODO MV: This "null" might be wrong
        return typeFactory.builder().add( "$0", null, type ).build();
    }


    private static String origin( List<String> origins, int offsetFromEnd ) {
        return origins == null || offsetFromEnd >= origins.size()
                ? null
                : origins.get( origins.size() - 1 - offsetFromEnd );
    }


    private static int getScale( RelDataType type ) {
        return type.getScale() == RelDataType.SCALE_NOT_SPECIFIED
                ? 0
                : type.getScale();
    }


    private static int getPrecision( RelDataType type ) {
        return type.getPrecision() == RelDataType.PRECISION_NOT_SPECIFIED
                ? 0
                : type.getPrecision();
    }


    private static String getClassName( RelDataType type ) {
        return Object.class.getName();
    }


    private static int getTypeOrdinal( RelDataType type ) {
        return type.getPolyType().getJdbcOrdinal();
    }


    protected LogicalTableModify.Operation mapTableModOp( boolean isDml, SqlKind sqlKind ) {
        if ( !isDml ) {
            return null;
        }
        switch ( sqlKind ) {
            case INSERT:
                return LogicalTableModify.Operation.INSERT;
            case DELETE:
                return LogicalTableModify.Operation.DELETE;
            case MERGE:
                return LogicalTableModify.Operation.MERGE;
            case UPDATE:
                return LogicalTableModify.Operation.UPDATE;
            default:
                return null;
        }
    }


    private List<ColumnMetaData> getColumnMetaDataList( JavaTypeFactory typeFactory, RelDataType x, RelDataType jdbcType, List<List<String>> originList ) {
        final List<ColumnMetaData> columns = new ArrayList<>();
        for ( Ord<RelDataTypeField> pair : Ord.zip( jdbcType.getFieldList() ) ) {
            final RelDataTypeField field = pair.e;
            final RelDataType type = field.getType();
            final RelDataType fieldType = x.isStruct() ? x.getFieldList().get( pair.i ).getType() : type;
            columns.add( metaData( typeFactory, columns.size(), field.getName(), type, fieldType, originList.get( pair.i ) ) );
        }
        return columns;
    }


    private ColumnMetaData.AvaticaType avaticaType( JavaTypeFactory typeFactory, RelDataType type, RelDataType fieldType ) {
        final String typeName = type.getPolyType().getTypeName();
        if ( type.getComponentType() != null ) {
            final ColumnMetaData.AvaticaType componentType = avaticaType( typeFactory, type.getComponentType(), null );
//            final Type clazz = typeFactory.getJavaClass( type.getComponentType() );
//            final ColumnMetaData.Rep rep = ColumnMetaData.Rep.of( clazz );
            final ColumnMetaData.Rep rep = Rep.ARRAY;
//            assert rep != null;
            return ColumnMetaData.array( componentType, typeName, rep );
        } else {
            int typeOrdinal = getTypeOrdinal( type );
            switch ( typeOrdinal ) {
                case Types.STRUCT:
                    final List<ColumnMetaData> columns = new ArrayList<>();
                    for ( RelDataTypeField field : type.getFieldList() ) {
                        columns.add( metaData( typeFactory, field.getIndex(), field.getName(), field.getType(), null, null ) );
                    }
                    return ColumnMetaData.struct( columns );
                case ExtraPolyTypes.GEOMETRY:
                    typeOrdinal = Types.VARCHAR;
                    // fall through
                default:
                    final Type clazz = typeFactory.getJavaClass( Util.first( fieldType, type ) );
                    final ColumnMetaData.Rep rep = ColumnMetaData.Rep.of( clazz );
                    assert rep != null;
                    return ColumnMetaData.scalar( typeOrdinal, typeName, rep );
            }
        }
    }


    private ColumnMetaData metaData(
            JavaTypeFactory typeFactory,
            int ordinal,
            String fieldName,
            RelDataType type,
            RelDataType fieldType,
            List<String> origins ) {
        final ColumnMetaData.AvaticaType avaticaType = avaticaType( typeFactory, type, fieldType );
        return new ColumnMetaData(
                ordinal,
                false,
                true,
                false,
                false,
                type.isNullable()
                        ? DatabaseMetaData.columnNullable
                        : DatabaseMetaData.columnNoNulls,
                true,
                type.getPrecision(),
                fieldName,
                origin( origins, 0 ),
                origin( origins, 2 ),
                getPrecision( type ),
                getScale( type ),
                origin( origins, 1 ),
                null,
                avaticaType,
                true,
                false,
                false,
//                avaticaType.columnClassName() );
                (fieldType instanceof ArrayType) ? "java.util.List" : avaticaType.columnClassName() );
    }


    @Override
    public RelRoot expandView( RelDataType rowType, String queryString, List<String> schemaPath, List<String> viewPath ) {
        return null; // TODO
    }


    private static class RelDeepCopyShuttle extends RelShuttleImpl {

        private RelTraitSet copy( final RelTraitSet other ) {
            return RelTraitSet.createEmpty().merge( other );
        }


        @Override
        public RelNode visit( TableScan scan ) {
            final RelNode node = super.visit( scan );
            return new LogicalTableScan( node.getCluster(), copy( node.getTraitSet() ), node.getTable() );
        }


        @Override
        public RelNode visit( TableFunctionScan scan ) {
            final RelNode node = super.visit( scan );
            return node.copy( copy( node.getTraitSet() ), node.getInputs() );
        }


        @Override
        public RelNode visit( LogicalValues values ) {
            final Values node = (Values) super.visit( values );
            return new LogicalValues( node.getCluster(), copy( node.getTraitSet() ), node.getRowType(), node.getTuples() );
        }


        @Override
        public RelNode visit( LogicalFilter filter ) {
            final LogicalFilter node = (LogicalFilter) super.visit( filter );
            return new LogicalFilter( node.getCluster(), copy( node.getTraitSet() ), node.getInput().accept( this ), node.getCondition(), node.getVariablesSet() );
        }


        @Override
        public RelNode visit( LogicalProject project ) {
            final Project node = (Project) super.visit( project );
            return new LogicalProject( node.getCluster(), copy( node.getTraitSet() ), node.getInput(), node.getProjects(), node.getRowType() );
        }


        @Override
        public RelNode visit( LogicalJoin join ) {
            final RelNode node = super.visit( join );
            return new LogicalJoin( node.getCluster(), copy( node.getTraitSet() ), this.visit( join.getLeft() ), this.visit( join.getRight() ), join.getCondition(), join.getVariablesSet(), join.getJoinType(), join.isSemiJoinDone(), ImmutableList.copyOf( join.getSystemFieldList() ) );
        }


        @Override
        public RelNode visit( LogicalCorrelate correlate ) {
            final RelNode node = super.visit( correlate );
            return node.copy( copy( node.getTraitSet() ), node.getInputs() );
        }


        @Override
        public RelNode visit( LogicalUnion union ) {
            final RelNode node = super.visit( union );
            return node.copy( copy( node.getTraitSet() ), node.getInputs() );
        }


        @Override
        public RelNode visit( LogicalIntersect intersect ) {
            final RelNode node = super.visit( intersect );
            return node.copy( copy( node.getTraitSet() ), node.getInputs() );
        }


        @Override
        public RelNode visit( LogicalMinus minus ) {
            final RelNode node = super.visit( minus );
            return node.copy( copy( node.getTraitSet() ), node.getInputs() );
        }


        @Override
        public RelNode visit( LogicalAggregate aggregate ) {
            final RelNode node = super.visit( aggregate );
            return new LogicalAggregate( node.getCluster(), copy( node.getTraitSet() ), visit( aggregate.getInput() ), aggregate.indicator, aggregate.getGroupSet(), aggregate.groupSets, aggregate.getAggCallList() );
        }


        @Override
        public RelNode visit( LogicalMatch match ) {
            final RelNode node = super.visit( match );
            return node.copy( copy( node.getTraitSet() ), node.getInputs() );
        }


        @Override
        public RelNode visit( LogicalSort sort ) {
            final RelNode node = super.visit( sort );
            return node.copy( copy( node.getTraitSet() ), node.getInputs() );
        }


        @Override
        public RelNode visit( LogicalExchange exchange ) {
            final RelNode node = super.visit( exchange );
            return node.copy( copy( node.getTraitSet() ), node.getInputs() );
        }


        @Override
        public RelNode visit( LogicalConditionalExecute lce ) {
            return new LogicalConditionalExecute( lce.getCluster(), copy( lce.getTraitSet() ), visit( lce.getLeft() ), visit( lce.getRight() ), lce.getCondition(), lce.getExceptionClass(), lce.getExceptionMessage() );
        }


        @Override
        public RelNode visit( RelNode other ) {
            final RelNode node = super.visit( other );
            return node.copy( copy( node.getTraitSet() ), node.getInputs() );
        }
    }


    @Override
    public void resetCaches() {
        ImplementationCache.INSTANCE.reset();
        QueryPlanCache.INSTANCE.reset();
        statement.getRouter().resetCaches();
    }

}<|MERGE_RESOLUTION|>--- conflicted
+++ resolved
@@ -1,5 +1,5 @@
 /*
- * Copyright 2019-2020 The Polypheny Project
+ * Copyright 2019-2021 The Polypheny Project
  *
  * Licensed under the Apache License, Version 2.0 (the "License");
  * you may not use this file except in compliance with the License.
@@ -15,6 +15,7 @@
  */
 
 package org.polypheny.db.processing;
+
 
 import com.google.common.collect.ImmutableList;
 import com.google.common.collect.ImmutableMap;
@@ -186,7 +187,6 @@
 
     @Override
     public PolyphenyDbSignature prepareQuery( RelRoot logicalRoot, RelDataType parameterRowType, boolean isRouted ) {
-<<<<<<< HEAD
         return prepareQuery( logicalRoot, parameterRowType, isRouted, false );
     }
 
@@ -194,9 +194,6 @@
     protected PolyphenyDbSignature prepareQuery( RelRoot logicalRoot, RelDataType parameterRowType, boolean isRouted, boolean isSubquery ) {
         boolean isAnalyze = statement.getTransaction().isAnalyze() && !isSubquery;
         boolean lock = !isSubquery;
-=======
-        boolean isAnalyze = statement.getTransaction().isAnalyze();
->>>>>>> 678fd21d
 
         final StopWatch stopWatch = new StopWatch();
 
@@ -214,7 +211,6 @@
 
         RelRoot routedRoot;
         if ( !isRouted ) {
-<<<<<<< HEAD
             if ( lock ) {
                 // Locking
                 if ( isAnalyze ) {
@@ -232,38 +228,13 @@
                         } else if ( mode == Mode.WRITE_ACCESS || mode == Mode.READWRITE_ACCESS ) {
                             LockManager.INSTANCE.lock( tableIdentifier, (TransactionImpl) statement.getTransaction(), LockMode.EXCLUSIVE );
                         }
-=======
-            if ( isAnalyze ) {
-                statement.getDuration().start( "Locking" );
-
-            }
-            try {
-                // Get a shared global schema lock (only DDLs acquire a exclusive global schema lock)
-                LockManager.INSTANCE.lock( LockManager.GLOBAL_LOCK, (TransactionImpl) statement.getTransaction(), LockMode.SHARED );
-                // Get locks for individual tables
-                TableAccessMap accessMap = new TableAccessMap( logicalRoot.rel );
-                for ( TableIdentifier tableIdentifier : accessMap.getTablesAccessed() ) {
-                    Mode mode = accessMap.getTableAccessMode( tableIdentifier );
-                    if ( mode == Mode.READ_ACCESS ) {
-                        LockManager.INSTANCE.lock( tableIdentifier, (TransactionImpl) statement.getTransaction(), LockMode.SHARED );
-                    } else if ( mode == Mode.WRITE_ACCESS || mode == Mode.READWRITE_ACCESS ) {
-                        LockManager.INSTANCE.lock( tableIdentifier, (TransactionImpl) statement.getTransaction(), LockMode.EXCLUSIVE );
->>>>>>> 678fd21d
                     }
                 } catch ( DeadlockException e ) {
                     throw new RuntimeException( e );
                 }
             }
 
-<<<<<<< HEAD
             // Index Update
-=======
-        // Route
-        RelRoot routedRoot;
-        if ( isRouted ) {
-            routedRoot = logicalRoot;
-        } else {
->>>>>>> 678fd21d
             if ( isAnalyze ) {
                 statement.getDuration().stop( "Locking" );
                 statement.getDuration().start( "Index Update" );
