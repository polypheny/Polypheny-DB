--- conflicted
+++ resolved
@@ -15,6 +15,7 @@
  */
 
 package org.polypheny.db.processing;
+
 
 import com.google.common.collect.ImmutableList;
 import com.google.common.collect.Lists;
@@ -132,15 +133,9 @@
 import org.polypheny.db.tools.RoutedAlgBuilder;
 import org.polypheny.db.transaction.EntityAccessMap;
 import org.polypheny.db.transaction.EntityAccessMap.EntityIdentifier;
-import org.polypheny.db.transaction.EntityAccessMap.Mode;
 import org.polypheny.db.transaction.Lock.LockMode;
 import org.polypheny.db.transaction.LockManager;
 import org.polypheny.db.transaction.Statement;
-<<<<<<< HEAD
-=======
-import org.polypheny.db.transaction.TableAccessMap;
-import org.polypheny.db.transaction.TableAccessMap.TableIdentifier;
->>>>>>> 2c7bf928
 import org.polypheny.db.transaction.TransactionImpl;
 import org.polypheny.db.type.PolyType;
 import org.polypheny.db.util.Conformance;
@@ -312,9 +307,6 @@
         // Validate parameter values
         ParameterValueValidator valueValidator = new ParameterValueValidator( logicalRoot.validatedRowType, statement.getDataContext() );
         valueValidator.visit( logicalRoot.alg );
-
-        // ToDO @HENNLO Remove hardcoded option to specify query as FRESHNESS-RELATED
-        boolean acceptsOutdated = false;
 
         if ( isAnalyze ) {
             statement.getProcessingDuration().stop( "Parameter Validation" );
@@ -601,31 +593,14 @@
 
         // Locking
         try {
-<<<<<<< HEAD
-            // Get a shared global schema lock (only DDLs acquire an exclusive global schema lock)
-            LockManager.INSTANCE.lock( LockManager.GLOBAL_LOCK, (TransactionImpl) statement.getTransaction(), LockMode.SHARED );
-            // Get locks for individual Entities (tables-partitions)
+            Collection<Entry<EntityIdentifier, LockMode>> idAccessMap = new ArrayList<>();
+            // Get locks for individual entities
             EntityAccessMap accessMap = new EntityAccessMap( logicalRoot.alg, accessedPartitions );
-            for ( EntityIdentifier entityIdentifier : accessMap.getAccessedEntities() ) {
-                Mode mode = accessMap.getEntityAccessMode( entityIdentifier );
-
-                if ( mode == Mode.READ_ACCESS ) {
-                    LockManager.INSTANCE.lock( entityIdentifier, (TransactionImpl) statement.getTransaction(), LockMode.SHARED );
-                } else if ( mode == Mode.WRITE_ACCESS || mode == Mode.READWRITE_ACCESS ) {
-                    LockManager.INSTANCE.lock( entityIdentifier, (TransactionImpl) statement.getTransaction(), LockMode.EXCLUSIVE );
-                }
-            }
-
-=======
-            Collection<Entry<TableIdentifier, LockMode>> idAccessMap = new ArrayList<>();
-            // Get locks for individual tables
-            TableAccessMap accessMap = new TableAccessMap( logicalRoot.alg );
             // Get a shared global schema lock (only DDLs acquire an exclusive global schema lock)
             idAccessMap.add( Pair.of( LockManager.GLOBAL_LOCK, LockMode.SHARED ) );
 
-            idAccessMap.addAll( accessMap.getTablesAccessedPair() );
+            idAccessMap.addAll( accessMap.getAccessedEntityPair() );
             LockManager.INSTANCE.lock( idAccessMap, (TransactionImpl) statement.getTransaction() );
->>>>>>> 2c7bf928
         } catch ( DeadlockException e ) {
             throw new RuntimeException( e );
         }
