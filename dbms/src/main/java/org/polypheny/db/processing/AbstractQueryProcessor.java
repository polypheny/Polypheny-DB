--- conflicted
+++ resolved
@@ -73,12 +73,9 @@
 import org.polypheny.db.interpreter.BindableConvention;
 import org.polypheny.db.interpreter.Interpreters;
 import org.polypheny.db.jdbc.PolyphenyDbSignature;
-<<<<<<< HEAD
-=======
 import org.polypheny.db.monitoring.core.MonitoringServiceProvider;
 import org.polypheny.db.monitoring.events.DMLEvent;
 import org.polypheny.db.monitoring.events.QueryEvent;
->>>>>>> 524ce42f
 import org.polypheny.db.monitoring.events.StatementEvent;
 import org.polypheny.db.plan.Convention;
 import org.polypheny.db.plan.RelOptCost;
@@ -155,11 +152,7 @@
 
 
 @Slf4j
-<<<<<<< HEAD
 public abstract class AbstractQueryProcessor implements QueryProcessor, ExecutionTimeObserver {
-=======
-public abstract class AbstractQueryProcessor implements QueryProcessor {
->>>>>>> 524ce42f
 
     protected static final boolean ENABLE_BINDABLE = false;
     protected static final boolean ENABLE_COLLATION_TRAIT = true;
@@ -213,7 +206,6 @@
         return type.getPolyType().getJdbcOrdinal();
     }
 
-<<<<<<< HEAD
     @Override
     public void executionTime( String reference, long nanoTime ) {
         val id =statement.getTransaction().getMonitoringData().getId();
@@ -223,8 +215,6 @@
         }
     }
 
-=======
->>>>>>> 524ce42f
 
     @Override
     public PolyphenyDbSignature prepareQuery( RelRoot logicalRoot ) {
@@ -261,6 +251,17 @@
                 minSignature = signatures.get( i );
             }
         }
+
+        if(statement.getTransaction().getMonitoringData() == null){
+            if ( logicalRoot.kind.belongsTo( SqlKind.DML )) {
+                statement.getTransaction().setMonitoringData( new DMLEvent() );
+            }
+            else if ( logicalRoot.kind.belongsTo( SqlKind.QUERY )) {
+                    statement.getTransaction().setMonitoringData( new QueryEvent() );
+            }
+        }
+
+
         val result =  minSignature != null ? minSignature : signatures.get( 0 );
 
         if ( statement.getTransaction().getMonitoringData() != null ) {
@@ -310,17 +311,6 @@
         if ( log.isDebugEnabled() ) {
             log.debug( "Preparing statement  ..." );
         }
-
-        if(statement.getTransaction().getMonitoringData() == null){
-            if ( logicalRoot.kind.belongsTo( SqlKind.DML )) {
-                statement.getTransaction().setMonitoringData( new DMLEvent() );
-            }
-            else if ( logicalRoot.kind.belongsTo( SqlKind.QUERY )) {
-                    statement.getTransaction().setMonitoringData( new QueryEvent() );
-            }
-        }
-
-
         stopWatch.start();
 
         ExecutionTimeMonitor executionTimeMonitor = new ExecutionTimeMonitor();
@@ -448,34 +438,8 @@
                 }else {
                     signatures.add( Optional.empty() );
                 }
-<<<<<<< HEAD
             } else {
                 signatures.add( Optional.empty() );
-=======
-
-
-                //TODO @Cedric this produces an error causing several checks to fail. Please investigate
-                //needed for row results
-
-                //final Enumerable enumerable = signature.enumerable( statement.getDataContext() );
-                //Iterator<Object> iterator = enumerable.iterator();
-
-
-
-                if ( statement.getTransaction().getMonitoringData() != null ) {
-                    StatementEvent eventData = statement.getTransaction().getMonitoringData();
-                    eventData.setMonitoringType( parameterizedRoot.kind.sql );
-                    eventData.setDescription( "Test description: " + signature.statementType.toString() );
-                    eventData.setRouted( logicalRoot );
-                    eventData.setFieldNames( ImmutableList.copyOf( signature.rowType.getFieldNames() ) );
-                    //eventData.setRows( MetaImpl.collect( signature.cursorFactory, iterator, new ArrayList<>() ) );
-                    eventData.setAnalyze( isAnalyze );
-                    eventData.setSubQuery( isSubquery );
-                    eventData.setDurations( statement.getDuration().asJson() );
-                }
-
-                return signature;
->>>>>>> 524ce42f
             }
         }
 
@@ -564,31 +528,7 @@
         }
 
 
-<<<<<<< HEAD
         return signatures.stream().filter( Optional::isPresent ).map( Optional::get ).collect( Collectors.toList());
-=======
-        //TODO @Cedric this produces an error causing severall checks to fail. Please investigate
-        //needed for row results
-        //final Enumerable enumerable = signature.enumerable( statement.getDataContext() );
-        //Iterator<Object> iterator = enumerable.iterator();
-
-
-
-        TransactionImpl transaction = (TransactionImpl) statement.getTransaction();
-        if ( transaction.getMonitoringData() != null ) {
-            StatementEvent eventData = transaction.getMonitoringData();
-            eventData.setMonitoringType( parameterizedRoot.kind.sql );
-            eventData.setDescription( "Test description: " + signature.statementType.toString() );
-            eventData.setRouted( logicalRoot );
-            eventData.setFieldNames( ImmutableList.copyOf( signature.rowType.getFieldNames() ) );
-            //eventData.setRows( MetaImpl.collect( signature.cursorFactory, iterator, new ArrayList<>() ) );
-            eventData.setAnalyze( isAnalyze );
-            eventData.setSubQuery( isSubquery );
-            eventData.setDurations( statement.getDuration().asJson() );
-        }
-
-        return signature;
->>>>>>> 524ce42f
     }
 
 
@@ -1330,12 +1270,8 @@
     public void resetCaches() {
         ImplementationCache.INSTANCE.reset();
         QueryPlanCache.INSTANCE.reset();
-<<<<<<< HEAD
         statement.getShortRunningRouters().forEach( Router::resetCaches );
         statement.getLongRunningRouters().forEach( Router::resetCaches );
-=======
-        statement.getRouter().resetCaches();
->>>>>>> 524ce42f
     }
 
 
