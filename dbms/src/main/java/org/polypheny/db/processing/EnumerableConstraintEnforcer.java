/*
 * Copyright 2019-2021 The Polypheny Project
 *
 * Licensed under the Apache License, Version 2.0 (the "License");
 * you may not use this file except in compliance with the License.
 * You may obtain a copy of the License at
 *
 * http://www.apache.org/licenses/LICENSE-2.0
 *
 * Unless required by applicable law or agreed to in writing, software
 * distributed under the License is distributed on an "AS IS" BASIS,
 * WITHOUT WARRANTIES OR CONDITIONS OF ANY KIND, either express or implied.
 * See the License for the specific language governing permissions and
 * limitations under the License.
 */

package org.polypheny.db.processing;

import com.google.common.collect.ImmutableSet;
import java.util.ArrayList;
import java.util.Collections;
import java.util.HashMap;
import java.util.HashSet;
import java.util.LinkedList;
import java.util.List;
import java.util.Map;
import java.util.Set;
import java.util.stream.Collectors;
import java.util.stream.IntStream;
import lombok.extern.slf4j.Slf4j;
import org.apache.commons.lang3.NotImplementedException;
import org.polypheny.db.catalog.Catalog;
import org.polypheny.db.catalog.Catalog.ConstraintType;
import org.polypheny.db.catalog.entity.CatalogColumn;
import org.polypheny.db.catalog.entity.CatalogConstraint;
import org.polypheny.db.catalog.entity.CatalogForeignKey;
import org.polypheny.db.catalog.entity.CatalogPrimaryKey;
import org.polypheny.db.catalog.entity.CatalogSchema;
import org.polypheny.db.catalog.entity.CatalogTable;
import org.polypheny.db.catalog.exceptions.UnknownColumnException;
import org.polypheny.db.catalog.exceptions.UnknownTableException;
import org.polypheny.db.config.RuntimeConfig;
import org.polypheny.db.core.enums.ExplainFormat;
import org.polypheny.db.core.enums.ExplainLevel;
import org.polypheny.db.core.enums.Kind;
import org.polypheny.db.core.operators.OperatorName;
import org.polypheny.db.information.InformationGroup;
import org.polypheny.db.information.InformationManager;
import org.polypheny.db.information.InformationPage;
import org.polypheny.db.information.InformationQueryPlan;
<<<<<<< HEAD
import org.polypheny.db.languages.OperatorRegistry;
import org.polypheny.db.sql.sql.fun.SqlCountAggFunction;
import org.polypheny.db.plan.AlgOptSchema;
import org.polypheny.db.plan.AlgOptTable;
import org.polypheny.db.plan.AlgOptUtil;
import org.polypheny.db.processing.AbstractQueryProcessor.AlgDeepCopyShuttle;
import org.polypheny.db.algebra.AlgNode;
import org.polypheny.db.algebra.AlgRoot;
import org.polypheny.db.algebra.core.ConditionalExecute.Condition;
import org.polypheny.db.algebra.core.JoinAlgType;
import org.polypheny.db.algebra.core.Project;
import org.polypheny.db.algebra.core.TableModify;
import org.polypheny.db.algebra.core.Values;
import org.polypheny.db.algebra.exceptions.ConstraintViolationException;
import org.polypheny.db.algebra.logical.LogicalConditionalExecute;
import org.polypheny.db.algebra.logical.LogicalFilter;
import org.polypheny.db.algebra.logical.LogicalProject;
import org.polypheny.db.algebra.logical.LogicalTableScan;
import org.polypheny.db.algebra.logical.LogicalValues;
=======
import org.polypheny.db.plan.RelOptSchema;
import org.polypheny.db.plan.RelOptTable;
import org.polypheny.db.plan.RelOptUtil;
import org.polypheny.db.rel.RelNode;
import org.polypheny.db.rel.RelRoot;
import org.polypheny.db.rel.core.ConditionalExecute.Condition;
import org.polypheny.db.rel.core.JoinRelType;
import org.polypheny.db.rel.core.Project;
import org.polypheny.db.rel.core.TableModify;
import org.polypheny.db.rel.core.Values;
import org.polypheny.db.rel.exceptions.ConstraintViolationException;
import org.polypheny.db.rel.logical.LogicalConditionalExecute;
import org.polypheny.db.rel.logical.LogicalFilter;
import org.polypheny.db.rel.logical.LogicalProject;
import org.polypheny.db.rel.logical.LogicalTableScan;
import org.polypheny.db.rel.logical.LogicalValues;
>>>>>>> 4efa315c
import org.polypheny.db.rex.RexBuilder;
import org.polypheny.db.rex.RexDynamicParam;
import org.polypheny.db.rex.RexFieldAccess;
import org.polypheny.db.rex.RexInputRef;
import org.polypheny.db.rex.RexLiteral;
import org.polypheny.db.rex.RexNode;
import org.polypheny.db.rex.RexShuttle;
import org.polypheny.db.rex.RexUtil;
import org.polypheny.db.tools.AlgBuilder;
import org.polypheny.db.transaction.Statement;


@Slf4j
public class EnumerableConstraintEnforcer implements ConstraintEnforcer {

    @Override
    public AlgRoot enforce( AlgRoot logicalRoot, Statement statement ) {
        if ( !logicalRoot.kind.belongsTo( Kind.DML ) ) {
            return logicalRoot;
        }
        if ( !(logicalRoot.alg instanceof TableModify) ) {
            return logicalRoot;
        }
        final TableModify root = (TableModify) logicalRoot.alg;

        final Catalog catalog = Catalog.getInstance();
        final CatalogSchema schema = statement.getTransaction().getDefaultSchema();
        final CatalogTable table;
        final CatalogPrimaryKey primaryKey;
        final List<CatalogConstraint> constraints;
        final List<CatalogForeignKey> foreignKeys;
        final List<CatalogForeignKey> exportedKeys;
        try {
            String tableName;
            if ( root.getTable().getQualifiedName().size() == 1 ) { // tableName
                tableName = root.getTable().getQualifiedName().get( 0 );
            } else if ( root.getTable().getQualifiedName().size() == 2 ) { // schemaName.tableName
                if ( !schema.name.equalsIgnoreCase( root.getTable().getQualifiedName().get( 0 ) ) ) {
                    throw new RuntimeException( "Schema name does not match expected schema name: " + root.getTable().getQualifiedName().get( 0 ) );
                }
                tableName = root.getTable().getQualifiedName().get( 1 );
            } else {
                throw new RuntimeException( "Invalid table name: " + root.getTable().getQualifiedName() );
            }
            table = catalog.getTable( schema.id, tableName );
            primaryKey = catalog.getPrimaryKey( table.primaryKey );
            constraints = new ArrayList<>( Catalog.getInstance().getConstraints( table.id ) );
            foreignKeys = Catalog.getInstance().getForeignKeys( table.id );
            exportedKeys = Catalog.getInstance().getExportedKeys( table.id );
            // Turn primary key into an artificial unique constraint
            CatalogPrimaryKey pk = Catalog.getInstance().getPrimaryKey( table.primaryKey );
            final CatalogConstraint pkc = new CatalogConstraint( 0L, pk.id, ConstraintType.UNIQUE, "PRIMARY KEY", pk );
            constraints.add( pkc );
        } catch ( UnknownTableException e ) {
            log.error( "Caught exception", e );
            return logicalRoot;
        }

        AlgNode lceRoot = root;

        //
        //  Enforce UNIQUE constraints in INSERT operations
        //
        if ( root.isInsert() && RuntimeConfig.UNIQUE_CONSTRAINT_ENFORCEMENT.getBoolean() ) {
<<<<<<< HEAD
            AlgBuilder builder = AlgBuilder.create( statement );
            final AlgNode input = root.getInput().accept( new AlgDeepCopyShuttle() );
=======
            RelBuilder builder = RelBuilder.create( statement );
            final RelNode input = root.getInput().accept( new DeepCopyShuttle() );
>>>>>>> 4efa315c
            final RexBuilder rexBuilder = root.getCluster().getRexBuilder();
            for ( final CatalogConstraint constraint : constraints ) {
                if ( constraint.type != ConstraintType.UNIQUE ) {
                    log.warn( "Unknown constraint type: {}", constraint.type );
                    continue;
                }
                // Enforce uniqueness between the already existing values and the new values
                final AlgNode scan = LogicalTableScan.create( root.getCluster(), root.getTable() );
                RexNode joinCondition = rexBuilder.makeLiteral( true );
                //
                // TODO: Here we get issues with batch queries
                //
                builder.push( input );
                builder.project( constraint.key.getColumnNames().stream().map( builder::field ).collect( Collectors.toList() ) );
                builder.push( scan );
                builder.project( constraint.key.getColumnNames().stream().map( builder::field ).collect( Collectors.toList() ) );
                for ( final String column : constraint.key.getColumnNames() ) {
                    RexNode joinComparison = rexBuilder.makeCall(
                            OperatorRegistry.get( OperatorName.EQUALS ),
                            builder.field( 2, 1, column ),
                            builder.field( 2, 0, column )
                    );
                    joinCondition = rexBuilder.makeCall( OperatorRegistry.get( OperatorName.AND ), joinCondition, joinComparison );
                }
                //
                // TODO MV: Changed JOIN Type from LEFT to INNER to fix issues row types in index based query simplification.
                //  Make sure this is ok!
                //
                final AlgNode join = builder.join( JoinAlgType.INNER, joinCondition ).build();
                final AlgNode check = LogicalFilter.create( join, rexBuilder.makeCall( OperatorRegistry.get( OperatorName.IS_NOT_NULL ), rexBuilder.makeInputRef( join, join.getRowType().getFieldCount() - 1 ) ) );
                final LogicalConditionalExecute lce = LogicalConditionalExecute.create( check, lceRoot, Condition.EQUAL_TO_ZERO,
                        ConstraintViolationException.class,
                        String.format( "Insert violates unique constraint `%s`.`%s`", table.name, constraint.name ) );
                lce.setCheckDescription( String.format( "Enforcement of unique constraint `%s`.`%s`", table.name, constraint.name ) );
                lceRoot = lce;
                // Enforce uniqueness within the values to insert
                if ( input instanceof LogicalValues && ((LogicalValues) input).getTuples().size() <= 1 ) {
                    // no need to check, only one tuple in set
                } else if ( input instanceof LogicalProject && input.getInput( 0 ) instanceof LogicalValues && (input.getInput( 0 )).getRowType().toString().equals( "RecordType(INTEGER ZERO)" ) ) {
                    //noinspection StatementWithEmptyBody
                    if ( statement.getDataContext().getParameterValues().size() > 0 ) {
                        LogicalProject project = (LogicalProject) input;
                        List<Map<Long, Object>> parameterValues = statement.getDataContext().getParameterValues();
                        final Set<List<Object>> uniqueSet = new HashSet<>( parameterValues.get( 0 ).size() );
                        final Map<String, Integer> columnMap = new HashMap<>( constraint.key.columnIds.size() );
                        for ( final String columnName : constraint.key.getColumnNames() ) {
                            int i = project.getRowType().getField( columnName, true, false ).getIndex();
                            columnMap.put( columnName, i );
                        }
                        for ( Integer index : columnMap.values() ) {
                            for ( Map<Long, Object> entry : parameterValues ) {
                                List<Object> list = new LinkedList<>();
                                if ( project.getProjects().get( index ) instanceof RexDynamicParam ) {
                                    list.add( entry.get( ((RexDynamicParam) project.getProjects().get( index )).getIndex() ) );
                                } else {
                                    throw new RuntimeException( "Unexpected node type" );
                                }
                                uniqueSet.add( list );
                            }
                        }
                        if ( uniqueSet.size() != parameterValues.size() ) {
                            throw new ConstraintViolationException( String.format( "Insert violates unique constraint `%s`.`%s`", table.name, constraint.name ) );
                        }
                    } else {
                        // no need to check, only one tuple in set
                    }
                } else if ( input instanceof Values ) {
                    // If the input is a Values node, check uniqueness right away, as not all stores can implement this check
                    // (And anyway, pushing this down to stores seems rather inefficient)
                    final Values values = (Values) input;
                    final List<? extends List<RexLiteral>> tuples = values.getTuples();
                    final Set<List<RexLiteral>> uniqueSet = new HashSet<>( tuples.size() );
                    final Map<String, Integer> columnMap = new HashMap<>( constraint.key.columnIds.size() );
                    for ( final String columnName : constraint.key.getColumnNames() ) {
                        int i = values.getRowType().getField( columnName, true, false ).getIndex();
                        columnMap.put( columnName, i );
                    }
                    for ( final List<RexLiteral> tuple : tuples ) {
                        List<RexLiteral> projection = new ArrayList<>( constraint.key.columnIds.size() );
                        for ( final String columnName : constraint.key.getColumnNames() ) {
                            projection.add( tuple.get( columnMap.get( columnName ) ) );
                        }
                        uniqueSet.add( projection );
                    }
                    if ( uniqueSet.size() != tuples.size() ) {
                        throw new ConstraintViolationException( String.format( "Insert violates unique constraint `%s`.`%s`", table.name, constraint.name ) );
                    }
                } else {
                    builder.clear();
                    builder.push( input );
                    builder.aggregate( builder.groupKey( constraint.key.getColumnNames().stream().map( builder::field ).collect( Collectors.toList() ) ), builder.aggregateCall( new SqlCountAggFunction( "count" ) ).as( "count" ) );
                    builder.filter( builder.call( OperatorRegistry.get( OperatorName.GREATER_THAN ), builder.field( "count" ), builder.literal( 1 ) ) );
                    final AlgNode innerCheck = builder.build();
                    final LogicalConditionalExecute ilce = LogicalConditionalExecute.create( innerCheck, lceRoot, Condition.EQUAL_TO_ZERO, ConstraintViolationException.class,
                            String.format( "Insert violates unique constraint `%s`.`%s`", table.name, constraint.name ) );
                    ilce.setCheckDescription( String.format( "Source-internal enforcement of unique constraint `%s`.`%s`", table.name, constraint.name ) );
                    lceRoot = ilce;
                }
            }
        }

        //
        //  Enforce FOREIGN KEY constraints in INSERT operations
        //
        if ( root.isInsert() && RuntimeConfig.FOREIGN_KEY_ENFORCEMENT.getBoolean() ) {
<<<<<<< HEAD
            AlgBuilder builder = AlgBuilder.create( statement );
            final AlgNode input = root.getInput().accept( new AlgDeepCopyShuttle() );
=======
            RelBuilder builder = RelBuilder.create( statement );
            final RelNode input = root.getInput().accept( new DeepCopyShuttle() );
>>>>>>> 4efa315c
            final RexBuilder rexBuilder = root.getCluster().getRexBuilder();
            for ( final CatalogForeignKey foreignKey : foreignKeys ) {
                final AlgOptSchema relOptSchema = root.getCatalogReader();
                final AlgOptTable relOptTable = relOptSchema.getTableForMember( Collections.singletonList( foreignKey.getReferencedKeyTableName() ) );
                final LogicalTableScan scan = LogicalTableScan.create( root.getCluster(), relOptTable );
                RexNode joinCondition = rexBuilder.makeLiteral( true );
                builder.push( input );
                builder.project( foreignKey.getColumnNames().stream().map( builder::field ).collect( Collectors.toList() ) );
                builder.push( scan );
                builder.project( foreignKey.getReferencedKeyColumnNames().stream().map( builder::field ).collect( Collectors.toList() ) );
                for ( int i = 0; i < foreignKey.getColumnNames().size(); ++i ) {
                    final String column = foreignKey.getColumnNames().get( i );
                    final String referencedColumn = foreignKey.getReferencedKeyColumnNames().get( i );
                    RexNode joinComparison = rexBuilder.makeCall(
                            OperatorRegistry.get( OperatorName.EQUALS ),
                            builder.field( 2, 1, referencedColumn ),
                            builder.field( 2, 0, column )
                    );
                    joinCondition = rexBuilder.makeCall( OperatorRegistry.get( OperatorName.AND ), joinCondition, joinComparison );
                }

                final AlgNode join = builder.join( JoinAlgType.LEFT, joinCondition ).build();
                final AlgNode check = LogicalFilter.create( join, rexBuilder.makeCall( OperatorRegistry.get( OperatorName.IS_NULL ), rexBuilder.makeInputRef( join, join.getRowType().getFieldCount() - 1 ) ) );
                final LogicalConditionalExecute lce = LogicalConditionalExecute.create( check, lceRoot, Condition.EQUAL_TO_ZERO, ConstraintViolationException.class,
                        String.format( "Insert violates foreign key constraint `%s`.`%s`", table.name, foreignKey.name ) );
                lce.setCheckDescription( String.format( "Enforcement of foreign key `%s`.`%s`", table.name, foreignKey.name ) );
                lceRoot = lce;
            }
        }

        //
        //  Enforce UNIQUE constraints in UPDATE operations
        //
        if ( (root.isUpdate() || root.isMerge()) && RuntimeConfig.UNIQUE_CONSTRAINT_ENFORCEMENT.getBoolean() ) {
            AlgBuilder builder = AlgBuilder.create( statement );
            RexBuilder rexBuilder = builder.getRexBuilder();
            for ( final CatalogConstraint constraint : constraints ) {
                if ( constraint.type != ConstraintType.UNIQUE ) {
                    log.warn( "Unknown constraint type: {}", constraint.type );
                    continue;
                }
                // Check if update affects this constraint
                boolean affected = false;
                for ( final String c : root.getUpdateColumnList() ) {
                    if ( constraint.key.getColumnNames().contains( c ) ) {
                        affected = true;
                        break;
                    }
                }
                if ( !affected ) {
                    continue;
                }
<<<<<<< HEAD
                AlgNode input = root.getInput().accept( new AlgDeepCopyShuttle() );
=======
                RelNode input = root.getInput().accept( new DeepCopyShuttle() );
>>>>>>> 4efa315c
                Map<String, Integer> nameMap = new HashMap<>();
                for ( int i = 0; i < root.getUpdateColumnList().size(); ++i ) {
                    nameMap.put( root.getUpdateColumnList().get( i ), i );
                }
                // Enforce uniqueness between updated records and already present records
                builder.clear();
                builder.push( input );
                List<RexNode> projects = new ArrayList<>();
                List<String> names = new ArrayList<>();
                for ( final String column : primaryKey.getColumnNames() ) {
                    projects.add( builder.field( column ) );
                    names.add( column );
                }
                for ( final String column : constraint.key.getColumnNames() ) {
                    if ( root.getUpdateColumnList().contains( column ) ) {
                        projects.add( root.getSourceExpressionList().get( nameMap.get( column ) ) );
                    } else {
                        // TODO(s3lph): For now, let's assume that all columns are actually present.
                        //  Otherwise this would require either some black magic project rewrites or joining against another table scan
                        projects.add( builder.field( column ) );
                    }
                    names.add( "$projected$." + column );
                }
                builder.project( projects );
                builder.scan( table.name );
                builder.join( JoinAlgType.INNER, builder.literal( true ) );

                List<RexNode> conditionList1 = primaryKey.getColumnNames().stream().map( c ->
                        builder.call( OperatorRegistry.get( OperatorName.EQUALS ),
                                builder.field( names.indexOf( c ) ),
                                builder.field( names.size() + table.getColumnNames().indexOf( c ) )
                        )
                ).collect( Collectors.toList() );

                List<RexNode> conditionList2 = constraint.key.getColumnNames().stream().map( c ->
                        builder.call( OperatorRegistry.get( OperatorName.EQUALS ),
                                builder.field( names.indexOf( "$projected$." + c ) ),
                                builder.field( names.size() + table.getColumnNames().indexOf( c ) )
                        )
                ).collect( Collectors.toList() );

                RexNode condition =
                        rexBuilder.makeCall( OperatorRegistry.get( OperatorName.AND ),
                                rexBuilder.makeCall( OperatorRegistry.get( OperatorName.NOT ),
                                        conditionList1.size() > 1 ?
                                                rexBuilder.makeCall( OperatorRegistry.get( OperatorName.AND ), conditionList1 ) :
                                                conditionList1.get( 0 )
                                ),
                                conditionList2.size() > 1 ?
                                        rexBuilder.makeCall( OperatorRegistry.get( OperatorName.AND ), conditionList2 ) :
                                        conditionList2.get( 0 )
                        );
                condition = RexUtil.flatten( rexBuilder, condition );
                AlgNode check = builder.build();
                check = new LogicalFilter( check.getCluster(), check.getTraitSet(), check, condition, ImmutableSet.of() );
                final LogicalConditionalExecute lce = LogicalConditionalExecute.create( check, lceRoot, Condition.EQUAL_TO_ZERO, ConstraintViolationException.class,
                        String.format( "Update violates unique constraint `%s`.`%s`", table.name, constraint.name ) );
                lce.setCheckDescription( String.format( "Enforcement of unique constraint `%s`.`%s`", table.name, constraint.name ) );
                lceRoot = lce;
                // Enforce uniqueness within the values to insert
                builder.clear();
                builder.push( input );
                projects = new ArrayList<>();
                for ( final String column : constraint.key.getColumnNames() ) {
                    if ( root.getUpdateColumnList().contains( column ) ) {
                        projects.add( root.getSourceExpressionList().get( nameMap.get( column ) ) );
                    } else {
                        // TODO(s3lph): For now, let's assume that all columns are actually present.
                        //  Otherwise this would require either some black magic project rewrites or joining against another table scan
                        projects.add( builder.field( column ) );
                    }
                }
                builder.project( projects );
                builder.aggregate(
                        builder.groupKey( IntStream.range( 0, projects.size() ).mapToObj( builder::field ).collect( Collectors.toList() ) ),
                        builder.aggregateCall( new SqlCountAggFunction( "count" ) ).as( "count" )
                );
                builder.filter( builder.call( OperatorRegistry.get( OperatorName.GREATER_THAN ), builder.field( "count" ), builder.literal( 1 ) ) );
                final AlgNode innerCheck = builder.build();
                final LogicalConditionalExecute ilce = LogicalConditionalExecute.create( innerCheck, lceRoot, Condition.EQUAL_TO_ZERO, ConstraintViolationException.class,
                        String.format( "Update violates unique constraint `%s`.`%s`", table.name, constraint.name ) );
                ilce.setCheckDescription( String.format( "Source-internal enforcement of unique constraint `%s`.`%s`", table.name, constraint.name ) );
                lceRoot = ilce;
            }
        }

        //
        //  Enforce FOREIGN KEY constraints in UPDATE operations
        //
        if ( (root.isUpdate() || root.isMerge()) && RuntimeConfig.FOREIGN_KEY_ENFORCEMENT.getBoolean() ) {
            AlgBuilder builder = AlgBuilder.create( statement );
            final RexBuilder rexBuilder = builder.getRexBuilder();
            for ( final CatalogForeignKey foreignKey : foreignKeys ) {
                final String constraintRule = "ON UPDATE " + foreignKey.updateRule;
<<<<<<< HEAD
                AlgNode input = root.getInput().accept( new AlgDeepCopyShuttle() );
=======
                RelNode input = root.getInput().accept( new DeepCopyShuttle() );
>>>>>>> 4efa315c
                final List<RexNode> projects = new ArrayList<>( foreignKey.columnIds.size() );
                final List<RexNode> foreignProjects = new ArrayList<>( foreignKey.columnIds.size() );
                final CatalogTable foreignTable = Catalog.getInstance().getTable( foreignKey.referencedKeyTableId );
                builder.push( input );
                for ( int i = 0; i < foreignKey.columnIds.size(); ++i ) {
                    final String columnName = foreignKey.getColumnNames().get( i );
                    final String foreignColumnName = foreignKey.getReferencedKeyColumnNames().get( i );
                    final CatalogColumn foreignColumn;
                    try {
                        foreignColumn = Catalog.getInstance().getColumn( foreignTable.id, foreignColumnName );
                    } catch ( UnknownColumnException e ) {
                        throw new RuntimeException( e );
                    }
                    RexNode newValue;
                    int targetIndex;
                    if ( root.isUpdate() ) {
                        targetIndex = root.getUpdateColumnList().indexOf( columnName );
                        newValue = root.getSourceExpressionList().get( targetIndex );
                        newValue = new RexShuttle() {
                            @Override
                            public RexNode visitFieldAccess( RexFieldAccess fieldAccess ) {
                                return rexBuilder.makeInputRef( input, input.getRowType().getField( fieldAccess.getField().getName(), true, false ).getIndex() );
                            }
                        }.apply( newValue );
                    } else {
                        targetIndex = input.getRowType().getField( columnName, true, false ).getIndex();
                        newValue = rexBuilder.makeInputRef( input, targetIndex );
                    }
                    RexNode foreignValue = rexBuilder.makeInputRef( foreignColumn.getAlgDataType( rexBuilder.getTypeFactory() ), targetIndex );
                    projects.add( newValue );
                    foreignProjects.add( foreignValue );
                }
                builder
                        .project( projects )
                        .scan( foreignKey.getReferencedKeyTableName() )
                        .project( foreignProjects );
                RexNode condition = rexBuilder.makeLiteral( true );
                for ( int i = 0; i < projects.size(); ++i ) {
                    condition = builder.and(
                            condition,
                            builder.equals(
                                    builder.field( 2, 0, i ),
                                    builder.field( 2, 1, i )
                            )
                    );
                }
                final AlgNode join = builder.join( JoinAlgType.LEFT, condition ).build();
                final AlgNode check = LogicalFilter.create( join, rexBuilder.makeCall( OperatorRegistry.get( OperatorName.IS_NULL ), rexBuilder.makeInputRef( join, projects.size() * 2 - 1 ) ) );
                final LogicalConditionalExecute lce = LogicalConditionalExecute.create( check, lceRoot, Condition.EQUAL_TO_ZERO, ConstraintViolationException.class,
                        String.format( "Update violates foreign key constraint `%s` (`%s` %s -> `%s` %s, %s)",
                                foreignKey.name, table.name, foreignKey.getColumnNames(), foreignTable.name, foreignKey.getReferencedKeyColumnNames(), constraintRule ) );
                lce.setCheckDescription( String.format( "Enforcement of foreign key `%s`.`%s`", table.name, foreignKey.name ) );
                lceRoot = lce;
            }
        }

        //
        //  Enforce reverse FOREIGN KEY constraints in UPDATE and DELETE operations
        //
        if ( (root.isDelete() || root.isUpdate() || root.isMerge()) && RuntimeConfig.FOREIGN_KEY_ENFORCEMENT.getBoolean() ) {
            AlgBuilder builder = AlgBuilder.create( statement );
            final RexBuilder rexBuilder = builder.getRexBuilder();
            for ( final CatalogForeignKey foreignKey : exportedKeys ) {
                final String constraintRule = root.isDelete() ? "ON DELETE " + foreignKey.deleteRule : "ON UPDATE " + foreignKey.updateRule;
                switch ( root.isDelete() ? foreignKey.deleteRule : foreignKey.updateRule ) {
                    case RESTRICT:
                        break;
                    default:
                        throw new NotImplementedException( String.format( "The foreign key option %s is not yet implemented.", constraintRule ) );
                }
                AlgNode pInput;
                if ( root.getInput() instanceof Project ) {
<<<<<<< HEAD
                    pInput = ((LogicalProject) root.getInput()).getInput().accept( new AlgDeepCopyShuttle() );
                } else {
                    pInput = root.getInput().accept( new AlgDeepCopyShuttle() );
=======
                    pInput = ((LogicalProject) root.getInput()).getInput().accept( new DeepCopyShuttle() );
                } else {
                    pInput = root.getInput().accept( new DeepCopyShuttle() );
>>>>>>> 4efa315c
                }
                final List<RexNode> projects = new ArrayList<>( foreignKey.columnIds.size() );
                final List<RexNode> foreignProjects = new ArrayList<>( foreignKey.columnIds.size() );
                final CatalogTable foreignTable = Catalog.getInstance().getTable( foreignKey.tableId );
                for ( int i = 0; i < foreignKey.columnIds.size(); ++i ) {
                    final String columnName = foreignKey.getReferencedKeyColumnNames().get( i );
                    final String foreignColumnName = foreignKey.getColumnNames().get( i );
                    final CatalogColumn column, foreignColumn;
                    try {
                        column = Catalog.getInstance().getColumn( table.id, columnName );
                        foreignColumn = Catalog.getInstance().getColumn( foreignTable.id, foreignColumnName );
                    } catch ( UnknownColumnException e ) {
                        throw new RuntimeException( e );
                    }
                    final RexNode inputRef = new RexInputRef( column.position - 1, rexBuilder.getTypeFactory().createPolyType( column.type ) );
                    final RexNode foreignInputRef = new RexInputRef( foreignColumn.position - 1, rexBuilder.getTypeFactory().createPolyType( foreignColumn.type ) );
                    projects.add( inputRef );
                    foreignProjects.add( foreignInputRef );
                }
                builder
                        .push( pInput )
                        .project( projects )
                        .scan( foreignKey.getTableName() )
                        .project( foreignProjects );
                RexNode condition = rexBuilder.makeLiteral( true );
                for ( int i = 0; i < projects.size(); ++i ) {
                    condition = builder.and(
                            condition,
                            builder.equals(
                                    builder.field( 2, 0, i ),
                                    builder.field( 2, 1, i )
                            )
                    );
                }
                final AlgNode join = builder.join( JoinAlgType.INNER, condition ).build();
                final LogicalConditionalExecute lce = LogicalConditionalExecute.create( join, lceRoot, Condition.EQUAL_TO_ZERO, ConstraintViolationException.class,
                        String.format( "%s violates foreign key constraint `%s` (`%s` %s -> `%s` %s, %s)",
                                root.isUpdate() ? "Update" : "Delete",
                                foreignKey.name, foreignTable.name, foreignKey.getColumnNames(), table.name, foreignKey.getReferencedKeyColumnNames(), constraintRule ) );
                lce.setCheckDescription( String.format( "Enforcement of foreign key `%s`.`%s`", foreignTable.name, foreignKey.name ) );
                lceRoot = lce;
            }
        }

        AlgRoot enforcementRoot = new AlgRoot( lceRoot, logicalRoot.validatedRowType, logicalRoot.kind, logicalRoot.fields, logicalRoot.collation );
        // Send the generated tree with all unoptimized constraint enforcement checks to the UI
        if ( statement.getTransaction().isAnalyze() ) {
            InformationManager queryAnalyzer = statement.getTransaction().getQueryAnalyzer();
            InformationPage page = new InformationPage( "Constraint Enforcement Plan" ).setLabel( "plans" );
            page.fullWidth();
            InformationGroup group = new InformationGroup( page, "Constraint Enforcement Plan" );
            queryAnalyzer.addPage( page );
            queryAnalyzer.addGroup( group );
            InformationQueryPlan informationQueryPlan = new InformationQueryPlan(
                    group,
                    AlgOptUtil.dumpPlan( "Constraint Enforcement Plan", enforcementRoot.alg, ExplainFormat.JSON, ExplainLevel.ALL_ATTRIBUTES ) );
            queryAnalyzer.registerInformation( informationQueryPlan );
        }
        return enforcementRoot;
    }

}<|MERGE_RESOLUTION|>--- conflicted
+++ resolved
@@ -29,6 +29,19 @@
 import java.util.stream.IntStream;
 import lombok.extern.slf4j.Slf4j;
 import org.apache.commons.lang3.NotImplementedException;
+import org.polypheny.db.algebra.AlgNode;
+import org.polypheny.db.algebra.AlgRoot;
+import org.polypheny.db.algebra.core.ConditionalExecute.Condition;
+import org.polypheny.db.algebra.core.JoinAlgType;
+import org.polypheny.db.algebra.core.Project;
+import org.polypheny.db.algebra.core.TableModify;
+import org.polypheny.db.algebra.core.Values;
+import org.polypheny.db.algebra.exceptions.ConstraintViolationException;
+import org.polypheny.db.algebra.logical.LogicalConditionalExecute;
+import org.polypheny.db.algebra.logical.LogicalFilter;
+import org.polypheny.db.algebra.logical.LogicalProject;
+import org.polypheny.db.algebra.logical.LogicalTableScan;
+import org.polypheny.db.algebra.logical.LogicalValues;
 import org.polypheny.db.catalog.Catalog;
 import org.polypheny.db.catalog.Catalog.ConstraintType;
 import org.polypheny.db.catalog.entity.CatalogColumn;
@@ -48,44 +61,10 @@
 import org.polypheny.db.information.InformationManager;
 import org.polypheny.db.information.InformationPage;
 import org.polypheny.db.information.InformationQueryPlan;
-<<<<<<< HEAD
 import org.polypheny.db.languages.OperatorRegistry;
-import org.polypheny.db.sql.sql.fun.SqlCountAggFunction;
 import org.polypheny.db.plan.AlgOptSchema;
 import org.polypheny.db.plan.AlgOptTable;
 import org.polypheny.db.plan.AlgOptUtil;
-import org.polypheny.db.processing.AbstractQueryProcessor.AlgDeepCopyShuttle;
-import org.polypheny.db.algebra.AlgNode;
-import org.polypheny.db.algebra.AlgRoot;
-import org.polypheny.db.algebra.core.ConditionalExecute.Condition;
-import org.polypheny.db.algebra.core.JoinAlgType;
-import org.polypheny.db.algebra.core.Project;
-import org.polypheny.db.algebra.core.TableModify;
-import org.polypheny.db.algebra.core.Values;
-import org.polypheny.db.algebra.exceptions.ConstraintViolationException;
-import org.polypheny.db.algebra.logical.LogicalConditionalExecute;
-import org.polypheny.db.algebra.logical.LogicalFilter;
-import org.polypheny.db.algebra.logical.LogicalProject;
-import org.polypheny.db.algebra.logical.LogicalTableScan;
-import org.polypheny.db.algebra.logical.LogicalValues;
-=======
-import org.polypheny.db.plan.RelOptSchema;
-import org.polypheny.db.plan.RelOptTable;
-import org.polypheny.db.plan.RelOptUtil;
-import org.polypheny.db.rel.RelNode;
-import org.polypheny.db.rel.RelRoot;
-import org.polypheny.db.rel.core.ConditionalExecute.Condition;
-import org.polypheny.db.rel.core.JoinRelType;
-import org.polypheny.db.rel.core.Project;
-import org.polypheny.db.rel.core.TableModify;
-import org.polypheny.db.rel.core.Values;
-import org.polypheny.db.rel.exceptions.ConstraintViolationException;
-import org.polypheny.db.rel.logical.LogicalConditionalExecute;
-import org.polypheny.db.rel.logical.LogicalFilter;
-import org.polypheny.db.rel.logical.LogicalProject;
-import org.polypheny.db.rel.logical.LogicalTableScan;
-import org.polypheny.db.rel.logical.LogicalValues;
->>>>>>> 4efa315c
 import org.polypheny.db.rex.RexBuilder;
 import org.polypheny.db.rex.RexDynamicParam;
 import org.polypheny.db.rex.RexFieldAccess;
@@ -94,6 +73,7 @@
 import org.polypheny.db.rex.RexNode;
 import org.polypheny.db.rex.RexShuttle;
 import org.polypheny.db.rex.RexUtil;
+import org.polypheny.db.sql.sql.fun.SqlCountAggFunction;
 import org.polypheny.db.tools.AlgBuilder;
 import org.polypheny.db.transaction.Statement;
 
@@ -150,13 +130,8 @@
         //  Enforce UNIQUE constraints in INSERT operations
         //
         if ( root.isInsert() && RuntimeConfig.UNIQUE_CONSTRAINT_ENFORCEMENT.getBoolean() ) {
-<<<<<<< HEAD
             AlgBuilder builder = AlgBuilder.create( statement );
-            final AlgNode input = root.getInput().accept( new AlgDeepCopyShuttle() );
-=======
-            RelBuilder builder = RelBuilder.create( statement );
-            final RelNode input = root.getInput().accept( new DeepCopyShuttle() );
->>>>>>> 4efa315c
+            final AlgNode input = root.getInput().accept( new DeepCopyShuttle() );
             final RexBuilder rexBuilder = root.getCluster().getRexBuilder();
             for ( final CatalogConstraint constraint : constraints ) {
                 if ( constraint.type != ConstraintType.UNIQUE ) {
@@ -262,13 +237,8 @@
         //  Enforce FOREIGN KEY constraints in INSERT operations
         //
         if ( root.isInsert() && RuntimeConfig.FOREIGN_KEY_ENFORCEMENT.getBoolean() ) {
-<<<<<<< HEAD
             AlgBuilder builder = AlgBuilder.create( statement );
-            final AlgNode input = root.getInput().accept( new AlgDeepCopyShuttle() );
-=======
-            RelBuilder builder = RelBuilder.create( statement );
-            final RelNode input = root.getInput().accept( new DeepCopyShuttle() );
->>>>>>> 4efa315c
+            final AlgNode input = root.getInput().accept( new DeepCopyShuttle() );
             final RexBuilder rexBuilder = root.getCluster().getRexBuilder();
             for ( final CatalogForeignKey foreignKey : foreignKeys ) {
                 final AlgOptSchema relOptSchema = root.getCatalogReader();
@@ -321,11 +291,7 @@
                 if ( !affected ) {
                     continue;
                 }
-<<<<<<< HEAD
-                AlgNode input = root.getInput().accept( new AlgDeepCopyShuttle() );
-=======
-                RelNode input = root.getInput().accept( new DeepCopyShuttle() );
->>>>>>> 4efa315c
+                AlgNode input = root.getInput().accept( new DeepCopyShuttle() );
                 Map<String, Integer> nameMap = new HashMap<>();
                 for ( int i = 0; i < root.getUpdateColumnList().size(); ++i ) {
                     nameMap.put( root.getUpdateColumnList().get( i ), i );
@@ -354,22 +320,26 @@
                 builder.join( JoinAlgType.INNER, builder.literal( true ) );
 
                 List<RexNode> conditionList1 = primaryKey.getColumnNames().stream().map( c ->
-                        builder.call( OperatorRegistry.get( OperatorName.EQUALS ),
+                        builder.call(
+                                OperatorRegistry.get( OperatorName.EQUALS ),
                                 builder.field( names.indexOf( c ) ),
                                 builder.field( names.size() + table.getColumnNames().indexOf( c ) )
                         )
                 ).collect( Collectors.toList() );
 
                 List<RexNode> conditionList2 = constraint.key.getColumnNames().stream().map( c ->
-                        builder.call( OperatorRegistry.get( OperatorName.EQUALS ),
+                        builder.call(
+                                OperatorRegistry.get( OperatorName.EQUALS ),
                                 builder.field( names.indexOf( "$projected$." + c ) ),
                                 builder.field( names.size() + table.getColumnNames().indexOf( c ) )
                         )
                 ).collect( Collectors.toList() );
 
                 RexNode condition =
-                        rexBuilder.makeCall( OperatorRegistry.get( OperatorName.AND ),
-                                rexBuilder.makeCall( OperatorRegistry.get( OperatorName.NOT ),
+                        rexBuilder.makeCall(
+                                OperatorRegistry.get( OperatorName.AND ),
+                                rexBuilder.makeCall(
+                                        OperatorRegistry.get( OperatorName.NOT ),
                                         conditionList1.size() > 1 ?
                                                 rexBuilder.makeCall( OperatorRegistry.get( OperatorName.AND ), conditionList1 ) :
                                                 conditionList1.get( 0 )
@@ -420,11 +390,7 @@
             final RexBuilder rexBuilder = builder.getRexBuilder();
             for ( final CatalogForeignKey foreignKey : foreignKeys ) {
                 final String constraintRule = "ON UPDATE " + foreignKey.updateRule;
-<<<<<<< HEAD
-                AlgNode input = root.getInput().accept( new AlgDeepCopyShuttle() );
-=======
-                RelNode input = root.getInput().accept( new DeepCopyShuttle() );
->>>>>>> 4efa315c
+                AlgNode input = root.getInput().accept( new DeepCopyShuttle() );
                 final List<RexNode> projects = new ArrayList<>( foreignKey.columnIds.size() );
                 final List<RexNode> foreignProjects = new ArrayList<>( foreignKey.columnIds.size() );
                 final CatalogTable foreignTable = Catalog.getInstance().getTable( foreignKey.referencedKeyTableId );
@@ -497,15 +463,9 @@
                 }
                 AlgNode pInput;
                 if ( root.getInput() instanceof Project ) {
-<<<<<<< HEAD
-                    pInput = ((LogicalProject) root.getInput()).getInput().accept( new AlgDeepCopyShuttle() );
-                } else {
-                    pInput = root.getInput().accept( new AlgDeepCopyShuttle() );
-=======
                     pInput = ((LogicalProject) root.getInput()).getInput().accept( new DeepCopyShuttle() );
                 } else {
                     pInput = root.getInput().accept( new DeepCopyShuttle() );
->>>>>>> 4efa315c
                 }
                 final List<RexNode> projects = new ArrayList<>( foreignKey.columnIds.size() );
                 final List<RexNode> foreignProjects = new ArrayList<>( foreignKey.columnIds.size() );
