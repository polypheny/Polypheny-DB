--- conflicted
+++ resolved
@@ -32,19 +32,11 @@
 
     @Override
     public LogicalUser authenticate( final String username, final String password ) throws AuthenticationException {
-<<<<<<< HEAD
-        LogicalUser logicalUser = Catalog.getInstance().getSnapshot().getUser( username ).orElseThrow();
-        if ( logicalUser.password.equals( password ) ) {
-            return logicalUser;
-        } else {
-            throw new AuthenticationException( "Wrong password for user '" + username + "'!" );
-=======
         LogicalUser logicalUser = Catalog.getInstance().getSnapshot().getUser( username ).orElseThrow( () -> new AuthenticationException( "Wrong username or password" ) );
         if ( Arrays.constantTimeAreEqual( logicalUser.password.getBytes( StandardCharsets.UTF_8 ), password.getBytes( StandardCharsets.UTF_8 ) ) ) {
             return logicalUser;
         } else {
             throw new AuthenticationException( "Wrong username or password" );
->>>>>>> 18d3cce9
         }
     }
 
