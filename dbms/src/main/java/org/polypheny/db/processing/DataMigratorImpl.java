/*
 * Copyright 2019-2022 The Polypheny Project
 *
 * Licensed under the Apache License, Version 2.0 (the "License");
 * you may not use this file except in compliance with the License.
 * You may obtain a copy of the License at
 *
 * http://www.apache.org/licenses/LICENSE-2.0
 *
 * Unless required by applicable law or agreed to in writing, software
 * distributed under the License is distributed on an "AS IS" BASIS,
 * WITHOUT WARRANTIES OR CONDITIONS OF ANY KIND, either express or implied.
 * See the License for the specific language governing permissions and
 * limitations under the License.
 */

package org.polypheny.db.processing;

import com.google.common.collect.ImmutableList;
import java.util.ArrayList;
import java.util.Arrays;
import java.util.Collections;
import java.util.Comparator;
import java.util.HashMap;
import java.util.Iterator;
import java.util.LinkedList;
import java.util.List;
import java.util.Map;
import java.util.Map.Entry;
import java.util.NoSuchElementException;
import java.util.stream.Collectors;
import lombok.extern.slf4j.Slf4j;
import org.apache.calcite.avatica.MetaImpl;
import org.apache.calcite.linq4j.Enumerable;
import org.polypheny.db.PolyResult;
import org.polypheny.db.algebra.AlgNode;
import org.polypheny.db.algebra.AlgRoot;
import org.polypheny.db.algebra.AlgStructuredTypeFlattener;
import org.polypheny.db.algebra.constant.Kind;
import org.polypheny.db.algebra.core.Modify.Operation;
import org.polypheny.db.algebra.logical.relational.LogicalValues;
import org.polypheny.db.algebra.type.AlgDataTypeFactory;
import org.polypheny.db.algebra.type.AlgDataTypeField;
import org.polypheny.db.algebra.type.AlgDataTypeSystem;
import org.polypheny.db.catalog.Catalog;
import org.polypheny.db.catalog.Catalog.PlacementState;
import org.polypheny.db.catalog.Catalog.ReplicationStrategy;
import org.polypheny.db.catalog.entity.CatalogAdapter;
import org.polypheny.db.catalog.entity.CatalogColumn;
import org.polypheny.db.catalog.entity.CatalogColumnPlacement;
<<<<<<< HEAD
import org.polypheny.db.catalog.entity.CatalogDataPlacement;
import org.polypheny.db.catalog.entity.CatalogPartitionPlacement;
=======
import org.polypheny.db.catalog.entity.CatalogEntity;
>>>>>>> 9b149a46
import org.polypheny.db.catalog.entity.CatalogPrimaryKey;
import org.polypheny.db.config.RuntimeConfig;
import org.polypheny.db.partition.PartitionManager;
import org.polypheny.db.partition.PartitionManagerFactory;
import org.polypheny.db.plan.AlgOptCluster;
import org.polypheny.db.plan.AlgOptTable;
import org.polypheny.db.rex.RexBuilder;
import org.polypheny.db.rex.RexDynamicParam;
import org.polypheny.db.rex.RexNode;
import org.polypheny.db.routing.RoutingManager;
import org.polypheny.db.schema.ModifiableTable;
import org.polypheny.db.schema.PolySchemaBuilder;
import org.polypheny.db.tools.AlgBuilder;
import org.polypheny.db.transaction.Statement;
import org.polypheny.db.transaction.Transaction;
import org.polypheny.db.type.PolyTypeFactoryImpl;
import org.polypheny.db.util.LimitIterator;


@Slf4j
public class DataMigratorImpl implements DataMigrator {

    private Catalog catalog = Catalog.getInstance();

    @Override
    public void copyData( Transaction transaction, CatalogAdapter store, List<CatalogColumn> columns, List<Long> partitionIds ) {
        CatalogEntity table = Catalog.getInstance().getTable( columns.get( 0 ).tableId );
        CatalogPrimaryKey primaryKey = Catalog.getInstance().getPrimaryKey( table.primaryKey );

        // Check Lists
        List<CatalogColumnPlacement> targetColumnPlacements = new LinkedList<>();
        for ( CatalogColumn catalogColumn : columns ) {
            targetColumnPlacements.add( Catalog.getInstance().getColumnPlacement( store.id, catalogColumn.id ) );
        }

        List<CatalogColumn> selectColumnList = new LinkedList<>( columns );

        // Add primary keys to select column list
        for ( long cid : primaryKey.columnIds ) {
            CatalogColumn catalogColumn = Catalog.getInstance().getField( cid );
            if ( !selectColumnList.contains( catalogColumn ) ) {
                selectColumnList.add( catalogColumn );
            }
        }

        // We need a columnPlacement for every partition
        Map<Long, List<CatalogColumnPlacement>> placementDistribution = new HashMap<>();
        if ( table.partitionProperty.isPartitioned ) {
            PartitionManagerFactory partitionManagerFactory = PartitionManagerFactory.getInstance();
            PartitionManager partitionManager = partitionManagerFactory.getPartitionManager( table.partitionProperty.partitionType );
            placementDistribution = partitionManager.getRelevantPlacements( table, partitionIds, Collections.singletonList( store.id ) );
        } else {
            placementDistribution.put(
                    table.partitionProperty.partitionIds.get( 0 ),
                    selectSourcePlacements( table, selectColumnList, targetColumnPlacements.get( 0 ).adapterId ) );
        }

        for ( long partitionId : partitionIds ) {
            Statement sourceStatement = transaction.createStatement();
            Statement targetStatement = transaction.createStatement();

            Map<Long, List<CatalogColumnPlacement>> subDistribution = new HashMap<>( placementDistribution );
            subDistribution.keySet().retainAll( Arrays.asList( partitionId ) );
            AlgRoot sourceAlg = getSourceIterator( sourceStatement, subDistribution );
            AlgRoot targetAlg;
            if ( Catalog.getInstance().getColumnPlacementsOnAdapterPerTable( store.id, table.id ).size() == columns.size() ) {
                // There have been no placements for this table on this store before. Build insert statement
                targetAlg = buildInsertStatement( targetStatement, targetColumnPlacements, partitionId );
            } else {
                // Build update statement
                targetAlg = buildUpdateStatement( targetStatement, targetColumnPlacements, partitionId );
            }

            // Execute Query
            executeQuery( selectColumnList, sourceAlg, sourceStatement, targetStatement, targetAlg, false, false );
            updateCatalogInformation( subDistribution.get( partitionId ).get( 0 ).adapterId, partitionId, store.id, partitionId, 0 );
        }
    }


    @Override
    public void executeQuery( List<CatalogColumn> selectColumnList, AlgRoot sourceAlg, Statement sourceStatement, Statement targetStatement, AlgRoot targetAlg, boolean isMaterializedView, boolean doesSubstituteOrderBy ) {
        try {
            PolyResult result;
            if ( isMaterializedView ) {
                result = sourceStatement.getQueryProcessor().prepareQuery(
                        sourceAlg,
                        sourceAlg.alg.getCluster().getTypeFactory().builder().build(),
                        false,
                        false,
                        doesSubstituteOrderBy );
            } else {
                result = sourceStatement.getQueryProcessor().prepareQuery(
                        sourceAlg,
                        sourceAlg.alg.getCluster().getTypeFactory().builder().build(),
                        true,
                        false,
                        false );
            }
            final Enumerable<Object> enumerable = result.enumerable( sourceStatement.getDataContext() );
            //noinspection unchecked
            Iterator<Object> sourceIterator = enumerable.iterator();

            Map<Long, Integer> resultColMapping = new HashMap<>();
            for ( CatalogColumn catalogColumn : selectColumnList ) {
                int i = 0;
                for ( AlgDataTypeField metaData : result.getRowType().getFieldList() ) {
                    if ( metaData.getName().equalsIgnoreCase( catalogColumn.name ) ) {
                        resultColMapping.put( catalogColumn.id, i );
                    }
                    i++;
                }
            }
            if ( isMaterializedView ) {
                for ( CatalogColumn catalogColumn : selectColumnList ) {
                    if ( !resultColMapping.containsKey( catalogColumn.id ) ) {
                        int i = resultColMapping.values().stream().mapToInt( v -> v ).max().orElseThrow( NoSuchElementException::new );
                        resultColMapping.put( catalogColumn.id, i + 1 );
                    }
                }
            }

            int batchSize = RuntimeConfig.DATA_MIGRATOR_BATCH_SIZE.getInteger();
            int i = 0;
            while ( sourceIterator.hasNext() ) {
                List<List<Object>> rows = MetaImpl.collect( result.getCursorFactory(), LimitIterator.of( sourceIterator, batchSize ), new ArrayList<>() );
                Map<Long, List<Object>> values = new HashMap<>();

                for ( List<Object> list : rows ) {
                    for ( Map.Entry<Long, Integer> entry : resultColMapping.entrySet() ) {
                        if ( !values.containsKey( entry.getKey() ) ) {
                            values.put( entry.getKey(), new LinkedList<>() );
                        }
                        if ( isMaterializedView ) {
                            if ( entry.getValue() > list.size() - 1 ) {
                                values.get( entry.getKey() ).add( i );
                                i++;
                            } else {
                                values.get( entry.getKey() ).add( list.get( entry.getValue() ) );
                            }
                        } else {
                            values.get( entry.getKey() ).add( list.get( entry.getValue() ) );
                        }
                    }
                }
                List<AlgDataTypeField> fields;
                if ( isMaterializedView ) {
                    fields = targetAlg.alg.getTable().getRowType().getFieldList();
                } else {
                    fields = sourceAlg.validatedRowType.getFieldList();
                }
                int pos = 0;
                for ( Map.Entry<Long, List<Object>> v : values.entrySet() ) {
                    targetStatement.getDataContext().addParameterValues(
                            v.getKey(),
                            fields.get( resultColMapping.get( v.getKey() ) ).getType(),
                            v.getValue() );
                    pos++;
                }

                Iterator<?> iterator = targetStatement.getQueryProcessor()
                        .prepareQuery( targetAlg, sourceAlg.validatedRowType, true, false, false )
                        .enumerable( targetStatement.getDataContext() )
                        .iterator();
                //noinspection WhileLoopReplaceableByForEach
                while ( iterator.hasNext() ) {
                    iterator.next();
                }
                targetStatement.getDataContext().resetParameterValues();
            }
        } catch ( Throwable t ) {
            throw new RuntimeException( t );
        }
    }


    @Override
    public AlgRoot buildDeleteStatement( Statement statement, List<CatalogColumnPlacement> to, long partitionId ) {
        List<String> qualifiedTableName = ImmutableList.of(
                PolySchemaBuilder.buildAdapterSchemaName(
                        to.get( 0 ).adapterUniqueName,
                        to.get( 0 ).getLogicalSchemaName(),
                        to.get( 0 ).physicalSchemaName ),
                to.get( 0 ).getLogicalTableName() + "_" + partitionId );
        AlgOptTable physical = statement.getTransaction().getCatalogReader().getTableForMember( qualifiedTableName );
        ModifiableTable modifiableTable = physical.unwrap( ModifiableTable.class );

        AlgOptCluster cluster = AlgOptCluster.create(
                statement.getQueryProcessor().getPlanner(),
                new RexBuilder( statement.getTransaction().getTypeFactory() ) );
        AlgDataTypeFactory typeFactory = new PolyTypeFactoryImpl( AlgDataTypeSystem.DEFAULT );

        List<String> columnNames = new LinkedList<>();
        List<RexNode> values = new LinkedList<>();
        for ( CatalogColumnPlacement ccp : to ) {
            CatalogColumn catalogColumn = Catalog.getInstance().getField( ccp.columnId );
            columnNames.add( ccp.getLogicalColumnName() );
            values.add( new RexDynamicParam( catalogColumn.getAlgDataType( typeFactory ), (int) catalogColumn.id ) );
        }
        AlgBuilder builder = AlgBuilder.create( statement, cluster );
        builder.push( LogicalValues.createOneRow( cluster ) );
        builder.project( values, columnNames );

        AlgNode node = modifiableTable.toModificationAlg(
                cluster,
                physical,
                statement.getTransaction().getCatalogReader(),
                builder.build(),
                Operation.DELETE,
                null,
                null,
                true
        );

        return AlgRoot.of( node, Kind.DELETE );
    }


    @Override
    public AlgRoot buildInsertStatement( Statement statement, List<CatalogColumnPlacement> to, long partitionId ) {
        List<String> qualifiedTableName = ImmutableList.of(
                PolySchemaBuilder.buildAdapterSchemaName(
                        to.get( 0 ).adapterUniqueName,
                        to.get( 0 ).getLogicalSchemaName(),
                        to.get( 0 ).physicalSchemaName ),
                to.get( 0 ).getLogicalTableName() + "_" + partitionId );
        AlgOptTable physical = statement.getTransaction().getCatalogReader().getTableForMember( qualifiedTableName );
        ModifiableTable modifiableTable = physical.unwrap( ModifiableTable.class );

        AlgOptCluster cluster = AlgOptCluster.create(
                statement.getQueryProcessor().getPlanner(),
                new RexBuilder( statement.getTransaction().getTypeFactory() ) );
        AlgDataTypeFactory typeFactory = new PolyTypeFactoryImpl( AlgDataTypeSystem.DEFAULT );

        // while adapters should be able to handle unsorted columnIds for prepared indexes,
        // this often leads to errors, and can be prevented by sorting
        List<CatalogColumnPlacement> placements = to.stream().sorted( Comparator.comparingLong( p -> p.columnId ) ).collect( Collectors.toList() );

        List<String> columnNames = new LinkedList<>();
        List<RexNode> values = new LinkedList<>();
        for ( CatalogColumnPlacement ccp : placements ) {
            CatalogColumn catalogColumn = Catalog.getInstance().getField( ccp.columnId );
            columnNames.add( ccp.getLogicalColumnName() );
            values.add( new RexDynamicParam( catalogColumn.getAlgDataType( typeFactory ), (int) catalogColumn.id ) );
        }
        AlgBuilder builder = AlgBuilder.create( statement, cluster );
        builder.push( LogicalValues.createOneRow( cluster ) );
        builder.project( values, columnNames );

        AlgNode node = modifiableTable.toModificationAlg(
                cluster,
                physical,
                statement.getTransaction().getCatalogReader(),
                builder.build(),
                Operation.INSERT,
                null,
                null,
                true
        );
        return AlgRoot.of( node, Kind.INSERT );
    }


    private AlgRoot buildUpdateStatement( Statement statement, List<CatalogColumnPlacement> to, long partitionId ) {
        List<String> qualifiedTableName = ImmutableList.of(
                PolySchemaBuilder.buildAdapterSchemaName(
                        to.get( 0 ).adapterUniqueName,
                        to.get( 0 ).getLogicalSchemaName(),
                        to.get( 0 ).physicalSchemaName ),
                to.get( 0 ).getLogicalTableName() + "_" + partitionId );
        AlgOptTable physical = statement.getTransaction().getCatalogReader().getTableForMember( qualifiedTableName );
        ModifiableTable modifiableTable = physical.unwrap( ModifiableTable.class );

        AlgOptCluster cluster = AlgOptCluster.create(
                statement.getQueryProcessor().getPlanner(),
                new RexBuilder( statement.getTransaction().getTypeFactory() ) );
        AlgDataTypeFactory typeFactory = new PolyTypeFactoryImpl( AlgDataTypeSystem.DEFAULT );

        AlgBuilder builder = AlgBuilder.create( statement, cluster );
        builder.scan( qualifiedTableName );

        // build condition
        RexNode condition = null;
        CatalogEntity catalogEntity = Catalog.getInstance().getTable( to.get( 0 ).tableId );
        CatalogPrimaryKey primaryKey = Catalog.getInstance().getPrimaryKey( catalogEntity.primaryKey );
        for ( long cid : primaryKey.columnIds ) {
            CatalogColumnPlacement ccp = Catalog.getInstance().getColumnPlacement( to.get( 0 ).adapterId, cid );
            CatalogColumn catalogColumn = Catalog.getInstance().getField( cid );
            RexNode c = builder.equals(
                    builder.field( ccp.getLogicalColumnName() ),
                    new RexDynamicParam( catalogColumn.getAlgDataType( typeFactory ), (int) catalogColumn.id )
            );
            if ( condition == null ) {
                condition = c;
            } else {
                condition = builder.and( condition, c );
            }
        }
        builder = builder.filter( condition );

        List<String> columnNames = new LinkedList<>();
        List<RexNode> values = new LinkedList<>();
        for ( CatalogColumnPlacement ccp : to ) {
            CatalogColumn catalogColumn = Catalog.getInstance().getField( ccp.columnId );
            columnNames.add( ccp.getLogicalColumnName() );
            values.add( new RexDynamicParam( catalogColumn.getAlgDataType( typeFactory ), (int) catalogColumn.id ) );
        }

        builder.projectPlus( values );

        AlgNode node = modifiableTable.toModificationAlg(
                cluster,
                physical,
                statement.getTransaction().getCatalogReader(),
                builder.build(),
                Operation.UPDATE,
                columnNames,
                values,
                false
        );
        AlgRoot algRoot = AlgRoot.of( node, Kind.UPDATE );
        AlgStructuredTypeFlattener typeFlattener = new AlgStructuredTypeFlattener(
                AlgBuilder.create( statement, algRoot.alg.getCluster() ),
                algRoot.alg.getCluster().getRexBuilder(),
                algRoot.alg::getCluster,
                true );
        return algRoot.withAlg( typeFlattener.rewrite( algRoot.alg ) );
    }


    @Override
    public AlgRoot getSourceIterator( Statement statement, Map<Long, List<CatalogColumnPlacement>> placementDistribution ) {

        // Build Query
        AlgOptCluster cluster = AlgOptCluster.create(
                statement.getQueryProcessor().getPlanner(),
                new RexBuilder( statement.getTransaction().getTypeFactory() ) );

        AlgNode node = RoutingManager.getInstance().getFallbackRouter().buildJoinedScan( statement, cluster, placementDistribution );
        return AlgRoot.of( node, Kind.SELECT );
    }


    public static List<CatalogColumnPlacement> selectSourcePlacements( CatalogEntity table, List<CatalogColumn> columns, int excludingAdapterId ) {
        // Find the adapter with the most column placements
        Catalog catalog = Catalog.getInstance();
        int adapterIdWithMostPlacements = -1;
        int numOfPlacements = 0;
        for ( Entry<Integer, ImmutableList<Long>> entry : catalog.getColumnPlacementsByAdapter( table.id ).entrySet() ) {
            if ( entry.getKey() != excludingAdapterId && entry.getValue().size() > numOfPlacements ) {
                adapterIdWithMostPlacements = entry.getKey();
                numOfPlacements = entry.getValue().size();
            }
        }

        List<Long> columnIds = new LinkedList<>();
        for ( CatalogColumn catalogColumn : columns ) {
            columnIds.add( catalogColumn.id );
        }

        // Take the adapter with most placements as base and add missing column placements
        List<CatalogColumnPlacement> placementList = new LinkedList<>();
        for ( long cid : table.fieldIds ) {
            if ( columnIds.contains( cid ) ) {
                if ( catalog.getDataPlacement( adapterIdWithMostPlacements, table.id ).columnPlacementsOnAdapter.contains( cid ) ) {
                    placementList.add( catalog.getColumnPlacement( adapterIdWithMostPlacements, cid ) );
                } else {
                    for ( CatalogColumnPlacement placement : catalog.getColumnPlacement( cid ) ) {
                        if ( placement.adapterId != excludingAdapterId ) {
                            placementList.add( placement );
                            break;
                        }
                    }
                }
            }
        }

        return placementList;
    }


    /**
<<<<<<< HEAD
     * Currently used to transfer data if partitioned table is about to be merged.
     * For Table Partitioning use {@link #copyPartitionData(Transaction, CatalogAdapter, CatalogTable, CatalogTable, List, List, List)}  } instead
=======
     * Currently used to to transfer data if partitioned table is about to be merged.
     * For Table Partitioning use {@link #copyPartitionData(Transaction, CatalogAdapter, CatalogEntity, CatalogEntity, List, List, List)}  } instead
>>>>>>> 9b149a46
     *
     * @param transaction Transactional scope
     * @param store Target Store where data should be migrated to
     * @param sourceTable Source Table from where data is queried
     * @param targetTable Source Table from where data is queried
     * @param columns Necessary columns on target
     * @param placementDistribution Pre-computed mapping of partitions and the necessary column placements
     * @param targetPartitionIds Target Partitions where data should be inserted
     */
    @Override
    public void copySelectiveData( Transaction transaction, CatalogAdapter store, CatalogEntity sourceTable, CatalogEntity targetTable, List<CatalogColumn> columns, Map<Long, List<CatalogColumnPlacement>> placementDistribution, List<Long> targetPartitionIds ) {
        CatalogPrimaryKey sourcePrimaryKey = Catalog.getInstance().getPrimaryKey( sourceTable.primaryKey );

        // Check Lists
        List<CatalogColumnPlacement> targetColumnPlacements = new LinkedList<>();
        for ( CatalogColumn catalogColumn : columns ) {
            targetColumnPlacements.add( Catalog.getInstance().getColumnPlacement( store.id, catalogColumn.id ) );
        }

        List<CatalogColumn> selectColumnList = new LinkedList<>( columns );

        // Add primary keys to select column list
        for ( long cid : sourcePrimaryKey.columnIds ) {
            CatalogColumn catalogColumn = Catalog.getInstance().getField( cid );
            if ( !selectColumnList.contains( catalogColumn ) ) {
                selectColumnList.add( catalogColumn );
            }
        }

        Statement sourceStatement = transaction.createStatement();
        Statement targetStatement = transaction.createStatement();

        AlgRoot sourceAlg = getSourceIterator( sourceStatement, placementDistribution );
        AlgRoot targetAlg;
        if ( Catalog.getInstance().getColumnPlacementsOnAdapterPerTable( store.id, targetTable.id ).size() == columns.size() ) {
            // There have been no placements for this table on this store before. Build insert statement
            targetAlg = buildInsertStatement( targetStatement, targetColumnPlacements, targetPartitionIds.get( 0 ) );
        } else {
            // Build update statement
            targetAlg = buildUpdateStatement( targetStatement, targetColumnPlacements, targetPartitionIds.get( 0 ) );
        }

        // Execute Query
        try {
            PolyResult result = sourceStatement.getQueryProcessor().prepareQuery( sourceAlg, sourceAlg.alg.getCluster().getTypeFactory().builder().build(), true, false, false );
            final Enumerable<Object> enumerable = result.enumerable( sourceStatement.getDataContext() );
            //noinspection unchecked
            Iterator<Object> sourceIterator = enumerable.iterator();

            Map<Long, Integer> resultColMapping = new HashMap<>();
            for ( CatalogColumn catalogColumn : selectColumnList ) {
                int i = 0;
                for ( AlgDataTypeField metaData : result.getRowType().getFieldList() ) {
                    if ( metaData.getName().equalsIgnoreCase( catalogColumn.name ) ) {
                        resultColMapping.put( catalogColumn.id, i );
                    }
                    i++;
                }
            }

            int batchSize = RuntimeConfig.DATA_MIGRATOR_BATCH_SIZE.getInteger();
            while ( sourceIterator.hasNext() ) {
                List<List<Object>> rows = MetaImpl.collect(
                        result.getCursorFactory(),
                        LimitIterator.of( sourceIterator, batchSize ),
                        new ArrayList<>() );
                Map<Long, List<Object>> values = new HashMap<>();
                for ( List<Object> list : rows ) {
                    for ( Map.Entry<Long, Integer> entry : resultColMapping.entrySet() ) {
                        if ( !values.containsKey( entry.getKey() ) ) {
                            values.put( entry.getKey(), new LinkedList<>() );
                        }
                        values.get( entry.getKey() ).add( list.get( entry.getValue() ) );
                    }
                }
                for ( Map.Entry<Long, List<Object>> v : values.entrySet() ) {
                    targetStatement.getDataContext().addParameterValues( v.getKey(), null, v.getValue() );
                }
                Iterator<?> iterator = targetStatement.getQueryProcessor()
                        .prepareQuery( targetAlg, sourceAlg.validatedRowType, true, false, true )
                        .enumerable( targetStatement.getDataContext() )
                        .iterator();

                //noinspection WhileLoopReplaceableByForEach
                while ( iterator.hasNext() ) {
                    iterator.next();
                }
                targetStatement.getDataContext().resetParameterValues();
            }

            long modifications = 0;
            // Get all Modifications and aggregate over all partitions
            // Just get one of the eagerly updated placements
            for ( CatalogPartitionPlacement partitionPlacement : catalog.getDistinctPartitionPlacementsByReplicationStrategy( sourceTable.id, ReplicationStrategy.EAGER ) ) {
                modifications += partitionPlacement.updateInformation.modifications;
            }
            updateCatalogInformation(
                    placementDistribution.get( sourceTable.partitionProperty.partitionIds.get( 0 ) ).get( 0 ).adapterId,
                    sourceTable.partitionProperty.partitionIds.get( 0 ),
                    store.id,
                    targetPartitionIds.get( 0 ),
                    modifications );
        } catch ( Throwable t ) {
            throw new RuntimeException( t );
        }
    }


    /**
     * Currently used to transfer data if unpartitioned is about to be partitioned.
     * For Table Merge use {@link #copySelectiveData(Transaction, CatalogAdapter, CatalogEntity, CatalogEntity, List, Map, List)}   } instead
     *
     * @param transaction Transactional scope
     * @param store Target Store where data should be migrated to
     * @param sourceTable Source Table from where data is queried
     * @param targetTable Target Table where data is to be inserted
     * @param columns Necessary columns on target
     * @param sourcePartitionIds Source Partitions which need to be considered for querying
     * @param targetPartitionIds Target Partitions where data should be inserted
     */
    @Override
    public void copyPartitionData( Transaction transaction, CatalogAdapter store, CatalogEntity sourceTable, CatalogEntity targetTable, List<CatalogColumn> columns, List<Long> sourcePartitionIds, List<Long> targetPartitionIds ) {
        if ( sourceTable.id != targetTable.id ) {
            throw new RuntimeException( "Unsupported migration scenario. Table ID mismatch" );
        }

        CatalogPrimaryKey primaryKey = Catalog.getInstance().getPrimaryKey( sourceTable.primaryKey );

        // Check Lists
        List<CatalogColumnPlacement> targetColumnPlacements = new LinkedList<>();
        for ( CatalogColumn catalogColumn : columns ) {
            targetColumnPlacements.add( Catalog.getInstance().getColumnPlacement( store.id, catalogColumn.id ) );
        }

        List<CatalogColumn> selectColumnList = new LinkedList<>( columns );

        // Add primary keys to select column list
        for ( long cid : primaryKey.columnIds ) {
            CatalogColumn catalogColumn = Catalog.getInstance().getField( cid );
            if ( !selectColumnList.contains( catalogColumn ) ) {
                selectColumnList.add( catalogColumn );
            }
        }

        // Add partition columns to select column list
        long partitionColumnId = targetTable.partitionProperty.partitionColumnId;
        CatalogColumn partitionColumn = Catalog.getInstance().getField( partitionColumnId );
        if ( !selectColumnList.contains( partitionColumn ) ) {
            selectColumnList.add( partitionColumn );
        }

        PartitionManagerFactory partitionManagerFactory = PartitionManagerFactory.getInstance();
        PartitionManager partitionManager = partitionManagerFactory.getPartitionManager( targetTable.partitionProperty.partitionType );

        //We need a columnPlacement for every partition
        Map<Long, List<CatalogColumnPlacement>> placementDistribution = new HashMap<>();

        placementDistribution.put( sourceTable.partitionProperty.partitionIds.get( 0 ), selectSourcePlacements( sourceTable, selectColumnList, -1 ) );

        Statement sourceStatement = transaction.createStatement();

        //Map PartitionId to TargetStatementQueue
        Map<Long, Statement> targetStatements = new HashMap<>();

        //Creates queue of target Statements depending
        targetPartitionIds.forEach( id -> targetStatements.put( id, transaction.createStatement() ) );

        Map<Long, AlgRoot> targetAlgs = new HashMap<>();

        AlgRoot sourceAlg = getSourceIterator( sourceStatement, placementDistribution );
        if ( Catalog.getInstance().getColumnPlacementsOnAdapterPerTable( store.id, sourceTable.id ).size() == columns.size() ) {
            // There have been no placements for this table on this store before. Build insert statement
            targetPartitionIds.forEach( id -> targetAlgs.put( id, buildInsertStatement( targetStatements.get( id ), targetColumnPlacements, id ) ) );
        } else {
            // Build update statement
            targetPartitionIds.forEach( id -> targetAlgs.put( id, buildUpdateStatement( targetStatements.get( id ), targetColumnPlacements, id ) ) );
        }

        // Execute Query
        try {
            PolyResult result = sourceStatement.getQueryProcessor().prepareQuery( sourceAlg, sourceAlg.alg.getCluster().getTypeFactory().builder().build(), true, false, false );
            final Enumerable<?> enumerable = result.enumerable( sourceStatement.getDataContext() );
            //noinspection unchecked
            Iterator<Object> sourceIterator = (Iterator<Object>) enumerable.iterator();

            Map<Long, Integer> resultColMapping = new HashMap<>();
            for ( CatalogColumn catalogColumn : selectColumnList ) {
                int i = 0;
                for ( AlgDataTypeField metaData : result.getRowType().getFieldList() ) {
                    if ( metaData.getName().equalsIgnoreCase( catalogColumn.name ) ) {
                        resultColMapping.put( catalogColumn.id, i );
                    }
                    i++;
                }
            }

            int partitionColumnIndex = -1;
            String parsedValue = null;
            String nullifiedPartitionValue = partitionManager.getUnifiedNullValue();
            if ( targetTable.partitionProperty.isPartitioned ) {
                if ( resultColMapping.containsKey( targetTable.partitionProperty.partitionColumnId ) ) {
                    partitionColumnIndex = resultColMapping.get( targetTable.partitionProperty.partitionColumnId );
                } else {
                    parsedValue = nullifiedPartitionValue;
                }
            }

            int batchSize = RuntimeConfig.DATA_MIGRATOR_BATCH_SIZE.getInteger();
            while ( sourceIterator.hasNext() ) {
                List<List<Object>> rows = MetaImpl.collect( result.getCursorFactory(), LimitIterator.of( sourceIterator, batchSize ), new ArrayList<>() );

                Map<Long, Map<Long, List<Object>>> partitionValues = new HashMap<>();

                for ( List<Object> row : rows ) {
                    long currentPartitionId = -1;
                    if ( partitionColumnIndex >= 0 ) {
                        parsedValue = nullifiedPartitionValue;
                        if ( row.get( partitionColumnIndex ) != null ) {
                            parsedValue = row.get( partitionColumnIndex ).toString();
                        }
                    }

                    currentPartitionId = partitionManager.getTargetPartitionId( targetTable, parsedValue );

                    for ( Map.Entry<Long, Integer> entry : resultColMapping.entrySet() ) {
                        if ( entry.getKey() == partitionColumn.id && !columns.contains( partitionColumn ) ) {
                            continue;
                        }
                        if ( !partitionValues.containsKey( currentPartitionId ) ) {
                            partitionValues.put( currentPartitionId, new HashMap<>() );
                        }
                        if ( !partitionValues.get( currentPartitionId ).containsKey( entry.getKey() ) ) {
                            partitionValues.get( currentPartitionId ).put( entry.getKey(), new LinkedList<>() );
                        }
                        partitionValues.get( currentPartitionId ).get( entry.getKey() ).add( row.get( entry.getValue() ) );
                    }
                }

                // Iterate over partitionValues in that way we don't even execute a statement which has no rows
                for ( Map.Entry<Long, Map<Long, List<Object>>> dataOnPartition : partitionValues.entrySet() ) {
                    long partitionId = dataOnPartition.getKey();
                    Map<Long, List<Object>> values = dataOnPartition.getValue();
                    Statement currentTargetStatement = targetStatements.get( partitionId );

                    for ( Map.Entry<Long, List<Object>> columnDataOnPartition : values.entrySet() ) {
                        // Check partitionValue
                        currentTargetStatement.getDataContext().addParameterValues( columnDataOnPartition.getKey(), null, columnDataOnPartition.getValue() );
                    }

                    Iterator iterator = currentTargetStatement.getQueryProcessor()
                            .prepareQuery( targetAlgs.get( partitionId ), sourceAlg.validatedRowType, true, false, false )
                            .enumerable( currentTargetStatement.getDataContext() )
                            .iterator();
                    //noinspection WhileLoopReplaceableByForEach
                    while ( iterator.hasNext() ) {
                        iterator.next();
                    }
                    currentTargetStatement.getDataContext().resetParameterValues();
                }
            }

            for ( long partitionId : targetPartitionIds ) {
                updateCatalogInformation(
                        placementDistribution.get( sourceTable.partitionProperty.partitionIds.get( 0 ) ).get( 0 ).adapterId,
                        sourceTable.partitionProperty.partitionIds.get( 0 ),
                        store.id,
                        partitionId, 0 );
            }
        } catch ( Throwable t ) {
            throw new RuntimeException( t );
        }
    }


    /**
     * Updates all changed partitionPlacements with the new update information
     */
    private void updateCatalogInformation( int sourceAdapterId, long sourcePartitionId, int targetAdapterId, long targetPartitionId, long modifications ) {

        // Updates the Update metadata information on the target with information from source adapter
        CatalogPartitionPlacement sourcePartitionPlacement = catalog.getPartitionPlacement( sourceAdapterId, sourcePartitionId );
        CatalogDataPlacement sourceDataPlacement = catalog.getDataPlacement( sourceAdapterId, sourcePartitionPlacement.tableId );

        // TODO @HENNLO make sure that only eagerly updated placements are selected here for the moment just print debug information
        //  when this is not the case
        if ( !sourcePartitionPlacement.state.equals( PlacementState.UPTODATE ) || !sourceDataPlacement.replicationStrategy.equals( ReplicationStrategy.EAGER ) ) {
            log.warn( "Source Placement is not an primary eagerly update placement nor UPTODATE. It is {} - {}"
                    , sourcePartitionPlacement.state
                    , sourceDataPlacement.replicationStrategy );
        }

        // Needs override if empty. Otherwise, it is accumulated before method invocation
        if ( modifications <= 0 ) {
            modifications = sourcePartitionPlacement.updateInformation.getModifications();
        }

        catalog.updatePartitionPlacementProperties(
                targetAdapterId,
                targetPartitionId,
                sourcePartitionPlacement.updateInformation.getCommitTimestamp(),
                sourcePartitionPlacement.updateInformation.getTxId(),
                sourcePartitionPlacement.updateInformation.getUpdateTimestamp(),
                sourcePartitionPlacement.updateInformation.getReplicationId(),
                modifications );
        log.info( "Updated Metadata information for placement ( {} on {} )", targetPartitionId, targetAdapterId );
    }

}<|MERGE_RESOLUTION|>--- conflicted
+++ resolved
@@ -48,12 +48,9 @@
 import org.polypheny.db.catalog.entity.CatalogAdapter;
 import org.polypheny.db.catalog.entity.CatalogColumn;
 import org.polypheny.db.catalog.entity.CatalogColumnPlacement;
-<<<<<<< HEAD
+import org.polypheny.db.catalog.entity.CatalogEntity;
 import org.polypheny.db.catalog.entity.CatalogDataPlacement;
 import org.polypheny.db.catalog.entity.CatalogPartitionPlacement;
-=======
-import org.polypheny.db.catalog.entity.CatalogEntity;
->>>>>>> 9b149a46
 import org.polypheny.db.catalog.entity.CatalogPrimaryKey;
 import org.polypheny.db.config.RuntimeConfig;
 import org.polypheny.db.partition.PartitionManager;
@@ -436,13 +433,8 @@
 
 
     /**
-<<<<<<< HEAD
      * Currently used to transfer data if partitioned table is about to be merged.
      * For Table Partitioning use {@link #copyPartitionData(Transaction, CatalogAdapter, CatalogTable, CatalogTable, List, List, List)}  } instead
-=======
-     * Currently used to to transfer data if partitioned table is about to be merged.
-     * For Table Partitioning use {@link #copyPartitionData(Transaction, CatalogAdapter, CatalogEntity, CatalogEntity, List, List, List)}  } instead
->>>>>>> 9b149a46
      *
      * @param transaction Transactional scope
      * @param store Target Store where data should be migrated to
