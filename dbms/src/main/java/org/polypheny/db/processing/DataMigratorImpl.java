--- conflicted
+++ resolved
@@ -298,14 +298,10 @@
                 statement.getQueryProcessor().getPlanner(),
                 new RexBuilder( statement.getTransaction().getTypeFactory() ) );
 
-<<<<<<< HEAD
-        RelNode node = statement.getSimpleRouter().buildJoinedTableScan( statement, cluster, placements );
-=======
         Map<Long,List<CatalogColumnPlacement>> distributionPlacements = new HashMap<>();
         distributionPlacements.put( partitionId,placements );
 
-        RelNode node = statement.getRouter().buildJoinedTableScan( statement, cluster, distributionPlacements );
->>>>>>> 524ce42f
+        RelNode node = statement.getSimpleRouter().buildJoinedTableScan( statement, cluster, distributionPlacements );
         return RelRoot.of( node, SqlKind.SELECT );
     }
 
