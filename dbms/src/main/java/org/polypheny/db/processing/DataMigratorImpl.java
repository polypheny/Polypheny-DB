--- conflicted
+++ resolved
@@ -134,17 +134,11 @@
                         doesSubstituteOrderBy );
             } else {
                 signature = sourceStatement.getQueryProcessor().prepareQuery(
-<<<<<<< HEAD
                         sourceAlg,
                         sourceAlg.alg.getCluster().getTypeFactory().builder().build(),
-                        true );
-=======
-                        sourceRel,
-                        sourceRel.rel.getCluster().getTypeFactory().builder().build(),
                         true,
                         false,
                         false );
->>>>>>> 4efa315c
             }
             final Enumerable<?> enumerable = signature.enumerable( sourceStatement.getDataContext() );
             //noinspection unchecked
@@ -207,13 +201,8 @@
                     pos++;
                 }
 
-<<<<<<< HEAD
-                Iterator iterator = targetStatement.getQueryProcessor()
-                        .prepareQuery( targetAlg, sourceAlg.validatedRowType, true )
-=======
                 Iterator<?> iterator = targetStatement.getQueryProcessor()
-                        .prepareQuery( targetRel, sourceRel.validatedRowType, true, false, false )
->>>>>>> 4efa315c
+                        .prepareQuery( targetAlg, sourceAlg.validatedRowType, true, false, false )
                         .enumerable( targetStatement.getDataContext() )
                         .iterator();
                 //noinspection WhileLoopReplaceableByForEach
@@ -386,13 +375,8 @@
                 statement.getQueryProcessor().getPlanner(),
                 new RexBuilder( statement.getTransaction().getTypeFactory() ) );
 
-<<<<<<< HEAD
-        AlgNode node = statement.getRouter().buildJoinedTableScan( statement, cluster, placementDistribution );
+        AlgNode node = RoutingManager.getInstance().getFallbackRouter().buildJoinedTableScan( statement, cluster, placementDistribution );
         return AlgRoot.of( node, Kind.SELECT );
-=======
-        RelNode node = RoutingManager.getInstance().getFallbackRouter().buildJoinedTableScan( statement, cluster, placementDistribution );
-        return RelRoot.of( node, SqlKind.SELECT );
->>>>>>> 4efa315c
     }
 
 
@@ -480,13 +464,8 @@
 
         // Execute Query
         try {
-<<<<<<< HEAD
-            PolyphenyDbSignature signature = sourceStatement.getQueryProcessor().prepareQuery( sourceAlg, sourceAlg.alg.getCluster().getTypeFactory().builder().build(), true );
-            final Enumerable enumerable = signature.enumerable( sourceStatement.getDataContext() );
-=======
-            PolyphenyDbSignature<?> signature = sourceStatement.getQueryProcessor().prepareQuery( sourceRel, sourceRel.rel.getCluster().getTypeFactory().builder().build(), true, false, false );
+            PolyphenyDbSignature<?> signature = sourceStatement.getQueryProcessor().prepareQuery( sourceAlg, sourceAlg.alg.getCluster().getTypeFactory().builder().build(), true, false, false );
             final Enumerable<?> enumerable = signature.enumerable( sourceStatement.getDataContext() );
->>>>>>> 4efa315c
             //noinspection unchecked
             Iterator<Object> sourceIterator = (Iterator<Object>) enumerable.iterator();
 
@@ -519,13 +498,8 @@
                 for ( Map.Entry<Long, List<Object>> v : values.entrySet() ) {
                     targetStatement.getDataContext().addParameterValues( v.getKey(), null, v.getValue() );
                 }
-<<<<<<< HEAD
-                Iterator iterator = targetStatement.getQueryProcessor()
-                        .prepareQuery( targetAlg, sourceAlg.validatedRowType, true )
-=======
                 Iterator<?> iterator = targetStatement.getQueryProcessor()
-                        .prepareQuery( targetRel, sourceRel.validatedRowType, true, false, true )
->>>>>>> 4efa315c
+                        .prepareQuery( targetAlg, sourceAlg.validatedRowType, true, false, true )
                         .enumerable( targetStatement.getDataContext() )
                         .iterator();
 
@@ -613,13 +587,8 @@
 
         // Execute Query
         try {
-<<<<<<< HEAD
-            PolyphenyDbSignature signature = sourceStatement.getQueryProcessor().prepareQuery( sourceAlg, sourceAlg.alg.getCluster().getTypeFactory().builder().build(), true );
-            final Enumerable enumerable = signature.enumerable( sourceStatement.getDataContext() );
-=======
-            PolyphenyDbSignature signature = sourceStatement.getQueryProcessor().prepareQuery( sourceRel, sourceRel.rel.getCluster().getTypeFactory().builder().build(), true, false, false );
+            PolyphenyDbSignature signature = sourceStatement.getQueryProcessor().prepareQuery( sourceAlg, sourceAlg.alg.getCluster().getTypeFactory().builder().build(), true, false, false );
             final Enumerable<?> enumerable = signature.enumerable( sourceStatement.getDataContext() );
->>>>>>> 4efa315c
             //noinspection unchecked
             Iterator<Object> sourceIterator = (Iterator<Object>) enumerable.iterator();
 
@@ -688,11 +657,7 @@
                     }
 
                     Iterator iterator = currentTargetStatement.getQueryProcessor()
-<<<<<<< HEAD
-                            .prepareQuery( targetAlgs.get( partitionId ), sourceAlg.validatedRowType, true )
-=======
-                            .prepareQuery( targetRels.get( partitionId ), sourceRel.validatedRowType, true, false, false )
->>>>>>> 4efa315c
+                            .prepareQuery( targetAlgs.get( partitionId ), sourceAlg.validatedRowType, true, false, false )
                             .enumerable( currentTargetStatement.getDataContext() )
                             .iterator();
                     //noinspection WhileLoopReplaceableByForEach
