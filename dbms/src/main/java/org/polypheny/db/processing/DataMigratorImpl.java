/*
 * Copyright 2019-2024 The Polypheny Project
 *
 * Licensed under the Apache License, Version 2.0 (the "License");
 * you may not use this file except in compliance with the License.
 * You may obtain a copy of the License at
 *
 * http://www.apache.org/licenses/LICENSE-2.0
 *
 * Unless required by applicable law or agreed to in writing, software
 * distributed under the License is distributed on an "AS IS" BASIS,
 * WITHOUT WARRANTIES OR CONDITIONS OF ANY KIND, either express or implied.
 * See the License for the specific language governing permissions and
 * limitations under the License.
 */

package org.polypheny.db.processing;

import com.google.common.collect.ImmutableList;
import java.util.ArrayList;
import java.util.Comparator;
import java.util.HashMap;
import java.util.Iterator;
import java.util.LinkedList;
import java.util.List;
import java.util.Map;
import java.util.Map.Entry;
import java.util.NoSuchElementException;
import java.util.stream.Collectors;
import lombok.extern.slf4j.Slf4j;
import org.apache.calcite.linq4j.Enumerable;
import org.jetbrains.annotations.NotNull;
import org.jetbrains.annotations.Nullable;
import org.polypheny.db.PolyImplementation;
import org.polypheny.db.ResultIterator;
import org.polypheny.db.algebra.AlgNode;
import org.polypheny.db.algebra.AlgRoot;
import org.polypheny.db.algebra.AlgStructuredTypeFlattener;
import org.polypheny.db.algebra.constant.Kind;
import org.polypheny.db.algebra.core.common.Modify;
import org.polypheny.db.algebra.core.common.Modify.Operation;
import org.polypheny.db.algebra.logical.document.LogicalDocumentModify;
import org.polypheny.db.algebra.logical.document.LogicalDocumentScan;
import org.polypheny.db.algebra.logical.document.LogicalDocumentValues;
import org.polypheny.db.algebra.logical.lpg.LogicalLpgModify;
import org.polypheny.db.algebra.logical.lpg.LogicalLpgScan;
import org.polypheny.db.algebra.logical.lpg.LogicalLpgValues;
import org.polypheny.db.algebra.logical.relational.LogicalRelModify;
<<<<<<< HEAD
import org.polypheny.db.algebra.logical.relational.LogicalValues;
=======
import org.polypheny.db.algebra.logical.relational.LogicalRelValues;
>>>>>>> 18d3cce9
import org.polypheny.db.algebra.type.AlgDataType;
import org.polypheny.db.algebra.type.AlgDataTypeFactory;
import org.polypheny.db.algebra.type.AlgDataTypeField;
import org.polypheny.db.algebra.type.AlgDataTypeFieldImpl;
import org.polypheny.db.algebra.type.AlgDataTypeSystem;
import org.polypheny.db.algebra.type.AlgRecordType;
import org.polypheny.db.catalog.Catalog;
import org.polypheny.db.catalog.entity.LogicalAdapter;
import org.polypheny.db.catalog.entity.allocation.AllocationCollection;
import org.polypheny.db.catalog.entity.allocation.AllocationColumn;
import org.polypheny.db.catalog.entity.allocation.AllocationEntity;
import org.polypheny.db.catalog.entity.allocation.AllocationGraph;
import org.polypheny.db.catalog.entity.allocation.AllocationPlacement;
import org.polypheny.db.catalog.entity.allocation.AllocationTable;
import org.polypheny.db.catalog.entity.logical.LogicalCollection;
import org.polypheny.db.catalog.entity.logical.LogicalColumn;
import org.polypheny.db.catalog.entity.logical.LogicalGraph;
import org.polypheny.db.catalog.entity.logical.LogicalPrimaryKey;
import org.polypheny.db.catalog.entity.logical.LogicalTable;
import org.polypheny.db.catalog.exceptions.GenericRuntimeException;
import org.polypheny.db.catalog.snapshot.LogicalRelSnapshot;
import org.polypheny.db.catalog.snapshot.Snapshot;
import org.polypheny.db.config.RuntimeConfig;
import org.polypheny.db.partition.PartitionManager;
import org.polypheny.db.partition.PartitionManagerFactory;
import org.polypheny.db.partition.properties.PartitionProperty;
<<<<<<< HEAD
import org.polypheny.db.plan.AlgOptCluster;
=======
import org.polypheny.db.plan.AlgCluster;
>>>>>>> 18d3cce9
import org.polypheny.db.rex.RexBuilder;
import org.polypheny.db.rex.RexDynamicParam;
import org.polypheny.db.rex.RexNode;
import org.polypheny.db.routing.ColumnDistribution;
import org.polypheny.db.routing.RoutingContext;
import org.polypheny.db.routing.RoutingManager;
import org.polypheny.db.schema.trait.ModelTrait;
import org.polypheny.db.tools.AlgBuilder;
import org.polypheny.db.transaction.Statement;
import org.polypheny.db.transaction.Transaction;
import org.polypheny.db.type.PolyType;
import org.polypheny.db.type.PolyTypeFactoryImpl;
import org.polypheny.db.type.entity.PolyValue;
import org.polypheny.db.type.entity.document.PolyDocument;
import org.polypheny.db.type.entity.graph.PolyGraph;
import org.polypheny.db.type.entity.numerical.PolyInteger;
import org.polypheny.db.util.Pair;
<<<<<<< HEAD
=======
import org.polypheny.db.webui.models.catalog.FieldDefinition;
>>>>>>> 18d3cce9


@Slf4j
public class DataMigratorImpl implements DataMigrator {

    @Override
    public void copyGraphData( AllocationGraph to, LogicalGraph from, Transaction transaction ) {
        Statement statement = transaction.createStatement();

        AlgBuilder builder = AlgBuilder.create( statement );

        LogicalLpgScan scan = (LogicalLpgScan) builder.lpgScan( from ).build();

        AlgNode routed = RoutingManager.getInstance().getFallbackRouter().handleGraphScan( scan, statement, null, List.of( to.id ) );

        AlgRoot algRoot = AlgRoot.of( routed, Kind.SELECT );

        AlgStructuredTypeFlattener typeFlattener = new AlgStructuredTypeFlattener(
                AlgBuilder.create( statement, algRoot.alg.getCluster() ),
                algRoot.alg.getCluster().getRexBuilder(),
                algRoot.alg.getCluster(),
                true );
        algRoot = algRoot.withAlg( typeFlattener.rewrite( algRoot.alg ) );

        PolyImplementation result = statement.getQueryProcessor().prepareQuery(
                algRoot,
                algRoot.alg.getCluster().getTypeFactory().builder().build(),
                true,
                false,
                false );

        final Enumerable<PolyValue[]> enumerable = result.enumerable( statement.getDataContext() );

        Iterator<PolyValue[]> sourceIterator = enumerable.iterator();

        if ( sourceIterator.hasNext() ) {
            PolyGraph graph = sourceIterator.next()[0].asGraph();

            if ( graph.getEdges().isEmpty() && graph.getNodes().isEmpty() ) {
                // nothing to copy
                return;
            }

            // we have a new statement
            statement = transaction.createStatement();
            builder = AlgBuilder.create( statement );

            LogicalLpgValues values = getLogicalLpgValues( builder, graph );

            LogicalLpgModify modify = new LogicalLpgModify( builder.getCluster(), builder.getCluster().traitSetOf( ModelTrait.GRAPH ), to, values, Modify.Operation.INSERT, null, null );

            AlgNode routedModify = RoutingManager.getInstance().getDmlRouter().routeGraphDml( modify, statement, to, List.of( to.placementId ) );

            result = statement.getQueryProcessor().prepareQuery(
                    AlgRoot.of( routedModify, Kind.SELECT ),
                    routedModify.getCluster().getTypeFactory().builder().build(),
                    true,
                    false,
                    false );

            final Enumerable<PolyValue[]> modifyEnumerable = result.enumerable( statement.getDataContext() );

            Iterator<PolyValue[]> modifyIterator = modifyEnumerable.iterator();
            if ( modifyIterator.hasNext() ) {
                modifyIterator.next();
            }
        }
    }


    @Override
    public void copyDocData( AllocationCollection to, LogicalCollection from, Transaction transaction ) {
        Statement statement = transaction.createStatement();

        AlgBuilder builder = AlgBuilder.create( statement );

        LogicalDocumentScan scan = (LogicalDocumentScan) builder.documentScan( from ).build();

        AlgNode routed = RoutingManager.getInstance().getFallbackRouter().handleDocScan( scan, statement, List.of( to.id ) );

        AlgRoot algRoot = AlgRoot.of( routed, Kind.SELECT );

        AlgStructuredTypeFlattener typeFlattener = new AlgStructuredTypeFlattener(
                AlgBuilder.create( statement, algRoot.alg.getCluster() ),
                algRoot.alg.getCluster().getRexBuilder(),
                algRoot.alg.getCluster(),
                true );
        algRoot = algRoot.withAlg( typeFlattener.rewrite( algRoot.alg ) );

        PolyImplementation implementation = statement.getQueryProcessor().prepareQuery(
                algRoot,
                algRoot.alg.getCluster().getTypeFactory().builder().build(),
                true,
                false,
                false );

        int batchSize = RuntimeConfig.DATA_MIGRATOR_BATCH_SIZE.getInteger();

        final ResultIterator sourceIterator = implementation.execute( statement, batchSize );

        do {
            // we have a new statement
            statement = transaction.createStatement();
            builder = AlgBuilder.create( statement );

            LogicalDocumentValues values = getLogicalDocValues( builder, sourceIterator.getNextBatch() );

            if ( values.dynamicDocuments.isEmpty() && values.documents.isEmpty() ) {
                // no values retrieved
                return;
            }

            LogicalDocumentModify modify = new LogicalDocumentModify( builder.getCluster().traitSetOf( ModelTrait.DOCUMENT ), to, values, Modify.Operation.INSERT, null, null, null );

            // AlgNode routedModify = RoutingManager.getInstance().getDmlRouter().routeDocumentDml( modify, statement, to, List.of( to.placementId ) );

            PolyImplementation modifyImpl = statement.getQueryProcessor().prepareQuery(
                    AlgRoot.of( modify, Kind.SELECT ),
                    modify.getCluster().getTypeFactory().builder().build(),
                    true,
                    false,
                    false );

            final ResultIterator modifyIterator = modifyImpl.execute( statement, batchSize );

            while ( modifyIterator.hasMoreRows() ) {
                modifyIterator.getNextBatch();
            }
        } while ( implementation.hasMoreRows() );
    }


    private LogicalDocumentValues getLogicalDocValues( AlgBuilder builder, List<List<PolyValue>> tuples ) {
        List<PolyDocument> documents = tuples.stream().map( l -> l.get( 0 ) ).map( PolyValue::asDocument ).toList();

        return new LogicalDocumentValues( builder.getCluster(), builder.getCluster().traitSet(), documents );
    }


    @NotNull
    private static LogicalLpgValues getLogicalLpgValues( AlgBuilder builder, PolyGraph graph ) {
        List<AlgDataTypeField> fields = new ArrayList<>();
        int index = 0;
        if ( !graph.getNodes().isEmpty() ) {
            fields.add( new AlgDataTypeFieldImpl( 1L, "n", index, builder.getTypeFactory().createPolyType( PolyType.NODE ) ) );
            index++;
        }
        if ( !graph.getEdges().isEmpty() ) {
            fields.add( new AlgDataTypeFieldImpl( 1L, "e", index, builder.getTypeFactory().createPolyType( PolyType.EDGE ) ) );
        }

        return new LogicalLpgValues( builder.getCluster(), builder.getCluster().traitSetOf( ModelTrait.GRAPH ), graph.getNodes().values(), graph.getEdges().values(), ImmutableList.of(), new AlgRecordType( fields ) );
    }


    @Override
    public void copyData(
            Transaction transaction,
            LogicalAdapter targetStore,
            LogicalTable source,
            List<LogicalColumn> columns,
            AllocationEntity target ) {
        Snapshot snapshot = Catalog.snapshot();

        Statement sourceStatement = transaction.createStatement();
        Statement targetStatement = transaction.createStatement();

        List<LogicalColumn> copyColumns = new ArrayList<>( columns );
        // we add the primary key columns to the list of columns to copy, if they are not already in the list
<<<<<<< HEAD
        snapshot.rel().getPrimaryKey( source.primaryKey ).orElseThrow().columnIds.forEach( pkColumnId -> {
=======
        snapshot.rel().getPrimaryKey( source.primaryKey ).orElseThrow().fieldIds.forEach( pkColumnId -> {
>>>>>>> 18d3cce9
            if ( columns.stream().noneMatch( c -> c.id == pkColumnId ) ) {
                copyColumns.add( snapshot.rel().getColumn( pkColumnId ).orElseThrow() );
            }
        } );

        AlgRoot sourceAlg = getSourceIterator(
                sourceStatement,
                new ColumnDistribution( source.id, copyColumns.stream().map( c -> c.id ).toList(), List.of( target.partitionId ), List.of( target.partitionId ), List.of( target.id ), snapshot ) );
        AlgRoot targetAlg;
        AllocationTable allocation = target.unwrap( AllocationTable.class ).orElseThrow();
        Catalog.getInstance().updateSnapshot();
        if ( allocation.getColumns().size() == columns.size() ) {
            // There have been no placements for this table on this storeId before. Build insert statement
            targetAlg = buildInsertStatement( targetStatement, allocation.getColumns(), allocation );
        } else {
            // Build update statement
            targetAlg = buildUpdateStatement( targetStatement, columns.stream().map( c -> Catalog.snapshot().alloc().getColumn( target.placementId, c.id ).orElseThrow() ).toList(), allocation );
        }

        // Execute Query
        executeQuery( allocation.getColumns(), sourceAlg, sourceStatement, targetStatement, targetAlg, false, false );
    }
<<<<<<< HEAD


=======


>>>>>>> 18d3cce9
    @Override
    public void copyData(
            Transaction transaction,
            LogicalAdapter targetStore,
            LogicalTable source,
            List<LogicalColumn> columns,
            AllocationPlacement target ) {
        Snapshot snapshot = Catalog.snapshot();
        for ( AllocationEntity entity : snapshot.alloc().getAllocsOfPlacement( target.id ) ) {
            copyData( transaction, targetStore, source, columns, entity );
        }
    }


    @Override
    public void executeQuery( List<AllocationColumn> selectedColumns, AlgRoot sourceAlg, Statement sourceStatement, Statement targetStatement, AlgRoot targetAlg, boolean isMaterializedView, boolean doesSubstituteOrderBy ) {
        try {
            PolyImplementation implementation;
            if ( isMaterializedView ) {
                implementation = sourceStatement.getQueryProcessor().prepareQuery(
                        sourceAlg,
                        sourceAlg.alg.getCluster().getTypeFactory().builder().build(),
                        false,
                        false,
                        doesSubstituteOrderBy );
            } else {
                implementation = sourceStatement.getQueryProcessor().prepareQuery(
                        sourceAlg,
                        sourceAlg.alg.getCluster().getTypeFactory().builder().build(),
                        true,
                        false,
                        false );
            }

            Map<Long, Integer> resultColMapping = new HashMap<>();
            for ( AllocationColumn column : selectedColumns ) {
                int i = 0;
<<<<<<< HEAD
                for ( AlgDataTypeField metaData : implementation.getRowType().getFields() ) {
                    if ( metaData.getName().equalsIgnoreCase( column.getLogicalColumnName() ) ) {
=======
                for ( AlgDataTypeField metaData : implementation.getTupleType().getFields() ) {
                    if ( FieldDefinition.normalizeViewColumnName( metaData.getName() ).equalsIgnoreCase( column.getLogicalColumnName() ) ) {
>>>>>>> 18d3cce9
                        resultColMapping.put( column.getColumnId(), i );
                    }
                    i++;
                }
            }
            if ( isMaterializedView ) {
                for ( AllocationColumn column : selectedColumns ) {
                    if ( !resultColMapping.containsKey( column.getColumnId() ) ) {
                        int i = resultColMapping.values().stream().mapToInt( v -> v ).max().orElseThrow( NoSuchElementException::new );
                        resultColMapping.put( column.getColumnId(), i + 1 );
                    }
                }
            }

            int batchSize = RuntimeConfig.DATA_MIGRATOR_BATCH_SIZE.getInteger();
            int i = 0;

            do {
                ResultIterator iter = implementation.execute( sourceStatement, batchSize );
                List<List<PolyValue>> rows = iter.getNextBatch();
                iter.close();
                if ( rows.isEmpty() ) {
                    continue;
                }
                Map<Long, List<PolyValue>> values = new HashMap<>();

                for ( List<PolyValue> list : rows ) {
                    for ( Map.Entry<Long, Integer> entry : resultColMapping.entrySet() ) {
                        if ( !values.containsKey( entry.getKey() ) ) {
                            values.put( entry.getKey(), new LinkedList<>() );
                        }
                        if ( isMaterializedView ) {
                            if ( entry.getValue() > list.size() - 1 ) {
                                values.get( entry.getKey() ).add( PolyInteger.of( i ) );
                                i++;
                            } else {
                                values.get( entry.getKey() ).add( list.get( entry.getValue() ) );
                            }
                        } else {
                            values.get( entry.getKey() ).add( list.get( entry.getValue() ) );
                        }
                    }
                }
                List<AlgDataTypeField> fields;
                if ( isMaterializedView ) {
<<<<<<< HEAD
                    fields = targetAlg.alg.getEntity().getRowType().getFields();
=======
                    fields = targetAlg.alg.getEntity().getTupleType().getFields();
>>>>>>> 18d3cce9
                } else {
                    fields = sourceAlg.validatedRowType.getFields();
                }

                for ( Map.Entry<Long, List<PolyValue>> v : values.entrySet() ) {
                    targetStatement.getDataContext().addParameterValues(
                            v.getKey(),
                            fields.get( resultColMapping.get( v.getKey() ) ).getType(),
                            v.getValue() );
                }

                Iterator<?> iterator = targetStatement.getQueryProcessor()
                        .prepareQuery( targetAlg, sourceAlg.validatedRowType, true, false, false )
                        .enumerable( targetStatement.getDataContext() )
                        .iterator();

                //noinspection WhileLoopReplaceableByForEach
                while ( iterator.hasNext() ) {
                    iterator.next();
                }
                targetStatement.getDataContext().resetParameterValues();
            } while ( implementation.hasMoreRows() );
        } catch ( Throwable t ) {
            throw new GenericRuntimeException( t );
        }
    }


    @Override
    public AlgRoot buildDeleteStatement( Statement statement, List<AllocationColumn> to, AllocationEntity allocation ) {
<<<<<<< HEAD
        AlgOptCluster cluster = AlgOptCluster.create(
=======
        AlgCluster cluster = AlgCluster.create(
>>>>>>> 18d3cce9
                statement.getQueryProcessor().getPlanner(),
                new RexBuilder( statement.getTransaction().getTypeFactory() ), null, statement.getTransaction().getSnapshot() );
        AlgDataTypeFactory typeFactory = new PolyTypeFactoryImpl( AlgDataTypeSystem.DEFAULT );

        List<String> columnNames = new LinkedList<>();
        List<RexNode> values = new ArrayList<>();
        for ( AllocationColumn ccp : to ) {
            LogicalColumn logicalColumn = Catalog.getInstance().getSnapshot().rel().getColumn( ccp.columnId ).orElseThrow();
            columnNames.add( ccp.getLogicalColumnName() );
            values.add( new RexDynamicParam( logicalColumn.getAlgDataType( typeFactory ), (int) logicalColumn.id ) );
        }
        AlgBuilder builder = AlgBuilder.create( statement, cluster );

        if ( to.isEmpty() ) {
<<<<<<< HEAD
            builder.scan( allocation );
        } else {
            builder.push( LogicalValues.createOneRow( cluster ) );
            builder.project( values, columnNames );
        }


=======
            builder.relScan( allocation );
        } else {
            builder.push( LogicalRelValues.createOneRow( cluster ) );
            builder.project( values, columnNames );
        }

>>>>>>> 18d3cce9
        AlgNode node = LogicalRelModify.create( allocation, builder.build(), Modify.Operation.DELETE, null, null, false );

        return AlgRoot.of( node, Kind.DELETE );
    }


    @Override
    public AlgRoot buildInsertStatement( Statement statement, List<AllocationColumn> to, AllocationEntity allocation ) {

<<<<<<< HEAD
        AlgOptCluster cluster = AlgOptCluster.create(
=======
        AlgCluster cluster = AlgCluster.create(
>>>>>>> 18d3cce9
                statement.getQueryProcessor().getPlanner(),
                new RexBuilder( statement.getTransaction().getTypeFactory() ), null, statement.getDataContext().getSnapshot() );
        AlgDataTypeFactory typeFactory = new PolyTypeFactoryImpl( AlgDataTypeSystem.DEFAULT );

        // while adapters should be able to handle unsorted columnIds for prepared indexes,
        // this often leads to errors, and can be prevented by sorting
        List<AllocationColumn> placements = to.stream().sorted( Comparator.comparingLong( p -> p.columnId ) ).toList();

<<<<<<< HEAD
        List<String> columnNames = new LinkedList<>();
        List<RexNode> values = new LinkedList<>();
=======
        List<String> columnNames = new ArrayList<>();
        List<RexNode> values = new ArrayList<>();
>>>>>>> 18d3cce9
        for ( AllocationColumn ccp : placements ) {
            LogicalColumn logicalColumn = Catalog.getInstance().getSnapshot().rel().getColumn( ccp.columnId ).orElseThrow();
            columnNames.add( ccp.getLogicalColumnName() );
            values.add( new RexDynamicParam( logicalColumn.getAlgDataType( typeFactory ), (int) logicalColumn.id ) );
        }
        AlgBuilder builder = AlgBuilder.create( statement, cluster );
        builder.push( LogicalRelValues.createOneRow( cluster ) );
        builder.project( values, columnNames );

        AlgNode node = LogicalRelModify.create( allocation, builder.build(), Operation.INSERT, null, null, false );

        return AlgRoot.of( node, Kind.INSERT );
    }


    private AlgRoot buildUpdateStatement( Statement statement, List<AllocationColumn> to, AllocationEntity allocation ) {
<<<<<<< HEAD
        AlgOptCluster cluster = AlgOptCluster.create(
=======
        AlgCluster cluster = AlgCluster.create(
>>>>>>> 18d3cce9
                statement.getQueryProcessor().getPlanner(),
                new RexBuilder( statement.getTransaction().getTypeFactory() ), null, statement.getDataContext().getSnapshot() );

        AlgDataTypeFactory typeFactory = new PolyTypeFactoryImpl( AlgDataTypeSystem.DEFAULT );

        AlgBuilder builder = AlgBuilder.create( statement, cluster );
<<<<<<< HEAD
        builder.scan( allocation );
=======
        builder.relScan( allocation );
>>>>>>> 18d3cce9

        // build condition
        RexNode condition = null;
        LogicalRelSnapshot snapshot = Catalog.getInstance().getSnapshot().rel();
        LogicalTable catalogTable = snapshot.getTable( to.get( 0 ).logicalTableId ).orElseThrow();
        LogicalPrimaryKey primaryKey = snapshot.getPrimaryKey( catalogTable.primaryKey ).orElseThrow();
<<<<<<< HEAD
        for ( long cid : primaryKey.columnIds ) {
=======
        for ( long cid : primaryKey.fieldIds ) {
>>>>>>> 18d3cce9
            AllocationColumn ccp = Catalog.getInstance().getSnapshot().alloc().getColumn( to.get( 0 ).placementId, cid ).orElseThrow();
            LogicalColumn logicalColumn = snapshot.getColumn( cid ).orElseThrow();
            RexNode c = builder.equals(
                    builder.field( ccp.getLogicalColumnName() ),
                    new RexDynamicParam( logicalColumn.getAlgDataType( typeFactory ), (int) logicalColumn.id )
            );
            if ( condition == null ) {
                condition = c;
            } else {
                condition = builder.and( condition, c );
            }
        }
        builder = builder.filter( condition );

        List<String> columnNames = new ArrayList<>();
        List<RexNode> values = new ArrayList<>();
        for ( AllocationColumn ccp : to ) {
            LogicalColumn logicalColumn = snapshot.getColumn( ccp.columnId ).orElseThrow();
            columnNames.add( ccp.getLogicalColumnName() );
            values.add( new RexDynamicParam( logicalColumn.getAlgDataType( typeFactory ), (int) logicalColumn.id ) );
        }

        builder.projectPlus( values );

        AlgNode node = builder.push(
                LogicalRelModify.create( allocation, builder.build(), Modify.Operation.UPDATE, columnNames, values, false )
        ).build();
        AlgRoot algRoot = AlgRoot.of( node, Kind.UPDATE );
        AlgStructuredTypeFlattener typeFlattener = new AlgStructuredTypeFlattener(
                AlgBuilder.create( statement, algRoot.alg.getCluster() ),
                algRoot.alg.getCluster().getRexBuilder(),
                algRoot.alg.getCluster(),
                true );
        return algRoot.withAlg( typeFlattener.rewrite( algRoot.alg ) );
    }


    @Override
    public AlgRoot getSourceIterator( Statement statement, ColumnDistribution placementDistribution ) {

        // Build Query
        AlgCluster cluster = AlgCluster.create(
                statement.getQueryProcessor().getPlanner(),
                new RexBuilder( statement.getTransaction().getTypeFactory() ), null, statement.getDataContext().getSnapshot() );

        AlgNode node = RoutingManager.getInstance().getFallbackRouter().buildJoinedScan( placementDistribution, new RoutingContext( cluster, statement, null ) );
        return AlgRoot.of( node, Kind.SELECT );
    }


    /**
     * Currently used to transfer data if unpartitioned is about to be partitioned.
     *
     * @param transaction Transactional scope
     * @param store Target Store where data should be migrated to
     * @param sourceTables Source Table from where data is queried
     */
    @Override
    public void copyAllocationData( Transaction transaction, LogicalAdapter store, List<AllocationTable> sourceTables, PartitionProperty targetProperty, List<AllocationTable> targetTables, LogicalTable table ) {
        if ( targetTables.stream().anyMatch( t -> t.logicalId != sourceTables.get( 0 ).logicalId ) ) {
            throw new GenericRuntimeException( "Unsupported migration scenario. Table ID mismatch" );
        }
        Snapshot snapshot = Catalog.getInstance().getSnapshot();

        // Add partition columns to select column list
        long partitionColumnId = targetProperty.partitionColumnId;
        LogicalColumn partitionColumn = partitionColumnId == -1 ? null : snapshot.rel().getColumn( partitionColumnId ).orElseThrow();

        PartitionManagerFactory partitionManagerFactory = PartitionManagerFactory.getInstance();
        PartitionManager partitionManager = partitionManagerFactory.getPartitionManager( targetProperty.partitionType );

        Source source = getSource( transaction, sourceTables, table, partitionColumn, targetTables );

        Map<Long, Statement> targetStatements = new HashMap<>();
        //Creates queue of target Statements depending
        targetTables.forEach( t -> targetStatements.put( t.partitionId, transaction.createStatement() ) );
        //Map PartitionId to TargetStatementQueue
        Map<Long, AlgRoot> targetAlgs = new HashMap<>();

<<<<<<< HEAD
        //AllocationTable allocation = snapshot.alloc().getAlloc( sourcePlacement.id, table.id ).map( a -> a.unwrap( AllocationTable.class ) ).orElseThrow();
=======
>>>>>>> 18d3cce9
        List<AllocationColumn> columns = snapshot.alloc().getColumns( targetTables.get( 0 ).placementId );
        for ( AllocationTable targetTable : targetTables ) {
            if ( targetTable.getColumns().size() == columns.size() ) {
                // There have been no placements for this table on this storeId before. Build insert statement
                targetAlgs.put( targetTable.partitionId, buildInsertStatement( targetStatements.get( targetTable.partitionId ), columns, targetTable ) );
            } else {
                // Build update statement
                targetAlgs.put( targetTable.partitionId, buildUpdateStatement( targetStatements.get( targetTable.partitionId ), columns, targetTable ) );
            }
        }

        // Execute Query
        try {
            PolyImplementation result = source.sourceStatement.getQueryProcessor().prepareQuery( source.sourceAlg, source.sourceAlg.alg.getCluster().getTypeFactory().builder().build(), true, false, false );

            int columIndex = 0;
            if ( partitionColumn != null && partitionColumn.tableId == table.id ) {
                columIndex = source.sourceAlg.alg.getTupleType().getField( partitionColumn.name, true, false ).getIndex();
            }

            //int partitionColumnIndex = -1;
            String parsedValue;

            int batchSize = RuntimeConfig.DATA_MIGRATOR_BATCH_SIZE.getInteger();

            do {
                ResultIterator iter = result.execute( source.sourceStatement, batchSize );
<<<<<<< HEAD
                List<List<PolyValue>> rows = iter.getNextBatch();//MetaImpl.collect( result.getCursorFactory(), LimitIterator.of( sourceIterator, batchSize ), new ArrayList<>() ).stream().map( r -> r.stream().map( e -> (PolyValue) e ).collect( Collectors.toList() ) ).collect( Collectors.toList() );
=======
                List<List<PolyValue>> rows = iter.getNextBatch();
>>>>>>> 18d3cce9
                iter.close();
                if ( rows.isEmpty() ) {
                    continue;
                }

                Map<Long, Map<Long, Pair<AlgDataType, List<PolyValue>>>> partitionValues = new HashMap<>();

                for ( List<PolyValue> row : rows ) {

                    if ( row.get( columIndex ) != null ) {
                        parsedValue = row.get( columIndex ).toString();
                    } else {
                        parsedValue = PartitionManager.NULL_STRING;
                    }

                    long currentPartitionId = partitionManager.getTargetPartitionId( table, targetProperty, parsedValue );

                    int i = 0;
                    for ( AllocationColumn column : columns.stream().sorted( Comparator.comparingInt( c -> c.position ) ).toList() ) {
                        if ( !partitionValues.containsKey( currentPartitionId ) ) {
                            partitionValues.put( currentPartitionId, new HashMap<>() );
                        }
                        if ( !partitionValues.get( currentPartitionId ).containsKey( column.columnId ) ) {
                            partitionValues.get( currentPartitionId ).put( column.columnId, Pair.of( column.getAlgDataType(), new ArrayList<>() ) );
                        }
                        partitionValues.get( currentPartitionId ).get( column.columnId ).right.add( row.get( i++ ) );
                    }
                }

                // Iterate over partitionValues in that way we don't even execute a statement which has no rows
                for ( Entry<Long, Map<Long, Pair<AlgDataType, List<PolyValue>>>> dataOnPartition : partitionValues.entrySet() ) {
                    long partitionId = dataOnPartition.getKey();
                    Map<Long, Pair<AlgDataType, List<PolyValue>>> values = dataOnPartition.getValue();
                    Statement currentTargetStatement = targetStatements.get( partitionId );

                    for ( Entry<Long, Pair<AlgDataType, List<PolyValue>>> columnDataOnPartition : values.entrySet() ) {
                        // Check partitionValue
                        currentTargetStatement.getDataContext().addParameterValues( columnDataOnPartition.getKey(), columnDataOnPartition.getValue().left, columnDataOnPartition.getValue().right );
                    }

                    Iterator<?> iterator = currentTargetStatement.getQueryProcessor()
                            .prepareQuery( targetAlgs.get( partitionId ), source.sourceAlg.validatedRowType, true, false, false )
                            .enumerable( currentTargetStatement.getDataContext() )
                            .iterator();
                    //noinspection WhileLoopReplaceableByForEach
                    while ( iterator.hasNext() ) {
                        iterator.next();
                    }
                    currentTargetStatement.getDataContext().resetParameterValues();
                }
            } while ( result.hasMoreRows() );
        } catch ( Throwable t ) {
            throw new GenericRuntimeException( t );
        }
    }


    @NotNull
    private Source getSource( Transaction transaction, List<AllocationTable> sourceTables, LogicalTable table, @Nullable LogicalColumn partitionColumn, List<AllocationTable> targetTables ) {
        List<LogicalColumn> selectColumns = Catalog.snapshot().alloc().getColumns( targetTables.get( 0 ).placementId ).stream().map( a -> Catalog.snapshot().rel().getColumn( a.columnId ).orElseThrow() ).collect( Collectors.toCollection( ArrayList::new ) );

        if ( partitionColumn != null && !selectColumns.contains( partitionColumn ) ) {
            selectColumns.add( partitionColumn );
        }

        Statement sourceStatement = transaction.createStatement();

        List<Long> sourcePartitions = List.copyOf( sourceTables.stream().map( t -> t.partitionId ).collect( Collectors.toSet() ) );
        List<Long> targetPartitions = List.copyOf( targetTables.stream().map( t -> t.partitionId ).collect( Collectors.toSet() ) );
        List<Long> excludedAllocations = List.copyOf( targetTables.stream().map( t -> t.id ).collect( Collectors.toSet() ) );
        List<Long> columnIds = selectColumns.stream().map( c -> c.id ).toList();
        AlgRoot sourceAlg = getSourceIterator( sourceStatement, new ColumnDistribution( table.id, columnIds, targetPartitions, sourcePartitions, excludedAllocations, Catalog.snapshot() ) );

        return new Source( sourceStatement, sourceAlg );

    }


<<<<<<< HEAD
    private record Source(Statement sourceStatement, AlgRoot sourceAlg) {
=======
    private record Source( Statement sourceStatement, AlgRoot sourceAlg ) {
>>>>>>> 18d3cce9

    }


}<|MERGE_RESOLUTION|>--- conflicted
+++ resolved
@@ -46,11 +46,7 @@
 import org.polypheny.db.algebra.logical.lpg.LogicalLpgScan;
 import org.polypheny.db.algebra.logical.lpg.LogicalLpgValues;
 import org.polypheny.db.algebra.logical.relational.LogicalRelModify;
-<<<<<<< HEAD
-import org.polypheny.db.algebra.logical.relational.LogicalValues;
-=======
 import org.polypheny.db.algebra.logical.relational.LogicalRelValues;
->>>>>>> 18d3cce9
 import org.polypheny.db.algebra.type.AlgDataType;
 import org.polypheny.db.algebra.type.AlgDataTypeFactory;
 import org.polypheny.db.algebra.type.AlgDataTypeField;
@@ -77,11 +73,7 @@
 import org.polypheny.db.partition.PartitionManager;
 import org.polypheny.db.partition.PartitionManagerFactory;
 import org.polypheny.db.partition.properties.PartitionProperty;
-<<<<<<< HEAD
-import org.polypheny.db.plan.AlgOptCluster;
-=======
 import org.polypheny.db.plan.AlgCluster;
->>>>>>> 18d3cce9
 import org.polypheny.db.rex.RexBuilder;
 import org.polypheny.db.rex.RexDynamicParam;
 import org.polypheny.db.rex.RexNode;
@@ -99,10 +91,7 @@
 import org.polypheny.db.type.entity.graph.PolyGraph;
 import org.polypheny.db.type.entity.numerical.PolyInteger;
 import org.polypheny.db.util.Pair;
-<<<<<<< HEAD
-=======
 import org.polypheny.db.webui.models.catalog.FieldDefinition;
->>>>>>> 18d3cce9
 
 
 @Slf4j
@@ -272,11 +261,7 @@
 
         List<LogicalColumn> copyColumns = new ArrayList<>( columns );
         // we add the primary key columns to the list of columns to copy, if they are not already in the list
-<<<<<<< HEAD
-        snapshot.rel().getPrimaryKey( source.primaryKey ).orElseThrow().columnIds.forEach( pkColumnId -> {
-=======
         snapshot.rel().getPrimaryKey( source.primaryKey ).orElseThrow().fieldIds.forEach( pkColumnId -> {
->>>>>>> 18d3cce9
             if ( columns.stream().noneMatch( c -> c.id == pkColumnId ) ) {
                 copyColumns.add( snapshot.rel().getColumn( pkColumnId ).orElseThrow() );
             }
@@ -299,13 +284,8 @@
         // Execute Query
         executeQuery( allocation.getColumns(), sourceAlg, sourceStatement, targetStatement, targetAlg, false, false );
     }
-<<<<<<< HEAD
-
-
-=======
-
-
->>>>>>> 18d3cce9
+
+
     @Override
     public void copyData(
             Transaction transaction,
@@ -343,13 +323,8 @@
             Map<Long, Integer> resultColMapping = new HashMap<>();
             for ( AllocationColumn column : selectedColumns ) {
                 int i = 0;
-<<<<<<< HEAD
-                for ( AlgDataTypeField metaData : implementation.getRowType().getFields() ) {
-                    if ( metaData.getName().equalsIgnoreCase( column.getLogicalColumnName() ) ) {
-=======
                 for ( AlgDataTypeField metaData : implementation.getTupleType().getFields() ) {
                     if ( FieldDefinition.normalizeViewColumnName( metaData.getName() ).equalsIgnoreCase( column.getLogicalColumnName() ) ) {
->>>>>>> 18d3cce9
                         resultColMapping.put( column.getColumnId(), i );
                     }
                     i++;
@@ -395,11 +370,7 @@
                 }
                 List<AlgDataTypeField> fields;
                 if ( isMaterializedView ) {
-<<<<<<< HEAD
-                    fields = targetAlg.alg.getEntity().getRowType().getFields();
-=======
                     fields = targetAlg.alg.getEntity().getTupleType().getFields();
->>>>>>> 18d3cce9
                 } else {
                     fields = sourceAlg.validatedRowType.getFields();
                 }
@@ -430,11 +401,7 @@
 
     @Override
     public AlgRoot buildDeleteStatement( Statement statement, List<AllocationColumn> to, AllocationEntity allocation ) {
-<<<<<<< HEAD
-        AlgOptCluster cluster = AlgOptCluster.create(
-=======
         AlgCluster cluster = AlgCluster.create(
->>>>>>> 18d3cce9
                 statement.getQueryProcessor().getPlanner(),
                 new RexBuilder( statement.getTransaction().getTypeFactory() ), null, statement.getTransaction().getSnapshot() );
         AlgDataTypeFactory typeFactory = new PolyTypeFactoryImpl( AlgDataTypeSystem.DEFAULT );
@@ -449,22 +416,12 @@
         AlgBuilder builder = AlgBuilder.create( statement, cluster );
 
         if ( to.isEmpty() ) {
-<<<<<<< HEAD
-            builder.scan( allocation );
-        } else {
-            builder.push( LogicalValues.createOneRow( cluster ) );
-            builder.project( values, columnNames );
-        }
-
-
-=======
             builder.relScan( allocation );
         } else {
             builder.push( LogicalRelValues.createOneRow( cluster ) );
             builder.project( values, columnNames );
         }
 
->>>>>>> 18d3cce9
         AlgNode node = LogicalRelModify.create( allocation, builder.build(), Modify.Operation.DELETE, null, null, false );
 
         return AlgRoot.of( node, Kind.DELETE );
@@ -474,11 +431,7 @@
     @Override
     public AlgRoot buildInsertStatement( Statement statement, List<AllocationColumn> to, AllocationEntity allocation ) {
 
-<<<<<<< HEAD
-        AlgOptCluster cluster = AlgOptCluster.create(
-=======
         AlgCluster cluster = AlgCluster.create(
->>>>>>> 18d3cce9
                 statement.getQueryProcessor().getPlanner(),
                 new RexBuilder( statement.getTransaction().getTypeFactory() ), null, statement.getDataContext().getSnapshot() );
         AlgDataTypeFactory typeFactory = new PolyTypeFactoryImpl( AlgDataTypeSystem.DEFAULT );
@@ -487,13 +440,8 @@
         // this often leads to errors, and can be prevented by sorting
         List<AllocationColumn> placements = to.stream().sorted( Comparator.comparingLong( p -> p.columnId ) ).toList();
 
-<<<<<<< HEAD
-        List<String> columnNames = new LinkedList<>();
-        List<RexNode> values = new LinkedList<>();
-=======
         List<String> columnNames = new ArrayList<>();
         List<RexNode> values = new ArrayList<>();
->>>>>>> 18d3cce9
         for ( AllocationColumn ccp : placements ) {
             LogicalColumn logicalColumn = Catalog.getInstance().getSnapshot().rel().getColumn( ccp.columnId ).orElseThrow();
             columnNames.add( ccp.getLogicalColumnName() );
@@ -510,33 +458,21 @@
 
 
     private AlgRoot buildUpdateStatement( Statement statement, List<AllocationColumn> to, AllocationEntity allocation ) {
-<<<<<<< HEAD
-        AlgOptCluster cluster = AlgOptCluster.create(
-=======
         AlgCluster cluster = AlgCluster.create(
->>>>>>> 18d3cce9
                 statement.getQueryProcessor().getPlanner(),
                 new RexBuilder( statement.getTransaction().getTypeFactory() ), null, statement.getDataContext().getSnapshot() );
 
         AlgDataTypeFactory typeFactory = new PolyTypeFactoryImpl( AlgDataTypeSystem.DEFAULT );
 
         AlgBuilder builder = AlgBuilder.create( statement, cluster );
-<<<<<<< HEAD
-        builder.scan( allocation );
-=======
         builder.relScan( allocation );
->>>>>>> 18d3cce9
 
         // build condition
         RexNode condition = null;
         LogicalRelSnapshot snapshot = Catalog.getInstance().getSnapshot().rel();
         LogicalTable catalogTable = snapshot.getTable( to.get( 0 ).logicalTableId ).orElseThrow();
         LogicalPrimaryKey primaryKey = snapshot.getPrimaryKey( catalogTable.primaryKey ).orElseThrow();
-<<<<<<< HEAD
-        for ( long cid : primaryKey.columnIds ) {
-=======
         for ( long cid : primaryKey.fieldIds ) {
->>>>>>> 18d3cce9
             AllocationColumn ccp = Catalog.getInstance().getSnapshot().alloc().getColumn( to.get( 0 ).placementId, cid ).orElseThrow();
             LogicalColumn logicalColumn = snapshot.getColumn( cid ).orElseThrow();
             RexNode c = builder.equals(
@@ -616,10 +552,6 @@
         //Map PartitionId to TargetStatementQueue
         Map<Long, AlgRoot> targetAlgs = new HashMap<>();
 
-<<<<<<< HEAD
-        //AllocationTable allocation = snapshot.alloc().getAlloc( sourcePlacement.id, table.id ).map( a -> a.unwrap( AllocationTable.class ) ).orElseThrow();
-=======
->>>>>>> 18d3cce9
         List<AllocationColumn> columns = snapshot.alloc().getColumns( targetTables.get( 0 ).placementId );
         for ( AllocationTable targetTable : targetTables ) {
             if ( targetTable.getColumns().size() == columns.size() ) {
@@ -647,11 +579,7 @@
 
             do {
                 ResultIterator iter = result.execute( source.sourceStatement, batchSize );
-<<<<<<< HEAD
-                List<List<PolyValue>> rows = iter.getNextBatch();//MetaImpl.collect( result.getCursorFactory(), LimitIterator.of( sourceIterator, batchSize ), new ArrayList<>() ).stream().map( r -> r.stream().map( e -> (PolyValue) e ).collect( Collectors.toList() ) ).collect( Collectors.toList() );
-=======
                 List<List<PolyValue>> rows = iter.getNextBatch();
->>>>>>> 18d3cce9
                 iter.close();
                 if ( rows.isEmpty() ) {
                     continue;
@@ -730,11 +658,7 @@
     }
 
 
-<<<<<<< HEAD
-    private record Source(Statement sourceStatement, AlgRoot sourceAlg) {
-=======
     private record Source( Statement sourceStatement, AlgRoot sourceAlg ) {
->>>>>>> 18d3cce9
 
     }
 
