--- conflicted
+++ resolved
@@ -92,28 +92,16 @@
         if ( table.isPartitioned ) {
             PartitionManagerFactory partitionManagerFactory = PartitionManagerFactory.getInstance();
             PartitionManager partitionManager = partitionManagerFactory.getPartitionManager( table.partitionProperty.partitionType );
-<<<<<<< HEAD
-            placementDistribution = partitionManager.getFirstPlacements( table, partitionIds );
-=======
             placementDistribution = partitionManager.getRelevantPlacements( table, partitionIds, new ArrayList<>( Arrays.asList( store.id ) ) );
->>>>>>> 3ee4dcf6
         } else {
             placementDistribution.put( table.partitionProperty.partitionIds.get( 0 ), selectSourcePlacements( table, selectColumnList, targetColumnPlacements.get( 0 ).adapterId ) );
         }
 
         for ( long partitionId : partitionIds ) {
-<<<<<<< HEAD
-
             Statement sourceStatement = transaction.createStatement();
             Statement targetStatement = transaction.createStatement();
 
-            RelRoot sourceRel = getSourceIterator( sourceStatement, placementDistribution.get( partitionId ), partitionId );
-=======
-            Statement sourceStatement = transaction.createStatement();
-            Statement targetStatement = transaction.createStatement();
-
             RelRoot sourceRel = getSourceIterator( sourceStatement, placementDistribution );
->>>>>>> 3ee4dcf6
             RelRoot targetRel;
             if ( Catalog.getInstance().getColumnPlacementsOnAdapterPerTable( store.id, table.id ).size() == columns.size() ) {
                 // There have been no placements for this table on this store before. Build insert statement
@@ -125,11 +113,7 @@
 
             // Execute Query
             try {
-<<<<<<< HEAD
-                PolyphenyDbSignature signature = sourceStatement.getQueryProcessor().prepareQuery( sourceRel, sourceRel.rel.getCluster().getTypeFactory().builder().build(), true , false);
-=======
                 PolyphenyDbSignature signature = sourceStatement.getQueryProcessor().prepareQuery( sourceRel, sourceRel.rel.getCluster().getTypeFactory().builder().build(), true );
->>>>>>> 3ee4dcf6
                 final Enumerable enumerable = signature.enumerable( sourceStatement.getDataContext() );
                 //noinspection unchecked
                 Iterator<Object> sourceIterator = enumerable.iterator();
@@ -147,14 +131,10 @@
 
                 int batchSize = RuntimeConfig.DATA_MIGRATOR_BATCH_SIZE.getInteger();
                 while ( sourceIterator.hasNext() ) {
-<<<<<<< HEAD
-                    List<List<Object>> rows = MetaImpl.collect( signature.cursorFactory, LimitIterator.of( sourceIterator, batchSize ), new ArrayList<>() );
-=======
                     List<List<Object>> rows = MetaImpl.collect(
                             signature.cursorFactory,
                             LimitIterator.of( sourceIterator, batchSize ),
                             new ArrayList<>() );
->>>>>>> 3ee4dcf6
                     Map<Long, List<Object>> values = new HashMap<>();
                     for ( List<Object> list : rows ) {
                         for ( Map.Entry<Long, Integer> entry : resultColMapping.entrySet() ) {
@@ -168,11 +148,7 @@
                         targetStatement.getDataContext().addParameterValues( v.getKey(), null, v.getValue() );
                     }
                     Iterator iterator = targetStatement.getQueryProcessor()
-<<<<<<< HEAD
-                            .prepareQuery( targetRel, sourceRel.validatedRowType, true , false)
-=======
                             .prepareQuery( targetRel, sourceRel.validatedRowType, true )
->>>>>>> 3ee4dcf6
                             .enumerable( targetStatement.getDataContext() )
                             .iterator();
                     //noinspection WhileLoopReplaceableByForEach
@@ -184,10 +160,6 @@
             } catch ( Throwable t ) {
                 throw new RuntimeException( t );
             }
-<<<<<<< HEAD
-
-=======
->>>>>>> 3ee4dcf6
         }
     }
 
@@ -231,11 +203,7 @@
 
     private RelRoot buildUpdateStatement( Statement statement, List<CatalogColumnPlacement> to, long partitionId ) {
         List<String> qualifiedTableName = ImmutableList.of(
-<<<<<<< HEAD
-                PolySchemaBuilder.buildAdapterSchemaName( to.get( 0 ).adapterUniqueName,to.get( 0 ).getLogicalSchemaName(), to.get( 0 ).physicalSchemaName ),
-=======
                 PolySchemaBuilder.buildAdapterSchemaName( to.get( 0 ).adapterUniqueName, to.get( 0 ).getLogicalSchemaName(), to.get( 0 ).physicalSchemaName ),
->>>>>>> 3ee4dcf6
                 to.get( 0 ).getLogicalTableName() + "_" + partitionId );
         RelOptTable physical = statement.getTransaction().getCatalogReader().getTableForMember( qualifiedTableName );
         ModifiableTable modifiableTable = physical.unwrap( ModifiableTable.class );
@@ -297,36 +265,17 @@
     }
 
 
-<<<<<<< HEAD
-    private RelRoot getSourceIterator( Statement statement, List<CatalogColumnPlacement> placements, long partitionId ) {
-        // Get map of placements by adapter
-        Map<String, List<CatalogColumnPlacement>> placementsByAdapter = new HashMap<>();
-        long tableId = -1;
-        for ( CatalogColumnPlacement p : placements ) {
-            placementsByAdapter.putIfAbsent( p.getAdapterUniqueName(), new LinkedList<>() );
-            placementsByAdapter.get( p.getAdapterUniqueName() ).add( p );
-
-            if ( tableId == -1 ) {
-                tableId = p.tableId;
-            }
-        }
-
-=======
     private RelRoot getSourceIterator( Statement statement, Map<Long, List<CatalogColumnPlacement>> placementDistribution ) {
->>>>>>> 3ee4dcf6
         // Build Query
         RelOptCluster cluster = RelOptCluster.create(
                 statement.getQueryProcessor().getPlanner(),
                 new RexBuilder( statement.getTransaction().getTypeFactory() ) );
 
-<<<<<<< HEAD
         Map<Long, List<CatalogColumnPlacement>> distributionPlacements = new HashMap<>();
         distributionPlacements.put( partitionId, placements );
 
         RelNode node = RoutingManager.getInstance().getFallbackRouter().buildJoinedTableScan( statement, cluster, distributionPlacements );
-=======
         RelNode node = statement.getRouter().buildJoinedTableScan( statement, cluster, placementDistribution );
->>>>>>> 3ee4dcf6
         return RelRoot.of( node, SqlKind.SELECT );
     }
 
