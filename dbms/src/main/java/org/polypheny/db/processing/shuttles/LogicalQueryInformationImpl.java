/*
 * Copyright 2019-2024 The Polypheny Project
 *
 * Licensed under the Apache License, Version 2.0 (the "License");
 * you may not use this file except in compliance with the License.
 * You may obtain a copy of the License at
 *
 * http://www.apache.org/licenses/LICENSE-2.0
 *
 * Unless required by applicable law or agreed to in writing, software
 * distributed under the License is distributed on an "AS IS" BASIS,
 * WITHOUT WARRANTIES OR CONDITIONS OF ANY KIND, either express or implied.
 * See the License for the specific language governing permissions and
 * limitations under the License.
 */

package org.polypheny.db.processing.shuttles;

import com.google.common.collect.ImmutableMap;
import com.google.common.collect.ImmutableSet;
import com.google.common.collect.ImmutableSet.Builder;
import java.util.Collection;
import java.util.List;
import java.util.Map;
import java.util.Map.Entry;
import java.util.Set;
<<<<<<< HEAD
import java.util.stream.Collectors;
=======
>>>>>>> 250079c0
import lombok.Value;
import org.polypheny.db.catalog.logistic.DataModel;
import org.polypheny.db.routing.LogicalQueryInformation;

@Value
public class LogicalQueryInformationImpl implements LogicalQueryInformation {

    public String queryHash;
    public ImmutableMap<Long, List<Long>> accessedPartitions; // scanId  -> partitionIds
    public ImmutableMap<Long, String> availableColumns; // column id -> schemaName.tableName.ColumnName
    public ImmutableMap<Long, Long> availableColumnsWithTable; // columnId -> tableId
    public ImmutableMap<Long, String> usedColumns;
    public ImmutableMap<DataModel, Set<Long>> scannedEntities;
    public ImmutableMap<DataModel, Set<Long>> modifiedEntities;
    public ImmutableSet<Long> allModifiedEntities;
    public ImmutableSet<Long> allScannedEntities;
    public ImmutableSet<Long> allEntities;


    public LogicalQueryInformationImpl(
            String queryHash,
            Map<Long, List<Long>> accessedPartitions, // scanId -> List of partitionIds
            Map<Long, String> availableColumns,
            Map<Long, Long> availableColumnsWithTable,
            Map<Long, String> usedColumns,
            Map<DataModel, Set<Long>> scannedEntities,
            Map<DataModel, Set<Long>> modifiedEntities ) {
        this.queryHash = queryHash;
        this.accessedPartitions = ImmutableMap.copyOf( accessedPartitions );
        this.availableColumns = ImmutableMap.copyOf( availableColumns );
        this.availableColumnsWithTable = ImmutableMap.copyOf( availableColumnsWithTable );
        this.usedColumns = ImmutableMap.copyOf( usedColumns );
        this.scannedEntities = ImmutableMap.copyOf( scannedEntities );
        this.modifiedEntities = ImmutableMap.copyOf( modifiedEntities );
        this.allModifiedEntities = buildAllModifiedEntities();
        this.allScannedEntities = buildAllScannedEntities();
        this.allEntities = buildAllEntities();
    }


    private ImmutableSet<Long> buildAllEntities() {
        Builder<Long> set = ImmutableSet.builder();
        allModifiedEntities.forEach( set::add );
        allScannedEntities.forEach( set::add );
        return set.build();
    }


    private ImmutableSet<Long> buildAllScannedEntities() {
<<<<<<< HEAD
        return ImmutableSet.copyOf( scannedEntities.values().stream().flatMap( Collection::stream ).collect( Collectors.toList() ) );
=======
        return ImmutableSet.copyOf( scannedEntities.values().stream().flatMap( Collection::stream ).toList() );
>>>>>>> 250079c0
    }


    private ImmutableSet<Long> buildAllModifiedEntities() {
<<<<<<< HEAD
        return ImmutableSet.copyOf( modifiedEntities.values().stream().flatMap( Collection::stream ).collect( Collectors.toList() ) );
=======
        return ImmutableSet.copyOf( modifiedEntities.values().stream().flatMap( Collection::stream ).toList() );
>>>>>>> 250079c0
    }


    @Override
    public List<Long> getAllColumnsPerTable( Long tableId ) {
        final Map<Long, String> usedCols = this.availableColumns;
        return availableColumnsWithTable.entrySet().stream()
                .filter( x -> x.getValue().equals( tableId ) && usedCols.containsKey( x.getKey() ) )
                .map( Entry::getKey )
                .toList();
    }


    @Override
    public List<Long> getUsedColumnsPerTable( Long tableId ) {
        Map<Long, String> usedCols = getUsedColumns();
        return availableColumnsWithTable.entrySet().stream()
                .filter( x -> x.getValue().equals( tableId ) && usedCols.containsKey( x.getKey() ) )
                .map( Entry::getKey )
<<<<<<< HEAD
                .collect( Collectors.toList() );
=======
                .toList();
>>>>>>> 250079c0
    }

}<|MERGE_RESOLUTION|>--- conflicted
+++ resolved
@@ -24,10 +24,6 @@
 import java.util.Map;
 import java.util.Map.Entry;
 import java.util.Set;
-<<<<<<< HEAD
-import java.util.stream.Collectors;
-=======
->>>>>>> 250079c0
 import lombok.Value;
 import org.polypheny.db.catalog.logistic.DataModel;
 import org.polypheny.db.routing.LogicalQueryInformation;
@@ -77,20 +73,12 @@
 
 
     private ImmutableSet<Long> buildAllScannedEntities() {
-<<<<<<< HEAD
-        return ImmutableSet.copyOf( scannedEntities.values().stream().flatMap( Collection::stream ).collect( Collectors.toList() ) );
-=======
         return ImmutableSet.copyOf( scannedEntities.values().stream().flatMap( Collection::stream ).toList() );
->>>>>>> 250079c0
     }
 
 
     private ImmutableSet<Long> buildAllModifiedEntities() {
-<<<<<<< HEAD
-        return ImmutableSet.copyOf( modifiedEntities.values().stream().flatMap( Collection::stream ).collect( Collectors.toList() ) );
-=======
         return ImmutableSet.copyOf( modifiedEntities.values().stream().flatMap( Collection::stream ).toList() );
->>>>>>> 250079c0
     }
 
 
@@ -110,11 +98,7 @@
         return availableColumnsWithTable.entrySet().stream()
                 .filter( x -> x.getValue().equals( tableId ) && usedCols.containsKey( x.getKey() ) )
                 .map( Entry::getKey )
-<<<<<<< HEAD
-                .collect( Collectors.toList() );
-=======
                 .toList();
->>>>>>> 250079c0
     }
 
 }