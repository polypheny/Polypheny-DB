/*
 * Copyright 2019-2024 The Polypheny Project
 *
 * Licensed under the Apache License, Version 2.0 (the "License");
 * you may not use this file except in compliance with the License.
 * You may obtain a copy of the License at
 *
 * http://www.apache.org/licenses/LICENSE-2.0
 *
 * Unless required by applicable law or agreed to in writing, software
 * distributed under the License is distributed on an "AS IS" BASIS,
 * WITHOUT WARRANTIES OR CONDITIONS OF ANY KIND, either express or implied.
 * See the License for the specific language governing permissions and
 * limitations under the License.
 */

package org.polypheny.db.routing.dto;

import lombok.Getter;
import lombok.Setter;
import org.polypheny.db.catalog.entity.allocation.AllocationColumn;
import org.polypheny.db.plan.AlgOptCost;
import org.polypheny.db.routing.ColumnDistribution.RoutedDistribution;
import org.polypheny.db.routing.FieldDistribution;
import org.polypheny.db.routing.ProposedRoutingPlan;
import org.polypheny.db.routing.Router;
import org.polypheny.db.routing.RoutingPlan;


/**
 * Cached version of the routing plan.
 */
@Getter
@Setter
public class CachedProposedRoutingPlan implements RoutingPlan {

    @Getter
<<<<<<< HEAD
    public Map<Long, List<AllocationColumn>> physicalPlacementsOfPartitions; // PartitionId -> List<Pair<PlacementId, ColumnId>>
=======
    public RoutedDistribution routedDistribution; // PartitionId -> List<Pair<PlacementId, ColumnId>>
    @Getter
    public FieldDistribution fieldDistribution; // PartitionId -> List<AllocationColumn>

>>>>>>> 250079c0
    protected String queryClass;
    protected String physicalQueryClass;
    protected AlgOptCost preCosts;
    protected Class<? extends Router> router;


    public CachedProposedRoutingPlan( ProposedRoutingPlan routingPlan, AlgOptCost approximatedCosts ) {
        this.queryClass = routingPlan.getQueryClass();
        this.preCosts = approximatedCosts;
        this.router = routingPlan.getRouter();
        this.routedDistribution = routingPlan.getRoutedDistribution();
        this.fieldDistribution = getFieldDistribution();
        this.physicalQueryClass = routingPlan.getPhysicalQueryClass();
    }


}<|MERGE_RESOLUTION|>--- conflicted
+++ resolved
@@ -18,7 +18,6 @@
 
 import lombok.Getter;
 import lombok.Setter;
-import org.polypheny.db.catalog.entity.allocation.AllocationColumn;
 import org.polypheny.db.plan.AlgOptCost;
 import org.polypheny.db.routing.ColumnDistribution.RoutedDistribution;
 import org.polypheny.db.routing.FieldDistribution;
@@ -35,14 +34,10 @@
 public class CachedProposedRoutingPlan implements RoutingPlan {
 
     @Getter
-<<<<<<< HEAD
-    public Map<Long, List<AllocationColumn>> physicalPlacementsOfPartitions; // PartitionId -> List<Pair<PlacementId, ColumnId>>
-=======
     public RoutedDistribution routedDistribution; // PartitionId -> List<Pair<PlacementId, ColumnId>>
     @Getter
     public FieldDistribution fieldDistribution; // PartitionId -> List<AllocationColumn>
 
->>>>>>> 250079c0
     protected String queryClass;
     protected String physicalQueryClass;
     protected AlgOptCost preCosts;
