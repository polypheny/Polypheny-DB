--- conflicted
+++ resolved
@@ -17,25 +17,6 @@
 package org.polypheny.db.routing.routers;
 
 import com.google.common.collect.Lists;
-<<<<<<< HEAD
-import java.util.ArrayList;
-import java.util.Collections;
-import java.util.List;
-import java.util.Map;
-import java.util.Optional;
-import lombok.extern.slf4j.Slf4j;
-import org.polypheny.db.algebra.AlgNode;
-import org.polypheny.db.catalog.Catalog;
-import org.polypheny.db.catalog.entity.allocation.AllocationColumn;
-import org.polypheny.db.catalog.entity.allocation.AllocationEntity;
-import org.polypheny.db.catalog.entity.allocation.AllocationPlacement;
-import org.polypheny.db.catalog.entity.logical.LogicalTable;
-import org.polypheny.db.partition.PartitionManager;
-import org.polypheny.db.partition.PartitionManagerFactory;
-import org.polypheny.db.partition.properties.PartitionProperty;
-import org.polypheny.db.plan.AlgOptCluster;
-import org.polypheny.db.routing.LogicalQueryInformation;
-=======
 import java.util.List;
 import lombok.extern.slf4j.Slf4j;
 import org.polypheny.db.algebra.AlgNode;
@@ -44,7 +25,6 @@
 import org.polypheny.db.catalog.entity.allocation.AllocationPartition;
 import org.polypheny.db.catalog.entity.logical.LogicalTable;
 import org.polypheny.db.routing.ColumnDistribution;
->>>>>>> 250079c0
 import org.polypheny.db.routing.Router;
 import org.polypheny.db.routing.RoutingContext;
 import org.polypheny.db.routing.factories.RouterFactory;
@@ -60,22 +40,6 @@
 
 
     @Override
-<<<<<<< HEAD
-    protected List<RoutedAlgBuilder> handleVerticalPartitioningOrReplication( AlgNode node, LogicalTable table, Statement statement, List<RoutedAlgBuilder> builders, AlgOptCluster cluster, LogicalQueryInformation queryInformation ) {
-        // Do same as without any partitioning
-        // placementId -> List<AllocColumn>
-        Map<Long, List<AllocationColumn>> partitionToColumns = selectPlacement( table, catalog.getSnapshot().rel().getColumns( table.id ), List.of() );
-
-        //List<AllocationPartition> partitionIds = catalog.getSnapshot().alloc().getPartitionsFromLogical( table.id );
-
-        //List<AllocationColumn> singlePartition = placements.values().stream().flatMap( Collection::stream ).collect( Collectors.toList() );
-
-        //Map<Long, List<AllocationColumn>> partitionToColumns = partitionIds.stream().collect( Collectors.toMap( id -> id.id, id -> singlePartition ) );
-
-        // Only one builder available
-        builders.get( 0 ).addPhysicalInfo( partitionToColumns );
-        builders.get( 0 ).push( super.buildJoinedScan( statement, cluster, table, partitionToColumns ) );
-=======
     protected List<RoutedAlgBuilder> handleVerticalPartitioningOrReplication( AlgNode node, LogicalTable table, List<RoutedAlgBuilder> builders, RoutingContext context ) {
         // Do same as without any partitioning
         // placementId -> List<AllocColumn>
@@ -87,26 +51,12 @@
         ColumnDistribution columnDistribution = new ColumnDistribution( table.id, table.getColumnIds(), partitionIds, partitionIds, List.of(), context.getCluster().getSnapshot() );
         context.fieldDistribution = columnDistribution;
         builders.get( 0 ).push( super.buildJoinedScan( columnDistribution, context ) );
->>>>>>> 250079c0
 
         return builders;
     }
 
 
     @Override
-<<<<<<< HEAD
-    protected List<RoutedAlgBuilder> handleNonePartitioning( AlgNode node, LogicalTable table, Statement statement, List<RoutedAlgBuilder> builders, AlgOptCluster cluster, LogicalQueryInformation queryInformation ) {
-        // Get placements and convert into placement distribution
-        // final Map<Long, List<CatalogColumnPlacement>> placements = selectPlacement( catalogTable );
-        List<AllocationEntity> entities = Catalog.snapshot().alloc().getFromLogical( table.id );
-        List<AllocationColumn> columns = Catalog.snapshot().alloc().getColumns( entities.get( 0 ).placementId );
-
-        // Only one builder available
-        // builders.get( 0 ).addPhysicalInfo( placements );
-        super.handleRelScan( builders.get( 0 ), statement, entities.get( 0 ) );
-
-        builders.get( 0 ).addPhysicalInfo( Map.of( entities.get( 0 ).partitionId, columns ) );
-=======
     protected List<RoutedAlgBuilder> handleNonePartitioning( AlgNode node, LogicalTable table, List<RoutedAlgBuilder> builders, RoutingContext context ) {
         // Get placements and convert into placement distribution
         List<AllocationEntity> entities = Catalog.snapshot().alloc().getFromLogical( table.id );
@@ -116,30 +66,12 @@
 
         // Only one builder available
         super.handleRelScan( builders.get( 0 ), context.getStatement(), entities.get( 0 ) );
->>>>>>> 250079c0
 
         return builders;
     }
 
 
     @Override
-<<<<<<< HEAD
-    protected List<RoutedAlgBuilder> handleHorizontalPartitioning( AlgNode node, LogicalTable table, Statement statement, List<RoutedAlgBuilder> builders, AlgOptCluster cluster, LogicalQueryInformation queryInformation ) {
-        PartitionManagerFactory partitionManagerFactory = PartitionManagerFactory.getInstance();
-        PartitionProperty property = Catalog.snapshot().alloc().getPartitionProperty( table.id ).orElseThrow();
-        PartitionManager partitionManager = partitionManagerFactory.getPartitionManager( property.partitionType );
-
-        // Utilize scanId to retrieve Partitions being accessed
-        List<Long> partitionIds = queryInformation.getAccessedPartitions().get( node.getId() );
-
-        Map<Long, List<AllocationColumn>> placementDistribution = partitionIds != null
-                ? partitionManager.getRelevantPlacements( table, getAllocOfPartitions( partitionIds, table ), Collections.emptyList() )
-                : partitionManager.getRelevantPlacements( table, getAllocOfPartitions( property.partitionIds, table ), Collections.emptyList() );
-
-        // Only one builder available
-        builders.get( 0 ).addPhysicalInfo( placementDistribution );
-        builders.get( 0 ).push( super.buildJoinedScan( statement, cluster, table, placementDistribution ) );
-=======
     protected List<RoutedAlgBuilder> handleHorizontalPartitioning( AlgNode node, LogicalTable table, List<RoutedAlgBuilder> builders, RoutingContext context ) {
         // Utilize scanId to retrieve Partitions being accessed
         List<Long> partitionIds = context.getQueryInformation().getAccessedPartitions().get( node.getEntity().id );
@@ -149,32 +81,13 @@
         ColumnDistribution columnDistribution = new ColumnDistribution( table.id, table.getColumnIds(), partitionIds, partitionIds, List.of(), context.getSnapshot() );
         context.fieldDistribution = columnDistribution;
         builders.get( 0 ).push( super.buildJoinedScan( columnDistribution, context ) );
->>>>>>> 250079c0
 
         return builders;
     }
 
 
-<<<<<<< HEAD
-    private List<AllocationEntity> getAllocOfPartitions( List<Long> partitionIds, LogicalTable table ) {
-        List<AllocationPlacement> placements = catalog.getSnapshot().alloc().getPlacementsFromLogical( table.id );
-        List<AllocationEntity> entities = new ArrayList<>();
-        for ( AllocationPlacement placement : placements ) {
-            for ( long partitionId : partitionIds ) {
-                Optional<AllocationEntity> optionalAlloc = catalog.getSnapshot().alloc().getAlloc( placement.id, partitionId );
-                optionalAlloc.ifPresent( entities::add );
-            }
-        }
-        return entities;
-    }
-
-
-    public RoutedAlgBuilder routeFirst( AlgNode node, RoutedAlgBuilder builder, Statement statement, AlgOptCluster cluster, LogicalQueryInformation queryInformation ) {
-        List<RoutedAlgBuilder> result = this.buildSelect( node, Lists.newArrayList( builder ), statement, cluster, queryInformation );
-=======
     public RoutedAlgBuilder routeFirst( AlgNode node, RoutedAlgBuilder builder, RoutingContext context ) {
         List<RoutedAlgBuilder> result = this.buildSelect( node, Lists.newArrayList( builder ), context );
->>>>>>> 250079c0
         if ( result.size() > 1 ) {
             log.error( "Single build select with multiple results " );
         }
