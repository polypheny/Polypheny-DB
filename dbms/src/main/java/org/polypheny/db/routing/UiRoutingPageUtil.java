--- conflicted
+++ resolved
@@ -18,31 +18,15 @@
 
 import com.google.common.collect.ImmutableList;
 import java.util.List;
-<<<<<<< HEAD
-import java.util.Map.Entry;
-=======
->>>>>>> 250079c0
 import lombok.extern.slf4j.Slf4j;
 import org.polypheny.db.algebra.AlgNode;
 import org.polypheny.db.algebra.AlgRoot;
 import org.polypheny.db.algebra.constant.ExplainFormat;
 import org.polypheny.db.algebra.constant.ExplainLevel;
-<<<<<<< HEAD
-import org.polypheny.db.catalog.Catalog;
-import org.polypheny.db.catalog.entity.allocation.AllocationCollection;
-import org.polypheny.db.catalog.entity.allocation.AllocationColumn;
-import org.polypheny.db.catalog.entity.allocation.AllocationEntity;
-import org.polypheny.db.catalog.entity.allocation.AllocationGraph;
-import org.polypheny.db.catalog.entity.allocation.AllocationTable;
-import org.polypheny.db.catalog.entity.logical.LogicalColumn;
-import org.polypheny.db.catalog.entity.logical.LogicalEntity;
-import org.polypheny.db.catalog.snapshot.Snapshot;
-=======
 import org.polypheny.db.catalog.entity.logical.LogicalCollection;
 import org.polypheny.db.catalog.entity.logical.LogicalEntity;
 import org.polypheny.db.catalog.entity.logical.LogicalGraph;
 import org.polypheny.db.catalog.entity.logical.LogicalTable;
->>>>>>> 250079c0
 import org.polypheny.db.information.InformationGroup;
 import org.polypheny.db.information.InformationManager;
 import org.polypheny.db.information.InformationPage;
@@ -51,12 +35,9 @@
 import org.polypheny.db.plan.AlgOptCost;
 import org.polypheny.db.plan.AlgOptUtil;
 import org.polypheny.db.processing.util.Plan;
-<<<<<<< HEAD
-=======
 import org.polypheny.db.routing.ColumnDistribution.FullPartition;
 import org.polypheny.db.routing.ColumnDistribution.PartialPartition;
 import org.polypheny.db.routing.ColumnDistribution.RoutedDistribution;
->>>>>>> 250079c0
 import org.polypheny.db.transaction.Statement;
 
 
@@ -67,12 +48,6 @@
 public class UiRoutingPageUtil {
 
 
-<<<<<<< HEAD
-    private static Snapshot snapshot;
-
-
-=======
->>>>>>> 250079c0
     public static void outputSingleResult( Plan plan, InformationManager queryAnalyzer ) {
         addPhysicalPlanPage( plan.optimalNode(), queryAnalyzer );
 
@@ -115,48 +90,10 @@
 
 
     private static void addSelectedAdapterTable( InformationManager queryAnalyzer, ProposedRoutingPlan proposedRoutingPlan, InformationPage page ) {
-        snapshot = Catalog.getInstance().getSnapshot();
         InformationGroup group = new InformationGroup( page, "Selected Placements" );
         queryAnalyzer.addGroup( group );
         InformationTable table = new InformationTable(
                 group,
-<<<<<<< HEAD
-                ImmutableList.of( "Entity", "Field", "Allocation Id", "Adapter" ) );
-        if ( proposedRoutingPlan.getPhysicalPlacementsOfPartitions() != null ) {
-            for ( Entry<Long, List<AllocationColumn>> entry : proposedRoutingPlan.getPhysicalPlacementsOfPartitions().entrySet() ) {
-                Long k = entry.getKey();
-                List<AllocationColumn> v = entry.getValue();
-                AllocationEntity alloc = snapshot.alloc().getEntity( k ).orElseThrow();
-                LogicalEntity entity = snapshot.getLogicalEntity( alloc.logicalId ).orElseThrow();
-
-                if ( alloc.unwrap( AllocationTable.class ).isPresent() ) {
-                    AllocationTable allocTable = alloc.unwrap( AllocationTable.class ).get();
-                    List<AllocationColumn> columns = snapshot.alloc().getColumns( allocTable.id );
-
-                    for ( AllocationColumn column : columns ) {
-                        LogicalColumn logical = snapshot.rel().getColumn( column.columnId ).orElseThrow();
-                        table.addRow(
-                                entity.getNamespaceName() + "." + entity.name,
-                                logical.name,
-                                alloc.id,
-                                alloc.adapterId );
-                    }
-
-                } else if ( alloc.unwrap( AllocationCollection.class ).isPresent() ) {
-                    table.addRow(
-                            entity.getNamespaceName() + "." + entity.name,
-                            entity.name,
-                            alloc.id,
-                            alloc.adapterId );
-
-                } else if ( alloc.unwrap( AllocationGraph.class ).isPresent() ) {
-                    table.addRow(
-                            entity.getNamespaceName() + "." + entity.name,
-                            entity.name,
-                            alloc.id,
-                            alloc.adapterId );
-
-=======
                 ImmutableList.of( "Entity", "Placement Id", "Adapter", "Allocation Id" ) );
         if ( proposedRoutingPlan.getRoutedDistribution() != null ) {
             RoutedDistribution distribution = proposedRoutingPlan.getRoutedDistribution();
@@ -176,7 +113,6 @@
                     log.warn( "Collection not supported for routing page ui." );
                 } else if ( entity.unwrap( LogicalGraph.class ).isPresent() ) {
                     log.warn( "Graph not supported for routing page ui." );
->>>>>>> 250079c0
                 } else {
                     log.warn( "Error when adding to UI of proposed planner." );
                 }
