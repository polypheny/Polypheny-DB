/*
 * Copyright 2019-2024 The Polypheny Project
 *
 * Licensed under the Apache License, Version 2.0 (the "License");
 * you may not use this file except in compliance with the License.
 * You may obtain a copy of the License at
 *
 * http://www.apache.org/licenses/LICENSE-2.0
 *
 * Unless required by applicable law or agreed to in writing, software
 * distributed under the License is distributed on an "AS IS" BASIS,
 * WITHOUT WARRANTIES OR CONDITIONS OF ANY KIND, either express or implied.
 * See the License for the specific language governing permissions and
 * limitations under the License.
 */

package org.polypheny.db.routing;

import com.google.common.collect.ImmutableList;
import java.util.List;
import lombok.extern.slf4j.Slf4j;
import org.polypheny.db.algebra.AlgNode;
import org.polypheny.db.algebra.AlgRoot;
import org.polypheny.db.algebra.constant.ExplainFormat;
import org.polypheny.db.algebra.constant.ExplainLevel;
<<<<<<< HEAD
import org.polypheny.db.catalog.Catalog;
import org.polypheny.db.catalog.entity.logical.LogicalCollection;
import org.polypheny.db.catalog.entity.logical.LogicalEntity;
import org.polypheny.db.catalog.entity.logical.LogicalTable;
import org.polypheny.db.catalog.exceptions.GenericRuntimeException;
import org.polypheny.db.catalog.snapshot.Snapshot;
=======
import org.polypheny.db.catalog.entity.logical.LogicalCollection;
import org.polypheny.db.catalog.entity.logical.LogicalEntity;
import org.polypheny.db.catalog.entity.logical.LogicalGraph;
import org.polypheny.db.catalog.entity.logical.LogicalTable;
>>>>>>> 18d3cce9
import org.polypheny.db.information.InformationGroup;
import org.polypheny.db.information.InformationManager;
import org.polypheny.db.information.InformationPage;
import org.polypheny.db.information.InformationQueryPlan;
import org.polypheny.db.information.InformationTable;
import org.polypheny.db.plan.AlgOptCost;
import org.polypheny.db.plan.AlgOptUtil;
import org.polypheny.db.processing.util.Plan;
import org.polypheny.db.routing.ColumnDistribution.FullPartition;
import org.polypheny.db.routing.ColumnDistribution.PartialPartition;
import org.polypheny.db.routing.ColumnDistribution.RoutedDistribution;
import org.polypheny.db.transaction.Statement;


/**
 * Adds debug information from routing to the ui.
 */
@Slf4j
public class UiRoutingPageUtil {


<<<<<<< HEAD
    private static Snapshot snapshot;


=======
>>>>>>> 18d3cce9
    public static void outputSingleResult( Plan plan, InformationManager queryAnalyzer ) {
        addPhysicalPlanPage( plan.optimalNode(), queryAnalyzer );

        InformationPage page = queryAnalyzer.getPage( "routing" );
        if ( page == null ) {
            page = setBaseOutput( "Routing", 1, plan.proposedRoutingPlan(), queryAnalyzer );
        }
        addSelectedAdapterTable( queryAnalyzer, plan.proposedRoutingPlan(), page );
        final AlgRoot root = plan.proposedRoutingPlan().getRoutedRoot();
        addRoutedPlanPage( root.alg, queryAnalyzer );
    }


    public static void addPhysicalPlanPage( AlgNode optimalNode, InformationManager queryAnalyzer ) {
        new Thread( () -> {
            InformationPage page = new InformationPage( "Physical Query Plan" ).setLabel( "plans" );
            page.fullWidth();
            InformationGroup group = new InformationGroup( page, "Physical Query Plan" );
            queryAnalyzer.addPage( page );
            queryAnalyzer.addGroup( group );
            InformationQueryPlan informationQueryPlan = new InformationQueryPlan(
                    group,
                    AlgOptUtil.dumpPlan( "Physical Query Plan", optimalNode, ExplainFormat.JSON, ExplainLevel.ALL_ATTRIBUTES ) );
            queryAnalyzer.registerInformation( informationQueryPlan );
        } ).start();
    }


    private static void addRoutedPlanPage( AlgNode routedNode, InformationManager queryAnalyzer ) {
        InformationPage page = new InformationPage( "Routed Query Plan" ).setLabel( "plans" );
        page.fullWidth();
        InformationGroup group = new InformationGroup( page, "Routed Query Plan" );
        queryAnalyzer.addPage( page );
        queryAnalyzer.addGroup( group );
        InformationQueryPlan informationQueryPlan = new InformationQueryPlan(
                group,
                AlgOptUtil.dumpPlan( "Routed Query Plan", routedNode, ExplainFormat.JSON, ExplainLevel.ALL_ATTRIBUTES ) );
        queryAnalyzer.registerInformation( informationQueryPlan );
    }


    private static void addSelectedAdapterTable( InformationManager queryAnalyzer, ProposedRoutingPlan proposedRoutingPlan, InformationPage page ) {
        snapshot = Catalog.getInstance().getSnapshot();
        InformationGroup group = new InformationGroup( page, "Selected Placements" );
        queryAnalyzer.addGroup( group );
        InformationTable table = new InformationTable(
                group,
                ImmutableList.of( "Entity", "Placement Id", "Adapter", "Allocation Id" ) );
        if ( proposedRoutingPlan.getRoutedDistribution() != null ) {
            RoutedDistribution distribution = proposedRoutingPlan.getRoutedDistribution();
            LogicalEntity entity = distribution.entity();

            for ( FullPartition partition : distribution.partitions() ) {
                if ( entity.unwrap( LogicalTable.class ).isPresent() ) {
                    for ( PartialPartition partial : partition.partials() ) {
                        table.addRow(
                                entity.getNamespaceName() + "." + entity.name,
                                partial.entity().placementId,
                                partial.entity().adapterId,
                                partial.entity().id );
                    }

                } else if ( entity.unwrap( LogicalCollection.class ).isPresent() ) {
<<<<<<< HEAD
                    throw new GenericRuntimeException( "Not supported" );
=======
                    log.warn( "Collection not supported for routing page ui." );
                } else if ( entity.unwrap( LogicalGraph.class ).isPresent() ) {
                    log.warn( "Graph not supported for routing page ui." );
>>>>>>> 18d3cce9
                } else {
                    log.warn( "Error when adding to UI of proposed planner." );
                }

            }
        }
        queryAnalyzer.registerInformation( table );
    }


    public static InformationPage setBaseOutput( String title, Integer numberOfPlans, RoutingPlan selectedPlan, InformationManager queryAnalyzer ) {
        InformationPage page = new InformationPage( "routing", title, null );
        page.fullWidth();
        queryAnalyzer.addPage( page );

        double ratioPre = 1 - RoutingManager.PRE_COST_POST_COST_RATIO.getDouble();
        double ratioPost = RoutingManager.PRE_COST_POST_COST_RATIO.getDouble();

        InformationGroup overview = new InformationGroup( page, "Overview" ).setOrder( 1 );
        queryAnalyzer.addGroup( overview );

        InformationTable overviewTable = new InformationTable( overview, ImmutableList.of( "Query Class", selectedPlan.getQueryClass() ) );
        overviewTable.addRow( "# of Proposed Plans", numberOfPlans == 0 ? "-" : numberOfPlans );
        overviewTable.addRow( "Pre Cost Factor", ratioPre );
        overviewTable.addRow( "Post Cost Factor", ratioPost );
        overviewTable.addRow( "Selection Strategy", RoutingManager.PLAN_SELECTION_STRATEGY.getEnum() );
        if ( selectedPlan.getRoutedDistribution() != null ) {
            overviewTable.addRow( "Selected Plan", selectedPlan.getRoutedDistribution().toString() );
        }
        if ( selectedPlan.getRouter() != null ) {
            overviewTable.addRow( "Proposed By", selectedPlan.getRouter().getSimpleName() );
        }
        queryAnalyzer.registerInformation( overviewTable );

        return page;
    }


    public static void addRoutingAndPlanPage(
            List<AlgOptCost> approximatedCosts,
            List<Double> preCosts,
            List<Double> postCosts,
            List<Double> icarusCosts,
            List<? extends RoutingPlan> routingPlans,
            RoutingPlan selectedPlan,
            List<Double> effectiveCosts,
            List<Double> percentageCosts,
            Statement statement ) {

        InformationManager queryAnalyzer = statement.getTransaction().getQueryAnalyzer();
        InformationPage page = queryAnalyzer.getPage( "routing" );
        if ( page == null ) {
            page = setBaseOutput( "Routing", routingPlans.size(), selectedPlan, queryAnalyzer );
        }

        final boolean isIcarus = icarusCosts != null;

        InformationGroup group = new InformationGroup( page, "Proposed Plans" ).setOrder( 2 );
        queryAnalyzer.addGroup( group );
        InformationTable proposedPlansTable = new InformationTable(
                group,
                ImmutableList.of( "Physical", "Router", "Pre. Costs", "Norm. Pre Costs", "Post Costs", "Norm. Post Costs", "Total Costs", "Percentage" ) ); //"Physical (Partition --> <Adapter, ColumnPlacement>)"

        for ( int i = 0; i < routingPlans.size(); i++ ) {
            final RoutingPlan routingPlan = routingPlans.get( i );
            proposedPlansTable.addRow(
                    routingPlan.getRoutedDistribution().toString(),
                    routingPlan.getRouter() != null ? routingPlan.getRouter().getSimpleName() : "",
                    approximatedCosts.get( i ),
                    Math.round( preCosts.get( i ) * 100.0 ) / 100.0,
                    isIcarus ? Math.round( icarusCosts.get( i ) * 100.0 ) / 100.0 : "-",
                    isIcarus ? Math.round( postCosts.get( i ) * 100.0 ) / 100.0 : "-",
                    Math.round( effectiveCosts.get( i ) * 100.0 ) / 100.0,
                    percentageCosts != null ? Math.round( percentageCosts.get( i ) * 100.0 ) / 100.0 + " %" : "-" );
        }
        queryAnalyzer.registerInformation( proposedPlansTable );

        if ( selectedPlan instanceof ProposedRoutingPlan plan ) {
            addSelectedAdapterTable( queryAnalyzer, plan, page );
            AlgRoot root = plan.getRoutedRoot();
            addRoutedPlanPage( root.alg, queryAnalyzer );
        }

    }

}<|MERGE_RESOLUTION|>--- conflicted
+++ resolved
@@ -23,19 +23,10 @@
 import org.polypheny.db.algebra.AlgRoot;
 import org.polypheny.db.algebra.constant.ExplainFormat;
 import org.polypheny.db.algebra.constant.ExplainLevel;
-<<<<<<< HEAD
-import org.polypheny.db.catalog.Catalog;
-import org.polypheny.db.catalog.entity.logical.LogicalCollection;
-import org.polypheny.db.catalog.entity.logical.LogicalEntity;
-import org.polypheny.db.catalog.entity.logical.LogicalTable;
-import org.polypheny.db.catalog.exceptions.GenericRuntimeException;
-import org.polypheny.db.catalog.snapshot.Snapshot;
-=======
 import org.polypheny.db.catalog.entity.logical.LogicalCollection;
 import org.polypheny.db.catalog.entity.logical.LogicalEntity;
 import org.polypheny.db.catalog.entity.logical.LogicalGraph;
 import org.polypheny.db.catalog.entity.logical.LogicalTable;
->>>>>>> 18d3cce9
 import org.polypheny.db.information.InformationGroup;
 import org.polypheny.db.information.InformationManager;
 import org.polypheny.db.information.InformationPage;
@@ -57,12 +48,6 @@
 public class UiRoutingPageUtil {
 
 
-<<<<<<< HEAD
-    private static Snapshot snapshot;
-
-
-=======
->>>>>>> 18d3cce9
     public static void outputSingleResult( Plan plan, InformationManager queryAnalyzer ) {
         addPhysicalPlanPage( plan.optimalNode(), queryAnalyzer );
 
@@ -105,7 +90,6 @@
 
 
     private static void addSelectedAdapterTable( InformationManager queryAnalyzer, ProposedRoutingPlan proposedRoutingPlan, InformationPage page ) {
-        snapshot = Catalog.getInstance().getSnapshot();
         InformationGroup group = new InformationGroup( page, "Selected Placements" );
         queryAnalyzer.addGroup( group );
         InformationTable table = new InformationTable(
@@ -126,13 +110,9 @@
                     }
 
                 } else if ( entity.unwrap( LogicalCollection.class ).isPresent() ) {
-<<<<<<< HEAD
-                    throw new GenericRuntimeException( "Not supported" );
-=======
                     log.warn( "Collection not supported for routing page ui." );
                 } else if ( entity.unwrap( LogicalGraph.class ).isPresent() ) {
                     log.warn( "Graph not supported for routing page ui." );
->>>>>>> 18d3cce9
                 } else {
                     log.warn( "Error when adding to UI of proposed planner." );
                 }
