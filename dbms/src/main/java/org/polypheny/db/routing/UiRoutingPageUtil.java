/*
 * Copyright 2019-2025 The Polypheny Project
 *
 * Licensed under the Apache License, Version 2.0 (the "License");
 * you may not use this file except in compliance with the License.
 * You may obtain a copy of the License at
 *
 * http://www.apache.org/licenses/LICENSE-2.0
 *
 * Unless required by applicable law or agreed to in writing, software
 * distributed under the License is distributed on an "AS IS" BASIS,
 * WITHOUT WARRANTIES OR CONDITIONS OF ANY KIND, either express or implied.
 * See the License for the specific language governing permissions and
 * limitations under the License.
 */

package org.polypheny.db.routing;

import com.fasterxml.jackson.core.JsonProcessingException;
import com.fasterxml.jackson.databind.ObjectMapper;
import com.fasterxml.jackson.databind.node.ObjectNode;
import com.google.common.collect.ImmutableList;
import java.util.List;
import java.util.concurrent.ExecutorService;
import java.util.concurrent.Executors;
import java.util.concurrent.atomic.AtomicInteger;
import lombok.extern.slf4j.Slf4j;
import org.polypheny.db.algebra.AlgNode;
import org.polypheny.db.algebra.AlgRoot;
import org.polypheny.db.algebra.polyalg.PolyAlgMetadata.GlobalStats;
import org.polypheny.db.catalog.entity.logical.LogicalCollection;
import org.polypheny.db.catalog.entity.logical.LogicalEntity;
import org.polypheny.db.catalog.entity.logical.LogicalGraph;
import org.polypheny.db.catalog.entity.logical.LogicalTable;
import org.polypheny.db.catalog.exceptions.GenericRuntimeException;
import org.polypheny.db.information.InformationGroup;
import org.polypheny.db.information.InformationManager;
import org.polypheny.db.information.InformationPage;
import org.polypheny.db.information.InformationPolyAlg;
import org.polypheny.db.information.InformationPolyAlg.PlanType;
import org.polypheny.db.information.InformationTable;
import org.polypheny.db.plan.AlgOptCost;
import org.polypheny.db.processing.util.Plan;
import org.polypheny.db.routing.ColumnDistribution.FullPartition;
import org.polypheny.db.routing.ColumnDistribution.PartialPartition;
import org.polypheny.db.routing.ColumnDistribution.RoutedDistribution;
import org.polypheny.db.transaction.Statement;


/**
 * Adds debug information from routing to the ui.
 */
@Slf4j
public class UiRoutingPageUtil {

    private static final int RUNNERS = 1;
    private static final ExecutorService executorService = Executors.newFixedThreadPool( RUNNERS );
    private static final AtomicInteger counter = new AtomicInteger( 0 );

<<<<<<< HEAD
=======

>>>>>>> f989ee3a
    public static int runningTasks() {
        return counter.get();
    }


    public static void outputSingleResult( Plan plan, InformationManager queryAnalyzer, long stmtIdx, boolean attachTextualPlan ) {
        addPhysicalPlanPage( plan.optimalNode(), queryAnalyzer, stmtIdx, attachTextualPlan );

        InformationPage page = queryAnalyzer.getPage( "routing" );
        if ( page == null ) {
            page = setBaseOutput( "Routing", 1, plan.proposedRoutingPlan(), queryAnalyzer );
        }
        addSelectedAdapterTable( queryAnalyzer, plan.proposedRoutingPlan(), page );
        final AlgRoot root = plan.proposedRoutingPlan().getRoutedRoot();
        addRoutedPolyPlanPage( root.alg, queryAnalyzer, stmtIdx, false, attachTextualPlan );
    }


    public static void addPhysicalPlanPage( AlgNode optimalNode, InformationManager queryAnalyzer, long stmtIdx, boolean attachTextualPlan ) {
        counter.incrementAndGet();
        executorService.submit( () -> {
            try {
                addRoutedPolyPlanPage( optimalNode, queryAnalyzer, stmtIdx, true, attachTextualPlan );
            } catch ( Throwable t ) {
                log.error( "Error adding routing plan", t );
            }
            counter.decrementAndGet();
        } );

    }


    private static void addRoutedPolyPlanPage( AlgNode routedNode, InformationManager queryAnalyzer, long stmtIdx, boolean isPhysical, boolean attachTextualPlan ) {
        ObjectMapper objectMapper = new ObjectMapper();
        GlobalStats gs = GlobalStats.computeGlobalStats( routedNode );
        String prefix = isPhysical ? "Physical" : "Routed";

        ObjectNode objectNode = routedNode.serializePolyAlgebra( objectMapper, gs );
        String jsonString;
        try {
<<<<<<< HEAD
             jsonString = objectMapper.writerWithDefaultPrettyPrinter().writeValueAsString( objectNode );
        }catch ( JsonProcessingException e ){
            throw new GenericRuntimeException( e );
        }


=======
            jsonString = objectMapper.writerWithDefaultPrettyPrinter().writeValueAsString( objectNode );
        } catch ( JsonProcessingException e ) {
            throw new GenericRuntimeException( e );
        }

>>>>>>> f989ee3a
        InformationPage page = new InformationPage( prefix + " Query Plan" ).setStmtLabel( stmtIdx );
        page.fullWidth();
        InformationGroup group = new InformationGroup( page, prefix + " Query Plan" );
        queryAnalyzer.addPage( page );
        queryAnalyzer.addGroup( group );
        InformationPolyAlg infoPolyAlg = new InformationPolyAlg( group, jsonString, isPhysical ? PlanType.PHYSICAL : PlanType.ALLOCATION );
        if ( attachTextualPlan ) {
            String serialized = routedNode.buildPolyAlgebra( (String) null );
            if ( serialized == null ) {
                throw new GenericRuntimeException( "Unable to serialize routing plan" );
            }
            infoPolyAlg.setTextualPolyAlg( serialized );
        }
        queryAnalyzer.registerInformation( infoPolyAlg );
    }


    private static void addSelectedAdapterTable( InformationManager queryAnalyzer, ProposedRoutingPlan proposedRoutingPlan, InformationPage page ) {
        InformationGroup group = new InformationGroup( page, "Selected Placements" );
        queryAnalyzer.addGroup( group );
        InformationTable table = new InformationTable(
                group,
                ImmutableList.of( "Entity", "Placement Id", "Adapter", "Allocation Id" ) );
        if ( proposedRoutingPlan.getRoutedDistribution() != null ) {
            RoutedDistribution distribution = proposedRoutingPlan.getRoutedDistribution();
            LogicalEntity entity = distribution.entity();

            for ( FullPartition partition : distribution.partitions() ) {
                if ( entity.unwrap( LogicalTable.class ).isPresent() ) {
                    for ( PartialPartition partial : partition.partials() ) {
                        table.addRow(
                                entity.getNamespaceName() + "." + entity.name,
                                partial.entity().placementId,
                                partial.entity().adapterId,
                                partial.entity().id );
                    }

                } else if ( entity.unwrap( LogicalCollection.class ).isPresent() ) {
                    log.warn( "Collection not supported for routing page ui." );
                } else if ( entity.unwrap( LogicalGraph.class ).isPresent() ) {
                    log.warn( "Graph not supported for routing page ui." );
                } else {
                    log.warn( "Error when adding to UI of proposed planner." );
                }

            }
        }
        queryAnalyzer.registerInformation( table );
    }


    public static InformationPage setBaseOutput( String title, Integer numberOfPlans, RoutingPlan selectedPlan, InformationManager queryAnalyzer ) {
        InformationPage page = new InformationPage( "routing", title, null );
        page.fullWidth();
        queryAnalyzer.addPage( page );

        double ratioPre = 1 - RoutingManager.PRE_COST_POST_COST_RATIO.getDouble();
        double ratioPost = RoutingManager.PRE_COST_POST_COST_RATIO.getDouble();

        InformationGroup overview = new InformationGroup( page, "Overview" ).setOrder( 1 );
        queryAnalyzer.addGroup( overview );

        InformationTable overviewTable = new InformationTable( overview, ImmutableList.of( "Query Class", selectedPlan.getQueryClass() ) );
        overviewTable.addRow( "# of Proposed Plans", numberOfPlans == 0 ? "-" : numberOfPlans );
        overviewTable.addRow( "Pre Cost Factor", ratioPre );
        overviewTable.addRow( "Post Cost Factor", ratioPost );
        overviewTable.addRow( "Selection Strategy", RoutingManager.PLAN_SELECTION_STRATEGY.getEnum() );
        if ( selectedPlan.getRoutedDistribution() != null ) {
            overviewTable.addRow( "Selected Plan", selectedPlan.getRoutedDistribution().toString() );
        }
        if ( selectedPlan.getRouter() != null ) {
            overviewTable.addRow( "Proposed By", selectedPlan.getRouter().getSimpleName() );
        }
        queryAnalyzer.registerInformation( overviewTable );

        return page;
    }


    public static void addRoutingAndPlanPage(
            List<AlgOptCost> approximatedCosts,
            List<Double> preCosts,
            List<Double> postCosts,
            List<Double> icarusCosts,
            List<? extends RoutingPlan> routingPlans,
            RoutingPlan selectedPlan,
            List<Double> effectiveCosts,
            List<Double> percentageCosts,
            Statement statement ) {

        InformationManager queryAnalyzer = statement.getTransaction().getQueryAnalyzer();
        InformationPage page = queryAnalyzer.getPage( "routing" );
        if ( page == null ) {
            page = setBaseOutput( "Routing", routingPlans.size(), selectedPlan, queryAnalyzer );
        }

        final boolean isIcarus = icarusCosts != null;

        InformationGroup group = new InformationGroup( page, "Proposed Plans" ).setOrder( 2 );
        queryAnalyzer.addGroup( group );
        InformationTable proposedPlansTable = new InformationTable(
                group,
                ImmutableList.of( "Physical", "Router", "Pre. Costs", "Norm. Pre Costs", "Post Costs", "Norm. Post Costs", "Total Costs", "Percentage" ) ); //"Physical (Partition --> <Adapter, ColumnPlacement>)"

        for ( int i = 0; i < routingPlans.size(); i++ ) {
            final RoutingPlan routingPlan = routingPlans.get( i );
            proposedPlansTable.addRow(
                    routingPlan.getRoutedDistribution().toString(),
                    routingPlan.getRouter() != null ? routingPlan.getRouter().getSimpleName() : "",
                    approximatedCosts.get( i ),
                    Math.round( preCosts.get( i ) * 100.0 ) / 100.0,
                    isIcarus ? Math.round( icarusCosts.get( i ) * 100.0 ) / 100.0 : "-",
                    isIcarus ? Math.round( postCosts.get( i ) * 100.0 ) / 100.0 : "-",
                    Math.round( effectiveCosts.get( i ) * 100.0 ) / 100.0,
                    percentageCosts != null ? Math.round( percentageCosts.get( i ) * 100.0 ) / 100.0 + " %" : "-" );
        }
        queryAnalyzer.registerInformation( proposedPlansTable );

        if ( selectedPlan instanceof ProposedRoutingPlan plan ) {
            addSelectedAdapterTable( queryAnalyzer, plan, page );
            AlgRoot root = plan.getRoutedRoot();
            addRoutedPolyPlanPage( root.alg, queryAnalyzer, statement.getIndex(), false, statement.getTransaction().getOrigin().equals( "PolyAlgParsingTest" ) );
        }

    }

}<|MERGE_RESOLUTION|>--- conflicted
+++ resolved
@@ -57,10 +57,7 @@
     private static final ExecutorService executorService = Executors.newFixedThreadPool( RUNNERS );
     private static final AtomicInteger counter = new AtomicInteger( 0 );
 
-<<<<<<< HEAD
-=======
-
->>>>>>> f989ee3a
+
     public static int runningTasks() {
         return counter.get();
     }
@@ -101,20 +98,11 @@
         ObjectNode objectNode = routedNode.serializePolyAlgebra( objectMapper, gs );
         String jsonString;
         try {
-<<<<<<< HEAD
-             jsonString = objectMapper.writerWithDefaultPrettyPrinter().writeValueAsString( objectNode );
-        }catch ( JsonProcessingException e ){
-            throw new GenericRuntimeException( e );
-        }
-
-
-=======
             jsonString = objectMapper.writerWithDefaultPrettyPrinter().writeValueAsString( objectNode );
         } catch ( JsonProcessingException e ) {
             throw new GenericRuntimeException( e );
         }
 
->>>>>>> f989ee3a
         InformationPage page = new InformationPage( prefix + " Query Plan" ).setStmtLabel( stmtIdx );
         page.fullWidth();
         InformationGroup group = new InformationGroup( page, prefix + " Query Plan" );
