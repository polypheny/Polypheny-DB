/*
 * Copyright 2019-2024 The Polypheny Project
 *
 * Licensed under the Apache License, Version 2.0 (the "License");
 * you may not use this file except in compliance with the License.
 * You may obtain a copy of the License at
 *
 * http://www.apache.org/licenses/LICENSE-2.0
 *
 * Unless required by applicable law or agreed to in writing, software
 * distributed under the License is distributed on an "AS IS" BASIS,
 * WITHOUT WARRANTIES OR CONDITIONS OF ANY KIND, either express or implied.
 * See the License for the specific language governing permissions and
 * limitations under the License.
 */

package org.polypheny.db.routing.routers;

import com.google.common.cache.Cache;
import com.google.common.cache.CacheBuilder;
import com.google.common.collect.ImmutableList;
import com.google.common.collect.Lists;
import java.util.ArrayDeque;
import java.util.ArrayList;
import java.util.Comparator;
import java.util.Deque;
import java.util.LinkedList;
import java.util.List;
import java.util.Map;
<<<<<<< HEAD
import java.util.Map.Entry;
=======
>>>>>>> 250079c0
import java.util.Optional;
import java.util.stream.Collectors;
import java.util.stream.Stream;
import lombok.extern.slf4j.Slf4j;
import org.apache.commons.lang3.NotImplementedException;
import org.jetbrains.annotations.NotNull;
import org.jetbrains.annotations.Nullable;
import org.polypheny.db.algebra.AlgNode;
import org.polypheny.db.algebra.AlgRoot;
import org.polypheny.db.algebra.core.JoinAlgType;
import org.polypheny.db.algebra.core.document.DocumentScan;
import org.polypheny.db.algebra.core.document.DocumentValues;
import org.polypheny.db.algebra.core.lpg.LpgAlg;
import org.polypheny.db.algebra.logical.common.LogicalTransformer;
import org.polypheny.db.algebra.logical.document.LogicalDocumentScan;
import org.polypheny.db.algebra.logical.document.LogicalDocumentValues;
import org.polypheny.db.algebra.logical.lpg.LogicalLpgScan;
<<<<<<< HEAD
import org.polypheny.db.algebra.logical.relational.LogicalValues;
=======
import org.polypheny.db.algebra.logical.relational.LogicalRelValues;
>>>>>>> 250079c0
import org.polypheny.db.algebra.type.AlgDataType;
import org.polypheny.db.algebra.type.AlgDataTypeField;
import org.polypheny.db.algebra.type.AlgDataTypeFieldImpl;
import org.polypheny.db.algebra.type.AlgRecordType;
import org.polypheny.db.algebra.type.GraphType;
import org.polypheny.db.catalog.Catalog;
import org.polypheny.db.catalog.entity.Entity;
import org.polypheny.db.catalog.entity.allocation.AllocationColumn;
import org.polypheny.db.catalog.entity.allocation.AllocationEntity;
import org.polypheny.db.catalog.entity.allocation.AllocationPartition;
import org.polypheny.db.catalog.entity.allocation.AllocationPlacement;
import org.polypheny.db.catalog.entity.allocation.AllocationTable;
<<<<<<< HEAD
import org.polypheny.db.catalog.entity.logical.LogicalCollection;
=======
>>>>>>> 250079c0
import org.polypheny.db.catalog.entity.logical.LogicalColumn;
import org.polypheny.db.catalog.entity.logical.LogicalEntity;
import org.polypheny.db.catalog.entity.logical.LogicalGraph;
import org.polypheny.db.catalog.entity.logical.LogicalGraph.SubstitutionGraph;
import org.polypheny.db.catalog.entity.logical.LogicalNamespace;
import org.polypheny.db.catalog.entity.logical.LogicalTable;
import org.polypheny.db.catalog.exceptions.GenericRuntimeException;
import org.polypheny.db.catalog.logistic.DataModel;
import org.polypheny.db.catalog.snapshot.Snapshot;
import org.polypheny.db.config.RuntimeConfig;
<<<<<<< HEAD
import org.polypheny.db.plan.AlgOptCluster;
=======
>>>>>>> 250079c0
import org.polypheny.db.rex.RexNode;
import org.polypheny.db.routing.ColumnDistribution;
import org.polypheny.db.routing.ColumnDistribution.FullPartition;
import org.polypheny.db.routing.ColumnDistribution.PartialPartition;
import org.polypheny.db.routing.ColumnDistribution.RoutedDistribution;
import org.polypheny.db.routing.Router;
<<<<<<< HEAD
=======
import org.polypheny.db.routing.RoutingContext;
>>>>>>> 250079c0
import org.polypheny.db.schema.trait.ModelTrait;
import org.polypheny.db.tools.RoutedAlgBuilder;
import org.polypheny.db.transaction.Statement;
import org.polypheny.db.type.PolyType;
import org.polypheny.db.type.entity.PolyString;
import org.polypheny.db.util.Pair;
import org.polypheny.db.util.mapping.Mappings;


/**
 * Base Router for all routers including DML, DQL and Cached plans.
 */
@Slf4j
public abstract class BaseRouter implements Router {

    public static final Cache<Integer, AlgNode> joinedScanCache = CacheBuilder.newBuilder()
            .maximumSize( RuntimeConfig.JOINED_TABLE_SCAN_CACHE_SIZE.getInteger() )
            .build();

    final static Catalog catalog = Catalog.getInstance();


    static {
        RuntimeConfig.JOINED_TABLE_SCAN_CACHE_SIZE.setRequiresRestart( true );
    }


<<<<<<< HEAD
    protected Map<Long, List<AllocationColumn>> selectPlacement( LogicalTable table, List<LogicalColumn> logicalColumns, List<Long> excludedAdapterIds ) {
        Map<Long, List<AllocationColumn>> partitionsToColumns = new HashMap<>();

        Snapshot snapshot = Catalog.snapshot();

        List<AllocationPartition> partitions = snapshot.alloc().getPartitionsFromLogical( table.id );

        for ( AllocationPartition partition : partitions ) {
            partitionsToColumns.put( partition.id, getPlacementsOfPartition( partition, table, logicalColumns, excludedAdapterIds ).stream().sorted( Comparator.comparingInt( AllocationColumn::getPosition ) ).collect( Collectors.toList() ) );
        }

        return partitionsToColumns;
    }


    protected List<AllocationColumn> getPlacementsOfPartition( AllocationPartition partition, LogicalTable table, List<LogicalColumn> columns, List<Long> excludedAdapterIds ) {
        Snapshot snapshot = Catalog.snapshot();

        List<AllocationColumn> columnPlacements = new ArrayList<>();
        List<Long> columnIds = columns.stream().map( c -> c.id ).collect( Collectors.toList() );

        Map<Long, List<AllocationColumn>> columnsOfPlacements = new HashMap<>();

        for ( AllocationPlacement placement : snapshot.alloc().getPlacementsFromLogical( table.id ) ) {
            Optional<AllocationEntity> optionalAlloc = snapshot.alloc().getAlloc( placement.id, partition.id );
            // is the alloc on this partition even present or the placement belongs to an excluded one
            if ( optionalAlloc.isEmpty() || excludedAdapterIds.contains( placement.adapterId ) ) {
                continue;
            }

            List<AllocationColumn> allocColumns = snapshot.alloc().getColumns( placement.id ).stream().filter( c -> columnIds.contains( c.columnId ) ).collect( Collectors.toList() );
            columnsOfPlacements.put( placement.id, allocColumns );
        }

        List<List<AllocationColumn>> mostToLeastColumns = columnsOfPlacements.values().stream().sorted( ( a, b ) -> b.size() - a.size() ).collect( Collectors.toList() );

        return selectBiggest( columns, mostToLeastColumns );
    }


    /**
     * We take the biggest available placement and remove these columns and continue with the remaining columns
     *
     * @param columns
     * @param mostToLeastColumns
     * @return
     */
    private List<AllocationColumn> selectBiggest( List<LogicalColumn> columns, List<List<AllocationColumn>> mostToLeastColumns ) {
        if ( columns.isEmpty() ) {
            return List.of();
        }
        if ( mostToLeastColumns.isEmpty() ) {
            throw new GenericRuntimeException( "Could not route correctly" );
        }

        List<Long> remainingColumns = columns.stream().map( c -> c.id ).collect( Collectors.toList() );

        List<AllocationColumn> allocColumns = mostToLeastColumns.get( 0 );
        List<Long> allocIds = allocColumns.stream().map( a -> a.columnId ).collect( Collectors.toList() );

        List<List<AllocationColumn>> mostToLeastColumnsUpdated = mostToLeastColumns.subList( 1, mostToLeastColumns.size() );
        // remove the selected columns from the list
        mostToLeastColumnsUpdated = mostToLeastColumnsUpdated.stream().map( cs -> cs.stream().filter( column -> remainingColumns.contains( column.columnId ) && !allocIds.contains( column.columnId ) ).collect( Collectors.toList() ) ).collect( Collectors.toList() );

        return Stream.concat(
                allocColumns.stream(), selectBiggest(
                        columns.stream().filter( c -> !allocIds.contains( c.id ) ).collect( Collectors.toList() ),
                        mostToLeastColumnsUpdated
                ).stream()
        ).collect( Collectors.toList() );
    }


    /**
     * Execute the table scan on the first placement of a table
     *
     * Recursively take the largest placements to build the complete placement (guarantees least amount of placements used => least amount of scans)
     */
    protected Map<Long, List<AllocationColumn>> selectPlacementOld( LogicalTable table, List<LogicalColumn> logicalColumns, List<Long> excludedAdapterIds ) {
        // Find the adapter with the most column placements
        long adapterIdWithMostPlacements = -1;
        int numOfPlacements = 0;
        for ( Entry<Long, List<Long>> entry : Catalog.snapshot().alloc().getColumnPlacementsByAdapters( table.id ).entrySet() ) {
            if ( !excludedAdapterIds.contains( entry.getKey() ) && entry.getValue().size() > numOfPlacements ) {
                adapterIdWithMostPlacements = entry.getKey();
                numOfPlacements = entry.getValue().size();
            }
        }

        List<LogicalColumn> missingColumns = new ArrayList<>();

        // Take the adapter with most placements as base and add missing column placements recursively
        List<AllocationColumn> placementList = new ArrayList<>();
        AllocationPlacement longestPlacement = catalog.getSnapshot().alloc().getPlacement( adapterIdWithMostPlacements, table.id ).orElseThrow();
        for ( LogicalColumn column : logicalColumns ) {
            Optional<AllocationColumn> optionalColumn = catalog.getSnapshot().alloc().getColumn( longestPlacement.id, column.id );
            optionalColumn.ifPresentOrElse(
                    placementList::add,
                    () -> missingColumns.add( column )
            );
        }

        Map<Long, List<AllocationColumn>> placementToColumns = new HashMap<>();
        placementToColumns.put( longestPlacement.id, placementList );
        if ( !missingColumns.isEmpty() ) {
            List<Long> newExcludedAdapterIds = new ArrayList<>( excludedAdapterIds );
            newExcludedAdapterIds.add( longestPlacement.adapterId );
            Map<Long, List<AllocationColumn>> rest = selectPlacement( table, missingColumns, newExcludedAdapterIds );
            placementToColumns.putAll( rest );
        }
        return placementToColumns;

    }


=======
>>>>>>> 250079c0
    public AlgNode recursiveCopy( AlgNode node ) {
        List<AlgNode> inputs = new LinkedList<>();
        if ( node.getInputs() != null && !node.getInputs().isEmpty() ) {
            for ( AlgNode input : node.getInputs() ) {
                inputs.add( recursiveCopy( input ) );
            }
        }
        return node.copy( node.getTraitSet(), inputs );
    }


    public RoutedAlgBuilder handleRelScan(
            RoutedAlgBuilder builder,
            Statement statement,
            Entity entity ) {

        LogicalEntity table;

        if ( entity.unwrap( LogicalTable.class ).isPresent() ) {
            List<AllocationEntity> allocations = statement.getTransaction().getSnapshot().alloc().getFromLogical( entity.id );
<<<<<<< HEAD
            table = entity.unwrap( LogicalEntity.class ).get();
            builder.scan( allocations.get( 0 ) );
        } else if ( entity.unwrap( AllocationTable.class ).isPresent() ) {
            builder.scan( entity.unwrap( AllocationTable.class ).get() );
=======
            table = entity.unwrap( LogicalTable.class ).orElseThrow();
            builder.relScan( allocations.get( 0 ) );
        } else if ( entity.unwrap( AllocationTable.class ).isPresent() ) {
            builder.relScan( entity.unwrap( AllocationTable.class ).get() );
>>>>>>> 250079c0
            table = statement.getTransaction().getSnapshot().rel().getTable( entity.unwrap( AllocationTable.class ).orElseThrow().logicalId ).orElseThrow();
        } else {
            throw new NotImplementedException();
        }

<<<<<<< HEAD
        if ( table.getRowType().getFieldCount() == builder.peek().getTupleType().getFieldCount() && !table.getRowType().equals( builder.peek().getTupleType() ) ) {
            // we adjust the
            Map<String, Integer> namesIndexMapping = table.getRowType().getFields().stream().collect( Collectors.toMap( AlgDataTypeField::getName, AlgDataTypeField::getIndex ) );
            List<Integer> target = builder.peek().getTupleType().getFields().stream().map( f -> namesIndexMapping.get( f.getName() ) ).collect( Collectors.toList() );
=======
        if ( table.getTupleType().getFieldCount() == builder.peek().getTupleType().getFieldCount() && !table.getTupleType().equals( builder.peek().getTupleType() ) ) {
            // we adjust the
            Map<String, Integer> namesIndexMapping = table.getTupleType().getFields().stream().collect( Collectors.toMap( AlgDataTypeField::getName, AlgDataTypeField::getIndex ) );
            List<Integer> target = builder.peek().getTupleType().getFields().stream().map( f -> namesIndexMapping.get( f.getName() ) ).toList();
>>>>>>> 250079c0
            builder.permute( Mappings.bijection( target ) );
        }

        return builder;
    }


    public DocumentScan<Entity> handleDocScan(
            DocumentScan<?> scan,
            Statement statement,
            @Nullable List<Long> excludedPlacements ) {
        Snapshot snapshot = statement.getTransaction().getSnapshot();

<<<<<<< HEAD
        List<AllocationPlacement> placements = snapshot.alloc().getPlacementsFromLogical( scan.entity.id ).stream().filter( p -> excludedPlacements == null || !excludedPlacements.contains( p.id ) ).collect( Collectors.toList() );

        List<AllocationPartition> partitions = snapshot.alloc().getPartitionsFromLogical( scan.entity.id );

        for ( AllocationPlacement placement : placements ) {
            AllocationEntity allocation = snapshot.alloc().getAlloc( placement.id, partitions.get( 0 ).id ).orElseThrow();

=======
        List<AllocationPlacement> placements = snapshot.alloc().getPlacementsFromLogical( scan.entity.id ).stream().filter( p -> excludedPlacements == null || !excludedPlacements.contains( p.id ) ).toList();

        List<AllocationPartition> partitions = snapshot.alloc().getPartitionsFromLogical( scan.entity.id );

        for ( AllocationPlacement placement : placements ) {
            AllocationEntity allocation = snapshot.alloc().getAlloc( placement.id, partitions.get( 0 ).id ).orElseThrow();

>>>>>>> 250079c0
            // a native placement was used, we go with that
            return new LogicalDocumentScan( scan.getCluster(), scan.getTraitSet(), allocation.withName( scan.entity.name ) );
        }

        throw new GenericRuntimeException( "Error while routing graph query." );

    }


<<<<<<< HEAD
    public RoutedAlgBuilder handleValues( LogicalValues node, RoutedAlgBuilder builder ) {
=======
    public RoutedAlgBuilder handleValues( LogicalRelValues node, RoutedAlgBuilder builder ) {
>>>>>>> 250079c0
        return builder.values( node.tuples, node.getTupleType() );
    }


<<<<<<< HEAD
    protected List<RoutedAlgBuilder> handleValues( LogicalValues node, List<RoutedAlgBuilder> builders ) {
        return builders.stream().map( builder -> builder.values( node.tuples, node.getTupleType() ) ).collect( Collectors.toList() );
=======
    protected List<RoutedAlgBuilder> handleValues( LogicalRelValues node, List<RoutedAlgBuilder> builders ) {
        return builders.stream().map( builder -> builder.values( node.tuples, node.getTupleType() ) ).toList();
>>>>>>> 250079c0
    }


    protected RoutedAlgBuilder handleDocuments( LogicalDocumentValues node, RoutedAlgBuilder builder ) {
        return builder.documents( node.documents, node.getTupleType() );
    }


    public RoutedAlgBuilder handleGeneric( AlgNode node, RoutedAlgBuilder builder ) {
        final List<RoutedAlgBuilder> result = handleGeneric( node, Lists.newArrayList( builder ) );
        if ( result.size() > 1 ) {
            log.error( "Single handle generic with multiple results " );
        }
        return result.get( 0 );
    }


    protected List<RoutedAlgBuilder> handleGeneric( AlgNode node, List<RoutedAlgBuilder> builders ) {
        switch ( node.getInputs().size() ) {
            case 1:
                builders.forEach(
                        builder -> builder.replaceTop( node.copy( node.getTraitSet(), ImmutableList.of( builder.peek( 0 ) ) ) )
                );
                break;
            case 2:
                builders.forEach(
                        builder -> builder.replaceTop( node.copy( node.getTraitSet(), ImmutableList.of( builder.peek( 1 ), builder.peek( 0 ) ) ), 2 )
                );
                break;
            default:
                throw new GenericRuntimeException( "Unexpected number of input elements: " + node.getInputs().size() );
        }
        return builders;
    }


<<<<<<< HEAD
    public AlgNode buildJoinedScan( Statement statement, AlgOptCluster cluster, LogicalTable table, Map<Long, List<AllocationColumn>> partitionsColumnsPlacements ) {
        RoutedAlgBuilder builder = RoutedAlgBuilder.create( statement, cluster );

        if ( RuntimeConfig.JOINED_TABLE_SCAN_CACHE.getBoolean() ) {
            AlgNode cachedNode = joinedScanCache.getIfPresent( partitionsColumnsPlacements.hashCode() );
=======
    public AlgNode buildJoinedScan( ColumnDistribution columnDistribution, RoutingContext context ) {
        RoutedAlgBuilder builder = context.getRoutedAlgBuilder();

        if ( RuntimeConfig.JOINED_TABLE_SCAN_CACHE.getBoolean() ) {
            AlgNode cachedNode = joinedScanCache.getIfPresent( columnDistribution.hashCode() );
>>>>>>> 250079c0
            if ( cachedNode != null ) {
                return cachedNode;
            }
        }
        RoutedDistribution routedDistribution = columnDistribution.route();
        context.routedDistribution = routedDistribution;

<<<<<<< HEAD
        for ( Map.Entry<Long, List<AllocationColumn>> partitionToColumnsPlacements : partitionsColumnsPlacements.entrySet() ) {

            //List<AllocationPartition> partitions = catalog.getSnapshot().alloc().getPartitionsFromLogical( placements.values().iterator().next().get( 0 ).logicalTableId );
            //long placementId = placementToColumns.getKey();
            List<AllocationColumn> currentPlacements = partitionToColumnsPlacements.getValue();
            long partitionId = partitionToColumnsPlacements.getKey();
            // Sort by adapter
            Map<Long, List<AllocationColumn>> columnsByPlacements = new HashMap<>();
            for ( AllocationColumn column : currentPlacements ) {
                if ( !columnsByPlacements.containsKey( column.placementId ) ) {
                    columnsByPlacements.put( column.placementId, new LinkedList<>() );
                }
                columnsByPlacements.get( column.placementId ).add( column );
            }

            if ( columnsByPlacements.size() == 1 ) {
                long placementId = partitionsColumnsPlacements.get( partitionId ).get( 0 ).placementId;
                List<AllocationColumn> columns = columnsByPlacements.get( placementId );

                AllocationEntity cpp = catalog.getSnapshot().alloc().getAlloc( placementId, partitionId ).orElseThrow();

                builder = handleRelScan(
                        builder,
                        statement,
                        cpp );
                // Final project
                buildFinalProject( builder, columns );


            } else if ( columnsByPlacements.size() > 1 ) {
                // We need to join placements on different adapters

                // Get primary key
                long pkid = table.primaryKey;
                List<Long> pkColumnIds = catalog.getSnapshot().rel().getPrimaryKey( pkid ).orElseThrow().columnIds;
                List<LogicalColumn> pkColumns = new ArrayList<>();
                for ( long pkColumnId : pkColumnIds ) {
                    pkColumns.add( catalog.getSnapshot().rel().getColumn( pkColumnId ).orElseThrow() );
                }

                // Add primary key
                for ( Entry<Long, List<AllocationColumn>> entry : columnsByPlacements.entrySet() ) {
                    for ( LogicalColumn pkColumn : pkColumns ) {
                        AllocationColumn pkPlacement = catalog.getSnapshot().alloc().getColumn( entry.getValue().get( 0 ).placementId, pkColumn.id ).orElseThrow();
                        if ( !entry.getValue().contains( pkPlacement ) ) {
                            entry.getValue().add( pkPlacement );
                        }
                    }
                }

                Deque<String> queue = new ArrayDeque<>();
                boolean first = true;
                for ( List<AllocationColumn> columns : columnsByPlacements.values() ) {
                    List<AllocationColumn> ordered = columns.stream().sorted( Comparator.comparingInt( a -> a.position ) ).collect( Collectors.toList() );
                    AllocationColumn column = ordered.get( 0 );
                    AllocationEntity cpp = catalog.getSnapshot().alloc().getAlloc( column.placementId, partitionId ).orElseThrow();

                    handleRelScan(
                            builder,
                            statement,
                            cpp );
                    if ( first ) {
                        first = false;
                    } else {
                        List<RexNode> rexNodes = new ArrayList<>();
                        for ( AllocationColumn p : ordered ) {
                            if ( pkColumnIds.contains( p.columnId ) ) {
                                String alias = columns.get( 0 ).placementId + "_" + p.columnId;
                                rexNodes.add( builder.alias( builder.field( p.getLogicalColumnName() ), alias ) );
                                queue.addFirst( alias );
                                queue.addFirst( p.getLogicalColumnName() );
                            } else {
                                rexNodes.add( builder.field( p.getLogicalColumnName() ) );
                            }
                        }
                        builder.project( rexNodes );
                        List<RexNode> joinConditions = new ArrayList<>();
                        for ( int i = 0; i < pkColumnIds.size(); i++ ) {
                            joinConditions.add( builder.equals(
                                    builder.field( 2, queue.removeFirst() ),
                                    builder.field( 2, queue.removeFirst() ) ) );
=======
        for ( FullPartition partition : routedDistribution.partitions() ) {

            if ( !partition.needsJoin() ) {
                PartialPartition partitionColumns = partition.partials().get( 0 );

                builder = handleRelScan(
                        builder,
                        context.getStatement(),
                        partitionColumns.entity() );
                // Final project
                buildFinalProject( builder, partitionColumns.columns() );

            } else {
                // We need to join placements on different adapters

                Deque<String> queue = new ArrayDeque<>();
                boolean first = true;
                for ( PartialPartition allocation : partition.partials() ) {
                    List<AllocationColumn> ordered = allocation.columns().stream().sorted( Comparator.comparingInt( a -> a.position ) ).toList();
                    handleRelScan( builder, context.getStatement(), allocation.entity() );

                    RoutedAlgBuilder finalBuilder = builder;
                    // project away all unnecessary columns
                    builder.project( ordered.stream().map( a -> finalBuilder.field( a.getLogicalColumnName() ) ).toList() );
                    if ( first ) {
                        first = false;
                        continue;
                    }

                    List<RexNode> rexNodes = new ArrayList<>();
                    for ( AllocationColumn p : ordered ) {
                        if ( columnDistribution.getPrimaryIds().contains( p.columnId ) ) {
                            String alias = p.placementId + "_" + p.columnId;
                            rexNodes.add( builder.alias( builder.field( p.getLogicalColumnName() ), alias ) );
                            queue.addFirst( alias );
                            queue.addFirst( p.getLogicalColumnName() );
                        } else {
                            rexNodes.add( builder.field( p.getLogicalColumnName() ) );
>>>>>>> 250079c0
                        }
                    }
                    builder.project( rexNodes );
                    List<RexNode> joinConditions = new ArrayList<>();
                    for ( int i = 0; i < columnDistribution.getPrimaryIds().size(); i++ ) {
                        joinConditions.add( builder.equals(
                                builder.field( 2, queue.removeFirst() ),
                                builder.field( 2, queue.removeFirst() ) ) );
                    }
                    builder.join( JoinAlgType.INNER, joinConditions );

                }
                // Final project
<<<<<<< HEAD
                buildFinalProject( builder, currentPlacements );
            } else {
                throw new GenericRuntimeException( "The table '%s' seems to have no placement. This should not happen!", table.name );
            }
        }

        if ( partitionsColumnsPlacements.size() == 1 ) {
            return builder.build();
        }

        builder.union( true, partitionsColumnsPlacements.size() );

        AlgNode node = builder.build();
        if ( RuntimeConfig.JOINED_TABLE_SCAN_CACHE.getBoolean() ) {
            joinedScanCache.put( partitionsColumnsPlacements.hashCode(), node );
        }

        AllocationColumn placement = new ArrayList<>( partitionsColumnsPlacements.values() ).get( 0 ).get( 0 );
        // todo dl: remove after RowType refactor
        if ( catalog.getSnapshot().getNamespace( placement.namespaceId ).orElseThrow().dataModel == DataModel.DOCUMENT ) {
            AlgDataType rowType = new AlgRecordType( List.of( new AlgDataTypeFieldImpl( 1L, "d", 0, cluster.getTypeFactory().createPolyType( PolyType.DOCUMENT ) ) ) );
=======
                buildFinalProject( builder, partition.getOrderedColumns() );
            }
        }

        if ( columnDistribution.getPartitions().size() == 1 ) {
            return builder.build();
        }

        builder.union( true, columnDistribution.getPartitions().size() );

        AlgNode node = builder.build();
        if ( RuntimeConfig.JOINED_TABLE_SCAN_CACHE.getBoolean() ) {
            joinedScanCache.put( columnDistribution.hashCode(), node );
        }

        // todo dl: remove after RowType refactor
        if ( catalog.getSnapshot().getNamespace( columnDistribution.getTable().namespaceId ).orElseThrow().dataModel == DataModel.DOCUMENT ) {
            AlgDataType rowType = new AlgRecordType( List.of( new AlgDataTypeFieldImpl( 1L, "d", 0, context.getCluster().getTypeFactory().createPolyType( PolyType.DOCUMENT ) ) ) );
>>>>>>> 250079c0
            builder.push( LogicalTransformer.create(
                    node.getCluster(),
                    List.of( node ),
                    null,
                    ModelTrait.DOCUMENT,
                    ModelTrait.RELATIONAL,
                    rowType,
                    true ) );
            node = builder.build();
        }

        return node;
    }


    private void buildFinalProject( RoutedAlgBuilder builder, List<AllocationColumn> currentPlacements ) {
        List<RexNode> rexNodes = new ArrayList<>();
        List<LogicalColumn> placementList = currentPlacements.stream()
                .map( col -> catalog.getSnapshot().rel().getColumn( col.columnId ).orElseThrow() )
                .sorted( Comparator.comparingInt( col -> col.position ) )
<<<<<<< HEAD
                .collect( Collectors.toList() );
=======
                .toList();
>>>>>>> 250079c0
        for ( LogicalColumn catalogColumn : placementList ) {
            rexNodes.add( builder.field( catalogColumn.name ) );
        }
        builder.project( rexNodes );
    }


<<<<<<< HEAD
    private AlgNode handleOnePartitionScan( Statement statement, AlgOptCluster cluster, Map<Long, List<AllocationColumn>> partitionsColumns, RoutedAlgBuilder builder, Long partitionId ) {
        List<AllocationColumn> columns = partitionsColumns.get( partitionId );

        // each column is one entity
        List<AllocationTable> tables = columns.stream().map( c -> catalog.getSnapshot().alloc().getAlloc( c.placementId, partitionId ).orElseThrow().unwrap( AllocationTable.class ).orElseThrow() ).collect( Collectors.toList() );

        List<AlgNode> nodes = tables.stream().map( t -> handleRelScan( RoutedAlgBuilder.create( statement, cluster ), statement, t ).build() ).collect( Collectors.toList() );
        // todo remove multiple scans, add projection
        nodes.forEach( builder::push );

        return nodes.size() == 1 ? builder.build() : builder.union( true ).build();
    }


    public AlgNode handleGraphScan( LogicalLpgScan alg, Statement statement, @Nullable AllocationEntity targetAlloc, @Nullable List<Long> excludedPlacements ) {
        Snapshot snapshot = statement.getTransaction().getSnapshot();

        LogicalNamespace namespace = snapshot.getNamespace( alg.entity.namespaceId ).orElseThrow();

        LogicalGraph graph = alg.entity.unwrap( LogicalGraph.class ).orElseThrow();

        List<Long> placements = snapshot.alloc().getFromLogical( graph.id ).stream().filter( p -> excludedPlacements == null || !excludedPlacements.contains( p.id ) ).map( p -> p.adapterId ).collect( Collectors.toList() );
        if ( targetAlloc != null ) {
            return new LogicalLpgScan( alg.getCluster(), alg.getTraitSet(), targetAlloc, alg.getTupleType() );
        }

        for ( long placement : placements ) {
            AllocationEntity entity = snapshot.alloc().getEntity( placement, graph.id ).orElseThrow();

            // a native placement was used, we go with that
            return new LogicalLpgScan( alg.getCluster(), alg.getTraitSet(), entity, alg.getTupleType() );
        }

        // cross-modal?
        if ( namespace.dataModel == DataModel.DOCUMENT || namespace.dataModel == DataModel.RELATIONAL ) {
            return handleGraphCrossModel( alg, statement, graph, namespace, snapshot );
        }

=======
    public AlgNode handleGraphScan( LogicalLpgScan alg, Statement statement, @Nullable AllocationEntity targetAlloc, @Nullable List<Long> excludedPlacements ) {
        Snapshot snapshot = statement.getTransaction().getSnapshot();

        LogicalNamespace namespace = snapshot.getNamespace( alg.entity.namespaceId ).orElseThrow();

        LogicalGraph graph = alg.entity.unwrap( LogicalGraph.class ).orElseThrow();

        List<AllocationPlacement> placements = snapshot.alloc().getPlacementsFromLogical( graph.id ).stream().filter( p -> excludedPlacements == null || !excludedPlacements.contains( p.id ) ).toList();
        if ( targetAlloc != null ) {
            return new LogicalLpgScan( alg.getCluster(), alg.getTraitSet(), targetAlloc, alg.getTupleType() );
        }

        for ( AllocationPlacement placement : placements ) {
            List<AllocationPartition> partitions = snapshot.alloc().getPartitionsFromLogical( graph.id );
            if ( partitions.size() != 1 ) {
                throw new GenericRuntimeException( "Graphs with multiple partitions are not supported yet." );
            }
            Optional<AllocationEntity> optEntity = snapshot.alloc().getAlloc( placement.id, partitions.get( 0 ).id );
            if ( optEntity.isEmpty() ) {
                throw new GenericRuntimeException( "Error while routing graph query." );
            }
            AllocationEntity entity = optEntity.orElseThrow();

            // a native placement was used, we go with that
            return new LogicalLpgScan( alg.getCluster(), alg.getTraitSet(), entity, alg.getTupleType() );
        }

        // cross-modal?
        if ( namespace.dataModel == DataModel.DOCUMENT || namespace.dataModel == DataModel.RELATIONAL ) {
            return handleGraphCrossModel( alg, statement, graph, namespace, snapshot );
        }

>>>>>>> 250079c0
        throw new GenericRuntimeException( "Error while routing graph query." );

        // rather naive selection strategy
    }


    @NotNull
    private LogicalTransformer handleGraphCrossModel( LogicalLpgScan alg, Statement statement, LogicalGraph graph, LogicalNamespace namespace, Snapshot snapshot ) {
        if ( graph.unwrap( SubstitutionGraph.class ).isEmpty() ) {
            throw new GenericRuntimeException( "Error while routing cross-model graph query." );
        }
        SubstitutionGraph substitutionGraph = graph.unwrap( SubstitutionGraph.class ).get();
        List<Pair<String, AlgNode>> scans = new ArrayList<>();
        List<PolyString> names = substitutionGraph.names;
        if ( names.isEmpty() ) {
            // no label means all entites
<<<<<<< HEAD
            names = namespace.dataModel == DataModel.DOCUMENT ? snapshot.doc().getCollections( graph.namespaceId, null ).stream().map( c -> new PolyString( c.name ) ).collect( Collectors.toList() ) : snapshot.rel().getTables( graph.namespaceId, null ).stream().map( t -> new PolyString( t.name ) ).collect( Collectors.toList() );
=======
            names = namespace.dataModel == DataModel.DOCUMENT ? snapshot.doc().getCollections( graph.namespaceId, null ).stream().map( c -> new PolyString( c.name ) ).toList() : snapshot.rel().getTables( graph.namespaceId, null ).stream().map( t -> new PolyString( t.name ) ).toList();
>>>>>>> 250079c0
        }

        for ( PolyString name : names ) {
            if ( namespace.dataModel == DataModel.DOCUMENT ) {
                snapshot.doc().getCollection( graph.id, name.value ).ifPresent( c -> {
                    RoutedAlgBuilder algBuilder = RoutedAlgBuilder.create( statement, alg.getCluster() );
                    AlgNode scan = algBuilder.documentScan( c ).build();
                    routeDocument( algBuilder, scan, statement );
                    scans.add( Pair.of( name.value, algBuilder.build() ) );
                } );
            } else if ( namespace.dataModel == DataModel.RELATIONAL ) {
                snapshot.rel().getTable( graph.namespaceId, name.value )
                        .ifPresent( t ->
                                scans.add( Pair.of( name.value, handleRelScan( RoutedAlgBuilder.create( statement, alg.getCluster() ), statement, t ).build() ) ) );
            }
        }

        return new LogicalTransformer( alg.getCluster(), alg.getTraitSet(), Pair.right( scans ), Pair.left( scans ), namespace.dataModel.getModelTrait(), ModelTrait.GRAPH, GraphType.of(), true );
<<<<<<< HEAD
    }


    private AlgNode handleGraphOnRelational( LogicalLpgScan alg, LogicalNamespace namespace, Statement statement, Long placementId ) {
        AlgOptCluster cluster = alg.getCluster();
        List<LogicalTable> tables = Catalog.snapshot().rel().getTables( namespace.id, null );
        List<Pair<String, AlgNode>> scans = tables.stream()
                .map( t -> Pair.of( t.name, buildJoinedScan( statement, cluster, tables.get( 0 ), null ) ) )
                .collect( Collectors.toList() );

        // Builder infoBuilder = cluster.getTypeFactory().builder();
        // infoBuilder.add( "g", null, PolyType.GRAPH );

        return LogicalTransformer.create( cluster, Pair.right( scans ), Pair.left( scans ), ModelTrait.RELATIONAL, ModelTrait.GRAPH, GraphType.of(), true );
    }


    private AlgNode handleGraphOnDocument( LogicalLpgScan alg, LogicalNamespace namespace, Statement statement, Long placementId ) {
        AlgOptCluster cluster = alg.getCluster();
        List<LogicalCollection> collections = Catalog.snapshot().doc().getCollections( namespace.id, null );
        List<Pair<String, AlgNode>> scans = collections.stream()
                .map( t -> {
                    RoutedAlgBuilder algBuilder = RoutedAlgBuilder.create( statement, alg.getCluster() );
                    AlgNode scan = algBuilder.documentScan( t ).build();
                    routeDocument( algBuilder, (AlgNode & DocumentAlg) scan, statement );
                    return Pair.of( t.name, algBuilder.build() );
                } )
                .collect( Collectors.toList() );

        // Builder infoBuilder = cluster.getTypeFactory().builder();
        // infoBuilder.add( "g", null, PolyType.GRAPH );

        return LogicalTransformer.create( cluster, Pair.right( scans ), Pair.left( scans ), ModelTrait.DOCUMENT, ModelTrait.GRAPH, GraphType.of(), true );
=======
>>>>>>> 250079c0
    }


    @Override
    public List<RoutedAlgBuilder> route( AlgRoot algRoot, RoutingContext context ) {
        throw new UnsupportedOperationException();
    }


    @Override
    public void resetCaches() {
        throw new UnsupportedOperationException();
    }


    @Override
    public <T extends AlgNode & LpgAlg> AlgNode routeGraph( RoutedAlgBuilder builder, T alg, Statement statement ) {
        throw new UnsupportedOperationException();
    }


    @Override
    public AlgNode routeDocument( RoutedAlgBuilder builder, AlgNode alg, Statement statement ) {
        if ( alg.getInputs().size() == 1 ) {
            routeDocument( builder, alg.getInput( 0 ), statement );
            if ( builder.stackSize() > 0 ) {
                alg.replaceInput( 0, builder.build() );
            }
            return alg;
        } else if ( alg instanceof DocumentScan ) {
            builder.push( handleDocScan( (DocumentScan<?>) alg, statement, null ) );
            return alg;
        } else if ( alg instanceof DocumentValues ) {
            return alg;
        }
        throw new UnsupportedOperationException();
    }


}<|MERGE_RESOLUTION|>--- conflicted
+++ resolved
@@ -27,13 +27,8 @@
 import java.util.LinkedList;
 import java.util.List;
 import java.util.Map;
-<<<<<<< HEAD
-import java.util.Map.Entry;
-=======
->>>>>>> 250079c0
 import java.util.Optional;
 import java.util.stream.Collectors;
-import java.util.stream.Stream;
 import lombok.extern.slf4j.Slf4j;
 import org.apache.commons.lang3.NotImplementedException;
 import org.jetbrains.annotations.NotNull;
@@ -48,11 +43,7 @@
 import org.polypheny.db.algebra.logical.document.LogicalDocumentScan;
 import org.polypheny.db.algebra.logical.document.LogicalDocumentValues;
 import org.polypheny.db.algebra.logical.lpg.LogicalLpgScan;
-<<<<<<< HEAD
-import org.polypheny.db.algebra.logical.relational.LogicalValues;
-=======
 import org.polypheny.db.algebra.logical.relational.LogicalRelValues;
->>>>>>> 250079c0
 import org.polypheny.db.algebra.type.AlgDataType;
 import org.polypheny.db.algebra.type.AlgDataTypeField;
 import org.polypheny.db.algebra.type.AlgDataTypeFieldImpl;
@@ -65,10 +56,6 @@
 import org.polypheny.db.catalog.entity.allocation.AllocationPartition;
 import org.polypheny.db.catalog.entity.allocation.AllocationPlacement;
 import org.polypheny.db.catalog.entity.allocation.AllocationTable;
-<<<<<<< HEAD
-import org.polypheny.db.catalog.entity.logical.LogicalCollection;
-=======
->>>>>>> 250079c0
 import org.polypheny.db.catalog.entity.logical.LogicalColumn;
 import org.polypheny.db.catalog.entity.logical.LogicalEntity;
 import org.polypheny.db.catalog.entity.logical.LogicalGraph;
@@ -79,20 +66,13 @@
 import org.polypheny.db.catalog.logistic.DataModel;
 import org.polypheny.db.catalog.snapshot.Snapshot;
 import org.polypheny.db.config.RuntimeConfig;
-<<<<<<< HEAD
-import org.polypheny.db.plan.AlgOptCluster;
-=======
->>>>>>> 250079c0
 import org.polypheny.db.rex.RexNode;
 import org.polypheny.db.routing.ColumnDistribution;
 import org.polypheny.db.routing.ColumnDistribution.FullPartition;
 import org.polypheny.db.routing.ColumnDistribution.PartialPartition;
 import org.polypheny.db.routing.ColumnDistribution.RoutedDistribution;
 import org.polypheny.db.routing.Router;
-<<<<<<< HEAD
-=======
 import org.polypheny.db.routing.RoutingContext;
->>>>>>> 250079c0
 import org.polypheny.db.schema.trait.ModelTrait;
 import org.polypheny.db.tools.RoutedAlgBuilder;
 import org.polypheny.db.transaction.Statement;
@@ -120,124 +100,6 @@
     }
 
 
-<<<<<<< HEAD
-    protected Map<Long, List<AllocationColumn>> selectPlacement( LogicalTable table, List<LogicalColumn> logicalColumns, List<Long> excludedAdapterIds ) {
-        Map<Long, List<AllocationColumn>> partitionsToColumns = new HashMap<>();
-
-        Snapshot snapshot = Catalog.snapshot();
-
-        List<AllocationPartition> partitions = snapshot.alloc().getPartitionsFromLogical( table.id );
-
-        for ( AllocationPartition partition : partitions ) {
-            partitionsToColumns.put( partition.id, getPlacementsOfPartition( partition, table, logicalColumns, excludedAdapterIds ).stream().sorted( Comparator.comparingInt( AllocationColumn::getPosition ) ).collect( Collectors.toList() ) );
-        }
-
-        return partitionsToColumns;
-    }
-
-
-    protected List<AllocationColumn> getPlacementsOfPartition( AllocationPartition partition, LogicalTable table, List<LogicalColumn> columns, List<Long> excludedAdapterIds ) {
-        Snapshot snapshot = Catalog.snapshot();
-
-        List<AllocationColumn> columnPlacements = new ArrayList<>();
-        List<Long> columnIds = columns.stream().map( c -> c.id ).collect( Collectors.toList() );
-
-        Map<Long, List<AllocationColumn>> columnsOfPlacements = new HashMap<>();
-
-        for ( AllocationPlacement placement : snapshot.alloc().getPlacementsFromLogical( table.id ) ) {
-            Optional<AllocationEntity> optionalAlloc = snapshot.alloc().getAlloc( placement.id, partition.id );
-            // is the alloc on this partition even present or the placement belongs to an excluded one
-            if ( optionalAlloc.isEmpty() || excludedAdapterIds.contains( placement.adapterId ) ) {
-                continue;
-            }
-
-            List<AllocationColumn> allocColumns = snapshot.alloc().getColumns( placement.id ).stream().filter( c -> columnIds.contains( c.columnId ) ).collect( Collectors.toList() );
-            columnsOfPlacements.put( placement.id, allocColumns );
-        }
-
-        List<List<AllocationColumn>> mostToLeastColumns = columnsOfPlacements.values().stream().sorted( ( a, b ) -> b.size() - a.size() ).collect( Collectors.toList() );
-
-        return selectBiggest( columns, mostToLeastColumns );
-    }
-
-
-    /**
-     * We take the biggest available placement and remove these columns and continue with the remaining columns
-     *
-     * @param columns
-     * @param mostToLeastColumns
-     * @return
-     */
-    private List<AllocationColumn> selectBiggest( List<LogicalColumn> columns, List<List<AllocationColumn>> mostToLeastColumns ) {
-        if ( columns.isEmpty() ) {
-            return List.of();
-        }
-        if ( mostToLeastColumns.isEmpty() ) {
-            throw new GenericRuntimeException( "Could not route correctly" );
-        }
-
-        List<Long> remainingColumns = columns.stream().map( c -> c.id ).collect( Collectors.toList() );
-
-        List<AllocationColumn> allocColumns = mostToLeastColumns.get( 0 );
-        List<Long> allocIds = allocColumns.stream().map( a -> a.columnId ).collect( Collectors.toList() );
-
-        List<List<AllocationColumn>> mostToLeastColumnsUpdated = mostToLeastColumns.subList( 1, mostToLeastColumns.size() );
-        // remove the selected columns from the list
-        mostToLeastColumnsUpdated = mostToLeastColumnsUpdated.stream().map( cs -> cs.stream().filter( column -> remainingColumns.contains( column.columnId ) && !allocIds.contains( column.columnId ) ).collect( Collectors.toList() ) ).collect( Collectors.toList() );
-
-        return Stream.concat(
-                allocColumns.stream(), selectBiggest(
-                        columns.stream().filter( c -> !allocIds.contains( c.id ) ).collect( Collectors.toList() ),
-                        mostToLeastColumnsUpdated
-                ).stream()
-        ).collect( Collectors.toList() );
-    }
-
-
-    /**
-     * Execute the table scan on the first placement of a table
-     *
-     * Recursively take the largest placements to build the complete placement (guarantees least amount of placements used => least amount of scans)
-     */
-    protected Map<Long, List<AllocationColumn>> selectPlacementOld( LogicalTable table, List<LogicalColumn> logicalColumns, List<Long> excludedAdapterIds ) {
-        // Find the adapter with the most column placements
-        long adapterIdWithMostPlacements = -1;
-        int numOfPlacements = 0;
-        for ( Entry<Long, List<Long>> entry : Catalog.snapshot().alloc().getColumnPlacementsByAdapters( table.id ).entrySet() ) {
-            if ( !excludedAdapterIds.contains( entry.getKey() ) && entry.getValue().size() > numOfPlacements ) {
-                adapterIdWithMostPlacements = entry.getKey();
-                numOfPlacements = entry.getValue().size();
-            }
-        }
-
-        List<LogicalColumn> missingColumns = new ArrayList<>();
-
-        // Take the adapter with most placements as base and add missing column placements recursively
-        List<AllocationColumn> placementList = new ArrayList<>();
-        AllocationPlacement longestPlacement = catalog.getSnapshot().alloc().getPlacement( adapterIdWithMostPlacements, table.id ).orElseThrow();
-        for ( LogicalColumn column : logicalColumns ) {
-            Optional<AllocationColumn> optionalColumn = catalog.getSnapshot().alloc().getColumn( longestPlacement.id, column.id );
-            optionalColumn.ifPresentOrElse(
-                    placementList::add,
-                    () -> missingColumns.add( column )
-            );
-        }
-
-        Map<Long, List<AllocationColumn>> placementToColumns = new HashMap<>();
-        placementToColumns.put( longestPlacement.id, placementList );
-        if ( !missingColumns.isEmpty() ) {
-            List<Long> newExcludedAdapterIds = new ArrayList<>( excludedAdapterIds );
-            newExcludedAdapterIds.add( longestPlacement.adapterId );
-            Map<Long, List<AllocationColumn>> rest = selectPlacement( table, missingColumns, newExcludedAdapterIds );
-            placementToColumns.putAll( rest );
-        }
-        return placementToColumns;
-
-    }
-
-
-=======
->>>>>>> 250079c0
     public AlgNode recursiveCopy( AlgNode node ) {
         List<AlgNode> inputs = new LinkedList<>();
         if ( node.getInputs() != null && !node.getInputs().isEmpty() ) {
@@ -258,33 +120,19 @@
 
         if ( entity.unwrap( LogicalTable.class ).isPresent() ) {
             List<AllocationEntity> allocations = statement.getTransaction().getSnapshot().alloc().getFromLogical( entity.id );
-<<<<<<< HEAD
-            table = entity.unwrap( LogicalEntity.class ).get();
-            builder.scan( allocations.get( 0 ) );
-        } else if ( entity.unwrap( AllocationTable.class ).isPresent() ) {
-            builder.scan( entity.unwrap( AllocationTable.class ).get() );
-=======
             table = entity.unwrap( LogicalTable.class ).orElseThrow();
             builder.relScan( allocations.get( 0 ) );
         } else if ( entity.unwrap( AllocationTable.class ).isPresent() ) {
             builder.relScan( entity.unwrap( AllocationTable.class ).get() );
->>>>>>> 250079c0
             table = statement.getTransaction().getSnapshot().rel().getTable( entity.unwrap( AllocationTable.class ).orElseThrow().logicalId ).orElseThrow();
         } else {
             throw new NotImplementedException();
         }
 
-<<<<<<< HEAD
-        if ( table.getRowType().getFieldCount() == builder.peek().getTupleType().getFieldCount() && !table.getRowType().equals( builder.peek().getTupleType() ) ) {
-            // we adjust the
-            Map<String, Integer> namesIndexMapping = table.getRowType().getFields().stream().collect( Collectors.toMap( AlgDataTypeField::getName, AlgDataTypeField::getIndex ) );
-            List<Integer> target = builder.peek().getTupleType().getFields().stream().map( f -> namesIndexMapping.get( f.getName() ) ).collect( Collectors.toList() );
-=======
         if ( table.getTupleType().getFieldCount() == builder.peek().getTupleType().getFieldCount() && !table.getTupleType().equals( builder.peek().getTupleType() ) ) {
             // we adjust the
             Map<String, Integer> namesIndexMapping = table.getTupleType().getFields().stream().collect( Collectors.toMap( AlgDataTypeField::getName, AlgDataTypeField::getIndex ) );
             List<Integer> target = builder.peek().getTupleType().getFields().stream().map( f -> namesIndexMapping.get( f.getName() ) ).toList();
->>>>>>> 250079c0
             builder.permute( Mappings.bijection( target ) );
         }
 
@@ -298,23 +146,13 @@
             @Nullable List<Long> excludedPlacements ) {
         Snapshot snapshot = statement.getTransaction().getSnapshot();
 
-<<<<<<< HEAD
-        List<AllocationPlacement> placements = snapshot.alloc().getPlacementsFromLogical( scan.entity.id ).stream().filter( p -> excludedPlacements == null || !excludedPlacements.contains( p.id ) ).collect( Collectors.toList() );
+        List<AllocationPlacement> placements = snapshot.alloc().getPlacementsFromLogical( scan.entity.id ).stream().filter( p -> excludedPlacements == null || !excludedPlacements.contains( p.id ) ).toList();
 
         List<AllocationPartition> partitions = snapshot.alloc().getPartitionsFromLogical( scan.entity.id );
 
         for ( AllocationPlacement placement : placements ) {
             AllocationEntity allocation = snapshot.alloc().getAlloc( placement.id, partitions.get( 0 ).id ).orElseThrow();
 
-=======
-        List<AllocationPlacement> placements = snapshot.alloc().getPlacementsFromLogical( scan.entity.id ).stream().filter( p -> excludedPlacements == null || !excludedPlacements.contains( p.id ) ).toList();
-
-        List<AllocationPartition> partitions = snapshot.alloc().getPartitionsFromLogical( scan.entity.id );
-
-        for ( AllocationPlacement placement : placements ) {
-            AllocationEntity allocation = snapshot.alloc().getAlloc( placement.id, partitions.get( 0 ).id ).orElseThrow();
-
->>>>>>> 250079c0
             // a native placement was used, we go with that
             return new LogicalDocumentScan( scan.getCluster(), scan.getTraitSet(), allocation.withName( scan.entity.name ) );
         }
@@ -324,22 +162,13 @@
     }
 
 
-<<<<<<< HEAD
-    public RoutedAlgBuilder handleValues( LogicalValues node, RoutedAlgBuilder builder ) {
-=======
     public RoutedAlgBuilder handleValues( LogicalRelValues node, RoutedAlgBuilder builder ) {
->>>>>>> 250079c0
         return builder.values( node.tuples, node.getTupleType() );
     }
 
 
-<<<<<<< HEAD
-    protected List<RoutedAlgBuilder> handleValues( LogicalValues node, List<RoutedAlgBuilder> builders ) {
-        return builders.stream().map( builder -> builder.values( node.tuples, node.getTupleType() ) ).collect( Collectors.toList() );
-=======
     protected List<RoutedAlgBuilder> handleValues( LogicalRelValues node, List<RoutedAlgBuilder> builders ) {
         return builders.stream().map( builder -> builder.values( node.tuples, node.getTupleType() ) ).toList();
->>>>>>> 250079c0
     }
 
 
@@ -376,19 +205,11 @@
     }
 
 
-<<<<<<< HEAD
-    public AlgNode buildJoinedScan( Statement statement, AlgOptCluster cluster, LogicalTable table, Map<Long, List<AllocationColumn>> partitionsColumnsPlacements ) {
-        RoutedAlgBuilder builder = RoutedAlgBuilder.create( statement, cluster );
-
-        if ( RuntimeConfig.JOINED_TABLE_SCAN_CACHE.getBoolean() ) {
-            AlgNode cachedNode = joinedScanCache.getIfPresent( partitionsColumnsPlacements.hashCode() );
-=======
     public AlgNode buildJoinedScan( ColumnDistribution columnDistribution, RoutingContext context ) {
         RoutedAlgBuilder builder = context.getRoutedAlgBuilder();
 
         if ( RuntimeConfig.JOINED_TABLE_SCAN_CACHE.getBoolean() ) {
             AlgNode cachedNode = joinedScanCache.getIfPresent( columnDistribution.hashCode() );
->>>>>>> 250079c0
             if ( cachedNode != null ) {
                 return cachedNode;
             }
@@ -396,89 +217,6 @@
         RoutedDistribution routedDistribution = columnDistribution.route();
         context.routedDistribution = routedDistribution;
 
-<<<<<<< HEAD
-        for ( Map.Entry<Long, List<AllocationColumn>> partitionToColumnsPlacements : partitionsColumnsPlacements.entrySet() ) {
-
-            //List<AllocationPartition> partitions = catalog.getSnapshot().alloc().getPartitionsFromLogical( placements.values().iterator().next().get( 0 ).logicalTableId );
-            //long placementId = placementToColumns.getKey();
-            List<AllocationColumn> currentPlacements = partitionToColumnsPlacements.getValue();
-            long partitionId = partitionToColumnsPlacements.getKey();
-            // Sort by adapter
-            Map<Long, List<AllocationColumn>> columnsByPlacements = new HashMap<>();
-            for ( AllocationColumn column : currentPlacements ) {
-                if ( !columnsByPlacements.containsKey( column.placementId ) ) {
-                    columnsByPlacements.put( column.placementId, new LinkedList<>() );
-                }
-                columnsByPlacements.get( column.placementId ).add( column );
-            }
-
-            if ( columnsByPlacements.size() == 1 ) {
-                long placementId = partitionsColumnsPlacements.get( partitionId ).get( 0 ).placementId;
-                List<AllocationColumn> columns = columnsByPlacements.get( placementId );
-
-                AllocationEntity cpp = catalog.getSnapshot().alloc().getAlloc( placementId, partitionId ).orElseThrow();
-
-                builder = handleRelScan(
-                        builder,
-                        statement,
-                        cpp );
-                // Final project
-                buildFinalProject( builder, columns );
-
-
-            } else if ( columnsByPlacements.size() > 1 ) {
-                // We need to join placements on different adapters
-
-                // Get primary key
-                long pkid = table.primaryKey;
-                List<Long> pkColumnIds = catalog.getSnapshot().rel().getPrimaryKey( pkid ).orElseThrow().columnIds;
-                List<LogicalColumn> pkColumns = new ArrayList<>();
-                for ( long pkColumnId : pkColumnIds ) {
-                    pkColumns.add( catalog.getSnapshot().rel().getColumn( pkColumnId ).orElseThrow() );
-                }
-
-                // Add primary key
-                for ( Entry<Long, List<AllocationColumn>> entry : columnsByPlacements.entrySet() ) {
-                    for ( LogicalColumn pkColumn : pkColumns ) {
-                        AllocationColumn pkPlacement = catalog.getSnapshot().alloc().getColumn( entry.getValue().get( 0 ).placementId, pkColumn.id ).orElseThrow();
-                        if ( !entry.getValue().contains( pkPlacement ) ) {
-                            entry.getValue().add( pkPlacement );
-                        }
-                    }
-                }
-
-                Deque<String> queue = new ArrayDeque<>();
-                boolean first = true;
-                for ( List<AllocationColumn> columns : columnsByPlacements.values() ) {
-                    List<AllocationColumn> ordered = columns.stream().sorted( Comparator.comparingInt( a -> a.position ) ).collect( Collectors.toList() );
-                    AllocationColumn column = ordered.get( 0 );
-                    AllocationEntity cpp = catalog.getSnapshot().alloc().getAlloc( column.placementId, partitionId ).orElseThrow();
-
-                    handleRelScan(
-                            builder,
-                            statement,
-                            cpp );
-                    if ( first ) {
-                        first = false;
-                    } else {
-                        List<RexNode> rexNodes = new ArrayList<>();
-                        for ( AllocationColumn p : ordered ) {
-                            if ( pkColumnIds.contains( p.columnId ) ) {
-                                String alias = columns.get( 0 ).placementId + "_" + p.columnId;
-                                rexNodes.add( builder.alias( builder.field( p.getLogicalColumnName() ), alias ) );
-                                queue.addFirst( alias );
-                                queue.addFirst( p.getLogicalColumnName() );
-                            } else {
-                                rexNodes.add( builder.field( p.getLogicalColumnName() ) );
-                            }
-                        }
-                        builder.project( rexNodes );
-                        List<RexNode> joinConditions = new ArrayList<>();
-                        for ( int i = 0; i < pkColumnIds.size(); i++ ) {
-                            joinConditions.add( builder.equals(
-                                    builder.field( 2, queue.removeFirst() ),
-                                    builder.field( 2, queue.removeFirst() ) ) );
-=======
         for ( FullPartition partition : routedDistribution.partitions() ) {
 
             if ( !partition.needsJoin() ) {
@@ -517,7 +255,6 @@
                             queue.addFirst( p.getLogicalColumnName() );
                         } else {
                             rexNodes.add( builder.field( p.getLogicalColumnName() ) );
->>>>>>> 250079c0
                         }
                     }
                     builder.project( rexNodes );
@@ -531,29 +268,6 @@
 
                 }
                 // Final project
-<<<<<<< HEAD
-                buildFinalProject( builder, currentPlacements );
-            } else {
-                throw new GenericRuntimeException( "The table '%s' seems to have no placement. This should not happen!", table.name );
-            }
-        }
-
-        if ( partitionsColumnsPlacements.size() == 1 ) {
-            return builder.build();
-        }
-
-        builder.union( true, partitionsColumnsPlacements.size() );
-
-        AlgNode node = builder.build();
-        if ( RuntimeConfig.JOINED_TABLE_SCAN_CACHE.getBoolean() ) {
-            joinedScanCache.put( partitionsColumnsPlacements.hashCode(), node );
-        }
-
-        AllocationColumn placement = new ArrayList<>( partitionsColumnsPlacements.values() ).get( 0 ).get( 0 );
-        // todo dl: remove after RowType refactor
-        if ( catalog.getSnapshot().getNamespace( placement.namespaceId ).orElseThrow().dataModel == DataModel.DOCUMENT ) {
-            AlgDataType rowType = new AlgRecordType( List.of( new AlgDataTypeFieldImpl( 1L, "d", 0, cluster.getTypeFactory().createPolyType( PolyType.DOCUMENT ) ) ) );
-=======
                 buildFinalProject( builder, partition.getOrderedColumns() );
             }
         }
@@ -572,7 +286,6 @@
         // todo dl: remove after RowType refactor
         if ( catalog.getSnapshot().getNamespace( columnDistribution.getTable().namespaceId ).orElseThrow().dataModel == DataModel.DOCUMENT ) {
             AlgDataType rowType = new AlgRecordType( List.of( new AlgDataTypeFieldImpl( 1L, "d", 0, context.getCluster().getTypeFactory().createPolyType( PolyType.DOCUMENT ) ) ) );
->>>>>>> 250079c0
             builder.push( LogicalTransformer.create(
                     node.getCluster(),
                     List.of( node ),
@@ -593,11 +306,7 @@
         List<LogicalColumn> placementList = currentPlacements.stream()
                 .map( col -> catalog.getSnapshot().rel().getColumn( col.columnId ).orElseThrow() )
                 .sorted( Comparator.comparingInt( col -> col.position ) )
-<<<<<<< HEAD
-                .collect( Collectors.toList() );
-=======
                 .toList();
->>>>>>> 250079c0
         for ( LogicalColumn catalogColumn : placementList ) {
             rexNodes.add( builder.field( catalogColumn.name ) );
         }
@@ -605,46 +314,6 @@
     }
 
 
-<<<<<<< HEAD
-    private AlgNode handleOnePartitionScan( Statement statement, AlgOptCluster cluster, Map<Long, List<AllocationColumn>> partitionsColumns, RoutedAlgBuilder builder, Long partitionId ) {
-        List<AllocationColumn> columns = partitionsColumns.get( partitionId );
-
-        // each column is one entity
-        List<AllocationTable> tables = columns.stream().map( c -> catalog.getSnapshot().alloc().getAlloc( c.placementId, partitionId ).orElseThrow().unwrap( AllocationTable.class ).orElseThrow() ).collect( Collectors.toList() );
-
-        List<AlgNode> nodes = tables.stream().map( t -> handleRelScan( RoutedAlgBuilder.create( statement, cluster ), statement, t ).build() ).collect( Collectors.toList() );
-        // todo remove multiple scans, add projection
-        nodes.forEach( builder::push );
-
-        return nodes.size() == 1 ? builder.build() : builder.union( true ).build();
-    }
-
-
-    public AlgNode handleGraphScan( LogicalLpgScan alg, Statement statement, @Nullable AllocationEntity targetAlloc, @Nullable List<Long> excludedPlacements ) {
-        Snapshot snapshot = statement.getTransaction().getSnapshot();
-
-        LogicalNamespace namespace = snapshot.getNamespace( alg.entity.namespaceId ).orElseThrow();
-
-        LogicalGraph graph = alg.entity.unwrap( LogicalGraph.class ).orElseThrow();
-
-        List<Long> placements = snapshot.alloc().getFromLogical( graph.id ).stream().filter( p -> excludedPlacements == null || !excludedPlacements.contains( p.id ) ).map( p -> p.adapterId ).collect( Collectors.toList() );
-        if ( targetAlloc != null ) {
-            return new LogicalLpgScan( alg.getCluster(), alg.getTraitSet(), targetAlloc, alg.getTupleType() );
-        }
-
-        for ( long placement : placements ) {
-            AllocationEntity entity = snapshot.alloc().getEntity( placement, graph.id ).orElseThrow();
-
-            // a native placement was used, we go with that
-            return new LogicalLpgScan( alg.getCluster(), alg.getTraitSet(), entity, alg.getTupleType() );
-        }
-
-        // cross-modal?
-        if ( namespace.dataModel == DataModel.DOCUMENT || namespace.dataModel == DataModel.RELATIONAL ) {
-            return handleGraphCrossModel( alg, statement, graph, namespace, snapshot );
-        }
-
-=======
     public AlgNode handleGraphScan( LogicalLpgScan alg, Statement statement, @Nullable AllocationEntity targetAlloc, @Nullable List<Long> excludedPlacements ) {
         Snapshot snapshot = statement.getTransaction().getSnapshot();
 
@@ -677,7 +346,6 @@
             return handleGraphCrossModel( alg, statement, graph, namespace, snapshot );
         }
 
->>>>>>> 250079c0
         throw new GenericRuntimeException( "Error while routing graph query." );
 
         // rather naive selection strategy
@@ -694,11 +362,7 @@
         List<PolyString> names = substitutionGraph.names;
         if ( names.isEmpty() ) {
             // no label means all entites
-<<<<<<< HEAD
-            names = namespace.dataModel == DataModel.DOCUMENT ? snapshot.doc().getCollections( graph.namespaceId, null ).stream().map( c -> new PolyString( c.name ) ).collect( Collectors.toList() ) : snapshot.rel().getTables( graph.namespaceId, null ).stream().map( t -> new PolyString( t.name ) ).collect( Collectors.toList() );
-=======
             names = namespace.dataModel == DataModel.DOCUMENT ? snapshot.doc().getCollections( graph.namespaceId, null ).stream().map( c -> new PolyString( c.name ) ).toList() : snapshot.rel().getTables( graph.namespaceId, null ).stream().map( t -> new PolyString( t.name ) ).toList();
->>>>>>> 250079c0
         }
 
         for ( PolyString name : names ) {
@@ -717,42 +381,6 @@
         }
 
         return new LogicalTransformer( alg.getCluster(), alg.getTraitSet(), Pair.right( scans ), Pair.left( scans ), namespace.dataModel.getModelTrait(), ModelTrait.GRAPH, GraphType.of(), true );
-<<<<<<< HEAD
-    }
-
-
-    private AlgNode handleGraphOnRelational( LogicalLpgScan alg, LogicalNamespace namespace, Statement statement, Long placementId ) {
-        AlgOptCluster cluster = alg.getCluster();
-        List<LogicalTable> tables = Catalog.snapshot().rel().getTables( namespace.id, null );
-        List<Pair<String, AlgNode>> scans = tables.stream()
-                .map( t -> Pair.of( t.name, buildJoinedScan( statement, cluster, tables.get( 0 ), null ) ) )
-                .collect( Collectors.toList() );
-
-        // Builder infoBuilder = cluster.getTypeFactory().builder();
-        // infoBuilder.add( "g", null, PolyType.GRAPH );
-
-        return LogicalTransformer.create( cluster, Pair.right( scans ), Pair.left( scans ), ModelTrait.RELATIONAL, ModelTrait.GRAPH, GraphType.of(), true );
-    }
-
-
-    private AlgNode handleGraphOnDocument( LogicalLpgScan alg, LogicalNamespace namespace, Statement statement, Long placementId ) {
-        AlgOptCluster cluster = alg.getCluster();
-        List<LogicalCollection> collections = Catalog.snapshot().doc().getCollections( namespace.id, null );
-        List<Pair<String, AlgNode>> scans = collections.stream()
-                .map( t -> {
-                    RoutedAlgBuilder algBuilder = RoutedAlgBuilder.create( statement, alg.getCluster() );
-                    AlgNode scan = algBuilder.documentScan( t ).build();
-                    routeDocument( algBuilder, (AlgNode & DocumentAlg) scan, statement );
-                    return Pair.of( t.name, algBuilder.build() );
-                } )
-                .collect( Collectors.toList() );
-
-        // Builder infoBuilder = cluster.getTypeFactory().builder();
-        // infoBuilder.add( "g", null, PolyType.GRAPH );
-
-        return LogicalTransformer.create( cluster, Pair.right( scans ), Pair.left( scans ), ModelTrait.DOCUMENT, ModelTrait.GRAPH, GraphType.of(), true );
-=======
->>>>>>> 250079c0
     }
 
 
