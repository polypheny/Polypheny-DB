--- conflicted
+++ resolved
@@ -38,11 +38,7 @@
 import org.polypheny.db.algebra.logical.lpg.LogicalLpgScan;
 import org.polypheny.db.algebra.logical.relational.LogicalRelModify;
 import org.polypheny.db.algebra.logical.relational.LogicalRelScan;
-<<<<<<< HEAD
-import org.polypheny.db.algebra.logical.relational.LogicalValues;
-=======
 import org.polypheny.db.algebra.logical.relational.LogicalRelValues;
->>>>>>> 18d3cce9
 import org.polypheny.db.algebra.type.GraphType;
 import org.polypheny.db.catalog.entity.logical.LogicalEntity;
 import org.polypheny.db.catalog.entity.logical.LogicalTable;
@@ -215,11 +211,7 @@
 
             // Check if table is even horizontal partitioned
 
-<<<<<<< HEAD
-            if ( catalog.getSnapshot().alloc().getPartitionsFromLogical( oLogicalTable.get().id ).size() > 1 ) { // todo dl replace vert atm
-=======
             if ( catalog.getSnapshot().alloc().getPartitionsFromLogical( oLogicalTable.get().id ).size() > 1 ) {
->>>>>>> 18d3cce9
                 return handleHorizontalPartitioning( node, oLogicalTable.get(), builders, context );
             } else if ( catalog.getSnapshot().alloc().getPlacementsFromLogical( oLogicalTable.get().id ).size() > 1 ) { // At the moment multiple strategies
                 return handleVerticalPartitioningOrReplication( node, oLogicalTable.get(), builders, context );
@@ -227,13 +219,8 @@
 
             return handleNonePartitioning( node, oLogicalTable.get(), builders, context );
 
-<<<<<<< HEAD
-        } else if ( node instanceof LogicalValues ) {
-            return Lists.newArrayList( super.handleValues( (LogicalValues) node, builders ) );
-=======
         } else if ( node instanceof LogicalRelValues ) {
             return Lists.newArrayList( super.handleValues( (LogicalRelValues) node, builders ) );
->>>>>>> 18d3cce9
         } else {
             return Lists.newArrayList( super.handleGeneric( node, builders ) );
         }
@@ -241,10 +228,6 @@
 
 
     private List<RoutedAlgBuilder> handleRelationalOnGraphScan( AlgNode node, LogicalEntity logicalTable, List<RoutedAlgBuilder> builders, RoutingContext context ) {
-<<<<<<< HEAD
-        // todo dl: remove after RowType refactor
-=======
->>>>>>> 18d3cce9
         AlgBuilder algBuilder = AlgBuilder.create( context.getStatement() );
         RexBuilder rexBuilder = algBuilder.getRexBuilder();
 
