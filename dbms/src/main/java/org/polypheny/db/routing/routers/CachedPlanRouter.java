--- conflicted
+++ resolved
@@ -21,11 +21,7 @@
 import org.polypheny.db.algebra.AlgRoot;
 import org.polypheny.db.algebra.core.document.DocumentScan;
 import org.polypheny.db.algebra.logical.relational.LogicalRelScan;
-<<<<<<< HEAD
-import org.polypheny.db.algebra.logical.relational.LogicalValues;
-=======
 import org.polypheny.db.algebra.logical.relational.LogicalRelValues;
->>>>>>> 18d3cce9
 import org.polypheny.db.routing.ColumnDistribution;
 import org.polypheny.db.routing.RoutingContext;
 import org.polypheny.db.routing.dto.CachedProposedRoutingPlan;
@@ -56,13 +52,8 @@
 
         if ( node.unwrap( LogicalRelScan.class ).isPresent() && node.getEntity() != null ) {
             return builder.push( super.buildJoinedScan( (ColumnDistribution) cachedPlan.fieldDistribution, context ) );
-<<<<<<< HEAD
-        } else if ( node instanceof LogicalValues ) {
-            return super.handleValues( (LogicalValues) node, builder );
-=======
         } else if ( node instanceof LogicalRelValues ) {
             return super.handleValues( (LogicalRelValues) node, builder );
->>>>>>> 18d3cce9
         } else {
             return super.handleGeneric( node, builder );
         }
