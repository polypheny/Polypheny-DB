/*
 * Copyright 2019-2024 The Polypheny Project
 *
 * Licensed under the Apache License, Version 2.0 (the "License");
 * you may not use this file except in compliance with the License.
 * You may obtain a copy of the License at
 *
 * http://www.apache.org/licenses/LICENSE-2.0
 *
 * Unless required by applicable law or agreed to in writing, software
 * distributed under the License is distributed on an "AS IS" BASIS,
 * WITHOUT WARRANTIES OR CONDITIONS OF ANY KIND, either express or implied.
 * See the License for the specific language governing permissions and
 * limitations under the License.
 */

package org.polypheny.db.routing.routers;

<<<<<<< HEAD
import java.util.HashMap;
import java.util.List;
import java.util.Map;
=======
>>>>>>> 250079c0
import lombok.extern.slf4j.Slf4j;
import org.polypheny.db.algebra.AlgNode;
import org.polypheny.db.algebra.AlgRoot;
import org.polypheny.db.algebra.core.document.DocumentScan;
import org.polypheny.db.algebra.logical.relational.LogicalRelScan;
<<<<<<< HEAD
import org.polypheny.db.algebra.logical.relational.LogicalValues;
import org.polypheny.db.catalog.Catalog;
import org.polypheny.db.catalog.entity.allocation.AllocationColumn;
import org.polypheny.db.catalog.entity.logical.LogicalTable;
import org.polypheny.db.partition.properties.PartitionProperty;
import org.polypheny.db.plan.AlgOptCluster;
import org.polypheny.db.routing.LogicalQueryInformation;
=======
import org.polypheny.db.algebra.logical.relational.LogicalRelValues;
import org.polypheny.db.routing.ColumnDistribution;
import org.polypheny.db.routing.RoutingContext;
>>>>>>> 250079c0
import org.polypheny.db.routing.dto.CachedProposedRoutingPlan;
import org.polypheny.db.tools.RoutedAlgBuilder;


/**
 * Routing of cached plan. Nothing needs to be found, everything included in the routed plan.
 */
@Slf4j
public class CachedPlanRouter extends BaseRouter {


<<<<<<< HEAD
    public RoutedAlgBuilder routeCached( AlgRoot logicalRoot, CachedProposedRoutingPlan routingPlanCached, Statement statement, LogicalQueryInformation queryInformation ) {
        final RoutedAlgBuilder builder = RoutedAlgBuilder.create( statement, logicalRoot.alg.getCluster() );
        return buildCachedSelect( logicalRoot.alg, builder, statement, logicalRoot.alg.getCluster(), routingPlanCached, queryInformation );
=======
    public RoutedAlgBuilder routeCached( AlgRoot logicalRoot, CachedProposedRoutingPlan routingPlanCached, RoutingContext context ) {
        final RoutedAlgBuilder builder = context.getRoutedAlgBuilder();
        return buildCachedSelect( logicalRoot.alg, builder, routingPlanCached, context );
>>>>>>> 250079c0
    }


    private RoutedAlgBuilder buildCachedSelect( AlgNode node, RoutedAlgBuilder builder, CachedProposedRoutingPlan cachedPlan, RoutingContext context ) {
        for ( int i = 0; i < node.getInputs().size(); i++ ) {
            builder = buildCachedSelect( node.getInput( i ), builder, cachedPlan, context );
        }

        if ( node.unwrap( DocumentScan.class ).isPresent() ) {
<<<<<<< HEAD
            return builder.push( super.handleDocScan( (DocumentScan<?>) node, statement, null ) );
        }

        if ( node.unwrap( LogicalRelScan.class ).isPresent() && node.getEntity() != null ) {
            LogicalTable table = node.getEntity().unwrap( LogicalTable.class ).orElseThrow();
            PartitionProperty property = Catalog.snapshot().alloc().getPartitionProperty( table.id ).orElseThrow();
            List<Long> partitionIds = property.partitionIds;
            Map<Long, List<AllocationColumn>> partitions = new HashMap<>();
            for ( long partition : partitionIds ) {
                if ( cachedPlan.physicalPlacementsOfPartitions.get( partition ) != null ) {
                    List<AllocationColumn> colPlacements = cachedPlan.physicalPlacementsOfPartitions.get( partition );
                    partitions.put( partition, colPlacements );
                }
            }

            return builder.push( super.buildJoinedScan( statement, cluster, table, partitions ) );
        } else if ( node instanceof LogicalValues ) {
            return super.handleValues( (LogicalValues) node, builder );
=======
            return builder.push( super.handleDocScan( (DocumentScan<?>) node, context.getStatement(), null ) );
        }

        if ( node.unwrap( LogicalRelScan.class ).isPresent() && node.getEntity() != null ) {
            return builder.push( super.buildJoinedScan( (ColumnDistribution) cachedPlan.fieldDistribution, context ) );
        } else if ( node instanceof LogicalRelValues ) {
            return super.handleValues( (LogicalRelValues) node, builder );
>>>>>>> 250079c0
        } else {
            return super.handleGeneric( node, builder );
        }
    }

}<|MERGE_RESOLUTION|>--- conflicted
+++ resolved
@@ -16,30 +16,14 @@
 
 package org.polypheny.db.routing.routers;
 
-<<<<<<< HEAD
-import java.util.HashMap;
-import java.util.List;
-import java.util.Map;
-=======
->>>>>>> 250079c0
 import lombok.extern.slf4j.Slf4j;
 import org.polypheny.db.algebra.AlgNode;
 import org.polypheny.db.algebra.AlgRoot;
 import org.polypheny.db.algebra.core.document.DocumentScan;
 import org.polypheny.db.algebra.logical.relational.LogicalRelScan;
-<<<<<<< HEAD
-import org.polypheny.db.algebra.logical.relational.LogicalValues;
-import org.polypheny.db.catalog.Catalog;
-import org.polypheny.db.catalog.entity.allocation.AllocationColumn;
-import org.polypheny.db.catalog.entity.logical.LogicalTable;
-import org.polypheny.db.partition.properties.PartitionProperty;
-import org.polypheny.db.plan.AlgOptCluster;
-import org.polypheny.db.routing.LogicalQueryInformation;
-=======
 import org.polypheny.db.algebra.logical.relational.LogicalRelValues;
 import org.polypheny.db.routing.ColumnDistribution;
 import org.polypheny.db.routing.RoutingContext;
->>>>>>> 250079c0
 import org.polypheny.db.routing.dto.CachedProposedRoutingPlan;
 import org.polypheny.db.tools.RoutedAlgBuilder;
 
@@ -51,15 +35,9 @@
 public class CachedPlanRouter extends BaseRouter {
 
 
-<<<<<<< HEAD
-    public RoutedAlgBuilder routeCached( AlgRoot logicalRoot, CachedProposedRoutingPlan routingPlanCached, Statement statement, LogicalQueryInformation queryInformation ) {
-        final RoutedAlgBuilder builder = RoutedAlgBuilder.create( statement, logicalRoot.alg.getCluster() );
-        return buildCachedSelect( logicalRoot.alg, builder, statement, logicalRoot.alg.getCluster(), routingPlanCached, queryInformation );
-=======
     public RoutedAlgBuilder routeCached( AlgRoot logicalRoot, CachedProposedRoutingPlan routingPlanCached, RoutingContext context ) {
         final RoutedAlgBuilder builder = context.getRoutedAlgBuilder();
         return buildCachedSelect( logicalRoot.alg, builder, routingPlanCached, context );
->>>>>>> 250079c0
     }
 
 
@@ -69,26 +47,6 @@
         }
 
         if ( node.unwrap( DocumentScan.class ).isPresent() ) {
-<<<<<<< HEAD
-            return builder.push( super.handleDocScan( (DocumentScan<?>) node, statement, null ) );
-        }
-
-        if ( node.unwrap( LogicalRelScan.class ).isPresent() && node.getEntity() != null ) {
-            LogicalTable table = node.getEntity().unwrap( LogicalTable.class ).orElseThrow();
-            PartitionProperty property = Catalog.snapshot().alloc().getPartitionProperty( table.id ).orElseThrow();
-            List<Long> partitionIds = property.partitionIds;
-            Map<Long, List<AllocationColumn>> partitions = new HashMap<>();
-            for ( long partition : partitionIds ) {
-                if ( cachedPlan.physicalPlacementsOfPartitions.get( partition ) != null ) {
-                    List<AllocationColumn> colPlacements = cachedPlan.physicalPlacementsOfPartitions.get( partition );
-                    partitions.put( partition, colPlacements );
-                }
-            }
-
-            return builder.push( super.buildJoinedScan( statement, cluster, table, partitions ) );
-        } else if ( node instanceof LogicalValues ) {
-            return super.handleValues( (LogicalValues) node, builder );
-=======
             return builder.push( super.handleDocScan( (DocumentScan<?>) node, context.getStatement(), null ) );
         }
 
@@ -96,7 +54,6 @@
             return builder.push( super.buildJoinedScan( (ColumnDistribution) cachedPlan.fieldDistribution, context ) );
         } else if ( node instanceof LogicalRelValues ) {
             return super.handleValues( (LogicalRelValues) node, builder );
->>>>>>> 250079c0
         } else {
             return super.handleGeneric( node, builder );
         }
