--- conflicted
+++ resolved
@@ -33,12 +33,7 @@
     @Override
     public List<DataStore> getDataStoresForNewColumn( CatalogColumn addedColumn ) {
         CatalogTable catalogTable = Catalog.getInstance().getTable( addedColumn.tableId );
-<<<<<<< HEAD
-        return catalogTable.dataPlacements
-                .stream()
-=======
         return catalogTable.dataPlacements.stream()
->>>>>>> eeaa97b7
                 .map( elem -> AdapterManager.getInstance().getStore( elem ) )
                 .collect( Collectors.toList() );
     }
