/*
 * Copyright 2019-2024 The Polypheny Project
 *
 * Licensed under the Apache License, Version 2.0 (the "License");
 * you may not use this file except in compliance with the License.
 * You may obtain a copy of the License at
 *
 * http://www.apache.org/licenses/LICENSE-2.0
 *
 * Unless required by applicable law or agreed to in writing, software
 * distributed under the License is distributed on an "AS IS" BASIS,
 * WITHOUT WARRANTIES OR CONDITIONS OF ANY KIND, either express or implied.
 * See the License for the specific language governing permissions and
 * limitations under the License.
 */

package org.polypheny.db.routing.strategies;

import java.util.List;
import java.util.Optional;
import java.util.stream.Collectors;
import org.polypheny.db.adapter.AdapterManager;
import org.polypheny.db.adapter.DataStore;
import org.polypheny.db.catalog.Catalog;
import org.polypheny.db.catalog.entity.allocation.AllocationPlacement;
import org.polypheny.db.catalog.entity.logical.LogicalColumn;
import org.polypheny.db.catalog.entity.logical.LogicalTable;
import org.polypheny.db.catalog.snapshot.Snapshot;


/**
 * Adds new columns and tables on all stores.
 */
public class CreateAllPlacementStrategy implements CreatePlacementStrategy {

    @Override
<<<<<<< HEAD
    public List<DataStore<?>> getDataStoresForNewColumn( LogicalColumn addedColumn ) {
        Snapshot snapshot = Catalog.getInstance().getSnapshot();
        LogicalTable catalogTable = snapshot.rel().getTable( addedColumn.tableId ).orElseThrow();
        List<AllocationPlacement> placements = snapshot.alloc().getPlacementsFromLogical( catalogTable.id );
        return placements.stream()
                .map( elem -> AdapterManager.getInstance().getStore( elem.adapterId ) )
=======
    public List<DataStore<?>> getDataStoresForNewRelField( LogicalColumn addedField ) {
        Snapshot snapshot = Catalog.getInstance().getSnapshot();
        LogicalTable catalogTable = snapshot.rel().getTable( addedField.tableId ).orElseThrow();
        List<AllocationPlacement> placements = snapshot.alloc().getPlacementsFromLogical( catalogTable.id );
        return placements.stream()
                .map( elem -> AdapterManager.getInstance().getStore( elem.adapterId ) )
                .filter( Optional::isPresent )
                .map( Optional::get )
>>>>>>> 250079c0
                .collect( Collectors.toList() );
    }


    @Override
    public List<DataStore<?>> getDataStoresForNewEntity() {
        return AdapterManager.getInstance().getStores().values().asList();
    }

}<|MERGE_RESOLUTION|>--- conflicted
+++ resolved
@@ -34,14 +34,6 @@
 public class CreateAllPlacementStrategy implements CreatePlacementStrategy {
 
     @Override
-<<<<<<< HEAD
-    public List<DataStore<?>> getDataStoresForNewColumn( LogicalColumn addedColumn ) {
-        Snapshot snapshot = Catalog.getInstance().getSnapshot();
-        LogicalTable catalogTable = snapshot.rel().getTable( addedColumn.tableId ).orElseThrow();
-        List<AllocationPlacement> placements = snapshot.alloc().getPlacementsFromLogical( catalogTable.id );
-        return placements.stream()
-                .map( elem -> AdapterManager.getInstance().getStore( elem.adapterId ) )
-=======
     public List<DataStore<?>> getDataStoresForNewRelField( LogicalColumn addedField ) {
         Snapshot snapshot = Catalog.getInstance().getSnapshot();
         LogicalTable catalogTable = snapshot.rel().getTable( addedField.tableId ).orElseThrow();
@@ -50,7 +42,6 @@
                 .map( elem -> AdapterManager.getInstance().getStore( elem.adapterId ) )
                 .filter( Optional::isPresent )
                 .map( Optional::get )
->>>>>>> 250079c0
                 .collect( Collectors.toList() );
     }
 
