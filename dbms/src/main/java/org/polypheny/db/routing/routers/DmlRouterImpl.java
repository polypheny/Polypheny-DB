/*
 * Copyright 2019-2024 The Polypheny Project
 *
 * Licensed under the Apache License, Version 2.0 (the "License");
 * you may not use this file except in compliance with the License.
 * You may obtain a copy of the License at
 *
 * http://www.apache.org/licenses/LICENSE-2.0
 *
 * Unless required by applicable law or agreed to in writing, software
 * distributed under the License is distributed on an "AS IS" BASIS,
 * WITHOUT WARRANTIES OR CONDITIONS OF ANY KIND, either express or implied.
 * See the License for the specific language governing permissions and
 * limitations under the License.
 */

package org.polypheny.db.routing.routers;


import com.google.common.collect.ImmutableList;
import java.util.ArrayList;
import java.util.Collections;
import java.util.HashMap;
import java.util.HashSet;
import java.util.Iterator;
import java.util.List;
import java.util.Map;
import java.util.Map.Entry;
import java.util.Optional;
import java.util.Set;
import lombok.extern.slf4j.Slf4j;
import org.jetbrains.annotations.NotNull;
import org.jetbrains.annotations.Nullable;
import org.polypheny.db.algebra.AlgNode;
import org.polypheny.db.algebra.AlgShuttleImpl;
import org.polypheny.db.algebra.constant.Kind;
import org.polypheny.db.algebra.core.Values;
import org.polypheny.db.algebra.core.common.BatchIterator;
import org.polypheny.db.algebra.core.common.ConditionalExecute;
import org.polypheny.db.algebra.core.common.ConstraintEnforcer;
import org.polypheny.db.algebra.core.common.Modify.Operation;
import org.polypheny.db.algebra.core.document.DocumentScan;
import org.polypheny.db.algebra.core.lpg.LpgScan;
import org.polypheny.db.algebra.core.relational.RelModify;
import org.polypheny.db.algebra.logical.common.LogicalBatchIterator;
import org.polypheny.db.algebra.logical.common.LogicalConditionalExecute;
import org.polypheny.db.algebra.logical.common.LogicalConstraintEnforcer;
import org.polypheny.db.algebra.logical.common.LogicalContextSwitcher;
import org.polypheny.db.algebra.logical.document.LogicalDocumentModify;
import org.polypheny.db.algebra.logical.document.LogicalDocumentScan;
import org.polypheny.db.algebra.logical.document.LogicalDocumentValues;
import org.polypheny.db.algebra.logical.lpg.LogicalLpgModify;
import org.polypheny.db.algebra.logical.lpg.LogicalLpgScan;
<<<<<<< HEAD
import org.polypheny.db.algebra.logical.relational.LogicalFilter;
import org.polypheny.db.algebra.logical.relational.LogicalModifyCollect;
import org.polypheny.db.algebra.logical.relational.LogicalProject;
import org.polypheny.db.algebra.logical.relational.LogicalRelModify;
import org.polypheny.db.algebra.logical.relational.LogicalRelScan;
import org.polypheny.db.algebra.logical.relational.LogicalValues;
=======
import org.polypheny.db.algebra.logical.relational.LogicalModifyCollect;
import org.polypheny.db.algebra.logical.relational.LogicalRelFilter;
import org.polypheny.db.algebra.logical.relational.LogicalRelModify;
import org.polypheny.db.algebra.logical.relational.LogicalRelProject;
import org.polypheny.db.algebra.logical.relational.LogicalRelScan;
import org.polypheny.db.algebra.logical.relational.LogicalRelValues;
>>>>>>> 250079c0
import org.polypheny.db.algebra.type.AlgDataType;
import org.polypheny.db.algebra.type.AlgDataTypeField;
import org.polypheny.db.catalog.Catalog;
import org.polypheny.db.catalog.entity.Entity;
import org.polypheny.db.catalog.entity.allocation.AllocationColumn;
import org.polypheny.db.catalog.entity.allocation.AllocationEntity;
<<<<<<< HEAD
=======
import org.polypheny.db.catalog.entity.allocation.AllocationGraph;
>>>>>>> 250079c0
import org.polypheny.db.catalog.entity.allocation.AllocationPartition;
import org.polypheny.db.catalog.entity.allocation.AllocationPlacement;
import org.polypheny.db.catalog.entity.logical.LogicalCollection;
import org.polypheny.db.catalog.entity.logical.LogicalColumn;
import org.polypheny.db.catalog.entity.logical.LogicalGraph;
import org.polypheny.db.catalog.entity.logical.LogicalTable;
import org.polypheny.db.catalog.exceptions.GenericRuntimeException;
import org.polypheny.db.catalog.logistic.EntityType;
import org.polypheny.db.catalog.snapshot.Snapshot;
import org.polypheny.db.partition.PartitionManager;
import org.polypheny.db.partition.PartitionManagerFactory;
import org.polypheny.db.partition.properties.PartitionProperty;
<<<<<<< HEAD
import org.polypheny.db.plan.AlgOptCluster;
=======
import org.polypheny.db.plan.AlgCluster;
>>>>>>> 250079c0
import org.polypheny.db.processing.WhereClauseVisitor;
import org.polypheny.db.rex.RexCall;
import org.polypheny.db.rex.RexDynamicParam;
import org.polypheny.db.rex.RexIndexRef;
import org.polypheny.db.rex.RexLiteral;
import org.polypheny.db.rex.RexNode;
import org.polypheny.db.routing.DmlRouter;
import org.polypheny.db.routing.RoutingContext;
import org.polypheny.db.routing.RoutingManager;
import org.polypheny.db.schema.trait.ModelTrait;
import org.polypheny.db.tools.AlgBuilder;
import org.polypheny.db.tools.RoutedAlgBuilder;
import org.polypheny.db.transaction.Statement;
import org.polypheny.db.type.entity.PolyValue;
import org.polypheny.db.util.Pair;
import org.polypheny.db.util.Triple;

@Slf4j
public class DmlRouterImpl extends BaseRouter implements DmlRouter {


    @Override
    public AlgNode routeDml( LogicalRelModify modify, Statement statement ) {
<<<<<<< HEAD
        AlgOptCluster cluster = modify.getCluster();
=======
        AlgCluster cluster = modify.getCluster();
>>>>>>> 250079c0

        if ( modify.entity == null ) {
            throw new GenericRuntimeException( "Unexpected operator!" );
        }
        Optional<LogicalTable> oTable = modify.entity.unwrap( LogicalTable.class );

        if ( oTable.isEmpty() ) {
            throw new GenericRuntimeException( "Unexpected table. Only logical tables expected here!" );
        }
        LogicalTable table = oTable.get();

        List<LogicalColumn> columns = catalog.getSnapshot().rel().getColumns( table.id );
<<<<<<< HEAD
        List<Long> columnIds = columns.stream().map( c -> c.id ).collect( Collectors.toList() );
=======
        List<Long> columnIds = columns.stream().map( c -> c.id ).toList();
>>>>>>> 250079c0

        // Make sure that this table can be modified
        if ( !table.modifiable ) {
            if ( table.entityType == EntityType.ENTITY ) {
                throw new GenericRuntimeException( "Unable to modify a table marked as read-only!" );
            } else if ( table.entityType == EntityType.SOURCE ) {
                throw new GenericRuntimeException( "The table '%s' is provided by a data source which does not support data modification.", table.name );
            } else if ( table.entityType == EntityType.VIEW ) {
                throw new GenericRuntimeException( "Polypheny-DB does not support modifying views." );
            }
            throw new GenericRuntimeException( "Unknown table type: %s", table.entityType.name() );
        }

        long pkid = table.primaryKey;
<<<<<<< HEAD
        List<Long> pkColumnIds = catalog.getSnapshot().rel().getPrimaryKey( pkid ).orElseThrow().columnIds;
=======
        List<Long> pkColumnIds = catalog.getSnapshot().rel().getPrimaryKey( pkid ).orElseThrow().fieldIds;
>>>>>>> 250079c0
        LogicalColumn pkColumn = catalog.getSnapshot().rel().getColumn( pkColumnIds.get( 0 ) ).orElseThrow();

        // Essentially gets a list of all stores where this table resides
        List<AllocationPlacement> pkPlacements = catalog.getSnapshot().alloc().getPlacementsOfColumn( pkColumn.id );
        PartitionProperty property = catalog.getSnapshot().alloc().getPartitionProperty( table.id ).orElseThrow();

        if ( property.isPartitioned && log.isDebugEnabled() ) {
            log.debug( "\nListing all relevant stores for table: '{}' and all partitions: {}", table.name, property.partitionGroupIds );
            for ( AllocationPlacement placement : pkPlacements ) {
                log.debug(
                        "\t\t -> '{}' {}\t{}",
                        catalog.getSnapshot().getAdapter( placement.adapterId ),
                        null,//catalog.getPartitionGroupsOnDataPlacement( dataPlacement.adapterId, dataPlacement.tableId ),
                        null );//catalog.getPartitionGroupsIndexOnDataPlacement( dataPlacement.adapterId, dataPlacement.tableId ) );
            }
        }

        // Execute on all primary key placements
        List<AlgNode> modifies = new ArrayList<>();

        // Needed for partitioned updates when source partition and target partition are not equal
        // SET Value is the new partition, where clause is the source
        boolean operationWasRewritten = false;
<<<<<<< HEAD

        List<Map<Long, PolyValue>> allValues = statement.getDataContext().getParameterValues();

        for ( AllocationPlacement pkPlacement : pkPlacements ) {
            // Get placements on storeId
            List<AllocationColumn> placementsOnAdapter = catalog.getSnapshot().alloc().getColumns( pkPlacement.id );

=======

        List<Map<Long, PolyValue>> allValues = statement.getDataContext().getParameterValues();

        for ( AllocationPlacement pkPlacement : pkPlacements ) {
            // Get placements on storeId
            List<AllocationColumn> placementsOnAdapter = catalog.getSnapshot().alloc().getColumns( pkPlacement.id );

>>>>>>> 250079c0
            // If this is an update, check whether we need to execute on this storeId at all
            List<String> updateColumns = modify.getUpdateColumns();
            List<? extends RexNode> sourceExpressions = modify.getSourceExpressions();
            if ( placementsOnAdapter.size() != oTable.get().getColumnIds().size() ) {

                if ( modify.getOperation() == Operation.UPDATE ) {
                    updateColumns = new ArrayList<>( modify.getUpdateColumns() );
                    sourceExpressions = new ArrayList<>( modify.getSourceExpressions() );
                    Iterator<String> updateColumnListIterator = updateColumns.iterator();
                    Iterator<? extends RexNode> sourceExpressionListIterator = sourceExpressions.iterator();
                    while ( updateColumnListIterator.hasNext() ) {
                        String columnName = updateColumnListIterator.next();
                        sourceExpressionListIterator.next();

                        Optional<LogicalColumn> optionalColumn = catalog.getSnapshot().rel().getColumn( table.id, columnName );
                        if ( optionalColumn.isEmpty() ) {
                            throw new GenericRuntimeException( "Could not find the column with the name %s", columnName );
                        }
                        if ( catalog.getSnapshot().alloc().getColumn( pkPlacement.id, optionalColumn.get().id ).isEmpty() ) {
                            updateColumnListIterator.remove();
                            sourceExpressionListIterator.remove();
                        }
                    }
                    if ( updateColumns.isEmpty() ) {
                        continue;
                    }
                }
            }

            long identPart = -1;
            long identifiedPartitionForSetValue = -1;
            Set<Long> accessedPartitions = new HashSet<>();
            // Identify where clause of UPDATE
            if ( property.isPartitioned ) {
                boolean worstCaseRouting = false;
                Set<Long> identifiedPartitionsInFilter = new HashSet<>();

                PartitionManagerFactory partitionManagerFactory = PartitionManagerFactory.getInstance();
                PartitionManager partitionManager = partitionManagerFactory.getPartitionManager( property.partitionType );

                WhereClauseVisitor whereClauseVisitor = new WhereClauseVisitor( statement, columnIds.indexOf( property.partitionColumnId ) );
                modify.accept( new AlgShuttleImpl() {
                    @Override
                    public AlgNode visit( LogicalRelFilter filter ) {
                        super.visit( filter );
                        filter.accept( whereClauseVisitor );
                        return filter;
                    }
                } );

                List<String> whereClauseValues = null;
                if ( !whereClauseVisitor.getValues().isEmpty() ) {

                    whereClauseValues = whereClauseVisitor.getValues().stream()
                            .map( PolyValue::toJson )
<<<<<<< HEAD
                            .collect( Collectors.toList() );
=======
                            .toList();
>>>>>>> 250079c0
                    if ( log.isDebugEnabled() ) {
                        log.debug( "Found Where Clause Values: {}", whereClauseValues );
                    }
                    worstCaseRouting = true;
                }

                if ( whereClauseValues != null ) {
                    for ( String value : whereClauseValues ) {
                        worstCaseRouting = false;
                        identPart = (int) partitionManager.getTargetPartitionId( table, property, value );
                        accessedPartitions.add( identPart );
                        identifiedPartitionsInFilter.add( identPart );
                    }
                }

                String partitionValue = "";
                // Set true if partitionColumn is part of UPDATE Statement, else assume worst case routing

                if ( modify.getOperation() == Operation.UPDATE ) {
                    Pair<Set<Long>, String> accessedPartitionsPartVal = handleDmlUpdate(
                            updateColumns,
                            table,
                            property,
                            sourceExpressions,
                            partitionValue,
                            partitionManager,
                            identifiedPartitionsInFilter,
                            identifiedPartitionForSetValue,
                            identPart );
                    accessedPartitions.clear();
                    accessedPartitions.addAll( accessedPartitionsPartVal.left );
                    partitionValue = accessedPartitionsPartVal.right;
                } else if ( modify.getOperation() == Operation.INSERT ) {
                    Triple<Long, String, Boolean> identPartValueRewritten = handleDmlInsert(
                            updateColumns,
                            modify,
                            columnIds,
                            columns,
                            property,
                            table,
                            accessedPartitions,
                            partitionManager,
                            pkPlacement,
                            statement,
                            placementsOnAdapter,
                            cluster,
                            modifies,
                            sourceExpressions,
                            allValues );
                    partitionValue = identPartValueRewritten.middle;
                    identPart = identPartValueRewritten.left;
                    operationWasRewritten = identPartValueRewritten.right;
                } else if ( modify.getOperation() == Operation.DELETE ) {
                    if ( whereClauseValues == null ) {
                        worstCaseRouting = true;
                    } else {
                        worstCaseRouting = whereClauseValues.size() >= 4;
                    }

                }

                if ( worstCaseRouting ) {
                    log.debug( "PartitionColumnID was not an explicit part of statement, partition routing will therefore assume worst-case: Routing to ALL PARTITIONS" );
                    accessedPartitions = new HashSet<>( property.partitionIds );
                }
            } else {
                // un-partitioned tables only have one partition anyway
                identPart = property.partitionIds.get( 0 );
                accessedPartitions.add( identPart );
            }

            if ( statement.getMonitoringEvent() != null ) {
                statement.getMonitoringEvent()
                        .updateAccessedPartitions(
                                Collections.singletonMap( oTable.get().id, accessedPartitions ) );
            }

            if ( !operationWasRewritten ) {
                for ( long partitionId : accessedPartitions ) {

                    if ( catalog.getSnapshot().alloc().getAlloc( pkPlacement.id, partitionId ).isEmpty() ) {
                        continue;
                    }

                    // Build DML
                    LogicalRelModify adjustedModify;
                    AllocationEntity allocation = catalog.getSnapshot().alloc().getAlloc( pkPlacement.id, partitionId ).orElseThrow();
                    AlgNode input = buildDml(
                            super.recursiveCopy( modify.getInput( 0 ) ),
                            RoutedAlgBuilder.create( statement, cluster ),
                            oTable.get(),
                            placementsOnAdapter,
                            allocation,
                            statement,
                            cluster,
                            false,
                            statement.getDataContext().getParameterValues() ).build();

                    adjustedModify = LogicalRelModify.create(
                            allocation,
                            input,
                            modify.getOperation(),
                            updateColumns,
                            sourceExpressions,
                            modify.isFlattened()
                    );

                    modifies.add( adjustedModify );
                }
            }
        }

        if ( modifies.size() == 1 ) {
            return modifies.get( 0 );
        } else {
            return new LogicalModifyCollect( modify.getCluster(), modify.getTraitSet(), modifies, true );
        }
<<<<<<< HEAD


    }


    private Triple<Long, String, Boolean> handleDmlInsert( List<String> updateColumns, LogicalRelModify modify, List<Long> columnIds, List<LogicalColumn> columns, PartitionProperty property, LogicalTable table, Set<Long> accessedPartitionList, PartitionManager partitionManager, AllocationPlacement pkPlacement, Statement statement, List<AllocationColumn> placementsOnAdapter, AlgOptCluster cluster, List<AlgNode> modifies, List<? extends RexNode> sourceExpressions, List<Map<Long, PolyValue>> allValues ) {
        String partitionValue = null;
        long identPart = -1;
        boolean worstCaseRouting;
        boolean operationWasRewritten = false;
        int i;
        if ( modify.getInput() instanceof LogicalValues ) {
            // Get fieldList and map columns to index since they could be in arbitrary order
            int partitionColumnIndex = -1;
            for ( int j = 0; j < (modify.getInput()).getTupleType().getFields().size(); j++ ) {
                String columnFieldName = (modify.getInput()).getTupleType().getFields().get( j ).getName();

                // Retrieve columnId of fieldName and map it to its fieldList location of INSERT Stmt
                int columnIndex = columns.stream().map( c -> c.name ).collect( Collectors.toList() ).indexOf( columnFieldName );

                // Determine location of partitionColumn in fieldList
                if ( columnIds.get( columnIndex ) == property.partitionColumnId ) {
                    partitionColumnIndex = columnIndex;
                    if ( log.isDebugEnabled() ) {
                        log.debug( "INSERT: Found PartitionColumnID: '{}' at column index: {}", property.partitionColumnId, j );

                    }
                }
            }

            // Will executed all required tuples that belong on the same partition jointly
            Map<Long, List<ImmutableList<RexLiteral>>> tuplesOnPartition = new HashMap<>();
            for ( ImmutableList<RexLiteral> currentTuple : ((LogicalValues) modify.getInput()).tuples ) {

                if ( partitionColumnIndex == -1 || currentTuple.get( partitionColumnIndex ).getValue() == null ) {
                    partitionValue = PartitionManager.NULL_STRING;
                } else {
                    partitionValue = currentTuple.get( partitionColumnIndex ).value.toJson().replace( "'", "" );
                }
                identPart = (int) partitionManager.getTargetPartitionId( table, property, partitionValue );
                accessedPartitionList.add( identPart );

                if ( !tuplesOnPartition.containsKey( identPart ) ) {
                    tuplesOnPartition.put( identPart, new ArrayList<>() );
                }
                tuplesOnPartition.get( identPart ).add( currentTuple );

            }

            for ( Map.Entry<Long, List<ImmutableList<RexLiteral>>> partitionMapping : tuplesOnPartition.entrySet() ) {
                Long currentPartitionId = partitionMapping.getKey();

                if ( catalog.getSnapshot().alloc().getPartitionsFromLogical( table.id ).stream().noneMatch( p -> p.id == currentPartitionId ) ) {
                    continue;
                }

                for ( ImmutableList<RexLiteral> row : partitionMapping.getValue() ) {
                    LogicalValues newLogicalValues = new LogicalValues(
                            modify.getCluster(),
                            modify.getCluster().traitSet(),
                            (modify.getInput()).getTupleType(),
                            ImmutableList.copyOf( ImmutableList.of( row ) ) );

                    AllocationEntity allocation = catalog.getSnapshot().alloc().getAlloc( pkPlacement.id, currentPartitionId ).orElseThrow();

                    AlgNode input = buildDml(
                            newLogicalValues,
                            RoutedAlgBuilder.create( statement, cluster ),
                            table,
                            placementsOnAdapter,
                            allocation,
                            statement,
                            cluster,
                            true,
                            statement.getDataContext().getParameterValues() ).build();

                    // Build DML
                    RelModify<?> adjustedModify = LogicalRelModify.create(
                            allocation,
                            input,
                            modify.getOperation(),
                            updateColumns,
                            sourceExpressions,
                            modify.isFlattened() );

                    modifies.add( adjustedModify );

                }
            }
            operationWasRewritten = true;

        } else if ( modify.getInput() instanceof LogicalProject
                && ((LogicalProject) modify.getInput()).getInput() instanceof LogicalValues ) {

            String partitionColumnName = catalog.getSnapshot().rel().getColumn( property.partitionColumnId ).orElseThrow().name;
            List<String> fieldNames = modify.getInput().getTupleType().getFieldNames();

            LogicalRelModify ltm = modify;
            LogicalProject lproject = (LogicalProject) ltm.getInput();

            List<RexNode> fieldValues = lproject.getProjects();

            for ( i = 0; i < fieldNames.size(); i++ ) {
                String columnName = fieldNames.get( i );

                if ( partitionColumnName.equals( columnName ) ) {

                    if ( ((LogicalProject) modify.getInput()).getProjects().get( i ).getKind().equals( Kind.DYNAMIC_PARAM ) ) {

                        // Needed to identify the column which contains the partition value
                        long partitionValueIndex = ((RexDynamicParam) fieldValues.get( i )).getIndex();

                        long tempPartitionId = 0;
                        // Get partitionValue per row/tuple to be inserted
                        // Create as many independent TableModifies as there are entries in getParameterValues

                        Map<Long, List<Map<Long, PolyValue>>> tempValues = new HashMap<>();
                        statement.getDataContext().resetContext();
                        for ( Map<Long, PolyValue> currentRow : allValues ) {
                            // first we sort the values to insert according to the partitionManager and their partitionId

                            tempPartitionId = partitionManager.getTargetPartitionId( table, property, currentRow.get( partitionValueIndex ).toString() );

                            if ( catalog.getSnapshot().alloc().getAlloc( pkPlacement.id, tempPartitionId ).isEmpty() ) {
                                continue;
                            }

                            statement.getDataContext().setParameterTypes( statement.getDataContext().getParameterTypes() );

                            if ( !tempValues.containsKey( tempPartitionId ) ) {
                                tempValues.put( tempPartitionId, new ArrayList<>() );
                            }
                            tempValues.get( tempPartitionId ).add( currentRow );
                        }

                        for ( Entry<Long, List<Map<Long, PolyValue>>> entry : tempValues.entrySet() ) {
                            // then we add a modification for each partition
                            statement.getDataContext().setParameterValues( entry.getValue() );

                            AllocationEntity allocation = catalog.getSnapshot().alloc().getAlloc( pkPlacement.id, entry.getKey() ).orElseThrow();

                            AlgNode input = buildDml(
                                    super.recursiveCopy( modify.getInput( 0 ) ),
                                    RoutedAlgBuilder.create( statement, cluster ),
                                    table,
                                    placementsOnAdapter,
                                    allocation,
                                    statement,
                                    cluster,
                                    false,
                                    entry.getValue() ).build();

                            // Build DML
                            LogicalRelModify adjustedModify = LogicalRelModify.create(
                                    allocation,
                                    input,
                                    modify.getOperation(),
                                    updateColumns,
                                    sourceExpressions,
                                    modify.isFlattened() );

                            statement.getDataContext().addContext();
                            modifies.add( new LogicalContextSwitcher( adjustedModify ) );
                        }

                        operationWasRewritten = true;
                    } else {
                        partitionValue = ((LogicalProject) modify.getInput()).getProjects().get( i ).toString().replace( "'", "" );
                        identPart = (int) partitionManager.getTargetPartitionId( table, property, partitionValue );
                        accessedPartitionList.add( identPart );
                    }
                    worstCaseRouting = false;
                    break;
                } else {
                    // When loop is finished
                    if ( i == fieldNames.size() - 1 ) {

                        worstCaseRouting = true;
                        // Because partitionColumn has not been specified in insert
                    }
                }
            }
        } else {
            worstCaseRouting = true;
        }

        if ( log.isDebugEnabled() ) {
            String partitionColumnName = catalog.getSnapshot().rel().getColumn( property.partitionColumnId ).orElseThrow().name;
            String partitionName = null; //.getPartitionGroup( identPart ).partitionGroupName;
            log.debug( "INSERT: partitionColumn-value: '{}' should be put on partition: {} ({}), which is partitioned with column {}",
                    partitionValue, identPart, partitionName, partitionColumnName );
        }

        return Triple.of( identPart, partitionValue, operationWasRewritten );
    }


    private Pair<Set<Long>, String> handleDmlUpdate( List<String> updateColumns, LogicalTable table, PartitionProperty property, List<? extends RexNode> sourceExpressionList, String partitionValue, PartitionManager partitionManager, Set<Long> identifiedPartitionsInFilter, long identifiedPartitionForSetValue, long identPart ) {
        Set<Long> accessedPartitions = new HashSet<>();
        // In case of update always use worst case routing for now.
        // Since you have to identify the current partition to delete the entry and then create a new entry on the correct partitions
        int index = 0;

        for ( String cn : updateColumns ) {

            if ( catalog.getSnapshot().rel().getColumn( table.id, cn ).orElseThrow().id == property.partitionColumnId ) {
                if ( log.isDebugEnabled() ) {
                    log.debug( " UPDATE: Found PartitionColumnID Match: '{}' at index: {}", property.partitionColumnId, index );
                }
                // Routing/Locking can now be executed on certain partitions
                partitionValue = ((RexLiteral) sourceExpressionList.get( index )).value.toJson().replace( "'", "" );
                if ( log.isDebugEnabled() ) {
                    log.debug(
                            "UPDATE: partitionColumn-value: '{}' should be put on partition: {}",
                            partitionValue,
                            partitionManager.getTargetPartitionId( table, property, partitionValue ) );
                }
                identPart = (int) partitionManager.getTargetPartitionId( table, property, partitionValue );
                // Needed to verify if UPDATE shall be executed on two partitions or not
                identifiedPartitionForSetValue = identPart;
                accessedPartitions.add( identPart );
                break;
            }
            index++;
        }

        // If WHERE clause has any value for partition column
        if ( !identifiedPartitionsInFilter.isEmpty() ) {

            // Partition has been identified in SET
            if ( identifiedPartitionForSetValue != -1 ) {

                // SET value and single WHERE clause point to same partition.
                // Inplace update possible
                if ( identifiedPartitionsInFilter.size() == 1 && identifiedPartitionsInFilter.contains( identifiedPartitionForSetValue ) ) {
                    if ( log.isDebugEnabled() ) {
                        log.debug( "oldValue and new value reside on same partition: {}", identifiedPartitionForSetValue );
                    }
                } else {
                    throw new GenericRuntimeException( "Updating partition key is not allowed" );
                }
            }// WHERE clause only
            else {
                throw new GenericRuntimeException( "Updating partition key is not allowed" );

                //Simply execute the UPDATE on all identified partitions
                //Nothing to do
                //worstCaseRouting = false;
            }
        }// If only SET is specified
        // Changes the value of partition column of complete table to only reside on one partition
        //Partition functionality cannot be used --> worstCase --> send query to every partition
        else {
            accessedPartitions = new HashSet<>( property.partitionIds );
        }

        return Pair.of( accessedPartitions, partitionValue );

    }


    @Override
    public AlgNode handleConditionalExecute( AlgNode node, Statement statement, LogicalQueryInformation queryInformation ) {
        LogicalConditionalExecute lce = (LogicalConditionalExecute) node;
        RoutedAlgBuilder builder = RoutedAlgBuilder.create( statement, node.getCluster() );
        builder = RoutingManager.getInstance().getFallbackRouter().routeFirst( lce.getLeft(), builder, statement, node.getCluster(), queryInformation );
        AlgNode action;
        if ( lce.getRight() instanceof LogicalConditionalExecute ) {
            action = handleConditionalExecute( lce.getRight(), statement, queryInformation );
        } else if ( lce.getRight() instanceof LogicalRelModify ) {
            action = routeDml( (LogicalRelModify) lce.getRight(), statement );
        } else {
            throw new IllegalArgumentException();
        }

        return LogicalConditionalExecute.create( builder.build(), action, lce );
    }


    @Override
    public AlgNode handleConstraintEnforcer( AlgNode alg, Statement statement, LogicalQueryInformation queryInformation ) {
        LogicalConstraintEnforcer constraint = (LogicalConstraintEnforcer) alg;
        RoutedAlgBuilder builder = RoutedAlgBuilder.create( statement, alg.getCluster() );
        builder = RoutingManager.getInstance().getFallbackRouter().routeFirst( constraint.getRight(), builder, statement, alg.getCluster(), queryInformation );

        if ( constraint.getLeft() instanceof RelModify ) {
            return LogicalConstraintEnforcer.create(
                    routeDml( (LogicalRelModify) constraint.getLeft(), statement ),
                    builder.build(),
                    constraint.getExceptionClasses(),
                    constraint.getExceptionMessages() );
        } else if ( constraint.getLeft() instanceof BatchIterator ) {
            return LogicalConstraintEnforcer.create(
                    handleBatchIterator( constraint.getLeft(), statement, queryInformation ),
                    builder.build(),
                    constraint.getExceptionClasses(),
                    constraint.getExceptionMessages() );
        } else {
            throw new GenericRuntimeException( "The provided modify query for the ConstraintEnforcer was not recognized!" );
        }
    }


    @Override
    public AlgNode handleBatchIterator( AlgNode alg, Statement statement, LogicalQueryInformation queryInformation ) {
        LogicalBatchIterator iterator = (LogicalBatchIterator) alg;
        AlgNode input;
        if ( iterator.getInput() instanceof RelModify ) {
            input = routeDml( (LogicalRelModify) iterator.getInput(), statement );
        } else if ( iterator.getInput() instanceof ConditionalExecute ) {
            input = handleConditionalExecute( iterator.getInput(), statement, queryInformation );
        } else if ( iterator.getInput() instanceof ConstraintEnforcer ) {
            input = handleConstraintEnforcer( iterator.getInput(), statement, queryInformation );
        } else {
            throw new GenericRuntimeException( "BachIterator had an unknown child!" );
        }

        return LogicalBatchIterator.create( input, statement );
    }


    @Override
    public AlgNode routeDocumentDml( LogicalDocumentModify alg, Statement statement, @Nullable AllocationEntity target, @Nullable List<Long> excludedPlacements ) {
        Snapshot snapshot = statement.getTransaction().getSnapshot();

        LogicalCollection collection = alg.entity.unwrap( LogicalCollection.class ).orElseThrow();
=======


    }


    private Triple<Long, String, Boolean> handleDmlInsert( List<String> updateColumns, LogicalRelModify modify, List<Long> columnIds, List<LogicalColumn> columns, PartitionProperty property, LogicalTable table, Set<Long> accessedPartitionList, PartitionManager partitionManager, AllocationPlacement pkPlacement, Statement statement, List<AllocationColumn> placementsOnAdapter, AlgCluster cluster, List<AlgNode> modifies, List<? extends RexNode> sourceExpressions, List<Map<Long, PolyValue>> allValues ) {
        String partitionValue = null;
        long identPart = -1;
        boolean worstCaseRouting;
        boolean operationWasRewritten = false;
        int i;
        if ( modify.getInput() instanceof LogicalRelValues ) {
            // Get fieldList and map columns to index since they could be in arbitrary order
            int partitionColumnIndex = -1;
            for ( int j = 0; j < (modify.getInput()).getTupleType().getFields().size(); j++ ) {
                String columnFieldName = (modify.getInput()).getTupleType().getFields().get( j ).getName();

                // Retrieve columnId of fieldName and map it to its fieldList location of INSERT Stmt
                int columnIndex = columns.stream().map( c -> c.name ).toList().indexOf( columnFieldName );

                // Determine location of partitionColumn in fieldList
                if ( columnIds.get( columnIndex ) == property.partitionColumnId ) {
                    partitionColumnIndex = columnIndex;
                    if ( log.isDebugEnabled() ) {
                        log.debug( "INSERT: Found PartitionColumnID: '{}' at column index: {}", property.partitionColumnId, j );
>>>>>>> 250079c0

                    }
                }
            }

<<<<<<< HEAD
        List<AllocationEntity> allocs = snapshot.alloc().getFromLogical( collection.id );

        for ( AllocationEntity allocation : allocs ) {
            RoutedAlgBuilder algBuilder = RoutedAlgBuilder.create( statement, alg.getCluster() );
            modifies.add( alg.toBuilder().entity( allocation ).input( buildDml( alg.getInput(), statement, algBuilder, target, excludedPlacements ).build() ).build() );
        }

        if ( modifies.size() == 1 ) {
            return modifies.get( 0 );
        }
=======
            // Will executed all required tuples that belong on the same partition jointly
            Map<Long, List<ImmutableList<RexLiteral>>> tuplesOnPartition = new HashMap<>();
            for ( ImmutableList<RexLiteral> currentTuple : ((LogicalRelValues) modify.getInput()).tuples ) {

                if ( partitionColumnIndex == -1 || currentTuple.get( partitionColumnIndex ).getValue() == null ) {
                    partitionValue = PartitionManager.NULL_STRING;
                } else {
                    partitionValue = currentTuple.get( partitionColumnIndex ).value.toJson().replace( "'", "" );
                }
                identPart = (int) partitionManager.getTargetPartitionId( table, property, partitionValue );
                accessedPartitionList.add( identPart );

                if ( !tuplesOnPartition.containsKey( identPart ) ) {
                    tuplesOnPartition.put( identPart, new ArrayList<>() );
                }
                tuplesOnPartition.get( identPart ).add( currentTuple );

            }

            for ( Map.Entry<Long, List<ImmutableList<RexLiteral>>> partitionMapping : tuplesOnPartition.entrySet() ) {
                Long currentPartitionId = partitionMapping.getKey();
>>>>>>> 250079c0

                if ( catalog.getSnapshot().alloc().getPartitionsFromLogical( table.id ).stream().noneMatch( p -> p.id == currentPartitionId ) ) {
                    continue;
                }

                for ( ImmutableList<RexLiteral> row : partitionMapping.getValue() ) {
                    LogicalRelValues newLogicalRelValues = new LogicalRelValues(
                            modify.getCluster(),
                            modify.getCluster().traitSet(),
                            (modify.getInput()).getTupleType(),
                            ImmutableList.copyOf( ImmutableList.of( row ) ) );

<<<<<<< HEAD
    @Override
    public AlgNode routeGraphDml( LogicalLpgModify alg, Statement statement, @Nullable AllocationEntity target, @Nullable List<Long> excludedPlacements ) {
        Snapshot snapshot = statement.getTransaction().getSnapshot();
        List<AlgNode> modifies = new ArrayList<>();
        LogicalGraph graph = alg.entity.unwrap( LogicalGraph.class ).orElseThrow();

        if ( target != null ) {
            return new LogicalLpgModify( alg.getCluster(),
                    alg.getTraitSet(),
                    target,
                    buildGraphDml( alg.getInput(), statement, target, excludedPlacements ),
                    alg.operation,
                    alg.ids,
                    alg.operations );
        }

        List<AllocationPlacement> targetPlacements = catalog.getSnapshot().alloc().getPlacementsFromLogical( graph.id );
        if ( excludedPlacements != null ) {
            targetPlacements = targetPlacements.stream().filter( p -> !excludedPlacements.contains( p.id ) ).collect( Collectors.toList() );
        }

        for ( AllocationPlacement placement : targetPlacements ) {
            List<AllocationPartition> partitions = snapshot.alloc().getPartitionsFromLogical( graph.id );
            if ( partitions.size() > 1 ) {
                throw new GenericRuntimeException( "Vertical partitioned graphs are not supported yet." );
            }

            AllocationEntity alloc = snapshot.alloc().getAlloc( placement.id, partitions.get( 0 ).id ).orElseThrow();

            modifies.add( new LogicalLpgModify( alg.getCluster(),
                    alg.getTraitSet(),
                    alloc,
                    buildGraphDml( alg.getInput(), statement, null, excludedPlacements ),
                    alg.operation,
                    alg.ids,
                    alg.operations ) );
=======
                    AllocationEntity allocation = catalog.getSnapshot().alloc().getAlloc( pkPlacement.id, currentPartitionId ).orElseThrow();

                    AlgNode input = buildDml(
                            newLogicalRelValues,
                            RoutedAlgBuilder.create( statement, cluster ),
                            table,
                            placementsOnAdapter,
                            allocation,
                            statement,
                            cluster,
                            true,
                            statement.getDataContext().getParameterValues() ).build();

                    // Build DML
                    RelModify<?> adjustedModify = LogicalRelModify.create(
                            allocation,
                            input,
                            modify.getOperation(),
                            updateColumns,
                            sourceExpressions,
                            modify.isFlattened() );

                    modifies.add( adjustedModify );

                }
            }
            operationWasRewritten = true;

        } else if ( modify.getInput() instanceof LogicalRelProject
                && ((LogicalRelProject) modify.getInput()).getInput() instanceof LogicalRelValues ) {
>>>>>>> 250079c0

            String partitionColumnName = catalog.getSnapshot().rel().getColumn( property.partitionColumnId ).orElseThrow().name;
            List<String> fieldNames = modify.getInput().getTupleType().getFieldNames();

            LogicalRelModify ltm = modify;
            LogicalRelProject lproject = (LogicalRelProject) ltm.getInput();

<<<<<<< HEAD
        return new LogicalModifyCollect( modifies.get( 0 ).getCluster(), modifies.get( 0 ).getTraitSet(), modifies, true );
    }
=======
            List<RexNode> fieldValues = lproject.getProjects();

            for ( i = 0; i < fieldNames.size(); i++ ) {
                String columnName = fieldNames.get( i );

                if ( partitionColumnName.equals( columnName ) ) {
>>>>>>> 250079c0

                    if ( ((LogicalRelProject) modify.getInput()).getProjects().get( i ).getKind().equals( Kind.DYNAMIC_PARAM ) ) {

<<<<<<< HEAD
    private AlgNode buildGraphDml( AlgNode node, Statement statement, @Nullable AllocationEntity target, @Nullable List<Long> excludedPlacements ) {
        if ( node instanceof LpgScan ) {
            return super.handleGraphScan( (LogicalLpgScan) node, statement, target, excludedPlacements );
        }
        int i = 0;
        List<AlgNode> inputs = new ArrayList<>();
        for ( AlgNode input : node.getInputs() ) {
            inputs.add( i, buildGraphDml( input, statement, target, excludedPlacements ) );
            i++;
        }
        return node.copy( node.getTraitSet(), inputs );
    }
=======
                        // Needed to identify the column which contains the partition value
                        long partitionValueIndex = ((RexDynamicParam) fieldValues.get( i )).getIndex();

                        long tempPartitionId = 0;
                        // Get partitionValue per row/tuple to be inserted
                        // Create as many independent TableModifies as there are entries in getParameterValues

                        Map<Long, List<Map<Long, PolyValue>>> tempValues = new HashMap<>();
                        statement.getDataContext().resetContext();
                        for ( Map<Long, PolyValue> currentRow : allValues ) {
                            // first we sort the values to insert according to the partitionManager and their partitionId
>>>>>>> 250079c0

                            tempPartitionId = partitionManager.getTargetPartitionId( table, property, currentRow.get( partitionValueIndex ).toString() );

<<<<<<< HEAD
    private AlgBuilder buildDml( AlgNode node, Statement statement, RoutedAlgBuilder builder, @Nullable AllocationEntity target, @Nullable List<Long> excludedPlacements ) {

        for ( int i = 0; i < node.getInputs().size(); i++ ) {
            buildDml( node.getInput( i ), statement, builder, target, excludedPlacements );
        }

        if ( node instanceof LogicalDocumentScan ) {
            return builder.push( super.handleDocScan(
                    (DocumentScan<?>) node,
                    statement,
                    null ) );
        } else if ( node instanceof LogicalRelScan ) {
            return super.handleRelScan(
                    builder,
                    statement,
                    node.getEntity() );

        } else if ( node instanceof LogicalLpgScan ) {
            return AlgBuilder.create( statement ).push( super.handleGraphScan(
                    (LogicalLpgScan) node,
                    statement,
                    target,
                    excludedPlacements ) );
        } else if ( node instanceof LogicalValues ) {
            LogicalValues values = (LogicalValues) node;

            return super.handleValues( values, builder );
        } else if ( node instanceof LogicalDocumentValues ) {
            return builder.push( node );
        }

        return super.handleGeneric( node, builder );
    }


    private AlgBuilder buildDml(
            AlgNode node,
            RoutedAlgBuilder builder,
            LogicalTable table,
            List<AllocationColumn> placements,
            AllocationEntity allocEntity,
            Statement statement,
            AlgOptCluster cluster,
            boolean remapParameterValues,
            List<Map<Long, PolyValue>> parameterValues ) {
        for ( int i = 0; i < node.getInputs().size(); i++ ) {
            buildDml( node.getInput( i ), builder, table, placements, allocEntity, statement, cluster, remapParameterValues, parameterValues );
        }

        if ( log.isDebugEnabled() ) {
            log.debug( "List of Store specific ColumnPlacements: " );
            for ( AllocationColumn ccp : placements ) {
                log.debug( "{}.{}", ccp.adapterId, ccp.getLogicalColumnName() );
            }
        }

        if ( node instanceof LogicalDocumentScan ) {
            return handleLogicalDocumentScan( builder, statement );
        } else if ( node instanceof LogicalRelScan && node.getEntity() != null ) {
            return handleRelScan( builder, statement, getParentOrCurrent( allocEntity, ((LogicalRelScan) node).entity ) );
        } else if ( node instanceof LogicalDocumentValues ) {
            return handleDocuments( (LogicalDocumentValues) node, builder );
        } else if ( node instanceof Values ) {
            return handleValues( node, builder, table, placements );
        } else if ( node instanceof LogicalProject ) {
            return handleLogicalProject( node, builder, table, placements, statement, remapParameterValues, parameterValues );
        } else if ( node instanceof LogicalFilter ) {
            return handleLogicalFilter( node, builder, table, placements, statement );
        } else {
            return super.handleGeneric( node, builder );
        }
    }


    private Entity getParentOrCurrent( AllocationEntity allocEntity, Entity entity ) {
        if ( allocEntity == null || allocEntity.logicalId != entity.id ) {
            return entity;
        }
        return allocEntity;
    }


    private RoutedAlgBuilder handleLogicalFilter( AlgNode node, RoutedAlgBuilder builder, LogicalTable table, List<AllocationColumn> placements, Statement statement ) {
        List<LogicalColumn> columns = statement.getTransaction().getSnapshot().rel().getColumns( table.id );
        if ( columns.size() != placements.size() ) { // partitioned, check if there is a illegal condition
            RexCall call = ((RexCall) ((LogicalFilter) node).getCondition());

            for ( RexNode operand : call.operands ) {
                dmlConditionCheck( (LogicalFilter) node, table, placements, operand );
            }
        }
        return super.handleGeneric( node, builder );
    }


    @NotNull
    private RoutedAlgBuilder handleLogicalDocumentScan( RoutedAlgBuilder builder, Statement statement ) {
        builder = super.handleRelScan(
                builder,
                statement,
                null );
        LogicalRelScan scan = (LogicalRelScan) builder.build();
        builder.push( scan.copy( scan.getTraitSet().replace( ModelTrait.DOCUMENT ), scan.getInputs() ) );
        return builder;
    }


=======
                            if ( catalog.getSnapshot().alloc().getAlloc( pkPlacement.id, tempPartitionId ).isEmpty() ) {
                                continue;
                            }

                            statement.getDataContext().setParameterTypes( statement.getDataContext().getParameterTypes() );

                            if ( !tempValues.containsKey( tempPartitionId ) ) {
                                tempValues.put( tempPartitionId, new ArrayList<>() );
                            }
                            tempValues.get( tempPartitionId ).add( currentRow );
                        }

                        for ( Entry<Long, List<Map<Long, PolyValue>>> entry : tempValues.entrySet() ) {
                            // then we add a modification for each partition
                            statement.getDataContext().setParameterValues( entry.getValue() );

                            AllocationEntity allocation = catalog.getSnapshot().alloc().getAlloc( pkPlacement.id, entry.getKey() ).orElseThrow();

                            AlgNode input = buildDml(
                                    super.recursiveCopy( modify.getInput( 0 ) ),
                                    RoutedAlgBuilder.create( statement, cluster ),
                                    table,
                                    placementsOnAdapter,
                                    allocation,
                                    statement,
                                    cluster,
                                    false,
                                    entry.getValue() ).build();

                            // Build DML
                            LogicalRelModify adjustedModify = LogicalRelModify.create(
                                    allocation,
                                    input,
                                    modify.getOperation(),
                                    updateColumns,
                                    sourceExpressions,
                                    modify.isFlattened() );

                            statement.getDataContext().addContext();
                            modifies.add( new LogicalContextSwitcher( adjustedModify ) );
                        }

                        operationWasRewritten = true;
                    } else {
                        partitionValue = ((LogicalRelProject) modify.getInput()).getProjects().get( i ).toString().replace( "'", "" );
                        identPart = (int) partitionManager.getTargetPartitionId( table, property, partitionValue );
                        accessedPartitionList.add( identPart );
                    }
                    worstCaseRouting = false;
                    break;
                } else {
                    // When loop is finished
                    if ( i == fieldNames.size() - 1 ) {

                        worstCaseRouting = true;
                        // Because partitionColumn has not been specified in insert
                    }
                }
            }
        } else {
            worstCaseRouting = true;
        }

        if ( log.isDebugEnabled() ) {
            String partitionColumnName = catalog.getSnapshot().rel().getColumn( property.partitionColumnId ).orElseThrow().name;
            String partitionName = null; //.getPartitionGroup( identPart ).partitionGroupName;
            log.debug( "INSERT: partitionColumn-value: '{}' should be put on partition: {} ({}), which is partitioned with column {}",
                    partitionValue, identPart, partitionName, partitionColumnName );
        }

        return Triple.of( identPart, partitionValue, operationWasRewritten );
    }


    private Pair<Set<Long>, String> handleDmlUpdate( List<String> updateColumns, LogicalTable table, PartitionProperty property, List<? extends RexNode> sourceExpressionList, String partitionValue, PartitionManager partitionManager, Set<Long> identifiedPartitionsInFilter, long identifiedPartitionForSetValue, long identPart ) {
        Set<Long> accessedPartitions = new HashSet<>();
        // In case of update always use worst case routing for now.
        // Since you have to identify the current partition to delete the entry and then create a new entry on the correct partitions
        int index = 0;

        for ( String cn : updateColumns ) {

            if ( catalog.getSnapshot().rel().getColumn( table.id, cn ).orElseThrow().id == property.partitionColumnId ) {
                if ( log.isDebugEnabled() ) {
                    log.debug( " UPDATE: Found PartitionColumnID Match: '{}' at index: {}", property.partitionColumnId, index );
                }
                // Routing/Locking can now be executed on certain partitions
                partitionValue = ((RexLiteral) sourceExpressionList.get( index )).value.toJson().replace( "'", "" );
                if ( log.isDebugEnabled() ) {
                    log.debug(
                            "UPDATE: partitionColumn-value: '{}' should be put on partition: {}",
                            partitionValue,
                            partitionManager.getTargetPartitionId( table, property, partitionValue ) );
                }
                identPart = (int) partitionManager.getTargetPartitionId( table, property, partitionValue );
                // Needed to verify if UPDATE shall be executed on two partitions or not
                identifiedPartitionForSetValue = identPart;
                accessedPartitions.add( identPart );
                break;
            }
            index++;
        }

        // If WHERE clause has any value for partition column
        if ( !identifiedPartitionsInFilter.isEmpty() ) {

            // Partition has been identified in SET
            if ( identifiedPartitionForSetValue != -1 ) {

                // SET value and single WHERE clause point to same partition.
                // Inplace update possible
                if ( identifiedPartitionsInFilter.size() == 1 && identifiedPartitionsInFilter.contains( identifiedPartitionForSetValue ) ) {
                    if ( log.isDebugEnabled() ) {
                        log.debug( "oldValue and new value reside on same partition: {}", identifiedPartitionForSetValue );
                    }
                } else {
                    throw new GenericRuntimeException( "Updating partition key is not allowed" );
                }
            }// WHERE clause only
            else {
                throw new GenericRuntimeException( "Updating partition key is not allowed" );

                //Simply execute the UPDATE on all identified partitions
                //Nothing to do
                //worstCaseRouting = false;
            }
        }// If only SET is specified
        // Changes the value of partition column of complete table to only reside on one partition
        //Partition functionality cannot be used --> worstCase --> send query to every partition
        else {
            accessedPartitions = new HashSet<>( property.partitionIds );
        }

        return Pair.of( accessedPartitions, partitionValue );

    }


    @Override
    public AlgNode handleConditionalExecute( AlgNode node, RoutingContext context ) {
        LogicalConditionalExecute lce = (LogicalConditionalExecute) node;
        RoutedAlgBuilder builder = context.getRoutedAlgBuilder();
        builder = RoutingManager.getInstance().getFallbackRouter().routeFirst( lce.getLeft(), builder, context );
        AlgNode action;
        if ( lce.getRight() instanceof LogicalConditionalExecute ) {
            action = handleConditionalExecute( lce.getRight(), context );
        } else if ( lce.getRight() instanceof LogicalRelModify ) {
            action = routeDml( (LogicalRelModify) lce.getRight(), context.getStatement() );
        } else {
            throw new IllegalArgumentException();
        }

        return LogicalConditionalExecute.create( builder.build(), action, lce );
    }


    @Override
    public AlgNode handleConstraintEnforcer( AlgNode alg, RoutingContext context ) {
        LogicalConstraintEnforcer constraint = (LogicalConstraintEnforcer) alg;
        RoutedAlgBuilder builder = context.getRoutedAlgBuilder();
        builder = RoutingManager.getInstance().getFallbackRouter().routeFirst( constraint.getRight(), builder, context );

        if ( constraint.getLeft() instanceof RelModify ) {
            return LogicalConstraintEnforcer.create(
                    routeDml( (LogicalRelModify) constraint.getLeft(), context.getStatement() ),
                    builder.build(),
                    constraint.getExceptionClasses(),
                    constraint.getExceptionMessages() );
        } else if ( constraint.getLeft() instanceof BatchIterator ) {
            return LogicalConstraintEnforcer.create(
                    handleBatchIterator( constraint.getLeft(), context ),
                    builder.build(),
                    constraint.getExceptionClasses(),
                    constraint.getExceptionMessages() );
        } else {
            throw new GenericRuntimeException( "The provided modify query for the ConstraintEnforcer was not recognized!" );
        }
    }


    @Override
    public AlgNode handleBatchIterator( AlgNode alg, RoutingContext context ) {
        LogicalBatchIterator iterator = (LogicalBatchIterator) alg;
        AlgNode input;
        if ( iterator.getInput() instanceof RelModify ) {
            input = routeDml( (LogicalRelModify) iterator.getInput(), context.getStatement() );
        } else if ( iterator.getInput() instanceof ConditionalExecute ) {
            input = handleConditionalExecute( iterator.getInput(), context );
        } else if ( iterator.getInput() instanceof ConstraintEnforcer ) {
            input = handleConstraintEnforcer( iterator.getInput(), context );
        } else {
            throw new GenericRuntimeException( "BachIterator had an unknown child!" );
        }

        return LogicalBatchIterator.create( input, context.getStatement() );
    }


    @Override
    public AlgNode routeDocumentDml( LogicalDocumentModify alg, Statement statement, @Nullable AllocationEntity target, @Nullable List<Long> excludedPlacements ) {
        Snapshot snapshot = statement.getTransaction().getSnapshot();

        LogicalCollection collection = alg.entity.unwrap( LogicalCollection.class ).orElseThrow();

        List<AlgNode> modifies = new ArrayList<>();

        List<AllocationEntity> allocs = snapshot.alloc().getFromLogical( collection.id );

        for ( AllocationEntity allocation : allocs ) {
            RoutedAlgBuilder algBuilder = RoutedAlgBuilder.create( statement, alg.getCluster() );
            modifies.add( alg.toBuilder().entity( allocation ).input( buildDml( alg.getInput(), statement, algBuilder, target, excludedPlacements ).build() ).build() );
        }

        if ( modifies.size() == 1 ) {
            return modifies.get( 0 );
        }

        return new LogicalModifyCollect( alg.getCluster(), alg.getTraitSet(), modifies, true );
    }


    @Override
    public AlgNode routeGraphDml( LogicalLpgModify alg, Statement statement, @Nullable AllocationEntity target, @Nullable List<Long> excludedPlacements ) {
        Snapshot snapshot = statement.getTransaction().getSnapshot();
        List<AlgNode> modifies = new ArrayList<>();

        if ( alg.entity.unwrap( AllocationGraph.class ).isPresent() ) {
            // we already selected an allocation entity to execute on
            return alg;
        }

        LogicalGraph graph = alg.entity.unwrap( LogicalGraph.class ).orElseThrow();

        if ( target != null ) {
            return new LogicalLpgModify( alg.getCluster(),
                    alg.getTraitSet(),
                    target,
                    buildGraphDml( alg.getInput(), statement, target, excludedPlacements ),
                    alg.operation,
                    alg.ids,
                    alg.operations );
        }

        List<AllocationPlacement> targetPlacements = catalog.getSnapshot().alloc().getPlacementsFromLogical( graph.id );
        if ( excludedPlacements != null ) {
            targetPlacements = targetPlacements.stream().filter( p -> !excludedPlacements.contains( p.id ) ).toList();
        }

        for ( AllocationPlacement placement : targetPlacements ) {
            List<AllocationPartition> partitions = snapshot.alloc().getPartitionsFromLogical( graph.id );
            if ( partitions.size() > 1 ) {
                throw new GenericRuntimeException( "Vertical partitioned graphs are not supported yet." );
            }

            AllocationEntity alloc = snapshot.alloc().getAlloc( placement.id, partitions.get( 0 ).id ).orElseThrow();

            modifies.add( new LogicalLpgModify( alg.getCluster(),
                    alg.getTraitSet(),
                    alloc,
                    buildGraphDml( alg.getInput(), statement, null, excludedPlacements ),
                    alg.operation,
                    alg.ids,
                    alg.operations ) );

        }

        if ( modifies.size() == 1 ) {
            return modifies.get( 0 );
        }

        return new LogicalModifyCollect( modifies.get( 0 ).getCluster(), modifies.get( 0 ).getTraitSet(), modifies, true );
    }


    private AlgNode buildGraphDml( AlgNode node, Statement statement, @Nullable AllocationEntity target, @Nullable List<Long> excludedPlacements ) {
        if ( node instanceof LpgScan ) {
            return super.handleGraphScan( (LogicalLpgScan) node, statement, target, excludedPlacements );
        }
        int i = 0;
        List<AlgNode> inputs = new ArrayList<>();
        for ( AlgNode input : node.getInputs() ) {
            inputs.add( i, buildGraphDml( input, statement, target, excludedPlacements ) );
            i++;
        }
        return node.copy( node.getTraitSet(), inputs );
    }


    private AlgBuilder buildDml( AlgNode node, Statement statement, RoutedAlgBuilder builder, @Nullable AllocationEntity target, @Nullable List<Long> excludedPlacements ) {

        for ( int i = 0; i < node.getInputs().size(); i++ ) {
            buildDml( node.getInput( i ), statement, builder, target, excludedPlacements );
        }

        if ( node instanceof LogicalDocumentScan ) {
            return builder.push( super.handleDocScan(
                    (DocumentScan<?>) node,
                    statement,
                    null ) );
        } else if ( node instanceof LogicalRelScan ) {
            return super.handleRelScan(
                    builder,
                    statement,
                    node.getEntity() );

        } else if ( node instanceof LogicalLpgScan ) {
            return AlgBuilder.create( statement ).push( super.handleGraphScan(
                    (LogicalLpgScan) node,
                    statement,
                    target,
                    excludedPlacements ) );
        } else if ( node instanceof LogicalRelValues values ) {

            return super.handleValues( values, builder );
        } else if ( node instanceof LogicalDocumentValues ) {
            return builder.push( node );
        }

        return super.handleGeneric( node, builder );
    }


    private AlgBuilder buildDml(
            AlgNode node,
            RoutedAlgBuilder builder,
            LogicalTable table,
            List<AllocationColumn> placements,
            AllocationEntity allocEntity,
            Statement statement,
            AlgCluster cluster,
            boolean remapParameterValues,
            List<Map<Long, PolyValue>> parameterValues ) {
        for ( int i = 0; i < node.getInputs().size(); i++ ) {
            buildDml( node.getInput( i ), builder, table, placements, allocEntity, statement, cluster, remapParameterValues, parameterValues );
        }

        if ( log.isDebugEnabled() ) {
            log.debug( "List of Store specific ColumnPlacements: " );
            for ( AllocationColumn ccp : placements ) {
                log.debug( "{}.{}", ccp.adapterId, ccp.getLogicalColumnName() );
            }
        }

        if ( node instanceof LogicalDocumentScan ) {
            return handleLogicalDocumentScan( builder, statement );
        } else if ( node instanceof LogicalRelScan && node.getEntity() != null ) {
            return handleRelScan( builder, statement, getParentOrCurrent( allocEntity, ((LogicalRelScan) node).entity ) );
        } else if ( node instanceof LogicalDocumentValues ) {
            return handleDocuments( (LogicalDocumentValues) node, builder );
        } else if ( node instanceof Values ) {
            return handleValues( node, builder, table, placements );
        } else if ( node instanceof LogicalRelProject ) {
            return handleLogicalProject( node, builder, table, placements, statement, remapParameterValues, parameterValues );
        } else if ( node instanceof LogicalRelFilter ) {
            return handleLogicalFilter( node, builder, table, placements, statement );
        } else {
            return super.handleGeneric( node, builder );
        }
    }


    private Entity getParentOrCurrent( AllocationEntity allocEntity, Entity entity ) {
        if ( allocEntity == null || allocEntity.logicalId != entity.id ) {
            return entity;
        }
        return allocEntity;
    }


    private RoutedAlgBuilder handleLogicalFilter( AlgNode node, RoutedAlgBuilder builder, LogicalTable table, List<AllocationColumn> placements, Statement statement ) {
        List<LogicalColumn> columns = statement.getTransaction().getSnapshot().rel().getColumns( table.id );
        if ( columns.size() != placements.size() ) { // partitioned, check if there is a illegal condition
            RexCall call = ((RexCall) ((LogicalRelFilter) node).getCondition());

            for ( RexNode operand : call.operands ) {
                dmlConditionCheck( (LogicalRelFilter) node, table, placements, operand );
            }
        }
        return super.handleGeneric( node, builder );
    }


    @NotNull
    private RoutedAlgBuilder handleLogicalDocumentScan( RoutedAlgBuilder builder, Statement statement ) {
        builder = super.handleRelScan(
                builder,
                statement,
                null );
        LogicalRelScan scan = (LogicalRelScan) builder.build();
        builder.push( scan.copy( scan.getTraitSet().replace( ModelTrait.DOCUMENT ), scan.getInputs() ) );
        return builder;
    }


>>>>>>> 250079c0
    private AlgBuilder handleLogicalProject( AlgNode node, RoutedAlgBuilder builder, LogicalTable table, List<AllocationColumn> placements, Statement statement, boolean remapParameterValues, List<Map<Long, PolyValue>> parameterValues ) {
        List<LogicalColumn> columns = statement.getTransaction().getSnapshot().rel().getColumns( table.id );
        PartitionProperty property = statement.getTransaction().getSnapshot().alloc().getPartitionProperty( table.id ).orElseThrow();
        if ( columns.size() == placements.size() ) { // full placement, generic handling is sufficient
<<<<<<< HEAD
            if ( property.isPartitioned && remapParameterValues ) {  //  && ((LogicalProject) node).getInput().getRowType().toString().equals( "RecordType(INTEGER ZERO)" )
=======
            if ( property.isPartitioned && remapParameterValues ) {
>>>>>>> 250079c0
                return remapParameterizedDml( node, builder, statement, parameterValues );
            } else {
                return super.handleGeneric( node, builder );
            }
        } else { // vertically partitioned, adjust project
<<<<<<< HEAD
            if ( ((LogicalProject) node).getInput().getTupleType().toString().equals( "RecordType(INTEGER ZERO)" ) ) {
=======
            if ( ((LogicalRelProject) node).getInput().getTupleType().toString().equals( "RecordType(INTEGER ZERO)" ) ) {
>>>>>>> 250079c0
                if ( property.isPartitioned && remapParameterValues ) {
                    builder = remapParameterizedDml( node, builder, statement, parameterValues );
                }
                builder.push( node.copy( node.getTraitSet(), ImmutableList.of( builder.peek( 0 ) ) ) );
                List<RexNode> rexNodes = new ArrayList<>();
                for ( AllocationColumn ccp : placements ) {
                    rexNodes.add( builder.field( ccp.getLogicalColumnName() ) );
                }
                return builder.project( rexNodes );
            } else {
                List<RexNode> rexNodes = new ArrayList<>();
                for ( AllocationColumn ccp : placements ) {
                    rexNodes.add( builder.field( ccp.getLogicalColumnName() ) );
                }
<<<<<<< HEAD
                for ( RexNode rexNode : ((LogicalProject) node).getProjects() ) {
=======
                for ( RexNode rexNode : ((LogicalRelProject) node).getProjects() ) {
>>>>>>> 250079c0
                    if ( !(rexNode instanceof RexIndexRef) ) {
                        rexNodes.add( rexNode );
                    }
                }
                return builder.project( rexNodes );
            }
        }
    }


    private AlgBuilder handleValues( AlgNode node, RoutedAlgBuilder builder, LogicalTable table, List<AllocationColumn> placements ) {
<<<<<<< HEAD
        LogicalValues values = (LogicalValues) node;
=======
        LogicalRelValues values = (LogicalRelValues) node;
>>>>>>> 250079c0

        builder = super.handleValues( values, builder );

        List<LogicalColumn> columns = Catalog.snapshot().rel().getColumns( table.id );
        if ( columns.size() == placements.size() ) { // full placement, no additional checks required
            return builder;
        } else if ( node.getTupleType().toString().equals( "RecordType(INTEGER ZERO)" ) ) {
            // This is a prepared statement. Actual values are in the project. Do nothing
            return builder;
        } else { // partitioned, add additional project
            ArrayList<RexNode> rexNodes = new ArrayList<>();
            for ( AllocationColumn ccp : placements ) {
                rexNodes.add( builder.field( ccp.getLogicalColumnName() ) );
            }
            return builder.project( rexNodes );
        }
    }


    private AlgBuilder handleSelectFromOtherTable( RoutedAlgBuilder builder, LogicalTable catalogTable, Statement statement ) {
<<<<<<< HEAD
        LogicalTable fromTable = catalogTable;
        Snapshot snapshot = statement.getTransaction().getSnapshot();
        // Select from other table
        snapshot = statement.getDataContext().getSnapshot();
        if ( snapshot.alloc().getFromLogical( fromTable.id ).size() > 1 ) {
            throw new UnsupportedOperationException( "DMLs from other partitioned tables is not supported" );
        }

        long pkid = fromTable.primaryKey;
        List<Long> pkColumnIds = snapshot.rel().getPrimaryKey( pkid ).orElseThrow().columnIds;
=======
        Snapshot snapshot = statement.getTransaction().getSnapshot();
        // Select from other table
        snapshot = statement.getDataContext().getSnapshot();
        if ( snapshot.alloc().getFromLogical( catalogTable.id ).size() > 1 ) {
            throw new UnsupportedOperationException( "DMLs from other partitioned tables is not supported" );
        }

        long pkid = catalogTable.primaryKey;
        List<Long> pkColumnIds = snapshot.rel().getPrimaryKey( pkid ).orElseThrow().fieldIds;
>>>>>>> 250079c0
        LogicalColumn pkColumn = snapshot.rel().getColumn( pkColumnIds.get( 0 ) ).orElseThrow();
        List<AllocationColumn> pkPlacements = snapshot.alloc().getColumnFromLogical( pkColumn.id ).orElseThrow();

        List<AlgNode> nodes = new ArrayList<>();
        for ( AllocationColumn pkPlacement : pkPlacements ) {

            nodes.add( super.handleRelScan(
                    builder,
                    statement,
<<<<<<< HEAD
                    fromTable ).build() );
=======
                    catalogTable ).build() );
>>>>>>> 250079c0
        }

        if ( nodes.size() == 1 ) {
            return builder.push( nodes.get( 0 ) );
        }

        return builder.pushAll( nodes ).union( true );
    }


<<<<<<< HEAD
    private void dmlConditionCheck( LogicalFilter node, LogicalTable catalogTable, List<AllocationColumn> placements, RexNode operand ) {
=======
    private void dmlConditionCheck( LogicalRelFilter node, LogicalTable catalogTable, List<AllocationColumn> placements, RexNode operand ) {
>>>>>>> 250079c0
        if ( operand instanceof RexIndexRef ) {
            int index = ((RexIndexRef) operand).getIndex();
            AlgDataTypeField field = node.getInput().getTupleType().getFields().get( index );
            LogicalColumn column;
            String columnName;
            String[] columnNames = field.getName().split( "\\." );
            if ( columnNames.length == 1 ) { // columnName
                columnName = columnNames[0];
            } else if ( columnNames.length == 2 ) { // tableName.columnName
                if ( !catalogTable.name.equalsIgnoreCase( columnNames[0] ) ) {
                    throw new GenericRuntimeException( "Table name does not match expected table name: " + field.getName() );
                }
                columnName = columnNames[1];
            } else if ( columnNames.length == 3 ) { // schemaName.tableName.columnName
                if ( !Catalog.snapshot().getNamespace( catalogTable.id ).orElseThrow().name.equalsIgnoreCase( columnNames[0] ) ) {
                    throw new GenericRuntimeException( "Schema name does not match expected schema name: " + field.getName() );
                }
                if ( !catalogTable.name.equalsIgnoreCase( columnNames[1] ) ) {
                    throw new GenericRuntimeException( "Table name does not match expected table name: " + field.getName() );
                }
                columnName = columnNames[2];
            } else {
                throw new GenericRuntimeException( "Invalid column name: " + field.getName() );
            }
            column = Catalog.snapshot().rel().getColumn( catalogTable.id, columnName ).orElseThrow();
            if ( Catalog.snapshot().alloc().getColumn( placements.get( 0 ).placementId, column.id ).isEmpty() ) {
                throw new GenericRuntimeException( "Current implementation of vertical partitioning does not allow conditions on partitioned columns. " );
                // !!!!!!!!!!!!!!!!!!!!!!!!!!!!!!!!!!!!
                // TODO: Use indexes
            }
        } else if ( operand instanceof RexCall ) {
            for ( RexNode o : ((RexCall) operand).operands ) {
                dmlConditionCheck( node, catalogTable, placements, o );
            }
        }
    }


    private RoutedAlgBuilder remapParameterizedDml( AlgNode node, RoutedAlgBuilder builder, Statement statement, List<Map<Long, PolyValue>> parameterValues ) {
        if ( parameterValues.size() <= 1 ) {
            // changed for now, this should not be a problem
            throw new GenericRuntimeException( "The parameter values is expected to have a size of one in this case!" );
        }

        List<RexNode> projects = new ArrayList<>();
        for ( RexNode project : ((LogicalRelProject) node).getProjects() ) {
            if ( project instanceof RexDynamicParam ) {
                long newIndex = parameterValues.get( 0 ).size();
                long oldIndex = ((RexDynamicParam) project).getIndex();
                AlgDataType type = statement.getDataContext().getParameterType( oldIndex );
                if ( type == null ) {
                    type = project.getType();
                }
                PolyValue value = parameterValues.get( 0 ).get( oldIndex );
                projects.add( new RexDynamicParam( type, newIndex ) );
                parameterValues.get( 0 ).put( newIndex, value );
            }
        }

        LogicalRelValues logicalRelValues = LogicalRelValues.createOneRow( node.getCluster() );
        LogicalRelProject newProject = new LogicalRelProject(
                node.getCluster(),
                node.getTraitSet(),
                logicalRelValues,
                projects,
                node.getTupleType()
        );
        return super.handleGeneric( newProject, builder );
    }

}<|MERGE_RESOLUTION|>--- conflicted
+++ resolved
@@ -51,31 +51,19 @@
 import org.polypheny.db.algebra.logical.document.LogicalDocumentValues;
 import org.polypheny.db.algebra.logical.lpg.LogicalLpgModify;
 import org.polypheny.db.algebra.logical.lpg.LogicalLpgScan;
-<<<<<<< HEAD
-import org.polypheny.db.algebra.logical.relational.LogicalFilter;
-import org.polypheny.db.algebra.logical.relational.LogicalModifyCollect;
-import org.polypheny.db.algebra.logical.relational.LogicalProject;
-import org.polypheny.db.algebra.logical.relational.LogicalRelModify;
-import org.polypheny.db.algebra.logical.relational.LogicalRelScan;
-import org.polypheny.db.algebra.logical.relational.LogicalValues;
-=======
 import org.polypheny.db.algebra.logical.relational.LogicalModifyCollect;
 import org.polypheny.db.algebra.logical.relational.LogicalRelFilter;
 import org.polypheny.db.algebra.logical.relational.LogicalRelModify;
 import org.polypheny.db.algebra.logical.relational.LogicalRelProject;
 import org.polypheny.db.algebra.logical.relational.LogicalRelScan;
 import org.polypheny.db.algebra.logical.relational.LogicalRelValues;
->>>>>>> 250079c0
 import org.polypheny.db.algebra.type.AlgDataType;
 import org.polypheny.db.algebra.type.AlgDataTypeField;
 import org.polypheny.db.catalog.Catalog;
 import org.polypheny.db.catalog.entity.Entity;
 import org.polypheny.db.catalog.entity.allocation.AllocationColumn;
 import org.polypheny.db.catalog.entity.allocation.AllocationEntity;
-<<<<<<< HEAD
-=======
 import org.polypheny.db.catalog.entity.allocation.AllocationGraph;
->>>>>>> 250079c0
 import org.polypheny.db.catalog.entity.allocation.AllocationPartition;
 import org.polypheny.db.catalog.entity.allocation.AllocationPlacement;
 import org.polypheny.db.catalog.entity.logical.LogicalCollection;
@@ -88,11 +76,7 @@
 import org.polypheny.db.partition.PartitionManager;
 import org.polypheny.db.partition.PartitionManagerFactory;
 import org.polypheny.db.partition.properties.PartitionProperty;
-<<<<<<< HEAD
-import org.polypheny.db.plan.AlgOptCluster;
-=======
 import org.polypheny.db.plan.AlgCluster;
->>>>>>> 250079c0
 import org.polypheny.db.processing.WhereClauseVisitor;
 import org.polypheny.db.rex.RexCall;
 import org.polypheny.db.rex.RexDynamicParam;
@@ -116,11 +100,7 @@
 
     @Override
     public AlgNode routeDml( LogicalRelModify modify, Statement statement ) {
-<<<<<<< HEAD
-        AlgOptCluster cluster = modify.getCluster();
-=======
         AlgCluster cluster = modify.getCluster();
->>>>>>> 250079c0
 
         if ( modify.entity == null ) {
             throw new GenericRuntimeException( "Unexpected operator!" );
@@ -133,11 +113,7 @@
         LogicalTable table = oTable.get();
 
         List<LogicalColumn> columns = catalog.getSnapshot().rel().getColumns( table.id );
-<<<<<<< HEAD
-        List<Long> columnIds = columns.stream().map( c -> c.id ).collect( Collectors.toList() );
-=======
         List<Long> columnIds = columns.stream().map( c -> c.id ).toList();
->>>>>>> 250079c0
 
         // Make sure that this table can be modified
         if ( !table.modifiable ) {
@@ -152,11 +128,7 @@
         }
 
         long pkid = table.primaryKey;
-<<<<<<< HEAD
-        List<Long> pkColumnIds = catalog.getSnapshot().rel().getPrimaryKey( pkid ).orElseThrow().columnIds;
-=======
         List<Long> pkColumnIds = catalog.getSnapshot().rel().getPrimaryKey( pkid ).orElseThrow().fieldIds;
->>>>>>> 250079c0
         LogicalColumn pkColumn = catalog.getSnapshot().rel().getColumn( pkColumnIds.get( 0 ) ).orElseThrow();
 
         // Essentially gets a list of all stores where this table resides
@@ -180,7 +152,6 @@
         // Needed for partitioned updates when source partition and target partition are not equal
         // SET Value is the new partition, where clause is the source
         boolean operationWasRewritten = false;
-<<<<<<< HEAD
 
         List<Map<Long, PolyValue>> allValues = statement.getDataContext().getParameterValues();
 
@@ -188,15 +159,6 @@
             // Get placements on storeId
             List<AllocationColumn> placementsOnAdapter = catalog.getSnapshot().alloc().getColumns( pkPlacement.id );
 
-=======
-
-        List<Map<Long, PolyValue>> allValues = statement.getDataContext().getParameterValues();
-
-        for ( AllocationPlacement pkPlacement : pkPlacements ) {
-            // Get placements on storeId
-            List<AllocationColumn> placementsOnAdapter = catalog.getSnapshot().alloc().getColumns( pkPlacement.id );
-
->>>>>>> 250079c0
             // If this is an update, check whether we need to execute on this storeId at all
             List<String> updateColumns = modify.getUpdateColumns();
             List<? extends RexNode> sourceExpressions = modify.getSourceExpressions();
@@ -252,11 +214,7 @@
 
                     whereClauseValues = whereClauseVisitor.getValues().stream()
                             .map( PolyValue::toJson )
-<<<<<<< HEAD
-                            .collect( Collectors.toList() );
-=======
                             .toList();
->>>>>>> 250079c0
                     if ( log.isDebugEnabled() ) {
                         log.debug( "Found Where Clause Values: {}", whereClauseValues );
                     }
@@ -374,334 +332,6 @@
         } else {
             return new LogicalModifyCollect( modify.getCluster(), modify.getTraitSet(), modifies, true );
         }
-<<<<<<< HEAD
-
-
-    }
-
-
-    private Triple<Long, String, Boolean> handleDmlInsert( List<String> updateColumns, LogicalRelModify modify, List<Long> columnIds, List<LogicalColumn> columns, PartitionProperty property, LogicalTable table, Set<Long> accessedPartitionList, PartitionManager partitionManager, AllocationPlacement pkPlacement, Statement statement, List<AllocationColumn> placementsOnAdapter, AlgOptCluster cluster, List<AlgNode> modifies, List<? extends RexNode> sourceExpressions, List<Map<Long, PolyValue>> allValues ) {
-        String partitionValue = null;
-        long identPart = -1;
-        boolean worstCaseRouting;
-        boolean operationWasRewritten = false;
-        int i;
-        if ( modify.getInput() instanceof LogicalValues ) {
-            // Get fieldList and map columns to index since they could be in arbitrary order
-            int partitionColumnIndex = -1;
-            for ( int j = 0; j < (modify.getInput()).getTupleType().getFields().size(); j++ ) {
-                String columnFieldName = (modify.getInput()).getTupleType().getFields().get( j ).getName();
-
-                // Retrieve columnId of fieldName and map it to its fieldList location of INSERT Stmt
-                int columnIndex = columns.stream().map( c -> c.name ).collect( Collectors.toList() ).indexOf( columnFieldName );
-
-                // Determine location of partitionColumn in fieldList
-                if ( columnIds.get( columnIndex ) == property.partitionColumnId ) {
-                    partitionColumnIndex = columnIndex;
-                    if ( log.isDebugEnabled() ) {
-                        log.debug( "INSERT: Found PartitionColumnID: '{}' at column index: {}", property.partitionColumnId, j );
-
-                    }
-                }
-            }
-
-            // Will executed all required tuples that belong on the same partition jointly
-            Map<Long, List<ImmutableList<RexLiteral>>> tuplesOnPartition = new HashMap<>();
-            for ( ImmutableList<RexLiteral> currentTuple : ((LogicalValues) modify.getInput()).tuples ) {
-
-                if ( partitionColumnIndex == -1 || currentTuple.get( partitionColumnIndex ).getValue() == null ) {
-                    partitionValue = PartitionManager.NULL_STRING;
-                } else {
-                    partitionValue = currentTuple.get( partitionColumnIndex ).value.toJson().replace( "'", "" );
-                }
-                identPart = (int) partitionManager.getTargetPartitionId( table, property, partitionValue );
-                accessedPartitionList.add( identPart );
-
-                if ( !tuplesOnPartition.containsKey( identPart ) ) {
-                    tuplesOnPartition.put( identPart, new ArrayList<>() );
-                }
-                tuplesOnPartition.get( identPart ).add( currentTuple );
-
-            }
-
-            for ( Map.Entry<Long, List<ImmutableList<RexLiteral>>> partitionMapping : tuplesOnPartition.entrySet() ) {
-                Long currentPartitionId = partitionMapping.getKey();
-
-                if ( catalog.getSnapshot().alloc().getPartitionsFromLogical( table.id ).stream().noneMatch( p -> p.id == currentPartitionId ) ) {
-                    continue;
-                }
-
-                for ( ImmutableList<RexLiteral> row : partitionMapping.getValue() ) {
-                    LogicalValues newLogicalValues = new LogicalValues(
-                            modify.getCluster(),
-                            modify.getCluster().traitSet(),
-                            (modify.getInput()).getTupleType(),
-                            ImmutableList.copyOf( ImmutableList.of( row ) ) );
-
-                    AllocationEntity allocation = catalog.getSnapshot().alloc().getAlloc( pkPlacement.id, currentPartitionId ).orElseThrow();
-
-                    AlgNode input = buildDml(
-                            newLogicalValues,
-                            RoutedAlgBuilder.create( statement, cluster ),
-                            table,
-                            placementsOnAdapter,
-                            allocation,
-                            statement,
-                            cluster,
-                            true,
-                            statement.getDataContext().getParameterValues() ).build();
-
-                    // Build DML
-                    RelModify<?> adjustedModify = LogicalRelModify.create(
-                            allocation,
-                            input,
-                            modify.getOperation(),
-                            updateColumns,
-                            sourceExpressions,
-                            modify.isFlattened() );
-
-                    modifies.add( adjustedModify );
-
-                }
-            }
-            operationWasRewritten = true;
-
-        } else if ( modify.getInput() instanceof LogicalProject
-                && ((LogicalProject) modify.getInput()).getInput() instanceof LogicalValues ) {
-
-            String partitionColumnName = catalog.getSnapshot().rel().getColumn( property.partitionColumnId ).orElseThrow().name;
-            List<String> fieldNames = modify.getInput().getTupleType().getFieldNames();
-
-            LogicalRelModify ltm = modify;
-            LogicalProject lproject = (LogicalProject) ltm.getInput();
-
-            List<RexNode> fieldValues = lproject.getProjects();
-
-            for ( i = 0; i < fieldNames.size(); i++ ) {
-                String columnName = fieldNames.get( i );
-
-                if ( partitionColumnName.equals( columnName ) ) {
-
-                    if ( ((LogicalProject) modify.getInput()).getProjects().get( i ).getKind().equals( Kind.DYNAMIC_PARAM ) ) {
-
-                        // Needed to identify the column which contains the partition value
-                        long partitionValueIndex = ((RexDynamicParam) fieldValues.get( i )).getIndex();
-
-                        long tempPartitionId = 0;
-                        // Get partitionValue per row/tuple to be inserted
-                        // Create as many independent TableModifies as there are entries in getParameterValues
-
-                        Map<Long, List<Map<Long, PolyValue>>> tempValues = new HashMap<>();
-                        statement.getDataContext().resetContext();
-                        for ( Map<Long, PolyValue> currentRow : allValues ) {
-                            // first we sort the values to insert according to the partitionManager and their partitionId
-
-                            tempPartitionId = partitionManager.getTargetPartitionId( table, property, currentRow.get( partitionValueIndex ).toString() );
-
-                            if ( catalog.getSnapshot().alloc().getAlloc( pkPlacement.id, tempPartitionId ).isEmpty() ) {
-                                continue;
-                            }
-
-                            statement.getDataContext().setParameterTypes( statement.getDataContext().getParameterTypes() );
-
-                            if ( !tempValues.containsKey( tempPartitionId ) ) {
-                                tempValues.put( tempPartitionId, new ArrayList<>() );
-                            }
-                            tempValues.get( tempPartitionId ).add( currentRow );
-                        }
-
-                        for ( Entry<Long, List<Map<Long, PolyValue>>> entry : tempValues.entrySet() ) {
-                            // then we add a modification for each partition
-                            statement.getDataContext().setParameterValues( entry.getValue() );
-
-                            AllocationEntity allocation = catalog.getSnapshot().alloc().getAlloc( pkPlacement.id, entry.getKey() ).orElseThrow();
-
-                            AlgNode input = buildDml(
-                                    super.recursiveCopy( modify.getInput( 0 ) ),
-                                    RoutedAlgBuilder.create( statement, cluster ),
-                                    table,
-                                    placementsOnAdapter,
-                                    allocation,
-                                    statement,
-                                    cluster,
-                                    false,
-                                    entry.getValue() ).build();
-
-                            // Build DML
-                            LogicalRelModify adjustedModify = LogicalRelModify.create(
-                                    allocation,
-                                    input,
-                                    modify.getOperation(),
-                                    updateColumns,
-                                    sourceExpressions,
-                                    modify.isFlattened() );
-
-                            statement.getDataContext().addContext();
-                            modifies.add( new LogicalContextSwitcher( adjustedModify ) );
-                        }
-
-                        operationWasRewritten = true;
-                    } else {
-                        partitionValue = ((LogicalProject) modify.getInput()).getProjects().get( i ).toString().replace( "'", "" );
-                        identPart = (int) partitionManager.getTargetPartitionId( table, property, partitionValue );
-                        accessedPartitionList.add( identPart );
-                    }
-                    worstCaseRouting = false;
-                    break;
-                } else {
-                    // When loop is finished
-                    if ( i == fieldNames.size() - 1 ) {
-
-                        worstCaseRouting = true;
-                        // Because partitionColumn has not been specified in insert
-                    }
-                }
-            }
-        } else {
-            worstCaseRouting = true;
-        }
-
-        if ( log.isDebugEnabled() ) {
-            String partitionColumnName = catalog.getSnapshot().rel().getColumn( property.partitionColumnId ).orElseThrow().name;
-            String partitionName = null; //.getPartitionGroup( identPart ).partitionGroupName;
-            log.debug( "INSERT: partitionColumn-value: '{}' should be put on partition: {} ({}), which is partitioned with column {}",
-                    partitionValue, identPart, partitionName, partitionColumnName );
-        }
-
-        return Triple.of( identPart, partitionValue, operationWasRewritten );
-    }
-
-
-    private Pair<Set<Long>, String> handleDmlUpdate( List<String> updateColumns, LogicalTable table, PartitionProperty property, List<? extends RexNode> sourceExpressionList, String partitionValue, PartitionManager partitionManager, Set<Long> identifiedPartitionsInFilter, long identifiedPartitionForSetValue, long identPart ) {
-        Set<Long> accessedPartitions = new HashSet<>();
-        // In case of update always use worst case routing for now.
-        // Since you have to identify the current partition to delete the entry and then create a new entry on the correct partitions
-        int index = 0;
-
-        for ( String cn : updateColumns ) {
-
-            if ( catalog.getSnapshot().rel().getColumn( table.id, cn ).orElseThrow().id == property.partitionColumnId ) {
-                if ( log.isDebugEnabled() ) {
-                    log.debug( " UPDATE: Found PartitionColumnID Match: '{}' at index: {}", property.partitionColumnId, index );
-                }
-                // Routing/Locking can now be executed on certain partitions
-                partitionValue = ((RexLiteral) sourceExpressionList.get( index )).value.toJson().replace( "'", "" );
-                if ( log.isDebugEnabled() ) {
-                    log.debug(
-                            "UPDATE: partitionColumn-value: '{}' should be put on partition: {}",
-                            partitionValue,
-                            partitionManager.getTargetPartitionId( table, property, partitionValue ) );
-                }
-                identPart = (int) partitionManager.getTargetPartitionId( table, property, partitionValue );
-                // Needed to verify if UPDATE shall be executed on two partitions or not
-                identifiedPartitionForSetValue = identPart;
-                accessedPartitions.add( identPart );
-                break;
-            }
-            index++;
-        }
-
-        // If WHERE clause has any value for partition column
-        if ( !identifiedPartitionsInFilter.isEmpty() ) {
-
-            // Partition has been identified in SET
-            if ( identifiedPartitionForSetValue != -1 ) {
-
-                // SET value and single WHERE clause point to same partition.
-                // Inplace update possible
-                if ( identifiedPartitionsInFilter.size() == 1 && identifiedPartitionsInFilter.contains( identifiedPartitionForSetValue ) ) {
-                    if ( log.isDebugEnabled() ) {
-                        log.debug( "oldValue and new value reside on same partition: {}", identifiedPartitionForSetValue );
-                    }
-                } else {
-                    throw new GenericRuntimeException( "Updating partition key is not allowed" );
-                }
-            }// WHERE clause only
-            else {
-                throw new GenericRuntimeException( "Updating partition key is not allowed" );
-
-                //Simply execute the UPDATE on all identified partitions
-                //Nothing to do
-                //worstCaseRouting = false;
-            }
-        }// If only SET is specified
-        // Changes the value of partition column of complete table to only reside on one partition
-        //Partition functionality cannot be used --> worstCase --> send query to every partition
-        else {
-            accessedPartitions = new HashSet<>( property.partitionIds );
-        }
-
-        return Pair.of( accessedPartitions, partitionValue );
-
-    }
-
-
-    @Override
-    public AlgNode handleConditionalExecute( AlgNode node, Statement statement, LogicalQueryInformation queryInformation ) {
-        LogicalConditionalExecute lce = (LogicalConditionalExecute) node;
-        RoutedAlgBuilder builder = RoutedAlgBuilder.create( statement, node.getCluster() );
-        builder = RoutingManager.getInstance().getFallbackRouter().routeFirst( lce.getLeft(), builder, statement, node.getCluster(), queryInformation );
-        AlgNode action;
-        if ( lce.getRight() instanceof LogicalConditionalExecute ) {
-            action = handleConditionalExecute( lce.getRight(), statement, queryInformation );
-        } else if ( lce.getRight() instanceof LogicalRelModify ) {
-            action = routeDml( (LogicalRelModify) lce.getRight(), statement );
-        } else {
-            throw new IllegalArgumentException();
-        }
-
-        return LogicalConditionalExecute.create( builder.build(), action, lce );
-    }
-
-
-    @Override
-    public AlgNode handleConstraintEnforcer( AlgNode alg, Statement statement, LogicalQueryInformation queryInformation ) {
-        LogicalConstraintEnforcer constraint = (LogicalConstraintEnforcer) alg;
-        RoutedAlgBuilder builder = RoutedAlgBuilder.create( statement, alg.getCluster() );
-        builder = RoutingManager.getInstance().getFallbackRouter().routeFirst( constraint.getRight(), builder, statement, alg.getCluster(), queryInformation );
-
-        if ( constraint.getLeft() instanceof RelModify ) {
-            return LogicalConstraintEnforcer.create(
-                    routeDml( (LogicalRelModify) constraint.getLeft(), statement ),
-                    builder.build(),
-                    constraint.getExceptionClasses(),
-                    constraint.getExceptionMessages() );
-        } else if ( constraint.getLeft() instanceof BatchIterator ) {
-            return LogicalConstraintEnforcer.create(
-                    handleBatchIterator( constraint.getLeft(), statement, queryInformation ),
-                    builder.build(),
-                    constraint.getExceptionClasses(),
-                    constraint.getExceptionMessages() );
-        } else {
-            throw new GenericRuntimeException( "The provided modify query for the ConstraintEnforcer was not recognized!" );
-        }
-    }
-
-
-    @Override
-    public AlgNode handleBatchIterator( AlgNode alg, Statement statement, LogicalQueryInformation queryInformation ) {
-        LogicalBatchIterator iterator = (LogicalBatchIterator) alg;
-        AlgNode input;
-        if ( iterator.getInput() instanceof RelModify ) {
-            input = routeDml( (LogicalRelModify) iterator.getInput(), statement );
-        } else if ( iterator.getInput() instanceof ConditionalExecute ) {
-            input = handleConditionalExecute( iterator.getInput(), statement, queryInformation );
-        } else if ( iterator.getInput() instanceof ConstraintEnforcer ) {
-            input = handleConstraintEnforcer( iterator.getInput(), statement, queryInformation );
-        } else {
-            throw new GenericRuntimeException( "BachIterator had an unknown child!" );
-        }
-
-        return LogicalBatchIterator.create( input, statement );
-    }
-
-
-    @Override
-    public AlgNode routeDocumentDml( LogicalDocumentModify alg, Statement statement, @Nullable AllocationEntity target, @Nullable List<Long> excludedPlacements ) {
-        Snapshot snapshot = statement.getTransaction().getSnapshot();
-
-        LogicalCollection collection = alg.entity.unwrap( LogicalCollection.class ).orElseThrow();
-=======
 
 
     }
@@ -727,24 +357,11 @@
                     partitionColumnIndex = columnIndex;
                     if ( log.isDebugEnabled() ) {
                         log.debug( "INSERT: Found PartitionColumnID: '{}' at column index: {}", property.partitionColumnId, j );
->>>>>>> 250079c0
-
-                    }
-                }
-            }
-
-<<<<<<< HEAD
-        List<AllocationEntity> allocs = snapshot.alloc().getFromLogical( collection.id );
-
-        for ( AllocationEntity allocation : allocs ) {
-            RoutedAlgBuilder algBuilder = RoutedAlgBuilder.create( statement, alg.getCluster() );
-            modifies.add( alg.toBuilder().entity( allocation ).input( buildDml( alg.getInput(), statement, algBuilder, target, excludedPlacements ).build() ).build() );
-        }
-
-        if ( modifies.size() == 1 ) {
-            return modifies.get( 0 );
-        }
-=======
+
+                    }
+                }
+            }
+
             // Will executed all required tuples that belong on the same partition jointly
             Map<Long, List<ImmutableList<RexLiteral>>> tuplesOnPartition = new HashMap<>();
             for ( ImmutableList<RexLiteral> currentTuple : ((LogicalRelValues) modify.getInput()).tuples ) {
@@ -766,7 +383,6 @@
 
             for ( Map.Entry<Long, List<ImmutableList<RexLiteral>>> partitionMapping : tuplesOnPartition.entrySet() ) {
                 Long currentPartitionId = partitionMapping.getKey();
->>>>>>> 250079c0
 
                 if ( catalog.getSnapshot().alloc().getPartitionsFromLogical( table.id ).stream().noneMatch( p -> p.id == currentPartitionId ) ) {
                     continue;
@@ -779,44 +395,6 @@
                             (modify.getInput()).getTupleType(),
                             ImmutableList.copyOf( ImmutableList.of( row ) ) );
 
-<<<<<<< HEAD
-    @Override
-    public AlgNode routeGraphDml( LogicalLpgModify alg, Statement statement, @Nullable AllocationEntity target, @Nullable List<Long> excludedPlacements ) {
-        Snapshot snapshot = statement.getTransaction().getSnapshot();
-        List<AlgNode> modifies = new ArrayList<>();
-        LogicalGraph graph = alg.entity.unwrap( LogicalGraph.class ).orElseThrow();
-
-        if ( target != null ) {
-            return new LogicalLpgModify( alg.getCluster(),
-                    alg.getTraitSet(),
-                    target,
-                    buildGraphDml( alg.getInput(), statement, target, excludedPlacements ),
-                    alg.operation,
-                    alg.ids,
-                    alg.operations );
-        }
-
-        List<AllocationPlacement> targetPlacements = catalog.getSnapshot().alloc().getPlacementsFromLogical( graph.id );
-        if ( excludedPlacements != null ) {
-            targetPlacements = targetPlacements.stream().filter( p -> !excludedPlacements.contains( p.id ) ).collect( Collectors.toList() );
-        }
-
-        for ( AllocationPlacement placement : targetPlacements ) {
-            List<AllocationPartition> partitions = snapshot.alloc().getPartitionsFromLogical( graph.id );
-            if ( partitions.size() > 1 ) {
-                throw new GenericRuntimeException( "Vertical partitioned graphs are not supported yet." );
-            }
-
-            AllocationEntity alloc = snapshot.alloc().getAlloc( placement.id, partitions.get( 0 ).id ).orElseThrow();
-
-            modifies.add( new LogicalLpgModify( alg.getCluster(),
-                    alg.getTraitSet(),
-                    alloc,
-                    buildGraphDml( alg.getInput(), statement, null, excludedPlacements ),
-                    alg.operation,
-                    alg.ids,
-                    alg.operations ) );
-=======
                     AllocationEntity allocation = catalog.getSnapshot().alloc().getAlloc( pkPlacement.id, currentPartitionId ).orElseThrow();
 
                     AlgNode input = buildDml(
@@ -847,7 +425,6 @@
 
         } else if ( modify.getInput() instanceof LogicalRelProject
                 && ((LogicalRelProject) modify.getInput()).getInput() instanceof LogicalRelValues ) {
->>>>>>> 250079c0
 
             String partitionColumnName = catalog.getSnapshot().rel().getColumn( property.partitionColumnId ).orElseThrow().name;
             List<String> fieldNames = modify.getInput().getTupleType().getFieldNames();
@@ -855,34 +432,15 @@
             LogicalRelModify ltm = modify;
             LogicalRelProject lproject = (LogicalRelProject) ltm.getInput();
 
-<<<<<<< HEAD
-        return new LogicalModifyCollect( modifies.get( 0 ).getCluster(), modifies.get( 0 ).getTraitSet(), modifies, true );
-    }
-=======
             List<RexNode> fieldValues = lproject.getProjects();
 
             for ( i = 0; i < fieldNames.size(); i++ ) {
                 String columnName = fieldNames.get( i );
 
                 if ( partitionColumnName.equals( columnName ) ) {
->>>>>>> 250079c0
 
                     if ( ((LogicalRelProject) modify.getInput()).getProjects().get( i ).getKind().equals( Kind.DYNAMIC_PARAM ) ) {
 
-<<<<<<< HEAD
-    private AlgNode buildGraphDml( AlgNode node, Statement statement, @Nullable AllocationEntity target, @Nullable List<Long> excludedPlacements ) {
-        if ( node instanceof LpgScan ) {
-            return super.handleGraphScan( (LogicalLpgScan) node, statement, target, excludedPlacements );
-        }
-        int i = 0;
-        List<AlgNode> inputs = new ArrayList<>();
-        for ( AlgNode input : node.getInputs() ) {
-            inputs.add( i, buildGraphDml( input, statement, target, excludedPlacements ) );
-            i++;
-        }
-        return node.copy( node.getTraitSet(), inputs );
-    }
-=======
                         // Needed to identify the column which contains the partition value
                         long partitionValueIndex = ((RexDynamicParam) fieldValues.get( i )).getIndex();
 
@@ -894,119 +452,9 @@
                         statement.getDataContext().resetContext();
                         for ( Map<Long, PolyValue> currentRow : allValues ) {
                             // first we sort the values to insert according to the partitionManager and their partitionId
->>>>>>> 250079c0
 
                             tempPartitionId = partitionManager.getTargetPartitionId( table, property, currentRow.get( partitionValueIndex ).toString() );
 
-<<<<<<< HEAD
-    private AlgBuilder buildDml( AlgNode node, Statement statement, RoutedAlgBuilder builder, @Nullable AllocationEntity target, @Nullable List<Long> excludedPlacements ) {
-
-        for ( int i = 0; i < node.getInputs().size(); i++ ) {
-            buildDml( node.getInput( i ), statement, builder, target, excludedPlacements );
-        }
-
-        if ( node instanceof LogicalDocumentScan ) {
-            return builder.push( super.handleDocScan(
-                    (DocumentScan<?>) node,
-                    statement,
-                    null ) );
-        } else if ( node instanceof LogicalRelScan ) {
-            return super.handleRelScan(
-                    builder,
-                    statement,
-                    node.getEntity() );
-
-        } else if ( node instanceof LogicalLpgScan ) {
-            return AlgBuilder.create( statement ).push( super.handleGraphScan(
-                    (LogicalLpgScan) node,
-                    statement,
-                    target,
-                    excludedPlacements ) );
-        } else if ( node instanceof LogicalValues ) {
-            LogicalValues values = (LogicalValues) node;
-
-            return super.handleValues( values, builder );
-        } else if ( node instanceof LogicalDocumentValues ) {
-            return builder.push( node );
-        }
-
-        return super.handleGeneric( node, builder );
-    }
-
-
-    private AlgBuilder buildDml(
-            AlgNode node,
-            RoutedAlgBuilder builder,
-            LogicalTable table,
-            List<AllocationColumn> placements,
-            AllocationEntity allocEntity,
-            Statement statement,
-            AlgOptCluster cluster,
-            boolean remapParameterValues,
-            List<Map<Long, PolyValue>> parameterValues ) {
-        for ( int i = 0; i < node.getInputs().size(); i++ ) {
-            buildDml( node.getInput( i ), builder, table, placements, allocEntity, statement, cluster, remapParameterValues, parameterValues );
-        }
-
-        if ( log.isDebugEnabled() ) {
-            log.debug( "List of Store specific ColumnPlacements: " );
-            for ( AllocationColumn ccp : placements ) {
-                log.debug( "{}.{}", ccp.adapterId, ccp.getLogicalColumnName() );
-            }
-        }
-
-        if ( node instanceof LogicalDocumentScan ) {
-            return handleLogicalDocumentScan( builder, statement );
-        } else if ( node instanceof LogicalRelScan && node.getEntity() != null ) {
-            return handleRelScan( builder, statement, getParentOrCurrent( allocEntity, ((LogicalRelScan) node).entity ) );
-        } else if ( node instanceof LogicalDocumentValues ) {
-            return handleDocuments( (LogicalDocumentValues) node, builder );
-        } else if ( node instanceof Values ) {
-            return handleValues( node, builder, table, placements );
-        } else if ( node instanceof LogicalProject ) {
-            return handleLogicalProject( node, builder, table, placements, statement, remapParameterValues, parameterValues );
-        } else if ( node instanceof LogicalFilter ) {
-            return handleLogicalFilter( node, builder, table, placements, statement );
-        } else {
-            return super.handleGeneric( node, builder );
-        }
-    }
-
-
-    private Entity getParentOrCurrent( AllocationEntity allocEntity, Entity entity ) {
-        if ( allocEntity == null || allocEntity.logicalId != entity.id ) {
-            return entity;
-        }
-        return allocEntity;
-    }
-
-
-    private RoutedAlgBuilder handleLogicalFilter( AlgNode node, RoutedAlgBuilder builder, LogicalTable table, List<AllocationColumn> placements, Statement statement ) {
-        List<LogicalColumn> columns = statement.getTransaction().getSnapshot().rel().getColumns( table.id );
-        if ( columns.size() != placements.size() ) { // partitioned, check if there is a illegal condition
-            RexCall call = ((RexCall) ((LogicalFilter) node).getCondition());
-
-            for ( RexNode operand : call.operands ) {
-                dmlConditionCheck( (LogicalFilter) node, table, placements, operand );
-            }
-        }
-        return super.handleGeneric( node, builder );
-    }
-
-
-    @NotNull
-    private RoutedAlgBuilder handleLogicalDocumentScan( RoutedAlgBuilder builder, Statement statement ) {
-        builder = super.handleRelScan(
-                builder,
-                statement,
-                null );
-        LogicalRelScan scan = (LogicalRelScan) builder.build();
-        builder.push( scan.copy( scan.getTraitSet().replace( ModelTrait.DOCUMENT ), scan.getInputs() ) );
-        return builder;
-    }
-
-
-=======
                             if ( catalog.getSnapshot().alloc().getAlloc( pkPlacement.id, tempPartitionId ).isEmpty() ) {
                                 continue;
                             }
@@ -1401,26 +849,17 @@
     }
 
 
->>>>>>> 250079c0
     private AlgBuilder handleLogicalProject( AlgNode node, RoutedAlgBuilder builder, LogicalTable table, List<AllocationColumn> placements, Statement statement, boolean remapParameterValues, List<Map<Long, PolyValue>> parameterValues ) {
         List<LogicalColumn> columns = statement.getTransaction().getSnapshot().rel().getColumns( table.id );
         PartitionProperty property = statement.getTransaction().getSnapshot().alloc().getPartitionProperty( table.id ).orElseThrow();
         if ( columns.size() == placements.size() ) { // full placement, generic handling is sufficient
-<<<<<<< HEAD
-            if ( property.isPartitioned && remapParameterValues ) {  //  && ((LogicalProject) node).getInput().getRowType().toString().equals( "RecordType(INTEGER ZERO)" )
-=======
             if ( property.isPartitioned && remapParameterValues ) {
->>>>>>> 250079c0
                 return remapParameterizedDml( node, builder, statement, parameterValues );
             } else {
                 return super.handleGeneric( node, builder );
             }
         } else { // vertically partitioned, adjust project
-<<<<<<< HEAD
-            if ( ((LogicalProject) node).getInput().getTupleType().toString().equals( "RecordType(INTEGER ZERO)" ) ) {
-=======
             if ( ((LogicalRelProject) node).getInput().getTupleType().toString().equals( "RecordType(INTEGER ZERO)" ) ) {
->>>>>>> 250079c0
                 if ( property.isPartitioned && remapParameterValues ) {
                     builder = remapParameterizedDml( node, builder, statement, parameterValues );
                 }
@@ -1435,11 +874,7 @@
                 for ( AllocationColumn ccp : placements ) {
                     rexNodes.add( builder.field( ccp.getLogicalColumnName() ) );
                 }
-<<<<<<< HEAD
-                for ( RexNode rexNode : ((LogicalProject) node).getProjects() ) {
-=======
                 for ( RexNode rexNode : ((LogicalRelProject) node).getProjects() ) {
->>>>>>> 250079c0
                     if ( !(rexNode instanceof RexIndexRef) ) {
                         rexNodes.add( rexNode );
                     }
@@ -1451,11 +886,7 @@
 
 
     private AlgBuilder handleValues( AlgNode node, RoutedAlgBuilder builder, LogicalTable table, List<AllocationColumn> placements ) {
-<<<<<<< HEAD
-        LogicalValues values = (LogicalValues) node;
-=======
         LogicalRelValues values = (LogicalRelValues) node;
->>>>>>> 250079c0
 
         builder = super.handleValues( values, builder );
 
@@ -1476,18 +907,6 @@
 
 
     private AlgBuilder handleSelectFromOtherTable( RoutedAlgBuilder builder, LogicalTable catalogTable, Statement statement ) {
-<<<<<<< HEAD
-        LogicalTable fromTable = catalogTable;
-        Snapshot snapshot = statement.getTransaction().getSnapshot();
-        // Select from other table
-        snapshot = statement.getDataContext().getSnapshot();
-        if ( snapshot.alloc().getFromLogical( fromTable.id ).size() > 1 ) {
-            throw new UnsupportedOperationException( "DMLs from other partitioned tables is not supported" );
-        }
-
-        long pkid = fromTable.primaryKey;
-        List<Long> pkColumnIds = snapshot.rel().getPrimaryKey( pkid ).orElseThrow().columnIds;
-=======
         Snapshot snapshot = statement.getTransaction().getSnapshot();
         // Select from other table
         snapshot = statement.getDataContext().getSnapshot();
@@ -1497,7 +916,6 @@
 
         long pkid = catalogTable.primaryKey;
         List<Long> pkColumnIds = snapshot.rel().getPrimaryKey( pkid ).orElseThrow().fieldIds;
->>>>>>> 250079c0
         LogicalColumn pkColumn = snapshot.rel().getColumn( pkColumnIds.get( 0 ) ).orElseThrow();
         List<AllocationColumn> pkPlacements = snapshot.alloc().getColumnFromLogical( pkColumn.id ).orElseThrow();
 
@@ -1507,11 +925,7 @@
             nodes.add( super.handleRelScan(
                     builder,
                     statement,
-<<<<<<< HEAD
-                    fromTable ).build() );
-=======
                     catalogTable ).build() );
->>>>>>> 250079c0
         }
 
         if ( nodes.size() == 1 ) {
@@ -1522,11 +936,7 @@
     }
 
 
-<<<<<<< HEAD
-    private void dmlConditionCheck( LogicalFilter node, LogicalTable catalogTable, List<AllocationColumn> placements, RexNode operand ) {
-=======
     private void dmlConditionCheck( LogicalRelFilter node, LogicalTable catalogTable, List<AllocationColumn> placements, RexNode operand ) {
->>>>>>> 250079c0
         if ( operand instanceof RexIndexRef ) {
             int index = ((RexIndexRef) operand).getIndex();
             AlgDataTypeField field = node.getInput().getTupleType().getFields().get( index );
