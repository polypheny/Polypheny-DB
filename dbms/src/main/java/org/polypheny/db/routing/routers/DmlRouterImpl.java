/*
 * Copyright 2019-2022 The Polypheny Project
 *
 * Licensed under the Apache License, Version 2.0 (the "License");
 * you may not use this file except in compliance with the License.
 * You may obtain a copy of the License at
 *
 * http://www.apache.org/licenses/LICENSE-2.0
 *
 * Unless required by applicable law or agreed to in writing, software
 * distributed under the License is distributed on an "AS IS" BASIS,
 * WITHOUT WARRANTIES OR CONDITIONS OF ANY KIND, either express or implied.
 * See the License for the specific language governing permissions and
 * limitations under the License.
 */

package org.polypheny.db.routing.routers;


import com.google.common.collect.ImmutableList;
import java.util.ArrayList;
import java.util.Collections;
import java.util.HashMap;
import java.util.HashSet;
import java.util.Iterator;
import java.util.LinkedList;
import java.util.List;
import java.util.Map;
import java.util.Set;
import java.util.stream.Collectors;
import lombok.extern.slf4j.Slf4j;
import org.polypheny.db.algebra.AlgNode;
import org.polypheny.db.algebra.AlgShuttleImpl;
import org.polypheny.db.algebra.constant.Kind;
import org.polypheny.db.algebra.core.BatchIterator;
import org.polypheny.db.algebra.core.ConditionalExecute;
import org.polypheny.db.algebra.core.ConstraintEnforcer;
import org.polypheny.db.algebra.core.TableModify;
import org.polypheny.db.algebra.core.TableModify.Operation;
import org.polypheny.db.algebra.logical.LogicalBatchIterator;
import org.polypheny.db.algebra.logical.LogicalConditionalExecute;
import org.polypheny.db.algebra.logical.LogicalConstraintEnforcer;
import org.polypheny.db.algebra.logical.LogicalDocuments;
import org.polypheny.db.algebra.logical.LogicalFilter;
import org.polypheny.db.algebra.logical.LogicalModifyCollect;
import org.polypheny.db.algebra.logical.LogicalProject;
import org.polypheny.db.algebra.logical.LogicalTableModify;
import org.polypheny.db.algebra.logical.LogicalTableScan;
import org.polypheny.db.algebra.logical.LogicalValues;
import org.polypheny.db.algebra.type.AlgDataType;
import org.polypheny.db.algebra.type.AlgDataTypeField;
import org.polypheny.db.catalog.Catalog.DataPlacementRole;
import org.polypheny.db.catalog.Catalog.SchemaType;
import org.polypheny.db.catalog.Catalog.TableType;
import org.polypheny.db.catalog.entity.CatalogColumn;
import org.polypheny.db.catalog.entity.CatalogColumnPlacement;
import org.polypheny.db.catalog.entity.CatalogDataPlacement;
import org.polypheny.db.catalog.entity.CatalogPartitionPlacement;
import org.polypheny.db.catalog.entity.CatalogTable;
import org.polypheny.db.catalog.exceptions.UnknownColumnException;
import org.polypheny.db.partition.PartitionManager;
import org.polypheny.db.partition.PartitionManagerFactory;
import org.polypheny.db.plan.AlgOptCluster;
import org.polypheny.db.plan.AlgOptTable;
import org.polypheny.db.prepare.AlgOptTableImpl;
import org.polypheny.db.prepare.Prepare.CatalogReader;
import org.polypheny.db.processing.WhereClauseVisitor;
import org.polypheny.db.rex.RexCall;
import org.polypheny.db.rex.RexDynamicParam;
import org.polypheny.db.rex.RexInputRef;
import org.polypheny.db.rex.RexLiteral;
import org.polypheny.db.rex.RexNode;
import org.polypheny.db.routing.DmlRouter;
import org.polypheny.db.routing.LogicalQueryInformation;
import org.polypheny.db.routing.RoutingManager;
import org.polypheny.db.schema.LogicalTable;
import org.polypheny.db.schema.ModifiableTable;
import org.polypheny.db.schema.PolySchemaBuilder;
import org.polypheny.db.schema.Table;
import org.polypheny.db.tools.AlgBuilder;
import org.polypheny.db.tools.RoutedAlgBuilder;
import org.polypheny.db.transaction.Statement;

@Slf4j
public class DmlRouterImpl extends BaseRouter implements DmlRouter {

    /**
     * Default implementation: Execute DML on all placements
     *
     * @return
     */
    @Override
    public AlgNode routeDml( AlgNode node, Statement statement ) {
        AlgOptCluster cluster = node.getCluster();

        if ( node.getTable() != null ) {
            AlgOptTableImpl table = (AlgOptTableImpl) node.getTable();
            if ( table.getTable() instanceof LogicalTable ) {
                LogicalTable t = ((LogicalTable) table.getTable());
                // Get placements of this table
                CatalogTable catalogTable = catalog.getTable( t.getTableId() );

                // Make sure that this table can be modified
                if ( !catalogTable.modifiable ) {
                    if ( catalogTable.tableType == TableType.TABLE ) {
                        throw new RuntimeException( "Unable to modify a table marked as read-only!" );
                    } else if ( catalogTable.tableType == TableType.SOURCE ) {
                        throw new RuntimeException( "The table '" + catalogTable.name + "' is provided by a data source which does not support data modification." );
                    } else if ( catalogTable.tableType == TableType.VIEW ) {
                        throw new RuntimeException( "Polypheny-DB does not support modifying views." );
                    }
                    throw new RuntimeException( "Unknown table type: " + catalogTable.tableType.name() );
                }

                // TODO @HENNLO remove if not necessary anymore
                /*
                long pkid = catalogTable.primaryKey;
                List<Long> pkColumnIds = catalog.getPrimaryKey( pkid ).columnIds;
                CatalogColumn pkColumn = catalog.getColumn( pkColumnIds.get( 0 ) );

                // Essentially gets a list of all stores where this table resides
                 List<CatalogColumnPlacement> pkPlacements = catalog.getColumnPlacement( pkColumn.id );
                */

                //TODO @HENNLO maybe check if its a primary Transaction or a refresh operation
                // Maybe not even necessary because refresh operation are scheduled asynchronously somewhere else

                // Essentially gets a list of all stores where this table resides
                List<CatalogDataPlacement> dataPlacements = catalog.getDataPlacementsByRole( catalogTable.id, DataPlacementRole.UPTODATE );

                if ( catalogTable.partitionProperty.isPartitioned && log.isDebugEnabled() ) {
                    log.debug( "\nListing all relevant stores for table: '{}' and all partitions: {}", catalogTable.name, catalogTable.partitionProperty.partitionGroupIds );
                    for ( CatalogDataPlacement dataPlacement : dataPlacements ) {
                        log.debug(
                                "\t\t -> '{}' {}\t{}",
                                dataPlacement.getAdapterName(),
                                catalog.getPartitionGroupsOnDataPlacement( dataPlacement.adapterId, dataPlacement.tableId ),
                                catalog.getPartitionGroupsIndexOnDataPlacement( dataPlacement.adapterId, dataPlacement.tableId ) );
                    }
                }

                // Execute on all primary key placements
                List<AlgNode> modifies = new ArrayList<>();

                // Needed for partitioned updates when source partition and target partition are not equal
                // SET Value is the new partition, where clause is the source
                boolean operationWasRewritten = false;
                List<Map<Long, Object>> tempParamValues = null;

                Map<Long, Object> newParameterValues = new HashMap<>();
                for ( CatalogDataPlacement dataPlacement : dataPlacements ) {

                    CatalogReader catalogReader = statement.getTransaction().getCatalogReader();

                    // Get placements on store
                    List<CatalogColumnPlacement> placementsOnAdapter = catalog.getColumnPlacementsOnAdapterPerTable( dataPlacement.adapterId, catalogTable.id );

                    // If this is a update, check whether we need to execute on this store at all
                    List<String> updateColumnList = ((LogicalTableModify) node).getUpdateColumnList();
                    List<RexNode> sourceExpressionList = ((LogicalTableModify) node).getSourceExpressionList();
                    if ( placementsOnAdapter.size() != catalogTable.columnIds.size() ) {

                        if ( ((LogicalTableModify) node).getOperation() == Operation.UPDATE ) {
                            updateColumnList = new LinkedList<>( ((LogicalTableModify) node).getUpdateColumnList() );
                            sourceExpressionList = new LinkedList<>( ((LogicalTableModify) node).getSourceExpressionList() );
                            Iterator<String> updateColumnListIterator = updateColumnList.iterator();
                            Iterator<RexNode> sourceExpressionListIterator = sourceExpressionList.iterator();
                            while ( updateColumnListIterator.hasNext() ) {
                                String columnName = updateColumnListIterator.next();
                                sourceExpressionListIterator.next();
                                try {
                                    CatalogColumn catalogColumn = catalog.getColumn( catalogTable.id, columnName );
                                    if ( !catalog.checkIfExistsColumnPlacement( dataPlacement.adapterId, catalogColumn.id ) ) {
                                        updateColumnListIterator.remove();
                                        sourceExpressionListIterator.remove();
                                    }
                                } catch ( UnknownColumnException e ) {
                                    throw new RuntimeException( e );
                                }
                            }
                            if ( updateColumnList.size() == 0 ) {
                                continue;
                            }
                        }
                    }

                    long identPart = -1;
                    long identifiedPartitionForSetValue = -1;
                    Set<Long> accessedPartitionList = new HashSet<>();
                    // Identify where clause of UPDATE
                    if ( catalogTable.partitionProperty.isPartitioned ) {
                        boolean worstCaseRouting = false;
                        Set<Long> identifiedPartitionsInFilter = new HashSet<>();

                        PartitionManagerFactory partitionManagerFactory = PartitionManagerFactory.getInstance();
                        PartitionManager partitionManager = partitionManagerFactory.getPartitionManager( catalogTable.partitionProperty.partitionType );

                        WhereClauseVisitor whereClauseVisitor = new WhereClauseVisitor( statement, catalogTable.columnIds.indexOf( catalogTable.partitionProperty.partitionColumnId ) );
                        node.accept( new AlgShuttleImpl() {
                            @Override
                            public AlgNode visit( LogicalFilter filter ) {
                                super.visit( filter );
                                filter.accept( whereClauseVisitor );
                                return filter;
                            }
                        } );

                        List<String> whereClauseValues = null;
                        if ( !whereClauseVisitor.getValues().isEmpty() ) {

                            whereClauseValues = whereClauseVisitor.getValues().stream()
                                    .map( Object::toString )
                                    .collect( Collectors.toList() );
                            if ( log.isDebugEnabled() ) {
                                log.debug( "Found Where Clause Values: {}", whereClauseValues );
                            }
                            worstCaseRouting = true;
                        }

                        if ( whereClauseValues != null ) {
                            for ( String value : whereClauseValues ) {
                                worstCaseRouting = false;
                                identPart = (int) partitionManager.getTargetPartitionId( catalogTable, value );
                                accessedPartitionList.add( identPart );
                                identifiedPartitionsInFilter.add( identPart );
                            }
                        }

                        String partitionValue = "";
                        // Set true if partitionColumn is part of UPDATE Statement, else assume worst case routing

                        if ( ((LogicalTableModify) node).getOperation() == Operation.UPDATE ) {
                            // In case of update always use worst case routing for now.
                            // Since you have to identify the current partition to delete the entry and then create a new entry on the correct partitions
                            int index = 0;

                            for ( String cn : updateColumnList ) {
                                try {
                                    if ( catalog.getColumn( catalogTable.id, cn ).id == catalogTable.partitionProperty.partitionColumnId ) {
                                        if ( log.isDebugEnabled() ) {
                                            log.debug( " UPDATE: Found PartitionColumnID Match: '{}' at index: {}", catalogTable.partitionProperty.partitionColumnId, index );
                                        }
                                        // Routing/Locking can now be executed on certain partitions
                                        partitionValue = sourceExpressionList.get( index ).toString().replace( "'", "" );
                                        if ( log.isDebugEnabled() ) {
                                            log.debug(
                                                    "UPDATE: partitionColumn-value: '{}' should be put on partition: {}",
                                                    partitionValue,
                                                    partitionManager.getTargetPartitionId( catalogTable, partitionValue ) );
                                        }
                                        identPart = (int) partitionManager.getTargetPartitionId( catalogTable, partitionValue );
                                        // Needed to verify if UPDATE shall be executed on two partitions or not
                                        identifiedPartitionForSetValue = identPart;
                                        accessedPartitionList.add( identPart );
                                        break;
                                    }
                                } catch ( UnknownColumnException e ) {
                                    throw new RuntimeException( e );
                                }
                                index++;
                            }

                            // If WHERE clause has any value for partition column
                            if ( identifiedPartitionsInFilter.size() > 0 ) {

                                // Partition has been identified in SET
                                if ( identifiedPartitionForSetValue != -1 ) {

                                    // SET value and single WHERE clause point to same partition.
                                    // Inplace update possible
                                    if ( identifiedPartitionsInFilter.size() == 1 && identifiedPartitionsInFilter.contains( identifiedPartitionForSetValue ) ) {
                                        if ( log.isDebugEnabled() ) {
                                            log.debug( "oldValue and new value reside on same partition: {}", identifiedPartitionForSetValue );
                                        }
                                        worstCaseRouting = false;
                                    } else {
                                        throw new RuntimeException( "Updating partition key is not allowed" );

                                        /* TODO add possibility to substitute the update as a insert into target partition from all source partitions
                                        // IS currently blocked
                                        // needs to to a insert into target partitions select from all other partitions first and then delete on source partitions
                                        worstCaseRouting = false;
                                        log.debug( "oldValue and new value reside on same partition: " + identifiedPartitionForSetValue );

                                        //Substitute UPDATE operation with DELETE on all partitionIds of WHERE Clause
                                        for ( long currentPart : identifiedPartitionsInFilter ) {

                                            if ( !catalog.getPartitionsOnDataPlacement( pkPlacement.adapterId, catalogTable.id ).contains( currentPart ) ) {
                                                continue;
                                            }

                                            List<String> qualifiedTableName = ImmutableList.of(
                                                    PolySchemaBuilder.buildAdapterSchemaName(
                                                            pkPlacement.adapterUniqueName,
                                                            catalogTable.getSchemaName(),
                                                            pkPlacement.physicalSchemaName ),
                                                    t.getLogicalTableName() + "_" + partitionId) );
                                            RelOptTable physical = catalogReader.getTableForMember( qualifiedTableName );
                                            ModifiableTable modifiableTable = physical.unwrap( ModifiableTable.class );

                                            {@link AlgNode} input = buildDml(
                                                    recursiveCopy( node.getInput( 0 ) ),
                                                    AlgBuilder.create( statement, cluster ),
                                                    catalogTable,
                                                    placementsOnAdapter,
                                                    catalog.getPartitionPlacement( pkPlacement.adapterId, currentPart ),
                                                    statement,
                                                    cluster ).build();

                                            TableModify deleteModify = LogicalTableModify.create(
                                                    physical,
                                                    catalogReader,
                                                    input,
                                                    Operation.DELETE,
                                                    null,
                                                    null,
                                                    ((LogicalTableModify) node).isFlattened() );

                                            modifies.add( deleteModify );


                                        }

                                                //Inject INSERT statement for identified SET partitionId
                                                //Otherwise data migrator would be needed
                                        if ( catalog.getPartitionsOnDataPlacement( pkPlacement.adapterId, catalogTable.id ).contains( identifiedPartitionForSetValue ) ) {

                                           /* List<String> qualifiedTableName = ImmutableList.of(
                                                    PolySchemaBuilder.buildAdapterSchemaName(
                                                            pkPlacement.adapterUniqueName,
                                                            catalogTable.getSchemaName(),
                                                            pkPlacement.physicalSchemaName,
                                                            identifiedPartitionForSetValue ),
                                                    t.getLogicalTableName() );
                                            RelOptTable physical = catalogReader.getTableForMember( qualifiedTableName );
                                            ModifiableTable modifiableTable = physical.unwrap( ModifiableTable.class );

                                            {@link AlgNode} input = buildDml(
                                                    recursiveCopy( node.getInput( 0 ) ),
                                                    AlgBuilder.create( statement, cluster ),
                                                    catalogTable,
                                                    placementsOnAdapter,
                                                    catalog.getPartitionPlacement( pkPlacement.adapterId, identifiedPartitionForSetValue ),
                                                    statement,
                                                    cluster ).build();

                                            TableModify insertModify = modifiableTable.toModificationRel(
                                                    cluster,
                                                    physical,
                                                    catalogReader,
                                                    input,
                                                    Operation.INSERT,
                                                    null,
                                                    null,
                                                    ((LogicalTableModify) node).isFlattened()
                                            );

                                            modifies.add( insertModify );
                                        }
                                                //operationWasRewritten = true;

                                         */
                                    }
                                }// WHERE clause only
                                else {
                                    throw new RuntimeException( "Updating partition key is not allowed" );

                                    //Simply execute the UPDATE on all identified partitions
                                    //Nothing to do
                                    //worstCaseRouting = false;
                                }
                            }// If only SET is specified
                            // Changes the value of partition column of complete table to only reside on one partition
                            else if ( identifiedPartitionForSetValue != -1 ) {

                                // Data Migrate copy of all other partitions beside the identified on towards the identified one
                                // Then inject a DELETE statement for all those partitions

                                // Do the update only on the identified partition

                            }// If nothing has been specified
                            //Partition functionality cannot be used --> worstCase --> send query to every partition
                            else {
                                worstCaseRouting = true;
                                accessedPartitionList = new HashSet<>( catalogTable.partitionProperty.partitionIds );
                            }

                        } else if ( ((LogicalTableModify) node).getOperation() == Operation.INSERT ) {
                            int i;

                            if ( ((LogicalTableModify) node).getInput() instanceof LogicalValues ) {

                                // Get fieldList and map columns to index since they could be in arbitrary order
                                int partitionColumnIndex = -1;
                                Map<Long, Integer> resultColMapping = new HashMap<>();
                                for ( int j = 0; j < (((LogicalTableModify) node).getInput()).getRowType().getFieldList().size(); j++ ) {
                                    String columnFieldName = (((LogicalTableModify) node).getInput()).getRowType().getFieldList().get( j ).getKey();

                                    // Retrieve columnId of fieldName and map it to its fieldList location of INSERT Stmt
                                    int columnIndex = catalogTable.getColumnNames().indexOf( columnFieldName );
                                    resultColMapping.put( catalogTable.columnIds.get( columnIndex ), j );

                                    // Determine location of partitionColumn in fieldList
                                    if ( catalogTable.columnIds.get( columnIndex ) == catalogTable.partitionProperty.partitionColumnId ) {
                                        partitionColumnIndex = columnIndex;
                                        if ( log.isDebugEnabled() ) {
                                            log.debug( "INSERT: Found PartitionColumnID: '{}' at column index: {}", catalogTable.partitionProperty.partitionColumnId, j );
                                            worstCaseRouting = false;

                                        }
                                    }
                                }

                                // Will executed all required tuples that belong on the same partition jointly
                                Map<Long, List<ImmutableList<RexLiteral>>> tuplesOnPartition = new HashMap<>();
                                for ( ImmutableList<RexLiteral> currentTuple : ((LogicalValues) ((LogicalTableModify) node).getInput()).tuples ) {

                                    worstCaseRouting = false;
                                    if ( partitionColumnIndex == -1 || currentTuple.get( partitionColumnIndex ).getValue() == null ) {
                                        partitionValue = partitionManager.getUnifiedNullValue();
                                    } else {
                                        partitionValue = currentTuple.get( partitionColumnIndex ).toString().replace( "'", "" );
                                    }
                                    identPart = (int) partitionManager.getTargetPartitionId( catalogTable, partitionValue );
                                    accessedPartitionList.add( identPart );

                                    if ( !tuplesOnPartition.containsKey( identPart ) ) {
                                        tuplesOnPartition.put( identPart, new ArrayList<>() );
                                    }
                                    tuplesOnPartition.get( identPart ).add( currentTuple );

                                }

                                for ( Map.Entry<Long, List<ImmutableList<RexLiteral>>> partitionMapping : tuplesOnPartition.entrySet() ) {
                                    Long currentPartitionId = partitionMapping.getKey();

                                    if ( !dataPlacement.getAllPartitionIds().contains( currentPartitionId ) ) {
                                        continue;
                                    }

                                    CatalogPartitionPlacement currentPartitionPlacement = catalog.getPartitionPlacement( dataPlacement.adapterId, currentPartitionId );

                                    for ( ImmutableList<RexLiteral> row : partitionMapping.getValue() ) {
                                        LogicalValues newLogicalValues = new LogicalValues(
                                                cluster,
                                                cluster.traitSet(),
                                                (((LogicalTableModify) node).getInput()).getRowType(),
                                                ImmutableList.copyOf( ImmutableList.of( row ) ) );

                                        AlgNode input = buildDml(
                                                newLogicalValues,
                                                RoutedAlgBuilder.create( statement, cluster ),
                                                catalogTable,
                                                placementsOnAdapter,
                                                currentPartitionPlacement,
                                                statement,
                                                cluster,
                                                true,
                                                statement.getDataContext().getParameterValues() ).build();

                                        List<String> qualifiedTableName = ImmutableList.of(
                                                PolySchemaBuilder.buildAdapterSchemaName(
                                                        dataPlacement.getAdapterName(),
                                                        catalogTable.getSchemaName(),
                                                        currentPartitionPlacement.physicalSchemaName
                                                ),
                                                t.getLogicalTableName() + "_" + currentPartitionId );
                                        AlgOptTable physical = catalogReader.getTableForMember( qualifiedTableName );
                                        ModifiableTable modifiableTable = physical.unwrap( ModifiableTable.class );

                                        // Build DML
                                        TableModify modify;

                                        modify = modifiableTable.toModificationAlg(
                                                cluster,
                                                physical,
                                                catalogReader,
                                                input,
                                                ((LogicalTableModify) node).getOperation(),
                                                updateColumnList,
                                                sourceExpressionList,
                                                ((LogicalTableModify) node).isFlattened() );

                                        modifies.add( modify );

                                    }
                                }
                                operationWasRewritten = true;

                            } else if ( ((LogicalTableModify) node).getInput() instanceof LogicalProject
                                    && ((LogicalProject) ((LogicalTableModify) node).getInput()).getInput() instanceof LogicalValues ) {

                                String partitionColumnName = catalog.getColumn( catalogTable.partitionProperty.partitionColumnId ).name;
                                List<String> fieldNames = ((LogicalTableModify) node).getInput().getRowType().getFieldNames();

                                LogicalTableModify ltm = ((LogicalTableModify) node);
                                LogicalProject lproject = (LogicalProject) ltm.getInput();

                                List<RexNode> fieldValues = lproject.getProjects();

                                for ( i = 0; i < fieldNames.size(); i++ ) {
                                    String columnName = fieldNames.get( i );

                                    if ( partitionColumnName.equals( columnName ) ) {

                                        if ( ((LogicalTableModify) node).getInput().getChildExps().get( i ).getKind().equals( Kind.DYNAMIC_PARAM ) ) {

                                            // Needed to identify the column which contains the partition value
                                            long partitionValueIndex = ((RexDynamicParam) fieldValues.get( i )).getIndex();

                                            long tempPartitionId = 0;
                                            // Get partitionValue per row/tuple to be inserted
                                            // Create as many independent TableModifies as there are entries in getParameterValues

                                            for ( Map<Long, Object> currentRow : statement.getDataContext().getParameterValues() ) {

                                                tempPartitionId = partitionManager.getTargetPartitionId( catalogTable, currentRow.get( partitionValueIndex ).toString() );

                                                CatalogPartitionPlacement currentPartitionPlacement = catalog.getPartitionPlacement( dataPlacement.adapterId, tempPartitionId );

                                                if ( !dataPlacement.getAllPartitionIds().contains( tempPartitionId ) ) {
                                                    continue;
                                                }

                                                List<Map<Long, Object>> parameterValues = new ArrayList<>();
                                                parameterValues.add( new HashMap<>( newParameterValues ) );
                                                parameterValues.get( 0 ).putAll( currentRow );

                                                AlgNode input = buildDml(
                                                        super.recursiveCopy( node.getInput( 0 ) ),
                                                        RoutedAlgBuilder.create( statement, cluster ),
                                                        catalogTable,
                                                        placementsOnAdapter,
                                                        currentPartitionPlacement,
                                                        statement,
                                                        cluster,
                                                        true,
                                                        parameterValues ).build();

                                                newParameterValues.putAll( parameterValues.get( 0 ) );

                                                List<String> qualifiedTableName = ImmutableList.of(
                                                        PolySchemaBuilder.buildAdapterSchemaName(
                                                                dataPlacement.getAdapterName(),
                                                                catalogTable.getSchemaName(),
                                                                currentPartitionPlacement.physicalSchemaName
                                                        ),
                                                        t.getLogicalTableName() + "_" + tempPartitionId );
                                                AlgOptTable physical = catalogReader.getTableForMember( qualifiedTableName );
                                                ModifiableTable modifiableTable = physical.unwrap( ModifiableTable.class );

                                                // Build DML
                                                TableModify modify;

                                                modify = modifiableTable.toModificationAlg(
                                                        cluster,
                                                        physical,
                                                        catalogReader,
                                                        input,
                                                        ((LogicalTableModify) node).getOperation(),
                                                        updateColumnList,
                                                        sourceExpressionList,
                                                        ((LogicalTableModify) node).isFlattened() );

                                                modifies.add( modify );
                                            }

                                            operationWasRewritten = true;
                                            worstCaseRouting = false;
                                        } else {
                                            partitionValue = ((LogicalTableModify) node).getInput().getChildExps().get( i ).toString().replace( "'", "" );
                                            identPart = (int) partitionManager.getTargetPartitionId( catalogTable, partitionValue );
                                            accessedPartitionList.add( identPart );
                                            worstCaseRouting = false;
                                        }
                                        break;
                                    } else {
                                        // When loop is finished
                                        if ( i == fieldNames.size() - 1 ) {

                                            worstCaseRouting = true;
                                            // Because partitionColumn has not been specified in insert
                                        }
                                    }
                                }
                            } else {
                                worstCaseRouting = true;
                            }

                            if ( log.isDebugEnabled() ) {
                                String partitionColumnName = catalog.getColumn( catalogTable.partitionProperty.partitionColumnId ).name;
                                String partitionName = catalog.getPartitionGroup( identPart ).partitionGroupName;
                                log.debug( "INSERT: partitionColumn-value: '{}' should be put on partition: {} ({}), which is partitioned with column {}",
                                        partitionValue, identPart, partitionName, partitionColumnName );
                            }


                        } else if ( ((LogicalTableModify) node).getOperation() == Operation.DELETE ) {
                            if ( whereClauseValues == null ) {
                                worstCaseRouting = true;
                            } else {
                                if ( whereClauseValues.size() >= 4 ) {
                                    worstCaseRouting = true;
                                } else {
                                    worstCaseRouting = false;
                                }
                            }

                        }

                        if ( worstCaseRouting ) {
                            log.debug( "PartitionColumnID was not an explicit part of statement, partition routing will therefore assume worst-case: Routing to ALL PARTITIONS" );
                            accessedPartitionList = catalogTable.partitionProperty.partitionIds.stream().collect( Collectors.toSet() );
                        }
                    } else {
                        // unpartitioned tables only have one partition anyway
                        identPart = catalogTable.partitionProperty.partitionIds.get( 0 );
                        accessedPartitionList.add( identPart );
                    }

                    if ( statement.getMonitoringEvent() != null ) {
                        statement.getMonitoringEvent()
                                .updateAccessedPartitions(
                                        Collections.singletonMap( catalogTable.id, accessedPartitionList )
                                );
                    }

                    if ( !operationWasRewritten ) {

                        for ( long partitionId : accessedPartitionList ) {

                            if ( !dataPlacement.getAllPartitionIds().contains( partitionId ) ) {
                                continue;
                            }

                            CatalogPartitionPlacement currentPartitionPlacement = catalog.getPartitionPlacement( dataPlacement.adapterId, partitionId );

                            List<String> qualifiedTableName = ImmutableList.of(
                                    PolySchemaBuilder.buildAdapterSchemaName(
                                            dataPlacement.getAdapterName(),
                                            catalogTable.getSchemaName(),
                                            currentPartitionPlacement.physicalSchemaName
                                    ),
                                    t.getLogicalTableName() + "_" + partitionId );
                            AlgOptTable physical = catalogReader.getTableForMember( qualifiedTableName );
                            ModifiableTable modifiableTable = physical.unwrap( ModifiableTable.class );

                            // Build DML
                            TableModify modify;
                            AlgNode input = buildDml(
                                    super.recursiveCopy( node.getInput( 0 ) ),
                                    RoutedAlgBuilder.create( statement, cluster ),
                                    catalogTable,
                                    placementsOnAdapter,
                                    currentPartitionPlacement,
                                    statement,
                                    cluster,
                                    false,
                                    statement.getDataContext().getParameterValues() ).build();
                            if ( modifiableTable != null && modifiableTable == physical.unwrap( Table.class ) ) {
                                modify = modifiableTable.toModificationAlg(
                                        cluster,
                                        physical,
                                        catalogReader,
                                        input,
                                        ((LogicalTableModify) node).getOperation(),
                                        updateColumnList,
                                        sourceExpressionList,
                                        ((LogicalTableModify) node).isFlattened()
                                );
                            } else {
                                modify = LogicalTableModify.create(
                                        physical,
                                        catalogReader,
                                        input,
                                        ((LogicalTableModify) node).getOperation(),
                                        updateColumnList,
                                        sourceExpressionList,
                                        ((LogicalTableModify) node).isFlattened()
                                );
                            }
                            modifies.add( modify );
                        }
                    }
                }

                // Update parameter values (horizontal partitioning)
                if ( !newParameterValues.isEmpty() ) {
                    statement.getDataContext().resetParameterValues();
                    int idx = 0;
                    for ( Map.Entry<Long, Object> entry : newParameterValues.entrySet() ) {
                        statement.getDataContext().addParameterValues(
                                entry.getKey(),
                                statement.getDataContext().getParameterType( idx++ ),
                                ImmutableList.of( entry.getValue() ) );
                    }
                }

                if ( modifies.size() == 1 ) {
                    return modifies.get( 0 );
                } else {
                    RoutedAlgBuilder builder = RoutedAlgBuilder.create( statement, cluster );
                    for ( int i = 0; i < modifies.size(); i++ ) {
                        if ( i == 0 ) {
                            builder.push( modifies.get( i ) );
                        } else {
                            builder.push( modifies.get( i ) );
                            builder.replaceTop( LogicalModifyCollect.create(
                                    ImmutableList.of( builder.peek( 1 ), builder.peek( 0 ) ),
                                    true ) );
                        }
                    }
                    return builder.build();
                }
            } else {
                throw new RuntimeException( "Unexpected table. Only logical tables expected here!" );
            }
        }
        throw new RuntimeException( "Unexpected operator!" );
    }


    @Override
    public AlgNode handleConditionalExecute( AlgNode node, Statement statement, LogicalQueryInformation queryInformation ) {
        LogicalConditionalExecute lce = (LogicalConditionalExecute) node;
        RoutedAlgBuilder builder = RoutedAlgBuilder.create( statement, node.getCluster() );
        builder = RoutingManager.getInstance().getFallbackRouter().routeFirst( lce.getLeft(), builder, statement, node.getCluster(), queryInformation );
        AlgNode action;
        if ( lce.getRight() instanceof LogicalConditionalExecute ) {
            action = handleConditionalExecute( lce.getRight(), statement, queryInformation );
        } else if ( lce.getRight() instanceof TableModify ) {
            action = routeDml( lce.getRight(), statement );
        } else {
            throw new IllegalArgumentException();
        }

        return LogicalConditionalExecute.create( builder.build(), action, lce );
    }


    @Override
    public AlgNode handleConstraintEnforcer( AlgNode alg, Statement statement, LogicalQueryInformation queryInformation ) {
        LogicalConstraintEnforcer constraint = (LogicalConstraintEnforcer) alg;
        RoutedAlgBuilder builder = RoutedAlgBuilder.create( statement, alg.getCluster() );
        builder = RoutingManager.getInstance().getFallbackRouter().routeFirst( constraint.getRight(), builder, statement, alg.getCluster(), queryInformation );

        if ( constraint.getLeft() instanceof TableModify ) {
            return LogicalConstraintEnforcer.create(
                    routeDml( constraint.getLeft(), statement ),
                    builder.build(),
                    constraint.getExceptionClasses(),
                    constraint.getExceptionMessages() );
        } else if ( constraint.getLeft() instanceof BatchIterator ) {
            return LogicalConstraintEnforcer.create(
                    handleBatchIterator( constraint.getLeft(), statement, queryInformation ),
                    builder.build(),
                    constraint.getExceptionClasses(),
                    constraint.getExceptionMessages() );
        } else {
            throw new RuntimeException( "The provided modify query for the ConstraintEnforcer was not recognized!" );
        }
<<<<<<< HEAD

=======
>>>>>>> 0dd4cfc3
    }


    @Override
    public AlgNode handleBatchIterator( AlgNode alg, Statement statement, LogicalQueryInformation queryInformation ) {
        LogicalBatchIterator iterator = (LogicalBatchIterator) alg;
        AlgNode input;
        if ( iterator.getInput() instanceof TableModify ) {
            input = routeDml( iterator.getInput(), statement );
        } else if ( iterator.getInput() instanceof ConditionalExecute ) {
            input = handleConditionalExecute( iterator.getInput(), statement, queryInformation );
        } else if ( iterator.getInput() instanceof ConstraintEnforcer ) {
            input = handleConstraintEnforcer( iterator.getInput(), statement, queryInformation );
        } else {
            throw new RuntimeException( "BachIterator had an unknown child!" );
        }

        return LogicalBatchIterator.create( input, statement );
    }


    private AlgBuilder buildDml(
            AlgNode node,
            RoutedAlgBuilder builder,
            CatalogTable catalogTable,
            List<CatalogColumnPlacement> placements,
            CatalogPartitionPlacement partitionPlacement,
            Statement statement,
            AlgOptCluster cluster,
            boolean remapParameterValues,
            List<Map<Long, Object>> parameterValues ) {
        for ( int i = 0; i < node.getInputs().size(); i++ ) {
            buildDml( node.getInput( i ), builder, catalogTable, placements, partitionPlacement, statement, cluster, remapParameterValues, parameterValues );
        }

        if ( log.isDebugEnabled() ) {
            log.debug( "List of Store specific ColumnPlacements: " );
            for ( CatalogColumnPlacement ccp : placements ) {
                log.debug( "{}.{}", ccp.adapterUniqueName, ccp.getLogicalColumnName() );
            }
        }

        if ( node instanceof LogicalTableScan && node.getTable() != null ) {
            AlgOptTableImpl table = (AlgOptTableImpl) node.getTable();

            if ( table.getTable() instanceof LogicalTable ) {
                // Special handling for INSERT INTO foo SELECT * FROM foo2
                if ( ((LogicalTable) table.getTable()).getTableId() != catalogTable.id ) {
                    // TODO: how build select from here?
                    // return buildSelect( node, builder, statement, cluster );
                }

                builder = super.handleTableScan(
                        builder,
                        placements.get( 0 ).tableId,
                        placements.get( 0 ).adapterUniqueName,
                        catalogTable.getSchemaName(),
                        catalogTable.name,
                        placements.get( 0 ).physicalSchemaName,
                        partitionPlacement.physicalTableName,
                        partitionPlacement.partitionId );

                return builder;

            } else {
                throw new RuntimeException( "Unexpected table. Only logical tables expected here!" );
            }
        } else if ( node instanceof LogicalValues ) {
            if ( node.getModel() == SchemaType.DOCUMENT ) {
                return handleDocuments( (LogicalDocuments) node, builder );
            }
            builder = super.handleValues( (LogicalValues) node, builder );
            if ( catalogTable.columnIds.size() == placements.size() ) { // full placement, no additional checks required
                return builder;
            } else if ( node.getRowType().toString().equals( "RecordType(INTEGER ZERO)" ) ) {
                // This is a prepared statement. Actual values are in the project. Do nothing
                return builder;
            } else { // partitioned, add additional project
                ArrayList<RexNode> rexNodes = new ArrayList<>();
                for ( CatalogColumnPlacement ccp : placements ) {
                    rexNodes.add( builder.field( ccp.getLogicalColumnName() ) );
                }
                return builder.project( rexNodes );
            }
        } else if ( node instanceof LogicalProject ) {
            if ( catalogTable.columnIds.size() == placements.size() ) { // full placement, generic handling is sufficient
                if ( catalogTable.partitionProperty.isPartitioned && remapParameterValues ) {  //  && ((LogicalProject) node).getInput().getRowType().toString().equals( "RecordType(INTEGER ZERO)" )
                    return remapParameterizedDml( node, builder, statement, parameterValues );
                } else {
                    return super.handleGeneric( node, builder );
                }
            } else { // vertically partitioned, adjust project
                if ( ((LogicalProject) node).getInput().getRowType().toString().equals( "RecordType(INTEGER ZERO)" ) ) {
                    if ( catalogTable.partitionProperty.isPartitioned && remapParameterValues ) {
                        builder = remapParameterizedDml( node, builder, statement, parameterValues );
                    }
                    builder.push( node.copy( node.getTraitSet(), ImmutableList.of( builder.peek( 0 ) ) ) );
                    ArrayList<RexNode> rexNodes = new ArrayList<>();
                    for ( CatalogColumnPlacement ccp : placements ) {
                        rexNodes.add( builder.field( ccp.getLogicalColumnName() ) );
                    }
                    return builder.project( rexNodes );
                } else {
                    ArrayList<RexNode> rexNodes = new ArrayList<>();
                    for ( CatalogColumnPlacement ccp : placements ) {
                        rexNodes.add( builder.field( ccp.getLogicalColumnName() ) );
                    }
                    for ( RexNode rexNode : ((LogicalProject) node).getProjects() ) {
                        if ( !(rexNode instanceof RexInputRef) ) {
                            rexNodes.add( rexNode );
                        }
                    }
                    return builder.project( rexNodes );
                }
            }
        } else if ( node instanceof LogicalFilter ) {
            if ( catalogTable.columnIds.size() != placements.size() ) { // partitioned, check if there is a illegal condition
                RexCall call = ((RexCall) ((LogicalFilter) node).getCondition());

                for ( RexNode operand : call.operands ) {
                    dmlConditionCheck( (LogicalFilter) node, catalogTable, placements, operand );
                }
            }
            return super.handleGeneric( node, builder );
        } else {
            return super.handleGeneric( node, builder );
        }
    }


    private void dmlConditionCheck( LogicalFilter node, CatalogTable catalogTable, List<CatalogColumnPlacement> placements, RexNode operand ) {
        if ( operand instanceof RexInputRef ) {
            int index = ((RexInputRef) operand).getIndex();
            AlgDataTypeField field = node.getInput().getRowType().getFieldList().get( index );
            CatalogColumn column;
            try {
                String columnName;
                String[] columnNames = field.getName().split( "\\." );
                if ( columnNames.length == 1 ) { // columnName
                    columnName = columnNames[0];
                } else if ( columnNames.length == 2 ) { // tableName.columnName
                    if ( !catalogTable.name.equalsIgnoreCase( columnNames[0] ) ) {
                        throw new RuntimeException( "Table name does not match expected table name: " + field.getName() );
                    }
                    columnName = columnNames[1];
                } else if ( columnNames.length == 3 ) { // schemaName.tableName.columnName
                    if ( !catalogTable.getSchemaName().equalsIgnoreCase( columnNames[0] ) ) {
                        throw new RuntimeException( "Schema name does not match expected schema name: " + field.getName() );
                    }
                    if ( !catalogTable.name.equalsIgnoreCase( columnNames[1] ) ) {
                        throw new RuntimeException( "Table name does not match expected table name: " + field.getName() );
                    }
                    columnName = columnNames[2];
                } else {
                    throw new RuntimeException( "Invalid column name: " + field.getName() );
                }
                column = catalog.getColumn( catalogTable.id, columnName );
            } catch ( UnknownColumnException e ) {
                throw new RuntimeException( e );
            }
            if ( !catalog.checkIfExistsColumnPlacement( placements.get( 0 ).adapterId, column.id ) ) {
                throw new RuntimeException( "Current implementation of vertical partitioning does not allow conditions on partitioned columns. " );
                // !!!!!!!!!!!!!!!!!!!!!!!!!!!!!!!!!!!!
                // TODO: Use indexes
            }
        } else if ( operand instanceof RexCall ) {
            for ( RexNode o : ((RexCall) operand).operands ) {
                dmlConditionCheck( node, catalogTable, placements, o );
            }
        }
    }


    private RoutedAlgBuilder remapParameterizedDml( AlgNode node, RoutedAlgBuilder builder, Statement statement, List<Map<Long, Object>> parameterValues ) {
        if ( parameterValues.size() != 1 ) {
            throw new RuntimeException( "The parameter values is expected to have a size of one in this case!" );
        }

        List<RexNode> projects = new ArrayList<>();
        for ( RexNode project : ((LogicalProject) node).getProjects() ) {
            if ( project instanceof RexDynamicParam ) {
                long newIndex = parameterValues.get( 0 ).size();
                long oldIndex = ((RexDynamicParam) project).getIndex();
                AlgDataType type = statement.getDataContext().getParameterType( oldIndex );
                if ( type == null ) {
                    type = project.getType();
                }
                Object value = parameterValues.get( 0 ).get( oldIndex );
                projects.add( new RexDynamicParam( type, newIndex ) );
                parameterValues.get( 0 ).put( newIndex, value );
            }
        }

        LogicalValues logicalValues = LogicalValues.createOneRow( node.getCluster() );
        LogicalProject newProject = new LogicalProject(
                node.getCluster(),
                node.getTraitSet(),
                logicalValues,
                projects,
                node.getRowType()
        );
        return super.handleGeneric( newProject, builder );
    }

}<|MERGE_RESOLUTION|>--- conflicted
+++ resolved
@@ -759,10 +759,6 @@
         } else {
             throw new RuntimeException( "The provided modify query for the ConstraintEnforcer was not recognized!" );
         }
-<<<<<<< HEAD
-
-=======
->>>>>>> 0dd4cfc3
     }
 
 
