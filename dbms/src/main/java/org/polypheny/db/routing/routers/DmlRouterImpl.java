--- conflicted
+++ resolved
@@ -51,21 +51,12 @@
 import org.polypheny.db.algebra.logical.document.LogicalDocumentValues;
 import org.polypheny.db.algebra.logical.lpg.LogicalLpgModify;
 import org.polypheny.db.algebra.logical.lpg.LogicalLpgScan;
-<<<<<<< HEAD
-import org.polypheny.db.algebra.logical.relational.LogicalFilter;
-import org.polypheny.db.algebra.logical.relational.LogicalModifyCollect;
-import org.polypheny.db.algebra.logical.relational.LogicalProject;
-import org.polypheny.db.algebra.logical.relational.LogicalRelModify;
-import org.polypheny.db.algebra.logical.relational.LogicalRelScan;
-import org.polypheny.db.algebra.logical.relational.LogicalValues;
-=======
 import org.polypheny.db.algebra.logical.relational.LogicalModifyCollect;
 import org.polypheny.db.algebra.logical.relational.LogicalRelFilter;
 import org.polypheny.db.algebra.logical.relational.LogicalRelModify;
 import org.polypheny.db.algebra.logical.relational.LogicalRelProject;
 import org.polypheny.db.algebra.logical.relational.LogicalRelScan;
 import org.polypheny.db.algebra.logical.relational.LogicalRelValues;
->>>>>>> 18d3cce9
 import org.polypheny.db.algebra.type.AlgDataType;
 import org.polypheny.db.algebra.type.AlgDataTypeField;
 import org.polypheny.db.catalog.Catalog;
@@ -85,11 +76,7 @@
 import org.polypheny.db.partition.PartitionManager;
 import org.polypheny.db.partition.PartitionManagerFactory;
 import org.polypheny.db.partition.properties.PartitionProperty;
-<<<<<<< HEAD
-import org.polypheny.db.plan.AlgOptCluster;
-=======
 import org.polypheny.db.plan.AlgCluster;
->>>>>>> 18d3cce9
 import org.polypheny.db.processing.WhereClauseVisitor;
 import org.polypheny.db.rex.RexCall;
 import org.polypheny.db.rex.RexDynamicParam;
@@ -113,11 +100,7 @@
 
     @Override
     public AlgNode routeDml( LogicalRelModify modify, Statement statement ) {
-<<<<<<< HEAD
-        AlgOptCluster cluster = modify.getCluster();
-=======
         AlgCluster cluster = modify.getCluster();
->>>>>>> 18d3cce9
 
         if ( modify.entity == null ) {
             throw new GenericRuntimeException( "Unexpected operator!" );
@@ -130,11 +113,7 @@
         LogicalTable table = oTable.get();
 
         List<LogicalColumn> columns = catalog.getSnapshot().rel().getColumns( table.id );
-<<<<<<< HEAD
-        List<Long> columnIds = columns.stream().map( c -> c.id ).collect( Collectors.toList() );
-=======
         List<Long> columnIds = columns.stream().map( c -> c.id ).toList();
->>>>>>> 18d3cce9
 
         // Make sure that this table can be modified
         if ( !table.modifiable ) {
@@ -149,11 +128,7 @@
         }
 
         long pkid = table.primaryKey;
-<<<<<<< HEAD
-        List<Long> pkColumnIds = catalog.getSnapshot().rel().getPrimaryKey( pkid ).orElseThrow().columnIds;
-=======
         List<Long> pkColumnIds = catalog.getSnapshot().rel().getPrimaryKey( pkid ).orElseThrow().fieldIds;
->>>>>>> 18d3cce9
         LogicalColumn pkColumn = catalog.getSnapshot().rel().getColumn( pkColumnIds.get( 0 ) ).orElseThrow();
 
         // Essentially gets a list of all stores where this table resides
@@ -239,11 +214,7 @@
 
                     whereClauseValues = whereClauseVisitor.getValues().stream()
                             .map( PolyValue::toJson )
-<<<<<<< HEAD
-                            .collect( Collectors.toList() );
-=======
                             .toList();
->>>>>>> 18d3cce9
                     if ( log.isDebugEnabled() ) {
                         log.debug( "Found Where Clause Values: {}", whereClauseValues );
                     }
@@ -366,32 +337,20 @@
     }
 
 
-<<<<<<< HEAD
-    private Triple<Long, String, Boolean> handleDmlInsert( List<String> updateColumns, LogicalRelModify modify, List<Long> columnIds, List<LogicalColumn> columns, PartitionProperty property, LogicalTable table, Set<Long> accessedPartitionList, PartitionManager partitionManager, AllocationPlacement pkPlacement, Statement statement, List<AllocationColumn> placementsOnAdapter, AlgOptCluster cluster, List<AlgNode> modifies, List<? extends RexNode> sourceExpressions, List<Map<Long, PolyValue>> allValues ) {
-=======
     private Triple<Long, String, Boolean> handleDmlInsert( List<String> updateColumns, LogicalRelModify modify, List<Long> columnIds, List<LogicalColumn> columns, PartitionProperty property, LogicalTable table, Set<Long> accessedPartitionList, PartitionManager partitionManager, AllocationPlacement pkPlacement, Statement statement, List<AllocationColumn> placementsOnAdapter, AlgCluster cluster, List<AlgNode> modifies, List<? extends RexNode> sourceExpressions, List<Map<Long, PolyValue>> allValues ) {
->>>>>>> 18d3cce9
         String partitionValue = null;
         long identPart = -1;
         boolean worstCaseRouting;
         boolean operationWasRewritten = false;
         int i;
-<<<<<<< HEAD
-        if ( modify.getInput() instanceof LogicalValues ) {
-=======
         if ( modify.getInput() instanceof LogicalRelValues ) {
->>>>>>> 18d3cce9
             // Get fieldList and map columns to index since they could be in arbitrary order
             int partitionColumnIndex = -1;
             for ( int j = 0; j < (modify.getInput()).getTupleType().getFields().size(); j++ ) {
                 String columnFieldName = (modify.getInput()).getTupleType().getFields().get( j ).getName();
 
                 // Retrieve columnId of fieldName and map it to its fieldList location of INSERT Stmt
-<<<<<<< HEAD
-                int columnIndex = columns.stream().map( c -> c.name ).collect( Collectors.toList() ).indexOf( columnFieldName );
-=======
                 int columnIndex = columns.stream().map( c -> c.name ).toList().indexOf( columnFieldName );
->>>>>>> 18d3cce9
 
                 // Determine location of partitionColumn in fieldList
                 if ( columnIds.get( columnIndex ) == property.partitionColumnId ) {
@@ -405,11 +364,7 @@
 
             // Will executed all required tuples that belong on the same partition jointly
             Map<Long, List<ImmutableList<RexLiteral>>> tuplesOnPartition = new HashMap<>();
-<<<<<<< HEAD
-            for ( ImmutableList<RexLiteral> currentTuple : ((LogicalValues) modify.getInput()).tuples ) {
-=======
             for ( ImmutableList<RexLiteral> currentTuple : ((LogicalRelValues) modify.getInput()).tuples ) {
->>>>>>> 18d3cce9
 
                 if ( partitionColumnIndex == -1 || currentTuple.get( partitionColumnIndex ).getValue() == null ) {
                     partitionValue = PartitionManager.NULL_STRING;
@@ -428,33 +383,6 @@
 
             for ( Map.Entry<Long, List<ImmutableList<RexLiteral>>> partitionMapping : tuplesOnPartition.entrySet() ) {
                 Long currentPartitionId = partitionMapping.getKey();
-<<<<<<< HEAD
-
-                if ( catalog.getSnapshot().alloc().getPartitionsFromLogical( table.id ).stream().noneMatch( p -> p.id == currentPartitionId ) ) {
-                    continue;
-                }
-
-                for ( ImmutableList<RexLiteral> row : partitionMapping.getValue() ) {
-                    LogicalValues newLogicalValues = new LogicalValues(
-                            modify.getCluster(),
-                            modify.getCluster().traitSet(),
-                            (modify.getInput()).getTupleType(),
-                            ImmutableList.copyOf( ImmutableList.of( row ) ) );
-
-                    AllocationEntity allocation = catalog.getSnapshot().alloc().getAlloc( pkPlacement.id, currentPartitionId ).orElseThrow();
-
-                    AlgNode input = buildDml(
-                            newLogicalValues,
-                            RoutedAlgBuilder.create( statement, cluster ),
-                            table,
-                            placementsOnAdapter,
-                            allocation,
-                            statement,
-                            cluster,
-                            true,
-                            statement.getDataContext().getParameterValues() ).build();
-
-=======
 
                 if ( catalog.getSnapshot().alloc().getPartitionsFromLogical( table.id ).stream().noneMatch( p -> p.id == currentPartitionId ) ) {
                     continue;
@@ -480,7 +408,6 @@
                             true,
                             statement.getDataContext().getParameterValues() ).build();
 
->>>>>>> 18d3cce9
                     // Build DML
                     RelModify<?> adjustedModify = LogicalRelModify.create(
                             allocation,
@@ -496,23 +423,14 @@
             }
             operationWasRewritten = true;
 
-<<<<<<< HEAD
-        } else if ( modify.getInput() instanceof LogicalProject
-                && ((LogicalProject) modify.getInput()).getInput() instanceof LogicalValues ) {
-=======
         } else if ( modify.getInput() instanceof LogicalRelProject
                 && ((LogicalRelProject) modify.getInput()).getInput() instanceof LogicalRelValues ) {
->>>>>>> 18d3cce9
 
             String partitionColumnName = catalog.getSnapshot().rel().getColumn( property.partitionColumnId ).orElseThrow().name;
             List<String> fieldNames = modify.getInput().getTupleType().getFieldNames();
 
             LogicalRelModify ltm = modify;
-<<<<<<< HEAD
-            LogicalProject lproject = (LogicalProject) ltm.getInput();
-=======
             LogicalRelProject lproject = (LogicalRelProject) ltm.getInput();
->>>>>>> 18d3cce9
 
             List<RexNode> fieldValues = lproject.getProjects();
 
@@ -521,11 +439,7 @@
 
                 if ( partitionColumnName.equals( columnName ) ) {
 
-<<<<<<< HEAD
-                    if ( ((LogicalProject) modify.getInput()).getProjects().get( i ).getKind().equals( Kind.DYNAMIC_PARAM ) ) {
-=======
                     if ( ((LogicalRelProject) modify.getInput()).getProjects().get( i ).getKind().equals( Kind.DYNAMIC_PARAM ) ) {
->>>>>>> 18d3cce9
 
                         // Needed to identify the column which contains the partition value
                         long partitionValueIndex = ((RexDynamicParam) fieldValues.get( i )).getIndex();
@@ -585,11 +499,7 @@
 
                         operationWasRewritten = true;
                     } else {
-<<<<<<< HEAD
-                        partitionValue = ((LogicalProject) modify.getInput()).getProjects().get( i ).toString().replace( "'", "" );
-=======
                         partitionValue = ((LogicalRelProject) modify.getInput()).getProjects().get( i ).toString().replace( "'", "" );
->>>>>>> 18d3cce9
                         identPart = (int) partitionManager.getTargetPartitionId( table, property, partitionValue );
                         accessedPartitionList.add( identPart );
                     }
@@ -650,17 +560,10 @@
 
         // If WHERE clause has any value for partition column
         if ( !identifiedPartitionsInFilter.isEmpty() ) {
-<<<<<<< HEAD
 
             // Partition has been identified in SET
             if ( identifiedPartitionForSetValue != -1 ) {
 
-=======
-
-            // Partition has been identified in SET
-            if ( identifiedPartitionForSetValue != -1 ) {
-
->>>>>>> 18d3cce9
                 // SET value and single WHERE clause point to same partition.
                 // Inplace update possible
                 if ( identifiedPartitionsInFilter.size() == 1 && identifiedPartitionsInFilter.contains( identifiedPartitionForSetValue ) ) {
@@ -863,11 +766,7 @@
                     statement,
                     target,
                     excludedPlacements ) );
-<<<<<<< HEAD
-        } else if ( node instanceof LogicalValues values ) {
-=======
         } else if ( node instanceof LogicalRelValues values ) {
->>>>>>> 18d3cce9
 
             return super.handleValues( values, builder );
         } else if ( node instanceof LogicalDocumentValues ) {
@@ -907,15 +806,9 @@
             return handleDocuments( (LogicalDocumentValues) node, builder );
         } else if ( node instanceof Values ) {
             return handleValues( node, builder, table, placements );
-<<<<<<< HEAD
-        } else if ( node instanceof LogicalProject ) {
-            return handleLogicalProject( node, builder, table, placements, statement, remapParameterValues, parameterValues );
-        } else if ( node instanceof LogicalFilter ) {
-=======
         } else if ( node instanceof LogicalRelProject ) {
             return handleLogicalProject( node, builder, table, placements, statement, remapParameterValues, parameterValues );
         } else if ( node instanceof LogicalRelFilter ) {
->>>>>>> 18d3cce9
             return handleLogicalFilter( node, builder, table, placements, statement );
         } else {
             return super.handleGeneric( node, builder );
@@ -934,22 +827,14 @@
     private RoutedAlgBuilder handleLogicalFilter( AlgNode node, RoutedAlgBuilder builder, LogicalTable table, List<AllocationColumn> placements, Statement statement ) {
         List<LogicalColumn> columns = statement.getTransaction().getSnapshot().rel().getColumns( table.id );
         if ( columns.size() != placements.size() ) { // partitioned, check if there is a illegal condition
-<<<<<<< HEAD
-            RexCall call = ((RexCall) ((LogicalFilter) node).getCondition());
-
-            for ( RexNode operand : call.operands ) {
-                dmlConditionCheck( (LogicalFilter) node, table, placements, operand );
-=======
             RexCall call = ((RexCall) ((LogicalRelFilter) node).getCondition());
 
             for ( RexNode operand : call.operands ) {
                 dmlConditionCheck( (LogicalRelFilter) node, table, placements, operand );
->>>>>>> 18d3cce9
             }
         }
         return super.handleGeneric( node, builder );
     }
-<<<<<<< HEAD
 
 
     @NotNull
@@ -963,41 +848,18 @@
         return builder;
     }
 
-=======
-
-
-    @NotNull
-    private RoutedAlgBuilder handleLogicalDocumentScan( RoutedAlgBuilder builder, Statement statement ) {
-        builder = super.handleRelScan(
-                builder,
-                statement,
-                null );
-        LogicalRelScan scan = (LogicalRelScan) builder.build();
-        builder.push( scan.copy( scan.getTraitSet().replace( ModelTrait.DOCUMENT ), scan.getInputs() ) );
-        return builder;
-    }
-
->>>>>>> 18d3cce9
 
     private AlgBuilder handleLogicalProject( AlgNode node, RoutedAlgBuilder builder, LogicalTable table, List<AllocationColumn> placements, Statement statement, boolean remapParameterValues, List<Map<Long, PolyValue>> parameterValues ) {
         List<LogicalColumn> columns = statement.getTransaction().getSnapshot().rel().getColumns( table.id );
         PartitionProperty property = statement.getTransaction().getSnapshot().alloc().getPartitionProperty( table.id ).orElseThrow();
         if ( columns.size() == placements.size() ) { // full placement, generic handling is sufficient
-<<<<<<< HEAD
-            if ( property.isPartitioned && remapParameterValues ) {  //  && ((LogicalProject) node).getInput().getRowType().toString().equals( "RecordType(INTEGER ZERO)" )
-=======
             if ( property.isPartitioned && remapParameterValues ) {
->>>>>>> 18d3cce9
                 return remapParameterizedDml( node, builder, statement, parameterValues );
             } else {
                 return super.handleGeneric( node, builder );
             }
         } else { // vertically partitioned, adjust project
-<<<<<<< HEAD
-            if ( ((LogicalProject) node).getInput().getTupleType().toString().equals( "RecordType(INTEGER ZERO)" ) ) {
-=======
             if ( ((LogicalRelProject) node).getInput().getTupleType().toString().equals( "RecordType(INTEGER ZERO)" ) ) {
->>>>>>> 18d3cce9
                 if ( property.isPartitioned && remapParameterValues ) {
                     builder = remapParameterizedDml( node, builder, statement, parameterValues );
                 }
@@ -1012,11 +874,7 @@
                 for ( AllocationColumn ccp : placements ) {
                     rexNodes.add( builder.field( ccp.getLogicalColumnName() ) );
                 }
-<<<<<<< HEAD
-                for ( RexNode rexNode : ((LogicalProject) node).getProjects() ) {
-=======
                 for ( RexNode rexNode : ((LogicalRelProject) node).getProjects() ) {
->>>>>>> 18d3cce9
                     if ( !(rexNode instanceof RexIndexRef) ) {
                         rexNodes.add( rexNode );
                     }
@@ -1028,11 +886,7 @@
 
 
     private AlgBuilder handleValues( AlgNode node, RoutedAlgBuilder builder, LogicalTable table, List<AllocationColumn> placements ) {
-<<<<<<< HEAD
-        LogicalValues values = (LogicalValues) node;
-=======
         LogicalRelValues values = (LogicalRelValues) node;
->>>>>>> 18d3cce9
 
         builder = super.handleValues( values, builder );
 
@@ -1061,11 +915,7 @@
         }
 
         long pkid = catalogTable.primaryKey;
-<<<<<<< HEAD
-        List<Long> pkColumnIds = snapshot.rel().getPrimaryKey( pkid ).orElseThrow().columnIds;
-=======
         List<Long> pkColumnIds = snapshot.rel().getPrimaryKey( pkid ).orElseThrow().fieldIds;
->>>>>>> 18d3cce9
         LogicalColumn pkColumn = snapshot.rel().getColumn( pkColumnIds.get( 0 ) ).orElseThrow();
         List<AllocationColumn> pkPlacements = snapshot.alloc().getColumnFromLogical( pkColumn.id ).orElseThrow();
 
@@ -1086,11 +936,7 @@
     }
 
 
-<<<<<<< HEAD
-    private void dmlConditionCheck( LogicalFilter node, LogicalTable catalogTable, List<AllocationColumn> placements, RexNode operand ) {
-=======
     private void dmlConditionCheck( LogicalRelFilter node, LogicalTable catalogTable, List<AllocationColumn> placements, RexNode operand ) {
->>>>>>> 18d3cce9
         if ( operand instanceof RexIndexRef ) {
             int index = ((RexIndexRef) operand).getIndex();
             AlgDataTypeField field = node.getInput().getTupleType().getFields().get( index );
