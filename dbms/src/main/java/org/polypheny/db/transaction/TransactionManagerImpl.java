/*
 * Copyright 2019-2020 The Polypheny Project
 *
 * Licensed under the Apache License, Version 2.0 (the "License");
 * you may not use this file except in compliance with the License.
 * You may obtain a copy of the License at
 *
 * http://www.apache.org/licenses/LICENSE-2.0
 *
 * Unless required by applicable law or agreed to in writing, software
 * distributed under the License is distributed on an "AS IS" BASIS,
 * WITHOUT WARRANTIES OR CONDITIONS OF ANY KIND, either express or implied.
 * See the License for the specific language governing permissions and
 * limitations under the License.
 */

package org.polypheny.db.transaction;


import java.util.Arrays;
import java.util.concurrent.ConcurrentHashMap;
import java.util.stream.Collectors;
import lombok.extern.slf4j.Slf4j;
import org.polypheny.db.adapter.Store;
import org.polypheny.db.catalog.Catalog;
import org.polypheny.db.catalog.entity.CatalogDatabase;
import org.polypheny.db.catalog.entity.CatalogSchema;
import org.polypheny.db.catalog.entity.CatalogUser;
import org.polypheny.db.catalog.exceptions.GenericCatalogException;
import org.polypheny.db.catalog.exceptions.UnknownDatabaseException;
import org.polypheny.db.catalog.exceptions.UnknownSchemaException;
import org.polypheny.db.catalog.exceptions.UnknownUserException;
import org.polypheny.db.information.InformationGroup;
import org.polypheny.db.information.InformationManager;
import org.polypheny.db.information.InformationPage;
import org.polypheny.db.information.InformationTable;
import org.polypheny.db.transaction.PUID.ConnectionId;
import org.polypheny.db.transaction.PUID.NodeId;
import org.polypheny.db.transaction.PUID.Type;
import org.polypheny.db.transaction.PUID.UserId;


@Slf4j
public class TransactionManagerImpl implements TransactionManager {

    private ConcurrentHashMap<PolyXid, Transaction> transactions = new ConcurrentHashMap<>();


    public TransactionManagerImpl() {
        InformationManager im = InformationManager.getInstance();
        InformationPage page = new InformationPage( "Transactions" );
        page.fullWidth();
        im.addPage( page );
        InformationGroup runningTransactionsGroup = new InformationGroup( page, "Running Transactions" );
        im.addGroup( runningTransactionsGroup );
        InformationTable runningTransactionsTable = new InformationTable(
                runningTransactionsGroup,
                Arrays.asList( "ID", "Analyze", "Involved Stores" ) );
        im.registerInformation( runningTransactionsTable );
        page.setRefreshFunction( () -> {
            runningTransactionsTable.reset();
            transactions.forEach( ( k, v ) -> runningTransactionsTable.addRow(
                    k.getGlobalTransactionId(),
                    v.isAnalyze(),
                    v.getInvolvedStores().stream().map( Store::getUniqueName ).collect( Collectors.joining( ", " ) ) ) );
        } );
    }


    @Override
    public Transaction startTransaction( CatalogUser user, CatalogSchema defaultSchema, CatalogDatabase database, boolean analyze ) {
        final NodeId nodeId = (NodeId) PUID.randomPUID( Type.NODE ); // TODO: get real node id -- configuration.get("nodeid")
        final UserId userId = (UserId) PUID.randomPUID( Type.USER ); // TODO: use real user id
        final ConnectionId connectionId = (ConnectionId) PUID.randomPUID( Type.CONNECTION ); // TODO
        PolyXid xid = generateNewTransactionId( nodeId, userId, connectionId );
        transactions.put( xid, new TransactionImpl( xid, this, user, defaultSchema, database, analyze ) );
        return transactions.get( xid );
    }


    @Override
    public Transaction startTransaction( String user, String database, boolean analyze ) throws GenericCatalogException, UnknownUserException, UnknownDatabaseException, UnknownSchemaException {
<<<<<<< HEAD

        Catalog catalog = Catalog.getInstance();
        CatalogUser catalogUser = catalog.getUser( user );

        CatalogDatabase catalogDatabase = catalog.getDatabase( database );

        CatalogSchema catalogSchema = catalog.getSchema( catalogDatabase.id, catalogDatabase.defaultSchemaName );

=======
        Catalog catalog = Catalog.getInstance();
        CatalogUser catalogUser = catalog.getUser( user );
        CatalogDatabase catalogDatabase = catalog.getDatabase( database );
        CatalogSchema catalogSchema = catalog.getSchema( catalogDatabase.id, catalogDatabase.defaultSchemaName );
>>>>>>> 72f7bbc8
        return startTransaction( catalogUser, catalogSchema, catalogDatabase, analyze );
    }


    @Override
    public void removeTransaction( PolyXid xid ) throws TransactionException {
        if ( !transactions.containsKey( xid ) ) {
            log.warn( "Unknown transaction id: " + xid );
        } else {
            transactions.remove( xid );
        }
    }


    private static PolyXid generateNewTransactionId( final NodeId nodeId, final UserId userId, final ConnectionId connectionId ) {
        return Utils.generateGlobalTransactionIdentifier( nodeId, userId, connectionId, PUID.randomPUID( PUID.Type.TRANSACTION ) );
    }


}<|MERGE_RESOLUTION|>--- conflicted
+++ resolved
@@ -80,21 +80,10 @@
 
     @Override
     public Transaction startTransaction( String user, String database, boolean analyze ) throws GenericCatalogException, UnknownUserException, UnknownDatabaseException, UnknownSchemaException {
-<<<<<<< HEAD
-
-        Catalog catalog = Catalog.getInstance();
-        CatalogUser catalogUser = catalog.getUser( user );
-
-        CatalogDatabase catalogDatabase = catalog.getDatabase( database );
-
-        CatalogSchema catalogSchema = catalog.getSchema( catalogDatabase.id, catalogDatabase.defaultSchemaName );
-
-=======
         Catalog catalog = Catalog.getInstance();
         CatalogUser catalogUser = catalog.getUser( user );
         CatalogDatabase catalogDatabase = catalog.getDatabase( database );
         CatalogSchema catalogSchema = catalog.getSchema( catalogDatabase.id, catalogDatabase.defaultSchemaName );
->>>>>>> 72f7bbc8
         return startTransaction( catalogUser, catalogSchema, catalogDatabase, analyze );
     }
 
