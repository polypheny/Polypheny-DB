--- conflicted
+++ resolved
@@ -79,30 +79,13 @@
 
     @Override
     public Transaction startTransaction( String user, String database, boolean analyze ) throws GenericCatalogException, UnknownUserException, UnknownDatabaseException, UnknownSchemaException {
-<<<<<<< HEAD
-        // TODO DL change
+
         Catalog catalog = CatalogManagerImpl.getInstance().getCatalog();
         CatalogUser catalogUser = catalog.getUser( user );
 
         CatalogDatabase catalogDatabase = catalog.getDatabase( database );
-        // TODO why ask for default schema?
+
         CatalogSchema catalogSchema = catalog.getSchema( catalogDatabase.id, catalogDatabase.defaultSchemaName );
-=======
-        CatalogUser catalogUser = CatalogManagerImpl.getInstance().getUser( user );
-
-        // TODO MV: This is not nice and should be replaced
-        // Because of the current implementation of the catalog requiring a transaction id for schema requests we first
-        // need to create a "dummy" transaction for accessing the catalog to get the actual information required for starting
-        // the actual transaction.
-        Transaction transaction = startTransaction( catalogUser, null, null, false );
-        CatalogDatabase catalogDatabase = transaction.getCatalog().getDatabase( database );
-        CatalogSchema catalogSchema = transaction.getCatalog().getSchema( catalogDatabase.id, catalogDatabase.defaultSchemaName );
-        try {
-            transaction.commit();
-        } catch ( TransactionException e ) {
-            throw new RuntimeException( e );
-        }
->>>>>>> fc0fedae
 
         return startTransaction( catalogUser, catalogSchema, catalogDatabase, analyze );
     }
