--- conflicted
+++ resolved
@@ -16,6 +16,7 @@
 
 package org.polypheny.db.transaction;
 
+
 import java.util.Collection;
 import java.util.Iterator;
 import java.util.Map.Entry;
@@ -23,23 +24,16 @@
 import java.util.concurrent.ConcurrentHashMap;
 import lombok.Getter;
 import lombok.NonNull;
-<<<<<<< HEAD
 import org.polypheny.db.transaction.EntityAccessMap.EntityIdentifier;
-=======
 import org.polypheny.db.transaction.Lock.LockMode;
-import org.polypheny.db.transaction.TableAccessMap.TableIdentifier;
->>>>>>> 2c7bf928
 import org.polypheny.db.util.DeadlockException;
+
 
 // Based on code taken from https://github.com/dstibrany/LockManager
 public class LockManager {
 
     public static final LockManager INSTANCE = new LockManager();
-<<<<<<< HEAD
     public static final EntityIdentifier GLOBAL_LOCK = new EntityIdentifier( -1L, -1L ); // For locking whole schema
-=======
-    public static final TableIdentifier GLOBAL_LOCK = new TableIdentifier( -1 ); // For locking whole schema
->>>>>>> 2c7bf928
 
     private final ConcurrentHashMap<EntityIdentifier, Lock> lockTable;
     @Getter
@@ -52,14 +46,13 @@
     }
 
 
-<<<<<<< HEAD
-    public void lock( @NonNull EntityAccessMap.EntityIdentifier entityIdentifier, @NonNull TransactionImpl transaction, @NonNull Lock.LockMode requestedMode ) throws DeadlockException {
+    public void lock( @NonNull Collection<Entry<EntityIdentifier, LockMode>> idAccessMap, @NonNull TransactionImpl transaction ) throws DeadlockException {
 
         // Decide on which locking  approach to focus
         if ( transaction.acceptsOutdated() ) {
-            handleSecondaryLocks( entityIdentifier, transaction, requestedMode );
+            handleSecondaryLocks( idAccessMap, transaction );
         } else {
-            handlePrimaryLocks( entityIdentifier, transaction, requestedMode );
+            handlePrimaryLocks( idAccessMap, transaction );
         }
 
     }
@@ -68,24 +61,9 @@
     /**
      * Used in traditional transactional workload to lck all entities that will eagerly receive any update
      */
-    private void handlePrimaryLocks( @NonNull EntityAccessMap.EntityIdentifier entityIdentifier, @NonNull TransactionImpl transaction, @NonNull Lock.LockMode requestedMode ) throws DeadlockException {
-        lockTable.putIfAbsent( entityIdentifier, new Lock( waitForGraph ) );
-
-        Lock lock = lockTable.get( entityIdentifier );
-
-        try {
-            if ( hasLock( transaction, entityIdentifier ) && (requestedMode == lock.getMode()) ) {
-                return;
-            } else if ( requestedMode == Lock.LockMode.SHARED && hasLock( transaction, entityIdentifier ) && lock.getMode() == Lock.LockMode.EXCLUSIVE ) {
-                return;
-            } else if ( requestedMode == Lock.LockMode.EXCLUSIVE && hasLock( transaction, entityIdentifier ) && lock.getMode() == Lock.LockMode.SHARED ) {
-                lock.upgrade( transaction );
-            } else {
-                lock.acquire( transaction, requestedMode );
-=======
-    public void lock( @NonNull Collection<Entry<TableIdentifier, LockMode>> idAccessMap, @NonNull TransactionImpl transaction ) throws DeadlockException {
-        Iterator<Entry<TableIdentifier, LockMode>> iter = idAccessMap.iterator();
-        Entry<TableIdentifier, LockMode> pair;
+    private void handlePrimaryLocks( @NonNull Collection<Entry<EntityIdentifier, LockMode>> idAccessMap, @NonNull TransactionImpl transaction ) throws DeadlockException {
+        Iterator<Entry<EntityIdentifier, LockMode>> iter = idAccessMap.iterator();
+        Entry<EntityIdentifier, LockMode> pair;
         while ( iter.hasNext() ) {
             pair = iter.next();
             lockTable.putIfAbsent( pair.getKey(), new Lock( waitForGraph ) );
@@ -105,7 +83,6 @@
             } catch ( InterruptedException e ) {
                 removeTransaction( transaction );
                 throw new DeadlockException( e );
->>>>>>> 2c7bf928
             }
 
             transaction.addLock( lock );
@@ -113,52 +90,32 @@
     }
 
 
-<<<<<<< HEAD
     /**
      * Used in freshness related workload to lock all entities that will lazily receive updates (considered secondaries)
      */
-    private void handleSecondaryLocks( @NonNull EntityAccessMap.EntityIdentifier entityIdentifier, @NonNull TransactionImpl transaction, @NonNull Lock.LockMode requestedMode ) {
+    private void handleSecondaryLocks( @NonNull Collection<Entry<EntityIdentifier, LockMode>> idAccessMap, @NonNull TransactionImpl transaction ) throws DeadlockException {
         // Try locking secondaries first.
         // If this cannot be fulfilled by data distribution fallback and try to acquire a regular primary lock
         // TODO @HENNLO Check if this decision should even be made here or somewhere else
 
         // This is mainly relevant for Queries on secondaries/outdated nodes.
-        // In Theory we already know for each query which partitions are going to be accessed.
+        // In theory, we already know for each query which partitions are going to be accessed.
         // The FreshnessManager could therefore already be invoked prior to Routing to decide if the Freshness can be
         // guaranteed or if we need to fall back to primary locking mechanisms.
-
     }
 
 
-    public void unlock( @NonNull EntityAccessMap.EntityIdentifier entityIdentifier, @NonNull TransactionImpl transaction ) {
-        Lock lock = lockTable.get( entityIdentifier );
-        if ( lock != null ) {
-            lock.release( transaction );
-=======
-    public void unlock( @NonNull Collection<TableIdentifier> ids, @NonNull TransactionImpl transaction ) {
-        Iterator<TableIdentifier> iter = ids.iterator();
-        TableIdentifier tableIdentifier;
+    public void unlock( @NonNull Collection<EntityIdentifier> ids, @NonNull TransactionImpl transaction ) {
+        Iterator<EntityIdentifier> iter = ids.iterator();
+        EntityIdentifier entityIdentifier;
         while ( iter.hasNext() ) {
-            tableIdentifier = iter.next();
-            Lock lock = lockTable.get( tableIdentifier );
+            entityIdentifier = iter.next();
+            Lock lock = lockTable.get( entityIdentifier );
             if ( lock != null ) {
                 lock.release( transaction );
             }
             transaction.removeLock( lock );
->>>>>>> 2c7bf928
         }
-    }
-
-
-    /**
-     * Used to adjust a lock after the initial locking process if the statement can be executed using a less strict approach.
-     *
-     * @param entityIdentifier Entity Identifier of the object to be locked
-     * @return If the execution was successful
-     */
-    public boolean adjustLock( @NonNull EntityAccessMap.EntityIdentifier entityIdentifier, @NonNull TransactionImpl transaction ) {
-        //TODO @HENNLO check validity if even allowed to adjust locks
-        return false;
     }
 
 
@@ -184,9 +141,8 @@
     }
 
 
-    public Lock.LockMode getLockMode( @NonNull EntityAccessMap.EntityIdentifier entityIdentifier ) {
+    Lock.LockMode getLockMode( @NonNull EntityAccessMap.EntityIdentifier entityIdentifier ) {
         return lockTable.get( entityIdentifier ).getMode();
     }
 
-
 }