/*
 * Copyright 2019-2024 The Polypheny Project
 *
 * Licensed under the Apache License, Version 2.0 (the "License");
 * you may not use this file except in compliance with the License.
 * You may obtain a copy of the License at
 *
 * http://www.apache.org/licenses/LICENSE-2.0
 *
 * Unless required by applicable law or agreed to in writing, software
 * distributed under the License is distributed on an "AS IS" BASIS,
 * WITHOUT WARRANTIES OR CONDITIONS OF ANY KIND, either express or implied.
 * See the License for the specific language governing permissions and
 * limitations under the License.
 */

package org.polypheny.db.transaction;


<<<<<<< HEAD
import java.util.Collection;
import java.util.Iterator;
import java.util.Map;
import java.util.Map.Entry;
=======
import java.util.HashSet;
>>>>>>> 18d3cce9
import java.util.Set;
import java.util.concurrent.ConcurrentLinkedQueue;
import java.util.concurrent.TimeUnit;
import java.util.concurrent.locks.Condition;
import java.util.concurrent.locks.ReentrantLock;
import javax.transaction.xa.Xid;
import lombok.NonNull;
import lombok.extern.slf4j.Slf4j;
<<<<<<< HEAD
import org.polypheny.db.transaction.EntityAccessMap.EntityIdentifier;
import org.polypheny.db.transaction.EntityAccessMap.EntityIdentifier.NamespaceLevel;
import org.polypheny.db.transaction.Lock.LockMode;
import org.polypheny.db.util.DeadlockException;


// Based on code taken from https://github.com/dstibrany/LockManager
=======
import org.jetbrains.annotations.NotNull;
import org.polypheny.db.catalog.exceptions.GenericRuntimeException;
import org.polypheny.db.config.RuntimeConfig;
import org.polypheny.db.transaction.Lock.LockMode;
import org.polypheny.db.util.DeadlockException;

>>>>>>> 18d3cce9
@Slf4j
public class LockManager {

    public static final LockManager INSTANCE = new LockManager();

    private boolean isExclusive = false;
    private final Set<Xid> owners = new HashSet<>();
    private final ConcurrentLinkedQueue<Thread> waiters = new ConcurrentLinkedQueue<>();
    private final ReentrantLock lock = new ReentrantLock();
    private final Condition condition = lock.newCondition();


    private LockManager() {
    }


    public void lock( LockMode mode, @NonNull Transaction transaction ) throws DeadlockException {
        // Decide on which locking  approach to focus
        synchronized ( this ) {
            if ( owners.isEmpty() ) {
                handleLockOrThrow( mode, transaction );
                return;
            } else if ( owners.contains( transaction.getXid() ) && (mode == LockMode.SHARED || isExclusive) ) {
                log.debug( "already locked {}", transaction.getXid() );
                // already have the required lock
                return;
            }
        }
        Thread thread = Thread.currentThread();

        waiters.add( thread );

<<<<<<< HEAD
    /**
     * Used in traditional transactional workload to lck all entities that will eagerly receive any update
     */
    private void handlePrimaryLocks( @NonNull Collection<Entry<EntityIdentifier, LockMode>> idAccessMap, @NonNull TransactionImpl transaction ) throws DeadlockException {
        Iterator<Entry<EntityIdentifier, LockMode>> iter = idAccessMap.stream().sorted( ( a, b ) -> Math.toIntExact( a.getKey().entityId - b.getKey().entityId ) ).iterator();
        Entry<EntityIdentifier, LockMode> pair;
        while ( iter.hasNext() ) {
            pair = iter.next();
            lockTable.putIfAbsent( pair.getKey(), new Lock( waitForGraph ) );

            Lock lock = lockTable.get( pair.getKey() );

            try {
                if ( hasLock( transaction, pair.getKey() ) && pair.getValue() == lock.getMode() ) {
                    continue;
                } else if ( pair.getValue() == Lock.LockMode.SHARED && hasLock( transaction, pair.getKey() ) && lock.getMode() == Lock.LockMode.EXCLUSIVE ) {
                    continue;
                } else if ( pair.getValue() == Lock.LockMode.EXCLUSIVE && hasLock( transaction, pair.getKey() ) && lock.getMode() == Lock.LockMode.SHARED ) {
                    lock.upgrade( transaction );
                } else {
                    lock.acquire( transaction, pair.getValue() );
=======
        // wait
        while ( true ) {
            lock.lock();
            try {
                while ( waiters.peek() != thread ) {
                    log.debug( "wait {} ", transaction.getXid() );
                    boolean successful = condition.await( RuntimeConfig.LOCKING_MAX_TIMEOUT_SECONDS.getInteger(), TimeUnit.SECONDS );
                    if ( !successful ) {
                        cleanup( thread );
                        throw new DeadlockException( new GenericRuntimeException( "Could not acquire lock, after max timeout was reached" ) );
                    }
>>>>>>> 18d3cce9
                }
            } catch ( InterruptedException e ) {
                cleanup( thread );
                throw new GenericRuntimeException( e );
            }
            lock.unlock();

            synchronized ( this ) {
                // try execute
                if ( handleSimpleLock( mode, transaction ) ) {
                    // remove successful
                    waiters.poll();
                    // signal
                    signalAll();

                    return;
                }

                if ( owners.isEmpty() ) {
                    waiters.remove( thread );
                    throw new GenericRuntimeException( "Could not acquire lock" );
                }
            }
            // we wait until next signal
        }

    }


    private void cleanup( Thread thread ) {
        waiters.remove( thread );
        lock.unlock();
    }


    private void handleLockOrThrow( LockMode mode, @NotNull Transaction transaction ) {
        if ( !handleSimpleLock( mode, transaction ) ) {
            throw new GenericRuntimeException( "Could not acquire lock, as single transaction" );
        }
    }


    private synchronized boolean handleSimpleLock( @NonNull LockMode mode, Transaction transaction ) {
        if ( mode == LockMode.EXCLUSIVE ) {
            // get w
            if ( owners.isEmpty() || (owners.size() == 1 && owners.contains( transaction.getXid() )) ) {
                if ( isExclusive ) {
                    log.debug( "lock already exclusive" );
                    return true;
                }

                log.debug( "x lock {}", transaction.getXid() );
                isExclusive = true;
                owners.add( transaction.getXid() );
                return true;
            }

        } else {
            // get r
            if ( !isExclusive || owners.contains( transaction.getXid() ) ) {
                log.debug( "r lock {}", transaction.getXid() );
                owners.add( transaction.getXid() );
                return true;
            }

        }
        return false;
    }


    private void signalAll() {
        lock.lock();
        try {
            synchronized ( condition ) {
                condition.signalAll();
            }
        } finally {
            lock.unlock();
        }
    }


<<<<<<< HEAD
    public boolean hasLock( @NonNull TransactionImpl transaction, @NonNull EntityAccessMap.EntityIdentifier entityIdentifier ) {
        Set<Lock> locks = transaction.getLocks();
        if ( locks == null ) {
            return false;
        }
        for ( Lock txnLock : locks ) {
            if ( txnLock == lockTable.get( entityIdentifier ) ) {
                return true;
            }
=======
    public synchronized void unlock( @NonNull Transaction transaction ) {
        if ( !owners.contains( transaction.getXid() ) ) {
            log.debug( "Transaction is no owner" );
            return;
        }

        if ( isExclusive ) {
            isExclusive = false;
>>>>>>> 18d3cce9
        }
        log.debug( "release {}", transaction.getXid() );
        owners.remove( transaction.getXid() );

        // wake up waiters
        signalAll();
    }


    public void removeTransaction( @NonNull Transaction transaction ) {
        unlock( transaction );
    }


    public Map<EntityIdentifier, Lock> getLocks() {
        return Map.copyOf( lockTable );
    }

}<|MERGE_RESOLUTION|>--- conflicted
+++ resolved
@@ -17,14 +17,7 @@
 package org.polypheny.db.transaction;
 
 
-<<<<<<< HEAD
-import java.util.Collection;
-import java.util.Iterator;
-import java.util.Map;
-import java.util.Map.Entry;
-=======
 import java.util.HashSet;
->>>>>>> 18d3cce9
 import java.util.Set;
 import java.util.concurrent.ConcurrentLinkedQueue;
 import java.util.concurrent.TimeUnit;
@@ -33,22 +26,12 @@
 import javax.transaction.xa.Xid;
 import lombok.NonNull;
 import lombok.extern.slf4j.Slf4j;
-<<<<<<< HEAD
-import org.polypheny.db.transaction.EntityAccessMap.EntityIdentifier;
-import org.polypheny.db.transaction.EntityAccessMap.EntityIdentifier.NamespaceLevel;
-import org.polypheny.db.transaction.Lock.LockMode;
-import org.polypheny.db.util.DeadlockException;
-
-
-// Based on code taken from https://github.com/dstibrany/LockManager
-=======
 import org.jetbrains.annotations.NotNull;
 import org.polypheny.db.catalog.exceptions.GenericRuntimeException;
 import org.polypheny.db.config.RuntimeConfig;
 import org.polypheny.db.transaction.Lock.LockMode;
 import org.polypheny.db.util.DeadlockException;
 
->>>>>>> 18d3cce9
 @Slf4j
 public class LockManager {
 
@@ -81,29 +64,6 @@
 
         waiters.add( thread );
 
-<<<<<<< HEAD
-    /**
-     * Used in traditional transactional workload to lck all entities that will eagerly receive any update
-     */
-    private void handlePrimaryLocks( @NonNull Collection<Entry<EntityIdentifier, LockMode>> idAccessMap, @NonNull TransactionImpl transaction ) throws DeadlockException {
-        Iterator<Entry<EntityIdentifier, LockMode>> iter = idAccessMap.stream().sorted( ( a, b ) -> Math.toIntExact( a.getKey().entityId - b.getKey().entityId ) ).iterator();
-        Entry<EntityIdentifier, LockMode> pair;
-        while ( iter.hasNext() ) {
-            pair = iter.next();
-            lockTable.putIfAbsent( pair.getKey(), new Lock( waitForGraph ) );
-
-            Lock lock = lockTable.get( pair.getKey() );
-
-            try {
-                if ( hasLock( transaction, pair.getKey() ) && pair.getValue() == lock.getMode() ) {
-                    continue;
-                } else if ( pair.getValue() == Lock.LockMode.SHARED && hasLock( transaction, pair.getKey() ) && lock.getMode() == Lock.LockMode.EXCLUSIVE ) {
-                    continue;
-                } else if ( pair.getValue() == Lock.LockMode.EXCLUSIVE && hasLock( transaction, pair.getKey() ) && lock.getMode() == Lock.LockMode.SHARED ) {
-                    lock.upgrade( transaction );
-                } else {
-                    lock.acquire( transaction, pair.getValue() );
-=======
         // wait
         while ( true ) {
             lock.lock();
@@ -115,7 +75,6 @@
                         cleanup( thread );
                         throw new DeadlockException( new GenericRuntimeException( "Could not acquire lock, after max timeout was reached" ) );
                     }
->>>>>>> 18d3cce9
                 }
             } catch ( InterruptedException e ) {
                 cleanup( thread );
@@ -198,17 +157,6 @@
     }
 
 
-<<<<<<< HEAD
-    public boolean hasLock( @NonNull TransactionImpl transaction, @NonNull EntityAccessMap.EntityIdentifier entityIdentifier ) {
-        Set<Lock> locks = transaction.getLocks();
-        if ( locks == null ) {
-            return false;
-        }
-        for ( Lock txnLock : locks ) {
-            if ( txnLock == lockTable.get( entityIdentifier ) ) {
-                return true;
-            }
-=======
     public synchronized void unlock( @NonNull Transaction transaction ) {
         if ( !owners.contains( transaction.getXid() ) ) {
             log.debug( "Transaction is no owner" );
@@ -217,7 +165,6 @@
 
         if ( isExclusive ) {
             isExclusive = false;
->>>>>>> 18d3cce9
         }
         log.debug( "release {}", transaction.getXid() );
         owners.remove( transaction.getXid() );
@@ -231,9 +178,4 @@
         unlock( transaction );
     }
 
-
-    public Map<EntityIdentifier, Lock> getLocks() {
-        return Map.copyOf( lockTable );
-    }
-
 }