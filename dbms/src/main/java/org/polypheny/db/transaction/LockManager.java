--- conflicted
+++ resolved
@@ -24,13 +24,8 @@
 import java.util.concurrent.ConcurrentHashMap;
 import lombok.Getter;
 import lombok.NonNull;
-<<<<<<< HEAD
-import org.polypheny.db.replication.IsolationLevel;
-import org.polypheny.db.transaction.EntityAccessMap.EntityIdentifier;
-=======
 import org.polypheny.db.transaction.EntityAccessMap.EntityIdentifier;
 import org.polypheny.db.transaction.Lock.LockMode;
->>>>>>> 1c16f705
 import org.polypheny.db.util.DeadlockException;
 
 
@@ -51,44 +46,9 @@
     }
 
 
-<<<<<<< HEAD
-    public void lock( @NonNull EntityAccessMap.EntityIdentifier entityIdentifier, @NonNull TransactionImpl transaction, @NonNull Lock.LockMode requestedMode ) throws DeadlockException {
-
-        //TODO @HENNLO Make sure that if we need to re-acquire a lock for PRIMARY in routing
-        // We need a lever to fall back to the 'else' part, because the TX still "acceptsOutdated"
-        // Depends if we also accept DIRTY-READS for every freshness specified read
-
-        // Decide on which locking  approach to focus
-        if ( transaction.getIsolationLevel().equals( IsolationLevel.SERIALIZABLE ) ) {
-            handlePrimaryLocks( entityIdentifier, transaction, requestedMode );
-        } else if ( transaction.getIsolationLevel().equals( IsolationLevel.NONE ) && transaction.acceptsOutdatedCopies() ) {
-            handleSecondaryLocks( entityIdentifier, transaction, requestedMode );
-        }
-
-    }
-
-
-    /**
-     * Used in traditional transactional workload to lock all entities that will eagerly receive any update
-     */
-    private void handlePrimaryLocks( @NonNull EntityAccessMap.EntityIdentifier entityIdentifier, @NonNull TransactionImpl transaction, @NonNull Lock.LockMode requestedMode ) throws DeadlockException {
-        lockTable.putIfAbsent( entityIdentifier, new Lock( waitForGraph ) );
-
-        Lock lock = lockTable.get( entityIdentifier );
-
-        try {
-            if ( hasLock( transaction, entityIdentifier ) && (requestedMode == lock.getMode()) ) {
-                return;
-            } else if ( requestedMode == Lock.LockMode.SHARED && hasLock( transaction, entityIdentifier ) && lock.getMode() == Lock.LockMode.EXCLUSIVE ) {
-                return;
-            } else if ( requestedMode == Lock.LockMode.EXCLUSIVE && hasLock( transaction, entityIdentifier ) && lock.getMode() == Lock.LockMode.SHARED ) {
-                lock.upgrade( transaction );
-            } else {
-                lock.acquire( transaction, requestedMode );
-=======
     public void lock( @NonNull Collection<Entry<EntityIdentifier, LockMode>> idAccessMap, @NonNull TransactionImpl transaction ) throws DeadlockException {
         // Decide on which locking  approach to focus
-        if ( transaction.acceptsOutdated() ) {
+        if ( transaction.acceptsOutdatedCopies() ) {
             handleSecondaryLocks( idAccessMap, transaction );
         } else {
             handlePrimaryLocks( idAccessMap, transaction );
@@ -121,7 +81,6 @@
             } catch ( InterruptedException e ) {
                 removeTransaction( transaction );
                 throw new DeadlockException( e );
->>>>>>> 1c16f705
             }
 
             transaction.addLock( lock );
@@ -144,28 +103,6 @@
     }
 
 
-<<<<<<< HEAD
-    /**
-     * Used in freshness related workload to lock all entities that will lazily receive updates (considered secondaries)
-     */
-    private void handleSecondaryLocks( @NonNull EntityAccessMap.EntityIdentifier entityIdentifier, @NonNull TransactionImpl transaction, @NonNull Lock.LockMode requestedMode ) {
-        // Try locking secondaries first.
-        // If this cannot be fulfilled by data distribution fallback and try to acquire a regular primary lock
-        // TODO @HENNLO Check if this decision should even be made here or somewhere else
-
-        // This is mainly relevant for Queries on secondaries/outdated nodes.
-        // In Theory we already know for each query which partitions are going to be accessed.
-        // The FreshnessManager could therefore already be invoked prior to Routing to decide if the Freshness can be
-        // guaranteed or if we need to fall back to primary locking mechanisms.
-
-    }
-
-
-    public void unlock( @NonNull EntityAccessMap.EntityIdentifier entityIdentifier, @NonNull TransactionImpl transaction ) {
-        Lock lock = lockTable.get( entityIdentifier );
-        if ( lock != null ) {
-            lock.release( transaction );
-=======
     public void unlock( @NonNull Collection<EntityIdentifier> ids, @NonNull TransactionImpl transaction ) {
         Iterator<EntityIdentifier> iter = ids.iterator();
         EntityIdentifier entityIdentifier;
@@ -176,7 +113,6 @@
                 lock.release( transaction );
             }
             transaction.removeLock( lock );
->>>>>>> 1c16f705
         }
     }
 
@@ -203,11 +139,7 @@
     }
 
 
-<<<<<<< HEAD
-    public Lock.LockMode getLockMode( @NonNull EntityAccessMap.EntityIdentifier entityIdentifier ) {
-=======
     Lock.LockMode getLockMode( @NonNull EntityAccessMap.EntityIdentifier entityIdentifier ) {
->>>>>>> 1c16f705
         return lockTable.get( entityIdentifier ).getMode();
     }
 
