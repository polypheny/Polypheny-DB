--- conflicted
+++ resolved
@@ -36,11 +36,7 @@
 import org.polypheny.db.processing.QueryProcessor;
 import org.polypheny.db.processing.QueryProviderImpl;
 import org.polypheny.db.processing.VolcanoQueryProcessor;
-<<<<<<< HEAD
-import org.polypheny.db.type.entity.PolyLong;
-=======
 import org.polypheny.db.type.entity.numerical.PolyLong;
->>>>>>> 250079c0
 import org.polypheny.db.util.FileInputHandle;
 
 public class StatementImpl implements Statement {
@@ -109,12 +105,7 @@
             prepareContext = new ContextImpl(
                     transaction.getSnapshot(),
                     getDataContext(),
-<<<<<<< HEAD
-                    transaction.getDefaultNamespace().name,
-                    transaction.getUser().id,
-=======
                     transaction.getDefaultNamespace() == null ? Catalog.DEFAULT_NAMESPACE_NAME : transaction.getDefaultNamespace().name,
->>>>>>> 250079c0
                     this );
         }
         return prepareContext;
