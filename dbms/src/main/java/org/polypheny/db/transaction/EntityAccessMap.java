--- conflicted
+++ resolved
@@ -227,13 +227,8 @@
      * @param entity entity of interest
      * @return qualified name
      */
-<<<<<<< HEAD
-    public EntityIdentifier getQualifiedName( Entity table, long partitionId ) {
-        return new EntityIdentifier( table.id, partitionId, NamespaceLevel.ENTITY_LEVEL );
-=======
     public EntityIdentifier getQualifiedName( Entity entity, long partitionId ) {
         return new EntityIdentifier( entity.id, partitionId, NamespaceLevel.ENTITY_LEVEL );
->>>>>>> 250079c0
     }
 
 
@@ -241,28 +236,13 @@
      * Visitor that finds all entities in a tree.
      */
     private class EntityAlgVisitor extends AlgVisitor {
-
 
 
         @Override
         public void visit( AlgNode p, int ordinal, AlgNode parent ) {
             super.visit( p, ordinal, parent );
-<<<<<<< HEAD
-            Entity table = p.getEntity();
-            if ( table == null ) {
-                return;
-            }
-
-            if ( p instanceof LpgAlg ) {
-                attachGraph( p );
-                return;
-            }
-            if ( p instanceof DocumentAlg ) {
-                attachDocument( (AlgNode & DocumentAlg) p );
-=======
             Entity entity = p.getEntity();
             if ( entity == null ) {
->>>>>>> 250079c0
                 return;
             }
 
@@ -285,17 +265,10 @@
             //  FIXME: Don't rely on object type here; eventually someone is going to write a rule which transforms to
             //  something which doesn't inherit Modify, and this will break. Need to make this explicit in the
             //  {@link AlgNode} interface.
-<<<<<<< HEAD
-            if ( p instanceof RelModify ) {
-                newAccess = Mode.WRITE_ACCESS;
-                if ( RuntimeConfig.FOREIGN_KEY_ENFORCEMENT.getBoolean() ) {
-                    extractWriteConstraints( table.unwrap( LogicalTable.class ).orElseThrow() );
-=======
             if ( p.unwrap( RelModify.class ).isPresent() ) {
                 newAccess = Mode.WRITE_ACCESS;
                 if ( RuntimeConfig.FOREIGN_KEY_ENFORCEMENT.getBoolean() ) {
                     extractWriteConstraints( entity.unwrap( LogicalTable.class ).orElseThrow() );
->>>>>>> 250079c0
                 }
             } else {
                 newAccess = Mode.READ_ACCESS;
@@ -304,23 +277,6 @@
             // TODO @HENNLO Integrate PartitionIds into Entities
             // If entity has no info which partitions are accessed, ergo has no concrete entries in map
             // assume that all are accessed. --> Add all to AccessMap
-<<<<<<< HEAD
-            List<Long> relevantPartitions;
-            if ( accessedPartitions.containsKey( p.getId() ) ) {
-                relevantPartitions = accessedPartitions.get( p.getId() );
-            } else {
-                if ( table.dataModel == DataModel.RELATIONAL ) {
-                    List<AllocationEntity> allocations = Catalog.getInstance().getSnapshot().alloc().getFromLogical( table.id );
-                    relevantPartitions = allocations.stream().map( a -> a.id ).collect( Collectors.toList() );
-                } else {
-                    relevantPartitions = List.of();
-                }
-
-            }
-
-            for ( long partitionId : relevantPartitions ) {
-                EntityIdentifier key = getQualifiedName( table, partitionId );
-=======
             List<Long> relevantAllocations;
             if ( accessedPartitions.containsKey( p.getEntity().id ) ) {
                 relevantAllocations = accessedPartitions.get( p.getEntity().id );
@@ -336,7 +292,6 @@
 
             for ( long allocationId : relevantAllocations ) {
                 EntityIdentifier key = getQualifiedName( entity, allocationId );
->>>>>>> 250079c0
                 Mode oldAccess = accessMap.get( key );
                 if ( (oldAccess != null) && (oldAccess != newAccess) ) {
                     newAccess = Mode.READWRITE_ACCESS;
@@ -346,11 +301,7 @@
         }
 
 
-<<<<<<< HEAD
-        private <T extends AlgNode & DocumentAlg> void attachDocument( T p ) {
-=======
         private <T extends AlgNode & DocumentAlg> void attachDoc( T p ) {
->>>>>>> 250079c0
 
             Mode newAccess;
             if ( p instanceof DocumentModify ) {
@@ -360,21 +311,13 @@
             } else {
                 return;
             }
-<<<<<<< HEAD
-            // as documents are using the same id space as tables this will work
-=======
             // as documents are using the same id space as entity this will work
->>>>>>> 250079c0
             EntityIdentifier key = new EntityIdentifier( p.getId(), 0, NamespaceLevel.ENTITY_LEVEL );
             accessMap.put( key, newAccess );
         }
 
 
-<<<<<<< HEAD
-        private void attachGraph( AlgNode p ) {
-=======
         private void attachLpg( AlgNode p ) {
->>>>>>> 250079c0
 
             Mode newAccess;
             if ( p instanceof LpgModify ) {
@@ -384,11 +327,7 @@
             } else {
                 return;
             }
-<<<<<<< HEAD
-            // as graph is on the namespace level in the full polyschema it is unique and can be used like this
-=======
             // as graph is on the namespace level
->>>>>>> 250079c0
             EntityIdentifier key = new EntityIdentifier( p.getEntity().id, 0, NamespaceLevel.NAMESPACE_LEVEL );
             accessMap.put( key, newAccess );
         }
