/*
 * Copyright 2019-2024 The Polypheny Project
 *
 * Licensed under the Apache License, Version 2.0 (the "License");
 * you may not use this file except in compliance with the License.
 * You may obtain a copy of the License at
 *
 * http://www.apache.org/licenses/LICENSE-2.0
 *
 * Unless required by applicable law or agreed to in writing, software
 * distributed under the License is distributed on an "AS IS" BASIS,
 * WITHOUT WARRANTIES OR CONDITIONS OF ANY KIND, either express or implied.
 * See the License for the specific language governing permissions and
 * limitations under the License.
 */

package org.polypheny.db.transaction;


import java.util.Arrays;
import java.util.Collection;
import java.util.Collections;
import java.util.HashMap;
import java.util.List;
import java.util.Map;
import java.util.Map.Entry;
import java.util.Set;
import java.util.stream.Collectors;
import lombok.AllArgsConstructor;
import lombok.Data;
import lombok.NonNull;
import lombok.extern.slf4j.Slf4j;
import org.jetbrains.annotations.NotNull;
import org.polypheny.db.algebra.AlgNode;
import org.polypheny.db.algebra.AlgVisitor;
import org.polypheny.db.algebra.core.document.DocumentAlg;
import org.polypheny.db.algebra.core.document.DocumentModify;
import org.polypheny.db.algebra.core.document.DocumentScan;
import org.polypheny.db.algebra.core.lpg.LpgAlg;
import org.polypheny.db.algebra.core.lpg.LpgModify;
import org.polypheny.db.algebra.core.lpg.LpgScan;
import org.polypheny.db.algebra.core.relational.RelModify;
import org.polypheny.db.catalog.Catalog;
import org.polypheny.db.catalog.entity.Entity;
import org.polypheny.db.catalog.entity.allocation.AllocationEntity;
import org.polypheny.db.catalog.entity.logical.LogicalTable;
import org.polypheny.db.catalog.exceptions.GenericRuntimeException;
import org.polypheny.db.catalog.logistic.DataModel;
import org.polypheny.db.config.RuntimeConfig;
import org.polypheny.db.partition.properties.PartitionProperty;
import org.polypheny.db.plan.AlgOptUtil;
import org.polypheny.db.transaction.EntityAccessMap.EntityIdentifier.NamespaceLevel;
import org.polypheny.db.transaction.Lock.LockMode;


/**
 * <code>EntityAccessMap</code> represents the entities accessed by a query plan, with READ/WRITE information.
 */
@Slf4j
public class EntityAccessMap {


    /**
     * Access mode.
     */
    public enum Mode {
        /**
         * Entity is not accessed at all.
         */
        NO_ACCESS,

        /**
         * Entity is accessed for read only.
         */
        READ_ACCESS,

        /**
         * Entity is accessed for write only.
         */
        WRITE_ACCESS,

        /**
         * Entity is accessed for both read and write.
         */
        READWRITE_ACCESS
    }


    private final Map<EntityIdentifier, Mode> accessMap;
    private final Map<EntityIdentifier, LockMode> accessLockMap;

    private final Map<Long, List<Long>> accessedPartitions;


    /**
     * Constructs a permanently empty EntityAccessMap.
     */
    public EntityAccessMap() {
        accessMap = Collections.emptyMap();
        accessLockMap = Collections.emptyMap();
        accessedPartitions = Collections.emptyMap();
    }


    /**
     * Constructs a EntityAccessMap for all entities accessed by a {@link AlgNode} and its descendants.
     *
     * @param alg the {@link AlgNode} for which to build the map
     * @param accessedPartitions entityId to partitions
     */
    public EntityAccessMap( AlgNode alg, Map<Long, List<Long>> accessedPartitions ) {
        // NOTE: This method must NOT retain a reference to the input alg, because we use it for cached statements, and we
        // don't want to retain any alg references after preparation completes.
        this.accessMap = new HashMap<>();

        //TODO @HENNLO remove this and rather integrate EntityAccessMap directly into Query Processor when DML Partitions can be queried
        this.accessedPartitions = accessedPartitions;

<<<<<<< HEAD
        AlgOptUtil.go( new TableAlgVisitor(), alg );
=======
        AlgOptUtil.go( new EntityAlgVisitor(), alg );
>>>>>>> 18d3cce9
        this.accessLockMap = evaluateAccessLockMap();
    }


    /**
     * Constructs a EntityAccessMap for a single entity
     *
     * @param entityIdentifier fully qualified name of the entity, represented as a list
     * @param mode access mode for the entity
     */
    public EntityAccessMap( EntityIdentifier entityIdentifier, Mode mode ) {
        accessMap = new HashMap<>();
        accessMap.put( entityIdentifier, mode );
        accessLockMap = evaluateAccessLockMap();

        this.accessedPartitions = new HashMap<>();
    }


    @NotNull
    private Map<EntityIdentifier, LockMode> evaluateAccessLockMap() {
        return accessMap.entrySet()
                .stream()
                .filter( e -> Arrays.asList( Mode.READ_ACCESS, Mode.WRITE_ACCESS, Mode.READWRITE_ACCESS ).contains( e.getValue() ) )
                .collect( Collectors.toMap( Entry::getKey, e -> {
                    if ( e.getValue() == Mode.READ_ACCESS ) {
                        return LockMode.SHARED;
                    } else if ( e.getValue() == Mode.WRITE_ACCESS || e.getValue() == Mode.READWRITE_ACCESS ) {
                        return LockMode.EXCLUSIVE;
                    } else {
                        throw new GenericRuntimeException( "LockMode not possible." );
                    }
                } ) );
    }


    /**
     * @return set of qualified names for all accessed entities
     */
    public Set<EntityIdentifier> getAccessedEntities() {
        return accessMap.keySet();
    }


    /**
     * Return the required lock mode per entity analogously to the entity access mode.
     *
     * @return all accessed entities and their lock mode
     */
    public Collection<Entry<EntityIdentifier, LockMode>> getAccessedEntityPair() {
        return accessLockMap.entrySet();
    }


    public LockMode getNeededLock() {
        return accessLockMap.values().stream().anyMatch( l -> l == LockMode.EXCLUSIVE ) ? LockMode.EXCLUSIVE : LockMode.SHARED;
    }


    /**
     * Determines whether an entity is accessed at all.
     *
     * @param entityIdentifier qualified name of the entity of interest
     * @return true if entity is accessed
     */
    public boolean isEntityAccessed( EntityIdentifier entityIdentifier ) {
        return accessMap.containsKey( entityIdentifier );
    }


    /**
     * Determines whether an entity is accessed for read.
     *
     * @param entityIdentifier qualified name of the entity of interest
     * @return true if entity is accessed for read
     */
    public boolean isEntityAccessedForRead( EntityIdentifier entityIdentifier ) {
        Mode mode = getEntityAccessMode( entityIdentifier );
        return (mode == Mode.READ_ACCESS) || (mode == Mode.READWRITE_ACCESS);
    }


    /**
     * Determines whether an Entity is accessed for write.
     *
     * @param entityIdentifier qualified name of the Entity of interest
     * @return true if Entity is accessed for write
     */
    public boolean isEntityAccessedForWrite( EntityIdentifier entityIdentifier ) {
        Mode mode = getEntityAccessMode( entityIdentifier );
        return (mode == Mode.WRITE_ACCESS) || (mode == Mode.READWRITE_ACCESS);
    }


    /**
     * Determines the access mode of an entity.
     *
     * @param entityIdentifier qualified name of the entity of interest
     * @return access mode
     */
    public Mode getEntityAccessMode( @NonNull EntityAccessMap.EntityIdentifier entityIdentifier ) {
        Mode mode = accessMap.get( entityIdentifier );
        if ( mode == null ) {
            return Mode.NO_ACCESS;
        }
        return mode;
    }


    /**
     * Constructs a qualified name for an optimizer entity reference.
     *
     * @param entity entity of interest
     * @return qualified name
     */
<<<<<<< HEAD
    public EntityIdentifier getQualifiedName( Entity table, long partitionId ) {
        return new EntityIdentifier( table.id, partitionId, NamespaceLevel.ENTITY_LEVEL );
=======
    public EntityIdentifier getQualifiedName( Entity entity, long partitionId ) {
        return new EntityIdentifier( entity.id, partitionId, NamespaceLevel.ENTITY_LEVEL );
>>>>>>> 18d3cce9
    }


    /**
     * Visitor that finds all entities in a tree.
     */
<<<<<<< HEAD
    private class TableAlgVisitor extends AlgVisitor {
=======
    private class EntityAlgVisitor extends AlgVisitor {
>>>>>>> 18d3cce9


        @Override
        public void visit( AlgNode p, int ordinal, AlgNode parent ) {
            super.visit( p, ordinal, parent );
<<<<<<< HEAD
            Entity table = p.getEntity();
            if ( table == null ) {
=======
            Entity entity = p.getEntity();
            if ( entity == null ) {
>>>>>>> 18d3cce9
                return;
            }

            if ( p instanceof LpgAlg ) {
<<<<<<< HEAD
                attachGraph( p );
                return;
            }
            if ( p instanceof DocumentAlg ) {
                attachDocument( (AlgNode & DocumentAlg) p );
=======
                attachLpg( p );
                return;
            }
            if ( p instanceof DocumentAlg ) {
                attachDoc( (AlgNode & DocumentAlg) p );
>>>>>>> 18d3cce9
                return;
            }

            attachRel( p, entity );
        }


        private void attachRel( AlgNode p, Entity entity ) {
            Mode newAccess;

            //  FIXME: Don't rely on object type here; eventually someone is going to write a rule which transforms to
            //  something which doesn't inherit Modify, and this will break. Need to make this explicit in the
            //  {@link AlgNode} interface.
            if ( p.unwrap( RelModify.class ).isPresent() ) {
                newAccess = Mode.WRITE_ACCESS;
                if ( RuntimeConfig.FOREIGN_KEY_ENFORCEMENT.getBoolean() ) {
<<<<<<< HEAD
                    extractWriteConstraints( table.unwrap( LogicalTable.class ).orElseThrow() );
=======
                    extractWriteConstraints( entity.unwrap( LogicalTable.class ).orElseThrow() );
>>>>>>> 18d3cce9
                }
            } else {
                newAccess = Mode.READ_ACCESS;
            }

            // TODO @HENNLO Integrate PartitionIds into Entities
            // If entity has no info which partitions are accessed, ergo has no concrete entries in map
            // assume that all are accessed. --> Add all to AccessMap
            List<Long> relevantAllocations;
            if ( accessedPartitions.containsKey( p.getEntity().id ) ) {
                relevantAllocations = accessedPartitions.get( p.getEntity().id );
            } else {
<<<<<<< HEAD
                if ( table.dataModel == DataModel.RELATIONAL ) {
                    List<AllocationEntity> allocations = Catalog.getInstance().getSnapshot().alloc().getFromLogical( table.id );
=======
                if ( entity.dataModel == DataModel.RELATIONAL ) {
                    List<AllocationEntity> allocations = Catalog.getInstance().getSnapshot().alloc().getFromLogical( entity.id );
>>>>>>> 18d3cce9
                    relevantAllocations = allocations.stream().map( a -> a.id ).toList();
                } else {
                    relevantAllocations = List.of();
                }

            }

            for ( long allocationId : relevantAllocations ) {
<<<<<<< HEAD
                EntityIdentifier key = getQualifiedName( table, allocationId );
=======
                EntityIdentifier key = getQualifiedName( entity, allocationId );
>>>>>>> 18d3cce9
                Mode oldAccess = accessMap.get( key );
                if ( (oldAccess != null) && (oldAccess != newAccess) ) {
                    newAccess = Mode.READWRITE_ACCESS;
                }
                accessMap.put( key, newAccess );
            }
        }


<<<<<<< HEAD
        private <T extends AlgNode & DocumentAlg> void attachDocument( T p ) {
=======
        private <T extends AlgNode & DocumentAlg> void attachDoc( T p ) {
>>>>>>> 18d3cce9

            Mode newAccess;
            if ( p instanceof DocumentModify ) {
                newAccess = Mode.WRITE_ACCESS;
            } else if ( p instanceof DocumentScan<?> ) {
                newAccess = Mode.READ_ACCESS;
            } else {
                return;
            }
<<<<<<< HEAD
            // as documents are using the same id space as tables this will work
=======
            // as documents are using the same id space as entity this will work
>>>>>>> 18d3cce9
            EntityIdentifier key = new EntityIdentifier( p.getId(), 0, NamespaceLevel.ENTITY_LEVEL );
            accessMap.put( key, newAccess );
        }


<<<<<<< HEAD
        private void attachGraph( AlgNode p ) {
=======
        private void attachLpg( AlgNode p ) {
>>>>>>> 18d3cce9

            Mode newAccess;
            if ( p instanceof LpgModify ) {
                newAccess = Mode.WRITE_ACCESS;
            } else if ( p instanceof LpgScan<?> ) {
                newAccess = Mode.READ_ACCESS;
            } else {
                return;
            }
<<<<<<< HEAD
            // as graph is on the namespace level in the full polyschema it is unique and can be used like this
=======
            // as graph is on the namespace level
>>>>>>> 18d3cce9
            EntityIdentifier key = new EntityIdentifier( p.getEntity().id, 0, NamespaceLevel.NAMESPACE_LEVEL );
            accessMap.put( key, newAccess );
        }


        /**
         * Retrieves an access map for linked logical based on foreign key constraints
         */
        private void extractWriteConstraints( LogicalTable logicalTable ) {

            for ( long constraintTable : logicalTable.getConstraintIds() ) {
                PartitionProperty property = Catalog.getInstance().getSnapshot().alloc().getPartitionProperty( logicalTable.id ).orElseThrow();
                for ( long constraintPartitionIds : property.partitionIds ) {

                    EntityIdentifier id = new EntityIdentifier( constraintTable, constraintPartitionIds, NamespaceLevel.ENTITY_LEVEL );
                    if ( !accessMap.containsKey( id ) ) {
                        accessMap.put( id, Mode.READ_ACCESS );
                    }
                }
            }
        }

    }


    @Data
    @AllArgsConstructor
    public static class EntityIdentifier {

        long entityId;

        long allocationId;
<<<<<<< HEAD
        // the locking checks for an existing EntityIdentifier, which is identified, by its id an partition
=======
        // the locking checks for an existing EntityIdentifier, which is identified, by its id a partition
>>>>>>> 18d3cce9
        // this is done on the entity level, the graph model defines the graph on the namespace level and this could lead to conflicts
        // therefore we can add the level to the identifier
        NamespaceLevel namespaceLevel;


        public enum NamespaceLevel {
            NAMESPACE_LEVEL,
            ENTITY_LEVEL
        }


        @Override
        public boolean equals( Object o ) {
            if ( this == o ) {
                return true;
            }
            if ( o == null || getClass() != o.getClass() ) {
                return false;
            }

            EntityIdentifier that = (EntityIdentifier) o;

            if ( entityId != that.entityId ) {
                return false;
            }
            return allocationId == that.allocationId;
        }


        @Override
        public int hashCode() {
            int result = (int) (entityId ^ (entityId >>> 32));
            result = 31 * result + (int) (allocationId ^ (allocationId >>> 32));
            result = 31 * result + (namespaceLevel != null ? namespaceLevel.hashCode() : 0);
            return result;
        }

    }

}<|MERGE_RESOLUTION|>--- conflicted
+++ resolved
@@ -116,11 +116,7 @@
         //TODO @HENNLO remove this and rather integrate EntityAccessMap directly into Query Processor when DML Partitions can be queried
         this.accessedPartitions = accessedPartitions;
 
-<<<<<<< HEAD
-        AlgOptUtil.go( new TableAlgVisitor(), alg );
-=======
         AlgOptUtil.go( new EntityAlgVisitor(), alg );
->>>>>>> 18d3cce9
         this.accessLockMap = evaluateAccessLockMap();
     }
 
@@ -236,53 +232,31 @@
      * @param entity entity of interest
      * @return qualified name
      */
-<<<<<<< HEAD
-    public EntityIdentifier getQualifiedName( Entity table, long partitionId ) {
-        return new EntityIdentifier( table.id, partitionId, NamespaceLevel.ENTITY_LEVEL );
-=======
     public EntityIdentifier getQualifiedName( Entity entity, long partitionId ) {
         return new EntityIdentifier( entity.id, partitionId, NamespaceLevel.ENTITY_LEVEL );
->>>>>>> 18d3cce9
     }
 
 
     /**
      * Visitor that finds all entities in a tree.
      */
-<<<<<<< HEAD
-    private class TableAlgVisitor extends AlgVisitor {
-=======
     private class EntityAlgVisitor extends AlgVisitor {
->>>>>>> 18d3cce9
 
 
         @Override
         public void visit( AlgNode p, int ordinal, AlgNode parent ) {
             super.visit( p, ordinal, parent );
-<<<<<<< HEAD
-            Entity table = p.getEntity();
-            if ( table == null ) {
-=======
             Entity entity = p.getEntity();
             if ( entity == null ) {
->>>>>>> 18d3cce9
                 return;
             }
 
             if ( p instanceof LpgAlg ) {
-<<<<<<< HEAD
-                attachGraph( p );
-                return;
-            }
-            if ( p instanceof DocumentAlg ) {
-                attachDocument( (AlgNode & DocumentAlg) p );
-=======
                 attachLpg( p );
                 return;
             }
             if ( p instanceof DocumentAlg ) {
                 attachDoc( (AlgNode & DocumentAlg) p );
->>>>>>> 18d3cce9
                 return;
             }
 
@@ -299,11 +273,7 @@
             if ( p.unwrap( RelModify.class ).isPresent() ) {
                 newAccess = Mode.WRITE_ACCESS;
                 if ( RuntimeConfig.FOREIGN_KEY_ENFORCEMENT.getBoolean() ) {
-<<<<<<< HEAD
-                    extractWriteConstraints( table.unwrap( LogicalTable.class ).orElseThrow() );
-=======
                     extractWriteConstraints( entity.unwrap( LogicalTable.class ).orElseThrow() );
->>>>>>> 18d3cce9
                 }
             } else {
                 newAccess = Mode.READ_ACCESS;
@@ -316,13 +286,8 @@
             if ( accessedPartitions.containsKey( p.getEntity().id ) ) {
                 relevantAllocations = accessedPartitions.get( p.getEntity().id );
             } else {
-<<<<<<< HEAD
-                if ( table.dataModel == DataModel.RELATIONAL ) {
-                    List<AllocationEntity> allocations = Catalog.getInstance().getSnapshot().alloc().getFromLogical( table.id );
-=======
                 if ( entity.dataModel == DataModel.RELATIONAL ) {
                     List<AllocationEntity> allocations = Catalog.getInstance().getSnapshot().alloc().getFromLogical( entity.id );
->>>>>>> 18d3cce9
                     relevantAllocations = allocations.stream().map( a -> a.id ).toList();
                 } else {
                     relevantAllocations = List.of();
@@ -331,11 +296,7 @@
             }
 
             for ( long allocationId : relevantAllocations ) {
-<<<<<<< HEAD
-                EntityIdentifier key = getQualifiedName( table, allocationId );
-=======
                 EntityIdentifier key = getQualifiedName( entity, allocationId );
->>>>>>> 18d3cce9
                 Mode oldAccess = accessMap.get( key );
                 if ( (oldAccess != null) && (oldAccess != newAccess) ) {
                     newAccess = Mode.READWRITE_ACCESS;
@@ -345,11 +306,7 @@
         }
 
 
-<<<<<<< HEAD
-        private <T extends AlgNode & DocumentAlg> void attachDocument( T p ) {
-=======
         private <T extends AlgNode & DocumentAlg> void attachDoc( T p ) {
->>>>>>> 18d3cce9
 
             Mode newAccess;
             if ( p instanceof DocumentModify ) {
@@ -359,21 +316,13 @@
             } else {
                 return;
             }
-<<<<<<< HEAD
-            // as documents are using the same id space as tables this will work
-=======
             // as documents are using the same id space as entity this will work
->>>>>>> 18d3cce9
             EntityIdentifier key = new EntityIdentifier( p.getId(), 0, NamespaceLevel.ENTITY_LEVEL );
             accessMap.put( key, newAccess );
         }
 
 
-<<<<<<< HEAD
-        private void attachGraph( AlgNode p ) {
-=======
         private void attachLpg( AlgNode p ) {
->>>>>>> 18d3cce9
 
             Mode newAccess;
             if ( p instanceof LpgModify ) {
@@ -383,11 +332,7 @@
             } else {
                 return;
             }
-<<<<<<< HEAD
-            // as graph is on the namespace level in the full polyschema it is unique and can be used like this
-=======
             // as graph is on the namespace level
->>>>>>> 18d3cce9
             EntityIdentifier key = new EntityIdentifier( p.getEntity().id, 0, NamespaceLevel.NAMESPACE_LEVEL );
             accessMap.put( key, newAccess );
         }
@@ -420,11 +365,7 @@
         long entityId;
 
         long allocationId;
-<<<<<<< HEAD
-        // the locking checks for an existing EntityIdentifier, which is identified, by its id an partition
-=======
         // the locking checks for an existing EntityIdentifier, which is identified, by its id a partition
->>>>>>> 18d3cce9
         // this is done on the entity level, the graph model defines the graph on the namespace level and this could lead to conflicts
         // therefore we can add the level to the identifier
         NamespaceLevel namespaceLevel;
