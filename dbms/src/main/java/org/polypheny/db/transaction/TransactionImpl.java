/*
 * Copyright 2019-2020 The Polypheny Project
 *
 * Licensed under the Apache License, Version 2.0 (the "License");
 * you may not use this file except in compliance with the License.
 * You may obtain a copy of the License at
 *
 * http://www.apache.org/licenses/LICENSE-2.0
 *
 * Unless required by applicable law or agreed to in writing, software
 * distributed under the License is distributed on an "AS IS" BASIS,
 * WITHOUT WARRANTIES OR CONDITIONS OF ANY KIND, either express or implied.
 * See the License for the specific language governing permissions and
 * limitations under the License.
 */

package org.polypheny.db.transaction;


import java.util.ArrayList;
import java.util.HashSet;
import java.util.LinkedHashMap;
import java.util.List;
import java.util.Map;
import java.util.Objects;
import java.util.Set;
import java.util.concurrent.CopyOnWriteArrayList;
import java.util.concurrent.atomic.AtomicBoolean;
import lombok.Getter;
import lombok.extern.slf4j.Slf4j;
import org.jetbrains.annotations.NotNull;
import org.polypheny.db.QueryProcessor;
import org.polypheny.db.SqlProcessor;
import org.polypheny.db.adapter.DataContext;
import org.polypheny.db.adapter.DataContext.SlimDataContext;
import org.polypheny.db.adapter.Store;
import org.polypheny.db.adapter.java.JavaTypeFactory;
import org.polypheny.db.catalog.Catalog;
import org.polypheny.db.catalog.entity.CatalogDatabase;
import org.polypheny.db.catalog.entity.CatalogSchema;
import org.polypheny.db.catalog.entity.CatalogUser;
import org.polypheny.db.config.RuntimeConfig;
import org.polypheny.db.information.InformationDuration;
import org.polypheny.db.information.InformationGroup;
import org.polypheny.db.information.InformationManager;
import org.polypheny.db.information.InformationPage;
import org.polypheny.db.jdbc.ContextImpl;
import org.polypheny.db.jdbc.JavaTypeFactoryImpl;
import org.polypheny.db.prepare.PolyphenyDbCatalogReader;
import org.polypheny.db.processing.DataContextImpl;
import org.polypheny.db.processing.QueryProviderImpl;
import org.polypheny.db.processing.SqlProcessorImpl;
import org.polypheny.db.processing.VolcanoQueryProcessor;
import org.polypheny.db.router.RouterManager;
import org.polypheny.db.routing.Router;
import org.polypheny.db.schema.PolySchemaBuilder;
import org.polypheny.db.schema.PolyphenyDbSchema;
import org.polypheny.db.sql.parser.SqlParser.SqlParserConfig;
import org.polypheny.db.statistic.StatisticsManager;


@Slf4j
public class TransactionImpl implements Transaction, Comparable {

    @Getter
    private final PolyXid xid;

    @Getter
    private final AtomicBoolean cancelFlag = new AtomicBoolean();

    private QueryProcessor queryProcessor;

    @Getter
    private CatalogUser user;
    @Getter
    private CatalogSchema defaultSchema;
    private CatalogDatabase database;

    private TransactionManagerImpl transactionManager;

    @Getter
    private final boolean analyze;

    private final List<String> changedTables = new ArrayList<>();
    private DataContext dataContext = null;
    private ContextImpl prepareContext = null;

    @Getter
    private List<Store> involvedStores = new CopyOnWriteArrayList<>();

    private PolyphenyDbSchema cachedSchema = null;

    private InformationDuration duration;

    private Set<Lock> lockList = new HashSet<>();


    TransactionImpl(
            PolyXid xid,
            TransactionManagerImpl transactionManager,
            CatalogUser user,
            CatalogSchema defaultSchema,
            CatalogDatabase database,
            boolean analyze ) {
        this.xid = xid;
        this.transactionManager = transactionManager;
        this.user = user;
        this.defaultSchema = defaultSchema;
        this.database = database;
        this.analyze = analyze;
        this.duration = null;
    }


    @Override
    public QueryProcessor getQueryProcessor() {
        if ( queryProcessor == null ) {
            queryProcessor = new VolcanoQueryProcessor( this );
        }
        return queryProcessor;
    }


    @Override
    public SqlProcessor getSqlProcessor( SqlParserConfig parserConfig ) {
        return new SqlProcessorImpl( this, parserConfig );
    }


<<<<<<< HEAD
    /*@Override
    public Catalog getCatalog() {
        if ( catalog == null ) {
            catalog = CatalogManager.getInstance().getCatalog( xid );
        }
        return catalog;
    }*/


=======
>>>>>>> 72f7bbc8
    @Override
    public PolyphenyDbSchema getSchema() {
        if ( cachedSchema == null ) {
            cachedSchema = PolySchemaBuilder.getInstance().getCurrent( this );
        }
        return cachedSchema;
    }


    @Override
    public InformationManager getQueryAnalyzer() {
        InformationManager queryAnalyzer = InformationManager.getInstance( xid.toString() );
        return queryAnalyzer;
    }


    @Override
    public void registerInvolvedStore( Store store ) {
        if ( !involvedStores.contains( store ) ) {
            involvedStores.add( store );
        }
    }


    @Override
    public void commit() throws TransactionException {
        try {
            // Prepare to commit changes on all involved stores and the catalog
            boolean okToCommit = true;
<<<<<<< HEAD
            /*if ( catalog != null ) {
                okToCommit &= catalog.prepare();
            }*/
=======
>>>>>>> 72f7bbc8
            if ( RuntimeConfig.TWO_PC_MODE.getBoolean() ) {
                for ( Store store : involvedStores ) {
                    okToCommit &= store.prepare( xid );
                }
            }

            if ( okToCommit ) {
                // Commit changes
<<<<<<< HEAD
                /*
                if ( catalog != null ) {
                    catalog.commit();
                }
                 */
=======
>>>>>>> 72f7bbc8
                for ( Store store : involvedStores ) {
                    store.commit( xid );
                }

                if ( changedTables.size() > 0 ) {
                    StatisticsManager.getInstance().apply( changedTables );
                }
            } else {
                log.error( "Unable to prepare all involved entities for commit. Rollback changes!" );
                rollback();
                throw new TransactionException( "Unable to prepare all involved entities for commit. Changes have been rolled back." );
            }

            // Release locks
            LockManager.INSTANCE.removeTransaction( this );
            // Remove transaction
            transactionManager.removeTransaction( xid );
        } finally {
            cachedSchema = null;
        }
    }


    @Override
    public void rollback() throws TransactionException {
        try {
            //  Rollback changes to the stores
            for ( Store store : involvedStores ) {
                store.rollback( xid );
            }
            Catalog.getInstance().rollback();
        } finally {
            cachedSchema = null;
            // Release locks
            LockManager.INSTANCE.removeTransaction( this );
            // Remove transaction
            transactionManager.removeTransaction( xid );
        }
    }


    @Override
    public DataContext getDataContext() {
        if ( dataContext == null ) {
            Map<String, Object> map = new LinkedHashMap<>();
            // Avoid overflow
            int queryTimeout = RuntimeConfig.QUERY_TIMEOUT.getInteger();
            if ( queryTimeout > 0 && queryTimeout < Integer.MAX_VALUE / 1000 ) {
                map.put( DataContext.Variable.TIMEOUT.camelName, queryTimeout * 1000L );
            }

            final AtomicBoolean cancelFlag;
            cancelFlag = getCancelFlag();
            map.put( DataContext.Variable.CANCEL_FLAG.camelName, cancelFlag );
            if ( RuntimeConfig.SPARK_ENGINE.getBoolean() ) {
                return new SlimDataContext();
            }
            dataContext = new DataContextImpl( new QueryProviderImpl(), map, getSchema(), getTypeFactory(), this );
        }
        return dataContext;
    }


    @Override
    public JavaTypeFactory getTypeFactory() {
        return new JavaTypeFactoryImpl();
    }


    @Override
    public ContextImpl getPrepareContext() {
        if ( prepareContext == null ) {
            prepareContext = new ContextImpl(
                    getSchema(),
                    getDataContext(),
                    defaultSchema.name,
                    database.id,
                    user.id,
                    this );
        }
        return prepareContext;
    }


    @Override
    public PolyphenyDbCatalogReader getCatalogReader() {
        return new PolyphenyDbCatalogReader(
                PolyphenyDbSchema.from( getSchema().plus() ),
                PolyphenyDbSchema.from( getSchema().plus() ).path( null ),
                getTypeFactory() );
    }


    /*
     * This should be called in the query interfaces for every new query before we start with processing it.
     */
    @Override
    public void resetQueryProcessor() {
        queryProcessor = null;
        dataContext = null;
        prepareContext = null;
        cachedSchema = null; // TODO: This should not be necessary.
        duration = null;
    }


    @Override
    public void addChangedTable( String qualifiedTableName ) {
        if ( !this.changedTables.contains( qualifiedTableName ) ) {
            log.debug( "Add changed table: {}", qualifiedTableName );
            this.changedTables.add( qualifiedTableName );
        }
    }


    @Override
    public Router getRouter() {
        return RouterManager.getInstance().getRouter();
    }


    @Override
    public InformationDuration getDuration() {
        if ( duration == null ) {
            InformationManager im = getQueryAnalyzer();
            InformationPage executionTimePage = new InformationPage( "Execution time", "Query execution time" );
            im.addPage( executionTimePage );
            InformationGroup group = new InformationGroup( executionTimePage, "Processing" );
            im.addGroup( group );
            duration = new InformationDuration( group );
            im.registerInformation( duration );
        }
        return duration;
    }


    @Override
    public int compareTo( @NotNull Object o ) {
        Transaction that = (Transaction) o;
        return this.xid.hashCode() - that.getXid().hashCode();
    }


    @Override
    public int hashCode() {
        return Objects.hash( xid );
    }


    @Override
    public boolean equals( Object o ) {
        if ( this == o ) {
            return true;
        }
        if ( o == null || getClass() != o.getClass() ) {
            return false;
        }
        Transaction that = (Transaction) o;
        return xid.equals( that.getXid() );
    }

    // For locking


    Set<Lock> getLocks() {
        return lockList;
    }


    void addLock( Lock lock ) {
        lockList.add( lock );
    }


    void removeLock( Lock lock ) {
        lockList.remove( lock );
    }


    void abort() {
        Thread.currentThread().interrupt();
    }

}<|MERGE_RESOLUTION|>--- conflicted
+++ resolved
@@ -127,18 +127,6 @@
     }
 
 
-<<<<<<< HEAD
-    /*@Override
-    public Catalog getCatalog() {
-        if ( catalog == null ) {
-            catalog = CatalogManager.getInstance().getCatalog( xid );
-        }
-        return catalog;
-    }*/
-
-
-=======
->>>>>>> 72f7bbc8
     @Override
     public PolyphenyDbSchema getSchema() {
         if ( cachedSchema == null ) {
@@ -168,12 +156,6 @@
         try {
             // Prepare to commit changes on all involved stores and the catalog
             boolean okToCommit = true;
-<<<<<<< HEAD
-            /*if ( catalog != null ) {
-                okToCommit &= catalog.prepare();
-            }*/
-=======
->>>>>>> 72f7bbc8
             if ( RuntimeConfig.TWO_PC_MODE.getBoolean() ) {
                 for ( Store store : involvedStores ) {
                     okToCommit &= store.prepare( xid );
@@ -182,14 +164,6 @@
 
             if ( okToCommit ) {
                 // Commit changes
-<<<<<<< HEAD
-                /*
-                if ( catalog != null ) {
-                    catalog.commit();
-                }
-                 */
-=======
->>>>>>> 72f7bbc8
                 for ( Store store : involvedStores ) {
                     store.commit( xid );
                 }
