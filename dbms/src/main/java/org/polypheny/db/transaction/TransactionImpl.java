/*
 * Copyright 2019-2021 The Polypheny Project
 *
 * Licensed under the Apache License, Version 2.0 (the "License");
 * you may not use this file except in compliance with the License.
 * You may obtain a copy of the License at
 *
 * http://www.apache.org/licenses/LICENSE-2.0
 *
 * Unless required by applicable law or agreed to in writing, software
 * distributed under the License is distributed on an "AS IS" BASIS,
 * WITHOUT WARRANTIES OR CONDITIONS OF ANY KIND, either express or implied.
 * See the License for the specific language governing permissions and
 * limitations under the License.
 */

package org.polypheny.db.transaction;


import java.util.ArrayList;
import java.util.HashSet;
import java.util.List;
import java.util.Objects;
import java.util.Set;
import java.util.concurrent.CopyOnWriteArrayList;
import java.util.concurrent.atomic.AtomicBoolean;
import java.util.concurrent.atomic.AtomicLong;
import lombok.Getter;
import lombok.NonNull;
import lombok.extern.slf4j.Slf4j;
import org.polypheny.db.adapter.Adapter;
import org.polypheny.db.adapter.index.IndexManager;
import org.polypheny.db.adapter.java.JavaTypeFactory;
import org.polypheny.db.catalog.Catalog;
import org.polypheny.db.catalog.entity.CatalogDatabase;
import org.polypheny.db.catalog.entity.CatalogSchema;
import org.polypheny.db.catalog.entity.CatalogUser;
import org.polypheny.db.config.RuntimeConfig;
import org.polypheny.db.information.InformationManager;
import org.polypheny.db.jdbc.JavaTypeFactoryImpl;
import org.polypheny.db.monitoring.dtos.MonitoringData;
import org.polypheny.db.monitoring.dtos.QueryData;
import org.polypheny.db.prepare.PolyphenyDbCatalogReader;
import org.polypheny.db.processing.DataMigrator;
import org.polypheny.db.processing.DataMigratorImpl;
import org.polypheny.db.processing.SqlProcessor;
import org.polypheny.db.processing.SqlProcessorImpl;
import org.polypheny.db.schema.PolySchemaBuilder;
import org.polypheny.db.schema.PolyphenyDbSchema;
import org.polypheny.db.statistic.StatisticsManager;


@Slf4j
public class TransactionImpl implements Transaction, Comparable {

    private static final AtomicLong TRANSACTION_COUNTER = new AtomicLong();

    @Getter
    private final long id;

    @Getter
    private final PolyXid xid;

    @Getter
    private final AtomicBoolean cancelFlag = new AtomicBoolean();

    @Getter
    private final CatalogUser user;
    @Getter
    private final CatalogSchema defaultSchema;
    @Getter
    private final CatalogDatabase database;

    private final TransactionManagerImpl transactionManager;

    @Getter
    private final String origin;

    @Getter
    private final MultimediaFlavor flavor;

    @Getter
    private final boolean analyze;

<<<<<<< HEAD
    private QueryData queryData = new QueryData();

    private final AtomicLong statementCounter = new AtomicLong();
=======
    private final List<Statement> statements = new ArrayList<>();
>>>>>>> de980eac

    private final List<String> changedTables = new ArrayList<>();

    @Getter
    private final List<Adapter> involvedAdapters = new CopyOnWriteArrayList<>();

    private final Set<Lock> lockList = new HashSet<>();

    TransactionImpl(
            PolyXid xid,
            TransactionManagerImpl transactionManager,
            CatalogUser user,
            CatalogSchema defaultSchema,
            CatalogDatabase database,
            boolean analyze,
            String origin,
            MultimediaFlavor flavor ) {
        this.id = TRANSACTION_COUNTER.getAndIncrement();
        this.xid = xid;
        this.transactionManager = transactionManager;
        this.user = user;
        this.defaultSchema = defaultSchema;
        this.database = database;
        this.analyze = analyze;
        this.origin = origin;
        this.flavor = flavor;
    }


    @Override
    public PolyphenyDbSchema getSchema() {
        return PolySchemaBuilder.getInstance().getCurrent();
    }


    @Override
    public InformationManager getQueryAnalyzer() {
        return InformationManager.getInstance( xid.toString() );
    }


    @Override
    public void registerInvolvedAdapter( Adapter adapter ) {
        if ( !involvedAdapters.contains( adapter ) ) {
            involvedAdapters.add( adapter );
        }
    }


    @Override
    public void commit() throws TransactionException {
        if ( !isActive() ) {
            log.trace( "This transaction has already been finished!" );
            return;
        }
        // Prepare to commit changes on all involved adapters and the catalog
        boolean okToCommit = true;
        if ( RuntimeConfig.TWO_PC_MODE.getBoolean() ) {
            for ( Adapter adapter : involvedAdapters ) {
                okToCommit &= adapter.prepare( xid );
            }
        }

        if ( okToCommit ) {
            // Commit changes
            for ( Adapter adapter : involvedAdapters ) {
                adapter.commit( xid );
            }

            if ( changedTables.size() > 0 ) {
                StatisticsManager.getInstance().apply( changedTables );
            }

            IndexManager.getInstance().commit( this.xid );
        } else {
            log.error( "Unable to prepare all involved entities for commit. Rollback changes!" );
            rollback();
            throw new TransactionException( "Unable to prepare all involved entities for commit. Changes have been rolled back." );
        }
        // Free resources hold by statements
        statements.forEach( Statement::close );

        // Release locks
        LockManager.INSTANCE.removeTransaction( this );
        // Remove transaction
        transactionManager.removeTransaction( xid );
    }


    @Override
    public void rollback() throws TransactionException {
        if ( !isActive() ) {
            log.trace( "This transaction has already been finished!" );
            return;
        }
        try {
            //  Rollback changes to the adapters
            for ( Adapter adapter : involvedAdapters ) {
                adapter.rollback( xid );
            }
            IndexManager.getInstance().rollback( this.xid );
            Catalog.getInstance().rollback();
            // Free resources hold by statements
            statements.forEach( Statement::close );
        } finally {
            // Release locks
            LockManager.INSTANCE.removeTransaction( this );
            // Remove transaction
            transactionManager.removeTransaction( xid );
        }
    }


    @Override
    public boolean isActive() {
        return transactionManager.isActive( xid );
    }


    @Override
    public JavaTypeFactory getTypeFactory() {
        return new JavaTypeFactoryImpl();
    }


    @Override
    public PolyphenyDbCatalogReader getCatalogReader() {
        return new PolyphenyDbCatalogReader(
                PolyphenyDbSchema.from( getSchema().plus() ),
                PolyphenyDbSchema.from( getSchema().plus() ).path( null ),
                getTypeFactory() );
    }


    @Override
    public SqlProcessor getSqlProcessor() {
        // TODO: This should be cached
        return new SqlProcessorImpl();
    }


    @Override
    public StatementImpl createStatement() {
        StatementImpl statement = new StatementImpl( this );
        statements.add( statement );
        return statement;
    }


    @Override
    public void addChangedTable( String qualifiedTableName ) {
        if ( !this.changedTables.contains( qualifiedTableName ) ) {
            log.debug( "Add changed table: {}", qualifiedTableName );
            this.changedTables.add( qualifiedTableName );
        }
    }


    @Override
    public int compareTo( @NonNull Object o ) {
        Transaction that = (Transaction) o;
        return this.xid.hashCode() - that.getXid().hashCode();
    }


    @Override
    public int hashCode() {
        return Objects.hash( xid );
    }


    @Override
    public boolean equals( Object o ) {
        if ( this == o ) {
            return true;
        }
        if ( o == null || getClass() != o.getClass() ) {
            return false;
        }
        Transaction that = (Transaction) o;
        return xid.equals( that.getXid() );
    }


    @Override
    public MonitoringData getMonitoringData() {
        return this.queryData;
    }

    // For locking


    Set<Lock> getLocks() {
        return lockList;
    }


    void addLock( Lock lock ) {
        lockList.add( lock );
    }


    void removeLock( Lock lock ) {
        lockList.remove( lock );
    }


    void abort() {
        Thread.currentThread().interrupt();
    }


    @Override
    public long getNumberOfStatements() {
        return statements.size();
    }


    @Override
    public DataMigrator getDataMigrator() {
        return new DataMigratorImpl();
    }

}<|MERGE_RESOLUTION|>--- conflicted
+++ resolved
@@ -82,13 +82,13 @@
     @Getter
     private final boolean analyze;
 
-<<<<<<< HEAD
+
     private QueryData queryData = new QueryData();
 
     private final AtomicLong statementCounter = new AtomicLong();
-=======
+
     private final List<Statement> statements = new ArrayList<>();
->>>>>>> de980eac
+
 
     private final List<String> changedTables = new ArrayList<>();
 
