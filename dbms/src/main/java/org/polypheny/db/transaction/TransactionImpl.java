--- conflicted
+++ resolved
@@ -205,35 +205,18 @@
 
 
     @Override
-<<<<<<< HEAD
-    public void rollback() {
-
-        for ( Store store : involvedStores ) {
-            store.rollback( xid );
-        }
-        CatalogManager.getInstance().getCatalog().rollback();
-=======
     public void rollback() throws TransactionException {
         try {
             //  Rollback changes to the stores
             for ( Store store : involvedStores ) {
                 store.rollback( xid );
             }
-
-            // Rollback changes to the catalog
-            try {
-                if ( catalog != null ) {
-                    catalog.rollback();
-                }
-            } catch ( CatalogTransactionException e ) {
-                throw new TransactionException( e );
-            }
+            CatalogManager.getInstance().getCatalog().rollback();
         } finally {
             cachedSchema = null;
             // Release locks
             LockManager.INSTANCE.removeTransaction( this );
         }
->>>>>>> 2a542469
     }
 
 
