--- conflicted
+++ resolved
@@ -172,11 +172,7 @@
                     .getConstraintAlg( logicalTables, statement, EnforcementTime.ON_COMMIT );
             List<PolyImplementation> results = infos
                     .stream()
-<<<<<<< HEAD
-                    .map( s -> processor.prepareQuery( AlgRoot.of( s.getControl(), Kind.SELECT ), s.getControl().getCluster().getTypeFactory().builder().build(), false, true, false ) ).collect( Collectors.toList() );
-=======
                     .map( s -> processor.prepareQuery( AlgRoot.of( s.control(), Kind.SELECT ), s.control().getCluster().getTypeFactory().builder().build(), false, true, false ) ).toList();
->>>>>>> 250079c0
             List<List<?>> rows = results.stream().map( r -> r.execute( statement, -1 ).getAllRowsAndClose() ).filter( r -> !r.isEmpty() ).collect( Collectors.toList() );
             if ( !rows.isEmpty() ) {
                 int index = ((List<PolyNumber>) rows.get( 0 ).get( 0 )).get( 1 ).intValue();
@@ -207,10 +203,7 @@
         }
 
         Catalog.getInstance().commit();
-<<<<<<< HEAD
-=======
-
->>>>>>> 250079c0
+
         // Free resources hold by statements
         statements.forEach( Statement::close );
 
