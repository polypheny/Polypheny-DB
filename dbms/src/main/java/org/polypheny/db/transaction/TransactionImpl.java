/*
 * Copyright 2019-2021 The Polypheny Project
 *
 * Licensed under the Apache License, Version 2.0 (the "License");
 * you may not use this file except in compliance with the License.
 * You may obtain a copy of the License at
 *
 * http://www.apache.org/licenses/LICENSE-2.0
 *
 * Unless required by applicable law or agreed to in writing, software
 * distributed under the License is distributed on an "AS IS" BASIS,
 * WITHOUT WARRANTIES OR CONDITIONS OF ANY KIND, either express or implied.
 * See the License for the specific language governing permissions and
 * limitations under the License.
 */

package org.polypheny.db.transaction;


import java.util.ArrayList;
import java.util.HashSet;
import java.util.List;
import java.util.Objects;
import java.util.Set;
import java.util.concurrent.CopyOnWriteArrayList;
import java.util.concurrent.atomic.AtomicBoolean;
import java.util.concurrent.atomic.AtomicLong;
import lombok.Getter;
import lombok.NonNull;
import lombok.extern.slf4j.Slf4j;
import org.polypheny.db.adapter.Adapter;
import org.polypheny.db.adapter.index.IndexManager;
import org.polypheny.db.adapter.java.JavaTypeFactory;
import org.polypheny.db.catalog.Catalog;
import org.polypheny.db.catalog.entity.CatalogDatabase;
import org.polypheny.db.catalog.entity.CatalogSchema;
import org.polypheny.db.catalog.entity.CatalogUser;
import org.polypheny.db.config.RuntimeConfig;
import org.polypheny.db.information.InformationManager;
import org.polypheny.db.jdbc.JavaTypeFactoryImpl;
<<<<<<< HEAD
import org.polypheny.db.monitoring.events.StatementEvent;
=======
import org.polypheny.db.monitoring.events.MonitoringEvent;
>>>>>>> 46335668
import org.polypheny.db.prepare.PolyphenyDbCatalogReader;
import org.polypheny.db.processing.DataMigrator;
import org.polypheny.db.processing.DataMigratorImpl;
import org.polypheny.db.processing.SqlProcessor;
import org.polypheny.db.processing.SqlProcessorImpl;
import org.polypheny.db.schema.PolySchemaBuilder;
import org.polypheny.db.schema.PolyphenyDbSchema;
import org.polypheny.db.statistic.StatisticsManager;


@Slf4j
public class TransactionImpl implements Transaction, Comparable {

    private static final AtomicLong TRANSACTION_COUNTER = new AtomicLong();

    @Getter
    private final long id;

    @Getter
    private final PolyXid xid;

    @Getter
    private final AtomicBoolean cancelFlag = new AtomicBoolean();

    @Getter
    private final CatalogUser user;
    @Getter
    private final CatalogSchema defaultSchema;
    @Getter
    private final CatalogDatabase database;

    private final TransactionManagerImpl transactionManager;

    @Getter
    private final String origin;

    @Getter
    private final MultimediaFlavor flavor;

    @Getter
    private final boolean analyze;
<<<<<<< HEAD


    private StatementEvent statementEventData;

    private final AtomicLong statementCounter = new AtomicLong();

    private final List<Statement> statements = new ArrayList<>();


=======
    private final List<Statement> statements = new ArrayList<>();
>>>>>>> 46335668
    private final List<String> changedTables = new ArrayList<>();
    @Getter
    private final List<Adapter> involvedAdapters = new CopyOnWriteArrayList<>();
    private final Set<Lock> lockList = new HashSet<>();
    private MonitoringEvent monitoringEvent;


    TransactionImpl(
            PolyXid xid,
            TransactionManagerImpl transactionManager,
            CatalogUser user,
            CatalogSchema defaultSchema,
            CatalogDatabase database,
            boolean analyze,
            String origin,
            MultimediaFlavor flavor ) {
        this.id = TRANSACTION_COUNTER.getAndIncrement();
        this.xid = xid;
        this.transactionManager = transactionManager;
        this.user = user;
        this.defaultSchema = defaultSchema;
        this.database = database;
        this.analyze = analyze;
        this.origin = origin;
        this.flavor = flavor;
    }


    @Override
    public PolyphenyDbSchema getSchema() {
        return PolySchemaBuilder.getInstance().getCurrent();
    }


    @Override
    public InformationManager getQueryAnalyzer() {
        return InformationManager.getInstance( xid.toString() );
    }


    @Override
    public void registerInvolvedAdapter( Adapter adapter ) {
        if ( !involvedAdapters.contains( adapter ) ) {
            involvedAdapters.add( adapter );
        }
    }


    @Override
    public void commit() throws TransactionException {
        if ( !isActive() ) {
            log.trace( "This transaction has already been finished!" );
            return;
        }
        // Prepare to commit changes on all involved adapters and the catalog
        boolean okToCommit = true;
        if ( RuntimeConfig.TWO_PC_MODE.getBoolean() ) {
            for ( Adapter adapter : involvedAdapters ) {
                okToCommit &= adapter.prepare( xid );
            }
        }

        if ( okToCommit ) {
            // Commit changes
            for ( Adapter adapter : involvedAdapters ) {
                adapter.commit( xid );
            }

            if ( changedTables.size() > 0 ) {
                StatisticsManager.getInstance().apply( changedTables );
            }

            IndexManager.getInstance().commit( this.xid );
        } else {
            log.error( "Unable to prepare all involved entities for commit. Rollback changes!" );
            rollback();
            throw new TransactionException( "Unable to prepare all involved entities for commit. Changes have been rolled back." );
        }
        // Free resources hold by statements
        statements.forEach( Statement::close );

        // Release locks
        LockManager.INSTANCE.removeTransaction( this );
        // Remove transaction
        transactionManager.removeTransaction( xid );
    }


    @Override
    public void rollback() throws TransactionException {
        if ( !isActive() ) {
            log.trace( "This transaction has already been finished!" );
            return;
        }
        try {
            //  Rollback changes to the adapters
            for ( Adapter adapter : involvedAdapters ) {
                adapter.rollback( xid );
            }
            IndexManager.getInstance().rollback( this.xid );
            Catalog.getInstance().rollback();
            // Free resources hold by statements
            statements.forEach( Statement::close );
        } finally {
            // Release locks
            LockManager.INSTANCE.removeTransaction( this );
            // Remove transaction
            transactionManager.removeTransaction( xid );
        }
    }


    @Override
    public boolean isActive() {
        return transactionManager.isActive( xid );
    }


    @Override
    public JavaTypeFactory getTypeFactory() {
        return new JavaTypeFactoryImpl();
    }


    @Override
    public PolyphenyDbCatalogReader getCatalogReader() {
        return new PolyphenyDbCatalogReader(
                PolyphenyDbSchema.from( getSchema().plus() ),
                PolyphenyDbSchema.from( getSchema().plus() ).path( null ),
                getTypeFactory() );
    }


    @Override
    public SqlProcessor getSqlProcessor() {
        // TODO: This should be cached
        return new SqlProcessorImpl();
    }


    @Override
    public StatementImpl createStatement() {
        StatementImpl statement = new StatementImpl( this );
        statements.add( statement );
        return statement;
    }


    @Override
    public void addChangedTable( String qualifiedTableName ) {
        if ( !this.changedTables.contains( qualifiedTableName ) ) {
            log.debug( "Add changed table: {}", qualifiedTableName );
            this.changedTables.add( qualifiedTableName );
        }
    }


    @Override
    public int compareTo( @NonNull Object o ) {
        Transaction that = (Transaction) o;
        return this.xid.hashCode() - that.getXid().hashCode();
    }


    @Override
    public int hashCode() {
        return Objects.hash( xid );
    }


    @Override
    public boolean equals( Object o ) {
        if ( this == o ) {
            return true;
        }
        if ( o == null || getClass() != o.getClass() ) {
            return false;
        }
        Transaction that = (Transaction) o;
        return xid.equals( that.getXid() );
    }


    @Override
<<<<<<< HEAD
    public StatementEvent getMonitoringData() {
        return this.statementEventData;
=======
    public MonitoringEvent getMonitoringEvent() {
        return this.monitoringEvent;
>>>>>>> 46335668
    }


    @Override
<<<<<<< HEAD
    public void setMonitoringData( StatementEvent event ) {
        this.statementEventData = event;
=======
    public void setMonitoringEvent( MonitoringEvent event ) {
        this.monitoringEvent = event;
>>>>>>> 46335668
    }

    // For locking


    Set<Lock> getLocks() {
        return lockList;
    }


    void addLock( Lock lock ) {
        lockList.add( lock );
    }


    void removeLock( Lock lock ) {
        lockList.remove( lock );
    }


    void abort() {
        Thread.currentThread().interrupt();
    }


    @Override
    public long getNumberOfStatements() {
        return statements.size();
    }


    @Override
    public DataMigrator getDataMigrator() {
        return new DataMigratorImpl();
    }

}<|MERGE_RESOLUTION|>--- conflicted
+++ resolved
@@ -38,11 +38,7 @@
 import org.polypheny.db.config.RuntimeConfig;
 import org.polypheny.db.information.InformationManager;
 import org.polypheny.db.jdbc.JavaTypeFactoryImpl;
-<<<<<<< HEAD
 import org.polypheny.db.monitoring.events.StatementEvent;
-=======
-import org.polypheny.db.monitoring.events.MonitoringEvent;
->>>>>>> 46335668
 import org.polypheny.db.prepare.PolyphenyDbCatalogReader;
 import org.polypheny.db.processing.DataMigrator;
 import org.polypheny.db.processing.DataMigratorImpl;
@@ -84,7 +80,6 @@
 
     @Getter
     private final boolean analyze;
-<<<<<<< HEAD
 
 
     private StatementEvent statementEventData;
@@ -93,15 +88,12 @@
 
     private final List<Statement> statements = new ArrayList<>();
 
-
-=======
-    private final List<Statement> statements = new ArrayList<>();
->>>>>>> 46335668
     private final List<String> changedTables = new ArrayList<>();
+
     @Getter
     private final List<Adapter> involvedAdapters = new CopyOnWriteArrayList<>();
+
     private final Set<Lock> lockList = new HashSet<>();
-    private MonitoringEvent monitoringEvent;
 
 
     TransactionImpl(
@@ -281,24 +273,14 @@
 
 
     @Override
-<<<<<<< HEAD
     public StatementEvent getMonitoringData() {
         return this.statementEventData;
-=======
-    public MonitoringEvent getMonitoringEvent() {
-        return this.monitoringEvent;
->>>>>>> 46335668
-    }
-
-
-    @Override
-<<<<<<< HEAD
+    }
+
+
+    @Override
     public void setMonitoringData( StatementEvent event ) {
         this.statementEventData = event;
-=======
-    public void setMonitoringEvent( MonitoringEvent event ) {
-        this.monitoringEvent = event;
->>>>>>> 46335668
     }
 
     // For locking
