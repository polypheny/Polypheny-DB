/*
 * Copyright 2019-2021 The Polypheny Project
 *
 * Licensed under the Apache License, Version 2.0 (the "License");
 * you may not use this file except in compliance with the License.
 * You may obtain a copy of the License at
 *
 * http://www.apache.org/licenses/LICENSE-2.0
 *
 * Unless required by applicable law or agreed to in writing, software
 * distributed under the License is distributed on an "AS IS" BASIS,
 * WITHOUT WARRANTIES OR CONDITIONS OF ANY KIND, either express or implied.
 * See the License for the specific language governing permissions and
 * limitations under the License.
 */

package org.polypheny.db.transaction;


import java.util.ArrayList;
import java.util.HashSet;
import java.util.List;
import java.util.Objects;
import java.util.Set;
import java.util.concurrent.CopyOnWriteArrayList;
import java.util.concurrent.atomic.AtomicBoolean;
import java.util.concurrent.atomic.AtomicLong;
import lombok.Getter;
import lombok.NonNull;
import lombok.Setter;
import lombok.extern.slf4j.Slf4j;
import org.polypheny.db.adapter.Adapter;
import org.polypheny.db.adapter.index.IndexManager;
import org.polypheny.db.adapter.java.JavaTypeFactory;
import org.polypheny.db.catalog.Catalog;
import org.polypheny.db.catalog.entity.CatalogDatabase;
import org.polypheny.db.catalog.entity.CatalogSchema;
import org.polypheny.db.catalog.entity.CatalogUser;
import org.polypheny.db.config.RuntimeConfig;
import org.polypheny.db.information.InformationManager;
import org.polypheny.db.jdbc.JavaTypeFactoryImpl;
<<<<<<< HEAD
import org.polypheny.db.monitoring.events.StatementEvent;
=======
import org.polypheny.db.monitoring.events.MonitoringEvent;
>>>>>>> de7c4de2
import org.polypheny.db.prepare.PolyphenyDbCatalogReader;
import org.polypheny.db.processing.DataMigrator;
import org.polypheny.db.processing.DataMigratorImpl;
import org.polypheny.db.processing.SqlProcessor;
import org.polypheny.db.processing.SqlProcessorImpl;
import org.polypheny.db.schema.PolySchemaBuilder;
import org.polypheny.db.schema.PolyphenyDbSchema;
import org.polypheny.db.statistic.StatisticsManager;


@Slf4j
public class TransactionImpl implements Transaction, Comparable {

    private static final AtomicLong TRANSACTION_COUNTER = new AtomicLong();

    @Getter
    private final long id;

    @Getter
    private final PolyXid xid;

    @Getter
    private final AtomicBoolean cancelFlag = new AtomicBoolean();

    @Getter
    private final CatalogUser user;
    @Getter
    private final CatalogSchema defaultSchema;
    @Getter
    private final CatalogDatabase database;

    private final TransactionManagerImpl transactionManager;

    @Getter
    private final String origin;

    @Getter
    private final MultimediaFlavor flavor;

    @Getter
<<<<<<< HEAD
    @Setter
    private boolean analyze;



    private StatementEvent statementEventData;

=======
    private final boolean analyze;
>>>>>>> de7c4de2
    private final AtomicLong statementCounter = new AtomicLong();
    private final List<Statement> statements = new ArrayList<>();
    private final List<String> changedTables = new ArrayList<>();
    @Getter
    private final List<Adapter> involvedAdapters = new CopyOnWriteArrayList<>();
    private final Set<Lock> lockList = new HashSet<>();
    private MonitoringEvent monitoringEvent;


    TransactionImpl(
            PolyXid xid,
            TransactionManagerImpl transactionManager,
            CatalogUser user,
            CatalogSchema defaultSchema,
            CatalogDatabase database,
            boolean analyze,
            String origin,
            MultimediaFlavor flavor ) {
        this.id = TRANSACTION_COUNTER.getAndIncrement();
        this.xid = xid;
        this.transactionManager = transactionManager;
        this.user = user;
        this.defaultSchema = defaultSchema;
        this.database = database;
        this.analyze = analyze;
        this.origin = origin;
        this.flavor = flavor;
    }


    @Override
    public PolyphenyDbSchema getSchema() {
        return PolySchemaBuilder.getInstance().getCurrent();
    }


    @Override
    public InformationManager getQueryAnalyzer() {
        return InformationManager.getInstance( xid.toString() );
    }


    @Override
    public void registerInvolvedAdapter( Adapter adapter ) {
        if ( !involvedAdapters.contains( adapter ) ) {
            involvedAdapters.add( adapter );
        }
    }


    @Override
    public void commit() throws TransactionException {
        if ( !isActive() ) {
            log.trace( "This transaction has already been finished!" );
            return;
        }
        // Prepare to commit changes on all involved adapters and the catalog
        boolean okToCommit = true;
        if ( RuntimeConfig.TWO_PC_MODE.getBoolean() ) {
            for ( Adapter adapter : involvedAdapters ) {
                okToCommit &= adapter.prepare( xid );
            }
        }

        if ( okToCommit ) {
            // Commit changes
            for ( Adapter adapter : involvedAdapters ) {
                adapter.commit( xid );
            }

            if ( changedTables.size() > 0 ) {
                StatisticsManager.getInstance().apply( changedTables );
            }

            IndexManager.getInstance().commit( this.xid );
        } else {
            log.error( "Unable to prepare all involved entities for commit. Rollback changes!" );
            rollback();
            throw new TransactionException( "Unable to prepare all involved entities for commit. Changes have been rolled back." );
        }
        // Free resources hold by statements
        statements.forEach( Statement::close );

        // Release locks
        LockManager.INSTANCE.removeTransaction( this );
        // Remove transaction
        transactionManager.removeTransaction( xid );
    }


    @Override
    public void rollback() throws TransactionException {
        if ( !isActive() ) {
            log.trace( "This transaction has already been finished!" );
            return;
        }
        try {
            //  Rollback changes to the adapters
            for ( Adapter adapter : involvedAdapters ) {
                adapter.rollback( xid );
            }
            IndexManager.getInstance().rollback( this.xid );
            Catalog.getInstance().rollback();
            // Free resources hold by statements
            statements.forEach( Statement::close );
        } finally {
            // Release locks
            LockManager.INSTANCE.removeTransaction( this );
            // Remove transaction
            transactionManager.removeTransaction( xid );
        }
    }


    @Override
    public boolean isActive() {
        return transactionManager.isActive( xid );
    }


    @Override
    public JavaTypeFactory getTypeFactory() {
        return new JavaTypeFactoryImpl();
    }


    @Override
    public PolyphenyDbCatalogReader getCatalogReader() {
        return new PolyphenyDbCatalogReader(
                PolyphenyDbSchema.from( getSchema().plus() ),
                PolyphenyDbSchema.from( getSchema().plus() ).path( null ),
                getTypeFactory() );
    }


    @Override
    public SqlProcessor getSqlProcessor() {
        // TODO: This should be cached
        return new SqlProcessorImpl();
    }


    @Override
    public StatementImpl createStatement() {
        StatementImpl statement = new StatementImpl( this );
        statements.add( statement );
        return statement;
    }


    @Override
    public void addChangedTable( String qualifiedTableName ) {
        if ( !this.changedTables.contains( qualifiedTableName ) ) {
            log.debug( "Add changed table: {}", qualifiedTableName );
            this.changedTables.add( qualifiedTableName );
        }
    }


    @Override
    public int compareTo( @NonNull Object o ) {
        Transaction that = (Transaction) o;
        return this.xid.hashCode() - that.getXid().hashCode();
    }


    @Override
    public int hashCode() {
        return Objects.hash( xid );
    }


    @Override
    public boolean equals( Object o ) {
        if ( this == o ) {
            return true;
        }
        if ( o == null || getClass() != o.getClass() ) {
            return false;
        }
        Transaction that = (Transaction) o;
        return xid.equals( that.getXid() );
    }


    @Override
    public MonitoringEvent getMonitoringEvent() {
        return this.monitoringEvent;
    }


    @Override
    public void setMonitoringEvent( MonitoringEvent event ) {
        this.monitoringEvent = event;
    }


    @Override
    public void deactivateAnalyze() {
        this.analyze = false;
    }


    @Override
    public void activateAnalyze() {
        this.analyze = true;

    }

    // For locking


    Set<Lock> getLocks() {
        return lockList;
    }


    void addLock( Lock lock ) {
        lockList.add( lock );
    }


    void removeLock( Lock lock ) {
        lockList.remove( lock );
    }


    void abort() {
        Thread.currentThread().interrupt();
    }


    @Override
    public long getNumberOfStatements() {
        return statements.size();
    }


    @Override
    public DataMigrator getDataMigrator() {
        return new DataMigratorImpl();
    }

}<|MERGE_RESOLUTION|>--- conflicted
+++ resolved
@@ -27,7 +27,6 @@
 import java.util.concurrent.atomic.AtomicLong;
 import lombok.Getter;
 import lombok.NonNull;
-import lombok.Setter;
 import lombok.extern.slf4j.Slf4j;
 import org.polypheny.db.adapter.Adapter;
 import org.polypheny.db.adapter.index.IndexManager;
@@ -39,11 +38,7 @@
 import org.polypheny.db.config.RuntimeConfig;
 import org.polypheny.db.information.InformationManager;
 import org.polypheny.db.jdbc.JavaTypeFactoryImpl;
-<<<<<<< HEAD
-import org.polypheny.db.monitoring.events.StatementEvent;
-=======
 import org.polypheny.db.monitoring.events.MonitoringEvent;
->>>>>>> de7c4de2
 import org.polypheny.db.prepare.PolyphenyDbCatalogReader;
 import org.polypheny.db.processing.DataMigrator;
 import org.polypheny.db.processing.DataMigratorImpl;
@@ -84,17 +79,7 @@
     private final MultimediaFlavor flavor;
 
     @Getter
-<<<<<<< HEAD
-    @Setter
-    private boolean analyze;
-
-
-
-    private StatementEvent statementEventData;
-
-=======
     private final boolean analyze;
->>>>>>> de7c4de2
     private final AtomicLong statementCounter = new AtomicLong();
     private final List<Statement> statements = new ArrayList<>();
     private final List<String> changedTables = new ArrayList<>();
@@ -291,19 +276,6 @@
         this.monitoringEvent = event;
     }
 
-
-    @Override
-    public void deactivateAnalyze() {
-        this.analyze = false;
-    }
-
-
-    @Override
-    public void activateAnalyze() {
-        this.analyze = true;
-
-    }
-
     // For locking
 
 
