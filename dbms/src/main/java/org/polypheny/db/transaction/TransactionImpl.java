--- conflicted
+++ resolved
@@ -86,14 +86,8 @@
     @Getter
     private final boolean analyze;
 
-<<<<<<< HEAD
-    private StatementEvent statementEventData;
-
-    private final AtomicLong statementCounter = new AtomicLong();
-=======
 
     private StatementEvent statementEvent;
->>>>>>> 4efa315c
 
     private final List<Statement> statements = new ArrayList<>();
 
