/*
 * Copyright 2019-2024 The Polypheny Project
 *
 * Licensed under the Apache License, Version 2.0 (the "License");
 * you may not use this file except in compliance with the License.
 * You may obtain a copy of the License at
 *
 * http://www.apache.org/licenses/LICENSE-2.0
 *
 * Unless required by applicable law or agreed to in writing, software
 * distributed under the License is distributed on an "AS IS" BASIS,
 * WITHOUT WARRANTIES OR CONDITIONS OF ANY KIND, either express or implied.
 * See the License for the specific language governing permissions and
 * limitations under the License.
 */

package org.polypheny.db.transaction;


import java.util.ArrayList;
import java.util.HashMap;
import java.util.List;
import java.util.Map;
import java.util.Objects;
import java.util.Set;
import java.util.TreeSet;
import java.util.concurrent.ConcurrentSkipListSet;
import java.util.concurrent.atomic.AtomicBoolean;
import java.util.concurrent.atomic.AtomicLong;
import java.util.stream.Collectors;
import lombok.Getter;
import lombok.NonNull;
import lombok.Setter;
import lombok.extern.slf4j.Slf4j;
import org.polypheny.db.PolyImplementation;
import org.polypheny.db.adapter.Adapter;
import org.polypheny.db.adapter.index.IndexManager;
import org.polypheny.db.adapter.java.JavaTypeFactory;
import org.polypheny.db.algebra.AlgRoot;
import org.polypheny.db.algebra.constant.Kind;
import org.polypheny.db.algebra.logical.common.LogicalConstraintEnforcer.EnforcementInformation;
import org.polypheny.db.catalog.Catalog;
<<<<<<< HEAD
=======
import org.polypheny.db.catalog.entity.LogicalConstraint;
>>>>>>> 18d3cce9
import org.polypheny.db.catalog.entity.LogicalUser;
import org.polypheny.db.catalog.entity.logical.LogicalKey.EnforcementTime;
import org.polypheny.db.catalog.entity.logical.LogicalNamespace;
import org.polypheny.db.catalog.entity.logical.LogicalTable;
import org.polypheny.db.catalog.exceptions.GenericRuntimeException;
import org.polypheny.db.catalog.snapshot.Snapshot;
import org.polypheny.db.config.RuntimeConfig;
import org.polypheny.db.information.InformationManager;
import org.polypheny.db.languages.QueryLanguage;
import org.polypheny.db.monitoring.core.MonitoringServiceProvider;
import org.polypheny.db.monitoring.events.StatementEvent;
import org.polypheny.db.prepare.JavaTypeFactoryImpl;
import org.polypheny.db.processing.ConstraintEnforceAttacher;
import org.polypheny.db.processing.DataMigrator;
import org.polypheny.db.processing.DataMigratorImpl;
import org.polypheny.db.processing.Processor;
import org.polypheny.db.processing.QueryProcessor;
import org.polypheny.db.type.entity.category.PolyNumber;
<<<<<<< HEAD
=======
import org.polypheny.db.util.Pair;
>>>>>>> 18d3cce9
import org.polypheny.db.view.MaterializedViewManager;


@Slf4j
public class TransactionImpl implements Transaction, Comparable<Object> {

    private static final AtomicLong TRANSACTION_COUNTER = new AtomicLong();

    @Getter
    private final long id;

    @Getter
    private final PolyXid xid;

    @Getter
    private final AtomicBoolean cancelFlag = new AtomicBoolean();

    @Getter
    private final LogicalUser user;
    @Getter
    private final LogicalNamespace defaultNamespace;
<<<<<<< HEAD

=======
    @Getter
>>>>>>> 18d3cce9
    private final TransactionManagerImpl transactionManager;

    @Getter
    private final String origin;

    @Getter
    private final MultimediaFlavor flavor;

    @Getter
    @Setter
    private boolean analyze;

    private final List<Statement> statements = new ArrayList<>();


    @Getter
<<<<<<< HEAD
    private final Set<LogicalTable> logicalTables = new TreeSet<>();

    @Getter
    private final List<Adapter<?>> involvedAdapters = new CopyOnWriteArrayList<>();
=======
    private final Set<LogicalTable> usedTables = new TreeSet<>();

    @Getter
    private final Map<Long, List<LogicalConstraint>> entityConstraints = new HashMap<>();

    @Getter
    private final Set<Adapter<?>> involvedAdapters = new ConcurrentSkipListSet<>( ( a, b ) -> Math.toIntExact( a.adapterId - b.adapterId ) );
>>>>>>> 18d3cce9

    private boolean useCache = true;

    private boolean acceptsOutdated = false;

    private AccessMode accessMode = AccessMode.NO_ACCESS;

    @Getter
    private final JavaTypeFactory typeFactory = new JavaTypeFactoryImpl();


    TransactionImpl(
            PolyXid xid,
            TransactionManagerImpl transactionManager,
            LogicalUser user,
            LogicalNamespace defaultNamespace,
            boolean analyze,
            String origin,
            MultimediaFlavor flavor ) {
        this.id = TRANSACTION_COUNTER.getAndIncrement();
        this.xid = xid;
        this.transactionManager = transactionManager;
        this.user = user;
        this.defaultNamespace = defaultNamespace;
        this.analyze = analyze;
        this.origin = origin;
        this.flavor = flavor;
    }


    @Override
    public Snapshot getSnapshot() {
        return Catalog.getInstance().getSnapshot();
    }


    @Override
    public InformationManager getQueryAnalyzer() {
        return InformationManager.getInstance( xid.toString() );
    }


    @Override
    public void registerInvolvedAdapter( Adapter<?> adapter ) {
<<<<<<< HEAD
        if ( !involvedAdapters.contains( adapter ) ) {
            involvedAdapters.add( adapter );
        }
=======
        involvedAdapters.add( adapter );
>>>>>>> 18d3cce9
    }


    @Override
    public void commit() throws TransactionException {
        if ( !isActive() ) {
            log.trace( "This transaction has already been finished!" );
            return;
        }

        Pair<Boolean, String> isValid = Catalog.getInstance().checkIntegrity();
        if ( !isValid.left ) {
            throw new TransactionException( isValid.right + "\nThere are violated constraints, the transaction was rolled back!" );
        }

        // physical changes
        Catalog.getInstance().executeCommitActions();

        // Prepare to commit changes on all involved adapters and the catalog
        boolean okToCommit = true;
        if ( RuntimeConfig.TWO_PC_MODE.getBoolean() ) {
            for ( Adapter<?> adapter : involvedAdapters ) {
                okToCommit &= adapter.prepare( xid );
            }
        }

<<<<<<< HEAD
        if ( !logicalTables.isEmpty() ) {
            Statement statement = createStatement();
            QueryProcessor processor = statement.getQueryProcessor();
            List<EnforcementInformation> infos = ConstraintEnforceAttacher
                    .getConstraintAlg( logicalTables, statement, EnforcementTime.ON_COMMIT );
=======
        if ( !usedTables.isEmpty() ) {
            Statement statement = createStatement();
            QueryProcessor processor = statement.getQueryProcessor();
            List<EnforcementInformation> infos = ConstraintEnforceAttacher
                    .getConstraintAlg( usedTables, statement, EnforcementTime.ON_COMMIT );
>>>>>>> 18d3cce9
            List<PolyImplementation> results = infos
                    .stream()
                    .map( s -> processor.prepareQuery( AlgRoot.of( s.control(), Kind.SELECT ), s.control().getCluster().getTypeFactory().builder().build(), false, true, false ) ).toList();
            List<List<?>> rows = results.stream().map( r -> r.execute( statement, -1 ).getAllRowsAndClose() ).filter( r -> !r.isEmpty() ).collect( Collectors.toList() );
            if ( !rows.isEmpty() ) {
                int index = ((List<PolyNumber>) rows.get( 0 ).get( 0 )).get( 1 ).intValue();
                rollback();
                throw new TransactionException( infos.get( 0 ).errorMessages().get( index ) + "\nThere are violated constraints, the transaction was rolled back!" );
            }
        }

        if ( okToCommit ) {
            // Commit changes
            for ( Adapter<?> adapter : involvedAdapters ) {
                adapter.commit( xid );
            }

            this.statements.forEach( statement -> {
                if ( statement.getMonitoringEvent() != null ) {
                    StatementEvent eventData = statement.getMonitoringEvent();
                    eventData.setCommitted( true );
                    MonitoringServiceProvider.getInstance().monitorEvent( eventData );
                }
            } );

            IndexManager.getInstance().commit( this.xid );
        } else {
            log.error( "Unable to prepare all involved entities for commit. Rollback changes!" );
            rollback();
            throw new TransactionException( "Unable to prepare all involved entities for commit. Changes have been rolled back." );
        }

        Catalog.getInstance().commit();
<<<<<<< HEAD
=======

>>>>>>> 18d3cce9
        // Free resources hold by statements
        statements.forEach( Statement::close );

        // Release locks
        LockManager.INSTANCE.removeTransaction( this );
        // Remove transaction
        transactionManager.removeTransaction( xid );

        // Handover information about commit to Materialized Manager
        MaterializedViewManager.getInstance().updateCommittedXid( xid );

<<<<<<< HEAD

=======
>>>>>>> 18d3cce9
    }


    @Override
    public void rollback() throws TransactionException {
        if ( !isActive() ) {
            log.trace( "This transaction has already been finished!" );
            return;
        }
        try {
            log.warn( "rolling back transaction" );
            //  Rollback changes to the adapters
            for ( Adapter<?> adapter : involvedAdapters ) {
                adapter.rollback( xid );
            }
            IndexManager.getInstance().rollback( this.xid );
            Catalog.getInstance().rollback();
            // Free resources hold by statements
            statements.forEach( statement -> {
                if ( statement.getMonitoringEvent() != null ) {
                    StatementEvent eventData = statement.getMonitoringEvent();
                    eventData.setCommitted( false );
                    MonitoringServiceProvider.getInstance().monitorEvent( eventData );
                }
                statement.close();
            } );
        } finally {
            // Release locks
            LockManager.INSTANCE.removeTransaction( this );
            // Remove transaction
            transactionManager.removeTransaction( xid );
        }
    }


    @Override
    public boolean isActive() {
        return transactionManager.isActive( xid );
    }


    @Override
    public Processor getProcessor( QueryLanguage language ) {
        // note dl, while caching the processors works in most cases,
        // it can lead to validator bleed when using multiple simultaneous insert for example
        // caching therefore is not possible atm
        return language.processorSupplier().get();
    }


    @Override
    public StatementImpl createStatement() {
        StatementImpl statement = new StatementImpl( this );
        statements.add( statement );
        return statement;
    }


    @Override
    public int compareTo( @NonNull Object o ) {
        Transaction that = (Transaction) o;
        return this.xid.hashCode() - that.getXid().hashCode();
    }


    @Override
    public int hashCode() {
        return Objects.hash( xid );
    }


    @Override
    public boolean equals( Object o ) {
        if ( this == o ) {
            return true;
        }
        if ( o == null || getClass() != o.getClass() ) {
            return false;
        }
        Transaction that = (Transaction) o;
        return xid.equals( that.getXid() );
    }


    @Override
    public void setUseCache( boolean useCache ) {
        this.useCache = useCache;
    }


    @Override
    public boolean getUseCache() {
        return this.useCache;
    }


    @Override
    public void addUsedTable( LogicalTable table ) {
        this.usedTables.add( table );
    }


    @Override
    public void removeUsedTable( LogicalTable table ) {
        this.usedTables.remove( table );
    }


    @Override
    public void getNewEntityConstraints( long entity ) {
        this.entityConstraints.getOrDefault( entity, List.of() );
    }


    @Override
    public void addNewConstraint( long entityId, LogicalConstraint constraint ) {
        this.entityConstraints.putIfAbsent( entityId, new ArrayList<>() );
        this.entityConstraints.get( entityId ).add( constraint );
    }


    @Override
    public void removeNewConstraint( long entityId, LogicalConstraint constraint ) {
        List<LogicalConstraint> constraints = this.entityConstraints.get( entityId );
        constraints.remove( constraint );
        this.entityConstraints.put( entityId, constraints );
    }


    /**
     * Used to specify if a TX was started using freshness tolerance levels and
     * therefore allows the usage of outdated replicas.
     * <p>
     * If this is active no DML operations are possible for this TX.
     * If however a DML operation was already executed by this TX.
     * This TX can now support no more freshness-related queries.
     */
    @Override
    public void setAcceptsOutdated( boolean acceptsOutdated ) {
        this.acceptsOutdated = acceptsOutdated;
    }


    @Override
    public boolean acceptsOutdated() {
        return this.acceptsOutdated;
    }


    @Override
    public AccessMode getAccessMode() {
        return accessMode;
    }


    @Override
    public void updateAccessMode( AccessMode accessModeCandidate ) {

        // If TX is already in RW access we can skip immediately
        if ( this.accessMode.equals( AccessMode.READWRITE_ACCESS ) || this.accessMode.equals( accessModeCandidate ) ) {
            return;
        }

        switch ( accessModeCandidate ) {
            case WRITE_ACCESS:
                if ( this.accessMode.equals( AccessMode.READ_ACCESS ) ) {
                    accessModeCandidate = AccessMode.READWRITE_ACCESS;
                }
                break;

            case READ_ACCESS:
                if ( this.accessMode.equals( AccessMode.WRITE_ACCESS ) ) {
                    accessModeCandidate = AccessMode.READWRITE_ACCESS;
                }
                break;

            case NO_ACCESS:
                throw new GenericRuntimeException( "Not possible to reset the access mode to NO_ACCESS" );
        }

        // If nothing else has matched so far. It's safe to simply use the input
        this.accessMode = accessModeCandidate;

    }


    @Override
    public List<LogicalConstraint> getUsedConstraints( long id ) {
        return this.entityConstraints.getOrDefault( id, List.of() );
    }


    void abort() {
        Thread.currentThread().interrupt();
    }


    @Override
    public long getNumberOfStatements() {
        return statements.size();
    }


    @Override
    public DataMigrator getDataMigrator() {
        return new DataMigratorImpl();
    }

}<|MERGE_RESOLUTION|>--- conflicted
+++ resolved
@@ -40,10 +40,7 @@
 import org.polypheny.db.algebra.constant.Kind;
 import org.polypheny.db.algebra.logical.common.LogicalConstraintEnforcer.EnforcementInformation;
 import org.polypheny.db.catalog.Catalog;
-<<<<<<< HEAD
-=======
 import org.polypheny.db.catalog.entity.LogicalConstraint;
->>>>>>> 18d3cce9
 import org.polypheny.db.catalog.entity.LogicalUser;
 import org.polypheny.db.catalog.entity.logical.LogicalKey.EnforcementTime;
 import org.polypheny.db.catalog.entity.logical.LogicalNamespace;
@@ -62,10 +59,7 @@
 import org.polypheny.db.processing.Processor;
 import org.polypheny.db.processing.QueryProcessor;
 import org.polypheny.db.type.entity.category.PolyNumber;
-<<<<<<< HEAD
-=======
 import org.polypheny.db.util.Pair;
->>>>>>> 18d3cce9
 import org.polypheny.db.view.MaterializedViewManager;
 
 
@@ -87,11 +81,7 @@
     private final LogicalUser user;
     @Getter
     private final LogicalNamespace defaultNamespace;
-<<<<<<< HEAD
-
-=======
-    @Getter
->>>>>>> 18d3cce9
+    @Getter
     private final TransactionManagerImpl transactionManager;
 
     @Getter
@@ -108,12 +98,6 @@
 
 
     @Getter
-<<<<<<< HEAD
-    private final Set<LogicalTable> logicalTables = new TreeSet<>();
-
-    @Getter
-    private final List<Adapter<?>> involvedAdapters = new CopyOnWriteArrayList<>();
-=======
     private final Set<LogicalTable> usedTables = new TreeSet<>();
 
     @Getter
@@ -121,7 +105,6 @@
 
     @Getter
     private final Set<Adapter<?>> involvedAdapters = new ConcurrentSkipListSet<>( ( a, b ) -> Math.toIntExact( a.adapterId - b.adapterId ) );
->>>>>>> 18d3cce9
 
     private boolean useCache = true;
 
@@ -166,13 +149,7 @@
 
     @Override
     public void registerInvolvedAdapter( Adapter<?> adapter ) {
-<<<<<<< HEAD
-        if ( !involvedAdapters.contains( adapter ) ) {
-            involvedAdapters.add( adapter );
-        }
-=======
         involvedAdapters.add( adapter );
->>>>>>> 18d3cce9
     }
 
 
@@ -199,19 +176,11 @@
             }
         }
 
-<<<<<<< HEAD
-        if ( !logicalTables.isEmpty() ) {
-            Statement statement = createStatement();
-            QueryProcessor processor = statement.getQueryProcessor();
-            List<EnforcementInformation> infos = ConstraintEnforceAttacher
-                    .getConstraintAlg( logicalTables, statement, EnforcementTime.ON_COMMIT );
-=======
         if ( !usedTables.isEmpty() ) {
             Statement statement = createStatement();
             QueryProcessor processor = statement.getQueryProcessor();
             List<EnforcementInformation> infos = ConstraintEnforceAttacher
                     .getConstraintAlg( usedTables, statement, EnforcementTime.ON_COMMIT );
->>>>>>> 18d3cce9
             List<PolyImplementation> results = infos
                     .stream()
                     .map( s -> processor.prepareQuery( AlgRoot.of( s.control(), Kind.SELECT ), s.control().getCluster().getTypeFactory().builder().build(), false, true, false ) ).toList();
@@ -245,10 +214,7 @@
         }
 
         Catalog.getInstance().commit();
-<<<<<<< HEAD
-=======
-
->>>>>>> 18d3cce9
+
         // Free resources hold by statements
         statements.forEach( Statement::close );
 
@@ -260,10 +226,6 @@
         // Handover information about commit to Materialized Manager
         MaterializedViewManager.getInstance().updateCommittedXid( xid );
 
-<<<<<<< HEAD
-
-=======
->>>>>>> 18d3cce9
     }
 
 
