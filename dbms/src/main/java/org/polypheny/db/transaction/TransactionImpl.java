--- conflicted
+++ resolved
@@ -96,12 +96,7 @@
     private final List<Adapter> involvedAdapters = new CopyOnWriteArrayList<>();
 
     private final Set<Lock> lockList = new HashSet<>();
-<<<<<<< HEAD
-    private MonitoringEvent monitoringEvent;
     private boolean useCache = false;
-=======
->>>>>>> 3ee4dcf6
-
 
     TransactionImpl(
             PolyXid xid,
