/*
 * Copyright 2019-2020 The Polypheny Project
 *
 * Licensed under the Apache License, Version 2.0 (the "License");
 * you may not use this file except in compliance with the License.
 * You may obtain a copy of the License at
 *
 * http://www.apache.org/licenses/LICENSE-2.0
 *
 * Unless required by applicable law or agreed to in writing, software
 * distributed under the License is distributed on an "AS IS" BASIS,
 * WITHOUT WARRANTIES OR CONDITIONS OF ANY KIND, either express or implied.
 * See the License for the specific language governing permissions and
 * limitations under the License.
 */

package org.polypheny.db;


import com.github.rvesse.airline.SingleCommand;
import com.github.rvesse.airline.annotations.Command;
import com.github.rvesse.airline.annotations.Option;
import java.io.Serializable;
import lombok.Getter;
import lombok.extern.slf4j.Slf4j;
import org.polypheny.db.adapter.StoreManager;
import org.polypheny.db.catalog.Catalog;
import org.polypheny.db.catalog.CatalogImpl;
import org.polypheny.db.catalog.exceptions.GenericCatalogException;
import org.polypheny.db.catalog.exceptions.UnknownDatabaseException;
import org.polypheny.db.catalog.exceptions.UnknownSchemaException;
import org.polypheny.db.catalog.exceptions.UnknownUserException;
import org.polypheny.db.config.RuntimeConfig;
import org.polypheny.db.exploreByExample.ExploreManager;
import org.polypheny.db.exploreByExample.ExploreQueryProcessor;
import org.polypheny.db.iface.Authenticator;
import org.polypheny.db.iface.QueryInterfaceManager;
import org.polypheny.db.information.HostInformation;
import org.polypheny.db.information.JavaInformation;
import org.polypheny.db.processing.AuthenticatorImpl;
import org.polypheny.db.statistic.StatisticQueryProcessor;
import org.polypheny.db.statistic.StatisticsManager;
import org.polypheny.db.transaction.PUID;
import org.polypheny.db.transaction.Transaction;
import org.polypheny.db.transaction.TransactionException;
import org.polypheny.db.transaction.TransactionManager;
import org.polypheny.db.transaction.TransactionManagerImpl;
import org.polypheny.db.util.FileSystemManager;
import org.polypheny.db.webui.ConfigServer;
import org.polypheny.db.webui.HttpServer;
import org.polypheny.db.webui.InformationServer;


@Command(name = "polypheny-db", description = "Polypheny-DB command line hook.")
@Slf4j
public class PolyphenyDb {

    private PUID shutdownHookId;

    private final TransactionManager transactionManager = new TransactionManagerImpl();

    @Option(name = { "-resetCatalog" }, description = "Reset the catalog")
    public boolean resetCatalog = false;

    @Option(name = { "-memoryCatalog" }, description = "Store catalog only in-memory")
    public boolean memoryCatalog = false;

    @Option(name = { "-testMode" }, description = "Special catalog configuration for running tests")
    public boolean testMode = false;

    // required for unit tests to determine when the system is ready to process queries
    @Getter
    private volatile boolean isReady = false;


    @SuppressWarnings("unchecked")
    public static void main( final String[] args ) {
        try {
            if ( log.isDebugEnabled() ) {
                log.debug( "PolyphenyDb.main( {} )", java.util.Arrays.toString( args ) );
            }
            final SingleCommand<PolyphenyDb> parser = SingleCommand.singleCommand( PolyphenyDb.class );
            final PolyphenyDb polyphenyDb = parser.parse( args );

            polyphenyDb.runPolyphenyDb();

        } catch ( Throwable uncaught ) {
            if ( log.isErrorEnabled() ) {
                log.error( "Uncaught Throwable.", uncaught );
            }
        }
    }


    public void runPolyphenyDb() throws GenericCatalogException {
        // Move data folder
        if ( FileSystemManager.getInstance().checkIfExists( "data.backup" ) ) {
            FileSystemManager.getInstance().recursiveDeleteFolder( "data" );
            if ( !FileSystemManager.getInstance().moveFolder( "data.backup", "data" ) ) {
                throw new RuntimeException( "Unable to restore data folder." );
            }
            log.info( "Restoring the data folder." );
        }

        // Reset data folder
        if ( resetCatalog ) {
            if ( !FileSystemManager.getInstance().recursiveDeleteFolder( "data" ) ) {
                log.error( "Unable to delete the data folder." );
            }
        }

        // Backup data folder (running in test mode)
        if ( testMode && FileSystemManager.getInstance().checkIfExists( "data" ) ) {
            if ( FileSystemManager.getInstance().moveFolder( "data", "data.backup" ) ) {
                throw new RuntimeException( "Unable to delete the backup folder." );
            }
        }

<<<<<<< HEAD
        // Reset catalog
        Catalog catalog;
        Transaction trx = null;
        try {
            Catalog.resetCatalog = resetCatalog;
            Catalog.memoryCatalog = memoryCatalog;
            Catalog.testMode = testMode;
            catalog = Catalog.setAndGetInstance( new CatalogImpl() );
            trx = transactionManager.startTransaction( "pa", "APP", false, "Catalog Startup" );
            StoreManager.getInstance().restoreStores( catalog );
            trx.commit();
            trx = transactionManager.startTransaction( "pa", "APP", false, "Catalog Startup" );
            catalog.restoreColumnPlacements( trx );
            trx.commit();
        } catch ( UnknownDatabaseException | UnknownUserException | UnknownSchemaException | TransactionException e ) {
            if ( trx != null ) {
                try {
                    trx.rollback();
                } catch ( TransactionException ex ) {
                    log.error( "Error while rolling back the transaction", e );
                }
            }
            throw new RuntimeException( "Something went wrong while restoring stores from the catalog.", e );
        }

=======
>>>>>>> 4ff34b27
        class ShutdownHelper implements Runnable {

            private final Serializable[] joinOnNotStartedLock = new Serializable[0];
            private volatile boolean alreadyRunning = false;
            private volatile boolean hasFinished = false;
            private volatile Thread executor = null;


            @Override
            public void run() {
                synchronized ( this ) {
                    if ( alreadyRunning ) {
                        return;
                    } else {
                        alreadyRunning = true;
                        executor = Thread.currentThread();
                    }
                }
                synchronized ( joinOnNotStartedLock ) {
                    joinOnNotStartedLock.notifyAll();
                }

                synchronized ( this ) {
                    hasFinished = true;
                }
            }


            public boolean hasFinished() {
                synchronized ( this ) {
                    return hasFinished;
                }
            }


            public void join( final long millis ) throws InterruptedException {
                synchronized ( joinOnNotStartedLock ) {
                    while ( alreadyRunning == false ) {
                        joinOnNotStartedLock.wait( 0 );
                    }
                }
                if ( executor != null ) {
                    executor.join( millis );
                }
            }
        }

        final ShutdownHelper sh = new ShutdownHelper();
        // shutdownHookId = addShutdownHook( "Component Terminator", sh );

        final ConfigServer configServer = new ConfigServer( RuntimeConfig.CONFIG_SERVER_PORT.getInteger() );
        final InformationServer informationServer = new InformationServer( RuntimeConfig.INFORMATION_SERVER_PORT.getInteger() );

        new JavaInformation();
        new HostInformation();

        /*ThreadManager.getComponent().addShutdownHook( "[ShutdownHook] HttpServerDispatcher.stop()", () -> {
            try {
                httpServerDispatcher.stop();
            } catch ( Exception e ) {
                GLOBAL_LOGGER.warn( "Exception during HttpServerDispatcher shutdown", e );
            }
        } );*/

        final Authenticator authenticator = new AuthenticatorImpl();

        // Initialize interface manager
        QueryInterfaceManager.initialize( transactionManager, authenticator );

        // Startup and restore catalog
        Catalog catalog;
        Transaction trx = null;
        try {
            Catalog.resetCatalog = resetCatalog;
            Catalog.memoryCatalog = memoryCatalog;
            Catalog.testMode = testMode;
            catalog = Catalog.setAndGetInstance( new CatalogImpl() );
            trx = transactionManager.startTransaction( "pa", "APP", false, "Catalog Startup" );
            StoreManager.getInstance().restoreStores( catalog );
            QueryInterfaceManager.getInstance().restoreInterfaces( catalog );
            trx.commit();
            trx = transactionManager.startTransaction( "pa", "APP", false, "Catalog Startup" );
            catalog.restoreColumnPlacements( trx );
            trx.commit();
        } catch ( UnknownDatabaseException | UnknownUserException | UnknownSchemaException | TransactionException e ) {
            if ( trx != null ) {
                try {
                    trx.rollback();
                } catch ( TransactionException ex ) {
                    log.error( "Error while rolling back the transaction", e );
                }
            }
            throw new RuntimeException( "Something went wrong while restoring stores from the catalog.", e );
        }

        // Start Polypheny UI
        final HttpServer httpServer = new HttpServer( transactionManager, authenticator );
        Thread polyphenyUiThread = new Thread( httpServer );
        polyphenyUiThread.start();
        try {
            polyphenyUiThread.join();
        } catch ( InterruptedException e ) {
            log.warn( "Interrupted on join()", e );
        }

        // Create internal query interfaces
        final StatisticQueryProcessor statisticQueryProcessor = new StatisticQueryProcessor( transactionManager, authenticator );
        StatisticsManager<?> statisticsManager = StatisticsManager.getInstance();
        statisticsManager.setSqlQueryInterface( statisticQueryProcessor );

        final ExploreQueryProcessor exploreQueryProcessor = new ExploreQueryProcessor( transactionManager, authenticator ); // Explore-by-Example
        ExploreManager explore = ExploreManager.getInstance();
        explore.setExploreQueryProcessor( exploreQueryProcessor );

        log.info( "****************************************************************************************************" );
        log.info( "                Polypheny-DB successfully started and ready to process your queries!" );
        log.info( "                              The UI is waiting for you on port {}:", RuntimeConfig.WEBUI_SERVER_PORT.getInteger() );
        log.info( "                                       http://localhost:{}", RuntimeConfig.WEBUI_SERVER_PORT.getInteger() );
        log.info( "****************************************************************************************************" );
        isReady = true;

        try {
            log.trace( "Waiting for the Shutdown-Hook to finish ..." );
            sh.join( 0 ); // "forever"
            if ( sh.hasFinished() == false ) {
                log.warn( "The Shutdown-Hook has not finished execution, but join() returned ..." );
            } else {
                log.info( "Waiting for the Shutdown-Hook to finish ... done." );
            }
        } catch ( InterruptedException e ) {
            log.warn( "Interrupted while waiting for the Shutdown-Hook to finish. The JVM might terminate now without having terminate() on all components invoked.", e );
        }
    }
}<|MERGE_RESOLUTION|>--- conflicted
+++ resolved
@@ -116,34 +116,6 @@
             }
         }
 
-<<<<<<< HEAD
-        // Reset catalog
-        Catalog catalog;
-        Transaction trx = null;
-        try {
-            Catalog.resetCatalog = resetCatalog;
-            Catalog.memoryCatalog = memoryCatalog;
-            Catalog.testMode = testMode;
-            catalog = Catalog.setAndGetInstance( new CatalogImpl() );
-            trx = transactionManager.startTransaction( "pa", "APP", false, "Catalog Startup" );
-            StoreManager.getInstance().restoreStores( catalog );
-            trx.commit();
-            trx = transactionManager.startTransaction( "pa", "APP", false, "Catalog Startup" );
-            catalog.restoreColumnPlacements( trx );
-            trx.commit();
-        } catch ( UnknownDatabaseException | UnknownUserException | UnknownSchemaException | TransactionException e ) {
-            if ( trx != null ) {
-                try {
-                    trx.rollback();
-                } catch ( TransactionException ex ) {
-                    log.error( "Error while rolling back the transaction", e );
-                }
-            }
-            throw new RuntimeException( "Something went wrong while restoring stores from the catalog.", e );
-        }
-
-=======
->>>>>>> 4ff34b27
         class ShutdownHelper implements Runnable {
 
             private final Serializable[] joinOnNotStartedLock = new Serializable[0];
