--- conflicted
+++ resolved
@@ -317,14 +317,8 @@
         PartitionManagerFactory.setAndGetInstance( new PartitionManagerFactoryImpl() );
         FrequencyMap.setAndGetInstance( new FrequencyMapImpl( catalog ) );
 
-<<<<<<< HEAD
-        // Create internal query interfaces
-        final StatisticQueryProcessor statisticQueryProcessor = new StatisticQueryProcessor( transactionManager, authenticator );
-        StatisticsManager.setAndGetInstance( new StatisticsManagerImpl( statisticQueryProcessor ) );
-=======
         // Initialize statistic settings
         StatisticsManager.getInstance().initializeStatisticSettings();
->>>>>>> eeaa97b7
 
         // Start Polypheny-UI
         final HttpServer httpServer = new HttpServer( transactionManager, authenticator );
