/*
 * Copyright 2019-2024 The Polypheny Project
 *
 * Licensed under the Apache License, Version 2.0 (the "License");
 * you may not use this file except in compliance with the License.
 * You may obtain a copy of the License at
 *
 * http://www.apache.org/licenses/LICENSE-2.0
 *
 * Unless required by applicable law or agreed to in writing, software
 * distributed under the License is distributed on an "AS IS" BASIS,
 * WITHOUT WARRANTIES OR CONDITIONS OF ANY KIND, either express or implied.
 * See the License for the specific language governing permissions and
 * limitations under the License.
 */

package org.polypheny.db;

import com.github.rvesse.airline.HelpOption;
import com.github.rvesse.airline.SingleCommand;
import com.github.rvesse.airline.annotations.Command;
import com.github.rvesse.airline.annotations.Option;
import com.github.rvesse.airline.annotations.OptionType;
import com.github.rvesse.airline.parser.errors.ParseException;
import java.awt.SystemTray;
import java.io.BufferedReader;
import java.io.File;
import java.io.FileOutputStream;
import java.io.IOException;
import java.io.Serializable;
import java.nio.charset.StandardCharsets;
import java.nio.file.Files;
import java.nio.file.Path;
import java.util.List;
import java.util.TimeZone;
import java.util.UUID;
import javax.inject.Inject;
import lombok.Getter;
import lombok.extern.slf4j.Slf4j;
import org.jetbrains.annotations.NotNull;
import org.polypheny.db.StatusNotificationService.ErrorConfig;
import org.polypheny.db.StatusNotificationService.StatusType;
import org.polypheny.db.adapter.index.IndexManager;
import org.polypheny.db.adapter.java.AdapterTemplate;
<<<<<<< HEAD
import org.polypheny.db.backup.BackupManager;
=======
>>>>>>> 250079c0
import org.polypheny.db.catalog.Catalog;
import org.polypheny.db.catalog.entity.LogicalAdapter.AdapterType;
import org.polypheny.db.catalog.exceptions.GenericRuntimeException;
import org.polypheny.db.catalog.impl.PolyCatalog;
import org.polypheny.db.catalog.logistic.DataModel;
import org.polypheny.db.cli.PolyModesConverter;
import org.polypheny.db.config.Config;
import org.polypheny.db.config.Config.ConfigListener;
import org.polypheny.db.config.ConfigManager;
import org.polypheny.db.config.RuntimeConfig;
import org.polypheny.db.ddl.DdlManager;
import org.polypheny.db.ddl.DdlManagerImpl;
import org.polypheny.db.ddl.DefaultInserter;
import org.polypheny.db.docker.AutoDocker;
import org.polypheny.db.docker.DockerManager;
import org.polypheny.db.gui.GuiUtils;
import org.polypheny.db.gui.SplashHelper;
import org.polypheny.db.gui.TrayGui;
import org.polypheny.db.iface.Authenticator;
import org.polypheny.db.iface.QueryInterfaceManager;
import org.polypheny.db.information.StatusService;
import org.polypheny.db.languages.LanguageManager;
import org.polypheny.db.languages.QueryLanguage;
import org.polypheny.db.monitoring.core.MonitoringServiceProvider;
import org.polypheny.db.monitoring.information.HostInformation;
import org.polypheny.db.monitoring.information.JavaInformation;
import org.polypheny.db.monitoring.statistics.StatisticQueryProcessor;
import org.polypheny.db.monitoring.statistics.StatisticsManagerImpl;
import org.polypheny.db.partition.FrequencyMap;
import org.polypheny.db.partition.FrequencyMapImpl;
import org.polypheny.db.partition.PartitionManagerFactory;
import org.polypheny.db.partition.PartitionManagerFactoryImpl;
import org.polypheny.db.plugins.PolyPluginManager;
import org.polypheny.db.processing.AlgProcessor;
import org.polypheny.db.processing.AuthenticatorImpl;
import org.polypheny.db.processing.ConstraintEnforceAttacher.ConstraintTracker;
import org.polypheny.db.routing.RoutingManager;
import org.polypheny.db.transaction.PUID;
import org.polypheny.db.transaction.Transaction;
import org.polypheny.db.transaction.TransactionException;
import org.polypheny.db.transaction.TransactionManager;
import org.polypheny.db.transaction.TransactionManagerImpl;
import org.polypheny.db.util.PolyMode;
import org.polypheny.db.util.PolyphenyHomeDirManager;
import org.polypheny.db.util.RunMode;
import org.polypheny.db.view.MaterializedViewManager;
import org.polypheny.db.view.MaterializedViewManagerImpl;
import org.polypheny.db.webui.ConfigService;
import org.polypheny.db.webui.HttpServer;
import org.polypheny.db.webui.InformationService;
import org.polypheny.db.webui.UiTestingConfigPage;
import org.polypheny.db.webui.UiTestingMonitoringPage;


@Command(name = "polypheny-db", description = "Polypheny-DB command line hook.")
@Slf4j
public class PolyphenyDb {

    private PUID shutdownHookId;

    private final TransactionManager transactionManager = TransactionManagerImpl.getInstance();

    @Inject
    public HelpOption<?> helpOption;

    @Option(name = { "-resetCatalog" }, description = "Reset the catalog")
    public boolean resetCatalog = false;

    @Option(name = { "-resetDocker" }, description = "Removes all Docker instances, which are from previous Polypheny runs.")
    public boolean resetDocker = false;

    @Option(name = { "-resetPlugins" }, description = "Removes all plugins from the plugins/ folder in the Polypheny Home directory.")
    public boolean resetPlugins = false;

    @Option(name = { "-memoryCatalog" }, description = "Store catalog only in-memory")
    public static boolean memoryCatalog = false;

    @Option(name = { "-mode" }, description = "Special system configuration for running tests", typeConverterProvider = PolyModesConverter.class)
<<<<<<< HEAD
    public PolyMode mode = PolyMode.PRODUCTION;
=======
    public static RunMode mode = RunMode.PRODUCTION;
>>>>>>> 250079c0

    @Option(name = { "-gui" }, description = "Show splash screen on startup and add taskbar gui")
    public boolean desktopMode = false;

    @Option(name = { "-daemon" }, description = "Disable splash screen")
    public boolean daemonMode = false;

    @Option(name = { "-defaultStore" }, description = "Type of default storeId")
    public String defaultStoreName = "hsqldb";

    @Option(name = { "-defaultSource" }, description = "Type of default source")
    public static String defaultSourceName = "csv";

    @Option(name = { "-c", "--config" }, description = "Path to the configuration file", type = OptionType.GLOBAL)
    protected String applicationConfPath;

    @Option(name = { "-v", "--version" }, description = "Current version of Polypheny-DB")
    public boolean versionOptionEnabled = false;

    // required for unit tests to determine when the system is ready to process queries
    @Getter
    private volatile boolean isReady = false;
    private SplashHelper splashScreen;


    public static void main( final String[] args ) {
        try {
            if ( log.isDebugEnabled() ) {
                log.debug( "PolyphenyDb.main( {} )", java.util.Arrays.toString( args ) );
            }
            TimeZone.setDefault( TimeZone.getTimeZone( "UTC" ) );
            final SingleCommand<PolyphenyDb> parser = SingleCommand.singleCommand( PolyphenyDb.class );
            final PolyphenyDb polyphenyDb = parser.parse( args );

            StatusNotificationService.addSubscriber( log::info, StatusType.INFO );
            StatusNotificationService.addSubscriber( log::error, StatusType.ERROR );

            // Hide dock icon on macOS systems
            System.setProperty( "apple.awt.UIElement", "true" );

            if ( polyphenyDb.helpOption.showHelpIfRequested() ) {
                return;
            }

            if ( polyphenyDb.versionOptionEnabled ) {
                System.out.println( "v" + polyphenyDb.getClass().getPackage().getImplementationVersion() );
                return;
            }

            polyphenyDb.runPolyphenyDb();
        } catch (
                ParseException e ) {
            log.error( "Error parsing command line parameters: " + e.getMessage() );
        } catch (
                Throwable uncaught ) {
            if ( log.isErrorEnabled() ) {
                log.error( "Uncaught Throwable.", uncaught );
                StatusNotificationService.printError(
                        "Error: " + uncaught.getMessage(),
                        ErrorConfig.builder().func( ErrorConfig.DO_NOTHING ).doExit( true ).showButton( true ).buttonMessage( "Exit" ).build() );
            }
        }
    }


    public void runPolyphenyDb() {
        if ( resetDocker ) {
            log.warn( "[-resetDocker] option is set, this option is only for development." );
        }

        // Configuration shall not be persisted
<<<<<<< HEAD
        ConfigManager.memoryMode = (mode == PolyMode.TEST || memoryCatalog);
=======
        ConfigManager.memoryMode = (mode == RunMode.TEST || memoryCatalog);
>>>>>>> 250079c0
        ConfigManager.resetCatalogOnStartup = resetCatalog;

        // Select behavior depending on arguments
        boolean showSplashScreen;
        boolean trayMenu;
        boolean openUiInBrowser;
        if ( daemonMode ) {
            showSplashScreen = false;
            trayMenu = false;
            openUiInBrowser = false;
        } else if ( desktopMode ) {
            showSplashScreen = true;
            try {
                trayMenu = SystemTray.isSupported();
            } catch ( Exception e ) {
                trayMenu = false;
            }
            openUiInBrowser = true;
        } else {
            showSplashScreen = false;
            trayMenu = false;
            openUiInBrowser = false;
        }

        // Open splash screen
        if ( showSplashScreen ) {
            this.splashScreen = new SplashHelper();
        }

        // we have to set the mode before checking
        PolyphenyHomeDirManager dirManager = PolyphenyHomeDirManager.setModeAndGetInstance( mode );

        initializeStatusNotificationService();

        // Check if Polypheny is already running
        if ( GuiUtils.checkPolyphenyAlreadyRunning() ) {
            if ( openUiInBrowser ) {
                GuiUtils.openUiInBrowser();
            }
            System.err.println( "There is already an instance of Polypheny running on this system." );
            System.exit( 0 );
        }

        // Restore content of Polypheny folder
        restoreHomeFolderIfNecessary( dirManager );

        // Reset catalog, data and configuration
        if ( resetCatalog ) {
            if ( !PolyphenyHomeDirManager.getInstance().recursiveDeleteFolder( "data" ) ) {
                log.error( "Unable to delete the data folder." );
            }
            if ( !PolyphenyHomeDirManager.getInstance().recursiveDeleteFolder( "monitoring" ) ) {
                log.error( "Unable to delete the monitoring folder." );
            }
            ConfigManager.getInstance().resetDefaultConfiguration();
        }

        // Backup content of Polypheny folder
<<<<<<< HEAD
        if ( mode == PolyMode.TEST || memoryCatalog ) {
=======
        if ( mode == RunMode.TEST || memoryCatalog ) {
>>>>>>> 250079c0
            if ( dirManager.getHomeFile( "_test_backup" ).isPresent() ) {
                throw new GenericRuntimeException( "Unable to backup the Polypheny folder since there is already a backup folder." );
            }
            File backupFolder = dirManager.registerNewFolder( "_test_backup" );
            for ( File item : dirManager.getRootPath().listFiles() ) {
                if ( item.getName().equals( "_test_backup" ) ) {
                    continue;
                }
                if ( !item.renameTo( new File( backupFolder, item.getName() ) ) ) {
                    throw new GenericRuntimeException( "Unable to backup the Polypheny folder." );
                }
            }
            log.info( "Restoring the Polypheny folder." );
        }

        // Enables Polypheny to be started with a different config.
        // Otherwise, Config at default location is used.
        if ( applicationConfPath != null && PolyphenyHomeDirManager.getInstance().getHomeFile( applicationConfPath ).isPresent() ) {
            ConfigManager.getInstance();
            ConfigManager.setApplicationConfFile( new File( applicationConfPath ) );
        }

        // Generate UUID for Polypheny (if there isn't one already)
        String uuid;
        if ( PolyphenyHomeDirManager.getInstance().getGlobalFile( "uuid" ).isEmpty() ) {
            UUID id = UUID.randomUUID();
            File f = PolyphenyHomeDirManager.getInstance().registerNewGlobalFile( "uuid" );

            try ( FileOutputStream out = new FileOutputStream( f ) ) {
                out.write( id.toString().getBytes( StandardCharsets.UTF_8 ) );
            } catch ( IOException e ) {
                throw new GenericRuntimeException( "Failed to store UUID " + e );
            }

            uuid = id.toString();
        } else {
            Path path = PolyphenyHomeDirManager.getInstance().getGlobalFile( "uuid" ).orElseThrow().toPath();

            try ( BufferedReader in = Files.newBufferedReader( path, StandardCharsets.UTF_8 ) ) {
                uuid = UUID.fromString( in.readLine() ).toString();
            } catch ( IOException e ) {
                throw new GenericRuntimeException( "Failed to load UUID " + e );
            }
        }

<<<<<<< HEAD
        if ( mode == PolyMode.TEST ) {
=======
        if ( mode == RunMode.TEST ) {
>>>>>>> 250079c0
            uuid = "polypheny-test";
        }

        log.info( "Polypheny UUID: " + uuid );
        RuntimeConfig.INSTANCE_UUID.setString( uuid );


        class ShutdownHelper implements Runnable {

            private final Serializable[] joinOnNotStartedLock = new Serializable[0];
            private volatile boolean alreadyRunning = false;
            private volatile boolean hasFinished = false;
            private volatile Thread executor = null;


            @Override
            public void run() {
                synchronized ( this ) {
                    if ( alreadyRunning ) {
                        return;
                    } else {
                        alreadyRunning = true;
                        executor = Thread.currentThread();
                    }
                }
                synchronized ( joinOnNotStartedLock ) {
                    joinOnNotStartedLock.notifyAll();
                }

                synchronized ( this ) {
                    hasFinished = true;
                }
            }


            public boolean hasFinished() {
                synchronized ( this ) {
                    return hasFinished;
                }
            }


            public void join( final long millis ) throws InterruptedException {
                synchronized ( joinOnNotStartedLock ) {
                    while ( !alreadyRunning ) {
                        joinOnNotStartedLock.wait( 0 );
                    }
                }
                if ( executor != null ) {
                    executor.join( millis );
                }
            }

        }

        final ShutdownHelper sh = new ShutdownHelper();
        // shutdownHookId = addShutdownHook( "Component Terminator", sh );

        // Start Polypheny-UI
        final Authenticator authenticator = new AuthenticatorImpl();
        final HttpServer server = startHttpServer( authenticator, transactionManager );

        // Start config server and information server
<<<<<<< HEAD

=======
>>>>>>> 250079c0
        new ConfigService( server.getServer() );
        new InformationService( server.getServer() );

        try {
            new JavaInformation();
        } catch ( Exception e ) {
            log.error( "Unable to retrieve java runtime information." );
        }
        try {
            HostInformation.getINSTANCE();
        } catch ( Exception e ) {
            log.error( "Unable to retrieve host information." );
        }

<<<<<<< HEAD
        StatusService.initialize( transactionManager, server.getServer() );

        log.debug( "Setting Docker Timeouts" );
        RuntimeConfig.DOCKER_TIMEOUT.setInteger( mode == PolyMode.DEVELOPMENT || mode == PolyMode.TEST ? 5 : RuntimeConfig.DOCKER_TIMEOUT.getInteger() );
=======
        // Status service which pipes msgs to the start ui or the console
        StatusService.initialize( transactionManager, server.getServer() );

        log.debug( "Setting Docker Timeouts" );
        Catalog.resetDocker = resetDocker;
        RuntimeConfig.DOCKER_TIMEOUT.setInteger( mode == RunMode.DEVELOPMENT || mode == RunMode.TEST ? 5 : RuntimeConfig.DOCKER_TIMEOUT.getInteger() );
>>>>>>> 250079c0
        if ( initializeDockerManager() ) {
            return;
        }

        // Initialize plugin manager
        PolyPluginManager.init( resetPlugins );

        // Startup and restore catalog
        Catalog catalog = startCatalog();
<<<<<<< HEAD

        // Start backup management
        BackupManager backupManager = BackupManager.setAndGetInstance( new BackupManager( transactionManager ) );
=======
>>>>>>> 250079c0

        // Initialize interface manager
        QueryInterfaceManager.initialize( transactionManager, authenticator );

        // Call DockerManager once to remove old containers
        DockerManager.getInstance();

        // Initialize PartitionMangerFactory
        PartitionManagerFactory.setAndGetInstance( new PartitionManagerFactoryImpl() );
        FrequencyMap.setAndGetInstance( new FrequencyMapImpl( catalog ) );

        // temporary add sql and rel here
        QueryLanguage language = new QueryLanguage(
                DataModel.RELATIONAL,
                "alg",
                List.of( "alg", "algebra" ),
<<<<<<< HEAD
                null,
                AlgProcessor::new,
                null,
                q -> null );
=======
                null,
                AlgProcessor::new,
                null,
                q -> null,
                c -> c );
>>>>>>> 250079c0
        LanguageManager.getINSTANCE().addQueryLanguage( language );

        // Initialize index manager
        initializeIndexManager();

        // Initialize statistic manager
        final StatisticQueryProcessor statisticQueryProcessor = new StatisticQueryProcessor( transactionManager, authenticator );
        StatisticsManager.setAndGetInstance( new StatisticsManagerImpl( statisticQueryProcessor ) );

        // Initialize MaterializedViewManager
        MaterializedViewManager.setAndGetInstance( new MaterializedViewManagerImpl( transactionManager ) );

        // Initialize DDL Manager
        DdlManager.setAndGetInstance( new DdlManagerImpl( catalog ) );

        // Add config and monitoring test page for UI testing
<<<<<<< HEAD
        if ( mode == PolyMode.TEST ) {
=======
        if ( mode == RunMode.TEST ) {
>>>>>>> 250079c0
            new UiTestingConfigPage();
            new UiTestingMonitoringPage();
        }

        // Start monitoring service
        MonitoringServiceProvider.resetRepository = resetCatalog;
        MonitoringServiceProvider.getInstance();

        // Add icon to system tray
        if ( trayMenu ) {
            // Init TrayGUI
            TrayGui.getInstance();
        }

        PolyPluginManager.initAfterCatalog();
        //noinspection ResultOfMethodCallIgnored
        RoutingManager.getInstance();

        PolyPluginManager.initAfterTransaction( transactionManager );

        restore( authenticator, catalog );

        // Add tracker, which rechecks constraints after enabling
        ConstraintTracker tracker = new ConstraintTracker( transactionManager );
        RuntimeConfig.FOREIGN_KEY_ENFORCEMENT.addObserver( tracker );
        RuntimeConfig.UNIQUE_CONSTRAINT_ENFORCEMENT.addObserver( tracker );

        log.info( "****************************************************************************************************" );
        log.info( "                Polypheny-DB successfully started and ready to process your queries!" );
        log.info( "                              The UI is waiting for you on port {}:", RuntimeConfig.WEBUI_SERVER_PORT.getInteger() );
        log.info( "                                       http://localhost:{}", RuntimeConfig.WEBUI_SERVER_PORT.getInteger() );
        log.info( "****************************************************************************************************" );
        isReady = true;

        // Initialize statistic settings
        StatisticsManager.getInstance().initializeStatisticSettings();

        // Close splash screen
        if ( showSplashScreen ) {
            splashScreen.setComplete();
        }

        try {
            log.trace( "Waiting for the Shutdown-Hook to finish ..." );
            sh.join( 0 ); // "forever"
            if ( !sh.hasFinished() ) {
                log.warn( "The Shutdown-Hook has not finished execution, but join() returned ..." );
            } else {
                log.info( "Waiting for the Shutdown-Hook to finish ... done." );
            }
        } catch ( InterruptedException e ) {
            log.warn( "Interrupted while waiting for the Shutdown-Hook to finish. The JVM might terminate now without having terminate() on all components invoked.", e );
        }

        if ( trayMenu ) {
            TrayGui.getInstance().shutdown();
        }
    }


    private boolean initializeDockerManager() {
        if ( AutoDocker.getInstance().isAvailable() ) {
<<<<<<< HEAD
            if ( mode == PolyMode.TEST ) {
=======
            if ( mode == RunMode.TEST ) {
>>>>>>> 250079c0
                resetDocker = true;
                Catalog.resetDocker = true;
            }
            boolean success = AutoDocker.getInstance().doAutoConnect();
<<<<<<< HEAD
            if ( mode == PolyMode.TEST && !success ) {
=======
            if ( mode == RunMode.TEST && !success ) {
>>>>>>> 250079c0
                // AutoDocker does not work in Windows containers
                if ( !System.getenv( "RUNNER_OS" ).equals( "Windows" ) ) {
                    log.error( "Failed to connect to docker instance" );
                    return true;
                }
            }
        }
        return false;
    }


    private static void initializeStatusNotificationService() {
        StatusNotificationService.setPort( RuntimeConfig.WEBUI_SERVER_PORT.getInteger() );
        RuntimeConfig.WEBUI_SERVER_PORT.addObserver( new ConfigListener() {
            @Override
            public void onConfigChange( Config c ) {
                StatusNotificationService.setPort( c.getInt() );
            }


            @Override
            public void restart( Config c ) {
                StatusNotificationService.setPort( c.getInt() );
            }
        } );
    }

<<<<<<< HEAD
=======

>>>>>>> 250079c0
    private void initializeIndexManager() {
        try {
            IndexManager.getInstance().initialize( transactionManager );
            IndexManager.getInstance().restoreIndexes();
        } catch ( TransactionException e ) {
            throw new GenericRuntimeException( "Something went wrong while initializing index manager.", e );
        }
    }


    private static void restoreHomeFolderIfNecessary( PolyphenyHomeDirManager dirManager ) {
        if ( dirManager.getHomeFile( "_test_backup" ).isPresent() && dirManager.getHomeFile( "_test_backup" ).get().isDirectory() ) {
            File backupFolder = dirManager.getHomeFile( "_test_backup" ).get();
            // Cleanup Polypheny folder
            for ( File item : dirManager.getRootPath().listFiles() ) {
                if ( item.getName().equals( "_test_backup" ) ) {
                    continue;
                }
                if ( dirManager.getHomeFile( item.getName() ).orElseThrow().isFile() ) {
                    dirManager.deleteFile( item.getName() );
                } else {
                    dirManager.recursiveDeleteFolder( item.getName() );
                }
            }
            // Restore contents from backup
            for ( File item : backupFolder.listFiles() ) {
                if ( dirManager.getHomeFile( "_test_backup/" + item.getName() ).isPresent() ) {
                    if ( !item.renameTo( new File( dirManager.getRootPath(), item.getName() ) ) ) {
                        throw new GenericRuntimeException( "Unable to restore the Polypheny folder." );
                    }
                }
            }
<<<<<<< HEAD
=======
            //noinspection ResultOfMethodCallIgnored
>>>>>>> 250079c0
            backupFolder.delete();
            log.info( "Restoring the data folder." );
        }
    }


    private HttpServer startHttpServer( Authenticator authenticator, TransactionManager transactionManager ) {
        final HttpServer httpServer = new HttpServer( transactionManager, authenticator );
        Thread polyphenyUiThread = new Thread( httpServer );
        polyphenyUiThread.start();
        try {
            polyphenyUiThread.join();
        } catch ( InterruptedException e ) {
            log.warn( "Interrupted on join()", e );
        }
        return httpServer;
    }


    @NotNull
    private Catalog startCatalog() {
        Catalog.resetCatalog = resetCatalog;
        Catalog.memoryCatalog = memoryCatalog;
        Catalog.mode = mode;
        Catalog.resetDocker = resetDocker;
<<<<<<< HEAD
        Catalog catalog = Catalog.setAndGetInstance( new PolyCatalog() );
=======

        Catalog catalog = Catalog.setAndGetInstance( new PolyCatalog() );

>>>>>>> 250079c0
        if ( catalog == null ) {
            throw new GenericRuntimeException( "There was no catalog submitted, aborting." );
        }
        catalog.init();
        return catalog;
    }


<<<<<<< HEAD
    private void restore( Authenticator authenticator, Catalog catalog ) {
        PolyPluginManager.startUp( transactionManager, authenticator );

        if ( !resetCatalog && mode != PolyMode.TEST ) {
            Catalog.getInstance().restore();
=======
    /**
     * Restores the previous state of Polypheny, which is provided by the catalog.
     *
     * @param authenticator the authenticator, which is not used atm
     * @param catalog the current catalog, which provides the last state
     */
    private void restore( Authenticator authenticator, Catalog catalog ) {
        PolyPluginManager.startUp( transactionManager, authenticator );

        Transaction trx = transactionManager.startTransaction(
                Catalog.defaultUserId,
                Catalog.defaultNamespaceId,
                false,
                "Catalog Startup" );
        if ( !resetCatalog && !memoryCatalog && mode != RunMode.TEST ) {
            Catalog.getInstance().restore( trx );
>>>>>>> 250079c0
        }
        Catalog.getInstance().updateSnapshot();

        Catalog.defaultStore = AdapterTemplate.fromString( defaultStoreName, AdapterType.STORE );
        Catalog.defaultSource = AdapterTemplate.fromString( defaultSourceName, AdapterType.SOURCE );
<<<<<<< HEAD
        restoreDefaults( catalog );

        QueryInterfaceManager.getInstance().restoreInterfaces( catalog.getSnapshot() );

        commitRestore();
    }


    private void commitRestore() {
        Transaction trx = null;
        try {
            trx = transactionManager.startTransaction(
                    Catalog.defaultUserId,
                    Catalog.defaultNamespaceId,
                    false,
                    "Catalog Startup" );
=======
        restoreDefaults( catalog, mode );

        QueryInterfaceManager.getInstance().restoreInterfaces( catalog.getSnapshot() );

        commitRestore( trx );
    }


    /**
     * Tries to commit the restored catalog.
     */
    private void commitRestore( Transaction trx ) {
        try {
>>>>>>> 250079c0
            trx.commit();
        } catch ( TransactionException e ) {
            try {
                trx.rollback();
            } catch ( TransactionException ex ) {
                log.error( "Error while rolling back the transaction", e );
            }
            throw new GenericRuntimeException( "Something went wrong while restoring stores from the catalog.", e );
        }
    }


<<<<<<< HEAD
    private static void restoreDefaults( Catalog catalog ) {
        catalog.updateSnapshot();
        DefaultInserter.resetData( DdlManager.getInstance() );
=======
    /**
     * Restores the default structure, interfaces, adapters.
     *
     * @param catalog the current catalog
     * @param mode the current mode
     */
    private static void restoreDefaults( Catalog catalog, RunMode mode ) {
        catalog.updateSnapshot();
        DefaultInserter.resetData( DdlManager.getInstance(), mode );
>>>>>>> 250079c0
        DefaultInserter.restoreInterfacesIfNecessary();
    }


}<|MERGE_RESOLUTION|>--- conflicted
+++ resolved
@@ -42,10 +42,6 @@
 import org.polypheny.db.StatusNotificationService.StatusType;
 import org.polypheny.db.adapter.index.IndexManager;
 import org.polypheny.db.adapter.java.AdapterTemplate;
-<<<<<<< HEAD
-import org.polypheny.db.backup.BackupManager;
-=======
->>>>>>> 250079c0
 import org.polypheny.db.catalog.Catalog;
 import org.polypheny.db.catalog.entity.LogicalAdapter.AdapterType;
 import org.polypheny.db.catalog.exceptions.GenericRuntimeException;
@@ -88,7 +84,6 @@
 import org.polypheny.db.transaction.TransactionException;
 import org.polypheny.db.transaction.TransactionManager;
 import org.polypheny.db.transaction.TransactionManagerImpl;
-import org.polypheny.db.util.PolyMode;
 import org.polypheny.db.util.PolyphenyHomeDirManager;
 import org.polypheny.db.util.RunMode;
 import org.polypheny.db.view.MaterializedViewManager;
@@ -124,11 +119,7 @@
     public static boolean memoryCatalog = false;
 
     @Option(name = { "-mode" }, description = "Special system configuration for running tests", typeConverterProvider = PolyModesConverter.class)
-<<<<<<< HEAD
-    public PolyMode mode = PolyMode.PRODUCTION;
-=======
     public static RunMode mode = RunMode.PRODUCTION;
->>>>>>> 250079c0
 
     @Option(name = { "-gui" }, description = "Show splash screen on startup and add taskbar gui")
     public boolean desktopMode = false;
@@ -200,11 +191,7 @@
         }
 
         // Configuration shall not be persisted
-<<<<<<< HEAD
-        ConfigManager.memoryMode = (mode == PolyMode.TEST || memoryCatalog);
-=======
         ConfigManager.memoryMode = (mode == RunMode.TEST || memoryCatalog);
->>>>>>> 250079c0
         ConfigManager.resetCatalogOnStartup = resetCatalog;
 
         // Select behavior depending on arguments
@@ -263,11 +250,7 @@
         }
 
         // Backup content of Polypheny folder
-<<<<<<< HEAD
-        if ( mode == PolyMode.TEST || memoryCatalog ) {
-=======
         if ( mode == RunMode.TEST || memoryCatalog ) {
->>>>>>> 250079c0
             if ( dirManager.getHomeFile( "_test_backup" ).isPresent() ) {
                 throw new GenericRuntimeException( "Unable to backup the Polypheny folder since there is already a backup folder." );
             }
@@ -313,17 +296,12 @@
             }
         }
 
-<<<<<<< HEAD
-        if ( mode == PolyMode.TEST ) {
-=======
         if ( mode == RunMode.TEST ) {
->>>>>>> 250079c0
             uuid = "polypheny-test";
         }
 
         log.info( "Polypheny UUID: " + uuid );
         RuntimeConfig.INSTANCE_UUID.setString( uuid );
-
 
         class ShutdownHelper implements Runnable {
 
@@ -381,10 +359,6 @@
         final HttpServer server = startHttpServer( authenticator, transactionManager );
 
         // Start config server and information server
-<<<<<<< HEAD
-
-=======
->>>>>>> 250079c0
         new ConfigService( server.getServer() );
         new InformationService( server.getServer() );
 
@@ -399,19 +373,12 @@
             log.error( "Unable to retrieve host information." );
         }
 
-<<<<<<< HEAD
-        StatusService.initialize( transactionManager, server.getServer() );
-
-        log.debug( "Setting Docker Timeouts" );
-        RuntimeConfig.DOCKER_TIMEOUT.setInteger( mode == PolyMode.DEVELOPMENT || mode == PolyMode.TEST ? 5 : RuntimeConfig.DOCKER_TIMEOUT.getInteger() );
-=======
         // Status service which pipes msgs to the start ui or the console
         StatusService.initialize( transactionManager, server.getServer() );
 
         log.debug( "Setting Docker Timeouts" );
         Catalog.resetDocker = resetDocker;
         RuntimeConfig.DOCKER_TIMEOUT.setInteger( mode == RunMode.DEVELOPMENT || mode == RunMode.TEST ? 5 : RuntimeConfig.DOCKER_TIMEOUT.getInteger() );
->>>>>>> 250079c0
         if ( initializeDockerManager() ) {
             return;
         }
@@ -421,12 +388,6 @@
 
         // Startup and restore catalog
         Catalog catalog = startCatalog();
-<<<<<<< HEAD
-
-        // Start backup management
-        BackupManager backupManager = BackupManager.setAndGetInstance( new BackupManager( transactionManager ) );
-=======
->>>>>>> 250079c0
 
         // Initialize interface manager
         QueryInterfaceManager.initialize( transactionManager, authenticator );
@@ -443,18 +404,11 @@
                 DataModel.RELATIONAL,
                 "alg",
                 List.of( "alg", "algebra" ),
-<<<<<<< HEAD
-                null,
-                AlgProcessor::new,
-                null,
-                q -> null );
-=======
                 null,
                 AlgProcessor::new,
                 null,
                 q -> null,
                 c -> c );
->>>>>>> 250079c0
         LanguageManager.getINSTANCE().addQueryLanguage( language );
 
         // Initialize index manager
@@ -471,11 +425,7 @@
         DdlManager.setAndGetInstance( new DdlManagerImpl( catalog ) );
 
         // Add config and monitoring test page for UI testing
-<<<<<<< HEAD
-        if ( mode == PolyMode.TEST ) {
-=======
         if ( mode == RunMode.TEST ) {
->>>>>>> 250079c0
             new UiTestingConfigPage();
             new UiTestingMonitoringPage();
         }
@@ -538,20 +488,12 @@
 
     private boolean initializeDockerManager() {
         if ( AutoDocker.getInstance().isAvailable() ) {
-<<<<<<< HEAD
-            if ( mode == PolyMode.TEST ) {
-=======
             if ( mode == RunMode.TEST ) {
->>>>>>> 250079c0
                 resetDocker = true;
                 Catalog.resetDocker = true;
             }
             boolean success = AutoDocker.getInstance().doAutoConnect();
-<<<<<<< HEAD
-            if ( mode == PolyMode.TEST && !success ) {
-=======
             if ( mode == RunMode.TEST && !success ) {
->>>>>>> 250079c0
                 // AutoDocker does not work in Windows containers
                 if ( !System.getenv( "RUNNER_OS" ).equals( "Windows" ) ) {
                     log.error( "Failed to connect to docker instance" );
@@ -579,10 +521,7 @@
         } );
     }
 
-<<<<<<< HEAD
-=======
-
->>>>>>> 250079c0
+
     private void initializeIndexManager() {
         try {
             IndexManager.getInstance().initialize( transactionManager );
@@ -615,10 +554,7 @@
                     }
                 }
             }
-<<<<<<< HEAD
-=======
             //noinspection ResultOfMethodCallIgnored
->>>>>>> 250079c0
             backupFolder.delete();
             log.info( "Restoring the data folder." );
         }
@@ -644,13 +580,9 @@
         Catalog.memoryCatalog = memoryCatalog;
         Catalog.mode = mode;
         Catalog.resetDocker = resetDocker;
-<<<<<<< HEAD
+
         Catalog catalog = Catalog.setAndGetInstance( new PolyCatalog() );
-=======
-
-        Catalog catalog = Catalog.setAndGetInstance( new PolyCatalog() );
-
->>>>>>> 250079c0
+
         if ( catalog == null ) {
             throw new GenericRuntimeException( "There was no catalog submitted, aborting." );
         }
@@ -659,13 +591,6 @@
     }
 
 
-<<<<<<< HEAD
-    private void restore( Authenticator authenticator, Catalog catalog ) {
-        PolyPluginManager.startUp( transactionManager, authenticator );
-
-        if ( !resetCatalog && mode != PolyMode.TEST ) {
-            Catalog.getInstance().restore();
-=======
     /**
      * Restores the previous state of Polypheny, which is provided by the catalog.
      *
@@ -682,30 +607,11 @@
                 "Catalog Startup" );
         if ( !resetCatalog && !memoryCatalog && mode != RunMode.TEST ) {
             Catalog.getInstance().restore( trx );
->>>>>>> 250079c0
         }
         Catalog.getInstance().updateSnapshot();
 
         Catalog.defaultStore = AdapterTemplate.fromString( defaultStoreName, AdapterType.STORE );
         Catalog.defaultSource = AdapterTemplate.fromString( defaultSourceName, AdapterType.SOURCE );
-<<<<<<< HEAD
-        restoreDefaults( catalog );
-
-        QueryInterfaceManager.getInstance().restoreInterfaces( catalog.getSnapshot() );
-
-        commitRestore();
-    }
-
-
-    private void commitRestore() {
-        Transaction trx = null;
-        try {
-            trx = transactionManager.startTransaction(
-                    Catalog.defaultUserId,
-                    Catalog.defaultNamespaceId,
-                    false,
-                    "Catalog Startup" );
-=======
         restoreDefaults( catalog, mode );
 
         QueryInterfaceManager.getInstance().restoreInterfaces( catalog.getSnapshot() );
@@ -719,7 +625,6 @@
      */
     private void commitRestore( Transaction trx ) {
         try {
->>>>>>> 250079c0
             trx.commit();
         } catch ( TransactionException e ) {
             try {
@@ -732,11 +637,6 @@
     }
 
 
-<<<<<<< HEAD
-    private static void restoreDefaults( Catalog catalog ) {
-        catalog.updateSnapshot();
-        DefaultInserter.resetData( DdlManager.getInstance() );
-=======
     /**
      * Restores the default structure, interfaces, adapters.
      *
@@ -746,7 +646,6 @@
     private static void restoreDefaults( Catalog catalog, RunMode mode ) {
         catalog.updateSnapshot();
         DefaultInserter.resetData( DdlManager.getInstance(), mode );
->>>>>>> 250079c0
         DefaultInserter.restoreInterfacesIfNecessary();
     }
 
