--- conflicted
+++ resolved
@@ -76,11 +76,7 @@
     public boolean testMode = false;
 
     @Option(name = { "-defaultStore" }, description = "Type of default store")
-<<<<<<< HEAD
-    public String defaultStoreName = "mongodb";
-=======
     public String defaultStoreName = "hsqldb";
->>>>>>> 5ba4eb49
 
     @Option(name = { "-defaultSource" }, description = "Type of default source")
     public String defaultSourceName = "csv";
