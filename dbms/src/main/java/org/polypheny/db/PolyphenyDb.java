/*
 * Copyright 2019-2021 The Polypheny Project
 *
 * Licensed under the Apache License, Version 2.0 (the "License");
 * you may not use this file except in compliance with the License.
 * You may obtain a copy of the License at
 *
 * http://www.apache.org/licenses/LICENSE-2.0
 *
 * Unless required by applicable law or agreed to in writing, software
 * distributed under the License is distributed on an "AS IS" BASIS,
 * WITHOUT WARRANTIES OR CONDITIONS OF ANY KIND, either express or implied.
 * See the License for the specific language governing permissions and
 * limitations under the License.
 */

package org.polypheny.db;


import com.github.rvesse.airline.SingleCommand;
import com.github.rvesse.airline.annotations.Command;
import com.github.rvesse.airline.annotations.Option;
import java.io.Serializable;
import lombok.Getter;
import lombok.extern.slf4j.Slf4j;
import org.polypheny.db.adapter.AdapterManager;
import org.polypheny.db.adapter.index.IndexManager;
import org.polypheny.db.catalog.Adapter;
import org.polypheny.db.catalog.Catalog;
import org.polypheny.db.catalog.CatalogImpl;
import org.polypheny.db.catalog.exceptions.GenericCatalogException;
import org.polypheny.db.catalog.exceptions.UnknownDatabaseException;
import org.polypheny.db.catalog.exceptions.UnknownKeyException;
import org.polypheny.db.catalog.exceptions.UnknownSchemaException;
import org.polypheny.db.catalog.exceptions.UnknownTableException;
import org.polypheny.db.catalog.exceptions.UnknownUserException;
import org.polypheny.db.config.RuntimeConfig;
import org.polypheny.db.ddl.DdlManager;
import org.polypheny.db.ddl.DdlManagerImpl;
import org.polypheny.db.docker.DockerManager;
import org.polypheny.db.exploreByExample.ExploreManager;
import org.polypheny.db.exploreByExample.ExploreQueryProcessor;
import org.polypheny.db.iface.Authenticator;
import org.polypheny.db.iface.QueryInterfaceManager;
import org.polypheny.db.information.HostInformation;
import org.polypheny.db.information.JavaInformation;
<<<<<<< HEAD
=======
import org.polypheny.db.monitoring.core.MonitoringService;
import org.polypheny.db.monitoring.core.MonitoringServiceProvider;
>>>>>>> 3ee4dcf6
import org.polypheny.db.partition.FrequencyMap;
import org.polypheny.db.partition.FrequencyMapImpl;
import org.polypheny.db.partition.PartitionManagerFactory;
import org.polypheny.db.partition.PartitionManagerFactoryImpl;
import org.polypheny.db.processing.AuthenticatorImpl;
import org.polypheny.db.statistic.StatisticQueryProcessor;
import org.polypheny.db.statistic.StatisticsManager;
import org.polypheny.db.transaction.PUID;
import org.polypheny.db.transaction.Transaction;
import org.polypheny.db.transaction.TransactionException;
import org.polypheny.db.transaction.TransactionManager;
import org.polypheny.db.transaction.TransactionManagerImpl;
import org.polypheny.db.util.FileSystemManager;
import org.polypheny.db.webui.ConfigServer;
import org.polypheny.db.webui.HttpServer;
import org.polypheny.db.webui.InformationServer;
import org.polypheny.db.webui.UiTestingConfigPage;
import org.polypheny.db.webui.UiTestingMonitoringPage;


@Command(name = "polypheny-db", description = "Polypheny-DB command line hook.")
@Slf4j
public class PolyphenyDb {

    private PUID shutdownHookId;

    private final TransactionManager transactionManager = new TransactionManagerImpl();

    @Option(name = { "-resetCatalog" }, description = "Reset the catalog")
    public boolean resetCatalog = false;

    @Option(name = { "-memoryCatalog" }, description = "Store catalog only in-memory")
    public boolean memoryCatalog = false;

    @Option(name = { "-testMode" }, description = "Special catalog configuration for running tests")
    public boolean testMode = false;

    @Option(name = { "-defaultStore" }, description = "Type of default store")
    public String defaultStoreName = "hsqldb";

    @Option(name = { "-defaultSource" }, description = "Type of default source")
    public String defaultSourceName = "csv";

    // required for unit tests to determine when the system is ready to process queries
    @Getter
    private volatile boolean isReady = false;

    public static void main( final String[] args ) {
        try {
            if ( log.isDebugEnabled() ) {
                log.debug( "PolyphenyDb.main( {} )", java.util.Arrays.toString( args ) );
            }
            final SingleCommand<PolyphenyDb> parser = SingleCommand.singleCommand( PolyphenyDb.class );
            final PolyphenyDb polyphenyDb = parser.parse( args );

            polyphenyDb.runPolyphenyDb();

        } catch ( Throwable uncaught ) {
            if ( log.isErrorEnabled() ) {
                log.error( "Uncaught Throwable.", uncaught );
            }
        }
    }


    public void runPolyphenyDb() throws GenericCatalogException {
        // Move data folder
        if ( FileSystemManager.getInstance().checkIfExists( "data.backup" ) ) {
            FileSystemManager.getInstance().recursiveDeleteFolder( "data" );
            if ( !FileSystemManager.getInstance().moveFolder( "data.backup", "data" ) ) {
                throw new RuntimeException( "Unable to restore data folder." );
            }
            log.info( "Restoring the data folder." );
        }

        // Reset data folder
        if ( resetCatalog ) {
            if ( !FileSystemManager.getInstance().recursiveDeleteFolder( "data" ) ) {
                log.error( "Unable to delete the data folder." );
            }
        }

        // Backup data folder (running in test mode / memory mode)
        if ( (testMode || memoryCatalog) && FileSystemManager.getInstance().checkIfExists( "data" ) ) {
            if ( !FileSystemManager.getInstance().moveFolder( "data", "data.backup" ) ) {
                throw new RuntimeException( "Unable to create the backup folder." );
            }
        }

        class ShutdownHelper implements Runnable {

            private final Serializable[] joinOnNotStartedLock = new Serializable[0];
            private volatile boolean alreadyRunning = false;
            private volatile boolean hasFinished = false;
            private volatile Thread executor = null;


            @Override
            public void run() {
                synchronized ( this ) {
                    if ( alreadyRunning ) {
                        return;
                    } else {
                        alreadyRunning = true;
                        executor = Thread.currentThread();
                    }
                }
                synchronized ( joinOnNotStartedLock ) {
                    joinOnNotStartedLock.notifyAll();
                }

                synchronized ( this ) {
                    hasFinished = true;
                }
            }


            public boolean hasFinished() {
                synchronized ( this ) {
                    return hasFinished;
                }
            }


            public void join( final long millis ) throws InterruptedException {
                synchronized ( joinOnNotStartedLock ) {
                    while ( alreadyRunning == false ) {
                        joinOnNotStartedLock.wait( 0 );
                    }
                }
                if ( executor != null ) {
                    executor.join( millis );
                }
            }

        }

        final ShutdownHelper sh = new ShutdownHelper();
        // shutdownHookId = addShutdownHook( "Component Terminator", sh );

        final ConfigServer configServer = new ConfigServer( RuntimeConfig.CONFIG_SERVER_PORT.getInteger() );
        final InformationServer informationServer = new InformationServer( RuntimeConfig.INFORMATION_SERVER_PORT.getInteger() );

        try {
            new JavaInformation();
        } catch ( Exception e ) {
            log.error( "Unable to retrieve java runtime information." );
        }
        try {
            new HostInformation();
        } catch ( Exception e ) {
            log.error( "Unable to retrieve host information." );
        }

        /*ThreadManager.getComponent().addShutdownHook( "[ShutdownHook] HttpServerDispatcher.stop()", () -> {
            try {
                httpServerDispatcher.stop();
            } catch ( Exception e ) {
                GLOBAL_LOGGER.warn( "Exception during HttpServerDispatcher shutdown", e );
            }
        } );*/

        final Authenticator authenticator = new AuthenticatorImpl();

        // Initialize interface manager
        QueryInterfaceManager.initialize( transactionManager, authenticator );

        //Initialize PartitionMangerFactory
        PartitionManagerFactory.setAndGetInstance( new PartitionManagerFactoryImpl() );

        // Startup and restore catalog
        Catalog catalog;
        Transaction trx = null;
        try {
            Catalog.resetCatalog = resetCatalog;
            Catalog.memoryCatalog = memoryCatalog;
            Catalog.testMode = testMode;
            Catalog.defaultStore = Adapter.fromString( defaultStoreName );
            Catalog.defaultSource = Adapter.fromString( defaultSourceName );
            catalog = Catalog.setAndGetInstance( new CatalogImpl() );
            trx = transactionManager.startTransaction( "pa", "APP", false, "Catalog Startup" );
            AdapterManager.getInstance().restoreAdapters();
            QueryInterfaceManager.getInstance().restoreInterfaces( catalog );
            trx.commit();
            trx = transactionManager.startTransaction( "pa", "APP", false, "Catalog Startup" );
            catalog.restoreColumnPlacements( trx );
            trx.commit();
        } catch ( UnknownDatabaseException | UnknownUserException | UnknownSchemaException | TransactionException e ) {
            if ( trx != null ) {
                try {
                    trx.rollback();
                } catch ( TransactionException ex ) {
                    log.error( "Error while rolling back the transaction", e );
                }
            }
            throw new RuntimeException( "Something went wrong while restoring stores from the catalog.", e );
        }

        // Initialize DdlManager
        DdlManager.setAndGetInstance( new DdlManagerImpl( catalog ) );

<<<<<<< HEAD
        // Initialize Frequency Map
        FrequencyMap.setAndGetInstance( new FrequencyMapImpl(catalog) );
=======
        // Initialize PartitionMangerFactory
        PartitionManagerFactory.setAndGetInstance( new PartitionManagerFactoryImpl() );
        FrequencyMap.setAndGetInstance( new FrequencyMapImpl( catalog ) );
>>>>>>> 3ee4dcf6

        // Start Polypheny UI
        final HttpServer httpServer = new HttpServer( transactionManager, authenticator );
        Thread polyphenyUiThread = new Thread( httpServer );
        polyphenyUiThread.start();
        try {
            polyphenyUiThread.join();
        } catch ( InterruptedException e ) {
            log.warn( "Interrupted on join()", e );
        }

        // initialize Routing
        // RoutingManager.initialize();

        // Create internal query interfaces
        final StatisticQueryProcessor statisticQueryProcessor = new StatisticQueryProcessor( transactionManager, authenticator );
        StatisticsManager<?> statisticsManager = StatisticsManager.getInstance();
        statisticsManager.setSqlQueryInterface( statisticQueryProcessor );

        // Initialize index manager
        try {
            IndexManager.getInstance().initialize( transactionManager );
            IndexManager.getInstance().restoreIndexes();
        } catch ( UnknownUserException | UnknownDatabaseException | UnknownSchemaException | UnknownTableException | TransactionException | UnknownKeyException e ) {
            throw new RuntimeException( "Something went wrong while initializing index manager.", e );
        }


        // Call DockerManager once to remove old containers
        DockerManager.getInstance();

        final ExploreQueryProcessor exploreQueryProcessor = new ExploreQueryProcessor( transactionManager, authenticator ); // Explore-by-Example
        ExploreManager explore = ExploreManager.getInstance();
        explore.setExploreQueryProcessor( exploreQueryProcessor );

        // Add config and monitoring test page for UI testing
        if ( testMode ) {
            new UiTestingConfigPage();
            new UiTestingMonitoringPage();
        }

        MonitoringService monitoringService = MonitoringServiceProvider.getInstance();

        log.info( "****************************************************************************************************" );
        log.info( "                Polypheny-DB successfully started and ready to process your queries!" );
        log.info( "                              The UI is waiting for you on port {}:", RuntimeConfig.WEBUI_SERVER_PORT.getInteger() );
        log.info( "                                       http://localhost:{}", RuntimeConfig.WEBUI_SERVER_PORT.getInteger() );
        log.info( "****************************************************************************************************" );
        isReady = true;

        try {
            log.trace( "Waiting for the Shutdown-Hook to finish ..." );
            sh.join( 0 ); // "forever"
            if ( sh.hasFinished() == false ) {
                log.warn( "The Shutdown-Hook has not finished execution, but join() returned ..." );
            } else {
                log.info( "Waiting for the Shutdown-Hook to finish ... done." );
            }
        } catch ( InterruptedException e ) {
            log.warn( "Interrupted while waiting for the Shutdown-Hook to finish. The JVM might terminate now without having terminate() on all components invoked.", e );
        }
    }

}<|MERGE_RESOLUTION|>--- conflicted
+++ resolved
@@ -44,11 +44,8 @@
 import org.polypheny.db.iface.QueryInterfaceManager;
 import org.polypheny.db.information.HostInformation;
 import org.polypheny.db.information.JavaInformation;
-<<<<<<< HEAD
-=======
 import org.polypheny.db.monitoring.core.MonitoringService;
 import org.polypheny.db.monitoring.core.MonitoringServiceProvider;
->>>>>>> 3ee4dcf6
 import org.polypheny.db.partition.FrequencyMap;
 import org.polypheny.db.partition.FrequencyMapImpl;
 import org.polypheny.db.partition.PartitionManagerFactory;
@@ -96,6 +93,7 @@
     @Getter
     private volatile boolean isReady = false;
 
+
     public static void main( final String[] args ) {
         try {
             if ( log.isDebugEnabled() ) {
@@ -215,9 +213,6 @@
 
         // Initialize interface manager
         QueryInterfaceManager.initialize( transactionManager, authenticator );
-
-        //Initialize PartitionMangerFactory
-        PartitionManagerFactory.setAndGetInstance( new PartitionManagerFactoryImpl() );
 
         // Startup and restore catalog
         Catalog catalog;
@@ -250,14 +245,9 @@
         // Initialize DdlManager
         DdlManager.setAndGetInstance( new DdlManagerImpl( catalog ) );
 
-<<<<<<< HEAD
-        // Initialize Frequency Map
-        FrequencyMap.setAndGetInstance( new FrequencyMapImpl(catalog) );
-=======
         // Initialize PartitionMangerFactory
         PartitionManagerFactory.setAndGetInstance( new PartitionManagerFactoryImpl() );
         FrequencyMap.setAndGetInstance( new FrequencyMapImpl( catalog ) );
->>>>>>> 3ee4dcf6
 
         // Start Polypheny UI
         final HttpServer httpServer = new HttpServer( transactionManager, authenticator );
@@ -269,9 +259,6 @@
             log.warn( "Interrupted on join()", e );
         }
 
-        // initialize Routing
-        // RoutingManager.initialize();
-
         // Create internal query interfaces
         final StatisticQueryProcessor statisticQueryProcessor = new StatisticQueryProcessor( transactionManager, authenticator );
         StatisticsManager<?> statisticsManager = StatisticsManager.getInstance();
@@ -284,7 +271,6 @@
         } catch ( UnknownUserException | UnknownDatabaseException | UnknownSchemaException | UnknownTableException | TransactionException | UnknownKeyException e ) {
             throw new RuntimeException( "Something went wrong while initializing index manager.", e );
         }
-
 
         // Call DockerManager once to remove old containers
         DockerManager.getInstance();
