/*
 * Copyright 2019-2020 The Polypheny Project
 *
 * Licensed under the Apache License, Version 2.0 (the "License");
 * you may not use this file except in compliance with the License.
 * You may obtain a copy of the License at
 *
 * http://www.apache.org/licenses/LICENSE-2.0
 *
 * Unless required by applicable law or agreed to in writing, software
 * distributed under the License is distributed on an "AS IS" BASIS,
 * WITHOUT WARRANTIES OR CONDITIONS OF ANY KIND, either express or implied.
 * See the License for the specific language governing permissions and
 * limitations under the License.
 */

package org.polypheny.db;


import com.github.rvesse.airline.HelpOption;
import com.github.rvesse.airline.SingleCommand;
import com.github.rvesse.airline.annotations.Command;
import com.github.rvesse.airline.annotations.Option;
import java.io.Serializable;
import javax.inject.Inject;
import jdk.nashorn.internal.objects.annotations.Optimistic;
import lombok.extern.slf4j.Slf4j;
import org.polypheny.db.adapter.StoreManager;
import org.polypheny.db.catalog.Catalog;
import org.polypheny.db.catalog.CatalogManager;
import org.polypheny.db.catalog.CatalogManagerImpl;
import org.polypheny.db.catalog.exceptions.GenericCatalogException;
import org.polypheny.db.catalog.exceptions.UnknownDatabaseException;
import org.polypheny.db.catalog.exceptions.UnknownSchemaException;
import org.polypheny.db.catalog.exceptions.UnknownUserException;
import org.polypheny.db.config.RuntimeConfig;
import org.polypheny.db.iface.Authenticator;
import org.polypheny.db.information.HostInformation;
import org.polypheny.db.information.JavaInformation;
import org.polypheny.db.jdbc.JdbcInterface;
import org.polypheny.db.processing.AuthenticatorImpl;
import org.polypheny.db.statistic.StatisticQueryProcessor;
import org.polypheny.db.statistic.StatisticsManager;
import org.polypheny.db.transaction.PUID;
import org.polypheny.db.transaction.Transaction;
import org.polypheny.db.transaction.TransactionException;
import org.polypheny.db.transaction.TransactionManager;
import org.polypheny.db.transaction.TransactionManagerImpl;
import org.polypheny.db.webui.ConfigServer;
import org.polypheny.db.webui.HttpServer;
import org.polypheny.db.webui.InformationServer;


@Command(name = "polypheny-db", description = "Polypheny-DB command line hook.")
@Slf4j
public class PolyphenyDb {

    private PUID shutdownHookId;

    private final TransactionManager transactionManager = new TransactionManagerImpl();


<<<<<<< HEAD
    @Option(name = { "-resetCatalog" }, description = "catalog reset flag")
    private boolean resetCatalog = false;

    @Option(name = {"-memoryCatalog"}, description = "in-memory catalog flag")
    private boolean memoryCatalog = false;



    @SuppressWarnings("unchecked")
=======
>>>>>>> fc0fedae
    public static void main( final String[] args ) {
        try {
            if ( log.isDebugEnabled() ) {
                log.debug( "PolyphenyDb.main( {} )", java.util.Arrays.toString( args ) );
            }
            final SingleCommand<PolyphenyDb> parser = SingleCommand.singleCommand( PolyphenyDb.class );
            final  PolyphenyDb polyphenyDb = parser.parse( args );

            polyphenyDb.runPolyphenyDb();

        } catch ( Throwable uncaught ) {
            if ( log.isErrorEnabled() ) {
                log.error( "Uncaught Throwable.", uncaught );
            }
        }
    }


    public void runPolyphenyDb() throws GenericCatalogException {

        Catalog catalog;
        Transaction trx = null;
        try {
            catalog = CatalogManager.setAndGetInstance( new CatalogManagerImpl(resetCatalog, memoryCatalog) ).getCatalog();
            trx = transactionManager.startTransaction( "pa", "APP", false );
            StoreManager.getInstance().restoreStores( catalog );
            trx.commit();
            trx = transactionManager.startTransaction( "pa", "APP", false );
            catalog.restoreColumnPlacements( trx );
            trx.commit();


        } catch ( UnknownDatabaseException | UnknownUserException | UnknownSchemaException | TransactionException e ) {
            if ( trx != null ) {
                try {
                    trx.rollback();
                } catch ( TransactionException ex ) {
                    log.error( "Error while rolling back the transaction", e );
                }
            }
            throw new RuntimeException( "Something went wrong while restoring stores from the catalog.", e );
        }

        class ShutdownHelper implements Runnable {

            private final Serializable[] joinOnNotStartedLock = new Serializable[0];
            private volatile boolean alreadyRunning = false;
            private volatile boolean hasFinished = false;
            private volatile Thread executor = null;


            @Override
            public void run() {
                synchronized ( this ) {
                    if ( alreadyRunning ) {
                        return;
                    } else {
                        alreadyRunning = true;
                        executor = Thread.currentThread();
                    }
                }
                synchronized ( joinOnNotStartedLock ) {
                    joinOnNotStartedLock.notifyAll();
                }

                synchronized ( this ) {
                    hasFinished = true;
                }
            }


            public boolean hasFinished() {
                synchronized ( this ) {
                    return hasFinished;
                }
            }


            public void join( final long millis ) throws InterruptedException {
                synchronized ( joinOnNotStartedLock ) {
                    while ( alreadyRunning == false ) {
                        joinOnNotStartedLock.wait( 0 );
                    }
                }
                if ( executor != null ) {
                    executor.join( millis );
                }
            }
        }

        final ShutdownHelper sh = new ShutdownHelper();
        // shutdownHookId = addShutdownHook( "Component Terminator", sh );

        final ConfigServer configServer = new ConfigServer( RuntimeConfig.CONFIG_SERVER_PORT.getInteger() );
        final InformationServer informationServer = new InformationServer( RuntimeConfig.INFORMATION_SERVER_PORT.getInteger() );

        new JavaInformation();
        new HostInformation();

        /*ThreadManager.getComponent().addShutdownHook( "[ShutdownHook] HttpServerDispatcher.stop()", () -> {
            try {
                httpServerDispatcher.stop();
            } catch ( Exception e ) {
                GLOBAL_LOGGER.warn( "Exception during HttpServerDispatcher shutdown", e );
            }
        } );*/

        final Authenticator authenticator = new AuthenticatorImpl();
        final JdbcInterface jdbcInterface = new JdbcInterface( transactionManager, authenticator );
        final HttpServer httpServer = new HttpServer( transactionManager, authenticator, RuntimeConfig.WEBUI_SERVER_PORT.getInteger() );
        final StatisticQueryProcessor statisticQueryProcessor = new StatisticQueryProcessor( transactionManager, authenticator );

        Thread jdbcInterfaceThread = new Thread( jdbcInterface );
        jdbcInterfaceThread.start();

        Thread webUiInterfaceThread = new Thread( httpServer );
        webUiInterfaceThread.start();

        try {
            jdbcInterfaceThread.join();
            webUiInterfaceThread.join();
        } catch ( InterruptedException e ) {
            log.warn( "Interrupted on join()", e );
        }

        StatisticsManager<?> statisticsManager = StatisticsManager.getInstance();
        statisticsManager.setSqlQueryInterface( statisticQueryProcessor );

        log.info( "****************************************************************************************************" );
        log.info( "                Polypheny-DB successfully started and ready to process your queries!" );
        log.info( "                           The UI is waiting for you on port: {}", RuntimeConfig.WEBUI_SERVER_PORT.getInteger() );
        log.info( "****************************************************************************************************" );

        try {
            log.trace( "Waiting for the Shutdown-Hook to finish ..." );
            sh.join( 0 ); // "forever"
            if ( sh.hasFinished() == false ) {
                log.warn( "The Shutdown-Hook has not finished execution, but join() returned ..." );
            } else {
                log.info( "Waiting for the Shutdown-Hook to finish ... done." );
            }
        } catch ( InterruptedException e ) {
            log.warn( "Interrupted while waiting for the Shutdown-Hook to finish. The JVM might terminate now without having terminate() on all components invoked.", e );
        }
    }
}<|MERGE_RESOLUTION|>--- conflicted
+++ resolved
@@ -59,8 +59,6 @@
 
     private final TransactionManager transactionManager = new TransactionManagerImpl();
 
-
-<<<<<<< HEAD
     @Option(name = { "-resetCatalog" }, description = "catalog reset flag")
     private boolean resetCatalog = false;
 
@@ -70,8 +68,6 @@
 
 
     @SuppressWarnings("unchecked")
-=======
->>>>>>> fc0fedae
     public static void main( final String[] args ) {
         try {
             if ( log.isDebugEnabled() ) {
