--- conflicted
+++ resolved
@@ -31,10 +31,7 @@
 import java.nio.file.Files;
 import java.nio.file.Path;
 import java.util.List;
-<<<<<<< HEAD
-=======
 import java.util.Optional;
->>>>>>> 18d3cce9
 import java.util.TimeZone;
 import java.util.UUID;
 import javax.inject.Inject;
@@ -87,7 +84,6 @@
 import org.polypheny.db.transaction.TransactionException;
 import org.polypheny.db.transaction.TransactionManager;
 import org.polypheny.db.transaction.TransactionManagerImpl;
-import org.polypheny.db.util.PolyMode;
 import org.polypheny.db.util.PolyphenyHomeDirManager;
 import org.polypheny.db.util.RunMode;
 import org.polypheny.db.view.MaterializedViewManager;
@@ -123,14 +119,10 @@
     public static boolean memoryCatalog = false;
 
     @Option(name = { "-mode" }, description = "Special system configuration for running tests", typeConverterProvider = PolyModesConverter.class)
-<<<<<<< HEAD
-    public static PolyMode mode = PolyMode.PRODUCTION;
-=======
     public static RunMode mode = RunMode.PRODUCTION;
 
     @Option(name = { "-noAutoDocker" }, description = "Do not perform automatic setup with a local Docker instance")
     public static boolean noAutoDocker = false;
->>>>>>> 18d3cce9
 
     @Option(name = { "-gui" }, description = "Show splash screen on startup and add taskbar gui")
     public boolean desktopMode = false;
@@ -202,11 +194,7 @@
         }
 
         // Configuration shall not be persisted
-<<<<<<< HEAD
-        ConfigManager.memoryMode = (mode == PolyMode.TEST || memoryCatalog);
-=======
         ConfigManager.memoryMode = (mode == RunMode.TEST || memoryCatalog);
->>>>>>> 18d3cce9
         ConfigManager.resetCatalogOnStartup = resetCatalog;
 
         // Select behavior depending on arguments
@@ -265,11 +253,7 @@
         }
 
         // Backup content of Polypheny folder
-<<<<<<< HEAD
-        if ( mode == PolyMode.TEST || memoryCatalog ) {
-=======
         if ( mode == RunMode.TEST || memoryCatalog ) {
->>>>>>> 18d3cce9
             if ( dirManager.getHomeFile( "_test_backup" ).isPresent() ) {
                 throw new GenericRuntimeException( "Unable to backup the Polypheny folder since there is already a backup folder." );
             }
@@ -293,37 +277,10 @@
         }
 
         // Generate UUID for Polypheny (if there isn't one already)
-<<<<<<< HEAD
-        String uuid;
-        if ( PolyphenyHomeDirManager.getInstance().getGlobalFile( "uuid" ).isEmpty() ) {
-            UUID id = UUID.randomUUID();
-            File f = PolyphenyHomeDirManager.getInstance().registerNewGlobalFile( "uuid" );
-
-            try ( FileOutputStream out = new FileOutputStream( f ) ) {
-                out.write( id.toString().getBytes( StandardCharsets.UTF_8 ) );
-            } catch ( IOException e ) {
-                throw new GenericRuntimeException( "Failed to store UUID " + e );
-            }
-
-            uuid = id.toString();
-        } else {
-            Path path = PolyphenyHomeDirManager.getInstance().getGlobalFile( "uuid" ).orElseThrow().toPath();
-
-            try ( BufferedReader in = Files.newBufferedReader( path, StandardCharsets.UTF_8 ) ) {
-                uuid = UUID.fromString( in.readLine() ).toString();
-            } catch ( IOException e ) {
-                throw new GenericRuntimeException( "Failed to load UUID " + e );
-            }
-        }
-
-        if ( mode == PolyMode.TEST ) {
-            uuid = "polypheny-test";
-=======
         String uuid = generateOrLoadPolyphenyUUID();
 
         if ( mode == RunMode.TEST ) {
             uuid += "-polypheny-test";
->>>>>>> 18d3cce9
         }
 
         log.info( "Polypheny UUID: " + uuid );
@@ -402,18 +359,11 @@
         // Status service which pipes msgs to the start ui or the console
         StatusService.initialize( transactionManager, server.getServer() );
 
-<<<<<<< HEAD
-        log.debug( "Setting Docker Timeouts" );
-        RuntimeConfig.DOCKER_TIMEOUT.setInteger( mode == PolyMode.DEVELOPMENT || mode == PolyMode.TEST ? 5 : RuntimeConfig.DOCKER_TIMEOUT.getInteger() );
-        if ( initializeDockerManager() ) {
-            return;
-=======
         Catalog.resetDocker = resetDocker; // TODO: Needed?
         if ( !noAutoDocker ) {
             log.debug( "Setting Docker Timeouts" );
             RuntimeConfig.DOCKER_TIMEOUT.setInteger( mode == RunMode.DEVELOPMENT || mode == RunMode.TEST ? 5 : RuntimeConfig.DOCKER_TIMEOUT.getInteger() );
             performAutoSetup();
->>>>>>> 18d3cce9
         }
 
         // Initialize plugin manager
@@ -440,12 +390,8 @@
                 null,
                 AlgProcessor::new,
                 null,
-<<<<<<< HEAD
-                q -> null );
-=======
                 q -> null,
                 c -> c );
->>>>>>> 18d3cce9
         LanguageManager.getINSTANCE().addQueryLanguage( language );
 
         // Initialize index manager
@@ -462,11 +408,7 @@
         DdlManager.setAndGetInstance( new DdlManagerImpl( catalog ) );
 
         // Add config and monitoring test page for UI testing
-<<<<<<< HEAD
-        if ( mode == PolyMode.TEST ) {
-=======
         if ( mode == RunMode.TEST ) {
->>>>>>> 18d3cce9
             new UiTestingConfigPage();
             new UiTestingMonitoringPage();
         }
@@ -505,9 +447,6 @@
         // Initialize statistic settings
         StatisticsManager.getInstance().initializeStatisticSettings();
 
-        // Initialize statistic settings
-        StatisticsManager.getInstance().initializeStatisticSettings();
-
         // Close splash screen
         if ( showSplashScreen ) {
             splashScreen.setComplete();
@@ -531,24 +470,6 @@
     }
 
 
-<<<<<<< HEAD
-    private boolean initializeDockerManager() {
-        if ( AutoDocker.getInstance().isAvailable() ) {
-            if ( mode == PolyMode.TEST ) {
-                resetDocker = true;
-                Catalog.resetDocker = true;
-            }
-            boolean success = AutoDocker.getInstance().doAutoConnect();
-            if ( mode == PolyMode.TEST && !success ) {
-                // AutoDocker does not work in Windows containers
-                if ( !System.getenv( "RUNNER_OS" ).equals( "Windows" ) ) {
-                    log.error( "Failed to connect to docker instance" );
-                    return true;
-                }
-            }
-        }
-        return false;
-=======
     private void performAutoSetup() {
         if ( AutoDocker.getInstance().isAvailable() ) {
             if ( mode == RunMode.TEST ) {
@@ -565,7 +486,6 @@
                 }
             }
         }
->>>>>>> 18d3cce9
     }
 
 
@@ -593,7 +513,6 @@
         } catch ( TransactionException e ) {
             throw new GenericRuntimeException( "Something went wrong while initializing index manager.", e );
         }
-<<<<<<< HEAD
     }
 
 
@@ -622,6 +541,31 @@
             //noinspection ResultOfMethodCallIgnored
             backupFolder.delete();
             log.info( "Restoring the data folder." );
+        }
+    }
+
+
+    private String generateOrLoadPolyphenyUUID() {
+        Optional<File> uuidFile = PolyphenyHomeDirManager.getInstance().getGlobalFile( "uuid" );
+        if ( uuidFile.isEmpty() ) {
+            UUID id = UUID.randomUUID();
+            File f = PolyphenyHomeDirManager.getInstance().registerNewGlobalFile( "uuid" );
+
+            try ( FileOutputStream out = new FileOutputStream( f ) ) {
+                out.write( id.toString().getBytes( StandardCharsets.UTF_8 ) );
+            } catch ( IOException e ) {
+                throw new GenericRuntimeException( "Failed to store UUID " + e );
+            }
+
+            return id.toString();
+        } else {
+            Path path = uuidFile.get().toPath();
+
+            try ( BufferedReader in = Files.newBufferedReader( path, StandardCharsets.UTF_8 ) ) {
+                return UUID.fromString( in.readLine() ).toString();
+            } catch ( IOException e ) {
+                throw new GenericRuntimeException( "Failed to load UUID " + e );
+            }
         }
     }
 
@@ -639,91 +583,15 @@
     }
 
 
-=======
-    }
-
-
-    private static void restoreHomeFolderIfNecessary( PolyphenyHomeDirManager dirManager ) {
-        if ( dirManager.getHomeFile( "_test_backup" ).isPresent() && dirManager.getHomeFile( "_test_backup" ).get().isDirectory() ) {
-            File backupFolder = dirManager.getHomeFile( "_test_backup" ).get();
-            // Cleanup Polypheny folder
-            for ( File item : dirManager.getRootPath().listFiles() ) {
-                if ( item.getName().equals( "_test_backup" ) ) {
-                    continue;
-                }
-                if ( dirManager.getHomeFile( item.getName() ).orElseThrow().isFile() ) {
-                    dirManager.deleteFile( item.getName() );
-                } else {
-                    dirManager.recursiveDeleteFolder( item.getName() );
-                }
-            }
-            // Restore contents from backup
-            for ( File item : backupFolder.listFiles() ) {
-                if ( dirManager.getHomeFile( "_test_backup/" + item.getName() ).isPresent() ) {
-                    if ( !item.renameTo( new File( dirManager.getRootPath(), item.getName() ) ) ) {
-                        throw new GenericRuntimeException( "Unable to restore the Polypheny folder." );
-                    }
-                }
-            }
-            //noinspection ResultOfMethodCallIgnored
-            backupFolder.delete();
-            log.info( "Restoring the data folder." );
-        }
-    }
-
-
-    private String generateOrLoadPolyphenyUUID() {
-        Optional<File> uuidFile = PolyphenyHomeDirManager.getInstance().getGlobalFile( "uuid" );
-        if ( uuidFile.isEmpty() ) {
-            UUID id = UUID.randomUUID();
-            File f = PolyphenyHomeDirManager.getInstance().registerNewGlobalFile( "uuid" );
-
-            try ( FileOutputStream out = new FileOutputStream( f ) ) {
-                out.write( id.toString().getBytes( StandardCharsets.UTF_8 ) );
-            } catch ( IOException e ) {
-                throw new GenericRuntimeException( "Failed to store UUID " + e );
-            }
-
-            return id.toString();
-        } else {
-            Path path = uuidFile.get().toPath();
-
-            try ( BufferedReader in = Files.newBufferedReader( path, StandardCharsets.UTF_8 ) ) {
-                return UUID.fromString( in.readLine() ).toString();
-            } catch ( IOException e ) {
-                throw new GenericRuntimeException( "Failed to load UUID " + e );
-            }
-        }
-    }
-
-
-    private HttpServer startHttpServer( Authenticator authenticator, TransactionManager transactionManager ) {
-        final HttpServer httpServer = new HttpServer( transactionManager, authenticator );
-        Thread polyphenyUiThread = new Thread( httpServer );
-        polyphenyUiThread.start();
-        try {
-            polyphenyUiThread.join();
-        } catch ( InterruptedException e ) {
-            log.warn( "Interrupted on join()", e );
-        }
-        return httpServer;
-    }
-
-
->>>>>>> 18d3cce9
     @NotNull
     private Catalog startCatalog() {
         Catalog.resetCatalog = resetCatalog;
         Catalog.memoryCatalog = memoryCatalog;
         Catalog.mode = mode;
         Catalog.resetDocker = resetDocker;
-<<<<<<< HEAD
+
         Catalog catalog = Catalog.setAndGetInstance( new PolyCatalog() );
-=======
-
-        Catalog catalog = Catalog.setAndGetInstance( new PolyCatalog() );
-
->>>>>>> 18d3cce9
+
         if ( catalog == null ) {
             throw new GenericRuntimeException( "There was no catalog submitted, aborting." );
         }
@@ -741,10 +609,6 @@
     private void restore( Authenticator authenticator, Catalog catalog ) {
         PolyPluginManager.startUp( transactionManager, authenticator );
 
-<<<<<<< HEAD
-        if ( !resetCatalog && mode != PolyMode.TEST ) {
-            Catalog.getInstance().restore();
-=======
         Transaction trx = transactionManager.startTransaction(
                 Catalog.defaultUserId,
                 Catalog.defaultNamespaceId,
@@ -752,7 +616,6 @@
                 "Catalog Startup" );
         if ( !resetCatalog && !memoryCatalog && mode != RunMode.TEST ) {
             Catalog.getInstance().restore( trx );
->>>>>>> 18d3cce9
         }
         Catalog.getInstance().updateSnapshot();
 
@@ -762,30 +625,15 @@
 
         QueryInterfaceManager.getInstance().restoreInterfaces( catalog.getSnapshot() );
 
-<<<<<<< HEAD
-        commitRestore();
-=======
         commitRestore( trx );
->>>>>>> 18d3cce9
     }
 
 
     /**
      * Tries to commit the restored catalog.
      */
-<<<<<<< HEAD
-    private void commitRestore() {
-        Transaction trx = null;
-        try {
-            trx = transactionManager.startTransaction(
-                    Catalog.defaultUserId,
-                    Catalog.defaultNamespaceId,
-                    false,
-                    "Catalog Startup" );
-=======
     private void commitRestore( Transaction trx ) {
         try {
->>>>>>> 18d3cce9
             trx.commit();
         } catch ( TransactionException e ) {
             try {
@@ -804,11 +652,7 @@
      * @param catalog the current catalog
      * @param mode the current mode
      */
-<<<<<<< HEAD
-    private static void restoreDefaults( Catalog catalog, PolyMode mode ) {
-=======
     private static void restoreDefaults( Catalog catalog, RunMode mode ) {
->>>>>>> 18d3cce9
         catalog.updateSnapshot();
         DefaultInserter.resetData( DdlManager.getInstance(), mode );
         DefaultInserter.restoreInterfacesIfNecessary();
