--- conflicted
+++ resolved
@@ -105,30 +105,6 @@
             log.info( "Restoring the data folder." );
         }
 
-<<<<<<< HEAD
-        Catalog catalog;
-        Transaction trx = null;
-        try {
-            Catalog.resetCatalog = resetCatalog;
-            Catalog.memoryCatalog = memoryCatalog;
-            Catalog.testMode = testMode;
-            catalog = Catalog.setAndGetInstance( new CatalogImpl() );
-            trx = transactionManager.startTransaction( "pa", "APP", false, "Catalog Startup" );
-            StoreManager.getInstance().restoreStores( catalog );
-            trx.commit();
-            trx = transactionManager.startTransaction( "pa", "APP", false, "Catalog Startup" );
-            catalog.restoreColumnPlacements( trx );
-            trx.commit();
-            IndexManager.getInstance().initialize( transactionManager );
-            IndexManager.getInstance().restoreIndices();
-        } catch ( UnknownDatabaseException | UnknownUserException | UnknownSchemaException | TransactionException | UnknownTableException | UnknownKeyException e ) {
-            if ( trx != null ) {
-                try {
-                    trx.rollback();
-                } catch ( TransactionException ex ) {
-                    log.error( "Error while rolling back the transaction", e );
-                }
-=======
         // Reset data folder
         if ( resetCatalog ) {
             if ( !FileSystemManager.getInstance().recursiveDeleteFolder( "data" ) ) {
@@ -140,7 +116,6 @@
         if ( testMode && FileSystemManager.getInstance().checkIfExists( "data" ) ) {
             if ( !FileSystemManager.getInstance().moveFolder( "data", "data.backup" ) ) {
                 throw new RuntimeException( "Unable to create the backup folder." );
->>>>>>> 678fd21d
             }
         }
 
@@ -263,6 +238,10 @@
         StatisticsManager<?> statisticsManager = StatisticsManager.getInstance();
         statisticsManager.setSqlQueryInterface( statisticQueryProcessor );
 
+        // Initialize index manager
+        IndexManager.getInstance().initialize( transactionManager );
+        IndexManager.getInstance().restoreIndices();
+
         final ExploreQueryProcessor exploreQueryProcessor = new ExploreQueryProcessor( transactionManager, authenticator ); // Explore-by-Example
         ExploreManager explore = ExploreManager.getInstance();
         explore.setExploreQueryProcessor( exploreQueryProcessor );
