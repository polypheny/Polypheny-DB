/*
 * The MIT License (MIT)
 *
 * Copyright (c) 2017 Databases and Information Systems Research Group, University of Basel, Switzerland
 *
 * Permission is hereby granted, free of charge, to any person obtaining a copy
 * of this software and associated documentation files (the "Software"), to deal
 * in the Software without restriction, including without limitation the rights
 * to use, copy, modify, merge, publish, distribute, sublicense, and/or sell
 * copies of the Software, and to permit persons to whom the Software is
 * furnished to do so, subject to the following conditions:
 *
 * The above copyright notice and this permission notice shall be included in all
 * copies or substantial portions of the Software.
 *
 * THE SOFTWARE IS PROVIDED "AS IS", WITHOUT WARRANTY OF ANY KIND, EXPRESS OR
 * IMPLIED, INCLUDING BUT NOT LIMITED TO THE WARRANTIES OF MERCHANTABILITY,
 * FITNESS FOR A PARTICULAR PURPOSE AND NONINFRINGEMENT. IN NO EVENT SHALL THE
 * AUTHORS OR COPYRIGHT HOLDERS BE LIABLE FOR ANY CLAIM, DAMAGES OR OTHER
 * LIABILITY, WHETHER IN AN ACTION OF CONTRACT, TORT OR OTHERWISE, ARISING FROM,
 * OUT OF OR IN CONNECTION WITH THE SOFTWARE OR THE USE OR OTHER DEALINGS IN THE
 * SOFTWARE.
 */

package ch.unibas.dmi.dbis.polyphenydb;


import ch.unibas.dmi.dbis.polyphenydb.catalog.Catalog;
import ch.unibas.dmi.dbis.polyphenydb.catalog.CatalogManagerImpl;
import ch.unibas.dmi.dbis.polyphenydb.catalog.exceptions.GenericCatalogException;
import ch.unibas.dmi.dbis.polyphenydb.catalog.exceptions.UnknownDatabaseException;
import ch.unibas.dmi.dbis.polyphenydb.catalog.exceptions.UnknownSchemaException;
import ch.unibas.dmi.dbis.polyphenydb.catalog.exceptions.UnknownUserException;
import ch.unibas.dmi.dbis.polyphenydb.config.RuntimeConfig;
import ch.unibas.dmi.dbis.polyphenydb.information.HostInformation;
import ch.unibas.dmi.dbis.polyphenydb.information.JavaInformation;
import ch.unibas.dmi.dbis.polyphenydb.jdbc.JdbcInterface;
import ch.unibas.dmi.dbis.polyphenydb.processing.AuthenticatorImpl;
import ch.unibas.dmi.dbis.polyphenydb.processing.LowCostQueries;
import ch.unibas.dmi.dbis.polyphenydb.processing.TransactionManagerImpl;
import ch.unibas.dmi.dbis.polyphenydb.statistic.StatisticsStore;
import ch.unibas.dmi.dbis.polyphenydb.webui.ConfigServer;
import ch.unibas.dmi.dbis.polyphenydb.webui.HttpServer;
import ch.unibas.dmi.dbis.polyphenydb.webui.InformationServer;
import ch.unibas.dmi.dbis.polyphenydb.processing.SqlQueryInterface;
import java.io.Serializable;
import java.util.Arrays;
import lombok.extern.slf4j.Slf4j;


@Slf4j
public class PolyphenyDb {

    private PUID shutdownHookId;

    private final TransactionManager transactionManager = new TransactionManagerImpl();


    @SuppressWarnings("unchecked")
    public static void main( final String[] args ) {
        try {
            if ( log.isDebugEnabled() ) {
                log.debug( "PolyphenyDb.main( {} )", java.util.Arrays.toString( args ) );
            }

            new PolyphenyDb().runPolyphenyDb();

        } catch ( Throwable uncaught ) {
            if ( log.isErrorEnabled() ) {
                log.error( "Uncaught Throwable.", uncaught );
            }
        }
    }


    public void runPolyphenyDb() throws GenericCatalogException {

        Catalog catalog;
        try {
            catalog = CatalogManagerImpl.getInstance().getCatalog( transactionManager.startTransaction( "pa", "APP", false ).getXid() );
            StoreManager.getInstance().restoreStores( catalog );
        } catch ( UnknownDatabaseException | UnknownUserException | UnknownSchemaException e ) {
            throw new RuntimeException( "Something went wrong while restoring stores from the catalog.", e );
        }

        class ShutdownHelper implements Runnable {

            private final Serializable[] joinOnNotStartedLock = new Serializable[0];
            private volatile boolean alreadyRunning = false;
            private volatile boolean hasFinished = false;
            private volatile Thread executor = null;


            @Override
            public void run() {
                synchronized ( this ) {
                    if ( alreadyRunning ) {
                        return;
                    } else {
                        alreadyRunning = true;
                        executor = Thread.currentThread();
                    }
                }
                synchronized ( joinOnNotStartedLock ) {
                    joinOnNotStartedLock.notifyAll();
                }

                synchronized ( this ) {
                    hasFinished = true;
                }
            }


            public boolean hasFinished() {
                synchronized ( this ) {
                    return hasFinished;
                }
            }


            public void join( final long millis ) throws InterruptedException {
                synchronized ( joinOnNotStartedLock ) {
                    while ( alreadyRunning == false ) {
                        joinOnNotStartedLock.wait( 0 );
                    }
                }
                if ( executor != null ) {
                    executor.join( millis );
                }
            }
        }

        final ShutdownHelper sh = new ShutdownHelper();
        // shutdownHookId = addShutdownHook( "Component Terminator", sh );

        final ConfigServer configServer = new ConfigServer( RuntimeConfig.CONFIG_SERVER_PORT.getInteger() );
        final InformationServer informationServer = new InformationServer( RuntimeConfig.INFORMATION_SERVER_PORT.getInteger() );

        new JavaInformation();
        new HostInformation();

        /*ThreadManager.getComponent().addShutdownHook( "[ShutdownHook] HttpServerDispatcher.stop()", () -> {
            try {
                httpServerDispatcher.stop();
            } catch ( Exception e ) {
                GLOBAL_LOGGER.warn( "Exception during HttpServerDispatcher shutdown", e );
            }
        } );*/

        final Authenticator authenticator = new AuthenticatorImpl();
        final JdbcInterface jdbcInterface = new JdbcInterface( transactionManager, authenticator );
        final HttpServer httpServer = new HttpServer( transactionManager, authenticator, RuntimeConfig.WEBUI_SERVER_PORT.getInteger() );
        // prolly overkill just for testing
        final LowCostQueries lowCostQueries = new LowCostQueries( transactionManager, authenticator );

        Thread jdbcInterfaceThread = new Thread( jdbcInterface );
        jdbcInterfaceThread.start();

        Thread webUiInterfaceThread = new Thread( httpServer );
        webUiInterfaceThread.start();

<<<<<<< HEAD
        Thread sqlQueryThread = new Thread( sqlQuery );
        sqlQueryThread.start();
=======
        System.out.println( Arrays.toString( lowCostQueries.selectOneStat( "SELECT MIN(public.depts.deptno) FROM public.depts GROUP BY public.depts.deptno ORDER BY MIN(public.depts.deptno) " )
                .getData() ) );
>>>>>>> e324efab

        try {
            jdbcInterfaceThread.join();
            webUiInterfaceThread.join();
        } catch ( InterruptedException e ) {
            log.warn( "Interrupted on join()", e );
        }

        StatisticsStore store = StatisticsStore.getInstance();
        // store.setSqlQueryInterface( sqlQuery );

        log.info( "****************************************************************************************************" );
        log.info( "                Polypheny-DB successfully started and ready to process your queries!" );
        log.info( "                           The UI is waiting for you on port: {}", RuntimeConfig.WEBUI_SERVER_PORT.getInteger() );
        log.info( "****************************************************************************************************" );

        try {
            log.trace( "Waiting for the Shutdown-Hook to finish ..." );
            sh.join( 0 ); // "forever"
            if ( sh.hasFinished() == false ) {
                log.warn( "The Shutdown-Hook has not finished execution, but join() returned ..." );
            } else {
                log.info( "Waiting for the Shutdown-Hook to finish ... done." );
            }
        } catch ( InterruptedException e ) {
            log.warn( "Interrupted while waiting for the Shutdown-Hook to finish. The JVM might terminate now without having terminate() on all components invoked.", e );
        }
    }
}<|MERGE_RESOLUTION|>--- conflicted
+++ resolved
@@ -36,13 +36,11 @@
 import ch.unibas.dmi.dbis.polyphenydb.information.JavaInformation;
 import ch.unibas.dmi.dbis.polyphenydb.jdbc.JdbcInterface;
 import ch.unibas.dmi.dbis.polyphenydb.processing.AuthenticatorImpl;
-import ch.unibas.dmi.dbis.polyphenydb.processing.LowCostQueries;
 import ch.unibas.dmi.dbis.polyphenydb.processing.TransactionManagerImpl;
 import ch.unibas.dmi.dbis.polyphenydb.statistic.StatisticsStore;
 import ch.unibas.dmi.dbis.polyphenydb.webui.ConfigServer;
 import ch.unibas.dmi.dbis.polyphenydb.webui.HttpServer;
 import ch.unibas.dmi.dbis.polyphenydb.webui.InformationServer;
-import ch.unibas.dmi.dbis.polyphenydb.processing.SqlQueryInterface;
 import java.io.Serializable;
 import java.util.Arrays;
 import lombok.extern.slf4j.Slf4j;
@@ -159,13 +157,8 @@
         Thread webUiInterfaceThread = new Thread( httpServer );
         webUiInterfaceThread.start();
 
-<<<<<<< HEAD
-        Thread sqlQueryThread = new Thread( sqlQuery );
-        sqlQueryThread.start();
-=======
-        System.out.println( Arrays.toString( lowCostQueries.selectOneStat( "SELECT MIN(public.depts.deptno) FROM public.depts GROUP BY public.depts.deptno ORDER BY MIN(public.depts.deptno) " )
-                .getData() ) );
->>>>>>> e324efab
+
+
 
         try {
             jdbcInterfaceThread.join();
@@ -175,7 +168,7 @@
         }
 
         StatisticsStore store = StatisticsStore.getInstance();
-        // store.setSqlQueryInterface( sqlQuery );
+        store.setSqlQueryInterface( lowCostQueries );
 
         log.info( "****************************************************************************************************" );
         log.info( "                Polypheny-DB successfully started and ready to process your queries!" );
