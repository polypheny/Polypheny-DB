/*
 * The MIT License (MIT)
 *
 * Copyright (c) 2017 Databases and Information Systems Research Group, University of Basel, Switzerland
 *
 * Permission is hereby granted, free of charge, to any person obtaining a copy
 * of this software and associated documentation files (the "Software"), to deal
 * in the Software without restriction, including without limitation the rights
 * to use, copy, modify, merge, publish, distribute, sublicense, and/or sell
 * copies of the Software, and to permit persons to whom the Software is
 * furnished to do so, subject to the following conditions:
 *
 * The above copyright notice and this permission notice shall be included in all
 * copies or substantial portions of the Software.
 *
 * THE SOFTWARE IS PROVIDED "AS IS", WITHOUT WARRANTY OF ANY KIND, EXPRESS OR
 * IMPLIED, INCLUDING BUT NOT LIMITED TO THE WARRANTIES OF MERCHANTABILITY,
 * FITNESS FOR A PARTICULAR PURPOSE AND NONINFRINGEMENT. IN NO EVENT SHALL THE
 * AUTHORS OR COPYRIGHT HOLDERS BE LIABLE FOR ANY CLAIM, DAMAGES OR OTHER
 * LIABILITY, WHETHER IN AN ACTION OF CONTRACT, TORT OR OTHERWISE, ARISING FROM,
 * OUT OF OR IN CONNECTION WITH THE SOFTWARE OR THE USE OR OTHER DEALINGS IN THE
 * SOFTWARE.
 */

package ch.unibas.dmi.dbis.polyphenydb;


import ch.unibas.dmi.dbis.polyphenydb.catalog.CatalogManagerImpl;
import ch.unibas.dmi.dbis.polyphenydb.catalog.entity.CatalogStore;
import ch.unibas.dmi.dbis.polyphenydb.config.RuntimeConfig;
import ch.unibas.dmi.dbis.polyphenydb.jdbc.JdbcInterface;
<<<<<<< HEAD
import ch.unibas.dmi.dbis.polyphenydb.processing.TransactionManagerImpl;
import ch.unibas.dmi.dbis.polyphenydb.relInterface.RelInterface;
=======
import ch.unibas.dmi.dbis.polyphenydb.processing.AuthenticatorImpl;
import ch.unibas.dmi.dbis.polyphenydb.processing.TransactionManagerImpl;
>>>>>>> 78f1bb64
import ch.unibas.dmi.dbis.polyphenydb.webui.ConfigServer;
import ch.unibas.dmi.dbis.polyphenydb.webui.InformationServer;
import ch.unibas.dmi.dbis.polyphenydb.webui.Server;
import java.io.Serializable;
import java.lang.reflect.Constructor;
import java.lang.reflect.InvocationTargetException;
import java.sql.SQLException;
import java.util.List;
import org.slf4j.Logger;
import org.slf4j.LoggerFactory;



public class PolyphenyDb {

    public static final Logger GLOBAL_LOGGER = LoggerFactory.getLogger( "Polypheny-DB" );

    private static final Logger log = LoggerFactory.getLogger( PolyphenyDb.class );

    private PUID shutdownHookId;


    @SuppressWarnings("unchecked")
    public static void main( final String args[] ) {
        try {
            if ( log.isDebugEnabled() ) {
                log.debug( "PolyphenyDb.main( {} )", java.util.Arrays.toString( args ) );
            }

            // TODO

            List<CatalogStore> stores = CatalogManagerImpl.getInstance().getStores();
            for ( CatalogStore store : stores ) {
                try {
                    Class<?> clazz = Class.forName( store.adapterClazz );
                    Constructor<?> ctor = clazz.getConstructor();
                    Store instance = (Store) ctor.newInstance();
                    StoreManager.getInstance().register( store.id, store.uniqueName, instance );
                } catch ( ClassNotFoundException | NoSuchMethodException | IllegalAccessException | InvocationTargetException e ) {
                    throw new RuntimeException( "Something went wrong while retrieving the current schema from the catalog.", e );
                }
            }

            new PolyphenyDb().runPolyphenyDb();

        } catch ( Throwable uncaught ) {
            if ( log.isErrorEnabled() ) {
                log.error( "Uncaught Throwable.", uncaught );
            }
        }
    }


    public void runPolyphenyDb() throws SQLException, ClassNotFoundException {
        class ShutdownHelper implements Runnable {

            private final Serializable[] joinOnNotStartedLock = new Serializable[0];
            private volatile boolean alreadyRunning = false;
            private volatile boolean hasFinished = false;
            private volatile Thread executor = null;


            @Override
            public void run() {
                synchronized ( this ) {
                    if ( alreadyRunning ) {
                        return;
                    } else {
                        alreadyRunning = true;
                        executor = Thread.currentThread();
                    }
                }
                synchronized ( joinOnNotStartedLock ) {
                    joinOnNotStartedLock.notifyAll();
                }

                synchronized ( this ) {
                    hasFinished = true;
                }
            }


            public boolean hasFinished() {
                synchronized ( this ) {
                    return hasFinished;
                }
            }


            public void join( final long millis ) throws InterruptedException {
                synchronized ( joinOnNotStartedLock ) {
                    while ( alreadyRunning == false ) {
                        joinOnNotStartedLock.wait( 0 );
                    }
                }
                if ( executor != null ) {
                    executor.join( millis );
                }
            }
        }

        final ShutdownHelper sh = new ShutdownHelper();
       // shutdownHookId = addShutdownHook( "Component Terminator", sh );

        final ConfigServer configServer = new ConfigServer( RuntimeConfig.CONFIG_SERVER_PORT.getInteger() );
        final InformationServer informationServer = new InformationServer( RuntimeConfig.INFORMATION_SERVER_PORT.getInteger() );
        final Server webUiServer = new Server( RuntimeConfig.WEBUI_SERVER_PORT.getInteger() );

        /*ThreadManager.getComponent().addShutdownHook( "[ShutdownHook] HttpServerDispatcher.stop()", () -> {
            try {
                httpServerDispatcher.stop();
            } catch ( Exception e ) {
                GLOBAL_LOGGER.warn( "Exception during HttpServerDispatcher shutdown", e );
            }
        } );*/

        final TransactionManager transactionManager = new TransactionManagerImpl();
<<<<<<< HEAD
        JdbcInterface jdbcInterface = new JdbcInterface( transactionManager );
        RelInterface relInterface = new RelInterface( transactionManager );
=======
        final Authenticator authenticator = new AuthenticatorImpl();
        JdbcInterface jdbcInterface = new JdbcInterface( transactionManager, authenticator );
>>>>>>> 78f1bb64

        Thread jdbcInterfaceThread = new Thread( jdbcInterface );
        jdbcInterfaceThread.start();

<<<<<<< HEAD
        Thread relInterfaceThread = new Thread( relInterface );
        relInterfaceThread.start();

=======
>>>>>>> 78f1bb64
        try {
            jdbcInterfaceThread.join();
        } catch ( InterruptedException e ) {
            GLOBAL_LOGGER.warn( "Interrupted on ServerSocketDispatcher.join()", e );
        }

        try {
            GLOBAL_LOGGER.info( "Waiting for the Shutdown-Hook to finish ..." );
            sh.join( 0 ); // "forever"
            if ( sh.hasFinished() == false ) {
                GLOBAL_LOGGER.warn( "The Shutdown-Hook has not finished execution, but join() returned ..." );
            } else {
                GLOBAL_LOGGER.info( "Waiting for the Shutdown-Hook to finish ... done." );
            }
        } catch ( InterruptedException e ) {
            GLOBAL_LOGGER.warn( "Interrupted while waiting for the Shutdown-Hook to finish. The JVM might terminate now without having terminate() on all components invoked.", e );
        }
    }
}<|MERGE_RESOLUTION|>--- conflicted
+++ resolved
@@ -29,13 +29,8 @@
 import ch.unibas.dmi.dbis.polyphenydb.catalog.entity.CatalogStore;
 import ch.unibas.dmi.dbis.polyphenydb.config.RuntimeConfig;
 import ch.unibas.dmi.dbis.polyphenydb.jdbc.JdbcInterface;
-<<<<<<< HEAD
-import ch.unibas.dmi.dbis.polyphenydb.processing.TransactionManagerImpl;
-import ch.unibas.dmi.dbis.polyphenydb.relInterface.RelInterface;
-=======
 import ch.unibas.dmi.dbis.polyphenydb.processing.AuthenticatorImpl;
 import ch.unibas.dmi.dbis.polyphenydb.processing.TransactionManagerImpl;
->>>>>>> 78f1bb64
 import ch.unibas.dmi.dbis.polyphenydb.webui.ConfigServer;
 import ch.unibas.dmi.dbis.polyphenydb.webui.InformationServer;
 import ch.unibas.dmi.dbis.polyphenydb.webui.Server;
@@ -153,23 +148,12 @@
         } );*/
 
         final TransactionManager transactionManager = new TransactionManagerImpl();
-<<<<<<< HEAD
-        JdbcInterface jdbcInterface = new JdbcInterface( transactionManager );
-        RelInterface relInterface = new RelInterface( transactionManager );
-=======
         final Authenticator authenticator = new AuthenticatorImpl();
         JdbcInterface jdbcInterface = new JdbcInterface( transactionManager, authenticator );
->>>>>>> 78f1bb64
 
         Thread jdbcInterfaceThread = new Thread( jdbcInterface );
         jdbcInterfaceThread.start();
 
-<<<<<<< HEAD
-        Thread relInterfaceThread = new Thread( relInterface );
-        relInterfaceThread.start();
-
-=======
->>>>>>> 78f1bb64
         try {
             jdbcInterfaceThread.join();
         } catch ( InterruptedException e ) {
