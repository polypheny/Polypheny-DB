--- conflicted
+++ resolved
@@ -45,7 +45,6 @@
             }
         }
     }
-
 
     apply plugin: "java-library"
     apply plugin: "io.freefair.lombok"
@@ -104,11 +103,7 @@
         systemProperty 'store.default', storeName
         useJUnitPlatform {
             includeTags("adapter")
-<<<<<<< HEAD
-            excludeTags(storeName.capitalize() + "Excluded")
-=======
             excludeTags(storeName.toLowerCase() + "Excluded")
->>>>>>> 250079c0
         }
         shouldRunAfter(tasks.named('test'))
     }
@@ -144,11 +139,6 @@
             exclude group: "org.slf4j"
         }
         testImplementation(group: 'org.junit.jupiter', name: 'junit-jupiter-engine', version: junit_jupiter_version)
-<<<<<<< HEAD
-        testRuntimeOnly(group: 'org.junit.jupiter', name: 'junit-jupiter-engine', version: junit_jupiter_version)
-    }
-
-=======
     }
 
     test {
@@ -162,7 +152,6 @@
         generateTextReport = false
     }
 
->>>>>>> 250079c0
     idea {
         module {
             downloadJavadoc = true
