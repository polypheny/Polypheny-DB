import org.jetbrains.gradle.ext.*

buildscript {
    repositories {
        maven {
            url "https://plugins.gradle.org/m2/"
        }
    }
    dependencies {
        classpath group: "io.freefair.gradle", name: "lombok-plugin", version: lombok_version
        classpath group: "com.adarshr", name: "gradle-test-logger-plugin", version: gradle_test_logger_version
        classpath group: "org.reflections", name: "reflections", version: reflections_version
    }
}


plugins {
<<<<<<< HEAD
    id "org.jetbrains.kotlin.jvm" version '1.5.31'
    id "org.jetbrains.gradle.plugin.idea-ext" version "1.0"
=======
    id "org.jetbrains.kotlin.jvm" version "1.5.31"
    id "org.jetbrains.gradle.plugin.idea-ext" version "1.1.1"
>>>>>>> bb4f6ee1
}


allprojects {

    buildscript {
        repositories {
            mavenCentral()
            maven {
                url "https://plugins.gradle.org/m2/"
            }
            maven {
                url "https://clojars.org/repo/"
            }
        }
    }

    apply plugin: "java-library"
    apply plugin: "io.freefair.lombok"
    apply plugin: "com.adarshr.test-logger"

    compileJava.options.encoding = "UTF-8"
    compileTestJava.options.encoding = "UTF-8"
    javadoc.options.encoding = "UTF-8"

    sourceCompatibility = 1.8
    targetCompatibility = 1.8

    tasks.withType(JavaCompile) {
        options.encoding = "UTF-8"
    }

    repositories {
        mavenLocal()
        mavenCentral()
        maven {
            url "https://clojars.org/repo/"
        }
        maven {
            // DBIS Nexus
            url "https://dbis-nexus.dmi.unibas.ch/repository/maven2/"
        }
        maven {
            url "https://oss.sonatype.org/content/repositories/snapshots/"
        }
    }

    tasks.withType(JavaCompile) {
        options.encoding = "UTF-8"
    }

    configurations.all {
        // check for updates every build
        resolutionStrategy.cacheChangingModulesFor 0, "seconds"
    }

    tasks.withType(Javadoc) {
        if (JavaVersion.current().isJava9Compatible()) {
            options.addBooleanOption("html5", true)
        }
        // Suppress most of the warnings
        options.addStringOption("Xdoclint:none", "-quiet")
        // Include private fields in JavaDoc
        options.memberLevel = JavadocMemberLevel.PRIVATE
    }

    task dockerTests(type: Test) {
        description = 'Runs docker tests.'
        group = 'verification'
        useJUnit {
            includeCategories 'org.polypheny.db.docker.DockerManagerTest'
        }
        shouldRunAfter(tasks.named('test'))
    }
    dockerTests.dependsOn(testClasses)

    String storeName = System.getProperty("store.default") != null ? System.getProperty("store.default") : "hsqldb"

    task integrationTests(type: Test) {
        description = 'Runs integration tests.'
        group = 'verification'
        systemProperty 'store.default', storeName
        useJUnit {
            includeCategories 'org.polypheny.db.AdapterTestSuite'
            excludeCategories 'org.polypheny.db.excluded.' + storeName.capitalize() + "Excluded"
        }
        shouldRunAfter(tasks.named('test'))
    }
    integrationTests.dependsOn(testClasses)

    testlogger {
        theme 'standard'
        showExceptions true
        showStackTraces true
        showFullStackTraces false
        showCauses true
        slowThreshold 2000
        showSummary true
        showSimpleNames false
        showPassed false
        showSkipped false
        showFailed true
        showStandardStreams true
        showPassedStandardStreams false
        showSkippedStandardStreams false
        showFailedStandardStreams true
        logLevel 'lifecycle'
    }

    lombok.config['lombok.val.flagUsage'] = 'error'
    lombok.config['lombok.var.flagUsage'] = 'error'

    idea {
        module {
            downloadJavadoc = true
            downloadSources = true

            inheritOutputDirs = false
            outputDir = file("${project.buildDir}/classes")
            testOutputDir = file("${project.buildDir}/test-classes")

            generatedSourceDirs += file("${project.buildDir}/generated-sources")
            generatedSourceDirs += file("${project.buildDir}/generated-test-sources")
        }
    }

}


idea {
    project {
        settings {
            runConfigurations {
                "Polypheny-DB"(Application) {
                    mainClass = 'org.polypheny.db.PolyphenyDb'
                    moduleName = getProject().idea.module.name + ".dbms.main"
                }
                "Polypheny-DB (reset)"(Application) {
                    mainClass = 'org.polypheny.db.PolyphenyDb'
                    moduleName = getProject().idea.module.name + ".dbms.main"
                    programParameters = '-resetCatalog'
                }
            }
            copyright {
                useDefault = "ApacheLicense"
                profiles {
                    ApacheLicense {
                        notice = 'Copyright 2019-$today.year The Polypheny Project\n' +
                                '\n' +
                                'Licensed under the Apache License, Version 2.0 (the \"License\");\n' +
                                'you may not use this file except in compliance with the License.\n' +
                                'You may obtain a copy of the License at\n' +
                                '\n' +
                                'http://www.apache.org/licenses/LICENSE-2.0\n' +
                                '\n' +
                                'Unless required by applicable law or agreed to in writing, software\n' +
                                'distributed under the License is distributed on an \"AS IS\" BASIS,\n' +
                                'WITHOUT WARRANTIES OR CONDITIONS OF ANY KIND, either express or implied.\n' +
                                'See the License for the specific language governing permissions and\n' +
                                'limitations under the License.'
                        keyword = "Copyright"
                    }
                }
            }
        }
    }
}



<|MERGE_RESOLUTION|>--- conflicted
+++ resolved
@@ -15,13 +15,8 @@
 
 
 plugins {
-<<<<<<< HEAD
-    id "org.jetbrains.kotlin.jvm" version '1.5.31'
-    id "org.jetbrains.gradle.plugin.idea-ext" version "1.0"
-=======
     id "org.jetbrains.kotlin.jvm" version "1.5.31"
     id "org.jetbrains.gradle.plugin.idea-ext" version "1.1.1"
->>>>>>> bb4f6ee1
 }
 
 
