--- conflicted
+++ resolved
@@ -121,13 +121,8 @@
      * Executes SELECT, UPDATE and DELETE operations
      * see {@link FileMethod#EXECUTE} and {@link org.polypheny.db.adapter.file.rel.FileToEnumerableConverter#implement}
      */
-<<<<<<< HEAD
-    public static Enumerable<Object[]> execute( final Operation operation, final Integer storeId, final DataContext dataContext, final String path, final Long[] columnIds, final PolyType[] columnTypes, final List<Long> pkIds, final Integer[] projectionMapping, final Condition condition, final Update[] updates ) {
+    public static Enumerable<Object[]> execute( final Operation operation, final Integer storeId, final DataContext dataContext, final String path, final Long[] columnIds, final PolyType[] columnTypes, final List<Long> pkIds, final Integer[] projectionMapping, final Condition condition, final Value[] updates ) {
         dataContext.getStatement().getTransaction().registerInvolvedAdapter( StoreManager.getInstance().getStore( storeId ) );
-=======
-    public static Enumerable<Object[]> execute( final Operation operation, final Integer storeId, final DataContext dataContext, final String path, final Long[] columnIds, final PolyType[] columnTypes, final List<Long> pkIds, final Integer[] projectionMapping, final Condition condition, final Value[] updates ) {
-        dataContext.getStatement().getTransaction().registerInvolvedStore( StoreManager.getInstance().getStore( storeId ) );
->>>>>>> 769a509d
         return new AbstractEnumerable<Object[]>() {
             @Override
             public Enumerator<Object[]> enumerator() {
