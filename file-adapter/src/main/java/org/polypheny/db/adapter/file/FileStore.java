--- conflicted
+++ resolved
@@ -27,7 +27,6 @@
 import org.polypheny.db.adapter.DataStore;
 import org.polypheny.db.adapter.DeployMode;
 import org.polypheny.db.catalog.Catalog;
-import org.polypheny.db.catalog.Catalog.PlacementType;
 import org.polypheny.db.catalog.entity.CatalogColumn;
 import org.polypheny.db.catalog.entity.CatalogColumnPlacement;
 import org.polypheny.db.catalog.entity.CatalogIndex;
@@ -128,11 +127,7 @@
 
     @Override
     public Table createTableSchema( CatalogTable catalogTable, List<CatalogColumnPlacement> columnPlacementsOnStore, CatalogPartitionPlacement partitionPlacement ) {
-<<<<<<< HEAD
-        return currentSchema.createFileTable( catalogTable, columnPlacementsOnStore );
-=======
         return currentSchema.createFileTable( catalogTable, columnPlacementsOnStore, partitionPlacement );
->>>>>>> 3ee4dcf6
     }
 
 
@@ -146,13 +141,6 @@
     public void createTable( Context context, CatalogTable catalogTable, List<Long> partitionIds ) {
         context.getStatement().getTransaction().registerInvolvedAdapter( this );
 
-<<<<<<< HEAD
-        if (partitionIds.size() != 1){
-            throw new RuntimeException("Files can't be partitioned but number of specified partitions where: " + partitionIds.size());
-        }
-
-        catalog.addPartitionPlacement( getAdapterId(),catalogTable.id,partitionIds.get( 0 ), PlacementType.AUTOMATIC, currentSchema.getSchemaName(), getPhysicalTableName( catalogTable.id ) );
-=======
         for ( long partitionId : partitionIds ) {
             catalog.updatePartitionPlacementPhysicalNames(
                     getAdapterId(),
@@ -167,19 +155,13 @@
                 }
             }
         }
->>>>>>> 3ee4dcf6
 
         for ( CatalogColumnPlacement placement : catalog.getColumnPlacementsOnAdapterPerTable( getAdapterId(), catalogTable.id ) ) {
             catalog.updateColumnPlacementPhysicalNames(
                     getAdapterId(),
                     placement.columnId,
-<<<<<<< HEAD
-                    currentSchema.getSchemaName(),
-                    getPhysicalColumnName( placement.columnId ),
-=======
                     "unused",
                     "unused",
->>>>>>> 3ee4dcf6
                     true );
         }
     }
@@ -188,16 +170,6 @@
     @Override
     public void dropTable( Context context, CatalogTable catalogTable, List<Long> partitionIds ) {
         context.getStatement().getTransaction().registerInvolvedAdapter( this );
-<<<<<<< HEAD
-        //todo check if it is on this store?
-        catalog.deletePartitionPlacement( getAdapterId(),partitionIds.get( 0 ));
-        for ( Long colId : catalogTable.columnIds ) {
-            File f = getColumnFolder( colId );
-            try {
-                FileUtils.deleteDirectory( f );
-            } catch ( IOException e ) {
-                throw new RuntimeException( "Could not drop table " + colId, e );
-=======
         // TODO check if it is on this store?
 
         for ( long partitionId : partitionIds ) {
@@ -209,7 +181,6 @@
                 } catch ( IOException e ) {
                     throw new RuntimeException( "Could not drop table " + colId, e );
                 }
->>>>>>> 3ee4dcf6
             }
         }
     }
@@ -251,11 +222,7 @@
                 getAdapterId(),
                 catalogColumn.id,
                 currentSchema.getSchemaName(),
-<<<<<<< HEAD
-                getPhysicalColumnName( catalogColumn.id ),
-=======
                 "unused",
->>>>>>> 3ee4dcf6
                 false );
     }
 
