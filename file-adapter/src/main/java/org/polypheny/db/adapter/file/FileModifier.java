--- conflicted
+++ resolved
@@ -121,15 +121,12 @@
         } else if ( FileHelper.isSqlDateOrTimeOrTS( value ) ) {
             Long l = FileHelper.sqlToLong( value );
             Files.write( newFile.toPath(), l.toString().getBytes( FileStore.CHARSET ) );
-<<<<<<< HEAD
-=======
         } else if ( value instanceof TimestampString ) {
             Files.write( newFile.toPath(), ("" + ((TimestampString) value).getMillisSinceEpoch()).getBytes( StandardCharsets.UTF_8 ) );
         } else if ( value instanceof DateString ) {
             Files.write( newFile.toPath(), ("" + ((DateString) value).getDaysSinceEpoch()).getBytes( StandardCharsets.UTF_8 ) );
         } else if ( value instanceof TimeString ) {
             Files.write( newFile.toPath(), ("" + ((TimeString) value).getMillisOfDay()).getBytes( StandardCharsets.UTF_8 ) );
->>>>>>> 34b94a7d
         } else {
             String writeString = value.toString();
             Files.write( newFile.toPath(), writeString.getBytes( FileStore.CHARSET ) );
