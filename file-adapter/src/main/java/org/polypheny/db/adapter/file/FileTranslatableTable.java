/*
 * Copyright 2019-2021 The Polypheny Project
 *
 * Licensed under the Apache License, Version 2.0 (the "License");
 * you may not use this file except in compliance with the License.
 * You may obtain a copy of the License at
 *
 * http://www.apache.org/licenses/LICENSE-2.0
 *
 * Unless required by applicable law or agreed to in writing, software
 * distributed under the License is distributed on an "AS IS" BASIS,
 * WITHOUT WARRANTIES OR CONDITIONS OF ANY KIND, either express or implied.
 * See the License for the specific language governing permissions and
 * limitations under the License.
 */

package org.polypheny.db.adapter.file;


import java.io.File;
import java.util.ArrayList;
import java.util.Collection;
import java.util.HashMap;
import java.util.List;
import java.util.Map;
import lombok.Getter;
import org.apache.calcite.linq4j.Enumerator;
import org.apache.calcite.linq4j.Queryable;
import org.polypheny.db.adapter.DataContext;
import org.polypheny.db.adapter.file.rel.FileTableScan;
import org.polypheny.db.adapter.java.AbstractQueryableTable;
import org.polypheny.db.plan.Convention;
import org.polypheny.db.plan.RelOptCluster;
import org.polypheny.db.plan.RelOptTable;
import org.polypheny.db.plan.RelOptTable.ToRelContext;
import org.polypheny.db.prepare.Prepare.CatalogReader;
import org.polypheny.db.rel.RelNode;
import org.polypheny.db.rel.core.TableModify;
import org.polypheny.db.rel.core.TableModify.Operation;
import org.polypheny.db.rel.logical.LogicalTableModify;
import org.polypheny.db.rel.type.RelDataType;
import org.polypheny.db.rel.type.RelDataTypeFactory;
import org.polypheny.db.rel.type.RelProtoDataType;
import org.polypheny.db.rex.RexNode;
import org.polypheny.db.schema.ModifiableTable;
import org.polypheny.db.schema.SchemaPlus;
import org.polypheny.db.schema.TranslatableTable;
import org.polypheny.db.schema.impl.AbstractTableQueryable;
import org.polypheny.db.type.PolyType;


public class FileTranslatableTable extends AbstractQueryableTable implements TranslatableTable, ModifiableTable {

    final File rootDir;
    @Getter
    private final String tableName;
    long tableId;
    @Getter
    List<String> columnNames;
    @Getter
    final Map<String, Long> columnIdMap;
    @Getter
    final Map<String, PolyType> columnTypeMap;
    /**
     * Ids of the columns that are part of the primary key
     */
    @Getter
    final List<Long> pkIds;
    @Getter
    final int adapterId;
    @Getter
    FileSchema fileSchema;
    RelProtoDataType protoRowType;

<<<<<<< HEAD
    public FileTranslatableTable( final FileSchema fileSchema,
=======

    protected FileTranslatableTable( final FileSchema fileSchema,
>>>>>>> 87630be1
            final String tableName,
            final long tableId,
            final List<Long> columnIds,
            final ArrayList<PolyType> columnTypes,
            final List<String> columnNames,
            final List<Long> pkIds,
            final RelProtoDataType protoRowType ) {
<<<<<<< HEAD
        super( Object[].class );
        this.fileSchema = fileSchema;
        this.rootDir = fileSchema.getRootDir();
=======
        super( Object.class );
        this.rootDir = fileSchema.getStore().getRootDir();
>>>>>>> 87630be1
        this.tableName = tableName;
        this.tableId = tableId;
        this.adapterId = fileSchema.getAdapterId();
        this.pkIds = pkIds;
        this.protoRowType = protoRowType;

        this.columnNames = columnNames;
        this.columnIdMap = new HashMap<>();
        this.columnTypeMap = new HashMap<>();
        int i = 0;
        for ( String columnName : columnNames ) {
            this.columnIdMap.put( columnName, columnIds.get( i ) );
            this.columnTypeMap.put( columnName, columnTypes.get( i ) );
            i++;
        }
    }


    @Override
    public RelNode toRel( ToRelContext context, RelOptTable relOptTable ) {
        fileSchema.getConvention().register( context.getCluster().getPlanner() );
        return new FileTableScan( context.getCluster(), relOptTable, this );
    }


    @Override
    public RelDataType getRowType( RelDataTypeFactory typeFactory ) {
        return protoRowType.apply( typeFactory );
    }


    @Override
    public Collection getModifiableCollection() {
        throw new UnsupportedOperationException( "getModifiableCollection not implemented" );
        //return new ArrayList<>();
    }


    @Override
    public TableModify toModificationRel( RelOptCluster cluster, RelOptTable table, CatalogReader catalogReader, RelNode child, Operation operation, List<String> updateColumnList, List<RexNode> sourceExpressionList, boolean flattened ) {
        fileSchema.getConvention().register( cluster.getPlanner() );
        return new LogicalTableModify( cluster, cluster.traitSetOf( Convention.NONE ), table, catalogReader, child, operation, updateColumnList, sourceExpressionList, flattened );
    }


    @Override
    public <T> Queryable<T> asQueryable( DataContext dataContext, SchemaPlus schema, String tableName ) {
        throw new UnsupportedOperationException();
        //System.out.println("as Queryable");
        //fileSchema.getConvention().register( dataContext.getStatement().getQueryProcessor().getPlanner() );
        //return new FileQueryable<>( dataContext, schema, this, tableName );
    }


    public class FileQueryable<T> extends AbstractTableQueryable<T> {

        public FileQueryable( DataContext dataContext, SchemaPlus schema, FileTranslatableTable table, String tableName ) {
            super( dataContext, schema, FileTranslatableTable.this, tableName );
        }


        @Override
        public Enumerator<T> enumerator() {
            throw new RuntimeException( "FileQueryable enumerator not yet implemented" );
        }

    }

}<|MERGE_RESOLUTION|>--- conflicted
+++ resolved
@@ -72,12 +72,7 @@
     FileSchema fileSchema;
     RelProtoDataType protoRowType;
 
-<<<<<<< HEAD
     public FileTranslatableTable( final FileSchema fileSchema,
-=======
-
-    protected FileTranslatableTable( final FileSchema fileSchema,
->>>>>>> 87630be1
             final String tableName,
             final long tableId,
             final List<Long> columnIds,
@@ -85,14 +80,9 @@
             final List<String> columnNames,
             final List<Long> pkIds,
             final RelProtoDataType protoRowType ) {
-<<<<<<< HEAD
         super( Object[].class );
         this.fileSchema = fileSchema;
         this.rootDir = fileSchema.getRootDir();
-=======
-        super( Object.class );
-        this.rootDir = fileSchema.getStore().getRootDir();
->>>>>>> 87630be1
         this.tableName = tableName;
         this.tableId = tableId;
         this.adapterId = fileSchema.getAdapterId();
@@ -110,19 +100,16 @@
         }
     }
 
-
     @Override
     public RelNode toRel( ToRelContext context, RelOptTable relOptTable ) {
         fileSchema.getConvention().register( context.getCluster().getPlanner() );
         return new FileTableScan( context.getCluster(), relOptTable, this );
     }
 
-
     @Override
     public RelDataType getRowType( RelDataTypeFactory typeFactory ) {
         return protoRowType.apply( typeFactory );
     }
-
 
     @Override
     public Collection getModifiableCollection() {
@@ -130,13 +117,11 @@
         //return new ArrayList<>();
     }
 
-
     @Override
     public TableModify toModificationRel( RelOptCluster cluster, RelOptTable table, CatalogReader catalogReader, RelNode child, Operation operation, List<String> updateColumnList, List<RexNode> sourceExpressionList, boolean flattened ) {
         fileSchema.getConvention().register( cluster.getPlanner() );
         return new LogicalTableModify( cluster, cluster.traitSetOf( Convention.NONE ), table, catalogReader, child, operation, updateColumnList, sourceExpressionList, flattened );
     }
-
 
     @Override
     public <T> Queryable<T> asQueryable( DataContext dataContext, SchemaPlus schema, String tableName ) {
@@ -153,7 +138,6 @@
             super( dataContext, schema, FileTranslatableTable.this, tableName );
         }
 
-
         @Override
         public Enumerator<T> enumerator() {
             throw new RuntimeException( "FileQueryable enumerator not yet implemented" );
