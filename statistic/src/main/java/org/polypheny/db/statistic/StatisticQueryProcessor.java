--- conflicted
+++ resolved
@@ -39,8 +39,6 @@
 import org.polypheny.db.config.RuntimeConfig;
 import org.polypheny.db.iface.Authenticator;
 import org.polypheny.db.jdbc.PolyphenyDbSignature;
-import org.polypheny.db.monitoring.core.MonitoringServiceProvider;
-import org.polypheny.db.monitoring.events.QueryEvent;
 import org.polypheny.db.processing.SqlProcessor;
 import org.polypheny.db.rel.RelRoot;
 import org.polypheny.db.rel.type.RelDataType;
@@ -237,11 +235,6 @@
         List<List<Object>> rows;
         Iterator<Object> iterator = null;
 
-<<<<<<< HEAD
-=======
-        statement.getTransaction().setMonitoringData( new QueryEvent() );
->>>>>>> 3ee4dcf6
-
         try {
             signature = processQuery( statement, sqlSelect );
             final Enumerable enumerable = signature.enumerable( statement.getDataContext() );
@@ -261,7 +254,7 @@
                     log.error( "Exception while closing result iterator", e );
                 }
             }
-             throw new QueryExecutionException( t );
+            throw new QueryExecutionException( t );
         }
 
         try {
@@ -290,9 +283,6 @@
 
             String[][] d = data.toArray( new String[0][] );
 
-            statement.getTransaction().getMonitoringData().setRowCount( data.size() );
-            MonitoringServiceProvider.getInstance().monitorEvent( statement.getTransaction().getMonitoringData() );
-
             return new StatisticResult( names, types, d );
         } finally {
             try {
