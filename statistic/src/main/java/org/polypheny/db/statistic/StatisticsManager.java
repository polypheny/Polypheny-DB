/*
 * Copyright 2019-2021 The Polypheny Project
 *
 * Licensed under the Apache License, Version 2.0 (the "License");
 * you may not use this file except in compliance with the License.
 * You may obtain a copy of the License at
 *
 * http://www.apache.org/licenses/LICENSE-2.0
 *
 * Unless required by applicable law or agreed to in writing, software
 * distributed under the License is distributed on an "AS IS" BASIS,
 * WITHOUT WARRANTIES OR CONDITIONS OF ANY KIND, either express or implied.
 * See the License for the specific language governing permissions and
 * limitations under the License.
 */

package org.polypheny.db.statistic;


import java.util.Arrays;
import java.util.HashMap;
import java.util.List;
import java.util.concurrent.ConcurrentHashMap;
import java.util.concurrent.ExecutorService;
import java.util.concurrent.Executors;
import lombok.Getter;
import lombok.Setter;
import lombok.extern.slf4j.Slf4j;
import org.apache.commons.lang3.math.NumberUtils;
import org.polypheny.db.config.Config;
import org.polypheny.db.config.Config.ConfigListener;
import org.polypheny.db.config.RuntimeConfig;
import org.polypheny.db.information.InformationAction;
import org.polypheny.db.information.InformationAction.Action;
import org.polypheny.db.information.InformationGroup;
import org.polypheny.db.information.InformationManager;
import org.polypheny.db.information.InformationPage;
import org.polypheny.db.information.InformationTable;
import org.polypheny.db.type.PolyType;
import org.polypheny.db.type.PolyTypeFamily;
import org.polypheny.db.util.DateTimeStringUtils;
import org.polypheny.db.util.background.BackgroundTask.TaskPriority;
import org.polypheny.db.util.background.BackgroundTask.TaskSchedulingType;
import org.polypheny.db.util.background.BackgroundTaskManager;
import org.polypheny.db.information.InformationAction;
import org.polypheny.db.information.InformationAction.Action;


/**
 * Stores all available statistics and updates INSERTs dynamically
 * DELETEs and UPDATEs should wait to be reprocessed
 */
@Slf4j
public class StatisticsManager<T extends Comparable<T>> {

    private static volatile StatisticsManager<?> instance = null;

    @Getter
    public volatile ConcurrentHashMap<String, HashMap<String, HashMap<String, StatisticColumn<T>>>> statisticSchemaMap;

    private StatisticQueryProcessor sqlQueryInterface;

    private final ExecutorService threadPool = Executors.newSingleThreadExecutor();

    private int buffer = RuntimeConfig.STATISTIC_BUFFER.getInteger();

    @Setter
    @Getter
    private String revalId = null;


    private StatisticsManager() {
        this.statisticSchemaMap = new ConcurrentHashMap<>();
        displayInformation();
        registerTaskTracking();
        registerIsFullTracking();
    }


    /**
     * Registers if on configChange statistics are tracked and displayed or not
     */
    private void registerTaskTracking() {
        TrackingListener listener = new TrackingListener();
        RuntimeConfig.PASSIVE_TRACKING.addObserver( listener );
        RuntimeConfig.DYNAMIC_QUERYING.addObserver( listener );
    }


    /**
     * Registers the isFull reevaluation on config change
     */
    private void registerIsFullTracking() {
        ConfigListener listener = new ConfigListener() {
            @Override
            public void onConfigChange( Config c ) {
                buffer = c.getInt();
                resetAllIsFull();
            }


            @Override
            public void restart( Config c ) {
                buffer = c.getInt();
                resetAllIsFull();
            }
        };
        RuntimeConfig.STATISTIC_BUFFER.addObserver( listener );
    }


    public static StatisticsManager<?> getInstance() {
        // To ensure only one instance is created
        synchronized ( StatisticsManager.class ) {
            if ( instance == null ) {
                instance = new StatisticsManager<>();
            }
        }
        return instance;
    }


    /**
     * Gets the specific statisticColumn if it exists in the tracked columns
     * else null
     *
     * @return the statisticColumn which matches the criteria
     */
    private StatisticColumn<T> getColumn( String schema, String table, String column ) {
        if ( this.statisticSchemaMap.containsKey( schema ) ) {
            if ( this.statisticSchemaMap.get( schema ).containsKey( table ) ) {
                if ( this.statisticSchemaMap.get( schema ).get( table ).containsKey( column ) ) {
                    return this.statisticSchemaMap.get( schema ).get( table ).get( column );
                }
            }
        }
        return null;
    }


    /**
     * Adds a new column to the tracked columns and sorts it correctly
     *
     * @param qualifiedColumn column name
     * @param type the type of the new column
     */
    private void addColumn( String qualifiedColumn, PolyType type ) {
        String[] splits = QueryColumn.getSplitColumn( qualifiedColumn );
        if ( type.getFamily() == PolyTypeFamily.NUMERIC ) {
            put( splits[0], splits[1], splits[2], new NumericalStatisticColumn<>( splits, type ) );
        } else if ( type.getFamily() == PolyTypeFamily.CHARACTER ) {
            put( splits[0], splits[1], splits[2], new AlphabeticStatisticColumn<>( splits, type ) );
<<<<<<< HEAD
        } else if ( type.getFamily() == PolyTypeFamily.TIME
                    || type.getFamily() == PolyTypeFamily.DATETIME
                    || type.getFamily() == PolyTypeFamily.DATE
                    || type.getFamily() == PolyTypeFamily.TIMESTAMP) {
=======
        } else if ( PolyType.DATETIME_TYPES.contains( type ) ) {
>>>>>>> e0ed6d42
            put( splits[0], splits[1], splits[2], new TemporalStatisticColumn<>( splits, type ) );
        }
    }


    /**
     * Reset all statistics and reevaluate them
     */
    private void reevaluateAllStatistics() {
        if ( this.sqlQueryInterface == null ) {
            return;
        }
        log.debug( "Resetting StatisticManager." );
        ConcurrentHashMap<String, HashMap<String, HashMap<String, StatisticColumn<T>>>> statisticSchemaMapCopy = new ConcurrentHashMap<>();

        for ( QueryColumn column : this.sqlQueryInterface.getAllColumns() ) {
            StatisticColumn<T> col = reevaluateColumn( column );
            if ( col != null ) {
                put( statisticSchemaMapCopy, column.getSchema(), column.getTable(), column.getName(), col );
            }

        }
        replaceStatistics( statisticSchemaMapCopy );
        log.debug( "Finished resetting StatisticManager." );
    }


    private void resetAllIsFull() {
        this.statisticSchemaMap.values().forEach( s -> s.values().forEach( t -> t.values().forEach( c -> {
            assignUnique( c, this.getUniqueValues( c.getQualifiedTableName(), c.getQualifiedColumnName() ) );
        } ) ) );
    }


    /**
     * Gets a columns of a table and reevaluates them
     *
     * @param qualifiedTable table name
     */
    private void reevaluateTable( String qualifiedTable ) {
        if ( this.sqlQueryInterface == null ) {
            return;
        }

        String[] splits = qualifiedTable.replace( "\"", "" ).split( "\\." );
        if ( splits.length != 2 ) {
            return;
        }
        deleteTable( splits[0], splits[1] );
        List<QueryColumn> res = this.sqlQueryInterface.getAllColumns( splits[0], splits[1] );

        for ( QueryColumn column : res ) {
            StatisticColumn<T> col = reevaluateColumn( column );
            if ( col != null ) {
                put( column.getSchema(), column.getTable(), column.getName(), col );
            }

        }

    }


    private void deleteTable( String schema, String table ) {
        if ( this.statisticSchemaMap.get( schema ) != null ) {
            this.statisticSchemaMap.get( schema ).remove( table );
        }
    }


    /**
     * replace the the tracked statistics with other statistics
     */
    private synchronized void replaceStatistics( ConcurrentHashMap<String, HashMap<String, HashMap<String, StatisticColumn<T>>>> map ) {
        this.statisticSchemaMap = new ConcurrentHashMap<>( map );
    }


    /**
     * Method to sort a column into the different kinds of column types and hands it to the specific reevaluation
     */
    private StatisticColumn<T> reevaluateColumn( QueryColumn column ) {
        if ( column.getCollectionType() != null || !this.sqlQueryInterface.hasData( column.getSchema(), column.getTable(), column.getName() ) ) {
            return null;
        }
        if ( column.getType().getFamily() == PolyTypeFamily.NUMERIC ) {
            return this.reevaluateNumericalColumn( column );
        } else if ( column.getType().getFamily() == PolyTypeFamily.CHARACTER ) {
            return this.reevaluateAlphabeticalColumn( column );
<<<<<<< HEAD
        } else if (column.getType().getFamily() == PolyTypeFamily.TIMESTAMP
                    || column.getType().getFamily() == PolyTypeFamily.DATE
                    || column.getType().getFamily() == PolyTypeFamily.DATETIME
                    || column.getType().getFamily() == PolyTypeFamily.TIME)
            return this.reevaluateTemporalColumn( column );
=======
        } else if ( PolyType.DATETIME_TYPES.contains( column.getType() ) ) {
            return this.reevaluateTemporalColumn( column );
        }
>>>>>>> e0ed6d42
        return null;
    }


    /**
     * Reevaluates a numerical column, with the configured statistics
     */
    private StatisticColumn<T> reevaluateNumericalColumn( QueryColumn column ) {
        StatisticQueryColumn min = this.getAggregateColumn( column, "MIN" );
        StatisticQueryColumn max = this.getAggregateColumn( column, "MAX" );
        Integer count = this.getCount( column );
        NumericalStatisticColumn<T> statisticColumn = new NumericalStatisticColumn<>( QueryColumn.getSplitColumn( column.getQualifiedColumnName() ), column.getType() );
        if ( min != null ) {
            //noinspection unchecked
            statisticColumn.setMin( (T) min.getData()[0] );
        }
        if ( max != null ) {
            //noinspection unchecked
            statisticColumn.setMax( (T) max.getData()[0] );
        }

        StatisticQueryColumn unique = this.getUniqueValues( column );
        assignUnique( statisticColumn, unique );

        statisticColumn.setCount( count );

        return statisticColumn;
    }

    private StatisticColumn<T> reevaluateTemporalColumn( QueryColumn column ) {
        StatisticQueryColumn min = this.getAggregateColumn( column, "MIN" );
        StatisticQueryColumn max = this.getAggregateColumn( column, "MAX" );
        Integer count = this.getCount( column );

        TemporalStatisticColumn<T> statisticColumn = new TemporalStatisticColumn<>( QueryColumn.getSplitColumn( column.getQualifiedColumnName() ), column.getType() );
        if ( min != null ) {
            if (NumberUtils.isParsable(min.getData()[0])) {
                //noinspection unchecked
                statisticColumn.setMin((T) DateTimeStringUtils.longToAdjustedString(Long.parseLong(min.getData()[0]), column.getType()));
            } else {
                //noinspection unchecked
                statisticColumn.setMin((T)min.getData()[0]);
            }
        }

        if ( max != null ) {
            if (NumberUtils.isParsable(max.getData()[0])) {
                //noinspection unchecked
                statisticColumn.setMax((T) DateTimeStringUtils.longToAdjustedString(Long.parseLong(max.getData()[0]), column.getType()));
            } else {
                //noinspection unchecked
                statisticColumn.setMax((T)max.getData()[0]);
            }
        }

        StatisticQueryColumn unique = this.getUniqueValues( column );
        for(int idx=0;idx<unique.getData().length;idx++)
            //noinspection unchecked
            unique.getData()[idx] = DateTimeStringUtils.longToAdjustedString(Long.parseLong(unique.getData()[idx]),column.getType());

        assignUnique( statisticColumn, unique );

        statisticColumn.setCount( count );

        return statisticColumn;
    }


    private StatisticColumn<T> reevaluateTemporalColumn( QueryColumn column ) {
        StatisticQueryColumn min = this.getAggregateColumn( column, "MIN" );
        StatisticQueryColumn max = this.getAggregateColumn( column, "MAX" );
        Integer count = this.getCount( column );

        TemporalStatisticColumn<T> statisticColumn = new TemporalStatisticColumn<>( QueryColumn.getSplitColumn( column.getQualifiedColumnName() ), column.getType() );
        if ( min != null ) {
            if ( NumberUtils.isParsable( min.getData()[0] ) ) {
                //noinspection unchecked
                statisticColumn.setMin( (T) DateTimeStringUtils.longToAdjustedString( Long.parseLong( min.getData()[0] ), column.getType() ) );
            } else {
                //noinspection unchecked
                statisticColumn.setMin( (T) min.getData()[0] );
            }
        }

        if ( max != null ) {
            if ( NumberUtils.isParsable( max.getData()[0] ) ) {
                //noinspection unchecked
                statisticColumn.setMax( (T) DateTimeStringUtils.longToAdjustedString( Long.parseLong( max.getData()[0] ), column.getType() ) );
            } else {
                //noinspection unchecked
                statisticColumn.setMax( (T) max.getData()[0] );
            }
        }

        StatisticQueryColumn unique = this.getUniqueValues( column );
        for ( int idx = 0; idx < unique.getData().length; idx++ ) {
            if ( unique.getData()[idx] != null )
            //noinspection unchecked
            {
                unique.getData()[idx] = DateTimeStringUtils.longToAdjustedString( Long.parseLong( unique.getData()[idx] ), column.getType() );
            }
        }

        assignUnique( statisticColumn, unique );

        statisticColumn.setCount( count );

        return statisticColumn;
    }


    /**
     * Helper method tho assign unique values or set isFull if too much exist
     *
     * @param column the column in which the values should be inserted
     */
    private void assignUnique( StatisticColumn<T> column, StatisticQueryColumn unique ) {
        if ( unique == null || unique.getData() == null ) {
            return;
        }
        if ( unique.getData().length <= this.buffer ) {
            column.setUniqueValues( Arrays.asList( (T[]) unique.getData() ) );
        } else {
            column.setFull( true );
        }
    }


    /**
     * Reevaluates an alphabetical column, with the configured statistics
     */
    private StatisticColumn<T> reevaluateAlphabeticalColumn( QueryColumn column ) {
        StatisticQueryColumn unique = this.getUniqueValues( column );
        Integer count = this.getCount( column );

        AlphabeticStatisticColumn<T> statisticColumn = new AlphabeticStatisticColumn<>( QueryColumn.getSplitColumn( column.getQualifiedColumnName() ), column.getType() );
        assignUnique( statisticColumn, unique );
        statisticColumn.setCount( count );

        return statisticColumn;

    }


    /**
     * Places a column at the correct position in the schemaMap
     *
     * @param map which schemaMap should be used
     * @param statisticColumn the Column with its statistics
     */
    private void put( ConcurrentHashMap<String, HashMap<String, HashMap<String, StatisticColumn<T>>>> map, String schema, String table, String column, StatisticColumn<T> statisticColumn ) {
        if ( !map.containsKey( schema ) ) {
            map.put( schema, new HashMap<>() );
        }

        if ( !map.get( schema ).containsKey( table ) ) {
            map.get( schema ).put( table, new HashMap<>() );
        }
        map.get( schema ).get( table ).put( column, statisticColumn );

    }


    private void put( String schema, String table, String column, StatisticColumn<T> statisticColumn ) {
        put( this.statisticSchemaMap, schema, table, column, statisticColumn );

    }


    /**
     * Method to get a generic Aggregate Stat
     * null if no result is available
     *
     * @return a StatQueryColumn which contains the requested value
     */
    private StatisticQueryColumn getAggregateColumn( QueryColumn column, String aggregate ) {
        return getAggregateColumn( column.getSchema(), column.getTable(), column.getName(), aggregate );
    }


    /**
     * Queries the database with a aggregate query
     *
     * @param aggregate the aggregate function to us
     */
    private StatisticQueryColumn getAggregateColumn( String schema, String table, String column, String aggregate ) {
        String query = "SELECT " + aggregate + " (" + StatisticQueryProcessor.buildQualifiedName( schema, table, column ) + ") FROM " + StatisticQueryProcessor.buildQualifiedName( schema, table ) + getStatQueryLimit();
        return this.sqlQueryInterface.selectOneStat( query );
    }


    /**
     * Gets the configured amount + 1 of unique values per column
     *
     * @return the unique values
     */
    private StatisticQueryColumn getUniqueValues( QueryColumn column ) {
        String qualifiedTableName = StatisticQueryProcessor.buildQualifiedName( column.getSchema(), column.getTable() );
        String qualifiedColumnName = StatisticQueryProcessor.buildQualifiedName( column.getSchema(), column.getTable(), column.getName() );
        return getUniqueValues( qualifiedTableName, qualifiedColumnName );
    }


    private StatisticQueryColumn getUniqueValues( String qualifiedTableName, String qualifiedColumnName ) {
        String query = "SELECT " + qualifiedColumnName + " FROM " + qualifiedTableName + " GROUP BY " + qualifiedColumnName + getStatQueryLimit( 1 );
        return this.sqlQueryInterface.selectOneStat( query );
    }


    /**
     * Gets the amount of entries for a column
     */
    private Integer getCount( QueryColumn column ) {
        String tableName = StatisticQueryProcessor.buildQualifiedName( column.getSchema(), column.getTable() );
        String columnName = StatisticQueryProcessor.buildQualifiedName( column.getSchema(), column.getTable(), column.getName() );
        String query = "SELECT COUNT(" + columnName + ") FROM " + tableName;
        StatisticQueryColumn res = this.sqlQueryInterface.selectOneStat( query );

        if ( res != null && res.getData() != null && res.getData().length != 0 ) {
            try {
                return Integer.parseInt( res.getData()[0] );
            } catch ( NumberFormatException e ) {
                log.error( "Count could not be parsed for column {}.", column.getQualifiedColumnName(), e );
            }
        }
        return 0;
    }


    private String getStatQueryLimit() {
        return getStatQueryLimit( 0 );
    }


    private String getStatQueryLimit( int add ) {
        return " LIMIT " + (RuntimeConfig.STATISTIC_BUFFER.getInteger() + add);
    }


    public void setSqlQueryInterface( StatisticQueryProcessor statisticQueryProcessor ) {
        this.sqlQueryInterface = statisticQueryProcessor;

        if ( RuntimeConfig.STATISTICS_ON_STARTUP.getBoolean() ) {
            this.asyncReevaluateAllStatistics();
        }
    }


    /**
     * Configures and registers the statistics InformationPage for the frontend
     */
    public void displayInformation() {
        InformationManager im = InformationManager.getInstance();

        InformationPage page = new InformationPage( "Statistics" );
        im.addPage( page );

        InformationGroup contentGroup = new InformationGroup( page, "Column Statistic Status" );
        im.addGroup( contentGroup );

        InformationTable statisticsInformation = new InformationTable( contentGroup, Arrays.asList( "Column Name", "Type", "Count" ) );

        im.registerInformation( statisticsInformation );

        page.setRefreshFunction( () -> {
            statisticsInformation.reset();
            statisticSchemaMap.values().forEach( schema -> schema.values().forEach( table -> table.forEach( ( k, v ) -> {
                statisticsInformation.addRow( v.getQualifiedColumnName(), v.getType().name(), v.getCount() );
            } ) ) );
        } );

        InformationGroup alphabeticalGroup = new InformationGroup( page, "Alphabetical Statistics" );
        im.addGroup( alphabeticalGroup );

        InformationGroup numericalGroup = new InformationGroup( page, "Numerical Statistics" );
        im.addGroup( numericalGroup );

        InformationGroup temporalGroup = new InformationGroup( page, "Temporal Statistics" );
<<<<<<< HEAD
        im.addGroup( temporalGroup);
=======
        im.addGroup( temporalGroup );
>>>>>>> e0ed6d42

        InformationTable temporalInformation = new InformationTable( temporalGroup, Arrays.asList( "Column Name", "Min", "Max" ) );

        InformationTable numericalInformation = new InformationTable( numericalGroup, Arrays.asList( "Column Name", "Min", "Max" ) );


        InformationTable alphabeticalInformation = new InformationTable( alphabeticalGroup, Arrays.asList( "Column Name", "Unique Values" ) );

        im.registerInformation( temporalInformation );
        im.registerInformation( numericalInformation );
        im.registerInformation( alphabeticalInformation );

        InformationGroup actionGroup = new InformationGroup( page, "Action" );
        im.addGroup( actionGroup );
        Action reevaluateAction = parameters -> {
            reevaluateAllStatistics();
            page.refresh();
            return "Recalculated statistics";
        };
        InformationAction reevaluateAllInfo = new InformationAction( actionGroup, "Recalculate Statistics", reevaluateAction );
        actionGroup.addInformation( reevaluateAllInfo );
        im.registerInformation( reevaluateAllInfo );
        page.setRefreshFunction( () -> {
            numericalInformation.reset();
            alphabeticalInformation.reset();
            temporalInformation.reset();
            statisticSchemaMap.values().forEach( schema -> schema.values().forEach( table -> table.forEach( ( k, v ) -> {
                if ( v instanceof NumericalStatisticColumn ) {

                    if ( ((NumericalStatisticColumn<T>) v).getMin() != null && ((NumericalStatisticColumn<T>) v).getMax() != null ) {
                        numericalInformation.addRow( v.getQualifiedColumnName(), ((NumericalStatisticColumn<T>) v).getMin().toString(), ((NumericalStatisticColumn<T>) v).getMax().toString() );
                    } else {
                        numericalInformation.addRow( v.getQualifiedColumnName(), "❌", "❌" );
                    }

<<<<<<< HEAD
                } if ( v instanceof TemporalStatisticColumn) {
=======
                }
                if ( v instanceof TemporalStatisticColumn ) {
>>>>>>> e0ed6d42
                    if ( ((TemporalStatisticColumn<T>) v).getMin() != null && ((TemporalStatisticColumn<T>) v).getMax() != null ) {
                        temporalInformation.addRow( v.getQualifiedColumnName(), ((TemporalStatisticColumn<T>) v).getMin().toString(), ((TemporalStatisticColumn<T>) v).getMax().toString() );
                    } else {
                        temporalInformation.addRow( v.getQualifiedColumnName(), "❌", "❌" );
                    }
<<<<<<< HEAD
                }else {
=======
                } else {
>>>>>>> e0ed6d42
                    String values = v.getUniqueValues().toString();
                    if ( !v.isFull ) {
                        alphabeticalInformation.addRow( v.getQualifiedColumnName(), values );
                    } else {
                        alphabeticalInformation.addRow( v.getQualifiedColumnName(), "is Full" );
                    }

                }

            } ) ) );
        } );

    }


    public void asyncReevaluateAllStatistics() {
        threadPool.execute( this::reevaluateAllStatistics );
    }


    /**
     * Reevaluates all tables which received changes impacting their statistic data
     *
     * @param changedTables all tables which got changed in a transaction
     */
    public void apply( List<String> changedTables ) {
        threadPool.execute( () -> changedTables.forEach( this::reevaluateTable ) );
    }


    public void applyTable( String changedQualifiedTable ) {
        this.reevaluateTable( changedQualifiedTable );
    }


    /**
     * This class reevaluates if background tracking should be stopped or restarted depending on the state of the ConfigManager
     */
    class TrackingListener implements Config.ConfigListener {

        @Override
        public void onConfigChange( Config c ) {
            registerTrackingToggle();
        }


        @Override
        public void restart( Config c ) {
            registerTrackingToggle();
        }


        private void registerTrackingToggle() {
            String id = StatisticsManager.getInstance().getRevalId();
            if ( id == null && RuntimeConfig.DYNAMIC_QUERYING.getBoolean() && RuntimeConfig.PASSIVE_TRACKING.getBoolean() ) {
                String revalId = BackgroundTaskManager.INSTANCE.registerTask(
                        StatisticsManager.this::asyncReevaluateAllStatistics,
                        "Reevaluate StatisticsManager.",
                        TaskPriority.LOW,
                        (TaskSchedulingType) RuntimeConfig.STATISTIC_RATE.getEnum() );
                setRevalId( revalId );
            } else if ( id != null && (!RuntimeConfig.PASSIVE_TRACKING.getBoolean() || !RuntimeConfig.DYNAMIC_QUERYING.getBoolean()) ) {
                BackgroundTaskManager.INSTANCE.removeBackgroundTask( getRevalId() );
                setRevalId( null );
            }
        }

    }

}<|MERGE_RESOLUTION|>--- conflicted
+++ resolved
@@ -42,8 +42,6 @@
 import org.polypheny.db.util.background.BackgroundTask.TaskPriority;
 import org.polypheny.db.util.background.BackgroundTask.TaskSchedulingType;
 import org.polypheny.db.util.background.BackgroundTaskManager;
-import org.polypheny.db.information.InformationAction;
-import org.polypheny.db.information.InformationAction.Action;
 
 
 /**
@@ -150,14 +148,7 @@
             put( splits[0], splits[1], splits[2], new NumericalStatisticColumn<>( splits, type ) );
         } else if ( type.getFamily() == PolyTypeFamily.CHARACTER ) {
             put( splits[0], splits[1], splits[2], new AlphabeticStatisticColumn<>( splits, type ) );
-<<<<<<< HEAD
-        } else if ( type.getFamily() == PolyTypeFamily.TIME
-                    || type.getFamily() == PolyTypeFamily.DATETIME
-                    || type.getFamily() == PolyTypeFamily.DATE
-                    || type.getFamily() == PolyTypeFamily.TIMESTAMP) {
-=======
         } else if ( PolyType.DATETIME_TYPES.contains( type ) ) {
->>>>>>> e0ed6d42
             put( splits[0], splits[1], splits[2], new TemporalStatisticColumn<>( splits, type ) );
         }
     }
@@ -246,17 +237,9 @@
             return this.reevaluateNumericalColumn( column );
         } else if ( column.getType().getFamily() == PolyTypeFamily.CHARACTER ) {
             return this.reevaluateAlphabeticalColumn( column );
-<<<<<<< HEAD
-        } else if (column.getType().getFamily() == PolyTypeFamily.TIMESTAMP
-                    || column.getType().getFamily() == PolyTypeFamily.DATE
-                    || column.getType().getFamily() == PolyTypeFamily.DATETIME
-                    || column.getType().getFamily() == PolyTypeFamily.TIME)
-            return this.reevaluateTemporalColumn( column );
-=======
         } else if ( PolyType.DATETIME_TYPES.contains( column.getType() ) ) {
             return this.reevaluateTemporalColumn( column );
         }
->>>>>>> e0ed6d42
         return null;
     }
 
@@ -286,44 +269,6 @@
         return statisticColumn;
     }
 
-    private StatisticColumn<T> reevaluateTemporalColumn( QueryColumn column ) {
-        StatisticQueryColumn min = this.getAggregateColumn( column, "MIN" );
-        StatisticQueryColumn max = this.getAggregateColumn( column, "MAX" );
-        Integer count = this.getCount( column );
-
-        TemporalStatisticColumn<T> statisticColumn = new TemporalStatisticColumn<>( QueryColumn.getSplitColumn( column.getQualifiedColumnName() ), column.getType() );
-        if ( min != null ) {
-            if (NumberUtils.isParsable(min.getData()[0])) {
-                //noinspection unchecked
-                statisticColumn.setMin((T) DateTimeStringUtils.longToAdjustedString(Long.parseLong(min.getData()[0]), column.getType()));
-            } else {
-                //noinspection unchecked
-                statisticColumn.setMin((T)min.getData()[0]);
-            }
-        }
-
-        if ( max != null ) {
-            if (NumberUtils.isParsable(max.getData()[0])) {
-                //noinspection unchecked
-                statisticColumn.setMax((T) DateTimeStringUtils.longToAdjustedString(Long.parseLong(max.getData()[0]), column.getType()));
-            } else {
-                //noinspection unchecked
-                statisticColumn.setMax((T)max.getData()[0]);
-            }
-        }
-
-        StatisticQueryColumn unique = this.getUniqueValues( column );
-        for(int idx=0;idx<unique.getData().length;idx++)
-            //noinspection unchecked
-            unique.getData()[idx] = DateTimeStringUtils.longToAdjustedString(Long.parseLong(unique.getData()[idx]),column.getType());
-
-        assignUnique( statisticColumn, unique );
-
-        statisticColumn.setCount( count );
-
-        return statisticColumn;
-    }
-
 
     private StatisticColumn<T> reevaluateTemporalColumn( QueryColumn column ) {
         StatisticQueryColumn min = this.getAggregateColumn( column, "MIN" );
@@ -535,16 +480,11 @@
         im.addGroup( numericalGroup );
 
         InformationGroup temporalGroup = new InformationGroup( page, "Temporal Statistics" );
-<<<<<<< HEAD
-        im.addGroup( temporalGroup);
-=======
         im.addGroup( temporalGroup );
->>>>>>> e0ed6d42
 
         InformationTable temporalInformation = new InformationTable( temporalGroup, Arrays.asList( "Column Name", "Min", "Max" ) );
 
         InformationTable numericalInformation = new InformationTable( numericalGroup, Arrays.asList( "Column Name", "Min", "Max" ) );
-
 
         InformationTable alphabeticalInformation = new InformationTable( alphabeticalGroup, Arrays.asList( "Column Name", "Unique Values" ) );
 
@@ -575,22 +515,14 @@
                         numericalInformation.addRow( v.getQualifiedColumnName(), "❌", "❌" );
                     }
 
-<<<<<<< HEAD
-                } if ( v instanceof TemporalStatisticColumn) {
-=======
                 }
                 if ( v instanceof TemporalStatisticColumn ) {
->>>>>>> e0ed6d42
                     if ( ((TemporalStatisticColumn<T>) v).getMin() != null && ((TemporalStatisticColumn<T>) v).getMax() != null ) {
                         temporalInformation.addRow( v.getQualifiedColumnName(), ((TemporalStatisticColumn<T>) v).getMin().toString(), ((TemporalStatisticColumn<T>) v).getMax().toString() );
                     } else {
                         temporalInformation.addRow( v.getQualifiedColumnName(), "❌", "❌" );
                     }
-<<<<<<< HEAD
-                }else {
-=======
                 } else {
->>>>>>> e0ed6d42
                     String values = v.getUniqueValues().toString();
                     if ( !v.isFull ) {
                         alphabeticalInformation.addRow( v.getQualifiedColumnName(), values );
