/*
 * Copyright 2019-2021 The Polypheny Project
 *
 * Licensed under the Apache License, Version 2.0 (the "License");
 * you may not use this file except in compliance with the License.
 * You may obtain a copy of the License at
 *
 * http://www.apache.org/licenses/LICENSE-2.0
 *
 * Unless required by applicable law or agreed to in writing, software
 * distributed under the License is distributed on an "AS IS" BASIS,
 * WITHOUT WARRANTIES OR CONDITIONS OF ANY KIND, either express or implied.
 * See the License for the specific language governing permissions and
 * limitations under the License.
 */

package org.polypheny.db.adapter.cottontail.rules;

import com.google.common.collect.ImmutableList;
import java.util.List;
import org.polypheny.db.adapter.cottontail.CottontailConvention;
<<<<<<< HEAD
import org.polypheny.db.adapter.cottontail.algebra.CottontailToEnumerableConverterRule;
import org.polypheny.db.plan.AlgOptRule;
import org.polypheny.db.algebra.core.AlgFactories;
import org.polypheny.db.tools.AlgBuilderFactory;
=======
import org.polypheny.db.plan.RelOptRule;
import org.polypheny.db.rel.core.RelFactories;
import org.polypheny.db.tools.RelBuilderFactory;
>>>>>>> ad08c03d


public class CottontailRules {

    public static List<AlgOptRule> rules( CottontailConvention out ) {
        return rules( out, AlgFactories.LOGICAL_BUILDER );
    }


    public static List<AlgOptRule> rules( CottontailConvention out, AlgBuilderFactory algBuilderFactory ) {
        return ImmutableList.of(
<<<<<<< HEAD
                new CottontailToEnumerableConverterRule( out, algBuilderFactory ),
                new CottontailValuesRule( out, algBuilderFactory ),
                new CottontailTableModificationRule( out, algBuilderFactory ),
                new CottontailProjectRule( out, algBuilderFactory ),
                new CottontailFilterRule( out, algBuilderFactory ),
                new CottontailSortAndProjectRule( out, algBuilderFactory ),
                new CottontailLimitRule( out, algBuilderFactory )
=======
                new CottontailToEnumerableConverterRule( out, relBuilderFactory ),
                new CottontailValuesRule( out, relBuilderFactory ),
                new CottontailTableModificationRule( out, relBuilderFactory ),
                new CottontailProjectRule( out, relBuilderFactory ),
                new CottontailFilterRule( out, relBuilderFactory ),
                new CottontailSortRule( out, relBuilderFactory )
>>>>>>> ad08c03d
        );
    }

}<|MERGE_RESOLUTION|>--- conflicted
+++ resolved
@@ -19,16 +19,9 @@
 import com.google.common.collect.ImmutableList;
 import java.util.List;
 import org.polypheny.db.adapter.cottontail.CottontailConvention;
-<<<<<<< HEAD
-import org.polypheny.db.adapter.cottontail.algebra.CottontailToEnumerableConverterRule;
+import org.polypheny.db.algebra.core.AlgFactories;
 import org.polypheny.db.plan.AlgOptRule;
-import org.polypheny.db.algebra.core.AlgFactories;
 import org.polypheny.db.tools.AlgBuilderFactory;
-=======
-import org.polypheny.db.plan.RelOptRule;
-import org.polypheny.db.rel.core.RelFactories;
-import org.polypheny.db.tools.RelBuilderFactory;
->>>>>>> ad08c03d
 
 
 public class CottontailRules {
@@ -40,22 +33,12 @@
 
     public static List<AlgOptRule> rules( CottontailConvention out, AlgBuilderFactory algBuilderFactory ) {
         return ImmutableList.of(
-<<<<<<< HEAD
                 new CottontailToEnumerableConverterRule( out, algBuilderFactory ),
                 new CottontailValuesRule( out, algBuilderFactory ),
                 new CottontailTableModificationRule( out, algBuilderFactory ),
                 new CottontailProjectRule( out, algBuilderFactory ),
                 new CottontailFilterRule( out, algBuilderFactory ),
-                new CottontailSortAndProjectRule( out, algBuilderFactory ),
-                new CottontailLimitRule( out, algBuilderFactory )
-=======
-                new CottontailToEnumerableConverterRule( out, relBuilderFactory ),
-                new CottontailValuesRule( out, relBuilderFactory ),
-                new CottontailTableModificationRule( out, relBuilderFactory ),
-                new CottontailProjectRule( out, relBuilderFactory ),
-                new CottontailFilterRule( out, relBuilderFactory ),
-                new CottontailSortRule( out, relBuilderFactory )
->>>>>>> ad08c03d
+                new CottontailSortRule( out, algBuilderFactory )
         );
     }
 
