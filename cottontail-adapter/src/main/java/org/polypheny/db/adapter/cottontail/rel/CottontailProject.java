--- conflicted
+++ resolved
@@ -121,11 +121,7 @@
      * @return {@link ParameterExpression}
      */
     public static ParameterExpression makeProjectionAndKnnBuilder( BlockBuilder builder, List<Pair<RexNode, String>> namedProjects, List<String> physicalColumnNames ) {
-<<<<<<< HEAD
-        final ParameterExpression projectionMap_ = Expressions.variable( Map.class, builder.newName( "projectionMap_" + System.nanoTime() ) );
-=======
         final ParameterExpression projectionMap_ = Expressions.variable( Map.class, builder.newName( "projectionMap" + System.nanoTime() ) );
->>>>>>> f71a8ce8
         final NewExpression projectionMapCreator = Expressions.new_( LinkedHashMap.class );
         builder.add( Expressions.declare( Modifier.FINAL, projectionMap_, projectionMapCreator ) );
         for ( Pair<RexNode, String> pair : namedProjects ) {
