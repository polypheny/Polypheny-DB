/*
 * Copyright 2019-2021 The Polypheny Project
 *
 * Licensed under the Apache License, Version 2.0 (the "License");
 * you may not use this file except in compliance with the License.
 * You may obtain a copy of the License at
 *
 * http://www.apache.org/licenses/LICENSE-2.0
 *
 * Unless required by applicable law or agreed to in writing, software
 * distributed under the License is distributed on an "AS IS" BASIS,
 * WITHOUT WARRANTIES OR CONDITIONS OF ANY KIND, either express or implied.
 * See the License for the specific language governing permissions and
 * limitations under the License.
 */

package org.polypheny.db.adapter.cottontail.rules;

import org.polypheny.db.adapter.cottontail.CottontailConvention;
import org.polypheny.db.adapter.cottontail.algebra.CottontailValues;
import org.polypheny.db.plan.Convention;
import org.polypheny.db.algebra.AlgNode;
import org.polypheny.db.algebra.core.Values;
import org.polypheny.db.tools.AlgBuilderFactory;


public class CottontailValuesRule extends CottontailConverterRule {

<<<<<<< HEAD
    CottontailValuesRule( CottontailConvention out, AlgBuilderFactory algBuilderFactory ) {
        super( Values.class, r -> true, Convention.NONE, out, algBuilderFactory, "CassandraValuesRule:" + out.getName() );
=======
    CottontailValuesRule( CottontailConvention out, RelBuilderFactory relBuilderFactory ) {
        super( Values.class, r -> true, Convention.NONE, out, relBuilderFactory, "CottontailValuesRule:" + out.getName() );
>>>>>>> ad08c03d
    }


    @Override
    public AlgNode convert( AlgNode alg ) {
        Values values = (Values) alg;

        return new CottontailValues(
                values.getCluster(),
                values.getRowType(),
                values.getTuples(),
                values.getTraitSet().replace( out ) );
    }

}<|MERGE_RESOLUTION|>--- conflicted
+++ resolved
@@ -26,13 +26,8 @@
 
 public class CottontailValuesRule extends CottontailConverterRule {
 
-<<<<<<< HEAD
     CottontailValuesRule( CottontailConvention out, AlgBuilderFactory algBuilderFactory ) {
-        super( Values.class, r -> true, Convention.NONE, out, algBuilderFactory, "CassandraValuesRule:" + out.getName() );
-=======
-    CottontailValuesRule( CottontailConvention out, RelBuilderFactory relBuilderFactory ) {
-        super( Values.class, r -> true, Convention.NONE, out, relBuilderFactory, "CottontailValuesRule:" + out.getName() );
->>>>>>> ad08c03d
+        super( Values.class, r -> true, Convention.NONE, out, algBuilderFactory, "CottontailValuesRule:" + out.getName() );
     }
 
 
