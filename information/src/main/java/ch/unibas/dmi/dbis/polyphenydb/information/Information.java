/*
 * The MIT License (MIT)
 *
 * Copyright (c) 2019 Databases and Information Systems Research Group, University of Basel, Switzerland
 *
 * Permission is hereby granted, free of charge, to any person obtaining a
 * copy of this software and associated documentation files (the "Software"), to deal
 * in the Software without restriction, including without limitation the rights
 * to use, copy, modify, merge, publish, distribute, sublicense, and/or sell
 * copies of the Software, and to permit persons to whom the Software is
 * furnished to do so, subject to the following conditions:
 *
 * The above copyright notice and this permission notice shall be included in all
 * copies or substantial portions of the Software.
 *
 * THE SOFTWARE IS PROVIDED "AS IS", WITHOUT WARRANTY OF ANY KIND, EXPRESS OR
 * IMPLIED, INCLUDING BUT NOT LIMITED TO THE WARRANTIES OF MERCHANTABILITY,
 * FITNESS FOR A PARTICULAR PURPOSE AND NONINFRINGEMENT. IN NO EVENT SHALL THE
 * AUTHORS OR COPYRIGHT HOLDERS BE LIABLE FOR ANY CLAIM, DAMAGES OR OTHER
 * LIABILITY, WHETHER IN AN ACTION OF CONTRACT, TORT OR OTHERWISE, ARISING FROM,
 * OUT OF OR IN CONNECTION WITH THE SOFTWARE OR THE USE OR OTHER DEALINGS IN THE
 * SOFTWARE.
 *
 */

package ch.unibas.dmi.dbis.polyphenydb.information;


import ch.unibas.dmi.dbis.polyphenydb.information.exception.InformationRuntimeException;
import com.google.gson.Gson;
import lombok.extern.slf4j.Slf4j;


@Slf4j
public abstract class Information {

    /**
     * The id needs to be unique for every Information object.
     */
    private final String id;

    /**
     * The field type is used by Gson and is needed for the frontend.
     */
    @SuppressWarnings("FieldCanBeLocal")
    final String type;

    /**
     * The field informationGroup consists of the id of the InformationGroup to which it belongs.
     */
    private final String informationGroup;

    /**
     * The information object with lowest uiOrder are rendered first, then those with higher number, then those where uiOrder is null.
     * Field required for GSON.
     */
    @SuppressWarnings("FieldCanBeLocal")
    private int uiOrder;

    /**
     * Sets the information manager instance this information is registered at.
     * Required for notifying the manager about changes.
     */
    private transient InformationManager informationManager;


    /**
     * Constructor
     *
     * @param id Unique id for this Information object
     * @param group The id of the InformationGroup to which this information belongs
     */
    Information( final String id, final String group ) {
        this.id = id;
        this.informationGroup = group;
        this.type = this.getClass().getSimpleName();
    }


    /**
     * Get the id of this Information object.
     *
     * @return id of this Information object
     */
    public String getId() {
        return id;
    }


    /**
     * Get the group id of the group to which this Information object belongs.
     *
     * @return Id of the group this information object belongs to
     */
    public String getGroup() {
        return informationGroup;
    }


    /**
     * Set the order of an Information object.
     * Objects with lower numbers are rendered first, the objects with higher numbers, then objects for which there is no order set (0).
     */
    public Information setOrder( final int order ) {
        this.uiOrder = order;
        return this;
    }


    /**
     * Returns the actual implementation of this information element.
     *
     * @param clazz The
     * @return The unwraped object
     */
    public <T extends Information> T unwrap( final Class<T> clazz ) {
        if ( clazz.isInstance( this ) ) {
            return (T) this;
        } else {
            throw new InformationRuntimeException( "Can not unwrap as " + clazz.getSimpleName() );
        }
    }


    /**
     * Serialize object to JSON string using GSON.
     *
     * @return object as JSON string
     */
    public String asJson() {
        Gson gson = new Gson();
        return gson.toJson( this );
    }


    /**
     * Sets the information manager instance this information is registered at.
     * This is required for notifying the manager about changing information.
     *
     * @return A reference to itself (builder pattern).
     */
    public Information setManager( final InformationManager informationManager ) {
        this.informationManager = informationManager;
        return this;
    }


    /**
     * Notify the information manager about changes of this information object.
     */
<<<<<<< HEAD
    void notifyManager() {
        if (informationManager != null) {
=======
    protected void notifyManager() {
        if (informationManager == null) {
            log.info( "Requested notification of the information manager but no manager set." );
        } else {
>>>>>>> 048b02e6
            informationManager.notify( this );
        }
    }

}<|MERGE_RESOLUTION|>--- conflicted
+++ resolved
@@ -148,15 +148,8 @@
     /**
      * Notify the information manager about changes of this information object.
      */
-<<<<<<< HEAD
     void notifyManager() {
         if (informationManager != null) {
-=======
-    protected void notifyManager() {
-        if (informationManager == null) {
-            log.info( "Requested notification of the information manager but no manager set." );
-        } else {
->>>>>>> 048b02e6
             informationManager.notify( this );
         }
     }
