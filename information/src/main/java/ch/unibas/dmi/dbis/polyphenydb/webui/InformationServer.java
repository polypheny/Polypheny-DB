/*
 * The MIT License (MIT)
 *
 * Copyright (c) 2019 Databases and Information Systems Research Group, University of Basel, Switzerland
 *
 * Permission is hereby granted, free of charge, to any person obtaining a
 * copy of this software and associated documentation files (the "Software"), to deal
 * in the Software without restriction, including without limitation the rights
 * to use, copy, modify, merge, publish, distribute, sublicense, and/or sell
 * copies of the Software, and to permit persons to whom the Software is
 * furnished to do so, subject to the following conditions:
 *
 * The above copyright notice and this permission notice shall be included in all
 * copies or substantial portions of the Software.
 *
 * THE SOFTWARE IS PROVIDED "AS IS", WITHOUT WARRANTY OF ANY KIND, EXPRESS OR
 * IMPLIED, INCLUDING BUT NOT LIMITED TO THE WARRANTIES OF MERCHANTABILITY,
 * FITNESS FOR A PARTICULAR PURPOSE AND NONINFRINGEMENT. IN NO EVENT SHALL THE
 * AUTHORS OR COPYRIGHT HOLDERS BE LIABLE FOR ANY CLAIM, DAMAGES OR OTHER
 * LIABILITY, WHETHER IN AN ACTION OF CONTRACT, TORT OR OTHERWISE, ARISING FROM,
 * OUT OF OR IN CONNECTION WITH THE SOFTWARE OR THE USE OR OTHER DEALINGS IN THE
 * SOFTWARE.
 *
 */

package ch.unibas.dmi.dbis.polyphenydb.webui;


<<<<<<< HEAD
import static spark.Spark.before;
import static spark.Spark.get;
import static spark.Spark.options;
import static spark.Spark.port;
import static spark.Spark.post;
import static spark.Spark.webSocket;
=======
import static spark.Service.ignite;
>>>>>>> 677bbb74

import ch.unibas.dmi.dbis.polyphenydb.information.InformationManager;
import org.slf4j.Logger;
import org.slf4j.LoggerFactory;
import spark.Service;


/**
 * RESTful server for the WebUis, working with the InformationManager
 */
public class InformationServer {

    private static final Logger LOGGER = LoggerFactory.getLogger( InformationServer.class );


    public InformationServer( final int port ) {


        Service http = ignite().port( port );

        // Needs to be called before defining routes!
        webSockets( http );

        enableCORS( http );

        informationRoutes( http );

        LOGGER.info( "InformationServer started." );
    }


    private void webSockets( final Service http ) {
        // Websockets need to be defined before the post/get requests
        http.webSocket( "/informationWebSocket", InformationWebSocket.class );
    }


    private void informationRoutes( final Service http ) {
        InformationManager im = InformationManager.getInstance();

        http.get( "/getPageList", ( req, res ) -> im.getPageList() );

        http.post( "/getPage", ( req, res ) -> {
            //input: req: {pageId: "page1"}
            try {
                return im.getPage( req.body() );
            } catch ( Exception e ) {
                // if input not number or page does not exist
                return "";
            }
        } );

    }


    /**
     * To avoid the CORS problem, when the ConfigServer receives requests from the WebUi
     */
<<<<<<< HEAD
    private static void enableCORS() {
        options( "/*", ( req, res ) -> {
=======
    private static void enableCORS( final Service http ) {
        http.options( "/*", ( req, res ) -> {
>>>>>>> 677bbb74
            String accessControlRequestHeaders = req.headers( "Access-Control-Request-Headers" );
            if ( accessControlRequestHeaders != null ) {
                res.header( "Access-Control-Allow-Headers", accessControlRequestHeaders );
            }

            String accessControlRequestMethod = req.headers( "Access-Control-Request-Method" );
            if ( accessControlRequestMethod != null ) {
                res.header( "Access-Control-Allow-Methods", accessControlRequestMethod );
            }

            return "OK";
        } );

<<<<<<< HEAD
        before( ( req, res ) -> {
=======
        http.before( ( req, res ) -> {
>>>>>>> 677bbb74
            //res.header("Access-Control-Allow-Origin", "*");
            res.header( "Access-Control-Allow-Origin", "*" );
            res.header( "Access-Control-Allow-Credentials", "true" );
            res.header( "Access-Control-Allow-Headers", "*" );
            res.type( "application/json" );
        } );
    }


}<|MERGE_RESOLUTION|>--- conflicted
+++ resolved
@@ -26,16 +26,7 @@
 package ch.unibas.dmi.dbis.polyphenydb.webui;
 
 
-<<<<<<< HEAD
-import static spark.Spark.before;
-import static spark.Spark.get;
-import static spark.Spark.options;
-import static spark.Spark.port;
-import static spark.Spark.post;
-import static spark.Spark.webSocket;
-=======
 import static spark.Service.ignite;
->>>>>>> 677bbb74
 
 import ch.unibas.dmi.dbis.polyphenydb.information.InformationManager;
 import org.slf4j.Logger;
@@ -94,13 +85,8 @@
     /**
      * To avoid the CORS problem, when the ConfigServer receives requests from the WebUi
      */
-<<<<<<< HEAD
-    private static void enableCORS() {
-        options( "/*", ( req, res ) -> {
-=======
     private static void enableCORS( final Service http ) {
         http.options( "/*", ( req, res ) -> {
->>>>>>> 677bbb74
             String accessControlRequestHeaders = req.headers( "Access-Control-Request-Headers" );
             if ( accessControlRequestHeaders != null ) {
                 res.header( "Access-Control-Allow-Headers", accessControlRequestHeaders );
@@ -114,11 +100,7 @@
             return "OK";
         } );
 
-<<<<<<< HEAD
-        before( ( req, res ) -> {
-=======
         http.before( ( req, res ) -> {
->>>>>>> 677bbb74
             //res.header("Access-Control-Allow-Origin", "*");
             res.header( "Access-Control-Allow-Origin", "*" );
             res.header( "Access-Control-Allow-Credentials", "true" );
