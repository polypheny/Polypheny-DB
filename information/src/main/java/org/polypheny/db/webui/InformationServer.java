/*
 * Copyright 2019-2021 The Polypheny Project
 *
 * Licensed under the Apache License, Version 2.0 (the "License");
 * you may not use this file except in compliance with the License.
 * You may obtain a copy of the License at
 *
 * http://www.apache.org/licenses/LICENSE-2.0
 *
 * Unless required by applicable law or agreed to in writing, software
 * distributed under the License is distributed on an "AS IS" BASIS,
 * WITHOUT WARRANTIES OR CONDITIONS OF ANY KIND, either express or implied.
 * See the License for the specific language governing permissions and
 * limitations under the License.
 */

package org.polypheny.db.webui;


import com.google.gson.Gson;
import io.javalin.Javalin;
import io.javalin.plugin.json.JsonMapper;
import java.io.IOException;
import java.util.Collections;
import java.util.List;
import lombok.extern.slf4j.Slf4j;
import org.eclipse.jetty.websocket.api.Session;
import org.jetbrains.annotations.NotNull;
import org.polypheny.db.information.Information;
import org.polypheny.db.information.InformationAction;
import org.polypheny.db.information.InformationManager;
import org.polypheny.db.information.InformationObserver;
import org.polypheny.db.information.InformationPage;
import org.polypheny.db.information.InformationResponse;
<<<<<<< HEAD
=======
import spark.Request;
import spark.Response;
import spark.Service;
>>>>>>> 66db549d


/**
 * RESTful server for requesting data from the information manager. It is primarily used by the Polypheny-UI.
 */
@Slf4j
public class InformationServer implements InformationObserver {

    private final Gson gson = new Gson();


    public InformationServer( final int port ) {
        JsonMapper gsonMapper = new JsonMapper() {
            @NotNull
            @Override
            public String toJsonString( @NotNull Object obj ) {
                return gson.toJson( obj );
            }


            @NotNull
            @Override
            public <T> T fromJsonString( @NotNull String json, @NotNull Class<T> targetClass ) {
                return gson.fromJson( json, targetClass );
            }
        };
        Javalin http = Javalin.create( config -> {
            config.jsonMapper( gsonMapper );
            config.enableCorsForAllOrigins();
        } ).start( port );

        // Needs to be called before defining routes!
        webSockets( http );

        //enableCORS( http );

        informationRoutes( http );

        log.info( "InformationServer started." );
    }


    private void webSockets( final Javalin http ) {
        // Websockets need to be defined before the post/get requests
        http.ws( "/informationWebSocket", new InformationWebSocket() );
    }


    private void informationRoutes( final Javalin http ) {
        InformationManager im = InformationManager.getInstance();
        im.observe( this );

        http.get( "/getPageList", ctx -> ctx.result( im.getPageList() ) );

        http.post( "/getPage", ctx -> {
            //input: req: {pageId: "page1"}
            try {
                InformationPage page = im.getPage( ctx.body() );
                if ( page == null ) {
                    log.error( "Request for unknown page: {}", ctx.body() );
                    ctx.result( "" );
                }
                ctx.result( page.asJson() );
            } catch ( Exception e ) {
                // if input not number or page does not exist
                log.error( "Caught exception!", e );
                ctx.result( "" );
            }
        } );

        http.post( "/executeAction", ctx -> {
            try {
                InformationAction action = ctx.bodyAsClass( InformationAction.class );
                String msg = im.getInformation( action.getId() ).unwrap( InformationAction.class ).executeAction( action.getParameters() );
                ctx.json( new InformationResponse().message( msg ) );
            } catch ( Exception e ) {
                String errorMsg = "Could not execute InformationAction";
                log.error( errorMsg, e );
                ctx.json( new InformationResponse().error( errorMsg ) );
            }
        } );

        http.post( "/refreshPage", ctx -> {
            //refresh not necessary, since getPage already triggers a refresh
            try {
                im.getPage( ctx.body() );
            } catch ( Exception e ) {
                log.error( "Caught exception!", e );
            }
            ctx.result( "" );
        } );

        http.post( "/refreshGroup", ctx -> {
            try {
                im.getGroup( ctx.body() ).refresh();
            } catch ( Exception e ) {
                log.error( "Caught exception!", e );
            }
            ctx.result( "" );
        } );

        http.get( "/getEnabledPlugins", this::getEnabledPlugins, gson::toJson );

    }


    public List<String> getEnabledPlugins( Request req, Response res ) {
        return Collections.singletonList( "Explore-By-Example" );
    }


    /**
     * Observe Changes in Information Objects of the Information Manager
     */
    @Override
    public void observeInfos( final Information info, final String informationManagerId, final Session session ) {
        try {
            InformationWebSocket.broadcast( info.asJson() );
        } catch ( IOException e ) {
            log.info( "Error while sending information object to web ui!", e );
        }
    }


    /**
     * Observe Changes in the PageList of the Information Manager
     */
    @Override
    public void observePageList( final InformationPage[] pages, final String debugId, final Session session ) {
        // TODO: can be implemented if needed
    }

}<|MERGE_RESOLUTION|>--- conflicted
+++ resolved
@@ -19,10 +19,10 @@
 
 import com.google.gson.Gson;
 import io.javalin.Javalin;
+import io.javalin.http.Context;
 import io.javalin.plugin.json.JsonMapper;
 import java.io.IOException;
 import java.util.Collections;
-import java.util.List;
 import lombok.extern.slf4j.Slf4j;
 import org.eclipse.jetty.websocket.api.Session;
 import org.jetbrains.annotations.NotNull;
@@ -32,12 +32,6 @@
 import org.polypheny.db.information.InformationObserver;
 import org.polypheny.db.information.InformationPage;
 import org.polypheny.db.information.InformationResponse;
-<<<<<<< HEAD
-=======
-import spark.Request;
-import spark.Response;
-import spark.Service;
->>>>>>> 66db549d
 
 
 /**
@@ -99,6 +93,7 @@
                 if ( page == null ) {
                     log.error( "Request for unknown page: {}", ctx.body() );
                     ctx.result( "" );
+                    return;
                 }
                 ctx.result( page.asJson() );
             } catch ( Exception e ) {
@@ -139,13 +134,13 @@
             ctx.result( "" );
         } );
 
-        http.get( "/getEnabledPlugins", this::getEnabledPlugins, gson::toJson );
+        http.get( "/getEnabledPlugins", this::getEnabledPlugins );
 
     }
 
 
-    public List<String> getEnabledPlugins( Request req, Response res ) {
-        return Collections.singletonList( "Explore-By-Example" );
+    public void getEnabledPlugins( final Context ctx ) {
+        ctx.json( Collections.singletonList( "Explore-By-Example" ) );
     }
 
 
