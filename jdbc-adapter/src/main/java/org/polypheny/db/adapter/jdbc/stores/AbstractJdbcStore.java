--- conflicted
+++ resolved
@@ -31,7 +31,6 @@
 import org.polypheny.db.adapter.jdbc.connection.ConnectionFactory;
 import org.polypheny.db.adapter.jdbc.connection.ConnectionHandlerException;
 import org.polypheny.db.catalog.Catalog;
-import org.polypheny.db.catalog.Catalog.PlacementType;
 import org.polypheny.db.catalog.entity.CatalogColumn;
 import org.polypheny.db.catalog.entity.CatalogColumnPlacement;
 import org.polypheny.db.catalog.entity.CatalogPartitionPlacement;
@@ -129,48 +128,26 @@
         qualifiedNames.add( catalogTable.getSchemaName() );
         qualifiedNames.add( catalogTable.name );
 
-<<<<<<< HEAD
-
-        //Retrieve all table names to be created
-        List<String> physicalTableNames = new ArrayList<>();
-        //-1 for unpartitioned
-        String originalPhysicalTableName = getPhysicalTableName( catalogTable.id, -1 );
-        physicalTableNames.add( originalPhysicalTableName );
-
-        List<CatalogColumnPlacement> existingPlacements = catalog.getColumnPlacementsOnAdapterPerTable( getAdapterId(), catalogTable.id );
-
-        //Remove the unpartitioned table name again, otherwise it would cause, table already exist due to create statement
-        for ( long partitionId : partitionIds ){
-=======
         List<CatalogColumnPlacement> existingPlacements = catalog.getColumnPlacementsOnAdapterPerTable( getAdapterId(), catalogTable.id );
 
         // Remove the unpartitioned table name again, otherwise it would cause, table already exist due to create statement
         for ( long partitionId : partitionIds ) {
->>>>>>> 3ee4dcf6
             String physicalTableName = getPhysicalTableName( catalogTable.id, partitionId );
 
             if ( log.isDebugEnabled() ) {
                 log.debug( "[{}] createTable: Qualified names: {}, physicalTableName: {}", getUniqueName(), qualifiedNames, physicalTableName );
             }
             StringBuilder query = buildCreateTableQuery( getDefaultPhysicalSchemaName(), physicalTableName, catalogTable );
-<<<<<<< HEAD
-            log.info( query.toString() + " on store " + this.getUniqueName() );
-=======
             if ( RuntimeConfig.DEBUG.getBoolean() ) {
                 log.info( "{} on store {}", query.toString(), this.getUniqueName() );
             }
->>>>>>> 3ee4dcf6
             executeUpdate( query, context );
 
             catalog.updatePartitionPlacementPhysicalNames(
                     getAdapterId(),
                     partitionId,
                     getDefaultPhysicalSchemaName(),
-<<<<<<< HEAD
-                    physicalTableName);
-=======
                     physicalTableName );
->>>>>>> 3ee4dcf6
 
             for ( CatalogColumnPlacement placement : existingPlacements ) {
                 catalog.updateColumnPlacementPhysicalNames(
@@ -221,26 +198,6 @@
                 break;
             }
         }
-<<<<<<< HEAD
-       for ( CatalogPartitionPlacement partitionPlacement : catalog.getPartitionPlacementByTable( ccp.adapterId, catalogTable.id ) ) {
-           String physicalTableName = partitionPlacement.physicalTableName;
-           String physicalSchemaName = partitionPlacement.physicalSchemaName;
-           StringBuilder query = buildAddColumnQuery( physicalSchemaName, physicalTableName, physicalColumnName, catalogTable, catalogColumn );
-           executeUpdate( query, context );
-           // Insert default value
-           if ( catalogColumn.defaultValue != null ) {
-               query = buildInsertDefaultValueQuery( physicalSchemaName, physicalTableName, physicalColumnName, catalogColumn );
-               executeUpdate( query, context );
-           }
-           // Add physical name to placement
-           catalog.updateColumnPlacementPhysicalNames(
-                   getAdapterId(),
-                   catalogColumn.id,
-                   physicalSchemaName,
-                   physicalColumnName,
-                   false );
-       }
-=======
         for ( CatalogPartitionPlacement partitionPlacement : catalog.getPartitionPlacementByTable( ccp.adapterId, catalogTable.id ) ) {
             String physicalTableName = partitionPlacement.physicalTableName;
             String physicalSchemaName = partitionPlacement.physicalSchemaName;
@@ -259,7 +216,6 @@
                     physicalColumnName,
                     false );
         }
->>>>>>> 3ee4dcf6
     }
 
 
@@ -369,21 +325,13 @@
         String physicalSchemaName;
 
         List<CatalogPartitionPlacement> partitionPlacements = new ArrayList<>();
-<<<<<<< HEAD
-        partitionIds.forEach( id -> partitionPlacements.add( catalog.getPartitionPlacement( getAdapterId(), id )) );
-=======
         partitionIds.forEach( id -> partitionPlacements.add( catalog.getPartitionPlacement( getAdapterId(), id ) ) );
->>>>>>> 3ee4dcf6
 
         for ( CatalogPartitionPlacement partitionPlacement : partitionPlacements ) {
             catalog.deletePartitionPlacement( getAdapterId(), partitionPlacement.partitionId );
             physicalSchemaName = partitionPlacement.physicalSchemaName;
             physicalTableName = partitionPlacement.physicalTableName;
 
-<<<<<<< HEAD
-
-=======
->>>>>>> 3ee4dcf6
             StringBuilder builder = new StringBuilder();
 
             builder.append( "DROP TABLE " )
@@ -391,13 +339,9 @@
                     .append( "." )
                     .append( dialect.quoteIdentifier( physicalTableName ) );
 
-<<<<<<< HEAD
-            log.info( builder.toString() + " from store " + this.getUniqueName() );
-=======
             if ( RuntimeConfig.DEBUG.getBoolean() ) {
                 log.info( "{} from store {}", builder.toString(), this.getUniqueName() );
             }
->>>>>>> 3ee4dcf6
             executeUpdate( builder, context );
         }
     }
@@ -422,11 +366,7 @@
         // We get the physical schema / table name by checking existing column placements of the same logical table placed on this store.
         // This works because there is only one physical table for each logical table on JDBC stores. The reason for choosing this
         // approach rather than using the default physical schema / table names is that this approach allows truncating linked tables.
-<<<<<<< HEAD
-        for ( CatalogPartitionPlacement partitionPlacement : catalog.getPartitionPlacementByTable(getAdapterId(), catalogTable.id) ) {
-=======
         for ( CatalogPartitionPlacement partitionPlacement : catalog.getPartitionPlacementByTable( getAdapterId(), catalogTable.id ) ) {
->>>>>>> 3ee4dcf6
             String physicalTableName = partitionPlacement.physicalTableName;
             String physicalSchemaName = partitionPlacement.physicalSchemaName;
             StringBuilder builder = new StringBuilder();
@@ -495,15 +435,9 @@
     }
 
 
-<<<<<<< HEAD
-    protected String getPhysicalTableName( long tableId, long partitionId) {
-        String physicalTableName ="tab" + tableId;
-        if ( partitionId >= 0  ) {
-=======
     protected String getPhysicalTableName( long tableId, long partitionId ) {
         String physicalTableName = "tab" + tableId;
         if ( partitionId >= 0 ) {
->>>>>>> 3ee4dcf6
             physicalTableName += "_part" + partitionId;
         }
         return physicalTableName;
