--- conflicted
+++ resolved
@@ -83,15 +83,8 @@
 # This is normally unused
 # shellcheck disable=SC2034
 APP_BASE_NAME=${0##*/}
-<<<<<<< HEAD
-APP_HOME=$( cd "${APP_HOME:-./}" && pwd -P ) || exit
-
-# Add default JVM options here. You can also use JAVA_OPTS and GRADLE_OPTS to pass JVM options to this script.
-DEFAULT_JVM_OPTS='"-Xmx64m" "-Xms64m"'
-=======
 # Discard cd standard output in case $CDPATH is set (https://github.com/gradle/gradle/issues/25036)
 APP_HOME=$( cd "${APP_HOME:-./}" > /dev/null && pwd -P ) || exit
->>>>>>> 18d3cce9
 
 # Use the maximum available, or set MAX_FD != -1 to use that value.
 MAX_FD=maximum
@@ -152,11 +145,7 @@
     case $MAX_FD in #(
       max*)
         # In POSIX sh, ulimit -H is undefined. That's why the result is checked to see if it worked.
-<<<<<<< HEAD
-        # shellcheck disable=SC3045 
-=======
         # shellcheck disable=SC2039,SC3045
->>>>>>> 18d3cce9
         MAX_FD=$( ulimit -H -n ) ||
             warn "Could not query maximum file descriptor limit"
     esac
@@ -164,11 +153,7 @@
       '' | soft) :;; #(
       *)
         # In POSIX sh, ulimit -n is undefined. That's why the result is checked to see if it worked.
-<<<<<<< HEAD
-        # shellcheck disable=SC3045 
-=======
         # shellcheck disable=SC2039,SC3045
->>>>>>> 18d3cce9
         ulimit -n "$MAX_FD" ||
             warn "Could not set maximum file descriptor limit to $MAX_FD"
     esac
