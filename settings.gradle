plugins {
<<<<<<< HEAD
    id("org.gradle.toolchains.foojay-resolver") version "0.7.0"
=======
    id("org.gradle.toolchains.foojay-resolver") version "0.8.0"
>>>>>>> 18d3cce9
}

rootProject.name = 'Polypheny-DB'

toolchainManagement {
    jvm {
        javaRepositories {
            repository("foojay") {
                resolverClass = org.gradle.toolchains.foojay.FoojayToolchainResolver
            }
        }
    }
}


// core modules
include 'util'
include 'core'
include 'config'
include 'information'
include 'monitoring'
include 'webui'

include 'dbms'

include 'plugins'

<<<<<<< HEAD
// catalog
// include 'plugins:mapdb-catalog'

include 'plugins:mapdb-monitoring'
=======
include 'plugins:inmemory-monitoring'
>>>>>>> 18d3cce9

// language plugins
include 'plugins:sql-language'
include 'plugins:mql-language'
include 'plugins:pig-language'
include 'plugins:cql-language'
include 'plugins:cypher-language'


include 'plugins:jdbc-adapter-framework'

// interface plugins
include 'plugins:rest-interface'
include 'plugins:http-interface'
include 'plugins:prism-interface'

// adapters plugins
include 'plugins:hsqldb-adapter'
include 'plugins:neo4j-adapter'
include 'plugins:cottontail-adapter'
include 'plugins:ethereum-adapter'
<<<<<<< HEAD
//include 'plugins:cassandra-adapter'
=======
>>>>>>> 18d3cce9
include 'plugins:csv-adapter'
include 'plugins:mysql-adapter'
include 'plugins:postgres-adapter'
include 'plugins:monetdb-adapter'
include 'plugins:mongodb-adapter'
include 'plugins:file-adapter'
include 'plugins:google-sheet-adapter'
include 'plugins:excel-adapter'

// other plugins
include 'plugins:notebooks'<|MERGE_RESOLUTION|>--- conflicted
+++ resolved
@@ -1,9 +1,5 @@
 plugins {
-<<<<<<< HEAD
-    id("org.gradle.toolchains.foojay-resolver") version "0.7.0"
-=======
     id("org.gradle.toolchains.foojay-resolver") version "0.8.0"
->>>>>>> 18d3cce9
 }
 
 rootProject.name = 'Polypheny-DB'
@@ -20,7 +16,6 @@
 
 
 // core modules
-include 'util'
 include 'core'
 include 'config'
 include 'information'
@@ -31,14 +26,7 @@
 
 include 'plugins'
 
-<<<<<<< HEAD
-// catalog
-// include 'plugins:mapdb-catalog'
-
-include 'plugins:mapdb-monitoring'
-=======
 include 'plugins:inmemory-monitoring'
->>>>>>> 18d3cce9
 
 // language plugins
 include 'plugins:sql-language'
@@ -60,10 +48,6 @@
 include 'plugins:neo4j-adapter'
 include 'plugins:cottontail-adapter'
 include 'plugins:ethereum-adapter'
-<<<<<<< HEAD
-//include 'plugins:cassandra-adapter'
-=======
->>>>>>> 18d3cce9
 include 'plugins:csv-adapter'
 include 'plugins:mysql-adapter'
 include 'plugins:postgres-adapter'
