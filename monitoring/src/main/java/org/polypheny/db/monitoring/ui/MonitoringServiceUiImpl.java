/*
 * Copyright 2019-2021 The Polypheny Project
 *
 * Licensed under the Apache License, Version 2.0 (the "License");
 * you may not use this file except in compliance with the License.
 * You may obtain a copy of the License at
 *
 * http://www.apache.org/licenses/LICENSE-2.0
 *
 * Unless required by applicable law or agreed to in writing, software
 * distributed under the License is distributed on an "AS IS" BASIS,
 * WITHOUT WARRANTIES OR CONDITIONS OF ANY KIND, either express or implied.
 * See the License for the specific language governing permissions and
 * limitations under the License.
 */

package org.polypheny.db.monitoring.ui;

import java.lang.reflect.Field;
import java.lang.reflect.Method;
import java.util.ArrayList;
import java.util.Arrays;
import java.util.Comparator;
import java.util.HashMap;
import java.util.LinkedList;
import java.util.List;
import java.util.stream.Collectors;
import lombok.NonNull;
import lombok.extern.slf4j.Slf4j;
import lombok.val;
import lombok.var;
import org.polypheny.db.information.InformationGroup;
import org.polypheny.db.information.InformationManager;
import org.polypheny.db.information.InformationPage;
import org.polypheny.db.information.InformationTable;
import org.polypheny.db.monitoring.core.MonitoringQueue;
import org.polypheny.db.monitoring.core.MonitoringServiceProvider;
import org.polypheny.db.monitoring.events.MonitoringDataPoint;
<<<<<<< HEAD
import org.polypheny.db.monitoring.events.metrics.DMLDataPoint;
import org.polypheny.db.monitoring.events.metrics.QueryDataPointImpl;
=======
import org.polypheny.db.monitoring.events.metrics.DmlDataPoint;
import org.polypheny.db.monitoring.events.metrics.QueryDataPoint;
>>>>>>> ce93ec76
import org.polypheny.db.monitoring.persistence.MonitoringRepository;


@Slf4j
public class MonitoringServiceUiImpl implements MonitoringServiceUi {

    private final MonitoringRepository repo;
    private final MonitoringQueue queue;
    private InformationPage informationPage;


    public MonitoringServiceUiImpl( @NonNull MonitoringRepository repo, @NonNull MonitoringQueue queue ) {
        this.repo = repo;
        this.queue = queue;

        initializeInformationPage();
    }


    @Override
    public void initializeInformationPage() {
        //Initialize Information Page
        informationPage = new InformationPage( "Workload Monitoring" );
        informationPage.fullWidth();
        InformationManager im = InformationManager.getInstance();
        im.addPage( informationPage );

        initializeWorkloadInformationTable();
        initializeQueueInformationTable();
    }


    @Override
    public <T extends MonitoringDataPoint> void registerDataPointForUi( @NonNull Class<T> metricClass ) {
        String className = metricClass.getName();
        val informationGroup = new InformationGroup( informationPage, className );

        // TODO: see todo below
        val fieldAsString = Arrays.stream( metricClass.getDeclaredFields() )
                .map( Field::getName )
                .filter( str -> !str.equals( "serialVersionUID" ) )
                .collect( Collectors.toList() );
        val informationTable = new InformationTable( informationGroup, fieldAsString );

        informationGroup.setRefreshFunction( () -> this.updateMetricInformationTable( informationTable, metricClass ) );

        addInformationGroupTUi( informationGroup, Arrays.asList( informationTable ) );
    }


    /**
     * Universal method to add arbitrary new information Groups to UI.
     */
    private void addInformationGroupTUi( @NonNull InformationGroup informationGroup, @NonNull List<InformationTable> informationTables ) {
        InformationManager im = InformationManager.getInstance();
        im.addGroup( informationGroup );

        for ( InformationTable informationTable : informationTables ) {
            im.registerInformation( informationTable );
        }
    }


    private <T extends MonitoringDataPoint> void updateMetricInformationTable( InformationTable table, Class<T> metricClass ) {
        var elements = this.repo.getAllDataPoints( metricClass );
        elements.sort( Comparator.comparing( MonitoringDataPoint::timestamp ).reversed() );
        elements = elements.stream().limit( 100 ).collect( Collectors.toList());
        table.reset();

        Field[] fields = metricClass.getDeclaredFields();
        Method[] methods = metricClass.getMethods();
        for ( T element : elements ) {
            List<String> row = new LinkedList<>();

            for ( Field field : fields ) {
                // TODO: get declared fields and fine corresponding Lombok getter to execute
                // Therefore, nothing need to be done for serialVersionID
                // and neither do we need to hacky set the setAccessible flag for the fields
                if ( field.getName().equals( "serialVersionUID" ) ) {
                    continue;
                }

                try {
                    field.setAccessible( true );
                    val value = field.get( element );
                    if(value != null){
                        try{
                            row.add( value.toString() );
                        }catch ( Exception e ){
                            row.add( "-" );
                        }
                    }
                    else{
                        row.add( "-" );
                    }
                } catch ( IllegalAccessException e ) {
                    e.printStackTrace();
                }
            }

            table.addRow( row );
        }
    }


    private void initializeWorkloadInformationTable() {
        val informationGroup = new InformationGroup( informationPage, "Workload Overview" );
        val informationTable = new InformationTable( informationGroup,
                Arrays.asList( "Attribute", "Value" ) );
        informationGroup.setOrder( 1 );

        informationGroup.setRefreshFunction( () -> this.updateWorkloadInformationTable( informationTable ) );

        addInformationGroupTUi( informationGroup, Arrays.asList( informationTable ) );
    }


    private void initializeQueueInformationTable() {
        //On first subscriber also add
        //Also build active subscription table Metric to subscribers
        //or which subscribers, exist and to which metrics they are subscribed

        val informationGroup = new InformationGroup( informationPage, "Monitoring Queue" ).setOrder( 2 );
        val informationTable = new InformationTable( informationGroup,
                Arrays.asList( "Event Type", "UUID", "Timestamp" ) );

        informationGroup.setRefreshFunction( () -> this.updateQueueInformationTable( informationTable ) );

        addInformationGroupTUi( informationGroup, Arrays.asList( informationTable ) );
    }


    private void updateQueueInformationTable( InformationTable table ) {
        List<HashMap<String, String>> queueInfoElements = this.queue.getInformationOnElementsInQueue();
        table.reset();

        for ( HashMap<String, String> infoRow : queueInfoElements ) {
            List<String> row = new ArrayList<>();
            row.add( infoRow.get( "type" ) );
            row.add( infoRow.get( "id" ) );
            row.add( infoRow.get( "timestamp" ) );

            table.addRow( row );
        }
    }


    private void updateWorkloadInformationTable( InformationTable table ) {
        table.reset();

        table.addRow( "Number of processed events since restart", queue.getNumberOfProcessedEvents() );
        table.addRow( "Number of events in queue", queue.getNumberOfElementsInQueue() );
        //table.addRow( "# Data Points", queue.getElementsInQueue().size() );
<<<<<<< HEAD
        table.addRow( "# SELECT", MonitoringServiceProvider.getInstance().getAllDataPoints( QueryDataPointImpl.class ).size() );
        table.addRow( "# DML", MonitoringServiceProvider.getInstance().getAllDataPoints( DMLDataPoint.class ).size() );
=======
        table.addRow( "# SELECT", MonitoringServiceProvider.getInstance().getAllDataPoints( QueryDataPoint.class ).size() );
        table.addRow( "# DML", MonitoringServiceProvider.getInstance().getAllDataPoints( DmlDataPoint.class ).size() );
>>>>>>> ce93ec76
    }

}<|MERGE_RESOLUTION|>--- conflicted
+++ resolved
@@ -36,13 +36,8 @@
 import org.polypheny.db.monitoring.core.MonitoringQueue;
 import org.polypheny.db.monitoring.core.MonitoringServiceProvider;
 import org.polypheny.db.monitoring.events.MonitoringDataPoint;
-<<<<<<< HEAD
-import org.polypheny.db.monitoring.events.metrics.DMLDataPoint;
+import org.polypheny.db.monitoring.events.metrics.DmlDataPoint;
 import org.polypheny.db.monitoring.events.metrics.QueryDataPointImpl;
-=======
-import org.polypheny.db.monitoring.events.metrics.DmlDataPoint;
-import org.polypheny.db.monitoring.events.metrics.QueryDataPoint;
->>>>>>> ce93ec76
 import org.polypheny.db.monitoring.persistence.MonitoringRepository;
 
 
@@ -194,15 +189,10 @@
         table.reset();
 
         table.addRow( "Number of processed events since restart", queue.getNumberOfProcessedEvents() );
-        table.addRow( "Number of events in queue", queue.getNumberOfElementsInQueue() );
+        table.addRow( "Number of events in queue", queue.getNumberOfElementsInQueue());
         //table.addRow( "# Data Points", queue.getElementsInQueue().size() );
-<<<<<<< HEAD
         table.addRow( "# SELECT", MonitoringServiceProvider.getInstance().getAllDataPoints( QueryDataPointImpl.class ).size() );
-        table.addRow( "# DML", MonitoringServiceProvider.getInstance().getAllDataPoints( DMLDataPoint.class ).size() );
-=======
-        table.addRow( "# SELECT", MonitoringServiceProvider.getInstance().getAllDataPoints( QueryDataPoint.class ).size() );
         table.addRow( "# DML", MonitoringServiceProvider.getInstance().getAllDataPoints( DmlDataPoint.class ).size() );
->>>>>>> ce93ec76
     }
 
 }