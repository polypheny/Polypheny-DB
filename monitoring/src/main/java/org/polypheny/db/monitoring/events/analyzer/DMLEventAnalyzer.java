/*
 * Copyright 2019-2021 The Polypheny Project
 *
 * Licensed under the Apache License, Version 2.0 (the "License");
 * you may not use this file except in compliance with the License.
 * You may obtain a copy of the License at
 *
 * http://www.apache.org/licenses/LICENSE-2.0
 *
 * Unless required by applicable law or agreed to in writing, software
 * distributed under the License is distributed on an "AS IS" BASIS,
 * WITHOUT WARRANTIES OR CONDITIONS OF ANY KIND, either express or implied.
 * See the License for the specific language governing permissions and
 * limitations under the License.
 */

package org.polypheny.db.monitoring.events.analyzer;


import com.google.gson.Gson;
import lombok.extern.slf4j.Slf4j;
import org.polypheny.db.information.InformationDuration;
import org.polypheny.db.monitoring.events.DMLEvent;
import org.polypheny.db.monitoring.events.metrics.DMLDataPoint;
import org.polypheny.db.monitoring.events.DMLEvent;
import org.polypheny.db.rel.RelNode;
import org.polypheny.db.rel.RelRoot;

@Slf4j
public class DMLEventAnalyzer {
    // TODO: Bis jetzt sind die Klassen mehr oder weniger identisch. Ist das einfach vorbereitet für später oder wie?


    public static DMLDataPoint analyze( DMLEvent dmlEvent ) {
        DMLDataPoint metric = DMLDataPoint
                .builder()
                .description( dmlEvent.getDescription() )
                .Id( dmlEvent.getId() )
                .fieldNames( dmlEvent.getFieldNames() )
                .executionTime( dmlEvent.getExecutionTime() )
                .rowCount( dmlEvent.getRowCount() )
                .isSubQuery( dmlEvent.isSubQuery() )
<<<<<<< HEAD
                .recordedTimestamp( dmlEvent.getRecordedTimestamp()  )
                .accessedPartitions( dmlEvent.getAccessedPartitions() )
=======
                .recordedTimestamp( dmlEvent.getRecordedTimestamp() )
>>>>>>> de7c4de2
                .build();

        RelRoot relRoot = dmlEvent.getRouted();
        if ( relRoot != null ) {
            RelNode node = relRoot.rel;
            processRelNode( node, dmlEvent, metric );
        }

        if ( dmlEvent.isAnalyze() ) {
            processDurationInfo( dmlEvent, metric );
        }

        return metric;
    }


    private static void processDurationInfo( DMLEvent dmlEvent, DMLDataPoint metric ) {
        try {
            InformationDuration duration = new Gson().fromJson( dmlEvent.getDurations(), InformationDuration.class );
            getDurationInfo( metric, "Plan Caching", duration );
            getDurationInfo( metric, "Index Lookup Rewrite", duration );
            getDurationInfo( metric, "Constraint Enforcement", duration );
            getDurationInfo( metric, "Implementation Caching", duration );
            getDurationInfo( metric, "Index Update", duration );
            getDurationInfo( metric, "Routing", duration );
            getDurationInfo( metric, "Planning & Optimization", duration );
            getDurationInfo( metric, "Implementation", duration );
            getDurationInfo( metric, "Locking", duration );
        } catch ( Exception e ) {
            log.debug( "could not deserialize of get duration info" );
        }
    }


    private static void getDurationInfo( DMLDataPoint dmlMetric, String durationName, InformationDuration duration ) {
        try {
            long time = duration.getDuration( durationName );
            dmlMetric.getDataElements().put( durationName, time );
        } catch ( Exception e ) {
            log.debug( "could no find duration:" + durationName );
        }
    }


    private static void processRelNode( RelNode node, DMLEvent event, DMLDataPoint metric ) {

        for ( int i = 0; i < node.getInputs().size(); i++ ) {
            processRelNode( node.getInput( i ), event, metric );
        }

        if ( node.getTable() != null ) {
            metric.getTables().addAll( node.getTable().getQualifiedName() );
        }
    }

}<|MERGE_RESOLUTION|>--- conflicted
+++ resolved
@@ -30,7 +30,6 @@
 public class DMLEventAnalyzer {
     // TODO: Bis jetzt sind die Klassen mehr oder weniger identisch. Ist das einfach vorbereitet für später oder wie?
 
-
     public static DMLDataPoint analyze( DMLEvent dmlEvent ) {
         DMLDataPoint metric = DMLDataPoint
                 .builder()
@@ -40,12 +39,8 @@
                 .executionTime( dmlEvent.getExecutionTime() )
                 .rowCount( dmlEvent.getRowCount() )
                 .isSubQuery( dmlEvent.isSubQuery() )
-<<<<<<< HEAD
                 .recordedTimestamp( dmlEvent.getRecordedTimestamp()  )
                 .accessedPartitions( dmlEvent.getAccessedPartitions() )
-=======
-                .recordedTimestamp( dmlEvent.getRecordedTimestamp() )
->>>>>>> de7c4de2
                 .build();
 
         RelRoot relRoot = dmlEvent.getRouted();
