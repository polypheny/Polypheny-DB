--- conflicted
+++ resolved
@@ -67,10 +67,7 @@
         this.numberOfQueries = 0;
         this.numberOfWorkloads = 0;
         this.numberOfPendingEvents = 0;
-<<<<<<< HEAD
-=======
 
->>>>>>> aa282715
         updatePolyphenyStatistic();
     }
 
@@ -82,10 +79,7 @@
         this.numberOfQueries = MonitoringServiceProvider.getInstance().getAllDataPoints( QueryDataPointImpl.class ).size();
         this.numberOfWorkloads = MonitoringServiceProvider.getInstance().getAllDataPoints( DmlDataPoint.class ).size();
         this.numberOfPendingEvents = MonitoringServiceProvider.getInstance().getNumberOfElementsInQueue();
-<<<<<<< HEAD
-=======
 
->>>>>>> aa282715
         catalog.getAdapters().forEach( v -> {
             this.availableAdapter.put( v.uniqueName, Pair.of( v.getAdapterTypeName(), v.type ) );
         } );
