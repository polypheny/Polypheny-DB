/*
 * Copyright 2019-2022 The Polypheny Project
 *
 * Licensed under the Apache License, Version 2.0 (the "License");
 * you may not use this file except in compliance with the License.
 * You may obtain a copy of the License at
 *
 * http://www.apache.org/licenses/LICENSE-2.0
 *
 * Unless required by applicable law or agreed to in writing, software
 * distributed under the License is distributed on an "AS IS" BASIS,
 * WITHOUT WARRANTIES OR CONDITIONS OF ANY KIND, either express or implied.
 * See the License for the specific language governing permissions and
 * limitations under the License.
 */

package org.polypheny.db.monitoring.persistence;

import java.io.File;
import java.sql.Timestamp;
import java.util.ArrayList;
import java.util.Collections;
import java.util.Comparator;
import java.util.HashMap;
import java.util.List;
import java.util.Map;
import java.util.UUID;
import java.util.stream.Collectors;
import lombok.NonNull;
import lombok.extern.slf4j.Slf4j;
import org.mapdb.BTreeMap;
import org.mapdb.DB;
import org.mapdb.DBException;
import org.mapdb.DBMaker;
import org.mapdb.Serializer;
import org.polypheny.db.StatusService;
import org.polypheny.db.catalog.Catalog;
import org.polypheny.db.monitoring.events.MonitoringDataPoint;
import org.polypheny.db.monitoring.events.QueryPostCost;
import org.polypheny.db.monitoring.events.metrics.QueryPostCostImpl;
import org.polypheny.db.monitoring.repository.PersistentMonitoringRepository;
import org.polypheny.db.util.PolyphenyHomeDirManager;

@Slf4j
public class MapDbRepository implements PersistentMonitoringRepository {

    private static final String FILE_PATH = "simpleBackendDb";
    private static final String FOLDER_NAME = "monitoring";
    protected final HashMap<Class, BTreeMap<UUID, MonitoringDataPoint>> data = new HashMap<>();
    protected DB simpleBackendDb;
    protected BTreeMap<String, QueryPostCostImpl> queryPostCosts;


    @Override
    public void initialize( boolean resetRepository ) {
        this.initialize( FILE_PATH, FOLDER_NAME, resetRepository );
    }


    @Override
    public void dataPoint( @NonNull MonitoringDataPoint dataPoint ) {
        BTreeMap table = this.data.get( dataPoint.getClass() );
        if ( table == null ) {
            this.createPersistentTable( dataPoint.getClass() );
            table = this.data.get( dataPoint.getClass() );
        }

        if ( table != null && dataPoint != null ) {
            table.put( dataPoint.id(), dataPoint );
            this.simpleBackendDb.commit();
        }
    }


    @Override
    public <TPersistent extends MonitoringDataPoint> List<TPersistent> getAllDataPoints( @NonNull Class<TPersistent> dataPointClass ) {
        final Map<UUID, MonitoringDataPoint> table = this.data.get( dataPointClass );
        if ( table != null ) {
            return table.values()
                    .stream()
                    .map( monitoringPersistentData -> (TPersistent) monitoringPersistentData )
                    .sorted( Comparator.comparing( MonitoringDataPoint::timestamp ).reversed() )
                    .collect( Collectors.toList() );
        }

        return Collections.emptyList();
    }


    @Override
    public <TPersistent extends MonitoringDataPoint> long getNumberOfDataPoints( @NonNull Class<TPersistent> dataPointClass ) {
        final Map<UUID, MonitoringDataPoint> table = this.data.get( dataPointClass );
        if ( table != null ) {
            return table.values().size();
        }
        return 0;
    }


    @Override
    public <T extends MonitoringDataPoint> List<T> getDataPointsBefore( @NonNull Class<T> dataPointClass, @NonNull Timestamp timestamp ) {
        final Map<UUID, MonitoringDataPoint> table = this.data.get( dataPointClass );
        if ( table != null ) {
            return table.values()
                    .stream()
                    .map( monitoringPersistentData -> (T) monitoringPersistentData )
                    .sorted( Comparator.comparing( MonitoringDataPoint::timestamp ).reversed() )
                    .filter( elem -> elem.timestamp().before( timestamp ) )
                    .collect( Collectors.toList() );
        }

        return Collections.emptyList();
    }


    @Override
    public <T extends MonitoringDataPoint> List<T> getDataPointsAfter( @NonNull Class<T> dataPointClass, @NonNull Timestamp timestamp ) {
        final Map<UUID, MonitoringDataPoint> table = this.data.get( dataPointClass );
        if ( table != null ) {
            return table.values()
                    .stream()
                    .map( monitoringPersistentData -> (T) monitoringPersistentData )
                    .sorted( Comparator.comparing( MonitoringDataPoint::timestamp ).reversed() )
                    .filter( elem -> elem.timestamp().after( timestamp ) )
                    .collect( Collectors.toList() );
        }

        return Collections.emptyList();
    }


    @Override
    public QueryPostCost getQueryPostCosts( @NonNull String physicalQueryClass ) {
        if ( queryPostCosts == null ) {
            this.initializePostCosts();
        }

        QueryPostCost result = queryPostCosts.get( physicalQueryClass );
        return result != null ? result : new QueryPostCostImpl( physicalQueryClass, 0, 0 );
    }


    @Override
    public List<QueryPostCost> getAllQueryPostCosts() {
        if ( queryPostCosts == null ) {
            this.initializePostCosts();
        }

        return new ArrayList<>( queryPostCosts.values() );
    }


    @Override
    public void updateQueryPostCosts( @NonNull String physicalQueryClass, long executionTime ) {
        if ( queryPostCosts == null ) {
            this.initializePostCosts();
            return;
        }

        final QueryPostCostImpl result = queryPostCosts.get( physicalQueryClass );
        if ( result == null ) {
            queryPostCosts.put( physicalQueryClass, new QueryPostCostImpl( physicalQueryClass, executionTime, 1 ) );

        } else {
            long newTotalTime = (result.getExecutionTime() * result.getNumberOfSamples()) + executionTime;
            int samples = result.getNumberOfSamples() + 1;
            long newTime = newTotalTime / samples;
            queryPostCosts.replace( physicalQueryClass, new QueryPostCostImpl( physicalQueryClass, newTime, samples ) );
        }

        this.simpleBackendDb.commit();
    }


    @Override
    public void resetQueryPostCosts() {
        if ( queryPostCosts == null ) {
            return;
        }
        queryPostCosts.clear();
        this.simpleBackendDb.commit();
    }


    protected void initialize( String filePath, String folderName, boolean resetRepository ) {
        if ( simpleBackendDb != null ) {
            simpleBackendDb.close();
        }

        synchronized ( this ) {
            File folder = PolyphenyHomeDirManager.getInstance().registerNewFolder( folderName );

            if ( Catalog.resetCatalog ) {
                StatusService.printInfo( "Resetting monitoring repository on startup." );

                if ( new File( folder, filePath ).exists() ) {
                    new File( folder, filePath ).delete();
                }
            }

            // Assume that file is locked
            boolean fileLocked = true;
            long secondsToWait = 30;

            long timeThreshold = secondsToWait * 1000;

            long start = System.currentTimeMillis();
            long finish = System.currentTimeMillis();
            while ( fileLocked && ((finish - start) < timeThreshold) ) {
                try {
                    simpleBackendDb = DBMaker
                            .fileDB( new File( folder, filePath ) )
                            .closeOnJvmShutdown()
                            .transactionEnable()
                            .fileMmapEnableIfSupported()
                            .fileMmapPreclearDisable()
                            .make();
                    fileLocked = false;
                } catch ( DBException e ) {
                    log.warn( "Monitoring Repository is currently locked by another process. Waiting..." );
                }
                finish = System.currentTimeMillis();
            }
            // Exceeded threshold
            if ( (finish - start) >= timeThreshold ) {
<<<<<<< HEAD
                throw new RuntimeException( "Initializing Monitoring Repository took too long..." );
=======
                throw new RuntimeException( "Initializing Monitoring Repository took too long...\nMake sure that no other "
                        + "instance of Polypheny-DB has still locked the monitoring information.\n"
                        + "Wait a few seconds or stop the locking process and try again. " );
>>>>>>> eeaa97b7
            }

            simpleBackendDb.getStore().fileLoad();
        }
    }


    private void initializePostCosts() {
        queryPostCosts = simpleBackendDb.treeMap( QueryPostCost.class.getName(), Serializer.STRING, Serializer.JAVA ).createOrOpen();
    }


    private void createPersistentTable( Class<? extends MonitoringDataPoint> classPersistentData ) {
        if ( classPersistentData != null ) {
            final BTreeMap<UUID, MonitoringDataPoint> treeMap = simpleBackendDb.treeMap( classPersistentData.getName(), Serializer.UUID, Serializer.JAVA ).createOrOpen();
            data.put( classPersistentData, treeMap );
        }
    }

}<|MERGE_RESOLUTION|>--- conflicted
+++ resolved
@@ -223,13 +223,9 @@
             }
             // Exceeded threshold
             if ( (finish - start) >= timeThreshold ) {
-<<<<<<< HEAD
-                throw new RuntimeException( "Initializing Monitoring Repository took too long..." );
-=======
                 throw new RuntimeException( "Initializing Monitoring Repository took too long...\nMake sure that no other "
                         + "instance of Polypheny-DB has still locked the monitoring information.\n"
                         + "Wait a few seconds or stop the locking process and try again. " );
->>>>>>> eeaa97b7
             }
 
             simpleBackendDb.getStore().fileLoad();
