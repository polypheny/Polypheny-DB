--- conflicted
+++ resolved
@@ -58,11 +58,7 @@
     private String queryClass;
     private String physicalQueryClass;
     @Builder.Default
-<<<<<<< HEAD
     private final HashMap<Long, List<Object>> changedValues = new HashMap<>();
-=======
-    private final Map<Long, List<Object>> changedValues = new HashMap<>();
->>>>>>> 4a0b50b9
     @Builder.Default
     private final Map<Long, Long> availableColumnsWithTable = new HashMap<>();
 
