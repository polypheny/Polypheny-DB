--- conflicted
+++ resolved
@@ -28,11 +28,7 @@
  */
 @Getter
 @Data
-<<<<<<< HEAD
-class QueryResult {
-=======
 public class QueryResult {
->>>>>>> 18d3cce9
 
     private final Entity entity;
     private final LogicalColumn column;
