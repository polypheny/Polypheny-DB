/*
 * Copyright 2019-2024 The Polypheny Project
 *
 * Licensed under the Apache License, Version 2.0 (the "License");
 * you may not use this file except in compliance with the License.
 * You may obtain a copy of the License at
 *
 * http://www.apache.org/licenses/LICENSE-2.0
 *
 * Unless required by applicable law or agreed to in writing, software
 * distributed under the License is distributed on an "AS IS" BASIS,
 * WITHOUT WARRANTIES OR CONDITIONS OF ANY KIND, either express or implied.
 * See the License for the specific language governing permissions and
 * limitations under the License.
 */

package org.polypheny.db.monitoring.core;

import lombok.extern.slf4j.Slf4j;
import org.polypheny.db.monitoring.repository.PersistentMonitoringRepository;
import org.polypheny.db.monitoring.statistics.StatisticRepository;
import org.polypheny.db.plugins.PolyPluginManager;


@Slf4j
public class MonitoringServiceFactory {

    public static MonitoringService createMonitoringService( boolean resetRepository ) {
        // Create repository
        PersistentMonitoringRepository persistentRepo = PolyPluginManager.getPERSISTENT_MONITORING();
        StatisticRepository statisticRepo = new StatisticRepository();

<<<<<<< HEAD
        // Initialize the mapDB repo and execute connection
=======
        // Initialize the repo and open connection
>>>>>>> 18d3cce9
        persistentRepo.initialize( resetRepository );

        // Create monitoring service with dependencies
        MonitoringQueue queueWriteService = new MonitoringQueueImpl( persistentRepo, statisticRepo );

        // Initialize the monitoringService

        return new MonitoringServiceImpl( queueWriteService, persistentRepo );
    }

}<|MERGE_RESOLUTION|>--- conflicted
+++ resolved
@@ -30,11 +30,7 @@
         PersistentMonitoringRepository persistentRepo = PolyPluginManager.getPERSISTENT_MONITORING();
         StatisticRepository statisticRepo = new StatisticRepository();
 
-<<<<<<< HEAD
-        // Initialize the mapDB repo and execute connection
-=======
         // Initialize the repo and open connection
->>>>>>> 18d3cce9
         persistentRepo.initialize( resetRepository );
 
         // Create monitoring service with dependencies
