--- conflicted
+++ resolved
@@ -56,11 +56,7 @@
 
     private void updateDdlStatistics( DdlDataPoint dataPoint, StatisticsManager statisticsManager ) {
         if ( dataPoint.getMonitoringType() == MonitoringType.TRUNCATE ) {
-<<<<<<< HEAD
-            statisticsManager.updateRowCountPerTable(
-=======
             statisticsManager.updateRowCountPerEntity(
->>>>>>> 250079c0
                     dataPoint.getTableId(),
                     0,
                     dataPoint.getMonitoringType() );
@@ -71,17 +67,10 @@
                     dataPoint.getNamespaceId() );
         }
         if ( dataPoint.getMonitoringType() == MonitoringType.DROP_TABLE ) {
-<<<<<<< HEAD
-            statisticsManager.deleteTableToUpdate( dataPoint.getTableId() );
-        }
-        if ( dataPoint.getMonitoringType() == MonitoringType.DROP_COLUMN ) {
-            statisticsManager.tablesToUpdate(
-=======
             statisticsManager.deleteEntityToUpdate( dataPoint.getTableId() );
         }
         if ( dataPoint.getMonitoringType() == MonitoringType.DROP_COLUMN ) {
             statisticsManager.entitiesToUpdate(
->>>>>>> 250079c0
                     dataPoint.getTableId(),
                     Collections.singletonMap( dataPoint.getColumnId(), null ),
                     dataPoint.getMonitoringType(),
@@ -98,21 +87,12 @@
 
             if ( isOneTable ) {
                 long tableId = values.stream().findFirst().get();
-<<<<<<< HEAD
-                if ( catalog.getSnapshot().getLogicalEntity( tableId ) != null ) {
-                    statisticsManager.setTableCalls( tableId, dataPoint.getMonitoringType() );
-
-                    // RowCount from UI is only used if there is no other possibility
-                    if ( statisticsManager.rowCountPerTable( tableId ) == null || statisticsManager.rowCountPerTable( tableId ) == 0 ) {
-                        statisticsManager.updateRowCountPerTable( tableId, dataPoint.getRowCount(), MonitoringType.SET_ROW_COUNT );
-=======
                 if ( catalog.getSnapshot().getLogicalEntity( tableId ).isPresent() ) {
                     statisticsManager.setEntityCalls( tableId, dataPoint.getMonitoringType() );
 
                     // RowCount from UI is only used if there is no other possibility
                     if ( statisticsManager.tupleCountPerEntity( tableId ) == null || statisticsManager.tupleCountPerEntity( tableId ) == 0 ) {
                         statisticsManager.updateRowCountPerEntity( tableId, dataPoint.getRowCount(), MonitoringType.SET_ROW_COUNT );
->>>>>>> 250079c0
                     }
 
                     if ( dataPoint.getIndexSize() != null ) {
@@ -122,11 +102,7 @@
             } else {
                 for ( long id : values ) {
                     if ( catalog.getSnapshot().getLogicalEntity( id ).isPresent() ) {
-<<<<<<< HEAD
-                        statisticsManager.setTableCalls( id, dataPoint.getMonitoringType() );
-=======
                         statisticsManager.setEntityCalls( id, dataPoint.getMonitoringType() );
->>>>>>> 250079c0
                     }
                 }
             }
@@ -145,50 +121,29 @@
         Catalog catalog = Catalog.getInstance();
         if ( isOneTable ) {
             long tableId = values.stream().findFirst().get();
-<<<<<<< HEAD
-            statisticsManager.setTableCalls( tableId, dataPoint.getMonitoringType() );
-=======
             statisticsManager.setEntityCalls( tableId, dataPoint.getMonitoringType() );
->>>>>>> 250079c0
 
             if ( catalog.getSnapshot().getLogicalEntity( tableId ).isEmpty() ) {
                 return;
             }
             if ( dataPoint.getMonitoringType() == MonitoringType.INSERT ) {
                 long added = dataPoint.getRowCount();
-<<<<<<< HEAD
-                statisticsManager.tablesToUpdate(
-=======
                 statisticsManager.entitiesToUpdate(
->>>>>>> 250079c0
                         tableId,
                         dataPoint.getChangedValues(),
                         dataPoint.getMonitoringType(),
                         catalog.getSnapshot().getLogicalEntity( tableId ).orElseThrow().namespaceId );
-<<<<<<< HEAD
-                statisticsManager.updateRowCountPerTable( tableId, added, dataPoint.getMonitoringType() );
-            } else if ( dataPoint.getMonitoringType() == MonitoringType.DELETE ) {
-                long deleted = dataPoint.getRowCount();
-                statisticsManager.updateRowCountPerTable( tableId, deleted, dataPoint.getMonitoringType() );
-                // After a delete, it is not clear what exactly was deleted, so the statistics of the table are updated
-                statisticsManager.tablesToUpdate( tableId );
-=======
                 statisticsManager.updateRowCountPerEntity( tableId, added, dataPoint.getMonitoringType() );
             } else if ( dataPoint.getMonitoringType() == MonitoringType.DELETE ) {
                 long deleted = dataPoint.getRowCount();
                 statisticsManager.updateRowCountPerEntity( tableId, deleted, dataPoint.getMonitoringType() );
                 // After a delete, it is not clear what exactly was deleted, so the statistics of the table are updated
                 statisticsManager.entitiesToUpdate( tableId );
->>>>>>> 250079c0
             }
         } else {
             for ( long id : values ) {
                 if ( catalog.getSnapshot().getLogicalEntity( id ).isPresent() ) {
-<<<<<<< HEAD
-                    statisticsManager.setTableCalls( id, dataPoint.getMonitoringType() );
-=======
                     statisticsManager.setEntityCalls( id, dataPoint.getMonitoringType() );
->>>>>>> 250079c0
                 }
 
             }
