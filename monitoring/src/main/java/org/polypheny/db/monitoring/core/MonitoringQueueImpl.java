/*
 * Copyright 2019-2021 The Polypheny Project
 *
 * Licensed under the Apache License, Version 2.0 (the "License");
 * you may not use this file except in compliance with the License.
 * You may obtain a copy of the License at
 *
 * http://www.apache.org/licenses/LICENSE-2.0
 *
 * Unless required by applicable law or agreed to in writing, software
 * distributed under the License is distributed on an "AS IS" BASIS,
 * WITHOUT WARRANTIES OR CONDITIONS OF ANY KIND, either express or implied.
 * See the License for the specific language governing permissions and
 * limitations under the License.
 */

package org.polypheny.db.monitoring.core;

import com.google.common.collect.Sets;
import java.util.ArrayList;
import java.util.HashMap;
import java.util.List;
import java.util.Optional;
import java.util.Queue;
import java.util.Set;
import java.util.UUID;
import java.util.concurrent.ConcurrentLinkedQueue;
import java.util.concurrent.locks.Lock;
import java.util.concurrent.locks.ReentrantLock;
import java.util.stream.Collectors;
import lombok.NonNull;
import lombok.extern.slf4j.Slf4j;
import lombok.val;
import org.polypheny.db.config.RuntimeConfig;
import org.polypheny.db.monitoring.events.MonitoringEvent;
import org.polypheny.db.monitoring.persistence.MonitoringRepository;
import org.polypheny.db.util.background.BackgroundTask;
import org.polypheny.db.util.background.BackgroundTask.TaskSchedulingType;
import org.polypheny.db.util.background.BackgroundTaskManager;


/**
 * MonitoringQueue implementation which stores the monitoring jobs in a
 * concurrentQueue and will process them with a background worker task.
 */
@Slf4j
public class MonitoringQueueImpl implements MonitoringQueue {

    // region private fields

    // Monitoring queue which will queue all the incoming jobs.
    private final Queue<MonitoringEvent> monitoringJobQueue = new ConcurrentLinkedQueue<>();

    private final Set<UUID> queueIds = Sets.newConcurrentHashSet();
    private final Lock processingQueueLock = new ReentrantLock();
    private final MonitoringRepository repository;

    private String backgroundTaskId;

    // Processed events since restart
    private long processedEvents;

    // endregion

    // region ctors


    /**
     * Ctor which automatically will start the background task based on the given boolean
     *
     * @param startBackGroundTask Indicates whether the background task for consuming the queue will be started.
     */
    public MonitoringQueueImpl( boolean startBackGroundTask, @NonNull MonitoringRepository repository ) {
        log.info( "write queue service" );

        this.repository = repository;

        if ( startBackGroundTask ) {
            this.startBackgroundTask();
        }
    }


    /**
     * Ctor will automatically start the background task for consuming the queue.
     */
    public MonitoringQueueImpl( @NonNull MonitoringRepository repository ) {
        this( true, repository );
    }

    // endregion

    // region public methods


    @Override
    protected void finalize() throws Throwable {
        super.finalize();
        if ( backgroundTaskId != null ) {
            BackgroundTaskManager.INSTANCE.removeBackgroundTask( backgroundTaskId );
        }
    }


    @Override
    public void queueEvent( @NonNull MonitoringEvent event ) {
        if ( !queueIds.contains( event.getId() ) ) {
            queueIds.add( event.getId() );
            this.monitoringJobQueue.add( event );
        }
    }


    /**
     * Display current number of elements in queue
     *
     * @return Current number of elements in Queue
     */
    @Override
    public long getNumberOfElementsInQueue() {
        return queueIds.size();
    }


    @Override
    public List<HashMap<String, String>> getInformationOnElementsInQueue() {
        List<HashMap<String, String>> infoList = new ArrayList<>();

<<<<<<< HEAD
        for ( MonitoringEvent event : monitoringJobQueue.stream().limit( 100 ).collect( Collectors.toList()) ) {
            HashMap<String, String> infoRow = new HashMap<String, String>();
=======
        for ( MonitoringEvent event : monitoringJobQueue ) {
            HashMap<String, String> infoRow = new HashMap<>();
>>>>>>> ce93ec76
            infoRow.put( "type", event.getClass().toString() );
            infoRow.put( "id", event.getId().toString() );
            infoRow.put( "timestamp", event.getRecordedTimestamp().toString() );

            infoList.add( infoRow );
        }
        return infoList;
    }


    @Override
    public long getNumberOfProcessedEvents() {
        return processedEvents;
    }

    // endregion

    // region private helper methods


    private void startBackgroundTask() {
        if ( backgroundTaskId == null ) {
            backgroundTaskId = BackgroundTaskManager.INSTANCE.registerTask(
                    this::processQueue,
                    "Send monitoring jobs to job consumers",
                    BackgroundTask.TaskPriority.LOW,
                    (TaskSchedulingType) RuntimeConfig.QUEUE_PROCESSING_INTERVAL.getEnum()
            );
        }
    }


    private void processQueue() {
        log.debug( "Start processing queue" );
        this.processingQueueLock.lock();

        Optional<MonitoringEvent> event;

        try {
            // while there are jobs to consume:
            int countEvents = 0;
            while ( (event = this.getNextJob()).isPresent() && countEvents < RuntimeConfig.QUEUE_PROCESSING_ELEMENTS.getInteger() ) {
<<<<<<< HEAD
                log.debug( "get new monitoring job" + event.get().getId().toString() );
                queueIds.remove( event.get().getId() );
=======
                if ( log.isDebugEnabled() ) {
                    log.debug( "get new monitoring job {}", event.get().getId().toString() );
                }
>>>>>>> ce93ec76

                // returns list of metrics which was produced by this particular event
                val dataPoints = event.get().analyze();
                if ( dataPoints.isEmpty() ) {
                    continue;
                }

                // Sends all extracted metrics to subscribers
                for ( val dataPoint : dataPoints ) {
                    this.repository.persistDataPoint( dataPoint );
                }

                countEvents++;
            }
            processedEvents += countEvents;
        } finally {
            this.processingQueueLock.unlock();
        }
    }


    private Optional<MonitoringEvent> getNextJob() {
        if ( monitoringJobQueue.peek() != null ) {
            return Optional.of( monitoringJobQueue.poll() );
        }
        return Optional.empty();
    }

    // endregion
}<|MERGE_RESOLUTION|>--- conflicted
+++ resolved
@@ -48,7 +48,9 @@
 
     // region private fields
 
-    // Monitoring queue which will queue all the incoming jobs.
+    /**
+     * Monitoring queue which will queue all the incoming jobs.
+     */
     private final Queue<MonitoringEvent> monitoringJobQueue = new ConcurrentLinkedQueue<>();
 
     private final Set<UUID> queueIds = Sets.newConcurrentHashSet();
@@ -57,7 +59,9 @@
 
     private String backgroundTaskId;
 
-    // Processed events since restart
+    /**
+     * Processed events since restart.
+     */
     private long processedEvents;
 
     // endregion
@@ -126,13 +130,8 @@
     public List<HashMap<String, String>> getInformationOnElementsInQueue() {
         List<HashMap<String, String>> infoList = new ArrayList<>();
 
-<<<<<<< HEAD
         for ( MonitoringEvent event : monitoringJobQueue.stream().limit( 100 ).collect( Collectors.toList()) ) {
             HashMap<String, String> infoRow = new HashMap<String, String>();
-=======
-        for ( MonitoringEvent event : monitoringJobQueue ) {
-            HashMap<String, String> infoRow = new HashMap<>();
->>>>>>> ce93ec76
             infoRow.put( "type", event.getClass().toString() );
             infoRow.put( "id", event.getId().toString() );
             infoRow.put( "timestamp", event.getRecordedTimestamp().toString() );
@@ -175,14 +174,10 @@
             // while there are jobs to consume:
             int countEvents = 0;
             while ( (event = this.getNextJob()).isPresent() && countEvents < RuntimeConfig.QUEUE_PROCESSING_ELEMENTS.getInteger() ) {
-<<<<<<< HEAD
-                log.debug( "get new monitoring job" + event.get().getId().toString() );
-                queueIds.remove( event.get().getId() );
-=======
                 if ( log.isDebugEnabled() ) {
                     log.debug( "get new monitoring job {}", event.get().getId().toString() );
                 }
->>>>>>> ce93ec76
+                queueIds.remove( event.get().getId() );
 
                 // returns list of metrics which was produced by this particular event
                 val dataPoints = event.get().analyze();
