--- conflicted
+++ resolved
@@ -32,12 +32,6 @@
 import org.polypheny.db.monitoring.events.MonitoringEvent;
 import org.polypheny.db.monitoring.repository.MonitoringRepository;
 import org.polypheny.db.monitoring.repository.PersistentMonitoringRepository;
-<<<<<<< HEAD
-import org.polypheny.db.util.background.BackgroundTask;
-import org.polypheny.db.util.background.BackgroundTask.TaskSchedulingType;
-import org.polypheny.db.util.background.BackgroundTaskManager;
-=======
->>>>>>> eeaa97b7
 
 
 /**
@@ -51,14 +45,7 @@
     private final MonitoringRepository statisticRepository;
     private ThreadPoolExecutor threadPoolWorkers;
 
-<<<<<<< HEAD
-    private final Set<UUID> queueIds = Sets.newConcurrentHashSet();
-    private final Lock processingQueueLock = new ReentrantLock();
-    private final PersistentMonitoringRepository persistentRepository;
-    private final MonitoringRepository statisticRepository;
-=======
     private final BlockingQueue eventQueue;
->>>>>>> eeaa97b7
 
     private final int CORE_POOL_SIZE;
     private final int MAXIMUM_POOL_SIZE;
@@ -72,14 +59,6 @@
      *
      * @param backgroundProcessingActive Indicates whether the background task for consuming the queue will be started.
      */
-<<<<<<< HEAD
-    public MonitoringQueueImpl( boolean startBackGroundTask, @NonNull PersistentMonitoringRepository persistentRepository, @NonNull MonitoringRepository statisticRepository ) {
-        this.persistentRepository = persistentRepository;
-        this.statisticRepository = statisticRepository;
-
-        if ( startBackGroundTask ) {
-            this.startBackgroundTask();
-=======
     public MonitoringQueueImpl(
             boolean backgroundProcessingActive,
             @NonNull PersistentMonitoringRepository persistentRepository,
@@ -99,7 +78,6 @@
             RuntimeConfig.MONITORING_POOL_KEEP_ALIVE_TIME.setRequiresRestart( true );
 
             threadPoolWorkers = new ThreadPoolExecutor( CORE_POOL_SIZE, MAXIMUM_POOL_SIZE, KEEP_ALIVE_TIME, TimeUnit.SECONDS, eventQueue );
->>>>>>> eeaa97b7
         }
     }
 
@@ -107,22 +85,10 @@
     /**
      * Ctor will automatically start the background task for consuming the queue.
      */
-<<<<<<< HEAD
-    public MonitoringQueueImpl( @NonNull PersistentMonitoringRepository persistentRepository, @NonNull MonitoringRepository statisticRepository ) {
-        this( true, persistentRepository, statisticRepository );
-    }
-
-
-    public void terminateQueue() {
-        if ( backgroundTaskId != null ) {
-            BackgroundTaskManager.INSTANCE.removeBackgroundTask( backgroundTaskId );
-        }
-=======
     public MonitoringQueueImpl(
             @NonNull PersistentMonitoringRepository persistentRepository,
             @NonNull MonitoringRepository statisticRepository ) {
         this( true, persistentRepository, statisticRepository );
->>>>>>> eeaa97b7
     }
 
 
@@ -200,18 +166,6 @@
 
                 // Returns list of metrics which was produced by this particular event
                 final List<MonitoringDataPoint> dataPoints = event.analyze();
-<<<<<<< HEAD
-                if ( dataPoints.isEmpty() ) {
-                    continue;
-                }
-
-                // Sends all extracted metrics to subscribers
-                for ( MonitoringDataPoint dataPoint : dataPoints ) {
-                    this.persistentRepository.dataPoint( dataPoint );
-                    //Statistics are only collected if Active Tracking is switched on
-                    if ( RuntimeConfig.ACTIVE_TRACKING.getBoolean() && RuntimeConfig.DYNAMIC_QUERYING.getBoolean() ) {
-                        this.statisticRepository.dataPoint( dataPoint );
-=======
                 if ( !dataPoints.isEmpty() ) {
                     // Sends all extracted metrics to subscribers
                     for ( MonitoringDataPoint dataPoint : dataPoints ) {
@@ -220,7 +174,6 @@
                         if ( RuntimeConfig.ACTIVE_TRACKING.getBoolean() && RuntimeConfig.DYNAMIC_QUERYING.getBoolean() ) {
                             statisticRepository.dataPoint( dataPoint );
                         }
->>>>>>> eeaa97b7
                     }
                 }
             }
