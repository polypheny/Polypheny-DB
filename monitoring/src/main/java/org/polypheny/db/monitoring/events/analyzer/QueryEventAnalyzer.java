/*
 * Copyright 2019-2021 The Polypheny Project
 *
 * Licensed under the Apache License, Version 2.0 (the "License");
 * you may not use this file except in compliance with the License.
 * You may obtain a copy of the License at
 *
 * http://www.apache.org/licenses/LICENSE-2.0
 *
 * Unless required by applicable law or agreed to in writing, software
 * distributed under the License is distributed on an "AS IS" BASIS,
 * WITHOUT WARRANTIES OR CONDITIONS OF ANY KIND, either express or implied.
 * See the License for the specific language governing permissions and
 * limitations under the License.
 */

package org.polypheny.db.monitoring.events.analyzer;

import com.google.gson.Gson;
import lombok.extern.slf4j.Slf4j;
import org.polypheny.db.information.InformationDuration;
import org.polypheny.db.monitoring.events.QueryEvent;
import org.polypheny.db.monitoring.events.metrics.QueryDataPoint;
import org.polypheny.db.monitoring.events.QueryEvent;
import org.polypheny.db.rel.RelNode;
import org.polypheny.db.rel.RelRoot;

@Slf4j
public class QueryEventAnalyzer {

    public static QueryDataPoint analyze( QueryEvent queryEvent ) {
        QueryDataPoint metric = QueryDataPoint
                .builder()
                .description( queryEvent.getDescription() )
                .Id( queryEvent.getId() )
                .fieldNames( queryEvent.getFieldNames() )
                .executionTime( queryEvent.getExecutionTime() )
                .rowCount( queryEvent.getRowCount() )
                .isSubQuery( queryEvent.isSubQuery() )
<<<<<<< HEAD
                .recordedTimestamp( queryEvent.getRecordedTimestamp()  )
                .accessedPartitions( queryEvent.getAccessedPartitions() )
=======
                .recordedTimestamp( queryEvent.getRecordedTimestamp() )
>>>>>>> de7c4de2
                .build();

        RelRoot relRoot = queryEvent.getRouted();
        if ( relRoot != null ) {
            RelNode node = relRoot.rel;
            processRelNode( node, queryEvent, metric );
        }

        if ( queryEvent.isAnalyze() ) {
            processDurationInfo( queryEvent, metric );

        }

        return metric;
    }


    private static void processDurationInfo( QueryEvent queryEvent, QueryDataPoint metric ) {
        try {
            InformationDuration duration = new Gson().fromJson( queryEvent.getDurations(), InformationDuration.class );
            getDurationInfo( metric, "Plan Caching", duration );
            getDurationInfo( metric, "Index Lookup Rewrite", duration );
            getDurationInfo( metric, "Constraint Enforcement", duration );
            getDurationInfo( metric, "Implementation Caching", duration );
            getDurationInfo( metric, "Index Update", duration );
            getDurationInfo( metric, "Routing", duration );
            getDurationInfo( metric, "Planning & Optimization", duration );
            getDurationInfo( metric, "Implementation", duration );
            getDurationInfo( metric, "Locking", duration );
        } catch ( Exception e ) {
            log.debug( "could not deserialize of get duration info" );
        }
    }


    private static void getDurationInfo( QueryDataPoint queryMetric, String durationName, InformationDuration duration ) {
        try {
            long time = duration.getDuration( durationName );
            queryMetric.getDataElements().put( durationName, time );
        } catch ( Exception e ) {
            log.debug( "could no find duration:" + durationName );
        }
    }


    private static void processRelNode( RelNode node, QueryEvent event, QueryDataPoint metric ) {

        for ( int i = 0; i < node.getInputs().size(); i++ ) {
            processRelNode( node.getInput( i ), event, metric );
        }

        if ( node.getTable() != null ) {
            metric.getTables().addAll( node.getTable().getQualifiedName() );
        }

    }

}<|MERGE_RESOLUTION|>--- conflicted
+++ resolved
@@ -21,7 +21,6 @@
 import org.polypheny.db.information.InformationDuration;
 import org.polypheny.db.monitoring.events.QueryEvent;
 import org.polypheny.db.monitoring.events.metrics.QueryDataPoint;
-import org.polypheny.db.monitoring.events.QueryEvent;
 import org.polypheny.db.rel.RelNode;
 import org.polypheny.db.rel.RelRoot;
 
@@ -37,12 +36,7 @@
                 .executionTime( queryEvent.getExecutionTime() )
                 .rowCount( queryEvent.getRowCount() )
                 .isSubQuery( queryEvent.isSubQuery() )
-<<<<<<< HEAD
-                .recordedTimestamp( queryEvent.getRecordedTimestamp()  )
-                .accessedPartitions( queryEvent.getAccessedPartitions() )
-=======
                 .recordedTimestamp( queryEvent.getRecordedTimestamp() )
->>>>>>> de7c4de2
                 .build();
 
         RelRoot relRoot = queryEvent.getRouted();
