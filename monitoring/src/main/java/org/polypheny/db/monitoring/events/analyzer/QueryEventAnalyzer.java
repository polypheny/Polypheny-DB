/*
 * Copyright 2019-2021 The Polypheny Project
 *
 * Licensed under the Apache License, Version 2.0 (the "License");
 * you may not use this file except in compliance with the License.
 * You may obtain a copy of the License at
 *
 * http://www.apache.org/licenses/LICENSE-2.0
 *
 * Unless required by applicable law or agreed to in writing, software
 * distributed under the License is distributed on an "AS IS" BASIS,
 * WITHOUT WARRANTIES OR CONDITIONS OF ANY KIND, either express or implied.
 * See the License for the specific language governing permissions and
 * limitations under the License.
 */

package org.polypheny.db.monitoring.events.analyzer;

import com.google.gson.Gson;
import lombok.extern.slf4j.Slf4j;
import org.polypheny.db.information.InformationDuration;
import org.polypheny.db.monitoring.events.QueryEvent;
import org.polypheny.db.monitoring.events.metrics.QueryDataPointImpl;


@Slf4j
public class QueryEventAnalyzer {

    public static QueryDataPointImpl analyze( QueryEvent queryEvent ) {
        QueryDataPointImpl metric = QueryDataPointImpl
                .builder()
                .description( queryEvent.getDescription() )
                .Id( queryEvent.getId() )
                .fieldNames( queryEvent.getFieldNames() )
                .executionTime( queryEvent.getExecutionTime() )
                .rowCount( queryEvent.getRowCount() )
                .isSubQuery( queryEvent.isSubQuery() )
                .recordedTimestamp( queryEvent.getRecordedTimestamp() )
                .relCompareString( queryEvent.getRelCompareString() )
                .accessedPartitions( queryEvent.getAccessedPartitions() )
                .queryId( queryEvent.getQueryId() )
                .monitoringType( "SELECT" )
                .physicalQueryId( queryEvent.getPhysicalQueryId() )
                .build();
        metric.getTables().addAll( queryEvent.getAnalyzeRelShuttle().getTables() );

        if ( queryEvent.isAnalyze() ) {
            processDurationInfo( queryEvent, metric );

        }

        return metric;
    }


    private static void processDurationInfo( QueryEvent queryEvent, QueryDataPointImpl metric ) {
        try {
            InformationDuration duration = new Gson().fromJson( queryEvent.getDurations(), InformationDuration.class );
            getDurationInfo( metric, "Plan Caching", duration );
            getDurationInfo( metric, "Index Lookup Rewrite", duration );
            getDurationInfo( metric, "Constraint Enforcement", duration );
            getDurationInfo( metric, "Implementation Caching", duration );
            getDurationInfo( metric, "Index Update", duration );
            getDurationInfo( metric, "Routing", duration );
            getDurationInfo( metric, "Planning & Optimization", duration );
            getDurationInfo( metric, "Implementation", duration );
            getDurationInfo( metric, "Locking", duration );
        } catch ( Exception e ) {
            log.debug( "could not deserialize of get duration info" );
        }
    }


    private static void getDurationInfo( QueryDataPointImpl queryMetric, String durationName, InformationDuration duration ) {
        try {
            long time = duration.getDuration( durationName );
            queryMetric.getDataElements().put( durationName, time );
        } catch ( Exception e ) {
            log.debug( "could no find duration: {}", durationName );
        }
    }


<<<<<<< HEAD
=======
    private static void processRelNode( RelNode node, QueryEvent event, QueryDataPoint metric ) {
        for ( int i = 0; i < node.getInputs().size(); i++ ) {
            processRelNode( node.getInput( i ), event, metric );
        }

        if ( node.getTable() != null ) {
            metric.getTables().addAll( node.getTable().getQualifiedName() );
        }
    }

>>>>>>> ce93ec76
}<|MERGE_RESOLUTION|>--- conflicted
+++ resolved
@@ -80,18 +80,4 @@
         }
     }
 
-
-<<<<<<< HEAD
-=======
-    private static void processRelNode( RelNode node, QueryEvent event, QueryDataPoint metric ) {
-        for ( int i = 0; i < node.getInputs().size(); i++ ) {
-            processRelNode( node.getInput( i ), event, metric );
-        }
-
-        if ( node.getTable() != null ) {
-            metric.getTables().addAll( node.getTable().getQualifiedName() );
-        }
-    }
-
->>>>>>> ce93ec76
 }