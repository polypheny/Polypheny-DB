/*
 * Copyright 2019-2024 The Polypheny Project
 *
 * Licensed under the Apache License, Version 2.0 (the "License");
 * you may not use this file except in compliance with the License.
 * You may obtain a copy of the License at
 *
 * http://www.apache.org/licenses/LICENSE-2.0
 *
 * Unless required by applicable law or agreed to in writing, software
 * distributed under the License is distributed on an "AS IS" BASIS,
 * WITHOUT WARRANTIES OR CONDITIONS OF ANY KIND, either express or implied.
 * See the License for the specific language governing permissions and
 * limitations under the License.
 */

package org.polypheny.db.monitoring.statistics;


import java.beans.PropertyChangeEvent;
import java.beans.PropertyChangeSupport;
import java.math.BigDecimal;
import java.util.ArrayList;
import java.util.Arrays;
import java.util.Collections;
import java.util.HashMap;
import java.util.List;
import java.util.Map;
import java.util.Queue;
import java.util.concurrent.ConcurrentHashMap;
import java.util.concurrent.ConcurrentLinkedQueue;
import java.util.concurrent.ExecutorService;
import java.util.concurrent.Executors;
import javax.annotation.Nonnull;
import javax.annotation.Nullable;
import lombok.Getter;
import lombok.Setter;
import lombok.extern.slf4j.Slf4j;
import org.polypheny.db.StatisticsManager;
import org.polypheny.db.algebra.AlgCollations;
import org.polypheny.db.algebra.AlgNode;
import org.polypheny.db.algebra.core.AggregateCall;
import org.polypheny.db.algebra.core.relational.RelScan;
import org.polypheny.db.algebra.fun.AggFunction;
<<<<<<< HEAD
import org.polypheny.db.algebra.logical.relational.LogicalAggregate;
import org.polypheny.db.algebra.logical.relational.LogicalProject;
import org.polypheny.db.algebra.logical.relational.LogicalRelScan;
import org.polypheny.db.algebra.logical.relational.LogicalSort;
=======
import org.polypheny.db.algebra.logical.relational.LogicalRelAggregate;
import org.polypheny.db.algebra.logical.relational.LogicalRelProject;
import org.polypheny.db.algebra.logical.relational.LogicalRelScan;
import org.polypheny.db.algebra.logical.relational.LogicalRelSort;
>>>>>>> 250079c0
import org.polypheny.db.algebra.operators.OperatorName;
import org.polypheny.db.algebra.type.AlgDataType;
import org.polypheny.db.catalog.Catalog;
import org.polypheny.db.catalog.entity.logical.LogicalColumn;
import org.polypheny.db.catalog.entity.logical.LogicalTable;
import org.polypheny.db.catalog.exceptions.GenericRuntimeException;
import org.polypheny.db.catalog.logistic.EntityType;
import org.polypheny.db.catalog.snapshot.Snapshot;
import org.polypheny.db.config.Config;
import org.polypheny.db.config.Config.ConfigListener;
import org.polypheny.db.config.RuntimeConfig;
import org.polypheny.db.information.InformationAction;
import org.polypheny.db.information.InformationAction.Action;
import org.polypheny.db.information.InformationGroup;
import org.polypheny.db.information.InformationManager;
import org.polypheny.db.information.InformationPage;
import org.polypheny.db.information.InformationTable;
import org.polypheny.db.languages.OperatorRegistry;
import org.polypheny.db.monitoring.events.MonitoringType;
<<<<<<< HEAD
import org.polypheny.db.plan.AlgOptCluster;
=======
import org.polypheny.db.plan.AlgCluster;
>>>>>>> 250079c0
import org.polypheny.db.rex.RexBuilder;
import org.polypheny.db.rex.RexLiteral;
import org.polypheny.db.schema.impl.AbstractEntity;
import org.polypheny.db.tools.AlgBuilder;
import org.polypheny.db.transaction.Statement;
import org.polypheny.db.transaction.Transaction;
import org.polypheny.db.transaction.TransactionException;
import org.polypheny.db.type.PolyType;
import org.polypheny.db.type.PolyTypeFamily;
<<<<<<< HEAD
import org.polypheny.db.type.entity.PolyBigDecimal;
import org.polypheny.db.type.entity.PolyInteger;
import org.polypheny.db.type.entity.PolyValue;
=======
import org.polypheny.db.type.entity.PolyValue;
import org.polypheny.db.type.entity.numerical.PolyBigDecimal;
import org.polypheny.db.type.entity.numerical.PolyInteger;
>>>>>>> 250079c0
import org.polypheny.db.util.ImmutableBitSet;
import org.polypheny.db.util.Pair;
import org.polypheny.db.util.background.BackgroundTask.TaskPriority;
import org.polypheny.db.util.background.BackgroundTask.TaskSchedulingType;
import org.polypheny.db.util.background.BackgroundTaskManager;


/**
 * Stores all available statistics and updates INSERTs dynamically
 * DELETEs and UPDATEs should wait to be reprocessed
 */
@Slf4j
public class StatisticsManagerImpl extends StatisticsManager {

    private static StatisticQueryProcessor statisticQueryInterface;

    private final ExecutorService threadPool = Executors.newSingleThreadExecutor();

    protected final PropertyChangeSupport listeners = new PropertyChangeSupport( this );

    private int buffer = RuntimeConfig.STATISTIC_BUFFER.getInteger();

    @Setter
    @Getter
    private String revalId = null;

    private DashboardInformation dashboardInformation;

    @Getter
<<<<<<< HEAD
    private final Map<Long, StatisticTable> tableStatistic;
=======
    private final Map<Long, StatisticTable> entityStatistic;
>>>>>>> 250079c0

    @Getter
    private volatile Map<Long, StatisticColumn> statisticFields;

    private final Queue<Long> tablesToUpdate = new ConcurrentLinkedQueue<>();

    private Transaction transaction;
    private Statement statement;


    public StatisticsManagerImpl( StatisticQueryProcessor statisticQueryProcessor ) {
        this.setQueryInterface( statisticQueryProcessor );
        this.statisticFields = new ConcurrentHashMap<>();
<<<<<<< HEAD
        this.tableStatistic = new ConcurrentHashMap<>();
=======
        this.entityStatistic = new ConcurrentHashMap<>();
>>>>>>> 250079c0

        this.listeners.addPropertyChangeListener( this );
    }


    @Override
    public void initializeStatisticSettings() {
        this.dashboardInformation = new DashboardInformation();
        displayInformation();
        registerTaskTracking();
        registerIsFullTracking();

        if ( RuntimeConfig.STATISTICS_ON_STARTUP.getBoolean() ) {
            this.asyncReevaluateAllStatistics();
        }
    }


    private Transaction getTransaction() {
        Transaction transaction;
        transaction = statisticQueryInterface.getTransactionManager().startTransaction( Catalog.defaultUserId, Catalog.defaultNamespaceId, false, "Statistic Manager" );
        return transaction;
    }


    public void setQueryInterface( StatisticQueryProcessor statisticQueryProcessor ) {
        statisticQueryInterface = statisticQueryProcessor;
    }


    /**
     * Registers if on configChange statistics are tracked and displayed or not.
     */
    private void registerTaskTracking() {
        TrackingListener listener = new TrackingListener();
        RuntimeConfig.PASSIVE_TRACKING.addObserver( listener );
        RuntimeConfig.DYNAMIC_QUERYING.addObserver( listener );
    }


    /**
     * Registers the isFull reevaluation on config change.
     */
    private void registerIsFullTracking() {
        ConfigListener listener = new ConfigListener() {
            @Override
            public void onConfigChange( Config c ) {
                buffer = c.getInt();
                resetAllIsFull();
            }


            @Override
            public void restart( Config c ) {
                buffer = c.getInt();
                resetAllIsFull();
            }
        };
        RuntimeConfig.STATISTIC_BUFFER.addObserver( listener );
    }


    private void resetAllIsFull() {
        this.statisticFields.values().forEach( c -> {
            assignUnique( c, this.prepareNode( QueryResult.fromCatalogColumn( Catalog.getInstance().getSnapshot().rel().getColumn( c.columnId ).orElseThrow() ), NodeType.UNIQUE_VALUE ) );
        } );
    }


    /**
     * Reset all statistics and reevaluate them.
     */
    private void reevaluateAllStatistics() {
        if ( statisticQueryInterface == null ) {
            return;
        }
        log.debug( "Resetting StatisticManager." );
        Map<Long, StatisticColumn> statisticCopy = new ConcurrentHashMap<>();
        transaction = getTransaction();
        statement = transaction.createStatement();
        statement.getQueryProcessor().lock( statement );
        try {
            for ( QueryResult column : statisticQueryInterface.getAllColumns() ) {
<<<<<<< HEAD
                StatisticColumn col = reevaluateColumn( column );
                if ( col != null ) {
                    put( statisticCopy, column, col );
=======
                StatisticColumn col = reevaluateField( column );
                if ( col != null ) {
                    putRel( statisticCopy, column, col );
>>>>>>> 250079c0
                }
            }
            reevaluateRowCount();
            replaceStatistics( statisticCopy );
            log.debug( "Finished resetting StatisticManager." );
            statisticQueryInterface.commitTransaction( transaction, statement );
        } catch ( Exception e ) {
            try {
                statement.getQueryProcessor().unlock( statement );
                statement.getTransaction().rollback();
            } catch ( TransactionException ex ) {
                throw new GenericRuntimeException( ex );
            }
        }
    }


    /**
     * Update the row count for all tables.
     */
    private void reevaluateRowCount() {
        if ( statisticQueryInterface == null ) {
            return;
        }
        log.debug( "Reevaluate Row Count." );

<<<<<<< HEAD
        statisticQueryInterface.getAllTable().forEach( table -> {
            PolyInteger rowCount = getNumberColumnCount( this.prepareNode( new QueryResult( Catalog.getInstance().getSnapshot().getLogicalEntity( table.id ).orElseThrow(), null ), NodeType.ROW_COUNT_TABLE ) );
            updateRowCountPerTable( table.id, rowCount.value, MonitoringType.SET_ROW_COUNT );
=======
        statisticQueryInterface.getAllRelEntites().forEach( table -> {
            PolyInteger rowCount = getNumberColumnCount( this.prepareNode( new QueryResult( Catalog.getInstance().getSnapshot().getLogicalEntity( table.id ).orElseThrow(), null ), NodeType.ROW_COUNT_TABLE ) );
            updateRowCountPerEntity( table.id, rowCount.value, MonitoringType.SET_ROW_COUNT );
>>>>>>> 250079c0
        } );
    }


    /**
     * Gets a columns of a table and reevaluates them.
     *
     * @param entityId id of table
     */
    @Override
    public void reevaluateEntity( long entityId ) {
        transaction = getTransaction();
        statement = transaction.createStatement();
        statement.getQueryProcessor().lock( statement );

        if ( statisticQueryInterface == null ) {
            return;
        }
<<<<<<< HEAD
        // LogicalEntity entity = Catalog.getInstance().getSnapshot().getLogicalEntity( tableId ).map( e -> e.unwrap( LogicalTable.class ) ).orElseThrow();
=======
>>>>>>> 250079c0
        statisticQueryInterface.commitTransaction( transaction, statement );
    }


    private void deleteTable( LogicalTable table ) {
        for ( long columnId : table.getColumnIds() ) {
            this.statisticFields.remove( columnId );
        }
    }


    /**
     * Replace the tracked statistics with new statistics.
     */
    private synchronized void replaceStatistics( Map<Long, StatisticColumn> statistics ) {
        this.statisticFields = new ConcurrentHashMap<>( statistics );
    }


    /**
     * Method to sort a column into the different kinds of column types and hands it to the specific reevaluation
     */
<<<<<<< HEAD
    private StatisticColumn reevaluateColumn( QueryResult column ) {
=======
    private StatisticColumn reevaluateField( QueryResult column ) {
>>>>>>> 250079c0

        if ( column.getColumn().type.getFamily() == PolyTypeFamily.ARRAY ) {
            log.warn( "array not yet supported" );
            return null;
        }

        if ( column.getColumn().type.getFamily() == PolyTypeFamily.NUMERIC ) {
            return this.reevaluateNumericalColumn( column );
        } else if ( column.getColumn().type.getFamily() == PolyTypeFamily.CHARACTER ) {
            return this.reevaluateAlphabeticalColumn( column );
        } else if ( PolyType.DATETIME_TYPES.contains( column.getColumn().type ) ) {
            return this.reevaluateTemporalColumn( column );
        }
        return null;
    }


    /**
     * Reevaluates a numerical column, with the configured statistics.
     */
    private StatisticColumn reevaluateNumericalColumn( QueryResult column ) {
        StatisticQueryResult min = this.prepareNode( column, NodeType.MIN );
        StatisticQueryResult max = this.prepareNode( column, NodeType.MAX );
        PolyInteger count = getNumberColumnCount( this.prepareNode( column, NodeType.ROW_COUNT_COLUMN ) );
        NumericalStatisticColumn statisticColumn = new NumericalStatisticColumn( column );
        if ( min != null ) {
            statisticColumn.setMin( min.getData()[0].asNumber() );
        }
        if ( max != null ) {
            statisticColumn.setMax( max.getData()[0].asNumber() );
        }

        StatisticQueryResult unique = this.prepareNode( column, NodeType.UNIQUE_VALUE );
        assignUnique( statisticColumn, unique );

        statisticColumn.setCount( count );

        return statisticColumn;
    }


    /**
     * Reevaluates a temporal column.
     */
    private StatisticColumn reevaluateTemporalColumn( QueryResult column ) {
        StatisticQueryResult min = this.prepareNode( column, NodeType.MIN );
        StatisticQueryResult max = this.prepareNode( column, NodeType.MAX );
        PolyInteger count = getNumberColumnCount( this.prepareNode( column, NodeType.ROW_COUNT_COLUMN ) );

        TemporalStatisticColumn statisticColumn = new TemporalStatisticColumn( column );
        if ( min != null && max.getData()[0] != null ) {
            statisticColumn.setMin( min.getData()[0].asTemporal() );
        }

        if ( max != null && max.getData()[0] != null ) {
            statisticColumn.setMin( max.getData()[0].asTemporal() );
        }

        StatisticQueryResult unique = this.prepareNode( column, NodeType.UNIQUE_VALUE );
        if ( unique != null ) {
            for ( int idx = 0; idx < unique.getData().length; idx++ ) {
                unique.getData()[idx] = unique.getData()[idx].asTemporal();

            }
        }

        assignUnique( statisticColumn, unique );
        statisticColumn.setCount( count );

        return statisticColumn;
    }


    /**
     * Helper method tho assign unique values or set isFull if too much exist
     *
     * @param column the column in which the values should be inserted
     */
<<<<<<< HEAD
    private <T> void assignUnique( StatisticColumn column, StatisticQueryResult unique ) {
=======
    private void assignUnique( StatisticColumn column, StatisticQueryResult unique ) {
>>>>>>> 250079c0
        if ( unique == null || unique.getData() == null ) {
            return;
        }
        if ( unique.getData().length <= this.buffer ) {
            column.setUniqueValues( Arrays.asList( unique.getData() ) );
        } else {
            column.setFull( true );
        }
    }


    /**
     * Reevaluates an alphabetical column, with the configured statistics
     */
    private AlphabeticStatisticColumn reevaluateAlphabeticalColumn( QueryResult column ) {
        StatisticQueryResult unique = this.prepareNode( column, NodeType.UNIQUE_VALUE );
        PolyInteger count = getNumberColumnCount( this.prepareNode( column, NodeType.ROW_COUNT_COLUMN ) );

        AlphabeticStatisticColumn statisticColumn = new AlphabeticStatisticColumn( column );
        assignUnique( statisticColumn, unique );
        statisticColumn.setCount( count );

        return statisticColumn;
    }


    private PolyInteger getNumberColumnCount( StatisticQueryResult countColumn ) {
        if ( countColumn != null && countColumn.getData() != null && countColumn.getData().length != 0 ) {
            PolyValue value = countColumn.getData()[0];

            if ( value.isNumber() ) {
                return PolyInteger.of( value.asNumber().intValue() );
            }
        }
        return PolyInteger.of( 0 );
    }


<<<<<<< HEAD
    private void put( QueryResult queryResult, StatisticColumn statisticColumn ) {
        put(
=======
    private void putRel( QueryResult queryResult, StatisticColumn statisticColumn ) {
        putRel(
>>>>>>> 250079c0
                this.statisticFields,
                queryResult,
                statisticColumn );
    }


<<<<<<< HEAD
    private void put(
            Map<Long, StatisticColumn> statisticsCopy,
            QueryResult queryResult,
            StatisticColumn statisticColumn ) {
        put(
=======
    private void putRel(
            Map<Long, StatisticColumn> statisticsCopy,
            QueryResult queryResult,
            StatisticColumn statisticColumn ) {
        putRel(
>>>>>>> 250079c0
                statisticsCopy,
                queryResult.getColumn().namespaceId,
                queryResult.getColumn().tableId,
                queryResult.getColumn().id,
                statisticColumn );
    }


    /**
     * Places a column at the correct position in the schemaMap.
     */
<<<<<<< HEAD
    private void put(
=======
    private void putRel(
>>>>>>> 250079c0
            Map<Long, StatisticColumn> map,
            long schemaId,
            long tableId,
            long columnId,
            StatisticColumn statisticColumn ) {

        map.put( columnId, statisticColumn );

<<<<<<< HEAD
        if ( !tableStatistic.containsKey( tableId ) ) {
            tableStatistic.put( tableId, new StatisticTable( tableId ) );
=======
        if ( !entityStatistic.containsKey( tableId ) ) {
            entityStatistic.put( tableId, new StatisticTable( tableId ) );
>>>>>>> 250079c0
        }
    }


    private StatisticQueryResult prepareNode( QueryResult queryResult, NodeType nodeType ) {
        StatisticQueryResult statisticQueryColumn = null;
        if ( Catalog.getInstance().getSnapshot().getLogicalEntity( queryResult.getEntity().id ).isPresent() ) {
            AlgNode queryNode = getQueryNode( queryResult, nodeType );
            statisticQueryColumn = statisticQueryInterface.selectOneColumnStat( queryNode, transaction, statement, queryResult );
        }
        return statisticQueryColumn;
    }


    @Nullable
    private AlgNode getQueryNode( QueryResult queryResult, NodeType nodeType ) {
        Snapshot snapshot = statement.getTransaction().getSnapshot();
        AlgBuilder relBuilder = AlgBuilder.create( statement );
        final RexBuilder rexBuilder = relBuilder.getRexBuilder();
<<<<<<< HEAD
        final AlgOptCluster cluster = AlgOptCluster.create( statement.getQueryProcessor().getPlanner(), rexBuilder, null, statement.getDataContext().getSnapshot() );

        AlgNode queryNode;
        LogicalRelScan tableScan = getLogicalScan( queryResult.getEntity().id, snapshot, cluster );
        switch ( nodeType ) {
            case MIN:
            case MAX:
                queryNode = getAggregateColumn( queryResult, nodeType, tableScan, rexBuilder, cluster );
                break;
            case UNIQUE_VALUE:
                queryNode = getUniqueValues( queryResult, tableScan, rexBuilder );
                break;
            case ROW_COUNT_COLUMN:
                queryNode = getColumnCount( queryResult, tableScan, rexBuilder, cluster );
                break;
            case ROW_COUNT_TABLE:
                queryNode = getTableCount( tableScan, cluster );
                break;
            default:
                throw new GenericRuntimeException( "Used nodeType is not defined in statistics." );
        }
=======
        final AlgCluster cluster = AlgCluster.create( statement.getQueryProcessor().getPlanner(), rexBuilder, null, statement.getDataContext().getSnapshot() );

        AlgNode queryNode;
        LogicalRelScan tableScan = getLogicalScan( queryResult.getEntity().id, snapshot, cluster );
        queryNode = switch ( nodeType ) {
            case MIN, MAX -> getAggregateColumn( queryResult, nodeType, tableScan, rexBuilder, cluster );
            case UNIQUE_VALUE -> getUniqueValues( queryResult, tableScan, rexBuilder );
            case ROW_COUNT_COLUMN -> getColumnCount( queryResult, tableScan, rexBuilder, cluster );
            case ROW_COUNT_TABLE -> getTableCount( tableScan, cluster );
        };
>>>>>>> 250079c0
        return queryNode;
    }


    /**
     * Gets a tableScan for a given table.
     */
<<<<<<< HEAD
    private LogicalRelScan getLogicalScan( long tableId, Snapshot snapshot, AlgOptCluster cluster ) {
=======
    private LogicalRelScan getLogicalScan( long tableId, Snapshot snapshot, AlgCluster cluster ) {
>>>>>>> 250079c0
        return LogicalRelScan.create( cluster, snapshot.getLogicalEntity( tableId ).orElseThrow() );
    }


    /**
     * Queries the database with an aggregate query, to get the min value or max value.
     */
<<<<<<< HEAD
    private AlgNode getAggregateColumn( QueryResult queryResult, NodeType nodeType, RelScan<?> tableScan, RexBuilder rexBuilder, AlgOptCluster cluster ) {
        for ( int i = 0; i < tableScan.getTupleType().getFieldNames().size(); i++ ) {
            if ( tableScan.getTupleType().getFieldNames().get( i ).equals( queryResult.getColumn().name ) ) {
                LogicalProject logicalProject = LogicalProject.create(
=======
    private AlgNode getAggregateColumn( QueryResult queryResult, NodeType nodeType, RelScan<?> tableScan, RexBuilder rexBuilder, AlgCluster cluster ) {
        for ( int i = 0; i < tableScan.getTupleType().getFieldNames().size(); i++ ) {
            if ( tableScan.getTupleType().getFieldNames().get( i ).equals( queryResult.getColumn().name ) ) {
                LogicalRelProject logicalRelProject = LogicalRelProject.create(
>>>>>>> 250079c0
                        tableScan,
                        Collections.singletonList( rexBuilder.makeInputRef( tableScan, i ) ),
                        Collections.singletonList( tableScan.getTupleType().getFieldNames().get( i ) ) );

                AggFunction operator;
                if ( nodeType == NodeType.MAX ) {
                    operator = OperatorRegistry.getAgg( OperatorName.MAX );
                } else if ( nodeType == NodeType.MIN ) {
                    operator = OperatorRegistry.getAgg( OperatorName.MIN );
                } else {
                    throw new GenericRuntimeException( "Unknown aggregate is used in Statistic Manager." );
                }

<<<<<<< HEAD
                AlgDataType relDataType = logicalProject.getTupleType().getFields().get( 0 ).getType();
=======
                AlgDataType relDataType = logicalRelProject.getTupleType().getFields().get( 0 ).getType();
>>>>>>> 250079c0
                AlgDataType dataType;
                if ( relDataType.getPolyType() == PolyType.DECIMAL ) {
                    dataType = cluster.getTypeFactory().createTypeWithNullability(
                            cluster.getTypeFactory().createPolyType( relDataType.getPolyType(), relDataType.getPrecision(), relDataType.getScale() ),
                            true );
                } else {
                    dataType = cluster.getTypeFactory().createTypeWithNullability(
                            cluster.getTypeFactory().createPolyType( relDataType.getPolyType() ),
                            true );
                }

                AggregateCall aggregateCall = AggregateCall.create(
                        operator,
                        false,
                        false,
                        Collections.singletonList( 0 ),
                        -1,
                        AlgCollations.EMPTY,
                        dataType,
                        "min-max" );

                return LogicalRelAggregate.create(
                        logicalRelProject,
                        ImmutableBitSet.of(),
                        List.of( ImmutableBitSet.of() ),
                        List.of( aggregateCall ) );
            }
        }
        return null;
    }


    private AlgNode getUniqueValues( QueryResult queryResult, RelScan<?> tableScan, RexBuilder rexBuilder ) {
        for ( int i = 0; i < tableScan.getTupleType().getFieldNames().size(); i++ ) {
            if ( tableScan.getTupleType().getFieldNames().get( i ).equals( queryResult.getColumn().name ) ) {
<<<<<<< HEAD
                LogicalProject logicalProject = LogicalProject.create(
                        tableScan,
                        Collections.singletonList( rexBuilder.makeInputRef( tableScan, i ) ),
                        Collections.singletonList( tableScan.getTupleType().getFieldNames().get( i ) ) );

                LogicalAggregate logicalAggregate = LogicalAggregate.create(
                        logicalProject,
                        ImmutableBitSet.of( 0 ),
                        Collections.singletonList( ImmutableBitSet.of( 0 ) ),
                        Collections.emptyList() );
=======
                LogicalRelProject logicalRelProject = LogicalRelProject.create(
                        tableScan,
                        List.of( rexBuilder.makeInputRef( tableScan, i ) ),
                        List.of( tableScan.getTupleType().getFieldNames().get( i ) ) );

                LogicalRelAggregate logicalRelAggregate = LogicalRelAggregate.create(
                        logicalRelProject,
                        ImmutableBitSet.of( 0 ),
                        List.of( ImmutableBitSet.of( 0 ) ),
                        List.of() );
>>>>>>> 250079c0

                Pair<BigDecimal, PolyType> valuePair = new Pair<>( new BigDecimal( 6 ), PolyType.DECIMAL );

                return LogicalRelSort.create(
                        logicalRelAggregate,
                        AlgCollations.of(),
                        null,
                        new RexLiteral( PolyBigDecimal.of( valuePair.left ), rexBuilder.makeInputRef( tableScan, i ).getType(), valuePair.right ) );
            }
        }
        return null;
    }


    /**
     * Gets the amount of entries for a column
     */
<<<<<<< HEAD
    private AlgNode getColumnCount( QueryResult queryResult, RelScan<?> tableScan, RexBuilder rexBuilder, AlgOptCluster cluster ) {
        for ( int i = 0; i < tableScan.getTupleType().getFieldNames().size(); i++ ) {
            if ( queryResult.getColumn() != null && tableScan.getTupleType().getFieldNames().get( i ).equals( queryResult.getColumn().name ) ) {
                LogicalProject logicalProject = LogicalProject.create(
                        tableScan,
                        Collections.singletonList( rexBuilder.makeInputRef( tableScan, i ) ),
                        Collections.singletonList( tableScan.getTupleType().getFieldNames().get( i ) ) );
=======
    private AlgNode getColumnCount( QueryResult queryResult, RelScan<?> tableScan, RexBuilder rexBuilder, AlgCluster cluster ) {
        for ( int i = 0; i < tableScan.getTupleType().getFieldNames().size(); i++ ) {
            if ( queryResult.getColumn() != null && tableScan.getTupleType().getFieldNames().get( i ).equals( queryResult.getColumn().name ) ) {
                LogicalRelProject logicalRelProject = LogicalRelProject.create(
                        tableScan,
                        List.of( rexBuilder.makeInputRef( tableScan, i ) ),
                        List.of( tableScan.getTupleType().getFieldNames().get( i ) ) );
>>>>>>> 250079c0

                AggregateCall aggregateCall = getRowCountAggregateCall( cluster );

                return LogicalRelAggregate.create(
                        logicalRelProject,
                        ImmutableBitSet.of(),
                        List.of( ImmutableBitSet.of() ),
                        List.of( aggregateCall ) );
            }
        }
        return null;
    }


    /**
     * Gets the amount of entries for a table.
     */
<<<<<<< HEAD
    private AlgNode getTableCount( RelScan<?> tableScan, AlgOptCluster cluster ) {
=======
    private AlgNode getTableCount( RelScan<?> tableScan, AlgCluster cluster ) {
>>>>>>> 250079c0
        AggregateCall aggregateCall = getRowCountAggregateCall( cluster );
        return LogicalRelAggregate.create(
                tableScan,
                ImmutableBitSet.of(),
                List.of( ImmutableBitSet.of() ),
                List.of( aggregateCall ) );
    }


    @Nonnull
    private AggregateCall getRowCountAggregateCall( AlgCluster cluster ) {
        return AggregateCall.create(
                OperatorRegistry.getAgg( OperatorName.COUNT ),
                false,
                false,
                List.of( 0 ),
                -1,
                AlgCollations.EMPTY,
                cluster.getTypeFactory().createTypeWithNullability(
                        cluster.getTypeFactory().createPolyType( PolyType.BIGINT ),
                        false ),
                "rowCount" );
    }


    /**
     * Configures and registers the statistics InformationPage for the frontend.
     */
    @Override
    public void displayInformation() {
        InformationManager im = InformationManager.getInstance();

        InformationPage page = new InformationPage( "Statistics" );
        im.addPage( page );

        InformationGroup contentGroup = new InformationGroup( page, "Column Information" );
        im.addGroup( contentGroup );

        InformationTable statisticsInformation = new InformationTable( contentGroup, Arrays.asList( "Column Name", "Type" ) );
        im.registerInformation( statisticsInformation );

        InformationGroup alphabeticalGroup = new InformationGroup( page, "Alphabetical Statistics" );
        im.addGroup( alphabeticalGroup );

        InformationGroup numericalGroup = new InformationGroup( page, "Numerical Statistics" );
        im.addGroup( numericalGroup );

        InformationGroup temporalGroup = new InformationGroup( page, "Temporal Statistics" );
        im.addGroup( temporalGroup );

        InformationTable temporalInformation = new InformationTable( temporalGroup, Arrays.asList( "Column Name", "Min", "Max" ) );

        InformationTable numericalInformation = new InformationTable( numericalGroup, Arrays.asList( "Column Name", "Min", "Max" ) );

        InformationTable alphabeticalInformation = new InformationTable( alphabeticalGroup, Arrays.asList( "Column Name", "Unique Values" ) );

        im.registerInformation( temporalInformation );
        im.registerInformation( numericalInformation );
        im.registerInformation( alphabeticalInformation );

        InformationGroup tableSelectGroup = new InformationGroup( page, "Calls per Table" );
        im.addGroup( tableSelectGroup );

        InformationTable tableSelectInformation = new InformationTable( tableSelectGroup, Arrays.asList( "Table Name", "#SELECTS", "#INSERT", "#DELETE", "#UPDATE" ) );
        im.registerInformation( tableSelectInformation );

        InformationGroup tableInformationGroup = new InformationGroup( page, "Table Information" );
        im.addGroup( tableInformationGroup );

        InformationTable tableInformation = new InformationTable( tableInformationGroup, Arrays.asList( "Table Name", "Schema Type", "Row Count" ) );
        im.registerInformation( tableInformation );

        InformationGroup actionGroup = new InformationGroup( page, "Action" );
        im.addGroup( actionGroup );
        Action reevaluateAction = parameters -> {
            reevaluateAllStatistics();
            page.refresh();
            return "Recalculated statistics";
        };
        InformationAction reevaluateAllInfo = new InformationAction( actionGroup, "Recalculate Statistics", reevaluateAction );
        actionGroup.addInformation( reevaluateAllInfo );
        im.registerInformation( reevaluateAllInfo );
        Action reevaluateRowCount = parameters -> {
            reevaluateRowCount();
            page.refresh();
            return "Reevaluate Row Count";
        };
        InformationAction reevaluateRowCountInfo = new InformationAction( actionGroup, "Reevaluate Row Count", reevaluateRowCount );
        actionGroup.addInformation( reevaluateRowCountInfo );
        im.registerInformation( reevaluateRowCountInfo );

        page.setRefreshFunction( () -> {
            numericalInformation.reset();
            alphabeticalInformation.reset();
            temporalInformation.reset();
            tableSelectInformation.reset();
            tableInformation.reset();
            statisticsInformation.reset();
            statisticFields.forEach( ( k, v ) -> {
                if ( v instanceof NumericalStatisticColumn ) {
                    if ( ((NumericalStatisticColumn) v).getMin() != null && ((NumericalStatisticColumn) v).getMax() != null ) {
                        numericalInformation.addRow(
                                v.columnId,
                                ((NumericalStatisticColumn) v).getMin().toString(),
                                ((NumericalStatisticColumn) v).getMax().toString() );
                    } else {
                        numericalInformation.addRow( v.columnId, "❌", "❌" );
                    }
                }
                if ( v instanceof TemporalStatisticColumn ) {
                    if ( ((TemporalStatisticColumn) v).getMin() != null && ((TemporalStatisticColumn) v).getMax() != null ) {
                        temporalInformation.addRow(
                                v.columnId,
                                ((TemporalStatisticColumn) v).getMin().toString(),
                                ((TemporalStatisticColumn) v).getMax().toString() );
                    } else {
                        temporalInformation.addRow( v.columnId, "❌", "❌" );
                    }
                } else {
                    String values = v.getUniqueValues().toString();
                    if ( !v.isFull() ) {
                        alphabeticalInformation.addRow( v.columnId, values );
                    } else {
                        alphabeticalInformation.addRow( v.columnId, "is Full" );
                    }
                }
                statisticsInformation.addRow( v.columnId, v.type.getName() );

            } );

<<<<<<< HEAD
            tableStatistic.forEach( ( k, v ) -> {
=======
            entityStatistic.forEach( ( k, v ) -> {
>>>>>>> 250079c0
                tableInformation.addRow( v.getTable(), v.getDataModel(), v.getNumberOfRows() );

                if ( RuntimeConfig.ACTIVE_TRACKING.getBoolean() && v.getEntityType() != EntityType.MATERIALIZED_VIEW ) {
                    tableSelectInformation.addRow(
                            v.getTable(),
                            v.getCalls().getNumberOfSelects(),
                            v.getCalls().getNumberOfInserts(),
                            v.getCalls().getNumberOfDeletes(),
                            v.getCalls().getNumberOfUpdates() );
                }
            } );
        } );
    }


    /**
     * Reevaluates all statistics that can be updated using nodes.
     */
    @Override
    public void asyncReevaluateAllStatistics() {
        threadPool.execute( this::reevaluateAllStatistics );
    }


    @Override
    public void propertyChange( PropertyChangeEvent evt ) {
        threadPool.execute( this::workQueue );
    }


    /**
     * All tables that need to be updated (for example after a demolition in a table)
     * are reevaluated with this method.
     */
    private void workQueue() {
        while ( !this.tablesToUpdate.isEmpty() ) {
            long tableId = this.tablesToUpdate.poll();
            if ( Catalog.getInstance().getSnapshot().getLogicalEntity( tableId ).isPresent() ) {
<<<<<<< HEAD
                reevaluateTable( tableId );
=======
                reevaluateEntity( tableId );
>>>>>>> 250079c0
                return;
            }
            entityStatistic.remove( tableId );
        }
    }


    /**
     * Tables that needs an update with the help of a node are added to {@link StatisticsManagerImpl#tablesToUpdate}.
     *
     * @param entityId of table
     */
    @Override
    public void entitiesToUpdate( long entityId ) {
        if ( !tablesToUpdate.contains( entityId ) ) {
            tablesToUpdate.add( entityId );
            listeners.firePropertyChange( "entitiesToUpdate", null, entityId );
        }
    }


    /**
     * Updates the StatisticColumn (min, max, uniqueValues and temporalStatistics).
     * After an insert the inserted values are added to the Statistics if necessary.
     * After a truncate all values are deleted.
     * Method is not used if rows are deleted because it wouldn't be accurate anymore.
     *
     * @param entityId of tables
     * @param changedValues of the table
     * @param type of change on the table
     * @param namespaceId of the table
     */
    @Override
<<<<<<< HEAD
    public void tablesToUpdate( long tableId, Map<Long, List<?>> changedValues, MonitoringType type, long schemaId ) {
        if ( Catalog.snapshot().getLogicalEntity( tableId ).isEmpty() ) {
            return;
        }

        switch ( type ) {
            case INSERT:
                handleInsert( tableId, changedValues, Catalog.snapshot() );
                break;
            case TRUNCATE:
                handleTruncate( tableId, Catalog.snapshot() );
                break;
            case DROP_COLUMN:
                handleDrop( changedValues );
                break;
        }

=======
    public void entitiesToUpdate( long entityId, Map<Long, List<?>> changedValues, MonitoringType type, long namespaceId ) {
        if ( Catalog.snapshot().getLogicalEntity( entityId ).isEmpty() ) {
            return;
        }

        switch ( type ) {
            case INSERT:
                handleInsert( entityId, changedValues, Catalog.snapshot() );
                break;
            case TRUNCATE:
                handleTruncate( entityId, Catalog.snapshot() );
                break;
            case DROP_COLUMN:
                handleDrop( changedValues );
                break;
        }

>>>>>>> 250079c0
    }


    private void handleDrop( Map<Long, List<?>> changedValues ) {
        changedValues.keySet().stream().findFirst().ifPresent( id -> statisticFields.remove( id ) );
    }


    private void handleTruncate( long tableId, Snapshot snapshot ) {
<<<<<<< HEAD
        LogicalTable catalogTable = snapshot.getLogicalEntity( tableId ).map( e -> e.unwrap( LogicalTable.class ).orElseThrow() ).orElseThrow();
        for ( LogicalColumn column : catalogTable.getColumns() ) {
            PolyType polyType = column.type;
            QueryResult queryResult = new QueryResult( catalogTable, column );
=======
        LogicalTable table = snapshot.getLogicalEntity( tableId ).map( e -> e.unwrap( LogicalTable.class ).orElseThrow() ).orElseThrow();
        for ( LogicalColumn column : table.getColumns() ) {
            PolyType polyType = column.type;
            QueryResult queryResult = new QueryResult( table, column );
>>>>>>> 250079c0
            if ( statisticFields.get( column.id ) == null ) {
                continue;
            }
            StatisticColumn statisticColumn = createStatisticColumn( polyType, queryResult );
            if ( statisticColumn != null ) {
<<<<<<< HEAD
                put( queryResult, statisticColumn );
=======
                putRel( queryResult, statisticColumn );
>>>>>>> 250079c0
            }
        }
    }


    private StatisticColumn createStatisticColumn( PolyType polyType, QueryResult queryResult ) {
        StatisticColumn statisticColumn = null;
        if ( polyType.getFamily() == PolyTypeFamily.ARRAY ) {
            log.warn( "statistic for arrays are not yet supported" );
            return null;
        }

        if ( polyType.getFamily() == PolyTypeFamily.NUMERIC ) {
            statisticColumn = new NumericalStatisticColumn( queryResult );
        } else if ( polyType.getFamily() == PolyTypeFamily.CHARACTER ) {
            statisticColumn = new AlphabeticStatisticColumn( queryResult );
        } else if ( PolyType.DATETIME_TYPES.contains( polyType ) ) {
            statisticColumn = new TemporalStatisticColumn( queryResult );
        }
        return statisticColumn;
    }


    private void handleInsert( long tableId, Map<Long, List<?>> changedValues, Snapshot snapshot ) {
<<<<<<< HEAD
        LogicalTable catalogTable = snapshot.getLogicalEntity( tableId ).map( e -> e.unwrap( LogicalTable.class ).orElseThrow() ).orElseThrow();
        List<LogicalColumn> columns = catalogTable.getColumns();
        if ( changedValues.size() != columns.size() ) {
            log.warn( "non-matching statistics length" );
            return;
        }

        for ( LogicalColumn column : catalogTable.getColumns() ) {
            if ( column.collectionsType != null ) {
                log.warn( "collections statistics are no yet supported" );
=======
        LogicalTable table = snapshot.getLogicalEntity( tableId ).map( e -> e.unwrap( LogicalTable.class ).orElseThrow() ).orElseThrow();
        List<LogicalColumn> columns = table.getColumns();
        if ( changedValues.size() != columns.size() ) {
            log.debug( "non-matching statistics length" );
            return;
        }

        for ( LogicalColumn column : table.getColumns() ) {
            if ( column.collectionsType != null ) {
                log.debug( "collections statistics are no yet supported" );
>>>>>>> 250079c0
                return;
            }

            PolyType polyType = column.type;

<<<<<<< HEAD
            QueryResult queryResult = new QueryResult( catalogTable, column );
=======
            QueryResult queryResult = new QueryResult( table, column );
>>>>>>> 250079c0
            if ( this.statisticFields.containsKey( column.id ) && changedValues.get( (long) column.position ) != null ) {
                handleInsertColumn( changedValues.get( (long) column.position - 1 ), column, queryResult );
            } else {
                addNewColumnStatistics( changedValues, column.position - 1, polyType, queryResult );
            }
        }

    }


    /**
     * Creates new StatisticColumns and inserts the values.
     */
<<<<<<< HEAD
    private void addInserts( Map<Long, List<?>> changedValues, LogicalTable catalogTable, List<LogicalColumn> columns ) {
        for ( LogicalColumn column : columns ) {
            QueryResult queryResult = new QueryResult( catalogTable, column );
=======
    private void addInserts( Map<Long, List<?>> changedValues, LogicalTable table, List<LogicalColumn> columns ) {
        for ( LogicalColumn column : columns ) {
            QueryResult queryResult = new QueryResult( table, column );
>>>>>>> 250079c0
            addNewColumnStatistics( changedValues, column.position - 1, column.type, queryResult );
        }
    }


    private void addNewColumnStatistics( Map<Long, List<?>> changedValues, long i, PolyType polyType, QueryResult queryResult ) {
        StatisticColumn statisticColumn = createStatisticColumn( polyType, queryResult );
        if ( statisticColumn != null ) {
            statisticColumn.insert( (List) changedValues.get( i ) );
            putRel( queryResult, statisticColumn );
        }
    }


    private void handleInsertColumn( List<?> changedValues, LogicalColumn column, QueryResult queryResult ) {
        StatisticColumn statisticColumn = this.statisticFields.get( column.id );
        statisticColumn.insert( (List) changedValues );
<<<<<<< HEAD
        put( queryResult, statisticColumn );
=======
        putRel( queryResult, statisticColumn );
>>>>>>> 250079c0
    }


    /**
     * Removes statistics from a given table.
     */
    @Override
<<<<<<< HEAD
    public void deleteTableToUpdate( long tableId ) {
        for ( LogicalColumn column : Catalog.snapshot().rel().getColumns( tableId ) ) {
=======
    public void deleteEntityToUpdate( long entityId ) {
        for ( LogicalColumn column : Catalog.snapshot().rel().getColumns( entityId ) ) {
>>>>>>> 250079c0
            statisticFields.get( column.id );
        }
        entityStatistic.remove( entityId );
        if ( tablesToUpdate.contains( entityId ) ) {
            this.tablesToUpdate.remove( entityId );
        }
    }


    /**
     * This method updates the rowCount of a given table, depending on the information source.
     * For inserts, the rowCount is increased by the number of inserted rows.
     * For deletes, the rowCount is decreased by the number of deleted rows.
     * Truncate sets the row count to 0 and Set-row-count is used to set the rowCount to a specific amount.
     *
     * @param entityId of the table
     * @param number of changed rows or explicit number for the rowCount
     * @param type of the rowCount information
     */
    @Override
<<<<<<< HEAD
    public void updateRowCountPerTable( long tableId, long number, MonitoringType type ) {
        StatisticTable table;
        switch ( type ) {
            case INSERT:
                if ( tableStatistic.containsKey( tableId ) ) {
                    table = tableStatistic.get( tableId );
                    long totalRows = table.getNumberOfRows() + number;

                    table.setNumberOfRows( totalRows );
                } else {
                    table = new StatisticTable( tableId );
                    table.setNumberOfRows( number );
                }
                break;
            case DELETE:
                if ( tableStatistic.containsKey( tableId ) ) {
                    table = tableStatistic.get( tableId );
                    long totalRows = table.getNumberOfRows() - number;

                    table.setNumberOfRows( totalRows );
                } else {
                    table = new StatisticTable( tableId );
                }
                break;
            case SET_ROW_COUNT:
            case TRUNCATE:
                if ( tableStatistic.containsKey( tableId ) ) {
                    table = tableStatistic.get( tableId );
                } else {
                    table = new StatisticTable( tableId );
                }
                table.setNumberOfRows( number );
                break;
            default:
                throw new GenericRuntimeException( "updateRowCountPerTable is not implemented for: " + type );
        }

        tableStatistic.put( tableId, table );
=======
    public void updateRowCountPerEntity( long entityId, long number, MonitoringType type ) {
        StatisticTable table = entityStatistic.get( entityId );
        if ( table == null ) {
            table = new StatisticTable( entityId );
        }
        switch ( type ) {
            case INSERT:
                long plus = table.getNumberOfRows() + number;
                table.setNumberOfRows( plus );
                break;
            case DELETE:
                long minus = table.getNumberOfRows() - number;
                table.setNumberOfRows( minus );

                break;
            case SET_ROW_COUNT:
            case TRUNCATE:
                table.setNumberOfRows( number );

                break;
            default:
                throw new GenericRuntimeException( "updateRowCountPerEntity is not implemented for: " + type );
        }

        entityStatistic.put( entityId, table );
>>>>>>> 250079c0
    }


    /**
     * The index size is used to update the rowCount of a table.
     *
     * @param entityId of the table
     * @param indexSize of the table
     */
    @Override
<<<<<<< HEAD
    public void setIndexSize( long tableId, int indexSize ) {
        if ( tableStatistic.containsKey( tableId ) ) {
            long numberOfRows = tableStatistic.remove( tableId ).getNumberOfRows();
            if ( numberOfRows != indexSize ) {
                // Use indexSize because it should be correct
                StatisticTable statisticTable = tableStatistic.get( tableId );
=======
    public void setIndexSize( long entityId, int indexSize ) {
        if ( entityStatistic.containsKey( entityId ) ) {
            long numberOfRows = entityStatistic.remove( entityId ).getNumberOfRows();
            if ( numberOfRows != indexSize ) {
                // Use indexSize because it should be correct
                StatisticTable statisticTable = entityStatistic.get( entityId );
>>>>>>> 250079c0
                statisticTable.setNumberOfRows( indexSize );
                entityStatistic.put( entityId, statisticTable );
            }
        } else {
<<<<<<< HEAD
            StatisticTable statisticTable = new StatisticTable( tableId );
=======
            StatisticTable statisticTable = new StatisticTable( entityId );
>>>>>>> 250079c0
            statisticTable.setNumberOfRows( indexSize );
            entityStatistic.put( entityId, statisticTable );
        }
    }


    /**
     * Updates how many times a DML (SELECT, INSERT, DELETE, UPDATE) was used on a table. It checks if
     * the {@link StatisticsManagerImpl#entityStatistic} already holds information about the tableCalls
     * and if not creates a new TableCall.
     *
<<<<<<< HEAD
     * @param tableId of the table
     * @param type of DML
     */
    @Override
    public void setTableCalls( long tableId, MonitoringType type ) {
        TableCalls calls;
        StatisticTable table = tableStatistic.get( tableId );
        if ( table != null ) {
            calls = table.getCalls();
            if ( calls == null ) {
                calls = new TableCalls( tableId, 0, 0, 0, 0 );
=======
     * @param entityId of the table
     * @param type of DML
     */
    @Override
    public void setEntityCalls( long entityId, MonitoringType type ) {
        TableCalls calls;
        StatisticTable table = entityStatistic.get( entityId );
        if ( table != null ) {
            calls = table.getCalls();
            if ( calls == null ) {
                calls = new TableCalls( entityId, 0, 0, 0, 0 );
>>>>>>> 250079c0
            }
        } else {
            calls = new TableCalls( entityId, 0, 0, 0, 0 );
        }
<<<<<<< HEAD
        updateCalls( tableId, type, calls );
=======
        updateRelCalls( entityId, type, calls );
>>>>>>> 250079c0
    }


    /**
     * Updates the TableCalls.
     */
<<<<<<< HEAD
    private synchronized void updateCalls( long tableId, MonitoringType kind, TableCalls calls ) {
        StatisticTable statisticTable;
        if ( tableStatistic.containsKey( tableId ) ) {
            statisticTable = tableStatistic.remove( tableId );
=======
    private synchronized void updateRelCalls( long tableId, MonitoringType kind, TableCalls calls ) {
        StatisticTable statisticTable;
        if ( entityStatistic.containsKey( tableId ) ) {
            statisticTable = entityStatistic.remove( tableId );
>>>>>>> 250079c0
        } else {
            statisticTable = new StatisticTable( tableId );
        }

        switch ( kind ) {
            case SELECT:
                statisticTable.setCalls( new TableCalls(
                        calls.getTableId(),
                        calls.getNumberOfSelects() + 1,
                        calls.getNumberOfInserts(),
                        calls.getNumberOfDeletes(),
                        calls.getNumberOfUpdates() ) );
                entityStatistic.put( tableId, statisticTable );
                break;
            case INSERT:
                statisticTable.setCalls( new TableCalls(
                        calls.getTableId(),
                        calls.getNumberOfSelects(),
                        calls.getNumberOfInserts() + 1,
                        calls.getNumberOfDeletes(),
                        calls.getNumberOfUpdates() ) );
                entityStatistic.put( tableId, statisticTable );
                break;
            case DELETE:
                statisticTable.setCalls( new TableCalls(
                        calls.getTableId(),
                        calls.getNumberOfSelects(),
                        calls.getNumberOfInserts(),
                        calls.getNumberOfDeletes() + 1,
                        calls.getNumberOfUpdates() ) );
                entityStatistic.put( tableId, statisticTable );
                break;
            case UPDATE:
                statisticTable.setCalls( new TableCalls(
                        calls.getTableId(),
                        calls.getNumberOfSelects() + 1,
                        calls.getNumberOfInserts(),
                        calls.getNumberOfDeletes(),
                        calls.getNumberOfUpdates() + 1 ) );
                entityStatistic.put( tableId, statisticTable );
                break;
            default:
                log.warn( "Currently, only SELECT, INSERT, DELETE and UPDATE are available in Statistics." );
        }
    }


    /**
     * Updates how many transactions where committed and roll backed.
     *
     * @param committed true if it is committed and false if it was roll backed
     */
    @Override
    public void updateCommitRollback( boolean committed ) {
        if ( committed ) {
            int numberOfCommits = dashboardInformation.getNumberOfCommits();
            dashboardInformation.setNumberOfCommits( numberOfCommits + 1 );
        } else {
            int numberOfRollbacks = dashboardInformation.getNumberOfRollbacks();
            dashboardInformation.setNumberOfRollbacks( numberOfRollbacks + 1 );
        }
    }


    @Override
    public Object getDashboardInformation() {
        dashboardInformation.updateStatistic();
        return dashboardInformation;
    }


    /**
     * Returns all statistic of a given table, used for table information in the UI.
     *
     * @param namespaceId of the table
     * @param entityId ot the table
     * @return an Objet with all available table statistics
     */
    @Override
<<<<<<< HEAD
    public Object getTableStatistic( long schemaId, long tableId ) {
        StatisticTable statisticTable = tableStatistic.get( tableId );
=======
    public Object getEntityStatistic( long namespaceId, long entityId ) {
        StatisticTable statisticTable = entityStatistic.get( entityId );
>>>>>>> 250079c0
        List<NumericalStatisticColumn> numericInfo = new ArrayList<>();
        List<AlphabeticStatisticColumn> alphabeticInfo = new ArrayList<>();
        List<TemporalStatisticColumn> temporalInfo = new ArrayList<>();
        statisticTable.setNumericalColumn( numericInfo );
        statisticTable.setAlphabeticColumn( alphabeticInfo );
        statisticTable.setTemporalColumn( temporalInfo );
        statisticFields.forEach( ( k, v ) -> {
            if ( v.type.getFamily() == PolyTypeFamily.NUMERIC ) {
                numericInfo.add( (NumericalStatisticColumn) v );
                statisticTable.setNumericalColumn( numericInfo );
            } else if ( v.type.getFamily() == PolyTypeFamily.CHARACTER ) {
                alphabeticInfo.add( (AlphabeticStatisticColumn) v );
                statisticTable.setAlphabeticColumn( alphabeticInfo );
            } else if ( PolyType.DATETIME_TYPES.contains( Catalog.getInstance().getSnapshot().rel().getColumn( k ).orElseThrow().type ) ) {
                temporalInfo.add( (TemporalStatisticColumn) v );
                statisticTable.setTemporalColumn( temporalInfo );
            }
        } );
        return statisticTable;
    }


    /**
     * This method returns the number of rows for a given table, which is used in
     * {@link AbstractEntity#getStatistic()} to update the statistics.
     *
     * @param entityId of the table
     * @return the number of rows of a given table
     */
    @Override
<<<<<<< HEAD
    public synchronized Long rowCountPerTable( long tableId ) {
        if ( tableStatistic.containsKey( tableId ) ) {
            return tableStatistic.get( tableId ).getNumberOfRows();
=======
    public synchronized Long tupleCountPerEntity( long entityId ) {
        if ( entityStatistic.containsKey( entityId ) ) {
            return entityStatistic.get( entityId ).getNumberOfRows();
>>>>>>> 250079c0
        } else {
            return null;
        }
    }


    /**
     * This class reevaluates if background tracking should be stopped or restarted depending on the state of
     * the {@link org.polypheny.db.config.ConfigManager}.
     */
    class TrackingListener implements Config.ConfigListener {

        @Override
        public void onConfigChange( Config c ) {
            registerTrackingToggle();
        }


        @Override
        public void restart( Config c ) {
            registerTrackingToggle();
        }


        private void registerTrackingToggle() {
            String id = getRevalId();
            if ( id == null && RuntimeConfig.DYNAMIC_QUERYING.getBoolean() && RuntimeConfig.PASSIVE_TRACKING.getBoolean() ) {
                String revalId = BackgroundTaskManager.INSTANCE.registerTask(
                        StatisticsManagerImpl.this::asyncReevaluateAllStatistics,
                        "Reevaluate StatisticsManager.",
                        TaskPriority.LOW,
                        (TaskSchedulingType) RuntimeConfig.STATISTIC_RATE.getEnum() );
                setRevalId( revalId );
            } else if ( id != null && (!RuntimeConfig.PASSIVE_TRACKING.getBoolean() || !RuntimeConfig.DYNAMIC_QUERYING.getBoolean()) ) {
                BackgroundTaskManager.INSTANCE.removeBackgroundTask( getRevalId() );
                setRevalId( null );
            }
        }

    }


    private enum NodeType {
        ROW_COUNT_TABLE,
        ROW_COUNT_COLUMN,
        MIN,
        MAX,
        UNIQUE_VALUE
    }


    @Override
    public Map<String, StatisticColumn> getQualifiedStatisticMap() {
        Map<String, StatisticColumn> map = new HashMap<>();

        for ( StatisticColumn val : statisticFields.values() ) {
            map.put( String.valueOf( val.columnId ), val );
        }

        return map;
    }

}<|MERGE_RESOLUTION|>--- conflicted
+++ resolved
@@ -42,17 +42,10 @@
 import org.polypheny.db.algebra.core.AggregateCall;
 import org.polypheny.db.algebra.core.relational.RelScan;
 import org.polypheny.db.algebra.fun.AggFunction;
-<<<<<<< HEAD
-import org.polypheny.db.algebra.logical.relational.LogicalAggregate;
-import org.polypheny.db.algebra.logical.relational.LogicalProject;
-import org.polypheny.db.algebra.logical.relational.LogicalRelScan;
-import org.polypheny.db.algebra.logical.relational.LogicalSort;
-=======
 import org.polypheny.db.algebra.logical.relational.LogicalRelAggregate;
 import org.polypheny.db.algebra.logical.relational.LogicalRelProject;
 import org.polypheny.db.algebra.logical.relational.LogicalRelScan;
 import org.polypheny.db.algebra.logical.relational.LogicalRelSort;
->>>>>>> 250079c0
 import org.polypheny.db.algebra.operators.OperatorName;
 import org.polypheny.db.algebra.type.AlgDataType;
 import org.polypheny.db.catalog.Catalog;
@@ -72,11 +65,7 @@
 import org.polypheny.db.information.InformationTable;
 import org.polypheny.db.languages.OperatorRegistry;
 import org.polypheny.db.monitoring.events.MonitoringType;
-<<<<<<< HEAD
-import org.polypheny.db.plan.AlgOptCluster;
-=======
 import org.polypheny.db.plan.AlgCluster;
->>>>>>> 250079c0
 import org.polypheny.db.rex.RexBuilder;
 import org.polypheny.db.rex.RexLiteral;
 import org.polypheny.db.schema.impl.AbstractEntity;
@@ -86,15 +75,9 @@
 import org.polypheny.db.transaction.TransactionException;
 import org.polypheny.db.type.PolyType;
 import org.polypheny.db.type.PolyTypeFamily;
-<<<<<<< HEAD
-import org.polypheny.db.type.entity.PolyBigDecimal;
-import org.polypheny.db.type.entity.PolyInteger;
-import org.polypheny.db.type.entity.PolyValue;
-=======
 import org.polypheny.db.type.entity.PolyValue;
 import org.polypheny.db.type.entity.numerical.PolyBigDecimal;
 import org.polypheny.db.type.entity.numerical.PolyInteger;
->>>>>>> 250079c0
 import org.polypheny.db.util.ImmutableBitSet;
 import org.polypheny.db.util.Pair;
 import org.polypheny.db.util.background.BackgroundTask.TaskPriority;
@@ -124,11 +107,7 @@
     private DashboardInformation dashboardInformation;
 
     @Getter
-<<<<<<< HEAD
-    private final Map<Long, StatisticTable> tableStatistic;
-=======
     private final Map<Long, StatisticTable> entityStatistic;
->>>>>>> 250079c0
 
     @Getter
     private volatile Map<Long, StatisticColumn> statisticFields;
@@ -142,11 +121,7 @@
     public StatisticsManagerImpl( StatisticQueryProcessor statisticQueryProcessor ) {
         this.setQueryInterface( statisticQueryProcessor );
         this.statisticFields = new ConcurrentHashMap<>();
-<<<<<<< HEAD
-        this.tableStatistic = new ConcurrentHashMap<>();
-=======
         this.entityStatistic = new ConcurrentHashMap<>();
->>>>>>> 250079c0
 
         this.listeners.addPropertyChangeListener( this );
     }
@@ -230,15 +205,9 @@
         statement.getQueryProcessor().lock( statement );
         try {
             for ( QueryResult column : statisticQueryInterface.getAllColumns() ) {
-<<<<<<< HEAD
-                StatisticColumn col = reevaluateColumn( column );
-                if ( col != null ) {
-                    put( statisticCopy, column, col );
-=======
                 StatisticColumn col = reevaluateField( column );
                 if ( col != null ) {
                     putRel( statisticCopy, column, col );
->>>>>>> 250079c0
                 }
             }
             reevaluateRowCount();
@@ -265,15 +234,9 @@
         }
         log.debug( "Reevaluate Row Count." );
 
-<<<<<<< HEAD
-        statisticQueryInterface.getAllTable().forEach( table -> {
-            PolyInteger rowCount = getNumberColumnCount( this.prepareNode( new QueryResult( Catalog.getInstance().getSnapshot().getLogicalEntity( table.id ).orElseThrow(), null ), NodeType.ROW_COUNT_TABLE ) );
-            updateRowCountPerTable( table.id, rowCount.value, MonitoringType.SET_ROW_COUNT );
-=======
         statisticQueryInterface.getAllRelEntites().forEach( table -> {
             PolyInteger rowCount = getNumberColumnCount( this.prepareNode( new QueryResult( Catalog.getInstance().getSnapshot().getLogicalEntity( table.id ).orElseThrow(), null ), NodeType.ROW_COUNT_TABLE ) );
             updateRowCountPerEntity( table.id, rowCount.value, MonitoringType.SET_ROW_COUNT );
->>>>>>> 250079c0
         } );
     }
 
@@ -292,10 +255,6 @@
         if ( statisticQueryInterface == null ) {
             return;
         }
-<<<<<<< HEAD
-        // LogicalEntity entity = Catalog.getInstance().getSnapshot().getLogicalEntity( tableId ).map( e -> e.unwrap( LogicalTable.class ) ).orElseThrow();
-=======
->>>>>>> 250079c0
         statisticQueryInterface.commitTransaction( transaction, statement );
     }
 
@@ -318,11 +277,7 @@
     /**
      * Method to sort a column into the different kinds of column types and hands it to the specific reevaluation
      */
-<<<<<<< HEAD
-    private StatisticColumn reevaluateColumn( QueryResult column ) {
-=======
     private StatisticColumn reevaluateField( QueryResult column ) {
->>>>>>> 250079c0
 
         if ( column.getColumn().type.getFamily() == PolyTypeFamily.ARRAY ) {
             log.warn( "array not yet supported" );
@@ -401,11 +356,7 @@
      *
      * @param column the column in which the values should be inserted
      */
-<<<<<<< HEAD
-    private <T> void assignUnique( StatisticColumn column, StatisticQueryResult unique ) {
-=======
     private void assignUnique( StatisticColumn column, StatisticQueryResult unique ) {
->>>>>>> 250079c0
         if ( unique == null || unique.getData() == null ) {
             return;
         }
@@ -444,32 +395,19 @@
     }
 
 
-<<<<<<< HEAD
-    private void put( QueryResult queryResult, StatisticColumn statisticColumn ) {
-        put(
-=======
     private void putRel( QueryResult queryResult, StatisticColumn statisticColumn ) {
         putRel(
->>>>>>> 250079c0
                 this.statisticFields,
                 queryResult,
                 statisticColumn );
     }
 
 
-<<<<<<< HEAD
-    private void put(
-            Map<Long, StatisticColumn> statisticsCopy,
-            QueryResult queryResult,
-            StatisticColumn statisticColumn ) {
-        put(
-=======
     private void putRel(
             Map<Long, StatisticColumn> statisticsCopy,
             QueryResult queryResult,
             StatisticColumn statisticColumn ) {
         putRel(
->>>>>>> 250079c0
                 statisticsCopy,
                 queryResult.getColumn().namespaceId,
                 queryResult.getColumn().tableId,
@@ -481,11 +419,7 @@
     /**
      * Places a column at the correct position in the schemaMap.
      */
-<<<<<<< HEAD
-    private void put(
-=======
     private void putRel(
->>>>>>> 250079c0
             Map<Long, StatisticColumn> map,
             long schemaId,
             long tableId,
@@ -494,13 +428,8 @@
 
         map.put( columnId, statisticColumn );
 
-<<<<<<< HEAD
-        if ( !tableStatistic.containsKey( tableId ) ) {
-            tableStatistic.put( tableId, new StatisticTable( tableId ) );
-=======
         if ( !entityStatistic.containsKey( tableId ) ) {
             entityStatistic.put( tableId, new StatisticTable( tableId ) );
->>>>>>> 250079c0
         }
     }
 
@@ -520,29 +449,6 @@
         Snapshot snapshot = statement.getTransaction().getSnapshot();
         AlgBuilder relBuilder = AlgBuilder.create( statement );
         final RexBuilder rexBuilder = relBuilder.getRexBuilder();
-<<<<<<< HEAD
-        final AlgOptCluster cluster = AlgOptCluster.create( statement.getQueryProcessor().getPlanner(), rexBuilder, null, statement.getDataContext().getSnapshot() );
-
-        AlgNode queryNode;
-        LogicalRelScan tableScan = getLogicalScan( queryResult.getEntity().id, snapshot, cluster );
-        switch ( nodeType ) {
-            case MIN:
-            case MAX:
-                queryNode = getAggregateColumn( queryResult, nodeType, tableScan, rexBuilder, cluster );
-                break;
-            case UNIQUE_VALUE:
-                queryNode = getUniqueValues( queryResult, tableScan, rexBuilder );
-                break;
-            case ROW_COUNT_COLUMN:
-                queryNode = getColumnCount( queryResult, tableScan, rexBuilder, cluster );
-                break;
-            case ROW_COUNT_TABLE:
-                queryNode = getTableCount( tableScan, cluster );
-                break;
-            default:
-                throw new GenericRuntimeException( "Used nodeType is not defined in statistics." );
-        }
-=======
         final AlgCluster cluster = AlgCluster.create( statement.getQueryProcessor().getPlanner(), rexBuilder, null, statement.getDataContext().getSnapshot() );
 
         AlgNode queryNode;
@@ -553,7 +459,6 @@
             case ROW_COUNT_COLUMN -> getColumnCount( queryResult, tableScan, rexBuilder, cluster );
             case ROW_COUNT_TABLE -> getTableCount( tableScan, cluster );
         };
->>>>>>> 250079c0
         return queryNode;
     }
 
@@ -561,11 +466,7 @@
     /**
      * Gets a tableScan for a given table.
      */
-<<<<<<< HEAD
-    private LogicalRelScan getLogicalScan( long tableId, Snapshot snapshot, AlgOptCluster cluster ) {
-=======
     private LogicalRelScan getLogicalScan( long tableId, Snapshot snapshot, AlgCluster cluster ) {
->>>>>>> 250079c0
         return LogicalRelScan.create( cluster, snapshot.getLogicalEntity( tableId ).orElseThrow() );
     }
 
@@ -573,17 +474,10 @@
     /**
      * Queries the database with an aggregate query, to get the min value or max value.
      */
-<<<<<<< HEAD
-    private AlgNode getAggregateColumn( QueryResult queryResult, NodeType nodeType, RelScan<?> tableScan, RexBuilder rexBuilder, AlgOptCluster cluster ) {
-        for ( int i = 0; i < tableScan.getTupleType().getFieldNames().size(); i++ ) {
-            if ( tableScan.getTupleType().getFieldNames().get( i ).equals( queryResult.getColumn().name ) ) {
-                LogicalProject logicalProject = LogicalProject.create(
-=======
     private AlgNode getAggregateColumn( QueryResult queryResult, NodeType nodeType, RelScan<?> tableScan, RexBuilder rexBuilder, AlgCluster cluster ) {
         for ( int i = 0; i < tableScan.getTupleType().getFieldNames().size(); i++ ) {
             if ( tableScan.getTupleType().getFieldNames().get( i ).equals( queryResult.getColumn().name ) ) {
                 LogicalRelProject logicalRelProject = LogicalRelProject.create(
->>>>>>> 250079c0
                         tableScan,
                         Collections.singletonList( rexBuilder.makeInputRef( tableScan, i ) ),
                         Collections.singletonList( tableScan.getTupleType().getFieldNames().get( i ) ) );
@@ -597,11 +491,7 @@
                     throw new GenericRuntimeException( "Unknown aggregate is used in Statistic Manager." );
                 }
 
-<<<<<<< HEAD
-                AlgDataType relDataType = logicalProject.getTupleType().getFields().get( 0 ).getType();
-=======
                 AlgDataType relDataType = logicalRelProject.getTupleType().getFields().get( 0 ).getType();
->>>>>>> 250079c0
                 AlgDataType dataType;
                 if ( relDataType.getPolyType() == PolyType.DECIMAL ) {
                     dataType = cluster.getTypeFactory().createTypeWithNullability(
@@ -637,18 +527,6 @@
     private AlgNode getUniqueValues( QueryResult queryResult, RelScan<?> tableScan, RexBuilder rexBuilder ) {
         for ( int i = 0; i < tableScan.getTupleType().getFieldNames().size(); i++ ) {
             if ( tableScan.getTupleType().getFieldNames().get( i ).equals( queryResult.getColumn().name ) ) {
-<<<<<<< HEAD
-                LogicalProject logicalProject = LogicalProject.create(
-                        tableScan,
-                        Collections.singletonList( rexBuilder.makeInputRef( tableScan, i ) ),
-                        Collections.singletonList( tableScan.getTupleType().getFieldNames().get( i ) ) );
-
-                LogicalAggregate logicalAggregate = LogicalAggregate.create(
-                        logicalProject,
-                        ImmutableBitSet.of( 0 ),
-                        Collections.singletonList( ImmutableBitSet.of( 0 ) ),
-                        Collections.emptyList() );
-=======
                 LogicalRelProject logicalRelProject = LogicalRelProject.create(
                         tableScan,
                         List.of( rexBuilder.makeInputRef( tableScan, i ) ),
@@ -659,7 +537,6 @@
                         ImmutableBitSet.of( 0 ),
                         List.of( ImmutableBitSet.of( 0 ) ),
                         List.of() );
->>>>>>> 250079c0
 
                 Pair<BigDecimal, PolyType> valuePair = new Pair<>( new BigDecimal( 6 ), PolyType.DECIMAL );
 
@@ -677,15 +554,6 @@
     /**
      * Gets the amount of entries for a column
      */
-<<<<<<< HEAD
-    private AlgNode getColumnCount( QueryResult queryResult, RelScan<?> tableScan, RexBuilder rexBuilder, AlgOptCluster cluster ) {
-        for ( int i = 0; i < tableScan.getTupleType().getFieldNames().size(); i++ ) {
-            if ( queryResult.getColumn() != null && tableScan.getTupleType().getFieldNames().get( i ).equals( queryResult.getColumn().name ) ) {
-                LogicalProject logicalProject = LogicalProject.create(
-                        tableScan,
-                        Collections.singletonList( rexBuilder.makeInputRef( tableScan, i ) ),
-                        Collections.singletonList( tableScan.getTupleType().getFieldNames().get( i ) ) );
-=======
     private AlgNode getColumnCount( QueryResult queryResult, RelScan<?> tableScan, RexBuilder rexBuilder, AlgCluster cluster ) {
         for ( int i = 0; i < tableScan.getTupleType().getFieldNames().size(); i++ ) {
             if ( queryResult.getColumn() != null && tableScan.getTupleType().getFieldNames().get( i ).equals( queryResult.getColumn().name ) ) {
@@ -693,7 +561,6 @@
                         tableScan,
                         List.of( rexBuilder.makeInputRef( tableScan, i ) ),
                         List.of( tableScan.getTupleType().getFieldNames().get( i ) ) );
->>>>>>> 250079c0
 
                 AggregateCall aggregateCall = getRowCountAggregateCall( cluster );
 
@@ -711,11 +578,7 @@
     /**
      * Gets the amount of entries for a table.
      */
-<<<<<<< HEAD
-    private AlgNode getTableCount( RelScan<?> tableScan, AlgOptCluster cluster ) {
-=======
     private AlgNode getTableCount( RelScan<?> tableScan, AlgCluster cluster ) {
->>>>>>> 250079c0
         AggregateCall aggregateCall = getRowCountAggregateCall( cluster );
         return LogicalRelAggregate.create(
                 tableScan,
@@ -846,11 +709,7 @@
 
             } );
 
-<<<<<<< HEAD
-            tableStatistic.forEach( ( k, v ) -> {
-=======
             entityStatistic.forEach( ( k, v ) -> {
->>>>>>> 250079c0
                 tableInformation.addRow( v.getTable(), v.getDataModel(), v.getNumberOfRows() );
 
                 if ( RuntimeConfig.ACTIVE_TRACKING.getBoolean() && v.getEntityType() != EntityType.MATERIALIZED_VIEW ) {
@@ -889,11 +748,7 @@
         while ( !this.tablesToUpdate.isEmpty() ) {
             long tableId = this.tablesToUpdate.poll();
             if ( Catalog.getInstance().getSnapshot().getLogicalEntity( tableId ).isPresent() ) {
-<<<<<<< HEAD
-                reevaluateTable( tableId );
-=======
                 reevaluateEntity( tableId );
->>>>>>> 250079c0
                 return;
             }
             entityStatistic.remove( tableId );
@@ -927,25 +782,6 @@
      * @param namespaceId of the table
      */
     @Override
-<<<<<<< HEAD
-    public void tablesToUpdate( long tableId, Map<Long, List<?>> changedValues, MonitoringType type, long schemaId ) {
-        if ( Catalog.snapshot().getLogicalEntity( tableId ).isEmpty() ) {
-            return;
-        }
-
-        switch ( type ) {
-            case INSERT:
-                handleInsert( tableId, changedValues, Catalog.snapshot() );
-                break;
-            case TRUNCATE:
-                handleTruncate( tableId, Catalog.snapshot() );
-                break;
-            case DROP_COLUMN:
-                handleDrop( changedValues );
-                break;
-        }
-
-=======
     public void entitiesToUpdate( long entityId, Map<Long, List<?>> changedValues, MonitoringType type, long namespaceId ) {
         if ( Catalog.snapshot().getLogicalEntity( entityId ).isEmpty() ) {
             return;
@@ -963,7 +799,6 @@
                 break;
         }
 
->>>>>>> 250079c0
     }
 
 
@@ -973,27 +808,16 @@
 
 
     private void handleTruncate( long tableId, Snapshot snapshot ) {
-<<<<<<< HEAD
-        LogicalTable catalogTable = snapshot.getLogicalEntity( tableId ).map( e -> e.unwrap( LogicalTable.class ).orElseThrow() ).orElseThrow();
-        for ( LogicalColumn column : catalogTable.getColumns() ) {
-            PolyType polyType = column.type;
-            QueryResult queryResult = new QueryResult( catalogTable, column );
-=======
         LogicalTable table = snapshot.getLogicalEntity( tableId ).map( e -> e.unwrap( LogicalTable.class ).orElseThrow() ).orElseThrow();
         for ( LogicalColumn column : table.getColumns() ) {
             PolyType polyType = column.type;
             QueryResult queryResult = new QueryResult( table, column );
->>>>>>> 250079c0
             if ( statisticFields.get( column.id ) == null ) {
                 continue;
             }
             StatisticColumn statisticColumn = createStatisticColumn( polyType, queryResult );
             if ( statisticColumn != null ) {
-<<<<<<< HEAD
-                put( queryResult, statisticColumn );
-=======
                 putRel( queryResult, statisticColumn );
->>>>>>> 250079c0
             }
         }
     }
@@ -1018,18 +842,6 @@
 
 
     private void handleInsert( long tableId, Map<Long, List<?>> changedValues, Snapshot snapshot ) {
-<<<<<<< HEAD
-        LogicalTable catalogTable = snapshot.getLogicalEntity( tableId ).map( e -> e.unwrap( LogicalTable.class ).orElseThrow() ).orElseThrow();
-        List<LogicalColumn> columns = catalogTable.getColumns();
-        if ( changedValues.size() != columns.size() ) {
-            log.warn( "non-matching statistics length" );
-            return;
-        }
-
-        for ( LogicalColumn column : catalogTable.getColumns() ) {
-            if ( column.collectionsType != null ) {
-                log.warn( "collections statistics are no yet supported" );
-=======
         LogicalTable table = snapshot.getLogicalEntity( tableId ).map( e -> e.unwrap( LogicalTable.class ).orElseThrow() ).orElseThrow();
         List<LogicalColumn> columns = table.getColumns();
         if ( changedValues.size() != columns.size() ) {
@@ -1040,17 +852,12 @@
         for ( LogicalColumn column : table.getColumns() ) {
             if ( column.collectionsType != null ) {
                 log.debug( "collections statistics are no yet supported" );
->>>>>>> 250079c0
                 return;
             }
 
             PolyType polyType = column.type;
 
-<<<<<<< HEAD
-            QueryResult queryResult = new QueryResult( catalogTable, column );
-=======
             QueryResult queryResult = new QueryResult( table, column );
->>>>>>> 250079c0
             if ( this.statisticFields.containsKey( column.id ) && changedValues.get( (long) column.position ) != null ) {
                 handleInsertColumn( changedValues.get( (long) column.position - 1 ), column, queryResult );
             } else {
@@ -1064,15 +871,9 @@
     /**
      * Creates new StatisticColumns and inserts the values.
      */
-<<<<<<< HEAD
-    private void addInserts( Map<Long, List<?>> changedValues, LogicalTable catalogTable, List<LogicalColumn> columns ) {
-        for ( LogicalColumn column : columns ) {
-            QueryResult queryResult = new QueryResult( catalogTable, column );
-=======
     private void addInserts( Map<Long, List<?>> changedValues, LogicalTable table, List<LogicalColumn> columns ) {
         for ( LogicalColumn column : columns ) {
             QueryResult queryResult = new QueryResult( table, column );
->>>>>>> 250079c0
             addNewColumnStatistics( changedValues, column.position - 1, column.type, queryResult );
         }
     }
@@ -1090,11 +891,7 @@
     private void handleInsertColumn( List<?> changedValues, LogicalColumn column, QueryResult queryResult ) {
         StatisticColumn statisticColumn = this.statisticFields.get( column.id );
         statisticColumn.insert( (List) changedValues );
-<<<<<<< HEAD
-        put( queryResult, statisticColumn );
-=======
         putRel( queryResult, statisticColumn );
->>>>>>> 250079c0
     }
 
 
@@ -1102,13 +899,8 @@
      * Removes statistics from a given table.
      */
     @Override
-<<<<<<< HEAD
-    public void deleteTableToUpdate( long tableId ) {
-        for ( LogicalColumn column : Catalog.snapshot().rel().getColumns( tableId ) ) {
-=======
     public void deleteEntityToUpdate( long entityId ) {
         for ( LogicalColumn column : Catalog.snapshot().rel().getColumns( entityId ) ) {
->>>>>>> 250079c0
             statisticFields.get( column.id );
         }
         entityStatistic.remove( entityId );
@@ -1129,46 +921,6 @@
      * @param type of the rowCount information
      */
     @Override
-<<<<<<< HEAD
-    public void updateRowCountPerTable( long tableId, long number, MonitoringType type ) {
-        StatisticTable table;
-        switch ( type ) {
-            case INSERT:
-                if ( tableStatistic.containsKey( tableId ) ) {
-                    table = tableStatistic.get( tableId );
-                    long totalRows = table.getNumberOfRows() + number;
-
-                    table.setNumberOfRows( totalRows );
-                } else {
-                    table = new StatisticTable( tableId );
-                    table.setNumberOfRows( number );
-                }
-                break;
-            case DELETE:
-                if ( tableStatistic.containsKey( tableId ) ) {
-                    table = tableStatistic.get( tableId );
-                    long totalRows = table.getNumberOfRows() - number;
-
-                    table.setNumberOfRows( totalRows );
-                } else {
-                    table = new StatisticTable( tableId );
-                }
-                break;
-            case SET_ROW_COUNT:
-            case TRUNCATE:
-                if ( tableStatistic.containsKey( tableId ) ) {
-                    table = tableStatistic.get( tableId );
-                } else {
-                    table = new StatisticTable( tableId );
-                }
-                table.setNumberOfRows( number );
-                break;
-            default:
-                throw new GenericRuntimeException( "updateRowCountPerTable is not implemented for: " + type );
-        }
-
-        tableStatistic.put( tableId, table );
-=======
     public void updateRowCountPerEntity( long entityId, long number, MonitoringType type ) {
         StatisticTable table = entityStatistic.get( entityId );
         if ( table == null ) {
@@ -1194,7 +946,6 @@
         }
 
         entityStatistic.put( entityId, table );
->>>>>>> 250079c0
     }
 
 
@@ -1205,30 +956,17 @@
      * @param indexSize of the table
      */
     @Override
-<<<<<<< HEAD
-    public void setIndexSize( long tableId, int indexSize ) {
-        if ( tableStatistic.containsKey( tableId ) ) {
-            long numberOfRows = tableStatistic.remove( tableId ).getNumberOfRows();
-            if ( numberOfRows != indexSize ) {
-                // Use indexSize because it should be correct
-                StatisticTable statisticTable = tableStatistic.get( tableId );
-=======
     public void setIndexSize( long entityId, int indexSize ) {
         if ( entityStatistic.containsKey( entityId ) ) {
             long numberOfRows = entityStatistic.remove( entityId ).getNumberOfRows();
             if ( numberOfRows != indexSize ) {
                 // Use indexSize because it should be correct
                 StatisticTable statisticTable = entityStatistic.get( entityId );
->>>>>>> 250079c0
                 statisticTable.setNumberOfRows( indexSize );
                 entityStatistic.put( entityId, statisticTable );
             }
         } else {
-<<<<<<< HEAD
-            StatisticTable statisticTable = new StatisticTable( tableId );
-=======
             StatisticTable statisticTable = new StatisticTable( entityId );
->>>>>>> 250079c0
             statisticTable.setNumberOfRows( indexSize );
             entityStatistic.put( entityId, statisticTable );
         }
@@ -1240,19 +978,6 @@
      * the {@link StatisticsManagerImpl#entityStatistic} already holds information about the tableCalls
      * and if not creates a new TableCall.
      *
-<<<<<<< HEAD
-     * @param tableId of the table
-     * @param type of DML
-     */
-    @Override
-    public void setTableCalls( long tableId, MonitoringType type ) {
-        TableCalls calls;
-        StatisticTable table = tableStatistic.get( tableId );
-        if ( table != null ) {
-            calls = table.getCalls();
-            if ( calls == null ) {
-                calls = new TableCalls( tableId, 0, 0, 0, 0 );
-=======
      * @param entityId of the table
      * @param type of DML
      */
@@ -1264,33 +989,21 @@
             calls = table.getCalls();
             if ( calls == null ) {
                 calls = new TableCalls( entityId, 0, 0, 0, 0 );
->>>>>>> 250079c0
             }
         } else {
             calls = new TableCalls( entityId, 0, 0, 0, 0 );
         }
-<<<<<<< HEAD
-        updateCalls( tableId, type, calls );
-=======
         updateRelCalls( entityId, type, calls );
->>>>>>> 250079c0
     }
 
 
     /**
      * Updates the TableCalls.
      */
-<<<<<<< HEAD
-    private synchronized void updateCalls( long tableId, MonitoringType kind, TableCalls calls ) {
-        StatisticTable statisticTable;
-        if ( tableStatistic.containsKey( tableId ) ) {
-            statisticTable = tableStatistic.remove( tableId );
-=======
     private synchronized void updateRelCalls( long tableId, MonitoringType kind, TableCalls calls ) {
         StatisticTable statisticTable;
         if ( entityStatistic.containsKey( tableId ) ) {
             statisticTable = entityStatistic.remove( tableId );
->>>>>>> 250079c0
         } else {
             statisticTable = new StatisticTable( tableId );
         }
@@ -1370,13 +1083,8 @@
      * @return an Objet with all available table statistics
      */
     @Override
-<<<<<<< HEAD
-    public Object getTableStatistic( long schemaId, long tableId ) {
-        StatisticTable statisticTable = tableStatistic.get( tableId );
-=======
     public Object getEntityStatistic( long namespaceId, long entityId ) {
         StatisticTable statisticTable = entityStatistic.get( entityId );
->>>>>>> 250079c0
         List<NumericalStatisticColumn> numericInfo = new ArrayList<>();
         List<AlphabeticStatisticColumn> alphabeticInfo = new ArrayList<>();
         List<TemporalStatisticColumn> temporalInfo = new ArrayList<>();
@@ -1407,15 +1115,9 @@
      * @return the number of rows of a given table
      */
     @Override
-<<<<<<< HEAD
-    public synchronized Long rowCountPerTable( long tableId ) {
-        if ( tableStatistic.containsKey( tableId ) ) {
-            return tableStatistic.get( tableId ).getNumberOfRows();
-=======
     public synchronized Long tupleCountPerEntity( long entityId ) {
         if ( entityStatistic.containsKey( entityId ) ) {
             return entityStatistic.get( entityId ).getNumberOfRows();
->>>>>>> 250079c0
         } else {
             return null;
         }
