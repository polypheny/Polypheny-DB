--- conflicted
+++ resolved
@@ -531,21 +531,6 @@
         return statisticQueryColumn;
     }
 
-<<<<<<< HEAD
-        StatisticQueryResult statisticQueryColumn = null;
-
-        if ( Catalog.getInstance().checkIfExistsTable( queryResult.getTableId() ) ) {
-
-            AlgNode queryNode = getQueryNode( queryResult, nodeType );
-
-            //queryNode = getQueryNode( queryResult, nodeType );
-            statisticQueryColumn = statisticQueryInterface.selectOneColumnStat( queryNode, transaction, statement, queryResult );
-        }
-        return statisticQueryColumn;
-    }
-
-=======
->>>>>>> 0dd4cfc3
 
     @Nullable
     private AlgNode getQueryNode( QueryResult queryResult, NodeType nodeType ) {
@@ -642,10 +627,6 @@
 
 
     private AlgNode getUniqueValues( QueryResult queryResult, TableScan tableScan, RexBuilder rexBuilder ) {
-<<<<<<< HEAD
-
-=======
->>>>>>> 0dd4cfc3
         for ( int i = 0; i < tableScan.getRowType().getFieldNames().size(); i++ ) {
             if ( queryResult.getColumn() != null && tableScan.getRowType().getFieldNames().get( i ).equals( queryResult.getColumn() ) ) {
                 LogicalProject logicalProject = LogicalProject.create(
