/*
 * Copyright 2019-2024 The Polypheny Project
 *
 * Licensed under the Apache License, Version 2.0 (the "License");
 * you may not use this file except in compliance with the License.
 * You may obtain a copy of the License at
 *
 * http://www.apache.org/licenses/LICENSE-2.0
 *
 * Unless required by applicable law or agreed to in writing, software
 * distributed under the License is distributed on an "AS IS" BASIS,
 * WITHOUT WARRANTIES OR CONDITIONS OF ANY KIND, either express or implied.
 * See the License for the specific language governing permissions and
 * limitations under the License.
 */

package org.polypheny.db.monitoring.statistics;


import java.util.ArrayList;
import java.util.List;
import lombok.Getter;
import lombok.Setter;
import org.polypheny.db.catalog.Catalog;
import org.polypheny.db.catalog.entity.logical.LogicalTable;
import org.polypheny.db.catalog.logistic.DataModel;
import org.polypheny.db.catalog.logistic.EntityType;


/**
 * Stores the available statistic data of a specific table.
 */
public class StatisticTable {

    @Getter
    private String table;

    @Getter
    private final long tableId;

    @Getter
    @Setter
    private TableCalls calls;

    @Getter
    private DataModel dataModel;

    @Getter
    private final List<Integer> availableAdapters = new ArrayList<>();

    @Getter
    private EntityType entityType;

    @Getter
    private long numberOfRows;

    @Getter
    @Setter
    private List<AlphabeticStatisticColumn> alphabeticColumn;

    @Getter
    @Setter
    private List<NumericalStatisticColumn> numericalColumn;

    @Getter
    @Setter
    private List<TemporalStatisticColumn> temporalColumn;


    public StatisticTable( Long tableId ) {
        this.tableId = tableId;

        Catalog catalog = Catalog.getInstance();
        if ( catalog.getSnapshot().getLogicalEntity( tableId ).isPresent() ) {
            LogicalTable catalogTable = catalog.getSnapshot().getLogicalEntity( tableId ).map( e -> e.unwrap( LogicalTable.class ) ).orElseThrow().orElseThrow();
            this.table = catalogTable.name;
            this.dataModel = catalogTable.dataModel;
<<<<<<< HEAD
            //this.dataPlacements = ImmutableList.copyOf( catalog.getSnapshot().alloc().getDataPlacements( catalogTable.id ).stream().map( c -> c.adapterId ).collect( Collectors.toList() ) );
=======
>>>>>>> 18d3cce9
            this.entityType = catalogTable.entityType;
        }
        calls = new TableCalls( tableId, 0, 0, 0, 0 );

        this.numberOfRows = 0;
        alphabeticColumn = new ArrayList<>();
        numericalColumn = new ArrayList<>();
        temporalColumn = new ArrayList<>();
    }


    public void setNumberOfRows( long rows ) {
        this.numberOfRows = Math.max( rows, 0 );
    }


    public void updateTableName( String tableName ) {
        this.table = tableName;
    }

}<|MERGE_RESOLUTION|>--- conflicted
+++ resolved
@@ -75,10 +75,6 @@
             LogicalTable catalogTable = catalog.getSnapshot().getLogicalEntity( tableId ).map( e -> e.unwrap( LogicalTable.class ) ).orElseThrow().orElseThrow();
             this.table = catalogTable.name;
             this.dataModel = catalogTable.dataModel;
-<<<<<<< HEAD
-            //this.dataPlacements = ImmutableList.copyOf( catalog.getSnapshot().alloc().getDataPlacements( catalogTable.id ).stream().map( c -> c.adapterId ).collect( Collectors.toList() ) );
-=======
->>>>>>> 18d3cce9
             this.entityType = catalogTable.entityType;
         }
         calls = new TableCalls( tableId, 0, 0, 0, 0 );
