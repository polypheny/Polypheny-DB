--- conflicted
+++ resolved
@@ -89,11 +89,7 @@
                 .filter( n -> n.dataModel == DataModel.RELATIONAL )
                 .flatMap( n -> snapshot.rel().getTables( Pattern.of( n.name ), null ).stream().filter( t -> t.entityType != EntityType.VIEW ).flatMap( t -> snapshot.rel().getColumns( t.id ).stream() ) )
                 .map( QueryResult::fromCatalogColumn )
-<<<<<<< HEAD
-                .collect( Collectors.toList() );
-=======
                 .toList();
->>>>>>> 18d3cce9
     }
 
 
@@ -102,11 +98,7 @@
      *
      * @return all the tables ids
      */
-<<<<<<< HEAD
-    public List<LogicalTable> getAllTable() {
-=======
     public List<LogicalTable> getAllRelEntites() {
->>>>>>> 18d3cce9
         Snapshot snapshot = Catalog.getInstance().getSnapshot();
         return snapshot.getNamespaces( null ).stream().filter( n -> n.dataModel == DataModel.RELATIONAL )
                 .flatMap( n -> snapshot.rel().getTables( Pattern.of( n.name ), null ).stream().filter( t -> t.entityType != EntityType.VIEW ) ).collect( Collectors.toList() );
