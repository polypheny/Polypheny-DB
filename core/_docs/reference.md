--- conflicted
+++ resolved
@@ -1,3 +1,295 @@
+---
+layout: docs
+title: SQL language
+permalink: /docs/reference.html
+---
+
+<style>
+.container {
+  width: 400px;
+  height: 26px;
+}
+.gray {
+  width: 60px;
+  height: 26px;
+  background: gray;
+  float: left;
+}
+.r15 {
+  width: 40px;
+  height: 6px;
+  background: yellow;
+  margin-top: 4px;
+  margin-left: 10px;
+}
+.r12 {
+  width: 10px;
+  height: 6px;
+  background: yellow;
+  margin-top: 4px;
+  margin-left: 10px;
+}
+.r13 {
+  width: 20px;
+  height: 6px;
+  background: yellow;
+  margin-top: 4px;
+  margin-left: 10px;
+}
+.r2 {
+  width: 2px;
+  height: 6px;
+  background: yellow;
+  margin-top: 4px;
+  margin-left: 20px;
+}
+.r24 {
+  width: 20px;
+  height: 6px;
+  background: yellow;
+  margin-top: 4px;
+  margin-left: 20px;
+}
+.r35 {
+  width: 20px;
+  height: 6px;
+  background: yellow;
+  margin-top: 4px;
+  margin-left: 30px;
+}
+</style>
+
+The page describes the SQL dialect recognized by Polypheny-DB's default SQL parser.
+
+## Grammar
+
+SQL grammar in [BNF](https://en.wikipedia.org/wiki/Backus%E2%80%93Naur_Form)-like
+form.
+
+{% highlight sql %}
+statement:
+      alterStatement
+  |   explain
+  |   describe
+  |   insert
+  |   update
+  |   merge
+  |   delete
+  |   query
+
+alterStatement:
+ALTER ( SYSTEM | SESSION ) SET identifier '=' expression | ALTER ( SYSTEM | SESSION ) RESET identifier | ALTER ( SYSTEM | SESSION ) RESET ALL | ALTER SCHEMA [ databaseName . ] schemaName RENAME TO newSchemaName  
+| ALTER SCHEMA [ databaseName . ] schemaName OWNER TO userName  
+| ALTER TABLE [ databaseName . ] [ schemaName . ] tableName RENAME TO newTableName  
+| ALTER TABLE [ databaseName . ] [ schemaName . ] tableName OWNER TO userName | ALTER TABLE [ databaseName . ] [ schemaName . ] tableName RENAME COLUMN columnName TO newColumnName | ALTER TABLE [ databaseName . ] [ schemaName . ] tableName DROP COLUMN columnName | ALTER TABLE [ databaseName . ] [ schemaName . ] tableName ADD COLUMN columnName type [ NULL | NOT NULL ] [DEFAULT defaultValue] [(BEFORE | AFTER) columnName]
+| ALTER TABLE [ databaseName . ] [ schemaName . ] tableName ADD COLUMN columnName physicalName AS name [DEFAULT defaultValue] [(BEFORE | AFTER) columnName]
+| ALTER TABLE [ databaseName . ] [ schemaName . ] tableName MODIFY COLUMN columnName SET NOT NULL | ALTER TABLE [ databaseName . ] [ schemaName . ] tableName MODIFY COLUMN columnName DROP NOT NULL | ALTER TABLE [ databaseName . ] [ schemaName . ] tableName MODIFY COLUMN columnName SET COLLATION collation | ALTER TABLE [ databaseName . ] [ schemaName . ] tableName MODIFY COLUMN columnName SET DEFAULT value | ALTER TABLE [ databaseName . ] [ schemaName . ] tableName MODIFY COLUMN columnName DROP DEFAULT | ALTER TABLE [ databaseName . ] [ schemaName . ] tableName MODIFY COLUMN columnName SET TYPE type | ALTER TABLE [ databaseName . ] [ schemaName . ] tableName MODIFY COLUMN columnName SET POSITION ( BEFORE | AFTER ) columnName | ALTER TABLE [ databaseName . ] [ schemaName . ] tableName ADD PRIMARY KEY ( columnName | '(' columnName [ , columnName ]* ')' )
+| ALTER TABLE [ databaseName . ] [ schemaName . ] tableName DROP PRIMARY KEY | ALTER TABLE [ databaseName . ] [ schemaName . ] tableName ADD CONSTRAINT constraintName UNIQUE ( columnName| '(' columnName [ , columnName ]* ')' )
+     | ALTER TABLE [ databaseName . ] [ schemaName . ] tableName DROP CONSTRAINT constraintName
+     | ALTER TABLE [ databaseName . ] [ schemaName . ] tableName ADD CONSTRAINT foreignKeyName FOREIGN KEY ( columnName | '(' columnName [ , columnName ]* ')' ) REFERENCES [ databaseName . ] [ schemaName . ] tableName '(' columnName [ , columnName ]* ')' [ ON UPDATE ( CASCADE | RESTRICT | SET NULL | SET DEFAULT ) ] [ ON DELETE ( CASCADE | RESTRICT | SET NULL | SET DEFAULT ) ]
+     | ALTER TABLE [ databaseName . ] [ schemaName . ] tableName DROP FOREIGN KEY foreignKeyName
+     | ALTER TABLE [ databaseName . ] [ schemaName . ] tableName ADD [UNIQUE] INDEX indexName ON ( columnName | '(' columnName [ , columnName ]* ')' ) [ USING indexMethod ] [ ON STORE storeName ]
+     | ALTER TABLE [ databaseName . ] [ schemaName . ] tableName DROP INDEX indexName
+     | ALTER TABLE [ databaseName . ] [ schemaName . ] tableName ADD PLACEMENT [( columnName | '(' columnName [ , columnName ]* ')' )] ON STORE storeUniqueName [ WITH PARTITIONS '(' partitionId [ , partitionId ]* ')']
+     | ALTER TABLE [ databaseName . ] [ schemaName . ] tableName MODIFY PLACEMENT ( ADD | DROP ) COLUMN columnName ON STORE storeUniqueName
+     | ALTER TABLE [ databaseName . ] [ schemaName . ] tableName MODIFY PLACEMENT '(' columnName [ , columnName ]* ')' ON STORE storeUniqueName 
+     | ALTER TABLE [ databaseName . ] [ schemaName . ] tableName DROP PLACEMENT ON STORE storeUniqueName
+     | ALTER TABLE [ databaseName . ] [ schemaName . ] tableName PARTITION BY ( HASH | RANGE | LIST) '(' columnName ')' [PARTITIONS numPartitions | with (partitionName1, partitionName2 [, partitionNameN]* ) ]
+     | ALTER TABLE [ databaseName . ] [ schemaName . ] tableName MERGE PARTITIONS
+     | ALTER TABLE [ databaseName . ] [ schemaName . ] tableName MODIFY PARTITIONS '(' partitionId [ , partitionId ]* ')' ON STORE storeName
+     | ALTER CONFIG key SET value
+     | ALTER ADAPTERS ADD uniqueName USING adapterClass WITH config 
+     | ALTER ADAPTERS DROP uniqueName
+     | ALTER INTERFACES ADD uniqueName USING clazzName WITH config 
+     | ALTER INTERFACES DROP uniqueName
+
+explain:
+      EXPLAIN PLAN
+      [ WITH TYPE | WITH IMPLEMENTATION | WITHOUT IMPLEMENTATION ]
+      [ EXCLUDING ATTRIBUTES | INCLUDING [ ALL ] ATTRIBUTES ]
+      [ AS JSON | AS XML ]
+      FOR ( query | insert | update | merge | delete )
+
+describe:
+      DESCRIBE DATABASE databaseName
+   |  DESCRIBE CATALOG [ databaseName . ] catalogName
+   |  DESCRIBE SCHEMA [ [ databaseName . ] catalogName ] . schemaName
+   |  DESCRIBE [ TABLE ] [ [ [ databaseName . ] catalogName . ] schemaName . ] tableName [ columnName ]
+   |  DESCRIBE [ STATEMENT ] ( query | insert | update | merge | delete )
+
+insert:
+      ( INSERT | UPSERT ) INTO tablePrimary
+      [ '(' column [, column ]* ')' ]
+      query
+
+update:
+      UPDATE tablePrimary
+      SET assign [, assign ]*
+      [ WHERE booleanExpression ]
+
+assign:
+      identifier '=' expression
+
+merge:
+      MERGE INTO tablePrimary [ [ AS ] alias ]
+      USING tablePrimary
+      ON booleanExpression
+      [ WHEN MATCHED THEN UPDATE SET assign [, assign ]* ]
+      [ WHEN NOT MATCHED THEN INSERT VALUES '(' value [ , value ]* ')' ]
+
+delete:
+      DELETE FROM tablePrimary [ [ AS ] alias ]
+      [ WHERE booleanExpression ]
+
+query:
+      values
+  |   WITH withItem [ , withItem ]* query
+  |   {
+          select
+      |   selectWithoutFrom
+      |   query UNION [ ALL | DISTINCT ] query
+      |   query EXCEPT [ ALL | DISTINCT ] query
+      |   query MINUS [ ALL | DISTINCT ] query
+      |   query INTERSECT [ ALL | DISTINCT ] query
+      }
+      [ ORDER BY orderItem [, orderItem ]* ]
+      [ LIMIT [ start, ] { count | ALL } ]
+      [ OFFSET start { ROW | ROWS } ]
+      [ FETCH { FIRST | NEXT } [ count ] { ROW | ROWS } ONLY ]
+
+withItem:
+      name
+      [ '(' column [, column ]* ')' ]
+      AS '(' query ')'
+
+orderItem:
+      expression [ ASC | DESC ] [ NULLS FIRST | NULLS LAST ]
+
+select:
+      SELECT [ STREAM ] [ ALL | DISTINCT ]
+          { * | projectItem [, projectItem ]* }
+      FROM tableExpression
+      [ WHERE booleanExpression ]
+      [ GROUP BY { groupItem [, groupItem ]* } ]
+      [ HAVING booleanExpression ]
+      [ WINDOW windowName AS windowSpec [, windowName AS windowSpec ]* ]
+
+selectWithoutFrom:
+      SELECT [ ALL | DISTINCT ]
+          { * | projectItem [, projectItem ]* }
+
+projectItem:
+      expression [ [ AS ] columnAlias ]
+  |   tableAlias . *
+
+tableExpression:
+      tableReference [, tableReference ]*
+  |   tableExpression [ NATURAL ] [ ( LEFT | RIGHT | FULL ) [ OUTER ] ] JOIN tableExpression [ joinCondition ]
+  |   tableExpression CROSS JOIN tableExpression
+  |   tableExpression [ CROSS | OUTER ] APPLY tableExpression
+
+joinCondition:
+      ON booleanExpression
+  |   USING '(' column [, column ]* ')'
+
+tableReference:
+      tablePrimary
+      [ matchRecognize ]
+      [ [ AS ] alias [ '(' columnAlias [, columnAlias ]* ')' ] ]
+
+tablePrimary:
+      [ [ catalogName . ] schemaName . ] tableName
+      '(' TABLE [ [ catalogName . ] schemaName . ] tableName ')'
+  |   tablePrimary [ EXTEND ] '(' columnDecl [, columnDecl ]* ')'
+  |   [ LATERAL ] '(' query ')'
+  |   UNNEST '(' expression ')' [ WITH ORDINALITY ]
+  |   [ LATERAL ] TABLE '(' [ SPECIFIC ] functionName '(' expression [, expression ]* ')' ')'
+
+columnDecl:
+      column type [ NOT NULL ]
+
+values:
+      VALUES expression [, expression ]*
+
+groupItem:
+      expression
+  |   '(' ')'
+  |   '(' expression [, expression ]* ')'
+  |   CUBE '(' expression [, expression ]* ')'
+  |   ROLLUP '(' expression [, expression ]* ')'
+  |   GROUPING SETS '(' groupItem [, groupItem ]* ')'
+
+windowRef:
+      windowName
+  |   windowSpec
+
+windowSpec:
+      [ windowName ]
+      '('
+      [ ORDER BY orderItem [, orderItem ]* ]
+      [ PARTITION BY expression [, expression ]* ]
+      [
+          RANGE numericOrIntervalExpression { PRECEDING | FOLLOWING }
+      |   ROWS numericExpression { PRECEDING | FOLLOWING }
+      ]
+      ')'
+{% endhighlight %}
+
+In *insert*, if the INSERT or UPSERT statement does not specify a
+list of target columns, the query must have the same number of
+columns as the target table, except in certain
+[conformance levels]({{ site.apiRoot }}/org/polypheny/db/sql/validate/SqlConformance.html#isInsertSubsetColumnsAllowed--).
+
+In *merge*, at least one of the WHEN MATCHED and WHEN NOT MATCHED clauses must
+be present.
+
+*tablePrimary* may only contain an EXTEND clause in certain
+[conformance levels]({{ site.apiRoot }}/org/polypheny/db/sql/validate/SqlConformance.html#allowExtend--);
+in those same conformance levels, any *column* in *insert* may be replaced by
+*columnDecl*, which has a similar effect to including it in an EXTEND clause.
+
+In *orderItem*, if *expression* is a positive integer *n*, it denotes
+the <em>n</em>th item in the SELECT clause.
+
+In *query*, *count* and *start* may each be either an unsigned integer literal
+or a dynamic parameter whose value is an integer.
+
+An aggregate query is a query that contains a GROUP BY or a HAVING
+clause, or aggregate functions in the SELECT clause. In the SELECT,
+HAVING and ORDER BY clauses of an aggregate query, all expressions
+must be constant within the current group (that is, grouping constants
+as defined by the GROUP BY clause, or constants), or aggregate
+functions, or a combination of constants and aggregate
+functions. Aggregate and grouping functions may only appear in an
+aggregate query, and only in a SELECT, HAVING or ORDER BY clause.
+
+A scalar sub-query is a sub-query used as an expression.
+If the sub-query returns no rows, the value is NULL; if it
+returns more than one row, it is an error.
+
+IN, EXISTS and scalar sub-queries can occur
+in any place where an expression can occur (such as the SELECT clause,
+WHERE clause, ON clause of a JOIN, or as an argument to an aggregate
+function).
+
+An IN, EXISTS or scalar sub-query may be correlated; that is, it
+may refer to tables in the FROM clause of an enclosing query.
+
+*selectWithoutFrom* is equivalent to VALUES,
+but is not standard SQL and is only allowed in certain
+[conformance levels]({{ site.apiRoot }}/org/polypheny/db/sql/validate/SqlConformance.html#isFromRequired--).
+
+MINUS is equivalent to EXCEPT,
+but is not standard SQL and is only allowed in certain
+[conformance levels]({{ site.apiRoot }}/org/polypheny/db/sql/validate/SqlConformance.html#isMinusAllowed--).
+
+CROSS APPLY and OUTER APPLY are only allowed in certain
+[conformance levels]({{ site.apiRoot }}/org/polypheny/db/sql/validate/SqlConformance.html#isApplyAllowed--).
+
+"LIMIT start, count" is equivalent to "LIMIT count OFFSET start"
+but is only allowed in certain
+[conformance levels]({{ site.apiRoot }}/org/polypheny/db/sql/validate/SqlConformance.html#isLimitStartCountAllowed--).
+
 ## Keywords
 
 The following is a list of SQL keywords. Reserved keywords are **bold**.
@@ -329,17 +621,14 @@
 **SYSTEM_TIME**,
 **SYSTEM_USER**,
 **TABLE**,
-<<<<<<< HEAD
 **TABLESAMPLE**,
 TABLE_NAME,
 **TEMPERATURE**,
 TEMPORARY,
 **THEN**,
 TIES,
-=======
 **TABLESAMPLE**, TABLE_NAME, TEMPORARY,
 **THEN**, TIES,
->>>>>>> 1da18fe2
 **TIME**,
 **TIMESTAMP**, TIMESTAMPADD, TIMESTAMPDIFF,
 **TIMEZONE_HOUR**,
@@ -384,1311 +673,5 @@
 **WINDOW**,
 **WITH**,
 **WITHIN**,
-<<<<<<< HEAD
-**WITHOUT**,
-WORK,
-WRAPPER,
-WRITE,
-XML,
-**YEAR**,
-ZONE.
-{% comment %} end {% endcomment %}
-
-## Identifiers
-
-Identifiers are the names of tables, columns and other metadata
-elements used in a SQL query.
-
-Unquoted identifiers, such as emp, must start with a letter and can
-only contain letters, digits, and underscores. They are implicitly
-converted to upper case.
-
-Quoted identifiers, such as `"Employee Name"`, start and end with
-double quotes.  They may contain virtually any character, including
-spaces and other punctuation.  If you wish to include a double quote
-in an identifier, use another double quote to escape it, like this:
-`"An employee called ""Fred""."`.
-
-In Polypheny-DB, matching identifiers to the name of the referenced object is
-case-sensitive.  But remember that unquoted identifiers are implicitly
-converted to upper case before matching, and if the object it refers
-to was created using an unquoted identifier for its name, then its
-name will have been converted to upper case also.
-
-## Data types
-
-### Scalar types
-
-| Data type   | Description               | Range and example literals
-|:----------- |:------------------------- |:--------------------------
-| BOOLEAN     | Logical values            | Values: TRUE, FALSE, UNKNOWN
-| TINYINT     | 1 byte signed integer     | Range is -128 to 127
-| SMALLINT    | 2 byte signed integer     | Range is -32768 to 32767
-| INTEGER, INT | 4 byte signed integer    | Range is -2147483648 to 2147483647
-| BIGINT      | 8 byte signed integer     | Range is -9223372036854775808 to 9223372036854775807
-| DECIMAL(p, s) | Fixed point             | Example: 123.45 is a DECIMAL(5, 2) value.
-| NUMERIC     | Fixed point               |
-| REAL, FLOAT | 4 byte floating point     | 6 decimal digits precision
-| DOUBLE      | 8 byte floating point     | 15 decimal digits precision
-| CHAR(n), CHARACTER(n) | Fixed-width character string | 'Hello', '' (empty string), _latin1'Hello', n'Hello', _UTF16'Hello', 'Hello' 'there' (literal split into multiple parts)
-| VARCHAR(n), CHARACTER VARYING(n) | Variable-length character string | As CHAR(n)
-| BINARY(n)   | Fixed-width binary string | x'45F0AB', x'' (empty binary string), x'AB' 'CD' (multi-part binary string literal)
-| VARBINARY(n), BINARY VARYING(n) | Variable-length binary string | As BINARY(n)
-| DATE        | Date                      | Example: DATE '1969-07-20'
-| TIME        | Time of day               | Example: TIME '20:17:40'
-| TIMESTAMP [ WITHOUT TIME ZONE ] | Date and time | Example: TIMESTAMP '1969-07-20 20:17:40'
-| TIMESTAMP WITH LOCAL TIME ZONE | Date and time with local time zone | Example: TIMESTAMP '1969-07-20 20:17:40 America/Los Angeles'
-| TIMESTAMP WITH TIME ZONE | Date and time with time zone | Example: TIMESTAMP '1969-07-20 20:17:40 America/Los Angeles'
-| INTERVAL timeUnit [ TO timeUnit ] | Date time interval | Examples: INTERVAL '1-5' YEAR TO MONTH, INTERVAL '45' DAY, INTERVAL '1 2:34:56.789' DAY TO SECOND
-| GEOMETRY | Geometry | Examples: ST_GeomFromText('POINT (30 10)')
-
-Where:
-
-{% highlight sql %}
-timeUnit:
-  MILLENNIUM | CENTURY | DECADE | YEAR | QUARTER | MONTH | WEEK | DOY | DOW | DAY | HOUR | MINUTE | SECOND | EPOCH
-{% endhighlight %}
-
-Note:
-
-* DATE, TIME and TIMESTAMP have no time zone. For those types, there is not
-  even an implicit time zone, such as UTC (as in Java) or the local time zone.
-  It is left to the user or application to supply a time zone. In turn,
-  TIMESTAMP WITH LOCAL TIME ZONE does not store the time zone internally, but
-  it will rely on the supplied time zone to provide correct semantics.
-* GEOMETRY is allowed only in certain
-  [conformance levels]({{ site.apiRoot }}/org/polypheny/db/sql/validate/SqlConformance.html#allowGeometry--).
-
-### Non-scalar types
-
-| Type     | Description
-|:-------- |:-----------------------------------------------------------
-| ANY      | A value of an unknown type
-| ROW      | Row with 1 or more columns
-| MAP      | Collection of keys mapped to values
-| MULTISET | Unordered collection that may contain duplicates
-| ARRAY    | Ordered, contiguous collection that may contain duplicates
-| CURSOR   | Cursor over the result of executing a query
-
-### Spatial types
-
-Spatial data is represented as character strings encoded as
-[well-known text (WKT)](https://en.wikipedia.org/wiki/Well-known_text)
-or binary strings encoded as
-[well-known binary (WKB)](https://en.wikipedia.org/wiki/Well-known_binary).
-
-Where you would use a literal, apply the `ST_GeomFromText` function,
-for example `ST_GeomFromText('POINT (30 10)')`.
-
-| Data type   | Type code | Examples in WKT
-|:----------- |:--------- |:---------------------
-| GEOMETRY           |  0 | generalization of Point, Curve, Surface, GEOMETRYCOLLECTION
-| POINT              |  1 | <code>ST_GeomFromText(&#8203;'POINT (30 10)')</code> is a point in 2D space; <code>ST_GeomFromText(&#8203;'POINT Z(30 10 2)')</code> is point in 3D space
-| CURVE            | 13 | generalization of LINESTRING
-| LINESTRING         |  2 | <code>ST_GeomFromText(&#8203;'LINESTRING (30 10, 10 30, 40 40)')</code>
-| SURFACE            | 14 | generalization of Polygon, PolyhedralSurface
-| POLYGON            |  3 | <code>ST_GeomFromText(&#8203;'POLYGON ((30 10, 40 40, 20 40, 10 20, 30 10))')</code> is a pentagon; <code>ST_GeomFromText(&#8203;'POLYGON ((35 10, 45 45, 15 40, 10 20, 35 10), (20 30, 35 35, 30 20, 20 30))')</code> is a pentagon with a quadrilateral hole
-| POLYHEDRALSURFACE  | 15 |
-| GEOMETRYCOLLECTION |  7 | a collection of zero or more GEOMETRY instances; a generalization of MULTIPOINT, MULTILINESTRING, MULTIPOLYGON
-| MULTIPOINT         |  4 | <code>ST_GeomFromText(&#8203;'MULTIPOINT ((10 40), (40 30), (20 20), (30 10))')</code> is equivalent to <code>ST_GeomFromText(&#8203;'MULTIPOINT (10 40, 40 30, 20 20, 30 10)')</code>
-| MULTICURVE         |  - | generalization of MULTILINESTRING
-| MULTILINESTRING    |  5 | <code>ST_GeomFromText(&#8203;'MULTILINESTRING ((10 10, 20 20, 10 40), (40 40, 30 30, 40 20, 30 10))')</code>
-| MULTISURFACE       |  - | generalization of MULTIPOLYGON
-| MULTIPOLYGON       |  6 | <code>ST_GeomFromText(&#8203;'MULTIPOLYGON (((30 20, 45 40, 10 40, 30 20)), ((15 5, 40 10, 10 20, 5 10, 15 5)))')</code>
-
-## Operators and functions
-
-### Operator precedence
-
-The operator precedence and associativity, highest to lowest.
-
-| Operator                                          | Associativity
-|:------------------------------------------------- |:-------------
-| .                                                 | left
-| [ ] (array element)                               | left
-| + - (unary plus, minus)                           | right
-| * / %                                             | left
-| + -                                               | left
-| BETWEEN, IN, LIKE, SIMILAR, OVERLAPS, CONTAINS etc. | -
-| < > = <= >= <> !=                                 | left
-| IS NULL, IS FALSE, IS NOT TRUE etc.               | -
-| NOT                                               | right
-| AND                                               | left
-| OR                                                | left
-
-### Comparison operators
-
-| Operator syntax                                   | Description
-|:------------------------------------------------- |:-----------
-| value1 = value2                                   | Equals
-| value1 <> value2                                  | Not equal
-| value1 != value2                                  | Not equal (only available at some conformance levels)
-| value1 > value2                                   | Greater than
-| value1 >= value2                                  | Greater than or equal
-| value1 < value2                                   | Less than
-| value1 <= value2                                  | Less than or equal
-| value IS NULL                                     | Whether *value* is null
-| value IS NOT NULL                                 | Whether *value* is not null
-| value1 IS DISTINCT FROM value2                    | Whether two values are not equal, treating null values as the same
-| value1 IS NOT DISTINCT FROM value2                | Whether two values are equal, treating null values as the same
-| value1 BETWEEN value2 AND value3                  | Whether *value1* is greater than or equal to *value2* and less than or equal to *value3*
-| value1 NOT BETWEEN value2 AND value3              | Whether *value1* is less than *value2* or greater than *value3*
-| string1 LIKE string2 [ ESCAPE string3 ]           | Whether *string1* matches pattern *string2*
-| string1 NOT LIKE string2 [ ESCAPE string3 ]       | Whether *string1* does not match pattern *string2*
-| string1 SIMILAR TO string2 [ ESCAPE string3 ]     | Whether *string1* matches regular expression *string2*
-| string1 NOT SIMILAR TO string2 [ ESCAPE string3 ] | Whether *string1* does not match regular expression *string2*
-| value IN (value [, value]*)                       | Whether *value* is equal to a value in a list
-| value NOT IN (value [, value]*)                   | Whether *value* is not equal to every value in a list
-| value IN (sub-query)                              | Whether *value* is equal to a row returned by *sub-query*
-| value NOT IN (sub-query)                          | Whether *value* is not equal to every row returned by *sub-query*
-| value comparison SOME (sub-query)                 | Whether *value* *comparison* at least one row returned by *sub-query*
-| value comparison ANY (sub-query)                  | Synonym for SOME
-| value comparison ALL (sub-query)                  | Whether *value* *comparison* every row returned by *sub-query*
-| EXISTS (sub-query)                                | Whether *sub-query* returns at least one row
-
-{% highlight sql %}
-comp:
-      =
-  |   <>
-  |   >
-  |   >=
-  |   <
-  |   <=
-{% endhighlight %}
-
-### Logical operators
-
-| Operator syntax        | Description
-|:---------------------- |:-----------
-| boolean1 OR boolean2   | Whether *boolean1* is TRUE or *boolean2* is TRUE
-| boolean1 AND boolean2  | Whether *boolean1* and *boolean2* are both TRUE
-| NOT boolean            | Whether *boolean* is not TRUE; returns UNKNOWN if *boolean* is UNKNOWN
-| boolean IS FALSE       | Whether *boolean* is FALSE; returns FALSE if *boolean* is UNKNOWN
-| boolean IS NOT FALSE   | Whether *boolean* is not FALSE; returns TRUE if *boolean* is UNKNOWN
-| boolean IS TRUE        | Whether *boolean* is TRUE; returns FALSE if *boolean* is UNKNOWN
-| boolean IS NOT TRUE    | Whether *boolean* is not TRUE; returns TRUE if *boolean* is UNKNOWN
-| boolean IS UNKNOWN     | Whether *boolean* is UNKNOWN
-| boolean IS NOT UNKNOWN | Whether *boolean* is not UNKNOWN
-
-### Arithmetic operators and functions
-
-| Operator syntax           | Description
-|:------------------------- |:-----------
-| + numeric                 | Returns *numeric*
-| - numeric                 | Returns negative *numeric*
-| numeric1 + numeric2       | Returns *numeric1* plus *numeric2*
-| numeric1 - numeric2       | Returns *numeric1* minus *numeric2*
-| numeric1 * numeric2       | Returns *numeric1* multiplied by *numeric2*
-| numeric1 / numeric2       | Returns *numeric1* divided by *numeric2*
-| numeric1 % numeric2       | As *MOD(numeric1, numeric2)* (only in certain [conformance levels]({{ site.apiRoot }}/org/polypheny/db/sql/validate/SqlConformance.html#isPercentRemainderAllowed--))
-| POWER(numeric1, numeric2) | Returns *numeric1* raised to the power of *numeric2*
-| ABS(numeric)              | Returns the absolute value of *numeric*
-| MOD(numeric1, numeric2)   | Returns the remainder (modulus) of *numeric1* divided by *numeric2*. The result is negative only if *numeric1* is negative
-| SQRT(numeric)             | Returns the square root of *numeric*
-| LN(numeric)               | Returns the natural logarithm (base *e*) of *numeric*
-| LOG10(numeric)            | Returns the base 10 logarithm of *numeric*
-| EXP(numeric)              | Returns *e* raised to the power of *numeric*
-| CEIL(numeric)             | Rounds *numeric* up, returning the smallest integer that is greater than or equal to *numeric*
-| FLOOR(numeric)            | Rounds *numeric* down, returning the largest integer that is less than or equal to *numeric*
-| RAND([seed])              | Generates a random double between 0 and 1 inclusive, optionally initializing the random number generator with *seed*
-| RAND_INTEGER([seed, ] numeric) | Generates a random integer between 0 and *numeric* - 1 inclusive, optionally initializing the random number generator with *seed*
-| ACOS(numeric)             | Returns the arc cosine of *numeric*
-| ASIN(numeric)             | Returns the arc sine of *numeric*
-| ATAN(numeric)             | Returns the arc tangent of *numeric*
-| ATAN2(numeric, numeric)   | Returns the arc tangent of the *numeric* coordinates
-| COS(numeric)              | Returns the cosine of *numeric*
-| COT(numeric)              | Returns the cotangent of *numeric*
-| DEGREES(numeric)          | Converts *numeric* from radians to degrees
-| PI()                      | Returns a value that is closer than any other value to *pi*
-| RADIANS(numeric)          | Converts *numeric* from degrees to radians
-| ROUND(numeric1 [, numeric2]) | Rounds *numeric1* to optionally *numeric2* (if not specified 0) places right to the decimal point
-| SIGN(numeric)             | Returns the signum of *numeric*
-| SIN(numeric)              | Returns the sine of *numeric*
-| TAN(numeric)              | Returns the tangent of *numeric*
-| TRUNCATE(numeric1 [, numeric2]) | Truncates *numeric1* to optionally *numeric2* (if not specified 0) places right to the decimal point
-
-### Character string operators and functions
-
-| Operator syntax            | Description
-|:-------------------------- |:-----------
-| string &#124;&#124; string | Concatenates two character strings
-| CHAR_LENGTH(string)        | Returns the number of characters in a character string
-| CHARACTER_LENGTH(string)   | As CHAR_LENGTH(*string*)
-| UPPER(string)              | Returns a character string converted to upper case
-| LOWER(string)              | Returns a character string converted to lower case
-| POSITION(string1 IN string2) | Returns the position of the first occurrence of *string1* in *string2*
-| POSITION(string1 IN string2 FROM integer) | Returns the position of the first occurrence of *string1* in *string2* starting at a given point (not standard SQL)
-| TRIM( { BOTH &#124; LEADING &#124; TRAILING } string1 FROM string2) | Removes the longest string containing only the characters in *string1* from the start/end/both ends of *string1*
-| OVERLAY(string1 PLACING string2 FROM integer [ FOR integer2 ]) | Replaces a substring of *string1* with *string2*
-| SUBSTRING(string FROM integer)  | Returns a substring of a character string starting at a given point
-| SUBSTRING(string FROM integer FOR integer) | Returns a substring of a character string starting at a given point with a given length
-| INITCAP(string)            | Returns *string* with the first letter of each word converter to upper case and the rest to lower case. Words are sequences of alphanumeric characters separated by non-alphanumeric characters.
-
-Not implemented:
-
-* SUBSTRING(string FROM regexp FOR regexp)
-
-### Binary string operators and functions
-
-| Operator syntax | Description
-|:--------------- |:-----------
-| binary &#124;&#124; binary | Concatenates two binary strings
-| POSITION(binary1 IN binary2) | Returns the position of the first occurrence of *binary1* in *binary2*
-| POSITION(binary1 IN binary2 FROM integer) | Returns the position of the first occurrence of *binary1* in *binary2* starting at a given point (not standard SQL)
-| OVERLAY(binary1 PLACING binary2 FROM integer [ FOR integer2 ]) | Replaces a substring of *binary1* with *binary2*
-| SUBSTRING(binary FROM integer) | Returns a substring of *binary* starting at a given point
-| SUBSTRING(binary FROM integer FOR integer) | Returns a substring of *binary* starting at a given point with a given length
-
-### Date/time functions
-
-| Operator syntax           | Description
-|:------------------------- |:-----------
-| LOCALTIME                 | Returns the current date and time in the session time zone in a value of datatype TIME
-| LOCALTIME(precision)      | Returns the current date and time in the session time zone in a value of datatype TIME, with *precision* digits of precision
-| LOCALTIMESTAMP            | Returns the current date and time in the session time zone in a value of datatype TIMESTAMP
-| LOCALTIMESTAMP(precision) | Returns the current date and time in the session time zone in a value of datatype TIMESTAMP, with *precision* digits of precision
-| CURRENT_TIME              | Returns the current time in the session time zone, in a value of datatype TIMESTAMP WITH TIME ZONE
-| CURRENT_DATE              | Returns the current date in the session time zone, in a value of datatype DATE
-| CURRENT_TIMESTAMP         | Returns the current date and time in the session time zone, in a value of datatype TIMESTAMP WITH TIME ZONE
-| EXTRACT(timeUnit FROM datetime) | Extracts and returns the value of a specified datetime field from a datetime value expression
-| FLOOR(datetime TO timeUnit) | Rounds *datetime* down to *timeUnit*
-| CEIL(datetime TO timeUnit) | Rounds *datetime* up to *timeUnit*
-| YEAR(date)                | Equivalent to `EXTRACT(YEAR FROM date)`. Returns an integer.
-| QUARTER(date)             | Equivalent to `EXTRACT(QUARTER FROM date)`. Returns an integer between 1 and 4.
-| MONTH(date)               | Equivalent to `EXTRACT(MONTH FROM date)`. Returns an integer between 1 and 12.
-| WEEK(date)                | Equivalent to `EXTRACT(WEEK FROM date)`. Returns an integer between 1 and 53.
-| DAYOFYEAR(date)           | Equivalent to `EXTRACT(DOY FROM date)`. Returns an integer between 1 and 366.
-| DAYOFMONTH(date)          | Equivalent to `EXTRACT(DAY FROM date)`. Returns an integer between 1 and 31.
-| DAYOFWEEK(date)           | Equivalent to `EXTRACT(DOW FROM date)`. Returns an integer between 1 and 7.
-| HOUR(date)                | Equivalent to `EXTRACT(HOUR FROM date)`. Returns an integer between 0 and 23.
-| MINUTE(date)              | Equivalent to `EXTRACT(MINUTE FROM date)`. Returns an integer between 0 and 59.
-| SECOND(date)              | Equivalent to `EXTRACT(SECOND FROM date)`. Returns an integer between 0 and 59.
-| TIMESTAMPADD(timeUnit, integer, datetime) | Returns *datetime* with an interval of (signed) *integer* *timeUnit*s added. Equivalent to `datetime + INTERVAL 'integer' timeUnit`
-| TIMESTAMPDIFF(timeUnit, datetime, datetime2) | Returns the (signed) number of *timeUnit* intervals between *datetime* and *datetime2*. Equivalent to `(datetime2 - datetime) timeUnit`
-
-Calls to niladic functions such as `CURRENT_DATE` do not accept parentheses in
-standard SQL. Calls with parentheses, such as `CURRENT_DATE()` are accepted in certain
-[conformance levels]({{ site.apiRoot }}/org/polypheny/db/sql/validate/SqlConformance.html#allowNiladicParentheses--).
-
-Not implemented:
-
-* CEIL(interval)
-* FLOOR(interval)
-* \+ interval
-* \- interval
-* interval + interval
-* interval - interval
-* interval / interval
-
-### System functions
-
-| Operator syntax | Description
-|:--------------- |:-----------
-| USER            | Equivalent to CURRENT_USER
-| CURRENT_USER    | User name of current execution context
-| SESSION_USER    | Session user name
-| SYSTEM_USER     | Returns the name of the current data store user as identified by the operating system
-| CURRENT_PATH    | Returns a character string representing the current lookup scope for references to user-defined routines and types
-| CURRENT_ROLE    | Returns the current active role
-
-### Conditional functions and operators
-
-| Operator syntax | Description
-|:--------------- |:-----------
-| CASE value<br/>WHEN value1 [, value11 ]* THEN result1<br/>[ WHEN valueN [, valueN1 ]* THEN resultN ]*<br/>[ ELSE resultZ ]<br/> END | Simple case
-| CASE<br/>WHEN condition1 THEN result1<br/>[ WHEN conditionN THEN resultN ]*<br/>[ ELSE resultZ ]<br/>END | Searched case
-| NULLIF(value, value) | Returns NULL if the values are the same.<br/><br/>For example, <code>NULLIF(5, 5)</code> returns NULL; <code>NULLIF(5, 0)</code> returns 5.
-| COALESCE(value, value [, value ]*) | Provides a value if the first value is null.<br/><br/>For example, <code>COALESCE(NULL, 5)</code> returns 5.
-
-### Type conversion
-
-| Operator syntax | Description
-|:--------------- | :----------
-| CAST(value AS type) | Converts a value to a given type.
-
-### Value constructors
-
-| Operator syntax | Description
-|:--------------- |:-----------
-| ROW (value [, value ]*)  | Creates a row from a list of values.
-| (value [, value ]* )     | Creates a row from a list of values.
-| map '[' key ']'     | Returns the element of a map with a particular key.
-| array '[' index ']' | Returns the element at a particular location in an array.
-| ARRAY '[' value [, value ]* ']' | Creates an array from a list of values.
-| MAP '[' key, value [, key, value ]* ']' | Creates a map from a list of key-value pairs.
-
-### Collection functions
-
-| Operator syntax | Description
-|:--------------- |:-----------
-| ELEMENT(value)  | Returns the sole element of a array or multiset; null if the collection is empty; throws if it has more than one element.
-| CARDINALITY(value) | Returns the number of elements in an array or multiset.
-| value MEMBER OF multiset | Returns whether the *value* is a member of *multiset*.
-| multiset IS A SET | Whether *multiset* is a set (has no duplicates).
-| multiset IS NOT A SET | Whether *multiset* is not a set (has duplicates).
-| multiset IS EMPTY | Whether *multiset* contains zero elements.
-| multiset IS NOT EMPTY | Whether *multiset* contains one or more elements.
-| multiset SUBMULTISET OF multiset2 | Whether *multiset* is a submultiset of *multiset2*.
-| multiset NOT SUBMULTISET OF multiset2 | Whether *multiset* is not a submultiset of *multiset2*.
-| multiset MULTISET UNION [ ALL &#124; DISTINCT ] multiset2 | Returns the union *multiset* and *multiset2*, eliminating duplicates if DISTINCT is specified (ALL is the default).
-| multiset MULTISET INTERSECT [ ALL &#124; DISTINCT ] multiset2 | Returns the intersection of *multiset* and *multiset2*, eliminating duplicates if DISTINCT is specified (ALL is the default).
-| multiset MULTISET EXCEPT [ ALL &#124; DISTINCT ] multiset2 | Returns the difference of *multiset* and *multiset2*, eliminating duplicates if DISTINCT is specified (ALL is the default).
-
-See also: the UNNEST relational operator converts a collection to a relation.
-
-### Period predicates
-
-<table>
-  <tr>
-    <th>Operator syntax</th>
-    <th>Description</th>
-  </tr>
-  <tr>
-    <td>period1 CONTAINS dateTime</td>
-    <td>
-      <div class="container">
-        <div class="gray"><div class="r15"></div><div class="r2"></div></div>
-      </div>
-    </td>
-  </tr>
-  <tr>
-    <td>period1 CONTAINS period2</td>
-    <td>
-      <div class="container">
-        <div class="gray"><div class="r15"></div><div class="r24"></div></div>
-        <div class="gray"><div class="r15"></div><div class="r13"></div></div>
-        <div class="gray"><div class="r15"></div><div class="r35"></div></div>
-        <div class="gray"><div class="r15"></div><div class="r15"></div></div>
-      </div>
-    </td>
-  </tr>
-  <tr>
-    <td>period1 OVERLAPS period2</td>
-    <td>
-      <div class="container">
-        <div class="gray"><div class="r15"></div><div class="r24"></div></div>
-        <div class="gray"><div class="r15"></div><div class="r13"></div></div>
-        <div class="gray"><div class="r15"></div><div class="r35"></div></div>
-        <div class="gray"><div class="r15"></div><div class="r15"></div></div>
-        <div class="gray"><div class="r24"></div><div class="r15"></div></div>
-        <div class="gray"><div class="r13"></div><div class="r15"></div></div>
-        <div class="gray"><div class="r35"></div><div class="r15"></div></div>
-        <div class="gray"><div class="r24"></div><div class="r13"></div></div>
-        <div class="gray"><div class="r13"></div><div class="r24"></div></div>
-      </div>
-    </td>
-  </tr>
-  <tr>
-    <td>period1 EQUALS period2</td>
-    <td>
-      <div class="container">
-        <div class="gray"><div class="r15"></div><div class="r15"></div></div>
-      </div>
-    </td>
-  </tr>
-  <tr>
-    <td>period1 PRECEDES period2</td>
-    <td>
-      <div class="container">
-        <div class="gray"><div class="r12"></div><div class="r35"></div></div>
-        <div class="gray"><div class="r13"></div><div class="r35"></div></div>
-      </div>
-    </td>
-  </tr>
-  <tr>
-    <td>period1 IMMEDIATELY PRECEDES period2</td>
-    <td>
-      <div class="container">
-        <div class="gray"><div class="r13"></div><div class="r35"></div></div>
-      </div>
-    </td>
-  </tr>
-  <tr>
-    <td>period1 SUCCEEDS period2</td>
-    <td>
-      <div class="container">
-        <div class="gray"><div class="r35"></div><div class="r12"></div></div>
-        <div class="gray"><div class="r35"></div><div class="r13"></div></div>
-      </div>
-    </td>
-  </tr>
-  <tr>
-    <td>period1 IMMEDIATELY SUCCEEDS period2</td>
-    <td>
-      <div class="container">
-        <div class="gray"><div class="r35"></div><div class="r13"></div></div>
-      </div>
-    </td>
-  </tr>
-</table>
-
-Where *period1* and *period2* are period expressions:
-
-{% highlight sql %}
-period:
-      (dateTime, dateTime)
-  |   (dateTime, interval)
-  |   PERIOD (dateTime, dateTime)
-  |   PERIOD (dateTime, interval)
-{% endhighlight %}
-
-### JDBC function escape
-
-#### Numeric
-
-| Operator syntax                   | Description
-|:--------------------------------- |:-----------
-| {fn ABS(numeric)}                 | Returns the absolute value of *numeric*
-| {fn ACOS(numeric)}                | Returns the arc cosine of *numeric*
-| {fn ASIN(numeric)}                | Returns the arc sine of *numeric*
-| {fn ATAN(numeric)}                | Returns the arc tangent of *numeric*
-| {fn ATAN2(numeric, numeric)}      | Returns the arc tangent of the *numeric* coordinates
-| {fn CEILING(numeric)}             | Rounds *numeric* up, and returns the smallest number that is greater than or equal to *numeric*
-| {fn COS(numeric)}                 | Returns the cosine of *numeric*
-| {fn COT(numeric)}                 | Returns the cotangent of *numeric*
-| {fn DEGREES(numeric)}             | Converts *numeric* from radians to degrees
-| {fn EXP(numeric)}                 | Returns *e* raised to the power of *numeric*
-| {fn FLOOR(numeric)}               | Rounds *numeric* down, and returns the largest number that is less than or equal to *numeric*
-| {fn LOG(numeric)}                 | Returns the natural logarithm (base *e*) of *numeric*
-| {fn LOG10(numeric)}               | Returns the base-10 logarithm of *numeric*
-| {fn MOD(numeric1, numeric2)}      | Returns the remainder (modulus) of *numeric1* divided by *numeric2*. The result is negative only if *numeric1* is negative
-| {fn PI()}                         | Returns a value that is closer than any other value to *pi*
-| {fn POWER(numeric1, numeric2)}    | Returns *numeric1* raised to the power of *numeric2*
-| {fn RADIANS(numeric)}             | Converts *numeric* from degrees to radians
-| {fn RAND(numeric)}                | Returns a random double using *numeric* as the seed value
-| {fn ROUND(numeric1, numeric2)}    | Rounds *numeric1* to *numeric2* places right to the decimal point
-| {fn SIGN(numeric)}                | Returns the signum of *numeric*
-| {fn SIN(numeric)}                 | Returns the sine of *numeric*
-| {fn SQRT(numeric)}                | Returns the square root of *numeric*
-| {fn TAN(numeric)}                 | Returns the tangent of *numeric*
-| {fn TRUNCATE(numeric1, numeric2)} | Truncates *numeric1* to *numeric2* places right to the decimal point
-
-#### String
-
-| Operator syntax | Description
-|:--------------- |:-----------
-| {fn CONCAT(character, character)} | Returns the concatenation of character strings
-| {fn INSERT(string1, start, length, string2)} | Inserts *string2* into a slot in *string1*
-| {fn LCASE(string)}            | Returns a string in which all alphabetic characters in *string* have been converted to lower case
-| {fn LENGTH(string)} | Returns the number of characters in a string
-| {fn LOCATE(string1, string2 [, integer])} | Returns the position in *string2* of the first occurrence of *string1*. Searches from the beginning of *string2*, unless *integer* is specified.
-| {fn LTRIM(string)} | Returns *string* with leading space characters removed
-| {fn RTRIM(string)} | Returns *string* with trailing space characters removed
-| {fn SUBSTRING(string, offset, length)} | Returns a character string that consists of *length* characters from *string* starting at the *offset* position
-| {fn UCASE(string)} | Returns a string in which all alphabetic characters in *string* have been converted to upper case
-| {fn REPLACE(string, search, replacement)} | Returns a string in which all the occurrences of *search* in *string* are replaced with *replacement*; if *replacement* is the empty string, the occurrences of *search* are removed
-
-Not implemented:
-
-* {fn ASCII(string)} - Convert a single-character string to the corresponding ASCII code, an integer between 0 and 255
-* {fn CHAR(string)}
-* {fn DIFFERENCE(string, string)}
-* {fn LEFT(string, integer)}
-* {fn REPEAT(string, integer)}
-* {fn RIGHT(string, integer)}
-* {fn SOUNDEX(string)}
-* {fn SPACE(integer)}
-
-#### Date/time
-
-| Operator syntax | Description
-|:--------------- |:-----------
-| {fn CURDATE()}  | Equivalent to `CURRENT_DATE`
-| {fn CURTIME()}  | Equivalent to `LOCALTIME`
-| {fn NOW()}      | Equivalent to `LOCALTIMESTAMP`
-| {fn YEAR(date)} | Equivalent to `EXTRACT(YEAR FROM date)`. Returns an integer.
-| {fn QUARTER(date)} | Equivalent to `EXTRACT(QUARTER FROM date)`. Returns an integer between 1 and 4.
-| {fn MONTH(date)} | Equivalent to `EXTRACT(MONTH FROM date)`. Returns an integer between 1 and 12.
-| {fn WEEK(date)} | Equivalent to `EXTRACT(WEEK FROM date)`. Returns an integer between 1 and 53.
-| {fn DAYOFYEAR(date)} | Equivalent to `EXTRACT(DOY FROM date)`. Returns an integer between 1 and 366.
-| {fn DAYOFMONTH(date)} | Equivalent to `EXTRACT(DAY FROM date)`. Returns an integer between 1 and 31.
-| {fn DAYOFWEEK(date)} | Equivalent to `EXTRACT(DOW FROM date)`. Returns an integer between 1 and 7.
-| {fn HOUR(date)} | Equivalent to `EXTRACT(HOUR FROM date)`. Returns an integer between 0 and 23.
-| {fn MINUTE(date)} | Equivalent to `EXTRACT(MINUTE FROM date)`. Returns an integer between 0 and 59.
-| {fn SECOND(date)} | Equivalent to `EXTRACT(SECOND FROM date)`. Returns an integer between 0 and 59.
-| {fn TIMESTAMPADD(timeUnit, count, datetime)} | Adds an interval of *count* *timeUnit*s to a datetime
-| {fn TIMESTAMPDIFF(timeUnit, timestamp1, timestamp2)} | Subtracts *timestamp1* from *timestamp2* and returns the result in *timeUnit*s
-
-Not implemented:
-
-* {fn DAYNAME(date)}
-* {fn MONTHNAME(date)}
-
-#### System
-
-| Operator syntax | Description
-|:--------------- |:-----------
-| {fn DATABASE()} | Equivalent to `CURRENT_CATALOG`
-| {fn IFNULL(value1, value2)} | Returns value2 if value1 is null
-| {fn USER()}     | Equivalent to `CURRENT_USER`
-
-#### Conversion
-
-| Operator syntax | Description
-|:--------------- |:-----------
-| {fn CONVERT(value, type)} | Cast *value* into *type*
-
-### Aggregate functions
-
-Syntax:
-
-{% highlight sql %}
-aggregateCall:
-        agg( [ ALL | DISTINCT ] value [, value ]*)
-        [ WITHIN GROUP (ORDER BY orderItem [, orderItem ]*) ]
-        [ FILTER (WHERE condition) ]
-    |   agg(*) [ FILTER (WHERE condition) ]
-{% endhighlight %}
-
-If `FILTER` is present, the aggregate function only considers rows for which
-*condition* evaluates to TRUE.
-
-If `DISTINCT` is present, duplicate argument values are eliminated before being
-passed to the aggregate function.
-
-If `WITHIN GROUP` is present, the aggregate function sorts the input rows
-according to the `ORDER BY` clause inside `WITHIN GROUP` before aggregating
-values. `WITHIN GROUP` is only allowed for hypothetical set functions (`RANK`,
-`DENSE_RANK`, `PERCENT_RANK` and `CUME_DIST`), inverse distribution functions
-(`PERCENTILE_CONT` and `PERCENTILE_DISC`) and collection functions (`COLLECT`
-and `LISTAGG`).
-
-| Operator syntax                    | Description
-|:---------------------------------- |:-----------
-| COLLECT( [ ALL &#124; DISTINCT ] value)       | Returns a multiset of the values
-| COUNT( [ ALL &#124; DISTINCT ] value [, value ]*) | Returns the number of input rows for which *value* is not null (wholly not null if *value* is composite)
-| COUNT(*)                           | Returns the number of input rows
-| FUSION( multiset )                 | Returns the multiset union of *multiset* across all input values
-| APPROX_COUNT_DISTINCT(value [, value ]*)      | Returns the approximate number of distinct values of *value*; the database is allowed to use an approximation but is not required to
-| AVG( [ ALL &#124; DISTINCT ] numeric)         | Returns the average (arithmetic mean) of *numeric* across all input values
-| SUM( [ ALL &#124; DISTINCT ] numeric)         | Returns the sum of *numeric* across all input values
-| MAX( [ ALL &#124; DISTINCT ] value)           | Returns the maximum value of *value* across all input values
-| MIN( [ ALL &#124; DISTINCT ] value)           | Returns the minimum value of *value* across all input values
-| ANY_VALUE( [ ALL &#124; DISTINCT ] value)     | Returns one of the values of *value* across all input values; this is NOT specified in the SQL standard
-| BIT_AND( [ ALL &#124; DISTINCT ] value)       | Returns the bitwise AND of all non-null input values, or null if none
-| BIT_OR( [ ALL &#124; DISTINCT ] value)        | Returns the bitwise OR of all non-null input values, or null if none
-| STDDEV_POP( [ ALL &#124; DISTINCT ] numeric)  | Returns the population standard deviation of *numeric* across all input values
-| STDDEV_SAMP( [ ALL &#124; DISTINCT ] numeric) | Returns the sample standard deviation of *numeric* across all input values
-| VAR_POP( [ ALL &#124; DISTINCT ] value)       | Returns the population variance (square of the population standard deviation) of *numeric* across all input values
-| VAR_SAMP( [ ALL &#124; DISTINCT ] numeric)    | Returns the sample variance (square of the sample standard deviation) of *numeric* across all input values
-| COVAR_POP(numeric1, numeric2)      | Returns the population covariance of the pair (*numeric1*, *numeric2*) across all input values
-| COVAR_SAMP(numeric1, numeric2)     | Returns the sample covariance of the pair (*numeric1*, *numeric2*) across all input values
-| REGR_COUNT(numeric1, numeric2)     | Returns the number of rows where both dependent and independent expressions are not null
-| REGR_SXX(numeric1, numeric2)       | Returns the sum of squares of the dependent expression in a linear regression model
-| REGR_SYY(numeric1, numeric2)       | Returns the sum of squares of the independent expression in a linear regression model
-
-Not implemented:
-
-* LISTAGG(string)
-* REGR_AVGX(numeric1, numeric2)
-* REGR_AVGY(numeric1, numeric2)
-* REGR_INTERCEPT(numeric1, numeric2)
-* REGR_R2(numeric1, numeric2)
-* REGR_SLOPE(numeric1, numeric2)
-* REGR_SXY(numeric1, numeric2)
-
-### Window functions
-
-| Operator syntax                           | Description
-|:----------------------------------------- |:-----------
-| COUNT(value [, value ]*) OVER window      | Returns the number of rows in *window* for which *value* is not null (wholly not null if *value* is composite)
-| COUNT(*) OVER window                      | Returns the number of rows in *window*
-| AVG(numeric) OVER window                  | Returns the average (arithmetic mean) of *numeric* across all values in *window*
-| SUM(numeric) OVER window                  | Returns the sum of *numeric* across all values in *window*
-| MAX(value) OVER window                    | Returns the maximum value of *value* across all values in *window*
-| MIN(value) OVER window                    | Returns the minimum value of *value* across all values in *window*
-| RANK() OVER window                        | Returns the rank of the current row with gaps; same as ROW_NUMBER of its first peer
-| DENSE_RANK() OVER window                  | Returns the rank of the current row without gaps; this function counts peer groups
-| ROW_NUMBER() OVER window                  | Returns the number of the current row within its partition, counting from 1
-| FIRST_VALUE(value) OVER window            | Returns *value* evaluated at the row that is the first row of the window frame
-| LAST_VALUE(value) OVER window             | Returns *value* evaluated at the row that is the last row of the window frame
-| LEAD(value, offset, default) OVER window  | Returns *value* evaluated at the row that is *offset* rows after the current row within the partition; if there is no such row, instead returns *default*. Both *offset* and *default* are evaluated with respect to the current row. If omitted, *offset* defaults to 1 and *default* to NULL
-| LAG(value, offset, default) OVER window   | Returns *value* evaluated at the row that is *offset* rows before the current row within the partition; if there is no such row, instead returns *default*. Both *offset* and *default* are evaluated with respect to the current row. If omitted, *offset* defaults to 1 and *default* to NULL
-| NTH_VALUE(value, nth) OVER window         | Returns *value* evaluated at the row that is the *n*th row of the window frame
-| NTILE(value) OVER window                  | Returns an integer ranging from 1 to *value*, dividing the partition as equally as possible
-
-Not implemented:
-
-* COUNT(DISTINCT value [, value ]*) OVER window
-* APPROX_COUNT_DISTINCT(value [, value ]*) OVER window
-* FIRST_VALUE(value) IGNORE NULLS OVER window
-* LAST_VALUE(value) IGNORE NULLS OVER window
-* PERCENT_RANK(value) OVER window
-* CUME_DIST(value) OVER window
-* NTH_VALUE(value, nth) [ FROM { FIRST &#124; LAST } ] IGNORE NULLS OVER window
-
-### Grouping functions
-
-| Operator syntax      | Description
-|:-------------------- |:-----------
-| GROUPING(expression [, expression ]*) | Returns a bit vector of the given grouping expressions
-| GROUP_ID()           | Returns an integer that uniquely identifies the combination of grouping keys
-| GROUPING_ID(expression [, expression ]*) | Synonym for `GROUPING`
-
-### Grouped window functions
-
-Grouped window functions occur in the `GROUP BY` clause and define a key value
-that represents a window containing several rows.
-
-In some window functions, a row may belong to more than one window.
-For example, if a query is grouped using
-`HOP(t, INTERVAL '2' HOUR, INTERVAL '1' HOUR)`, a row with timestamp '10:15:00'
- will occur in both the 10:00 - 11:00 and 11:00 - 12:00 totals.
-
-| Operator syntax      | Description
-|:-------------------- |:-----------
-| HOP(dateTime, slide, size [, time ]) | Indicates a hopping window for *dateTime*, covering rows within the interval of *size*, shifting every *slide*, and optionally aligned at *time*
-| SESSION(dateTime, interval [, time ]) | Indicates a session window of *interval* for *dateTime*, optionally aligned at *time*
-| TUMBLE(dateTime, interval [, time ]) | Indicates a tumbling window of *interval* for *dateTime*, optionally aligned at *time*
-
-### Grouped auxiliary functions
-
-Grouped auxiliary functions allow you to access properties of a window defined
-by a grouped window function.
-
-| Operator syntax      | Description
-|:-------------------- |:-----------
-| HOP_END(expression, slide, size [, time ]) | Returns the value of *expression* at the end of the window defined by a `HOP` function call
-| HOP_START(expression, slide, size [, time ]) | Returns the value of *expression* at the beginning of the window defined by a `HOP` function call
-| SESSION_END(expression, interval [, time]) | Returns the value of *expression* at the end of the window defined by a `SESSION` function call
-| SESSION_START(expression, interval [, time]) | Returns the value of *expression* at the beginning of the window defined by a `SESSION` function call
-| TUMBLE_END(expression, interval [, time ]) | Returns the value of *expression* at the end of the window defined by a `TUMBLE` function call
-| TUMBLE_START(expression, interval [, time ]) | Returns the value of *expression* at the beginning of the window defined by a `TUMBLE` function call
-
-### Spatial functions
-
-In the following:
-
-* *geom* is a GEOMETRY;
-* *geomCollection* is a GEOMETRYCOLLECTION;
-* *point* is a POINT;
-* *lineString* is a LINESTRING;
-* *iMatrix* is a [DE-9IM intersection matrix](https://en.wikipedia.org/wiki/DE-9IM);
-* *distance*, *tolerance*, *segmentLengthFraction*, *offsetDistance* are of type double;
-* *dimension*, *quadSegs*, *srid*, *zoom* are of type integer;
-* *layerType* is a character string;
-* *gml* is a character string containing [Geography Markup Language (GML)](https://en.wikipedia.org/wiki/Geography_Markup_Language);
-* *wkt* is a character string containing [well-known text (WKT)](https://en.wikipedia.org/wiki/Well-known_text);
-* *wkb* is a binary string containing [well-known binary (WKB)](https://en.wikipedia.org/wiki/Well-known_binary).
-
-In the "C" (for "compatibility") column, "o" indicates that the function
-implements the OpenGIS Simple Features Implementation Specification for SQL,
-[version 1.2.1](http://www.opengeospatial.org/standards/sfs);
-"p" indicates that the function is a
-[PostGIS](http://www.postgis.net/docs/reference.html) extension to OpenGIS.
-
-#### Geometry conversion functions (2D)
-
-| C | Operator syntax      | Description
-|:- |:-------------------- |:-----------
-| p | ST_AsText(geom) | Alias for `ST_AsWKT`
-| o | ST_AsWKT(geom) | Converts *geom* → WKT
-| o | ST_GeomFromText(wkt [, srid ]) | Returns a specified GEOMETRY value from WKT representation
-| o | ST_LineFromText(wkt [, srid ]) | Converts WKT → LINESTRING
-| o | ST_MLineFromText(wkt [, srid ]) | Converts WKT → MULTILINESTRING
-| o | ST_MPointFromText(wkt [, srid ]) | Converts WKT → MULTIPOINT
-| o | ST_MPolyFromText(wkt [, srid ]) Converts WKT → MULTIPOLYGON
-| o | ST_PointFromText(wkt [, srid ]) | Converts WKT → POINT
-| o | ST_PolyFromText(wkt [, srid ]) | Converts WKT → POLYGON
-
-Not implemented:
-
-* ST_AsBinary(geom) GEOMETRY → WKB
-* ST_AsGML(geom) GEOMETRY → GML
-* ST_Force2D(geom) 3D GEOMETRY → 2D GEOMETRY
-* ST_GeomFromGML(gml [, srid ]) GML → GEOMETRY
-* ST_GeomFromWKB(wkb [, srid ]) WKB → GEOMETRY
-* ST_GoogleMapLink(geom [, layerType [, zoom ]]) GEOMETRY → Google map link
-* ST_LineFromWKB(wkb [, srid ]) WKB → LINESTRING
-* ST_OSMMapLink(geom [, marker ]) GEOMETRY → OSM map link
-* ST_PointFromWKB(wkb [, srid ]) WKB → POINT
-* ST_PolyFromWKB(wkb [, srid ]) WKB → POLYGON
-* ST_ToMultiLine(geom) Converts the coordinates of *geom* (which may be a GEOMETRYCOLLECTION) into a MULTILINESTRING
-* ST_ToMultiPoint(geom)) Converts the coordinates of *geom* (which may be a GEOMETRYCOLLECTION) into a MULTIPOINT
-* ST_ToMultiSegments(geom) Converts *geom* (which may be a GEOMETRYCOLLECTION) into a set of distinct segments stored in a MULTILINESTRING
-
-#### Geometry conversion functions (3D)
-
-Not implemented:
-
-* ST_Force3D(geom) 2D GEOMETRY → 3D GEOMETRY
-
-#### Geometry creation functions (2D)
-
-| C | Operator syntax      | Description
-|:- |:-------------------- |:-----------
-| o | ST_MakeLine(point1 [, point ]*) | Creates a line-string from the given POINTs (or MULTIPOINTs)
-| p | ST_MakePoint(x, y [, z ]) | Alias for `ST_Point`
-| o | ST_Point(x, y [, z ]) | Constructs a point from two or three coordinates
-
-Not implemented:
-
-* ST_BoundingCircle(geom) Returns the minimum bounding circle of *geom*
-* ST_Expand(geom, distance) Expands *geom*'s envelope
-* ST_Expand(geom, deltaX, deltaY) Expands *geom*'s envelope
-* ST_MakeEllipse(point, width, height) Constructs an ellipse
-* ST_MakeEnvelope(xMin, yMin, xMax, yMax  [, srid ]) Creates a rectangular POLYGON
-* ST_MakeGrid(geom, deltaX, deltaY) Calculates a regular grid of POLYGONs based on *geom*
-* ST_MakeGridPoints(geom, deltaX, deltaY) Calculates a regular grid of points based on *geom*
-* ST_MakePolygon(lineString [, hole ]*) Creates a POLYGON from *lineString* with the given holes (which are required to be closed LINESTRINGs)
-* ST_MinimumDiameter(geom) Returns the minimum diameter of *geom*
-* ST_MinimumRectangle(geom) Returns the minimum rectangle enclosing *geom*
-* ST_OctogonalEnvelope(geom) Returns the octogonal envelope of *geom*
-* ST_RingBuffer(geom, distance, bufferCount [, endCapStyle [, doDifference]]) Returns a MULTIPOLYGON of buffers centered at *geom* and of increasing buffer size
-
-### Geometry creation functions (3D)
-
-Not implemented:
-
-* ST_Extrude(geom, height [, flag]) Extrudes a GEOMETRY
-* ST_GeometryShadow(geom, point, height) Computes the shadow footprint of *geom*
-* ST_GeometryShadow(geom, azimuth, altitude, height [, unify ]) Computes the shadow footprint of *geom*
-
-#### Geometry properties (2D)
-
-| C | Operator syntax      | Description
-|:- |:-------------------- |:-----------
-| o | ST_Boundary(geom [, srid ]) | Returns the boundary of *geom*
-| o | ST_Distance(geom1, geom2) | Returns the distance between *geom1* and *geom2*
-| o | ST_GeometryType(geom) | Returns the type of *geom*
-| o | ST_GeometryTypeCode(geom) | Returns the OGC SFS type code of *geom*
-| o | ST_Envelope(geom [, srid ]) | Returns the envelope of *geom* (which may be a GEOMETRYCOLLECTION) as a GEOMETRY
-| o | ST_X(geom) | Returns the x-value of the first coordinate of *geom*
-| o | ST_Y(geom) | Returns the y-value of the first coordinate of *geom*
-
-Not implemented:
-
-* ST_Centroid(geom) Returns the centroid of *geom* (which may be a GEOMETRYCOLLECTION)
-* ST_CompactnessRatio(polygon) Returns the square root of *polygon*'s area divided by the area of the circle with circumference equal to its perimeter
-* ST_CoordDim(geom) Returns the dimension of the coordinates of *geom*
-* ST_Dimension(geom) Returns the dimension of *geom*
-* ST_EndPoint(lineString) Returns the last coordinate of *lineString*
-* ST_Envelope(geom [, srid ]) Returns the envelope of *geom* (which may be a GEOMETRYCOLLECTION) as a GEOMETRY
-* ST_Explode(query [, fieldName]) Explodes the GEOMETRYCOLLECTIONs in the *fieldName* column of a query into multiple geometries
-* ST_Extent(geom) Returns the minimum bounding box of *geom* (which may be a GEOMETRYCOLLECTION)
-* ST_ExteriorRing(polygon) Returns the exterior ring of *polygon* as a linear-ring
-* ST_GeometryN(geomCollection, n) Returns the *n*th GEOMETRY of *geomCollection*
-* ST_InteriorRingN(polygon, n) Returns the *n*th interior ring of *polygon*
-* ST_IsClosed(geom) Returns whether *geom* is a closed LINESTRING or MULTILINESTRING
-* ST_IsEmpty(geom) Returns whether *geom* is empty
-* ST_IsRectangle(geom) Returns whether *geom* is a rectangle
-* ST_IsRing(geom) Returns whether *geom* is a closed and simple line-string or MULTILINESTRING
-* ST_IsSimple(geom) Returns whether *geom* is simple
-* ST_IsValid(geom) Returns whether *geom* is valid
-* ST_IsValidDetail(geom [, selfTouchValid ]) Returns a valid detail as an array of objects
-* ST_IsValidReason(geom [, selfTouchValid ]) Returns text stating whether *geom* is valid, and if not valid, a reason why
-* ST_NPoints(geom) Returns the number of points in *geom*
-* ST_NumGeometries(geom) Returns the number of geometries in *geom* (1 if it is not a GEOMETRYCOLLECTION)
-* ST_NumInteriorRing(geom) Alias for `ST_NumInteriorRings`
-* ST_NumInteriorRings(geom) Returns the number of interior rings of *geom*
-* ST_NumPoints(lineString) Returns the number of points in *lineString*
-* ST_PointN(geom, n) Returns the *n*th point of a *lineString*
-* ST_PointOnSurface(geom) Returns an interior or boundary point of *geom*
-* ST_SRID(geom) Returns SRID value of *geom* or 0 if it does not have one
-* ST_StartPoint(lineString) Returns the first coordinate of *lineString*
-* ST_XMax(geom) Returns the maximum x-value of *geom*
-* ST_XMin(geom) Returns the minimum x-value of *geom*
-* ST_YMax(geom) Returns the maximum y-value of *geom*
-* ST_YMin(geom) Returns the minimum y-value of *geom*
-
-#### Geometry properties (3D)
-
-| C | Operator syntax      | Description
-|:- |:-------------------- |:-----------
-| p | ST_Is3D(s) | Returns whether *geom* has at least one z-coordinate
-| o | ST_Z(geom) | Returns the z-value of the first coordinate of *geom*
-
-Not implemented:
-
-* ST_ZMax(geom) Returns the maximum z-value of *geom*
-* ST_ZMin(geom) Returns the minimum z-value of *geom*
- 
-### Geometry predicates
-
-| C | Operator syntax      | Description
-|:- |:-------------------- |:-----------
-| o | ST_Contains(geom1, geom2) | Returns whether *geom1* contains *geom2*
-| p | ST_ContainsProperly(geom1, geom2) | Returns whether *geom1* contains *geom2* but does not intersect its boundary
-| o | ST_Crosses(geom1, geom2) | Returns whether *geom1* crosses *geom2*
-| o | ST_Disjoint(geom1, geom2) | Returns whether *geom1* and *geom2* are disjoint
-| p | ST_DWithin(geom1, geom2, distance) | Returns whether *geom1* and *geom* are within *distance* of one another
-| o | ST_EnvelopesIntersect(geom1, geom2) | Returns whether the envelope of *geom1* intersects the envelope of *geom2*
-| o | ST_Equals(geom1, geom2) | Returns whether *geom1* equals *geom2*
-| o | ST_Intersects(geom1, geom2) | Returns whether *geom1* intersects *geom2*
-| o | ST_Overlaps(geom1, geom2) | Returns whether *geom1* overlaps *geom2*
-| o | ST_Touches(geom1, geom2) | Returns whether *geom1* touches *geom2*
-| o | ST_Within(geom1, geom2) | Returns whether *geom1* is within *geom2*
-
-Not implemented:
-
-* ST_Covers(geom1, geom2) Returns whether no point in *geom2* is outside *geom1*
-* ST_OrderingEquals(geom1, geom2) Returns whether *geom1* equals *geom2* and their coordinates and component Geometries are listed in the same order
-* ST_Relate(geom1, geom2) Returns the DE-9IM intersection matrix of *geom1* and *geom2*
-* ST_Relate(geom1, geom2, iMatrix) Returns whether *geom1* and *geom2* are related by the given intersection matrix *iMatrix*
-
-#### Geometry operators (2D)
-
-The following functions combine 2D geometries.
-
-| C | Operator syntax      | Description
-|:- |:-------------------- |:-----------
-| o | ST_Buffer(geom, distance [, quadSegs \| style ]) | Computes a buffer around *geom*
-| o | ST_Union(geom1, geom2) | Computes the union of *geom1* and *geom2*
-| o | ST_Union(geomCollection) | Computes the union of the geometries in *geomCollection*
-
-See also: the `ST_Union` aggregate function.
-
-Not implemented:
-
-* ST_ConvexHull(geom) Computes the smallest convex polygon that contains all the points in *geom*
-* ST_Difference(geom1, geom2) Computes the difference between two geometries
-* ST_Intersection(geom1, geom2) Computes the intersection of two geometries
-* ST_SymDifference(geom1, geom2) Computes the symmetric difference between two geometries
-
-#### Affine transformation functions (3D and 2D)
-
-Not implemented:
-
-* ST_Rotate(geom, angle [, origin \| x, y]) Rotates a *geom* counter-clockwise by *angle* (in radians) about *origin* (or the point (*x*, *y*))
-* ST_Scale(geom, xFactor, yFactor [, zFactor ]) Scales *geom* by multiplying the ordinates by the indicated scale factors
-* ST_Translate(geom, x, y, [, z]) Translates *geom*
-
-#### Geometry editing functions (2D)
-
-The following functions modify 2D geometries.
-
-Not implemented:
-
-* ST_AddPoint(geom, point [, tolerance ]) Adds *point* to *geom* with a given *tolerance* (default 0)
-* ST_CollectionExtract(geom, dimension) Filters *geom*, returning a multi-geometry of those members with a given *dimension* (1 = point, 2 = line-string, 3 = polygon)
-* ST_Densify(geom, tolerance) Inserts extra vertices every *tolerance* along the line segments of *geom*
-* ST_FlipCoordinates(geom) Flips the X and Y coordinates of *geom*
-* ST_Holes(geom) Returns the holes in *geom* (which may be a GEOMETRYCOLLECTION)
-* ST_Normalize(geom) Converts *geom* to normal form
-* ST_RemoveDuplicatedCoordinates(geom) Removes duplicated coordinates from *geom*
-* ST_RemoveHoles(geom) Removes a *geom*'s holes
-* ST_RemovePoints(geom, poly) Removes all coordinates of *geom* located within *poly*; null if all coordinates are removed
-* ST_RemoveRepeatedPoints(geom, tolerance) Removes from *geom* all repeated points (or points within *tolerance* of another point)
-* ST_Reverse(geom) Reverses the vertex order of *geom*
-
-#### Geometry editing functions (3D)
-
-The following functions modify 3D geometries.
-
-Not implemented:
-
-* ST_AddZ(geom, zToAdd) Adds *zToAdd* to the z-coordinate of *geom*
-* ST_Interpolate3DLine(geom) Returns *geom* with a interpolation of z values, or null if it is not a line-string or MULTILINESTRING
-* ST_MultiplyZ(geom, zFactor) Returns *geom* with its z-values multiplied by *zFactor*
-* ST_Reverse3DLine(geom [, sortOrder ]) Potentially reverses *geom* according to the z-values of its first and last coordinates
-* ST_UpdateZ(geom, newZ [, updateCondition ]) Updates the z-values of *geom*
-* ST_ZUpdateLineExtremities(geom, startZ, endZ [, interpolate ]) Updates the start and end z-values of *geom*
-
-#### Geometry measurement functions (2D)
-
-Not implemented:
-
-* ST_Area(geom) Returns the area of *geom* (which may be a GEOMETRYCOLLECTION)
-* ST_ClosestCoordinate(geom, point) Returns the coordinate(s) of *geom* closest to *point*
-* ST_ClosestPoint(geom1, geom2) Returns the point of *geom1* closest to *geom2*
-* ST_FurthestCoordinate(geom, point) Returns the coordinate(s) of *geom* that are furthest from *point*
-* ST_Length(lineString) Returns the length of *lineString*
-* ST_LocateAlong(geom, segmentLengthFraction, offsetDistance) Returns a MULTIPOINT containing points along the line segments of *geom* at *segmentLengthFraction* and *offsetDistance*
-* ST_LongestLine(geom1, geom2) Returns the 2-dimensional longest line-string between the points of *geom1* and *geom2*
-* ST_MaxDistance(geom1, geom2) Computes the maximum distance between *geom1* and *geom2*
-* ST_Perimeter(polygon) Returns the length of the perimeter of *polygon* (which may be a MULTIPOLYGON)
-* ST_ProjectPoint(point, lineString) Projects *point* onto a *lineString* (which may be a MULTILINESTRING)
-
-#### Geometry measurement functions (3D)
-
-Not implemented:
-
-* ST_3DArea(geom) Return a polygon's 3D area
-* ST_3DLength(geom) Returns the 3D length of a line-string
-* ST_3DPerimeter(geom) Returns the 3D perimeter of a polygon or MULTIPOLYGON
-* ST_SunPosition(point [, timestamp ]) Computes the sun position at *point* and *timestamp* (now by default)
-
-#### Geometry processing functions (2D)
-
-The following functions process geometries.
-
-Not implemented:
-
-* ST_LineIntersector(geom1, geom2) Splits *geom1* (a line-string) with *geom2*
-* ST_LineMerge(geom) Merges a collection of linear components to form a line-string of maximal length
-* ST_MakeValid(geom [, preserveGeomDim [, preserveDuplicateCoord [, preserveCoordDim]]]) Makes *geom* valid
-* ST_Polygonize(geom) Creates a MULTIPOLYGON from edges of *geom*
-* ST_PrecisionReducer(geom, n) Reduces *geom*'s precision to *n* decimal places
-* ST_RingSideBuffer(geom, distance, bufferCount [, endCapStyle [, doDifference]]) Computes a ring buffer on one side
-* ST_SideBuffer(geom, distance [, bufferStyle ]) Compute a single buffer on one side
-* ST_Simplify(geom, distance) Simplifies *geom* using the [Douglas-Peuker algorithm](https://en.wikipedia.org/wiki/Ramer%E2%80%93Douglas%E2%80%93Peucker_algorithm) with a *distance* tolerance
-* ST_SimplifyPreserveTopology(geom) Simplifies *geom*, preserving its topology
-* ST_Snap(geom1, geom2, tolerance) Snaps *geom1* and *geom2* together
-* ST_Split(geom1, geom2 [, tolerance]) Splits *geom1* by *geom2* using *tolerance* (default 1E-6) to determine where the point splits the line
-
-#### Geometry projection functions
-
-| C | Operator syntax      | Description
-|:- |:-------------------- |:-----------
-| o | ST_SetSRID(geom, srid) | Returns a copy of *geom* with a new SRID
-| o | ST_Transform(geom, srid) | Transforms *geom* from one coordinate reference system (CRS) to the CRS specified by *srid*
-
-#### Trigonometry functions
-
-Not implemented:
-
-* ST_Azimuth(point1, point2) Return the azimuth of the segment from *point1* to *point2*
-
-#### Topography functions
-
-Not implemented:
-
-* ST_TriangleAspect(geom) Returns the aspect of a triangle
-* ST_TriangleContouring(query \[, z1, z2, z3 ]\[, varArgs]*) Splits triangles into smaller triangles according to classes
-* ST_TriangleDirection(geom) Computes the direction of steepest ascent of a triangle and returns it as a line-string
-* ST_TriangleSlope(geom) Computes the slope of a triangle as a percentage
-* ST_Voronoi(geom [, outDimension [, envelopePolygon ]]) Creates a Voronoi diagram
-
-#### Triangulation functions
-
-Not implemented:
-
-* ST_ConstrainedDelaunay(geom [, flag [, quality ]]) Computes a constrained Delaunay triangulation based on *geom*
-* ST_Delaunay(geom [, flag [, quality ]]) Computes a Delaunay triangulation based on points
-* ST_Tessellate(polygon) Tessellates *polygon* (may be MULTIPOLYGON) with adaptive triangles
-
-#### Geometry aggregate functions
-
-Not implemented:
-
-* ST_Accum(geom) Accumulates *geom* into a GEOMETRYCOLLECTION (or MULTIPOINT, MULTILINESTRING or MULTIPOLYGON if possible)
-* ST_Collect(geom) Alias for `ST_Accum`
-* ST_Union(geom) Computes the union of geometries
-
-### JSON Functions
-
-#### Query Functions
-
-| Operator syntax        | Description
-|:---------------------- |:-----------
-| JSON_EXISTS(value, path [ { TRUE &#124; FALSE &#124; UNKNOWN &#124; ERROR ) ON ERROR } ) | Test whether a JSON **value** satisfies a search criterion described using JSON path expression **path**
-| JSON_VALUE(value, path [ RETURNING type ] [ { ERROR &#124; NULL &#124; DEFAULT expr } ON EMPTY ] [ { ERROR &#124; NULL &#124; DEFAULT expr } ON ERROR ] ) | Extract an SQL scalar from a JSON **value** using JSON path expression **path**
-| JSON_QUERY(value, path [ { WITHOUT [ ARRAY ] &#124; WITH [ CONDITIONAL &#124; UNCONDITIONAL ] [ ARRAY ] } WRAPPER ] [ { ERROR &#124; NULL &#124; EMPTY ARRAY &#124; EMPTY OBJECT } ON EMPTY ] [ { ERROR &#124; NULL &#124; EMPTY ARRAY &#124; EMPTY OBJECT } ON ERROR ] ) | Extract an JSON object or an JSON array from a JSON **value** using JSON path expression **path**
-
-Note:
-
-* The common structure `value, path` is JSON API common syntax. **value** is a character string type json input, and **path** is a JSON path expression (in character string type too), mode flag **strict** or **lax** should be specified in the beginning of **path**.
-* **ON ERROR** clause, and **ON EMPTY** clause define the fallback behavior of the function when an error is thrown or a null value is about to be returned.
-* **ARRAY WRAPPER** clause defines how to represent JSON array result in JSON_QUERY function. Following is a comparision to demonstrate the difference among different wrapper behaviors.
-
-Example Data:
-
-```JSON
-{ "a": "[1,2]", "b": [1,2], "c": "hi"}
-```
-
-Comparison:
-
-|Operator                                    |$.a          |$.b          |$.c
-|:-------------------------------------------|:------------|:------------|:------------
-|JSON_VALUE                                  | [1, 2]      | error       | hi
-|JSON QUERY WITHOUT ARRAY WRAPPER            | error       | [1, 2]      | error
-|JSON QUERY WITH UNCONDITIONAL ARRAY WRAPPER | [ "[1,2]" ] | [ [1,2] ]   | [ "hi" ]
-|JSON QUERY WITH CONDITIONAL ARRAY WRAPPER   | [ "[1,2]" ] | [1,2]       | [ "hi" ]
-
-Not implemented:
-
-* JSON_TABLE
-
-#### Constructor Functions
-
-| Operator syntax        | Description
-|:---------------------- |:-----------
-| JSON_OBJECT( { [ KEY ] name VALUE value [ FORMAT JSON ] &#124; name : value [ FORMAT JSON ] } * [ { NULL &#124; ABSENT } ON NULL ] ) | Construct json object using a series of key (**name**) value (**value**) pairs
-| JSON_OBJECTAGG( { [ KEY ] name VALUE value [ FORMAT JSON ] &#124; name : value [ FORMAT JSON ] } [ { NULL &#124; ABSENT } ON NULL ] ) | Aggregate function to construct json object using a key (**name**) value (**value**) pair
-| JSON_ARRAY( { value [ FORMAT JSON ] } * [ { NULL &#124; ABSENT } ON NULL ] ) | Construct json array using a series of values (**value**)
-| JSON_ARRAYAGG( value [ FORMAT JSON ] [ { NULL &#124; ABSENT } ON NULL ] ) | Aggregate function to construct json array using a value (**value**)
-
-Note:
-
-* The flag **FORMAT JSON** indicates the value is formatted as JSON character string. When **FORMAT JSON** is used, value should be de-parse from JSON character string to SQL structured value.
-* **ON NULL** clause defines how the JSON output represents null value. The default null behavior of **JSON_OBJECT** and **JSON_OBJECTAGG** is *NULL ON NULL*, and for **JSON_ARRAY** and **JSON_ARRAYAGG** it is *ABSENT ON NULL*.
-
-#### Comparison Operators
-
-| Operator syntax                                   | Description
-|:------------------------------------------------- |:-----------
-| value IS JSON [ VALUE ]                           | Whether *value* is a json value, *value* is in character string type
-| value IS NOT JSON [ VALUE ]                       | Whether *value* is not a json value, *value* is in character string type
-| value IS JSON SCALAR                              | Whether *value* is a json scalar value, *value* is in character string type
-| value IS NOT JSON SCALAR                          | Whether *value* is not a json scalar value, *value* is in character string type
-| value IS JSON OBJECT                              | Whether *value* is a json object, *value* is in character string type
-| value IS NOT JSON OBJECT                          | Whether *value* is not a json object, *value* is in character string type
-| value IS JSON ARRAY                               | Whether *value* is a json array, *value* is in character string type
-| value IS NOT JSON ARRAY                           | Whether *value* is not a json array, *value* is in character string type
-
-## User-defined functions
-
-Polypheny-DB is extensible. You can define each kind of function using user code. For each kind of function there are often several ways to define a function, varying from convenient to efficient.
-
-To implement a *scalar function*, there are 3 options:
-
-* Create a class with a public static `eval` method, and register the class;
-* Create a class with a public non-static `eval` method, and a public constructor with no arguments, and register the class;
-* Create a class with one or more public static methods, and register each class/method combination.
-
-To implement an *aggregate function*, there are 2 options:
-
-* Create a class with public static `init`, `add` and `result` methods, and register the class;
-* Create a class with public non-static `init`, `add` and `result` methods, and a  public constructor with no arguments, and register the class.
-
-Optionally, add a public `merge` method to the class; this allows Polypheny-DB to generate code that merges sub-totals.
-
-Optionally, make your class implement the [SqlSplittableAggFunction]({{ site.apiRoot }}/org/polypheny/db/sql/SqlSplittableAggFunction.html) interface; this allows Polypheny-DB to decompose the function across several stages of aggregation, roll up from summary tables, and push it through joins.
-
-To implement a *table function*, there are 3 options:
-
-* Create a class with a static `eval` method that returns
-  [ScannableTable]({{ site.apiRoot }}/org/polypheny/db/schema/ScannableTable.html)
-  or
-  [QueryableTable]({{ site.apiRoot }}/org/polypheny/db/schema/QueryableTable.html),
-  and register the class;
-* Create a class with a non-static `eval` method that returns
-  [ScannableTable]({{ site.apiRoot }}/org/polypheny/db/schema/ScannableTable.html)
-  or
-  [QueryableTable]({{ site.apiRoot }}/org/polypheny/db/schema/QueryableTable.html),
-  and register the class;
-* Create a class with one or more public static methods that return
-  [ScannableTable]({{ site.apiRoot }}/org/polypheny/db/schema/ScannableTable.html)
-  or
-  [QueryableTable]({{ site.apiRoot }}/org/polypheny/db/schema/QueryableTable.html),
-  and register each class/method combination.
-
-To implement a *table macro*, there are 3 options:
-
-* Create a class with a static `eval` method that returns
-  [TranslatableTable]({{ site.apiRoot }}/org/polypheny/db/schema/TranslatableTable.html),
-  and register the class;
-* Create a class with a non-static `eval` method that returns
-  [TranslatableTable]({{ site.apiRoot }}/org/polypheny/db/schema/TranslatableTable.html),
-  and register the class;
-* Create a class with one or more public static methods that return
-  [TranslatableTable]({{ site.apiRoot }}/org/polypheny/db/schema/TranslatableTable.html),
-  and register each class/method combination.
-
-Polypheny-DB deduces the parameter types and result type of a function from the parameter and return types of the Java method that implements it. Further, you can specify the name and optionality of each parameter using the [Parameter]({{ site.apiRoot }}/org/apache/calcite/linq4j/function/Parameter.html) annotation.
-
-### Calling functions with named and optional parameters
-
-Usually when you call a function, you need to specify all of its parameters, in order. But that can be a problem if a function has a lot of parameters, and especially if you want to add more parameters over time.
-
-To solve this problem, the SQL standard allows you to pass parameters by name, and to define parameters which are optional (that is, have a default value that is used if they are not specified).
-
-Suppose you have a function `f`, declared as in the following pseudo syntax:
-
-{% highlight sql %}
-FUNCTION f(
-  INTEGER a,
-  INTEGER b DEFAULT NULL,
-  INTEGER c,
-  INTEGER d DEFAULT NULL,
-  INTEGER e DEFAULT NULL) RETURNS INTEGER
-{% endhighlight sql %}
-
-All of the function's parameters have names, and parameters `b`, `d` and `e` have a default value of `NULL` and are therefore optional. In Polypheny-DB, `NULL` is the only allowable default value for optional parameters.
-
-When calling a function with optional parameters, you can omit optional arguments at the end of the list, or use the `DEFAULT` keyword for any optional arguments. Here are some examples:
-
-* `f(1, 2, 3, 4, 5)` provides a value to each parameter, in order;
-* `f(1, 2, 3, 4)` omits `e`, which gets its default value, `NULL`;
-* `f(1, DEFAULT, 3)` omits `d` and `e`, and specifies to use the default value of `b`;
-* `f(1, DEFAULT, 3, DEFAULT, DEFAULT)` has the same effect as the previous example;
-* `f(1, 2)` is not legal, because `c` is not optional;
-* `f(1, 2, DEFAULT, 4)` is not legal, because `c` is not optional.
-
-You can specify arguments by name using the `=>` syntax. If one argument is named, they all must be. Arguments may be in any other, but must not specify any argument more than once, and you need to provide a value for every parameter which is not optional. Here are some examples:
-
-* `f(c => 3, d => 1, a => 0)` is equivalent to `f(0, NULL, 3, 1, NULL)`;
-* `f(c => 3, d => 1)` is not legal, because you have not specified a value for `a` and `a` is not optional.
-
-### MATCH_RECOGNIZE
-
-`MATCH_RECOGNIZE` is a SQL extension for recognizing sequences of events in complex event processing (CEP).
-
-It is experimental in Polypheny-DB, and yet not fully implemented.
-
-#### Syntax
-
-{% highlight sql %}
-matchRecognize:
-      MATCH_RECOGNIZE '('
-      [ PARTITION BY expression [, expression ]* ]
-      [ ORDER BY orderItem [, orderItem ]* ]
-      [ MEASURES measureColumn [, measureColumn ]* ]
-      [ ONE ROW PER MATCH | ALL ROWS PER MATCH ]
-      [ AFTER MATCH
-            ( SKIP TO NEXT ROW
-            | SKIP PAST LAST ROW
-            | SKIP TO FIRST variable
-            | SKIP TO LAST variable
-            | SKIP TO variable )
-      ]
-      PATTERN '(' pattern ')'
-      [ WITHIN intervalLiteral ]
-      [ SUBSET subsetItem [, subsetItem ]* ]
-      DEFINE variable AS condition [, variable AS condition ]*
-      ')'
-
-subsetItem:
-      variable = '(' variable [, variable ]* ')'
-
-measureColumn:
-      expression AS alias
-
-pattern:
-      patternTerm [ '|' patternTerm ]*
-
-patternTerm:
-      patternFactor [ patternFactor ]*
-
-patternFactor:
-      patternPrimary [ patternQuantifier ]
-
-patternPrimary:
-      variable
-  |   '$'
-  |   '^'
-  |   '(' [ pattern ] ')'
-  |   '{-' pattern '-}'
-  |   PERMUTE '(' pattern [, pattern ]* ')'
-
-patternQuantifier:
-      '*'
-  |   '*?'
-  |   '+'
-  |   '+?'
-  |   '?'
-  |   '??'
-  |   '{' { [ minRepeat ], [ maxRepeat ] } '}' ['?']
-  |   '{' repeat '}'
-
-intervalLiteral:
-      INTERVAL 'string' timeUnit [ TO timeUnit ]
-{% endhighlight %}
-
-In *patternQuantifier*, *repeat* is a positive integer, and *minRepeat* and *maxRepeat* are non-negative integers.
-
-### DDL Extensions
-
-{% highlight sql %}
-ddlStatement:
-      createSchemaStatement
-  |   createForeignSchemaStatement
-  |   createTableStatement
-  |   createViewStatement
-  |   createTypeStatement
-  |   createFunctionStatement
-  |   dropSchemaStatement
-  |   dropForeignSchemaStatement
-  |   dropTableStatement
-  |   dropViewStatement
-  |   dropTypeStatement
-  |   dropFunctionStatement
-
-createSchemaStatement:
-      CREATE [ OR REPLACE ] SCHEMA [ IF NOT EXISTS ] name
-
-createForeignSchemaStatement:
-      CREATE [ OR REPLACE ] FOREIGN SCHEMA [ IF NOT EXISTS ] name
-      (
-          TYPE 'type'
-      |   LIBRARY 'com.example.polyphenydb.ExampleSchemaFactory'
-      )
-      [ OPTIONS '(' option [, option ]* ')' ]
-
-option:
-      name literal
-
-createTableStatement:
-      CREATE TABLE [ IF NOT EXISTS ] name
-      [ '(' tableElement [, tableElement ]* ')' ]
-      [ AS query ]
-      [ ON STORE store]
-      [ PARTITION BY ( HASH | RANGE | LIST ) '(' columnName ')' [PARTITIONS numberPartitions | with (partitionName1, partitionName2 [, partitionNameN]* )] ]
-
-createTypeStatement:
-      CREATE [ OR REPLACE ] TYPE name AS
-      {
-          baseType
-      |   '(' attributeDef [, attributeDef ]* ')'
-      }
-
-attributeDef:
-      attributeName type
-      [ COLLATE collation ]
-      [ NULL | NOT NULL ]
-      [ DEFAULT expression ]
-
-tableElement:
-      columnName type [ columnGenerator ] [ columnConstraint ]
-  |   columnName
-  |   tableConstraint
-
-columnGenerator:
-      DEFAULT expression
-  |   [ GENERATED ALWAYS ] AS '(' expression ')'
-      { VIRTUAL | STORED }
-
-columnConstraint:
-      [ CONSTRAINT name ]
-      [ NOT ] NULL
-
-tableConstraint:
-      [ CONSTRAINT name ]
-      {
-          CHECK '(' expression ')'
-      |   PRIMARY KEY '(' columnName [, columnName ]* ')'
-      |   UNIQUE '(' columnName [, columnName ]* ')'
-      }
-
-createViewStatement:
-      CREATE [ OR REPLACE ] VIEW name
-      [ '(' columnName [, columnName ]* ')' ]
-      AS query
-
-createFunctionStatement:
-      CREATE [ OR REPLACE ] FUNCTION [ IF NOT EXISTS ] name
-      AS classNameLiteral
-      [ USING  usingFile [, usingFile ]* ]
-
-usingFile:
-      ( JAR | FILE | ARCHIVE ) filePathLiteral
-
-dropSchemaStatement:
-      DROP SCHEMA [ IF EXISTS ] name
-
-dropForeignSchemaStatement:
-      DROP FOREIGN SCHEMA [ IF EXISTS ] name
-
-dropTableStatement:
-      DROP TABLE [ IF EXISTS ] name
-
-dropViewStatement:
-      DROP VIEW [ IF EXISTS ] name
-
-dropTypeStatement:
-      DROP TYPE [ IF EXISTS ] name
-
-dropFunctionStatement:
-      DROP FUNCTION [ IF EXISTS ] name
-{% endhighlight %}
-
-In *createTableStatement*, if you specify *AS query*, you may omit the list of *tableElement*s, or you can omit the data type of any *tableElement*, in which case it just renames the underlying column.
-
-In *columnGenerator*, if you do not specify `VIRTUAL` or `STORED` for a generated column, `VIRTUAL` is the default.
-
-In *createFunctionStatement* and *usingFile*, *classNameLiteral* and *filePathLiteral* are character literals.
-=======
 **WITHOUT**, WORK, WRAPPER, WRITE, XML,
-**YEAR**, ZONE. {% comment %} end {% endcomment %}
->>>>>>> 1da18fe2
+**YEAR**, ZONE. {% comment %} end {% endcomment %}