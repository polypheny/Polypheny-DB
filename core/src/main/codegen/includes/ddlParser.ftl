--- conflicted
+++ resolved
@@ -25,18 +25,15 @@
     { return false; }
 }
 
-<<<<<<< HEAD
-=======
 boolean OrReplace() :
 {
 }
 {
-    <OR> <REPLACE> { return true; }
-    |
-    { return false; }
-}
-
->>>>>>> 38243805
+<OR> <REPLACE> { return true; }
+            |
+            { return false; }
+            }
+
 boolean IfExistsOpt() :
 {
 }
