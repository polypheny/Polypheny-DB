--- conflicted
+++ resolved
@@ -61,15 +61,11 @@
 
     }
 
+
+    /**
+     * Registers toggleable option to active passive querying
+     */
     private void configureBackgroundTask() {
-        // When low WORKLOAD flags works this comment can be removed
-        setRevalId(BackgroundTaskManager.INSTANCE.registerTask(
-                StatisticsManager.this::reevaluateStore,
-                "Reevalate Statistic Store.",
-                TaskPriority.LOW,
-                TaskSchedulingType.EVERY_THIRTY_SECONDS));
-
-
         ConfigManager.getInstance().getConfig("passiveQuerying").addObserver(new Config.ConfigListener() {
             @Override
             public void onConfigChange(Config c) {
@@ -77,7 +73,7 @@
                 if (c.getBoolean() && id == null) {
                     String revalId = BackgroundTaskManager.INSTANCE.registerTask(
                             StatisticsManager.this::reevaluateStore,
-                            "Reevalute store.",
+                            "Reevalute StatisticsManager.",
                             TaskPriority.LOW,
                             TaskSchedulingType.EVERY_THIRTY_SECONDS);
                     StatisticsManager.getInstance().setRevalId(revalId);
@@ -181,7 +177,7 @@
         if (this.sqlQueryInterface == null) {
             return;
         }
-        log.warn("Resetting StatisticStore.");
+        log.debug("Resetting StatisticStore.");
         this.columnsToUpdate.clear();
         ConcurrentHashMap statisticSchemaMapCopy = new ConcurrentHashMap<String, ConcurrentHashMap<String, ConcurrentHashMap<String, StatisticColumn>>>();
 
@@ -193,7 +189,7 @@
 
         }
         replaceStatistics(statisticSchemaMapCopy);
-        log.warn("Finished resetting StatisticStore.");
+        log.debug("Finished resetting StatisticStore.");
     }
 
 
@@ -372,15 +368,9 @@
 
         if (res != null && res.getData() != null && res.getData().length != 0) {
             try {
-<<<<<<< HEAD
-                return Integer.parseInt(res.getData()[0]);
-            } catch (NumberFormatException e) {
-                log.error("Count could not be parsed.");
-=======
                 return Integer.parseInt( res.getData()[0] );
             } catch ( NumberFormatException e ) {
                 log.error( "Count could not be parsed for column {}.", column.getQualifiedColumnName(), e );
->>>>>>> ab1d83b8
             }
         }
         return 0;
@@ -467,8 +457,7 @@
                             }
 
                         } else {
-                            // TODO: concationate to long entries
-                            String values = ((AlphabeticStatisticColumn) v).getUniqueValues().toString();
+                            String values = v.getUniqueValues().toString();
                             if (!v.isFull) {
                                 alphabeticalInformation.addRow(name, values);
                             } else {
