/*
 * Copyright 2019-2021 The Polypheny Project
 *
 * Licensed under the Apache License, Version 2.0 (the "License");
 * you may not use this file except in compliance with the License.
 * You may obtain a copy of the License at
 *
 * http://www.apache.org/licenses/LICENSE-2.0
 *
 * Unless required by applicable law or agreed to in writing, software
 * distributed under the License is distributed on an "AS IS" BASIS,
 * WITHOUT WARRANTIES OR CONDITIONS OF ANY KIND, either express or implied.
 * See the License for the specific language governing permissions and
 * limitations under the License.
 */

package org.polypheny.db.partition;


import org.polypheny.db.catalog.Catalog;


public abstract class PartitionManagerFactory {


    public static PartitionManagerFactory INSTANCE = null;

<<<<<<< HEAD
=======

>>>>>>> 3ee4dcf6
    public static PartitionManagerFactory setAndGetInstance( PartitionManagerFactory factory ) {
        if ( INSTANCE != null ) {
            throw new RuntimeException( "Setting the PartitionManager, when already set is not permitted." );
        }
        INSTANCE = factory;
        return INSTANCE;
    }

<<<<<<< HEAD
=======

>>>>>>> 3ee4dcf6
    public static PartitionManagerFactory getInstance() {
        if ( INSTANCE == null ) {
            throw new RuntimeException( "PartitionManager was not set correctly on Polypheny-DB start-up" );
        }
        return INSTANCE;
    }

<<<<<<< HEAD
    public abstract PartitionManager getPartitionManager( Catalog.PartitionType partitionType );
=======

    public abstract PartitionManager getPartitionManager( Catalog.PartitionType partitionType );

>>>>>>> 3ee4dcf6
}<|MERGE_RESOLUTION|>--- conflicted
+++ resolved
@@ -25,10 +25,7 @@
 
     public static PartitionManagerFactory INSTANCE = null;
 
-<<<<<<< HEAD
-=======
 
->>>>>>> 3ee4dcf6
     public static PartitionManagerFactory setAndGetInstance( PartitionManagerFactory factory ) {
         if ( INSTANCE != null ) {
             throw new RuntimeException( "Setting the PartitionManager, when already set is not permitted." );
@@ -37,10 +34,7 @@
         return INSTANCE;
     }
 
-<<<<<<< HEAD
-=======
 
->>>>>>> 3ee4dcf6
     public static PartitionManagerFactory getInstance() {
         if ( INSTANCE == null ) {
             throw new RuntimeException( "PartitionManager was not set correctly on Polypheny-DB start-up" );
@@ -48,11 +42,7 @@
         return INSTANCE;
     }
 
-<<<<<<< HEAD
-    public abstract PartitionManager getPartitionManager( Catalog.PartitionType partitionType );
-=======
 
     public abstract PartitionManager getPartitionManager( Catalog.PartitionType partitionType );
 
->>>>>>> 3ee4dcf6
 }