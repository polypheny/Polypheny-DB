/*
 * Copyright 2019-2024 The Polypheny Project
 *
 * Licensed under the Apache License, Version 2.0 (the "License");
 * you may not use this file except in compliance with the License.
 * You may obtain a copy of the License at
 *
 * http://www.apache.org/licenses/LICENSE-2.0
 *
 * Unless required by applicable law or agreed to in writing, software
 * distributed under the License is distributed on an "AS IS" BASIS,
 * WITHOUT WARRANTIES OR CONDITIONS OF ANY KIND, either express or implied.
 * See the License for the specific language governing permissions and
 * limitations under the License.
 */

package org.polypheny.db.partition.properties;

import com.google.common.collect.ImmutableList;
import io.activej.serializer.annotations.Deserialize;
import io.activej.serializer.annotations.Serialize;
import java.io.Serializable;
import java.util.List;
import lombok.Builder;
import lombok.Getter;
import lombok.Value;
import lombok.experimental.NonFinal;
import lombok.experimental.SuperBuilder;
import org.polypheny.db.catalog.logistic.PartitionType;


@SuperBuilder
@Getter
@Value
@NonFinal
public class PartitionProperty implements Serializable {

    @Serialize
    public long entityId;

    @Serialize
    public PartitionType partitionType;
    @Serialize
    public boolean isPartitioned;
    @Serialize
    public ImmutableList<Long> partitionGroupIds;
    @Serialize
    public ImmutableList<Long> partitionIds;
    @Serialize
    @Builder.Default
    @NonFinal
    public long partitionColumnId = -1;

    @Serialize
    public long numPartitionGroups;
    @Serialize
    public long numPartitions;

    @Serialize
    public boolean reliesOnPeriodicChecks;


<<<<<<< HEAD

=======
>>>>>>> 18d3cce9
    public PartitionProperty(
            @Deserialize("entityId") long entityId,
            @Deserialize("partitionType") PartitionType partitionType,
            @Deserialize("isPartitioned") boolean isPartitioned,
            @Deserialize("partitionGroupIds") List<Long> partitionGroupIds,
            @Deserialize("partitionIds") List<Long> partitionIds,
            @Deserialize("partitionColumnId") long partitionColumnId,
            @Deserialize("numPartitionGroups") long numPartitionGroups,
            @Deserialize("numPartitions") long numPartitions,
            @Deserialize("reliesOnPeriodicChecks") boolean reliesOnPeriodicChecks ) {
        this.entityId = entityId;
        this.partitionType = partitionType;
        this.isPartitioned = isPartitioned;
        this.partitionGroupIds = ImmutableList.copyOf( partitionGroupIds );
        this.partitionIds = ImmutableList.copyOf( partitionIds );
        this.partitionColumnId = partitionColumnId;
        this.numPartitionGroups = numPartitionGroups;
        this.numPartitions = numPartitions;
        this.reliesOnPeriodicChecks = reliesOnPeriodicChecks;
    }

}<|MERGE_RESOLUTION|>--- conflicted
+++ resolved
@@ -60,10 +60,6 @@
     public boolean reliesOnPeriodicChecks;
 
 
-<<<<<<< HEAD
-
-=======
->>>>>>> 18d3cce9
     public PartitionProperty(
             @Deserialize("entityId") long entityId,
             @Deserialize("partitionType") PartitionType partitionType,
