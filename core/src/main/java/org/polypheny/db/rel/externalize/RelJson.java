/*
 * Copyright 2019-2020 The Polypheny Project
 *
 * Licensed under the Apache License, Version 2.0 (the "License");
 * you may not use this file except in compliance with the License.
 * You may obtain a copy of the License at
 *
 * http://www.apache.org/licenses/LICENSE-2.0
 *
 * Unless required by applicable law or agreed to in writing, software
 * distributed under the License is distributed on an "AS IS" BASIS,
 * WITHOUT WARRANTIES OR CONDITIONS OF ANY KIND, either express or implied.
 * See the License for the specific language governing permissions and
 * limitations under the License.
 *
 * This file incorporates code covered by the following terms:
 *
 * Licensed to the Apache Software Foundation (ASF) under one or more
 * contributor license agreements.  See the NOTICE file distributed with
 * this work for additional information regarding copyright ownership.
 * The ASF licenses this file to you under the Apache License, Version 2.0
 * (the "License"); you may not use this file except in compliance with
 * the License.  You may obtain a copy of the License at
 *
 * http://www.apache.org/licenses/LICENSE-2.0
 *
 * Unless required by applicable law or agreed to in writing, software
 * distributed under the License is distributed on an "AS IS" BASIS,
 * WITHOUT WARRANTIES OR CONDITIONS OF ANY KIND, either express or implied.
 * See the License for the specific language governing permissions and
 * limitations under the License.
 */

package org.polypheny.db.rel.externalize;


import com.google.common.collect.ImmutableList;
import java.lang.reflect.Constructor;
import java.lang.reflect.InvocationTargetException;
import java.math.BigDecimal;
import java.util.ArrayList;
import java.util.HashMap;
import java.util.List;
import java.util.Map;
import org.apache.calcite.avatica.AvaticaUtils;
import org.polypheny.db.plan.RelOptCluster;
import org.polypheny.db.rel.RelCollation;
import org.polypheny.db.rel.RelCollationImpl;
import org.polypheny.db.rel.RelCollations;
import org.polypheny.db.rel.RelDistribution;
import org.polypheny.db.rel.RelDistributions;
import org.polypheny.db.rel.RelFieldCollation;
import org.polypheny.db.rel.RelInput;
import org.polypheny.db.rel.RelNode;
import org.polypheny.db.rel.core.AggregateCall;
import org.polypheny.db.rel.core.CorrelationId;
import org.polypheny.db.rel.type.RelDataType;
import org.polypheny.db.rel.type.RelDataTypeFactory;
import org.polypheny.db.rel.type.RelDataTypeField;
import org.polypheny.db.rex.RexBuilder;
import org.polypheny.db.rex.RexCall;
import org.polypheny.db.rex.RexCorrelVariable;
import org.polypheny.db.rex.RexFieldAccess;
import org.polypheny.db.rex.RexLiteral;
import org.polypheny.db.rex.RexNode;
import org.polypheny.db.rex.RexSlot;
import org.polypheny.db.sql.SqlAggFunction;
import org.polypheny.db.sql.SqlFunction;
import org.polypheny.db.sql.SqlOperator;
import org.polypheny.db.sql.fun.SqlStdOperatorTable;
import org.polypheny.db.type.PolyType;
import org.polypheny.db.util.ImmutableBitSet;
import org.polypheny.db.util.JsonBuilder;
import org.polypheny.db.util.Util;


/**
 * Utilities for converting {@link RelNode} into JSON format.
 */
public class RelJson {

    private final Map<String, Constructor> constructorMap = new HashMap<>();
    private final JsonBuilder jsonBuilder;

    public static final List<String> PACKAGES =
            ImmutableList.of(
                    "org.polypheny.db.rel.",
                    "org.polypheny.db.rel.core.",
                    "org.polypheny.db.rel.logical.",
                    "org.polypheny.db.adapter.cassandra.",
<<<<<<< HEAD
                    "org.polypheny.db.adapter.cottontail.",
                    "org.polypheny.db.adapter.cottontail.rel.",
=======
                    "org.polypheny.db.adapter.file.rel.",
>>>>>>> a839fa64
                    "org.polypheny.db.adapter.enumerable.",
                    "org.polypheny.db.adapter.jdbc.",
                    "org.polypheny.db.adapter.jdbc.JdbcRules$",
                    "org.polypheny.db.interpreter.Bindables$" );


    public RelJson( JsonBuilder jsonBuilder ) {
        this.jsonBuilder = jsonBuilder;
    }


    public RelNode create( Map<String, Object> map ) {
        String type = (String) map.get( "type" );
        Constructor constructor = getConstructor( type );
        try {
            return (RelNode) constructor.newInstance( map );
        } catch ( InstantiationException | ClassCastException | InvocationTargetException | IllegalAccessException e ) {
            throw new RuntimeException( "while invoking constructor for type '" + type + "'", e );
        }
    }


    public Constructor getConstructor( String type ) {
        Constructor constructor = constructorMap.get( type );
        if ( constructor == null ) {
            Class clazz = typeNameToClass( type );
            try {
                //noinspection unchecked
                constructor = clazz.getConstructor( RelInput.class );
            } catch ( NoSuchMethodException e ) {
                throw new RuntimeException( "class does not have required constructor, " + clazz + "(RelInput)" );
            }
            constructorMap.put( type, constructor );
        }
        return constructor;
    }


    /**
     * Converts a type name to a class. E.g. {@code getClass("LogicalProject")} returns {@link org.polypheny.db.rel.logical.LogicalProject}.class.
     */
    public Class typeNameToClass( String type ) {
        if ( !type.contains( "." ) ) {
            for ( String package_ : PACKAGES ) {
                try {
                    return Class.forName( package_ + type );
                } catch ( ClassNotFoundException e ) {
                    // ignore
                }
            }
        }
        try {
            return Class.forName( type );
        } catch ( ClassNotFoundException e ) {
            throw new RuntimeException( "unknown type " + type );
        }
    }


    /**
     * Inverse of {@link #typeNameToClass}.
     */
    public String classToTypeName( Class<? extends RelNode> class_ ) {
        final String canonicalName = class_.getName();
        for ( String package_ : PACKAGES ) {
            if ( canonicalName.startsWith( package_ ) ) {
                String remaining = canonicalName.substring( package_.length() );
                if ( remaining.indexOf( '.' ) < 0 && remaining.indexOf( '$' ) < 0 ) {
                    return remaining;
                }
            }
        }
        return canonicalName;
    }


    public Object toJson( RelCollationImpl node ) {
        final List<Object> list = new ArrayList<>();
        for ( RelFieldCollation fieldCollation : node.getFieldCollations() ) {
            final Map<String, Object> map = jsonBuilder.map();
            map.put( "field", fieldCollation.getFieldIndex() );
            map.put( "direction", fieldCollation.getDirection().name() );
            map.put( "nulls", fieldCollation.nullDirection.name() );
            list.add( map );
        }
        return list;
    }


    public RelCollation toCollation( List<Map<String, Object>> jsonFieldCollations ) {
        final List<RelFieldCollation> fieldCollations = new ArrayList<>();
        for ( Map<String, Object> map : jsonFieldCollations ) {
            fieldCollations.add( toFieldCollation( map ) );
        }
        return RelCollations.of( fieldCollations );
    }


    public RelFieldCollation toFieldCollation( Map<String, Object> map ) {
        final Integer field = (Integer) map.get( "field" );
        final RelFieldCollation.Direction direction = Util.enumVal( RelFieldCollation.Direction.class, (String) map.get( "direction" ) );
        final RelFieldCollation.NullDirection nullDirection = Util.enumVal( RelFieldCollation.NullDirection.class, (String) map.get( "nulls" ) );
        return new RelFieldCollation( field, direction, nullDirection );
    }


    public RelDistribution toDistribution( Object o ) {
        return RelDistributions.ANY; // TODO:
    }


    public RelDataType toType( RelDataTypeFactory typeFactory, Object o ) {
        if ( o instanceof List ) {
            @SuppressWarnings("unchecked") final List<Map<String, Object>> jsonList = (List<Map<String, Object>>) o;
            final RelDataTypeFactory.Builder builder = typeFactory.builder();
            for ( Map<String, Object> jsonMap : jsonList ) {
                builder.add( (String) jsonMap.get( "name" ), null, toType( typeFactory, jsonMap ) );
            }
            return builder.build();
        } else {
            final Map<String, Object> map = (Map<String, Object>) o;
            final PolyType polyType = Util.enumVal( PolyType.class, (String) map.get( "type" ) );
            final Integer precision = (Integer) map.get( "precision" );
            final Integer scale = (Integer) map.get( "scale" );
            final RelDataType type;
            if ( precision == null ) {
                type = typeFactory.createPolyType( polyType );
            } else if ( scale == null ) {
                type = typeFactory.createPolyType( polyType, precision );
            } else {
                type = typeFactory.createPolyType( polyType, precision, scale );
            }
            final boolean nullable = (Boolean) map.get( "nullable" );
            return typeFactory.createTypeWithNullability( type, nullable );
        }
    }


    public Object toJson( AggregateCall node ) {
        final Map<String, Object> map = jsonBuilder.map();
        map.put( "agg", toJson( node.getAggregation() ) );
        map.put( "type", toJson( node.getType() ) );
        map.put( "distinct", node.isDistinct() );
        map.put( "operands", node.getArgList() );
        return map;
    }


    Object toJson( Object value ) {
        if ( value == null
                || value instanceof Number
                || value instanceof String
                || value instanceof Boolean ) {
            return value;
        } else if ( value instanceof RexNode ) {
            return toJson( (RexNode) value );
        } else if ( value instanceof CorrelationId ) {
            return toJson( (CorrelationId) value );
        } else if ( value instanceof List ) {
            final List<Object> list = jsonBuilder.list();
            for ( Object o : (List) value ) {
                list.add( toJson( o ) );
            }
            return list;
        } else if ( value instanceof ImmutableBitSet ) {
            final List<Object> list = jsonBuilder.list();
            for ( Integer integer : (ImmutableBitSet) value ) {
                list.add( toJson( integer ) );
            }
            return list;
        } else if ( value instanceof AggregateCall ) {
            return toJson( (AggregateCall) value );
        } else if ( value instanceof RelCollationImpl ) {
            return toJson( (RelCollationImpl) value );
        } else if ( value instanceof RelDataType ) {
            return toJson( (RelDataType) value );
        } else if ( value instanceof RelDataTypeField ) {
            return toJson( (RelDataTypeField) value );
        } else {
            throw new UnsupportedOperationException( "type not serializable: " + value + " (type " + value.getClass().getCanonicalName() + ")" );
        }
    }


    private Object toJson( RelDataType node ) {
        if ( node.isStruct() ) {
            final List<Object> list = jsonBuilder.list();
            for ( RelDataTypeField field : node.getFieldList() ) {
                list.add( toJson( field ) );
            }
            return list;
        } else {
            final Map<String, Object> map = jsonBuilder.map();
            map.put( "type", node.getPolyType().name() );
            map.put( "nullable", node.isNullable() );
            if ( node.getPolyType().allowsPrec() ) {
                map.put( "precision", node.getPrecision() );
            }
            if ( node.getPolyType().allowsScale() ) {
                map.put( "scale", node.getScale() );
            }
            return map;
        }
    }


    private Object toJson( RelDataTypeField node ) {
        final Map<String, Object> map = (Map<String, Object>) toJson( node.getType() );
        map.put( "name", node.getName() );
        return map;
    }


    private Object toJson( CorrelationId node ) {
        return node.getId();
    }


    private Object toJson( RexNode node ) {
        final Map<String, Object> map;
        switch ( node.getKind() ) {
            case FIELD_ACCESS:
                map = jsonBuilder.map();
                final RexFieldAccess fieldAccess = (RexFieldAccess) node;
                map.put( "field", fieldAccess.getField().getName() );
                map.put( "expr", toJson( fieldAccess.getReferenceExpr() ) );
                return map;
            case LITERAL:
                final RexLiteral literal = (RexLiteral) node;
                final Object value2 = literal.getValue2();
                if ( value2 == null ) {
                    // Special treatment for null literal because (1) we wouldn't want 'null' to be confused as an empty expression and (2) for null literals we need an explicit type.
                    map = jsonBuilder.map();
                    map.put( "literal", null );
                    map.put( "type", literal.getTypeName().name() );
                    return map;
                }
                return value2;
            case INPUT_REF:
            case LOCAL_REF:
                map = jsonBuilder.map();
                map.put( "input", ((RexSlot) node).getIndex() );
                map.put( "name", ((RexSlot) node).getName() );
                return map;
            case CORREL_VARIABLE:
                map = jsonBuilder.map();
                map.put( "correl", ((RexCorrelVariable) node).getName() );
                map.put( "type", toJson( node.getType() ) );
                return map;
            default:
                if ( node instanceof RexCall ) {
                    final RexCall call = (RexCall) node;
                    map = jsonBuilder.map();
                    map.put( "op", toJson( call.getOperator() ) );
                    final List<Object> list = jsonBuilder.list();
                    for ( RexNode operand : call.getOperands() ) {
                        list.add( toJson( operand ) );
                    }
                    map.put( "operands", list );
                    switch ( node.getKind() ) {
                        case CAST:
                            map.put( "type", toJson( node.getType() ) );
                    }
                    if ( call.getOperator() instanceof SqlFunction ) {
                        if ( ((SqlFunction) call.getOperator()).getFunctionType().isUserDefined() ) {
                            map.put( "class", call.getOperator().getClass().getName() );
                        }
                    }
                    return map;
                }
                throw new UnsupportedOperationException( "unknown rex " + node );
        }
    }


    RexNode toRex( RelInput relInput, Object o ) {
        final RelOptCluster cluster = relInput.getCluster();
        final RexBuilder rexBuilder = cluster.getRexBuilder();
        if ( o == null ) {
            return null;
        } else if ( o instanceof Map ) {
            Map map = (Map) o;
            final String op = (String) map.get( "op" );
            final RelDataTypeFactory typeFactory = cluster.getTypeFactory();
            if ( op != null ) {
                final List operands = (List) map.get( "operands" );
                final Object jsonType = map.get( "type" );
                final SqlOperator operator = toOp( op, map );
                final List<RexNode> rexOperands = toRexList( relInput, operands );
                RelDataType type;
                if ( jsonType != null ) {
                    type = toType( typeFactory, jsonType );
                } else {
                    type = rexBuilder.deriveReturnType( operator, rexOperands );
                }
                return rexBuilder.makeCall( type, operator, rexOperands );
            }
            final Integer input = (Integer) map.get( "input" );
            if ( input != null ) {
                List<RelNode> inputNodes = relInput.getInputs();
                int i = input;
                for ( RelNode inputNode : inputNodes ) {
                    final RelDataType rowType = inputNode.getRowType();
                    if ( i < rowType.getFieldCount() ) {
                        final RelDataTypeField field = rowType.getFieldList().get( i );
                        return rexBuilder.makeInputRef( field.getType(), input );
                    }
                    i -= rowType.getFieldCount();
                }
                throw new RuntimeException( "input field " + input + " is out of range" );
            }
            final String field = (String) map.get( "field" );
            if ( field != null ) {
                final Object jsonExpr = map.get( "expr" );
                final RexNode expr = toRex( relInput, jsonExpr );
                return rexBuilder.makeFieldAccess( expr, field, true );
            }
            final String correl = (String) map.get( "correl" );
            if ( correl != null ) {
                final Object jsonType = map.get( "type" );
                RelDataType type = toType( typeFactory, jsonType );
                return rexBuilder.makeCorrel( type, new CorrelationId( correl ) );
            }
            if ( map.containsKey( "literal" ) ) {
                final Object literal = map.get( "literal" );
                final PolyType polyType = Util.enumVal( PolyType.class, (String) map.get( "type" ) );
                if ( literal == null ) {
                    return rexBuilder.makeNullLiteral( typeFactory.createPolyType( polyType ) );
                }
                return toRex( relInput, literal );
            }
            throw new UnsupportedOperationException( "cannot convert to rex " + o );
        } else if ( o instanceof Boolean ) {
            return rexBuilder.makeLiteral( (Boolean) o );
        } else if ( o instanceof String ) {
            return rexBuilder.makeLiteral( (String) o );
        } else if ( o instanceof Number ) {
            final Number number = (Number) o;
            if ( number instanceof Double || number instanceof Float ) {
                return rexBuilder.makeApproxLiteral( BigDecimal.valueOf( number.doubleValue() ) );
            } else {
                return rexBuilder.makeExactLiteral( BigDecimal.valueOf( number.longValue() ) );
            }
        } else {
            throw new UnsupportedOperationException( "cannot convert to rex " + o );
        }
    }


    private List<RexNode> toRexList( RelInput relInput, List operands ) {
        final List<RexNode> list = new ArrayList<>();
        for ( Object operand : operands ) {
            list.add( toRex( relInput, operand ) );
        }
        return list;
    }


    private SqlOperator toOp( String op, Map<String, Object> map ) {
        // TODO: build a map, for more efficient lookup
        // TODO: look up based on SqlKind
        final List<SqlOperator> operatorList = SqlStdOperatorTable.instance().getOperatorList();
        for ( SqlOperator operator : operatorList ) {
            if ( operator.getName().equals( op ) ) {
                return operator;
            }
        }
        String class_ = (String) map.get( "class" );
        if ( class_ != null ) {
            return AvaticaUtils.instantiatePlugin( SqlOperator.class, class_ );
        }
        return null;
    }


    SqlAggFunction toAggregation( String agg, Map<String, Object> map ) {
        return (SqlAggFunction) toOp( agg, map );
    }


    private String toJson( SqlOperator operator ) {
        // User-defined operators are not yet handled.
        return operator.getName();
    }
}
<|MERGE_RESOLUTION|>--- conflicted
+++ resolved
@@ -88,12 +88,9 @@
                     "org.polypheny.db.rel.core.",
                     "org.polypheny.db.rel.logical.",
                     "org.polypheny.db.adapter.cassandra.",
-<<<<<<< HEAD
                     "org.polypheny.db.adapter.cottontail.",
                     "org.polypheny.db.adapter.cottontail.rel.",
-=======
                     "org.polypheny.db.adapter.file.rel.",
->>>>>>> a839fa64
                     "org.polypheny.db.adapter.enumerable.",
                     "org.polypheny.db.adapter.jdbc.",
                     "org.polypheny.db.adapter.jdbc.JdbcRules$",
