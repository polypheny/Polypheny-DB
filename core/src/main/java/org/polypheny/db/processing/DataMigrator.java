/*
 * Copyright 2019-2021 The Polypheny Project
 *
 * Licensed under the Apache License, Version 2.0 (the "License");
 * you may not use this file except in compliance with the License.
 * You may obtain a copy of the License at
 *
 * http://www.apache.org/licenses/LICENSE-2.0
 *
 * Unless required by applicable law or agreed to in writing, software
 * distributed under the License is distributed on an "AS IS" BASIS,
 * WITHOUT WARRANTIES OR CONDITIONS OF ANY KIND, either express or implied.
 * See the License for the specific language governing permissions and
 * limitations under the License.
 */

package org.polypheny.db.processing;

import java.util.List;
import java.util.Map;
import org.polypheny.db.catalog.entity.CatalogAdapter;
import org.polypheny.db.catalog.entity.CatalogColumn;
import org.polypheny.db.catalog.entity.CatalogColumnPlacement;
<<<<<<< HEAD
import org.polypheny.db.rel.RelRoot;
import org.polypheny.db.transaction.Statement;
=======
import org.polypheny.db.catalog.entity.CatalogTable;
>>>>>>> 3ee4dcf6
import org.polypheny.db.transaction.Transaction;


public interface DataMigrator {

    void copyData(
            Transaction transaction,
            CatalogAdapter store,
            List<CatalogColumn> columns,
            List<Long> partitionIds );

    /**
     * Currently used to to transfer data if partitioned table is about to be merged.
     * For Table Partitioning use {@link #copyPartitionData(Transaction, CatalogAdapter, CatalogTable, CatalogTable, List, List, List)}  } instead
     *
     * @param transaction Transactional scope
     * @param store Target Store where data should be migrated to
     * @param sourceTable Source Table from where data is queried
     * @param targetTable Source Table from where data is queried
     * @param columns Necessary columns on target
     * @param placementDistribution Pre computed mapping of partitions and the necessary column placements
     * @param targetPartitionIds Target Partitions where data should be inserted
     */
    void copySelectiveData(
            Transaction transaction,
            CatalogAdapter store,
            CatalogTable sourceTable, CatalogTable targetTable, List<CatalogColumn> columns,
            Map<Long, List<CatalogColumnPlacement>> placementDistribution,
            List<Long> targetPartitionIds );

    /**
     * Currently used to to transfer data if unpartitioned is about to be partitioned.
     * For Table Merge use {@link #copySelectiveData(Transaction, CatalogAdapter, CatalogTable, CatalogTable, List, Map, List)}   } instead
     *
     * @param transaction Transactional scope
     * @param store Target Store where data should be migrated to
     * @param sourceTable Source Table from where data is queried
     * @param targetTable Target Table where data is to be inserted
     * @param columns Necessary columns on target
     * @param sourcePartitionIds Source Partitions which need to be considered for querying
     * @param targetPartitionIds Target Partitions where data should be inserted
     */
    void copyPartitionData(
            Transaction transaction,
            CatalogAdapter store,
            CatalogTable sourceTable,
            CatalogTable targetTable,
            List<CatalogColumn> columns,
            List<Long> sourcePartitionIds,
            List<Long> targetPartitionIds );

    RelRoot buildInsertStatement( Statement statement, List<CatalogColumnPlacement> to );

    //is used within copyData
    void executeQuery( List<CatalogColumn> columns, RelRoot sourceRel, Statement sourceStatement, Statement targetStatement, RelRoot targetRel, boolean isMaterializedView );

    RelRoot buildDeleteStatement( Statement statement, List<CatalogColumnPlacement> to );

    RelRoot getSourceIterator( Statement statement, List<CatalogColumnPlacement> placements );

}<|MERGE_RESOLUTION|>--- conflicted
+++ resolved
@@ -21,12 +21,9 @@
 import org.polypheny.db.catalog.entity.CatalogAdapter;
 import org.polypheny.db.catalog.entity.CatalogColumn;
 import org.polypheny.db.catalog.entity.CatalogColumnPlacement;
-<<<<<<< HEAD
+import org.polypheny.db.catalog.entity.CatalogTable;
 import org.polypheny.db.rel.RelRoot;
 import org.polypheny.db.transaction.Statement;
-=======
-import org.polypheny.db.catalog.entity.CatalogTable;
->>>>>>> 3ee4dcf6
 import org.polypheny.db.transaction.Transaction;
 
 
@@ -78,13 +75,13 @@
             List<Long> sourcePartitionIds,
             List<Long> targetPartitionIds );
 
-    RelRoot buildInsertStatement( Statement statement, List<CatalogColumnPlacement> to );
+    RelRoot buildInsertStatement( Statement statement, List<CatalogColumnPlacement> to, long partitionId );
 
     //is used within copyData
     void executeQuery( List<CatalogColumn> columns, RelRoot sourceRel, Statement sourceStatement, Statement targetStatement, RelRoot targetRel, boolean isMaterializedView );
 
-    RelRoot buildDeleteStatement( Statement statement, List<CatalogColumnPlacement> to );
+    RelRoot buildDeleteStatement( Statement statement, List<CatalogColumnPlacement> to, long partitionId );
 
-    RelRoot getSourceIterator( Statement statement, List<CatalogColumnPlacement> placements );
+    RelRoot getSourceIterator( Statement statement, Map<Long, List<CatalogColumnPlacement>> placementDistribution );
 
 }