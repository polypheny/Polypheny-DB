--- conflicted
+++ resolved
@@ -30,10 +30,7 @@
 import org.polypheny.db.catalog.entity.logical.LogicalGraph;
 import org.polypheny.db.catalog.entity.logical.LogicalTable;
 import org.polypheny.db.partition.properties.PartitionProperty;
-<<<<<<< HEAD
-=======
 import org.polypheny.db.routing.ColumnDistribution;
->>>>>>> 250079c0
 import org.polypheny.db.transaction.Statement;
 import org.polypheny.db.transaction.Transaction;
 
@@ -45,34 +42,6 @@
             LogicalAdapter store,
             LogicalTable source,
             List<LogicalColumn> columns,
-<<<<<<< HEAD
-            AllocationPlacement target );
-
-    /**
-     * Currently used to transfer data if partitioned table is about to be merged.
-     * For Table Partitioning use {@link #copyAllocationData(Transaction, LogicalAdapter, List, PartitionProperty, List, LogicalTable)}  } instead
-     *
-     * @param transaction Transactional scope
-     * @param store Target Store where data should be migrated to
-     * @param sourceTable Source Table from where data is queried
-     * @param targetTable Source Table from where data is queried
-     * @param columns Necessary columns on target
-     * @param placementDistribution Pre-computed mapping of partitions and the necessary column placements
-     * @param targetPartitionIds Target Partitions where data should be inserted
-     */
-    void copySelectiveData(
-            Transaction transaction,
-            LogicalAdapter store,
-            LogicalTable sourceTable,
-            LogicalTable targetTable,
-            List<LogicalColumn> columns,
-            Map<Long, List<AllocationColumn>> placementDistribution,
-            List<Long> targetPartitionIds );
-
-    /**
-     * Currently used to to transfer data if unpartitioned is about to be partitioned.
-     * For Table Merge use {@link #copySelectiveData(Transaction, LogicalAdapter, LogicalTable, LogicalTable, List, Map, List)}   } instead
-=======
             AllocationEntity target );
 
     void copyData(
@@ -84,17 +53,10 @@
 
     /**
      * Currently used to transfer data if unpartitioned is about to be partitioned.
->>>>>>> 250079c0
      *
      * @param transaction Transactional scope
      * @param store Target Store where data should be migrated to
      * @param sourceTables Source Table from where data is queried
-<<<<<<< HEAD
-     * @param targetProperty
-     * @param targetTables
-     * @param table
-=======
->>>>>>> 250079c0
      */
     void copyAllocationData(
             Transaction transaction,
@@ -109,27 +71,16 @@
     //is used within copyData
     void executeQuery(
             List<AllocationColumn> columns,
-<<<<<<< HEAD
-            AlgRoot sourceRel,
-            Statement sourceStatement,
-            Statement targetStatement,
-            AlgRoot targetRel,
-=======
             AlgRoot sourceAlg,
             Statement sourceStatement,
             Statement targetStatement,
             AlgRoot targetAlg,
->>>>>>> 250079c0
             boolean isMaterializedView,
             boolean doesSubstituteOrderBy );
 
     AlgRoot buildDeleteStatement( Statement statement, List<AllocationColumn> to, AllocationEntity allocation );
 
-<<<<<<< HEAD
-    AlgRoot getSourceIterator( Statement statement, LogicalTable table, Map<Long, List<AllocationColumn>> placementDistribution );
-=======
     AlgRoot getSourceIterator( Statement statement, ColumnDistribution columnDistribution );
->>>>>>> 250079c0
 
 
     void copyGraphData( AllocationGraph to, LogicalGraph from, Transaction transaction );
