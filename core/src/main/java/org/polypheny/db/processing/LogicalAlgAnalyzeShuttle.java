/*
 * Copyright 2019-2024 The Polypheny Project
 *
 * Licensed under the Apache License, Version 2.0 (the "License");
 * you may not use this file except in compliance with the License.
 * You may obtain a copy of the License at
 *
 * http://www.apache.org/licenses/LICENSE-2.0
 *
 * Unless required by applicable law or agreed to in writing, software
 * distributed under the License is distributed on an "AS IS" BASIS,
 * WITHOUT WARRANTIES OR CONDITIONS OF ANY KIND, either express or implied.
 * See the License for the specific language governing permissions and
 * limitations under the License.
 */

package org.polypheny.db.processing;

import java.util.ArrayList;
import java.util.Collections;
import java.util.HashMap;
import java.util.HashSet;
import java.util.List;
import java.util.Map;
import java.util.Set;
import java.util.stream.Collectors;
import lombok.EqualsAndHashCode;
import lombok.Value;
import lombok.extern.slf4j.Slf4j;
import org.polypheny.db.algebra.AlgNode;
import org.polypheny.db.algebra.AlgShuttleImpl;
import org.polypheny.db.algebra.core.common.Modify;
import org.polypheny.db.algebra.core.common.Scan;
<<<<<<< HEAD
import org.polypheny.db.algebra.core.relational.RelScan;
=======
>>>>>>> 18d3cce9
import org.polypheny.db.algebra.logical.common.LogicalConstraintEnforcer;
import org.polypheny.db.algebra.logical.document.LogicalDocumentAggregate;
import org.polypheny.db.algebra.logical.document.LogicalDocumentFilter;
import org.polypheny.db.algebra.logical.document.LogicalDocumentModify;
import org.polypheny.db.algebra.logical.document.LogicalDocumentProject;
import org.polypheny.db.algebra.logical.document.LogicalDocumentScan;
import org.polypheny.db.algebra.logical.document.LogicalDocumentSort;
import org.polypheny.db.algebra.logical.document.LogicalDocumentTransformer;
import org.polypheny.db.algebra.logical.lpg.LogicalLpgAggregate;
import org.polypheny.db.algebra.logical.lpg.LogicalLpgFilter;
import org.polypheny.db.algebra.logical.lpg.LogicalLpgMatch;
import org.polypheny.db.algebra.logical.lpg.LogicalLpgModify;
import org.polypheny.db.algebra.logical.lpg.LogicalLpgProject;
import org.polypheny.db.algebra.logical.lpg.LogicalLpgScan;
import org.polypheny.db.algebra.logical.lpg.LogicalLpgSort;
import org.polypheny.db.algebra.logical.lpg.LogicalLpgTransformer;
import org.polypheny.db.algebra.logical.lpg.LogicalLpgUnwind;
<<<<<<< HEAD
import org.polypheny.db.algebra.logical.relational.LogicalAggregate;
import org.polypheny.db.algebra.logical.relational.LogicalCorrelate;
import org.polypheny.db.algebra.logical.relational.LogicalExchange;
import org.polypheny.db.algebra.logical.relational.LogicalFilter;
import org.polypheny.db.algebra.logical.relational.LogicalIntersect;
import org.polypheny.db.algebra.logical.relational.LogicalJoin;
import org.polypheny.db.algebra.logical.relational.LogicalMatch;
import org.polypheny.db.algebra.logical.relational.LogicalMinus;
import org.polypheny.db.algebra.logical.relational.LogicalProject;
import org.polypheny.db.algebra.logical.relational.LogicalRelModify;
import org.polypheny.db.algebra.logical.relational.LogicalRelScan;
import org.polypheny.db.algebra.logical.relational.LogicalSort;
import org.polypheny.db.algebra.logical.relational.LogicalUnion;
=======
import org.polypheny.db.algebra.logical.relational.LogicalRelAggregate;
import org.polypheny.db.algebra.logical.relational.LogicalRelCorrelate;
import org.polypheny.db.algebra.logical.relational.LogicalRelExchange;
import org.polypheny.db.algebra.logical.relational.LogicalRelFilter;
import org.polypheny.db.algebra.logical.relational.LogicalRelIntersect;
import org.polypheny.db.algebra.logical.relational.LogicalRelJoin;
import org.polypheny.db.algebra.logical.relational.LogicalRelMatch;
import org.polypheny.db.algebra.logical.relational.LogicalRelMinus;
import org.polypheny.db.algebra.logical.relational.LogicalRelModify;
import org.polypheny.db.algebra.logical.relational.LogicalRelProject;
import org.polypheny.db.algebra.logical.relational.LogicalRelScan;
import org.polypheny.db.algebra.logical.relational.LogicalRelSort;
import org.polypheny.db.algebra.logical.relational.LogicalRelUnion;
>>>>>>> 18d3cce9
import org.polypheny.db.catalog.Catalog;
import org.polypheny.db.catalog.entity.Entity;
import org.polypheny.db.catalog.entity.allocation.AllocationEntity;
import org.polypheny.db.catalog.entity.logical.LogicalColumn;
import org.polypheny.db.catalog.entity.logical.LogicalTable;
import org.polypheny.db.catalog.logistic.DataModel;
import org.polypheny.db.transaction.Statement;


/**
 * Universal routing alg shuttle class to extract partition and column information from AlgNode.
 */
@EqualsAndHashCode(callSuper = true)
@Slf4j
@Value
public class LogicalAlgAnalyzeShuttle extends AlgShuttleImpl {

    public LogicalAlgAnalyzeRexShuttle rexShuttle;

    public Map<Long, Set<String>> partitionValueFilterPerScan = new HashMap<>(); // logical scanId (ScanId) -> (logical tableId -> List partitionsValue)

    public Set<String> hashBasis = new HashSet<>();

<<<<<<< HEAD
    public Map<Long, String> availableColumns = new LinkedHashMap<>(); // column id -> schemaName.tableName.ColumnName
=======
    public Map<Long, String> availableColumns = new HashMap<>(); // column id -> schemaName.tableName.ColumnName
>>>>>>> 18d3cce9

    public Map<Long, Long> availableColumnsWithTable = new HashMap<>(); // columnId -> tableId

    public Map<DataModel, Set<Long>> modifiedEntities = new HashMap<>();

    public Map<DataModel, Set<Long>> scannedEntities = new HashMap<>();

    public List<Long> entityIds = new ArrayList<>();

    public Statement statement;


    public LogicalAlgAnalyzeShuttle( Statement statement ) {
        this.rexShuttle = new LogicalAlgAnalyzeRexShuttle();
        this.statement = statement;
    }


    public Map<Long, String> getUsedColumns() {
        if ( this.availableColumns.isEmpty() ) {
            return Collections.emptyMap();
        }

        final ArrayList<String> availableColumnNames = new ArrayList<>( this.availableColumns.values() );
        final ArrayList<Long> availableColumnKeys = new ArrayList<>( this.availableColumns.keySet() );

        if ( this.rexShuttle.usedIds.isEmpty() ) {
            return this.availableColumns;
        }

        Map<Long, String> result = new HashMap<>();

        for ( int usedId : this.rexShuttle.usedIds ) {

            // The number of UsedIds could be greater than number of availableColumns. This occurs if a statement contains
            // a column more than two times. E.g.col21 is present in Projection & in Filter. However, since  availableColumns
            // is a map it only stores the present ColumnIds one time. But rexShuttle.usedIds tracks every positional
            // occurrence. Therefore, this could result in more entries. We consequently need to skip those.
            if ( usedId >= availableColumnKeys.size() ) {
                continue;
            }
            result.put(
                    availableColumnKeys.get( usedId ),
                    availableColumnNames.get( usedId )
            );
        }

        return result;
    }


    public String getQueryName() {
        return this.hashBasis.toString();
    }


    private void addScannedEntity( DataModel type, long entityId ) {
        if ( !scannedEntities.containsKey( type ) ) {
            scannedEntities.put( type, new HashSet<>() );
        }
        scannedEntities.get( type ).add( entityId );
    }


    private void addModifiedEntity( DataModel type, long entityId ) {
        if ( !modifiedEntities.containsKey( type ) ) {
            modifiedEntities.put( type, new HashSet<>() );
        }
        modifiedEntities.get( type ).add( entityId );
    }


    @Override
<<<<<<< HEAD
    public AlgNode visit( LogicalAggregate aggregate ) {
        hashBasis.add( LogicalAggregate.class.getSimpleName() + "#" + aggregate.getAggCallList() );
=======
    public AlgNode visit( LogicalRelAggregate aggregate ) {
        hashBasis.add( LogicalRelAggregate.class.getSimpleName() + "#" + aggregate.getAggCallList() );
>>>>>>> 18d3cce9
        return visitChild( aggregate, 0, aggregate.getInput() );
    }


    @Override
    public AlgNode visit( LogicalLpgModify modify ) {
        hashBasis.add( modify.getClass().getSimpleName() );

        addModifiedEntity( modify.getEntity().dataModel, getLogicalId( modify ) );

        return super.visit( modify );
    }


    @Override
    public AlgNode visit( LogicalLpgScan scan ) {
        hashBasis.add( scan.getClass().getSimpleName() + "#" + scan.entity.id );

        addScannedEntity( scan.getEntity().dataModel, scan.entity.id );

        return super.visit( scan );
    }


    @Override
    public AlgNode visit( LogicalLpgFilter filter ) {
        hashBasis.add( filter.getClass().getSimpleName() );
        super.visit( filter );
        filter.accept( this.rexShuttle );

        //getPartitioningInfo( filter );

        return filter;
    }


    @Override
    public AlgNode visit( LogicalLpgMatch match ) {
        hashBasis.add( match.getClass().getSimpleName() );
        match.accept( this.rexShuttle );
        return visitChildren( match );
    }


    @Override
    public AlgNode visit( LogicalLpgProject project ) {
        hashBasis.add( project.getClass().getSimpleName() + "#" + project.getProjects().size() );
        super.visit( project );
        project.accept( this.rexShuttle );
        return project;
    }


    @Override
    public AlgNode visit( LogicalLpgAggregate aggregate ) {
        hashBasis.add( aggregate.getClass().getSimpleName() + "#" + aggregate.aggCalls );
        return visitChild( aggregate, 0, aggregate.getInput() );
    }


    @Override
    public AlgNode visit( LogicalLpgSort sort ) {
        hashBasis.add( sort.getClass().getSimpleName() );
        return visitChild( sort, 0, sort.getInput() );
    }


    @Override
    public AlgNode visit( LogicalLpgUnwind unwind ) {
        hashBasis.add( unwind.getClass().getSimpleName() + "#" + unwind.index + "#" + unwind.alias );
        return visitChild( unwind, 0, unwind.getInput() );
    }


    @Override
    public AlgNode visit( LogicalLpgTransformer transformer ) {
        hashBasis.add( transformer.getClass().getSimpleName() );
        return visitChildren( transformer );
    }


    @Override
    public AlgNode visit( LogicalDocumentModify modify ) {
        hashBasis.add( LogicalDocumentModify.class.getSimpleName() );

        addModifiedEntity( modify.getEntity().dataModel, getLogicalId( modify ) );

        return super.visit( modify );
    }


    @Override
    public AlgNode visit( LogicalDocumentAggregate aggregate ) {
        hashBasis.add( LogicalDocumentAggregate.class.getSimpleName() + "#" + aggregate.aggCalls );
        return visitChild( aggregate, 0, aggregate.getInput() );
    }


    @Override
    public AlgNode visit( LogicalDocumentFilter filter ) {
        hashBasis.add( LogicalDocumentFilter.class.getSimpleName() );
        super.visit( filter );
        filter.accept( this.rexShuttle );

        //getPartitioningInfo( filter );

        return filter;
    }


    @Override
    public AlgNode visit( LogicalDocumentProject project ) {
        hashBasis.add( LogicalDocumentProject.class.getSimpleName() + "#" + project.includes.size() + "$" + project.excludes.size() );
        super.visit( project );
        project.accept( this.rexShuttle );
        return project;
    }


    @Override
    public AlgNode visit( LogicalDocumentScan scan ) {
        hashBasis.add( LogicalDocumentScan.class.getSimpleName() + "#" + scan.entity.id );

        addScannedEntity( scan.entity.dataModel, getLogicalId( scan ) );

        return super.visit( scan );
    }


    @Override
    public AlgNode visit( LogicalDocumentSort sort ) {
        hashBasis.add( LogicalDocumentSort.class.getSimpleName() );
        return visitChildren( sort );
    }


    @Override
    public AlgNode visit( LogicalDocumentTransformer transformer ) {
<<<<<<< HEAD
        hashBasis.add( LogicalDocumentTransformer.class.getSimpleName() + "#" + transformer.inModelTrait.getDataModel().name() + "#" + transformer.outModelTrait.getDataModel().name() );
=======
        hashBasis.add( LogicalDocumentTransformer.class.getSimpleName() + "#" + transformer.inModelTrait.dataModel().name() + "#" + transformer.outModelTrait.dataModel().name() );
>>>>>>> 18d3cce9
        return visitChildren( transformer );
    }


    @Override
    public AlgNode visit( LogicalConstraintEnforcer enforcer ) {
        hashBasis.add( LogicalConstraintEnforcer.class.getSimpleName() + "#" + enforcer.algCompareString() );
        return super.visit( enforcer );
    }


    @Override
<<<<<<< HEAD
    public AlgNode visit( LogicalMatch match ) {
        hashBasis.add( LogicalMatch.class.getSimpleName() + "#" + match.getEntity().id );
=======
    public AlgNode visit( LogicalRelMatch match ) {
        hashBasis.add( LogicalRelMatch.class.getSimpleName() + "#" + match.getEntity().id );
>>>>>>> 18d3cce9
        return visitChild( match, 0, match.getInput() );
    }


    @Override
<<<<<<< HEAD
    public AlgNode visit( RelScan<?> scan ) {
=======
    public AlgNode visit( LogicalRelScan scan ) {
>>>>>>> 18d3cce9
        if ( scan.getEntity() == null ) {
            throw new RuntimeException();
        }
        hashBasis.add( "Scan#" + scan.getEntity().id );

        addScannedEntity( scan.getEntity().dataModel, getLogicalId( scan ) );

<<<<<<< HEAD
        // get available columns for every table scan
=======
        // get available columns for every table relScan
>>>>>>> 18d3cce9
        this.getAvailableColumns( scan );

        return super.visit( scan );
    }


    private static long getLogicalId( Scan<?> scan ) {
        return scan.entity.isLogical() ? scan.entity.id : scan.entity.unwrap( AllocationEntity.class ).orElseThrow().getLogicalId();
    }


    private static long getLogicalId( Modify<?> modify ) {
        return modify.entity.isLogical() ? modify.entity.id : modify.entity.unwrap( AllocationEntity.class ).orElseThrow().getLogicalId();
    }


    @Override
<<<<<<< HEAD
    public AlgNode visit( LogicalFilter filter ) {
        hashBasis.add( LogicalFilter.class.getSimpleName() );
=======
    public AlgNode visit( LogicalRelFilter filter ) {
        hashBasis.add( LogicalRelFilter.class.getSimpleName() );
>>>>>>> 18d3cce9
        super.visit( filter );
        filter.accept( this.rexShuttle );

        getPartitioningInfo( filter );

        return filter;
    }


    @Override
<<<<<<< HEAD
    public AlgNode visit( LogicalProject project ) {
        hashBasis.add( LogicalProject.class.getSimpleName() + "#" + project.getProjects().size() );
=======
    public AlgNode visit( LogicalRelProject project ) {
        hashBasis.add( LogicalRelProject.class.getSimpleName() + "#" + project.getProjects().size() );
>>>>>>> 18d3cce9
        super.visit( project );
        project.accept( this.rexShuttle );
        return project;
    }


    @Override
<<<<<<< HEAD
    public AlgNode visit( LogicalCorrelate correlate ) {
        hashBasis.add( LogicalCorrelate.class.getSimpleName() );
=======
    public AlgNode visit( LogicalRelCorrelate correlate ) {
        hashBasis.add( LogicalRelCorrelate.class.getSimpleName() );
>>>>>>> 18d3cce9
        return visitChildren( correlate );
    }


    @Override
<<<<<<< HEAD
    public AlgNode visit( LogicalJoin join ) {
        if ( join.getLeft() instanceof LogicalRelScan && join.getRight() instanceof LogicalRelScan ) {
            hashBasis.add( LogicalJoin.class + "#" + join.getLeft().getEntity().id + "#" + join.getRight().getEntity().id );
=======
    public AlgNode visit( LogicalRelJoin join ) {
        if ( join.getLeft() instanceof LogicalRelScan && join.getRight() instanceof LogicalRelScan ) {
            hashBasis.add( LogicalRelJoin.class + "#" + join.getLeft().getEntity().id + "#" + join.getRight().getEntity().id );
>>>>>>> 18d3cce9
        }

        super.visit( join );
        join.accept( this.rexShuttle );
        return join;
    }


    @Override
<<<<<<< HEAD
    public AlgNode visit( LogicalUnion union ) {
        hashBasis.add( LogicalUnion.class.getSimpleName() );
=======
    public AlgNode visit( LogicalRelUnion union ) {
        hashBasis.add( LogicalRelUnion.class.getSimpleName() );
>>>>>>> 18d3cce9
        super.visit( union );
        union.accept( this.rexShuttle );
        return union;
    }


    @Override
<<<<<<< HEAD
    public AlgNode visit( LogicalIntersect intersect ) {
        hashBasis.add( LogicalIntersect.class.getSimpleName() );
=======
    public AlgNode visit( LogicalRelIntersect intersect ) {
        hashBasis.add( LogicalRelIntersect.class.getSimpleName() );
>>>>>>> 18d3cce9
        super.visit( intersect );
        intersect.accept( this.rexShuttle );
        return intersect;
    }


    @Override
<<<<<<< HEAD
    public AlgNode visit( LogicalMinus minus ) {
        hashBasis.add( LogicalMinus.class.getSimpleName() );
=======
    public AlgNode visit( LogicalRelMinus minus ) {
        hashBasis.add( LogicalRelMinus.class.getSimpleName() );
>>>>>>> 18d3cce9
        return visitChildren( minus );
    }


    @Override
<<<<<<< HEAD
    public AlgNode visit( LogicalSort sort ) {
        hashBasis.add( LogicalSort.class.getSimpleName() );
=======
    public AlgNode visit( LogicalRelSort sort ) {
        hashBasis.add( LogicalRelSort.class.getSimpleName() );
>>>>>>> 18d3cce9
        return visitChildren( sort );
    }


    @Override
<<<<<<< HEAD
    public AlgNode visit( LogicalExchange exchange ) {
        hashBasis.add( LogicalExchange.class.getSimpleName() + "#" + exchange.distribution.getType().shortName );
=======
    public AlgNode visit( LogicalRelExchange exchange ) {
        hashBasis.add( LogicalRelExchange.class.getSimpleName() + "#" + exchange.distribution.getType().shortName );
>>>>>>> 18d3cce9
        return visitChildren( exchange );
    }


    @Override
    public AlgNode visit( LogicalRelModify modify ) {
        hashBasis.add( LogicalRelModify.class.getSimpleName() );

        addModifiedEntity( modify.getEntity().dataModel, getLogicalId( modify ) );

        // e.g. inserts only have underlying values and need to attach the table correctly
        this.getAvailableColumns( modify );
        return visitChildren( modify );
    }


    @Override
    public AlgNode visit( AlgNode other ) {
        hashBasis.add( "other#" + other.getClass().getSimpleName() );
        return visitChildren( other );
    }


    private void getAvailableColumns( AlgNode scan ) {

        if ( scan.getEntity().unwrap( LogicalTable.class ).isPresent() ) {
            final LogicalTable table = scan.getEntity().unwrap( LogicalTable.class ).get();
            final List<LogicalColumn> columns = Catalog.getInstance().getSnapshot().rel().getColumns( table.id );
            final List<String> names = columns.stream().map( c -> c.name ).toList();
            final String baseName = Catalog.getInstance().getSnapshot().getNamespace( table.namespaceId ) + "." + table.name + ".";

            for ( int i = 0; i < columns.size(); i++ ) {
                this.availableColumns.putIfAbsent( columns.get( i ).id, baseName + names.get( i ) );
                this.availableColumnsWithTable.putIfAbsent( columns.get( i ).id, table.id );
            }
        }
    }


<<<<<<< HEAD
    private void getPartitioningInfo( LogicalFilter filter ) {
=======
    private void getPartitioningInfo( LogicalRelFilter filter ) {
>>>>>>> 18d3cce9
        Entity table = filter.getInput().getEntity();
        if ( table == null || table.unwrap( LogicalTable.class ).isEmpty() ) {
            return;
        }

        handleIfPartitioned( filter, table.unwrap( LogicalTable.class ).orElseThrow() );
    }


    private void handleIfPartitioned( AlgNode node, Entity logicalEntity ) {
        // Only if table is partitioned
        if ( Catalog.snapshot().alloc().getPlacementsFromLogical( logicalEntity.id ).size() > 1
                || Catalog.snapshot().alloc().getPartitionsFromLogical( logicalEntity.id ).size() > 1 ) {
            WhereClauseVisitor whereClauseVisitor = new WhereClauseVisitor(
                    this.statement,
                    Catalog.snapshot().rel().getColumns( logicalEntity.id ).stream().map( c -> c.id ).toList().indexOf( Catalog.snapshot().alloc().getPartitionProperty( logicalEntity.id ).orElseThrow().partitionColumnId ) );
            node.accept( whereClauseVisitor );

            long scanId = node.getInput( 0 ).getEntity().id;

            if ( !partitionValueFilterPerScan.containsKey( scanId ) ) {
                partitionValueFilterPerScan.put( scanId, new HashSet<>() );
            }

            if ( whereClauseVisitor.valueIdentified ) {
                if ( !whereClauseVisitor.getValues().isEmpty() && !whereClauseVisitor.isUnsupportedFilter() ) {
                    partitionValueFilterPerScan.get( scanId ).addAll( whereClauseVisitor.getValues().stream()
                            .map( Object::toString )
                            .collect( Collectors.toSet() ) );
                }
            }
        }
    }


    private void getPartitioningInfo( LogicalDocumentFilter filter ) {
        Entity entity = filter.getInput().getEntity();
        if ( entity == null ) {
            return;
        }

        handleIfPartitioned( filter, entity );
    }


    private void getPartitioningInfo( LogicalLpgFilter filter ) {
        Entity entity = filter.getInput().getEntity();
        if ( entity == null ) {
            return;
        }

        handleIfPartitioned( filter, entity );

    }

}<|MERGE_RESOLUTION|>--- conflicted
+++ resolved
@@ -31,10 +31,6 @@
 import org.polypheny.db.algebra.AlgShuttleImpl;
 import org.polypheny.db.algebra.core.common.Modify;
 import org.polypheny.db.algebra.core.common.Scan;
-<<<<<<< HEAD
-import org.polypheny.db.algebra.core.relational.RelScan;
-=======
->>>>>>> 18d3cce9
 import org.polypheny.db.algebra.logical.common.LogicalConstraintEnforcer;
 import org.polypheny.db.algebra.logical.document.LogicalDocumentAggregate;
 import org.polypheny.db.algebra.logical.document.LogicalDocumentFilter;
@@ -52,21 +48,6 @@
 import org.polypheny.db.algebra.logical.lpg.LogicalLpgSort;
 import org.polypheny.db.algebra.logical.lpg.LogicalLpgTransformer;
 import org.polypheny.db.algebra.logical.lpg.LogicalLpgUnwind;
-<<<<<<< HEAD
-import org.polypheny.db.algebra.logical.relational.LogicalAggregate;
-import org.polypheny.db.algebra.logical.relational.LogicalCorrelate;
-import org.polypheny.db.algebra.logical.relational.LogicalExchange;
-import org.polypheny.db.algebra.logical.relational.LogicalFilter;
-import org.polypheny.db.algebra.logical.relational.LogicalIntersect;
-import org.polypheny.db.algebra.logical.relational.LogicalJoin;
-import org.polypheny.db.algebra.logical.relational.LogicalMatch;
-import org.polypheny.db.algebra.logical.relational.LogicalMinus;
-import org.polypheny.db.algebra.logical.relational.LogicalProject;
-import org.polypheny.db.algebra.logical.relational.LogicalRelModify;
-import org.polypheny.db.algebra.logical.relational.LogicalRelScan;
-import org.polypheny.db.algebra.logical.relational.LogicalSort;
-import org.polypheny.db.algebra.logical.relational.LogicalUnion;
-=======
 import org.polypheny.db.algebra.logical.relational.LogicalRelAggregate;
 import org.polypheny.db.algebra.logical.relational.LogicalRelCorrelate;
 import org.polypheny.db.algebra.logical.relational.LogicalRelExchange;
@@ -80,7 +61,6 @@
 import org.polypheny.db.algebra.logical.relational.LogicalRelScan;
 import org.polypheny.db.algebra.logical.relational.LogicalRelSort;
 import org.polypheny.db.algebra.logical.relational.LogicalRelUnion;
->>>>>>> 18d3cce9
 import org.polypheny.db.catalog.Catalog;
 import org.polypheny.db.catalog.entity.Entity;
 import org.polypheny.db.catalog.entity.allocation.AllocationEntity;
@@ -104,11 +84,7 @@
 
     public Set<String> hashBasis = new HashSet<>();
 
-<<<<<<< HEAD
-    public Map<Long, String> availableColumns = new LinkedHashMap<>(); // column id -> schemaName.tableName.ColumnName
-=======
     public Map<Long, String> availableColumns = new HashMap<>(); // column id -> schemaName.tableName.ColumnName
->>>>>>> 18d3cce9
 
     public Map<Long, Long> availableColumnsWithTable = new HashMap<>(); // columnId -> tableId
 
@@ -182,13 +158,8 @@
 
 
     @Override
-<<<<<<< HEAD
-    public AlgNode visit( LogicalAggregate aggregate ) {
-        hashBasis.add( LogicalAggregate.class.getSimpleName() + "#" + aggregate.getAggCallList() );
-=======
     public AlgNode visit( LogicalRelAggregate aggregate ) {
         hashBasis.add( LogicalRelAggregate.class.getSimpleName() + "#" + aggregate.getAggCallList() );
->>>>>>> 18d3cce9
         return visitChild( aggregate, 0, aggregate.getInput() );
     }
 
@@ -327,11 +298,7 @@
 
     @Override
     public AlgNode visit( LogicalDocumentTransformer transformer ) {
-<<<<<<< HEAD
-        hashBasis.add( LogicalDocumentTransformer.class.getSimpleName() + "#" + transformer.inModelTrait.getDataModel().name() + "#" + transformer.outModelTrait.getDataModel().name() );
-=======
         hashBasis.add( LogicalDocumentTransformer.class.getSimpleName() + "#" + transformer.inModelTrait.dataModel().name() + "#" + transformer.outModelTrait.dataModel().name() );
->>>>>>> 18d3cce9
         return visitChildren( transformer );
     }
 
@@ -344,23 +311,14 @@
 
 
     @Override
-<<<<<<< HEAD
-    public AlgNode visit( LogicalMatch match ) {
-        hashBasis.add( LogicalMatch.class.getSimpleName() + "#" + match.getEntity().id );
-=======
     public AlgNode visit( LogicalRelMatch match ) {
         hashBasis.add( LogicalRelMatch.class.getSimpleName() + "#" + match.getEntity().id );
->>>>>>> 18d3cce9
         return visitChild( match, 0, match.getInput() );
     }
 
 
     @Override
-<<<<<<< HEAD
-    public AlgNode visit( RelScan<?> scan ) {
-=======
     public AlgNode visit( LogicalRelScan scan ) {
->>>>>>> 18d3cce9
         if ( scan.getEntity() == null ) {
             throw new RuntimeException();
         }
@@ -368,11 +326,7 @@
 
         addScannedEntity( scan.getEntity().dataModel, getLogicalId( scan ) );
 
-<<<<<<< HEAD
-        // get available columns for every table scan
-=======
         // get available columns for every table relScan
->>>>>>> 18d3cce9
         this.getAvailableColumns( scan );
 
         return super.visit( scan );
@@ -390,13 +344,8 @@
 
 
     @Override
-<<<<<<< HEAD
-    public AlgNode visit( LogicalFilter filter ) {
-        hashBasis.add( LogicalFilter.class.getSimpleName() );
-=======
     public AlgNode visit( LogicalRelFilter filter ) {
         hashBasis.add( LogicalRelFilter.class.getSimpleName() );
->>>>>>> 18d3cce9
         super.visit( filter );
         filter.accept( this.rexShuttle );
 
@@ -407,13 +356,8 @@
 
 
     @Override
-<<<<<<< HEAD
-    public AlgNode visit( LogicalProject project ) {
-        hashBasis.add( LogicalProject.class.getSimpleName() + "#" + project.getProjects().size() );
-=======
     public AlgNode visit( LogicalRelProject project ) {
         hashBasis.add( LogicalRelProject.class.getSimpleName() + "#" + project.getProjects().size() );
->>>>>>> 18d3cce9
         super.visit( project );
         project.accept( this.rexShuttle );
         return project;
@@ -421,27 +365,16 @@
 
 
     @Override
-<<<<<<< HEAD
-    public AlgNode visit( LogicalCorrelate correlate ) {
-        hashBasis.add( LogicalCorrelate.class.getSimpleName() );
-=======
     public AlgNode visit( LogicalRelCorrelate correlate ) {
         hashBasis.add( LogicalRelCorrelate.class.getSimpleName() );
->>>>>>> 18d3cce9
         return visitChildren( correlate );
     }
 
 
     @Override
-<<<<<<< HEAD
-    public AlgNode visit( LogicalJoin join ) {
-        if ( join.getLeft() instanceof LogicalRelScan && join.getRight() instanceof LogicalRelScan ) {
-            hashBasis.add( LogicalJoin.class + "#" + join.getLeft().getEntity().id + "#" + join.getRight().getEntity().id );
-=======
     public AlgNode visit( LogicalRelJoin join ) {
         if ( join.getLeft() instanceof LogicalRelScan && join.getRight() instanceof LogicalRelScan ) {
             hashBasis.add( LogicalRelJoin.class + "#" + join.getLeft().getEntity().id + "#" + join.getRight().getEntity().id );
->>>>>>> 18d3cce9
         }
 
         super.visit( join );
@@ -451,13 +384,8 @@
 
 
     @Override
-<<<<<<< HEAD
-    public AlgNode visit( LogicalUnion union ) {
-        hashBasis.add( LogicalUnion.class.getSimpleName() );
-=======
     public AlgNode visit( LogicalRelUnion union ) {
         hashBasis.add( LogicalRelUnion.class.getSimpleName() );
->>>>>>> 18d3cce9
         super.visit( union );
         union.accept( this.rexShuttle );
         return union;
@@ -465,13 +393,8 @@
 
 
     @Override
-<<<<<<< HEAD
-    public AlgNode visit( LogicalIntersect intersect ) {
-        hashBasis.add( LogicalIntersect.class.getSimpleName() );
-=======
     public AlgNode visit( LogicalRelIntersect intersect ) {
         hashBasis.add( LogicalRelIntersect.class.getSimpleName() );
->>>>>>> 18d3cce9
         super.visit( intersect );
         intersect.accept( this.rexShuttle );
         return intersect;
@@ -479,37 +402,22 @@
 
 
     @Override
-<<<<<<< HEAD
-    public AlgNode visit( LogicalMinus minus ) {
-        hashBasis.add( LogicalMinus.class.getSimpleName() );
-=======
     public AlgNode visit( LogicalRelMinus minus ) {
         hashBasis.add( LogicalRelMinus.class.getSimpleName() );
->>>>>>> 18d3cce9
         return visitChildren( minus );
     }
 
 
     @Override
-<<<<<<< HEAD
-    public AlgNode visit( LogicalSort sort ) {
-        hashBasis.add( LogicalSort.class.getSimpleName() );
-=======
     public AlgNode visit( LogicalRelSort sort ) {
         hashBasis.add( LogicalRelSort.class.getSimpleName() );
->>>>>>> 18d3cce9
         return visitChildren( sort );
     }
 
 
     @Override
-<<<<<<< HEAD
-    public AlgNode visit( LogicalExchange exchange ) {
-        hashBasis.add( LogicalExchange.class.getSimpleName() + "#" + exchange.distribution.getType().shortName );
-=======
     public AlgNode visit( LogicalRelExchange exchange ) {
         hashBasis.add( LogicalRelExchange.class.getSimpleName() + "#" + exchange.distribution.getType().shortName );
->>>>>>> 18d3cce9
         return visitChildren( exchange );
     }
 
@@ -549,11 +457,7 @@
     }
 
 
-<<<<<<< HEAD
-    private void getPartitioningInfo( LogicalFilter filter ) {
-=======
     private void getPartitioningInfo( LogicalRelFilter filter ) {
->>>>>>> 18d3cce9
         Entity table = filter.getInput().getEntity();
         if ( table == null || table.unwrap( LogicalTable.class ).isEmpty() ) {
             return;
