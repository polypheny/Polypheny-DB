--- conflicted
+++ resolved
@@ -90,20 +90,6 @@
         if ( !isDml ) {
             return null;
         }
-<<<<<<< HEAD
-        switch ( sqlKind ) {
-            case INSERT:
-                return Modify.Operation.INSERT;
-            case DELETE:
-                return Modify.Operation.DELETE;
-            case MERGE:
-                return Modify.Operation.MERGE;
-            case UPDATE:
-                return Modify.Operation.UPDATE;
-            default:
-                return null;
-        }
-=======
         return switch ( sqlKind ) {
             case INSERT -> Modify.Operation.INSERT;
             case DELETE -> Modify.Operation.DELETE;
@@ -111,7 +97,6 @@
             case UPDATE -> Modify.Operation.UPDATE;
             default -> null;
         };
->>>>>>> 250079c0
     }
 
 
