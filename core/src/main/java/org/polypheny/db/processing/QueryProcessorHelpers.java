/*
 * Copyright 2019-2024 The Polypheny Project
 *
 * Licensed under the Apache License, Version 2.0 (the "License");
 * you may not use this file except in compliance with the License.
 * You may obtain a copy of the License at
 *
 * http://www.apache.org/licenses/LICENSE-2.0
 *
 * Unless required by applicable law or agreed to in writing, software
 * distributed under the License is distributed on an "AS IS" BASIS,
 * WITHOUT WARRANTIES OR CONDITIONS OF ANY KIND, either express or implied.
 * See the License for the specific language governing permissions and
 * limitations under the License.
 */

package org.polypheny.db.processing;

<<<<<<< HEAD
import java.sql.DatabaseMetaData;
import java.sql.Types;
=======
>>>>>>> 18d3cce9
import java.util.ArrayList;
import java.util.List;
import org.apache.calcite.linq4j.Ord;
import org.polypheny.db.algebra.constant.Kind;
import org.polypheny.db.algebra.core.common.Modify;
import org.polypheny.db.algebra.logical.relational.LogicalRelModify;
import org.polypheny.db.algebra.type.AlgDataType;
import org.polypheny.db.algebra.type.AlgDataTypeFactory;
import org.polypheny.db.algebra.type.AlgDataTypeField;
<<<<<<< HEAD
import org.polypheny.db.prepare.Prepare.PreparedResult;
import org.polypheny.db.type.ArrayType;
import org.polypheny.db.type.ExtraPolyTypes;
import org.polypheny.db.type.PolyType;
import org.polypheny.db.type.entity.PolyDefaults;
import org.polypheny.db.type.entity.PolyValue;
import org.polypheny.db.util.Util;
=======
>>>>>>> 18d3cce9


/**
 * Some extracted helper function from AbstractQueryProcessor.
 */
public class QueryProcessorHelpers {


    private static ArrayType arrayType;


    public static AlgDataType makeStruct( AlgDataTypeFactory typeFactory, AlgDataType type ) {
        if ( type.isStruct() ) {
            return type;
        }
        // TODO MV: This "null" might be wrong
        return typeFactory.builder().add( null, "$0", null, type ).build();
    }


    public static String origin( List<String> origins, int offsetFromEnd ) {
        return origins == null || offsetFromEnd >= origins.size()
                ? null
                : origins.get( origins.size() - 1 - offsetFromEnd );
    }


    public static int getPrecision( AlgDataType type ) {
        return type.getPrecision() == AlgDataType.PRECISION_NOT_SPECIFIED
                ? 0
                : type.getPrecision();
    }


    public static int getScale( AlgDataType type ) {
        return type.getScale() == AlgDataType.SCALE_NOT_SPECIFIED
                ? 0
                : type.getScale();
    }


    public static int getTypeOrdinal( AlgDataType type ) {
        return type.getPolyType().getJdbcOrdinal();
    }


    public static LogicalRelModify.Operation mapTableModOp( boolean isDml, Kind sqlKind ) {
        if ( !isDml ) {
            return null;
        }
<<<<<<< HEAD
        switch ( sqlKind ) {
            case INSERT:
                return Modify.Operation.INSERT;
            case DELETE:
                return Modify.Operation.DELETE;
            case MERGE:
                return Modify.Operation.MERGE;
            case UPDATE:
                return Modify.Operation.UPDATE;
            default:
                return null;
        }
    }


    public static List<ColumnMetaData> getColumnMetaDataList( JavaTypeFactory typeFactory, AlgDataType x, AlgDataType jdbcType, List<List<String>> originList ) {
        final List<ColumnMetaData> columns = new ArrayList<>();
        for ( Ord<AlgDataTypeField> pair : Ord.zip( jdbcType.getFields() ) ) {
            final AlgDataTypeField field = pair.e;
            final AlgDataType type = field.getType();
            final AlgDataType fieldType = x.isStruct() ? x.getFields().get( pair.i ).getType() : type;
            columns.add( QueryProcessorHelpers.metaData( typeFactory, columns.size(), field.getName(), type, fieldType, originList.get( pair.i ) ) );
=======
        return switch ( sqlKind ) {
            case INSERT -> Modify.Operation.INSERT;
            case DELETE -> Modify.Operation.DELETE;
            case MERGE -> Modify.Operation.MERGE;
            case UPDATE -> Modify.Operation.UPDATE;
            default -> null;
        };
    }


    public static List<String> getFieldNames( AlgDataType jdbcType ) {
        final List<String> fieldNames = new ArrayList<>();
        for ( Ord<AlgDataTypeField> pair : Ord.zip( jdbcType.getFields() ) ) {
            final AlgDataTypeField field = pair.e;
            fieldNames.add( field.getName() );
>>>>>>> 18d3cce9
        }
        return fieldNames;
    }


<<<<<<< HEAD
    public static ColumnMetaData.AvaticaType avaticaType( JavaTypeFactory typeFactory, AlgDataType type, AlgDataType fieldType ) {
        final String typeName = type.getPolyType().getTypeName();
        if ( type.getComponentType() != null ) {
            ColumnMetaData.AvaticaType componentType = avaticaType( typeFactory, type.getComponentType(), null );
            arrayType = ((ArrayType) type);
            if ( arrayType.getDimension() > 1 ) {
                // we have to go deeper
                componentType = avaticaType( typeFactory, new ArrayType( arrayType.getComponentType(), arrayType.isNullable(), arrayType.getCardinality(), arrayType.getDimension() - 1 ), type.getComponentType() );
            }

            final ColumnMetaData.Rep rep = Rep.ARRAY;
            return ColumnMetaData.array( componentType, typeName, rep );
        } else {
            int typeOrdinal = QueryProcessorHelpers.getTypeOrdinal( type );

            switch ( typeOrdinal ) {
                case Types.STRUCT:
                    if ( type.getPolyType() == PolyType.DOCUMENT ) {
                        final ColumnMetaData.Rep rep = ColumnMetaData.Rep.of( PolyDefaults.MAPPINGS.get( String.class ) );
                        assert rep != null;
                        return ColumnMetaData.scalar( PolyType.VARCHAR.getJdbcOrdinal(), typeName, rep );
                    }
                    final List<ColumnMetaData> columns = new ArrayList<>();
                    for ( AlgDataTypeField field : type.getFields() ) {
                        columns.add( metaData( typeFactory, field.getIndex(), field.getName(), field.getType(), null, null ) );
                    }
                    return ColumnMetaData.struct( columns );
                case ExtraPolyTypes.GEOMETRY:
                    typeOrdinal = Types.VARCHAR;
                    // Fall through
                default:
                    //final Type clazz = typeFactory.getJavaClass( Util.first( fieldType, type ) );
                    final ColumnMetaData.Rep rep = ColumnMetaData.Rep.of( PolyDefaults.MAPPINGS.get( PolyValue.classFrom( Util.first( fieldType, type ).getPolyType() ) ) );
                    assert rep != null;
                    return ColumnMetaData.scalar( typeOrdinal, typeName, rep );
            }
        }
    }


    public static ColumnMetaData metaData(
            JavaTypeFactory typeFactory,
            int ordinal,
            String fieldName,
            AlgDataType type,
            AlgDataType fieldType,
            List<String> origins ) {
        final ColumnMetaData.AvaticaType avaticaType = avaticaType( typeFactory, type, fieldType );
        return new ColumnMetaData(
                ordinal,
                false,
                true,
                false,
                false,
                type.isNullable()
                        ? DatabaseMetaData.columnNullable
                        : DatabaseMetaData.columnNoNulls,
                true,
                type.getPrecision(),
                fieldName,
                QueryProcessorHelpers.origin( origins, 0 ),
                QueryProcessorHelpers.origin( origins, 2 ),
                QueryProcessorHelpers.getPrecision( type ),
                0, // This is a workaround for a bug in Avatica with Decimals. There is no need to change the scale //getScale( type ),
                QueryProcessorHelpers.origin( origins, 1 ),
                null,
                avaticaType,
                true,
                false,
                false,
//                avaticaType.columnClassName() );
                (fieldType instanceof ArrayType) ? "java.util.List" : avaticaType.columnClassName() );
    }

=======
>>>>>>> 18d3cce9
}<|MERGE_RESOLUTION|>--- conflicted
+++ resolved
@@ -16,11 +16,6 @@
 
 package org.polypheny.db.processing;
 
-<<<<<<< HEAD
-import java.sql.DatabaseMetaData;
-import java.sql.Types;
-=======
->>>>>>> 18d3cce9
 import java.util.ArrayList;
 import java.util.List;
 import org.apache.calcite.linq4j.Ord;
@@ -30,26 +25,12 @@
 import org.polypheny.db.algebra.type.AlgDataType;
 import org.polypheny.db.algebra.type.AlgDataTypeFactory;
 import org.polypheny.db.algebra.type.AlgDataTypeField;
-<<<<<<< HEAD
-import org.polypheny.db.prepare.Prepare.PreparedResult;
-import org.polypheny.db.type.ArrayType;
-import org.polypheny.db.type.ExtraPolyTypes;
-import org.polypheny.db.type.PolyType;
-import org.polypheny.db.type.entity.PolyDefaults;
-import org.polypheny.db.type.entity.PolyValue;
-import org.polypheny.db.util.Util;
-=======
->>>>>>> 18d3cce9
 
 
 /**
  * Some extracted helper function from AbstractQueryProcessor.
  */
 public class QueryProcessorHelpers {
-
-
-    private static ArrayType arrayType;
-
 
     public static AlgDataType makeStruct( AlgDataTypeFactory typeFactory, AlgDataType type ) {
         if ( type.isStruct() ) {
@@ -90,30 +71,6 @@
         if ( !isDml ) {
             return null;
         }
-<<<<<<< HEAD
-        switch ( sqlKind ) {
-            case INSERT:
-                return Modify.Operation.INSERT;
-            case DELETE:
-                return Modify.Operation.DELETE;
-            case MERGE:
-                return Modify.Operation.MERGE;
-            case UPDATE:
-                return Modify.Operation.UPDATE;
-            default:
-                return null;
-        }
-    }
-
-
-    public static List<ColumnMetaData> getColumnMetaDataList( JavaTypeFactory typeFactory, AlgDataType x, AlgDataType jdbcType, List<List<String>> originList ) {
-        final List<ColumnMetaData> columns = new ArrayList<>();
-        for ( Ord<AlgDataTypeField> pair : Ord.zip( jdbcType.getFields() ) ) {
-            final AlgDataTypeField field = pair.e;
-            final AlgDataType type = field.getType();
-            final AlgDataType fieldType = x.isStruct() ? x.getFields().get( pair.i ).getType() : type;
-            columns.add( QueryProcessorHelpers.metaData( typeFactory, columns.size(), field.getName(), type, fieldType, originList.get( pair.i ) ) );
-=======
         return switch ( sqlKind ) {
             case INSERT -> Modify.Operation.INSERT;
             case DELETE -> Modify.Operation.DELETE;
@@ -129,87 +86,9 @@
         for ( Ord<AlgDataTypeField> pair : Ord.zip( jdbcType.getFields() ) ) {
             final AlgDataTypeField field = pair.e;
             fieldNames.add( field.getName() );
->>>>>>> 18d3cce9
         }
         return fieldNames;
     }
 
 
-<<<<<<< HEAD
-    public static ColumnMetaData.AvaticaType avaticaType( JavaTypeFactory typeFactory, AlgDataType type, AlgDataType fieldType ) {
-        final String typeName = type.getPolyType().getTypeName();
-        if ( type.getComponentType() != null ) {
-            ColumnMetaData.AvaticaType componentType = avaticaType( typeFactory, type.getComponentType(), null );
-            arrayType = ((ArrayType) type);
-            if ( arrayType.getDimension() > 1 ) {
-                // we have to go deeper
-                componentType = avaticaType( typeFactory, new ArrayType( arrayType.getComponentType(), arrayType.isNullable(), arrayType.getCardinality(), arrayType.getDimension() - 1 ), type.getComponentType() );
-            }
-
-            final ColumnMetaData.Rep rep = Rep.ARRAY;
-            return ColumnMetaData.array( componentType, typeName, rep );
-        } else {
-            int typeOrdinal = QueryProcessorHelpers.getTypeOrdinal( type );
-
-            switch ( typeOrdinal ) {
-                case Types.STRUCT:
-                    if ( type.getPolyType() == PolyType.DOCUMENT ) {
-                        final ColumnMetaData.Rep rep = ColumnMetaData.Rep.of( PolyDefaults.MAPPINGS.get( String.class ) );
-                        assert rep != null;
-                        return ColumnMetaData.scalar( PolyType.VARCHAR.getJdbcOrdinal(), typeName, rep );
-                    }
-                    final List<ColumnMetaData> columns = new ArrayList<>();
-                    for ( AlgDataTypeField field : type.getFields() ) {
-                        columns.add( metaData( typeFactory, field.getIndex(), field.getName(), field.getType(), null, null ) );
-                    }
-                    return ColumnMetaData.struct( columns );
-                case ExtraPolyTypes.GEOMETRY:
-                    typeOrdinal = Types.VARCHAR;
-                    // Fall through
-                default:
-                    //final Type clazz = typeFactory.getJavaClass( Util.first( fieldType, type ) );
-                    final ColumnMetaData.Rep rep = ColumnMetaData.Rep.of( PolyDefaults.MAPPINGS.get( PolyValue.classFrom( Util.first( fieldType, type ).getPolyType() ) ) );
-                    assert rep != null;
-                    return ColumnMetaData.scalar( typeOrdinal, typeName, rep );
-            }
-        }
-    }
-
-
-    public static ColumnMetaData metaData(
-            JavaTypeFactory typeFactory,
-            int ordinal,
-            String fieldName,
-            AlgDataType type,
-            AlgDataType fieldType,
-            List<String> origins ) {
-        final ColumnMetaData.AvaticaType avaticaType = avaticaType( typeFactory, type, fieldType );
-        return new ColumnMetaData(
-                ordinal,
-                false,
-                true,
-                false,
-                false,
-                type.isNullable()
-                        ? DatabaseMetaData.columnNullable
-                        : DatabaseMetaData.columnNoNulls,
-                true,
-                type.getPrecision(),
-                fieldName,
-                QueryProcessorHelpers.origin( origins, 0 ),
-                QueryProcessorHelpers.origin( origins, 2 ),
-                QueryProcessorHelpers.getPrecision( type ),
-                0, // This is a workaround for a bug in Avatica with Decimals. There is no need to change the scale //getScale( type ),
-                QueryProcessorHelpers.origin( origins, 1 ),
-                null,
-                avaticaType,
-                true,
-                false,
-                false,
-//                avaticaType.columnClassName() );
-                (fieldType instanceof ArrayType) ? "java.util.List" : avaticaType.columnClassName() );
-    }
-
-=======
->>>>>>> 18d3cce9
 }