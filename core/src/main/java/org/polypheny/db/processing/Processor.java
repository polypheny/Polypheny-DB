/*
 * Copyright 2019-2024 The Polypheny Project
 *
 * Licensed under the Apache License, Version 2.0 (the "License");
 * you may not use this file except in compliance with the License.
 * You may obtain a copy of the License at
 *
 * http://www.apache.org/licenses/LICENSE-2.0
 *
 * Unless required by applicable law or agreed to in writing, software
 * distributed under the License is distributed on an "AS IS" BASIS,
 * WITHOUT WARRANTIES OR CONDITIONS OF ANY KIND, either express or implied.
 * See the License for the specific language governing permissions and
 * limitations under the License.
 */

package org.polypheny.db.processing;


import java.util.List;
import lombok.extern.slf4j.Slf4j;
import org.polypheny.db.PolyImplementation;
import org.polypheny.db.algebra.AlgRoot;
import org.polypheny.db.algebra.constant.Kind;
import org.polypheny.db.algebra.type.AlgDataType;
import org.polypheny.db.catalog.exceptions.GenericRuntimeException;
import org.polypheny.db.languages.QueryParameters;
import org.polypheny.db.nodes.ExecutableStatement;
import org.polypheny.db.nodes.Node;
import org.polypheny.db.processing.QueryContext.ParsedQueryContext;
import org.polypheny.db.routing.ExecutionTimeMonitor;
import org.polypheny.db.transaction.Statement;
import org.polypheny.db.transaction.Transaction;
import org.polypheny.db.transaction.TransactionException;
import org.polypheny.db.util.DeadlockException;
import org.polypheny.db.util.Pair;

@Slf4j
public abstract class Processor {

    public abstract List<? extends Node> parse( String query );

    public abstract Pair<Node, AlgDataType> validate( Transaction transaction, Node parsed, boolean addDefaultValues );

    public abstract AlgRoot translate( Statement statement, ParsedQueryContext context );


    public PolyImplementation prepareDdl( Statement statement, ExecutableStatement node, ParsedQueryContext context ) {
        try {
            // Acquire global schema lock
            lock( statement );
            // Execute statement
            return getImplementation( statement, node, context );
        } catch ( DeadlockException e ) {
            throw new GenericRuntimeException( "Exception while acquiring global schema lock", e );
        } catch ( TransactionException e ) {
            throw new GenericRuntimeException( e );
        } finally {
            // Release lock
            unlock( statement );
        }

    }


    PolyImplementation getImplementation( Statement statement, ExecutableStatement node, ParsedQueryContext context ) throws TransactionException {
        node.execute( statement.getPrepareContext(), statement, context );
        statement.getTransaction().commit();
<<<<<<< HEAD
        //Catalog.getInstance().commit();
        return new PolyImplementation(
                null,
                context.getLanguage().getDataModel(),
=======

        return new PolyImplementation(
                null,
                context.getLanguage().dataModel(),
>>>>>>> 250079c0
                new ExecutionTimeMonitor(),
                null,
                Kind.CREATE_NAMESPACE, // technically correct, maybe change
                statement,
                null );
    }


    public abstract void unlock( Statement statement );

    protected abstract void lock( Statement statement ) throws DeadlockException;

    public abstract String getQuery( Node parsed, QueryParameters parameters );

    public abstract AlgDataType getParameterRowType( Node left );

<<<<<<< HEAD

    public List<String> splitStatements( String statements ) {
        throw new GenericRuntimeException( "splitStatements not implemented" );
    }
=======
    public abstract List<String> splitStatements( String statements );
>>>>>>> 250079c0

}<|MERGE_RESOLUTION|>--- conflicted
+++ resolved
@@ -66,17 +66,10 @@
     PolyImplementation getImplementation( Statement statement, ExecutableStatement node, ParsedQueryContext context ) throws TransactionException {
         node.execute( statement.getPrepareContext(), statement, context );
         statement.getTransaction().commit();
-<<<<<<< HEAD
-        //Catalog.getInstance().commit();
-        return new PolyImplementation(
-                null,
-                context.getLanguage().getDataModel(),
-=======
 
         return new PolyImplementation(
                 null,
                 context.getLanguage().dataModel(),
->>>>>>> 250079c0
                 new ExecutionTimeMonitor(),
                 null,
                 Kind.CREATE_NAMESPACE, // technically correct, maybe change
@@ -93,13 +86,6 @@
 
     public abstract AlgDataType getParameterRowType( Node left );
 
-<<<<<<< HEAD
-
-    public List<String> splitStatements( String statements ) {
-        throw new GenericRuntimeException( "splitStatements not implemented" );
-    }
-=======
     public abstract List<String> splitStatements( String statements );
->>>>>>> 250079c0
 
 }