/*
 * Copyright 2019-2022 The Polypheny Project
 *
 * Licensed under the Apache License, Version 2.0 (the "License");
 * you may not use this file except in compliance with the License.
 * You may obtain a copy of the License at
 *
 * http://www.apache.org/licenses/LICENSE-2.0
 *
 * Unless required by applicable law or agreed to in writing, software
 * distributed under the License is distributed on an "AS IS" BASIS,
 * WITHOUT WARRANTIES OR CONDITIONS OF ANY KIND, either express or implied.
 * See the License for the specific language governing permissions and
 * limitations under the License.
 */

package org.polypheny.db.config;


import java.math.BigDecimal;
import java.util.Collections;
import java.util.List;
import java.util.Optional;
import lombok.extern.slf4j.Slf4j;
import org.polypheny.db.config.Config.ConfigListener;
import org.polypheny.db.ddl.DdlManager.DefaultIndexPlacementStrategy;
import org.polypheny.db.processing.ConstraintStrategy;
import org.polypheny.db.util.background.BackgroundTask;
import org.polypheny.db.util.background.BackgroundTask.TaskSchedulingType;


@Slf4j
public enum RuntimeConfig {

    APPROXIMATE_DISTINCT_COUNT(
            "runtime/approximateDistinctCount",
            "Whether approximate results from \"COUNT(DISTINCT ...)\" aggregate functions are acceptable.",
            false,
            ConfigType.BOOLEAN
    ), // Druid

    APPROXIMATE_TOP_N(
            "runtime/approximateTopN",
            "Whether approximate results from \"Top N\" queries (\"ORDER BY aggFun DESC LIMIT n\") are acceptable.",
            false,
            ConfigType.BOOLEAN
    ), // Druid

    APPROXIMATE_DECIMAL(
            "runtime/approximateDecimal",
            "Whether approximate results from aggregate functions on DECIMAL types are acceptable.",
            false,
            ConfigType.BOOLEAN
    ), // Druid

    NULL_EQUAL_TO_EMPTY(
            "runtime/nullEqualToEmpty",
            "Whether to treat empty strings as null for Druid Adapter.",
            true,
            ConfigType.BOOLEAN
    ), // Druid

    RELATIONAL_CASE_SENSITIVE(
            "runtime/caseSensitive",
            "Whether identifiers are matched case-sensitively.",
            false,
            ConfigType.BOOLEAN
    ),

    CONFIG_SERVER_PORT(
            "runtime/configServerPort",
            "The port on which the config server should listen.",
            8081,
            ConfigType.INTEGER
    ),

    INFORMATION_SERVER_PORT(
            "runtime/informationServerPort",
            "The port on which the information server should listen.",
            8082,
            ConfigType.INTEGER
    ),

    WEBUI_SERVER_PORT(
            "runtime/webuiServerPort",
            "The port on which the web ui server should listen.",
            8080,
            ConfigType.INTEGER
    ),

    REL_WRITER_INSERT_FIELD_NAMES(
            "runtime/relWriterInsertFieldName",
            "If the alg writer should add the field names in brackets behind the ordinals in when printing query plans.",
            false,
            ConfigType.BOOLEAN ),

    QUERY_TIMEOUT(
            "runtime/queryTimeout",
            "Time after which queries are aborted. 0 means infinite.",
            0,
            ConfigType.INTEGER,
            "processingExecutionGroup" ),

    DEFAULT_COLLATION(
            "runtime/defaultCollation",
            "Collation to use if no collation is specified",
            2,
            ConfigType.INTEGER ),

    GENERATED_NAME_PREFIX(
            "runtime/generatedNamePrefix",
            "Prefix for generated index, foreign key and constraint names.",
            "auto",
            ConfigType.STRING ),

    ADD_DEFAULT_VALUES_IN_INSERTS(
            "processing/addDefaultValuesInInserts",
            "Reorder columns and add default values in insert statements.",
            true,
            ConfigType.BOOLEAN,
            "parsingGroup" ),

    TRIM_UNUSED_FIELDS(
            "processing/trimUnusedFields",
            "Walks over a tree of relational expressions, replacing each {@link AlgNode} with a 'slimmed down' relational expression that projects only the columns required by its consumer.",
            true,
            ConfigType.BOOLEAN,
            "planningGroup" ),

    DEBUG(
            "runtime/debug",
            "Print debugging output.",
            false,
            ConfigType.BOOLEAN ),

    JOIN_COMMUTE(
            "runtime/joinCommute",
            "Commute joins in planner.",
            false,
            ConfigType.BOOLEAN,
            "planningGroup" ),

    VALIDATE_MM_CONTENT_TYPE(
            "validation/validateMultimediaContentType",
            "Validate multimedia data by checking its content-type.",
            true,
            ConfigType.BOOLEAN,
            "validationGroup"
    ),

    TWO_PC_MODE(
            "runtime/twoPcMode",
            "Use two-phase commit protocol for committing queries on data stores.",
            false,
            ConfigType.BOOLEAN ),
    // "processingExecutionGroup" ),

    DYNAMIC_QUERYING(
            "statistics/useDynamicQuerying",
            "Use statistics for query assistance.",
            true,
            ConfigType.BOOLEAN,
            "statisticSettingsGroup" ),

    STATISTICS_ON_STARTUP(
            "statistics/statisticsOnStartup",
            "Whether to build statistics for all stored data on system startup.",
            true,
            ConfigType.BOOLEAN,
            "statisticSettingsGroup" ),

    ACTIVE_TRACKING(
            "statistics/activeTracking",
            "All transactions are tracked and statistics collected during execution.",
            true,
            ConfigType.BOOLEAN,
            "statisticSettingsGroup" ),

    PASSIVE_TRACKING(
            "statistics/passiveTracking",
            "Reevaluates statistics for all columns constantly, after a set time interval.",
            false,
            ConfigType.BOOLEAN,
            "statisticSettingsGroup" ),

    STATISTIC_BUFFER(
            "statistics/statisticColumnBuffer",
            "Number of buffered statistics e.g. for unique values.",
            5,
            ConfigType.INTEGER,
            "statisticSettingsGroup" ),

    UNIQUE_VALUES(
            "statistics/maxCharUniqueVal",
            "Maximum character of unique values",
            10,
            ConfigType.INTEGER,
            "statisticSettingsGroup" ),

    STATISTIC_RATE(
            "statistics/passiveTrackingRate",
            "Rate of passive tracking of statistics.",
            BackgroundTask.TaskSchedulingType.EVERY_THIRTY_SECONDS_FIXED,
            ConfigType.ENUM ),

    MATERIALIZED_VIEW_LOOP(
            "materializedView/freshnessLoopRate",
            "Rate of freshness Loop for Materialized Views with update type interval.",
            TaskSchedulingType.EVERY_SECOND_FIXED,
            ConfigType.ENUM ),

    EXPLORE_BY_EXAMPLE_TO_SQL(
            "exploreByExample/classificationToSQL",
            "Build SQL query from classification.",
            true,
            ConfigType.BOOLEAN,
            "uiSettings" ),

    UI_PAGE_SIZE(
            "ui/pageSize",
            "Number of rows per page in the data view.",
            10,
            ConfigType.INTEGER,
            "uiSettingsDataViewGroup" ),

    UI_NODE_AMOUNT(
            "ui/nodeAmount",
            "Number of nodes in the graph data view.",
            300,
            ConfigType.INTEGER,
            "uiSettingsDataViewGroup" ),

    UI_UPLOAD_SIZE_MB(
            "ui/uploadSizeMB",
            "Maximum size of a file upload for multimedia data in the UI, in MB. "
                    + "When creating a HSQLDB multimedia column, this size is applied as the max-size of the underlying HSQLDB BLOB column.",
            10_000,
            ConfigType.INTEGER,
            "uiSettingsDataViewGroup" ),

    UI_USE_HARDLINKS(
            "ui/useHardlinks",
            "Whether or not to use hardlinks for temporal files in the UI. If false, softlinks are used. This config has only an effect when one or multiple file stores are deployed. "
                    + "With hardlinks, the data you see is the correct data that was selected during the transaction. "
                    + "But with multiple file stores on different file systems, hardlinks won't work. "
                    + "In this case you can use softlinks, but you might see data that is more recent.",
            true,
            ConfigType.BOOLEAN,
            "uiSettingsDataViewGroup" ),

    HUB_IMPORT_BATCH_SIZE(
            "hub/hubImportBatchSize",
            "Number of rows that should be inserted at a time when importing a dataset from Polypheny-Hub.",
            1000,
            ConfigType.INTEGER,
            "uiSettingsDataViewGroup" ),

    SCHEMA_CACHING(
            "runtime/schemaCaching",
            "Cache polypheny-db schema",
            true,
            ConfigType.BOOLEAN ),

    QUERY_PLAN_CACHING(
            "runtime/queryPlanCaching",
            "Cache planned and optimized query plans.",
            true,
            ConfigType.BOOLEAN,
            "queryPlanCachingGroup" ),

    QUERY_PLAN_CACHING_DML(
            "runtime/queryPlanCachingDml",
            "Cache DML query plans.",
            true,
            ConfigType.BOOLEAN,
            "queryPlanCachingGroup" ),

    QUERY_PLAN_CACHING_SIZE(
            "runtime/queryPlanCachingSize",
            "Size of the query plan cache. If the limit is reached, the least recently used entry is removed.",
            1000,
            ConfigType.INTEGER,
            "queryPlanCachingGroup" ),

    IMPLEMENTATION_CACHING(
            "runtime/implementationCaching",
            "Cache implemented query plans.",
            true,
            ConfigType.BOOLEAN,
            "implementationCachingGroup" ),

    IMPLEMENTATION_CACHING_DML(
            "runtime/implementationCachingDml",
            "Cache implementation for DML queries.",
            true,
            ConfigType.BOOLEAN,
            "implementationCachingGroup" ),

    IMPLEMENTATION_CACHING_SIZE(
            "runtime/implementationCachingSize",
            "Size of the implementation cache. If the limit is reached, the least recently used entry is removed.",
            1000,
            ConfigType.INTEGER,
            "implementationCachingGroup" ),

    ROUTING_PLAN_CACHING(
            "runtime/routingPlanCaching",
            "Caching of routing plans.",
            true,
            ConfigType.BOOLEAN,
            "routingCache" ),

    ROUTING_PLAN_CACHING_SIZE(
            "runtime/routingPlanCachingSize",
            "Size of the routing plan cache. If the limit is reached, the least recently used entry is removed.",
            1000,
            ConfigType.INTEGER,
            "routingCache" ),

    PARAMETERIZE_DML(
            "runtime/parameterizeDML",
            "Whether DML queries should be parameterized.",
            true,
            ConfigType.BOOLEAN,
            "queryParameterizationGroup" ),

    PARAMETERIZE_INTERVALS(
            "runtime/parameterizeIntervals",
            "Whether intervals should be parameterized.",
            false,
            ConfigType.BOOLEAN,
            "queryParameterizationGroup" ),

    JOINED_TABLE_SCAN_CACHE(
            "runtime/joinedScanCache",
            "Whether to use the joined table scan caching.",
            false,
            ConfigType.BOOLEAN ),

    JOINED_TABLE_SCAN_CACHE_SIZE(
            "runtime/joinedScanCacheSize",
            "Size of the joined table scan cache. If the limit is reached, the least recently used entry is removed.",
            1000,
            ConfigType.INTEGER ),

    DATA_MIGRATOR_BATCH_SIZE(
            "runtime/dataMigratorBatchSize",
            "Batch size for data insertion on the target store.",
            1000,
            ConfigType.INTEGER ),

    UNIQUE_CONSTRAINT_ENFORCEMENT(
            "runtime/uniqueConstraintEnforcement",
            "Enable enforcement of uniqueness constraints.",
            false,
            ConfigType.BOOLEAN,
            "constraintEnforcementGroup" ),

    FOREIGN_KEY_ENFORCEMENT(
            "runtime/foreignKeyEnforcement",
            "Enable enforcement of foreign key constraints.",
            false,
            ConfigType.BOOLEAN,
            "constraintEnforcementGroup" ),

    CONSTRAINT_ENFORCEMENT_STRATEGY(
            "runtime/constraintEnforcementStrategy",
            "Adjusted used constraint enforcement strategy.",
            ConstraintStrategy.AFTER_QUERY_EXECUTION,
            ConfigType.ENUM,
            "constraintEnforcementGroup"
    ),

    DEFAULT_INDEX_PLACEMENT_STRATEGY(
            "runtime/indexPlacementStrategy",
            "Where indexes should be placed if not explicitly specified.",
            DefaultIndexPlacementStrategy.ALL_DATA_STORES,
            ConfigType.ENUM,
            "polystoreIndexGroup"
    ),

    POLYSTORE_INDEXES_ENABLED(
            "runtime/polystoreIndexesEnabled",
            "Enable and maintain indexes on the polystore level.",
            true,
            ConfigType.BOOLEAN,
            "polystoreIndexGroup" ),

    POLYSTORE_INDEXES_SIMPLIFY(
            "runtime/polystoreIndexesSimplify",
            "Enable query simplification using polystore level indexes.",
            false,
            ConfigType.BOOLEAN,
            "polystoreIndexGroup" ),

    USE_DOCKER_NETWORK(
            "docker/useDockerNetwork",
            "If Polypheny should use the container network to communicate with the container.",
            false,
            ConfigType.BOOLEAN ),

    DOCKER_INSTANCES(
            "runtime/dockerInstances",
            "Configure different docker instances, which can be used to place adapters on.",
            Collections.singletonList( new ConfigDocker( 0, "localhost", null, null, "localhost" )
                    .setDockerRunning( true ) ),
            ConfigType.INSTANCE_LIST,
            "dockerGroup" ),

    FILE_HANDLE_CACHE_SIZE(
            "runtime/fileHandleCacheSize",
            "Size (in Bytes) up to which media files are cached in-memory instead of creating a temporary file. Needs to be >= 0 and smaller than Integer.MAX_SIZE. Setting to zero disables caching of media files.",
            0,
            ConfigType.INTEGER,
            "processingExecutionGroup" ),

    MONITORING_QUEUE_ACTIVE(
<<<<<<< HEAD
        "runtime/monitoringQueueActive",
            "Enables automatic monitoring of executed events in workload monitoring. If disabled no events are captured, hence the queue remains empty.",
            true,
            ConfigType.BOOLEAN,
            "monitoringSettingsQueueGroup"),
=======
            "runtime/monitoringQueueActive",
            "Enables automatic monitoring of executed events in workload monitoring. If disabled no events are captured, hence the queue remains empty. This also effects routing!",
            true,
            ConfigType.BOOLEAN,
            "monitoringSettingsQueueGroup" ),

>>>>>>> aa282715
    MONITORING_CORE_POOL_SIZE(
            "runtime/corePoolSize",
            "The number of threads to keep in the pool for processing workload monitoring events, even if they are idle.",
            2,
            ConfigType.INTEGER,
            "monitoringSettingsQueueGroup" ),

    MONITORING_MAXIMUM_POOL_SIZE(
            "runtime/maximumPoolSize",
            "The maximum number of threads to allow in the pool used for processing workload monitoring events.",
            8,
            ConfigType.INTEGER,
            "monitoringSettingsQueueGroup" ),

    MONITORING_POOL_KEEP_ALIVE_TIME(
            "runtime/keepAliveTime",
            "When the number of monitoring processing threads is greater than the core, this is the maximum time that excess idle threads will wait for new tasks before terminating.",
            10,
            ConfigType.INTEGER,
            "monitoringSettingsQueueGroup" ),

    TEMPERATURE_FREQUENCY_PROCESSING_INTERVAL(
            "runtime/partitionFrequencyProcessingInterval",
            "Time interval in seconds, how often the access frequency of all TEMPERATURE-partitioned tables is analyzed and redistributed",
            BackgroundTask.TaskSchedulingType.EVERY_MINUTE,
            ConfigType.ENUM,
            "temperaturePartitionProcessingSettingsGroup" ),

    CATALOG_DEBUG_MESSAGES(
            "runtime/catalogDebugMessages",
            "Enable output of catalog debug messages on the monitoring page.",
            false,
            ConfigType.BOOLEAN,
            "monitoringGroup" );


    private final String key;
    private final String description;

    private final ConfigManager configManager = ConfigManager.getInstance();


    static {
        final ConfigManager configManager = ConfigManager.getInstance();

        // Query processing settings
        final WebUiPage processingPage = new WebUiPage(
                "processingPage",
                "Query Processing",
                "Settings influencing the query processing." );
        //processingPage.withIcon( "fa fa-cogs" );
        final WebUiGroup planningGroup = new WebUiGroup( "planningGroup", processingPage.getId() );
        planningGroup.withTitle( "Query Planning" );
        final WebUiGroup parsingGroup = new WebUiGroup( "parsingGroup", processingPage.getId() );
        parsingGroup.withTitle( "Query Parsing" );
        final WebUiGroup implementationCachingGroup = new WebUiGroup( "implementationCachingGroup", processingPage.getId() );
        implementationCachingGroup.withTitle( "Implementation Caching" );
        final WebUiGroup queryParameterizationGroup = new WebUiGroup( "queryParameterizationGroup", processingPage.getId() );
        queryParameterizationGroup.withTitle( "Query Parameterization" );
        final WebUiGroup constraintEnforcementGroup = new WebUiGroup( "constraintEnforcementGroup", processingPage.getId() );
        constraintEnforcementGroup.withTitle( "Constraint Enforcement" );
        final WebUiGroup polystoreIndexGroup = new WebUiGroup( "polystoreIndexGroup", processingPage.getId() );
        polystoreIndexGroup.withTitle( "Polystore Indexes" );
        final WebUiGroup validationGroup = new WebUiGroup( "validationGroup", processingPage.getId() );
        validationGroup.withTitle( "Query Validation" );
        final WebUiGroup executionGroup = new WebUiGroup( "processingExecutionGroup", processingPage.getId() );
        executionGroup.withTitle( "Query Execution" );
        configManager.registerWebUiPage( processingPage );
        configManager.registerWebUiGroup( parsingGroup );
        configManager.registerWebUiGroup( planningGroup );
        configManager.registerWebUiGroup( implementationCachingGroup );
        configManager.registerWebUiGroup( queryParameterizationGroup );
        configManager.registerWebUiGroup( constraintEnforcementGroup );
        configManager.registerWebUiGroup( polystoreIndexGroup );
        configManager.registerWebUiGroup( validationGroup );
        configManager.registerWebUiGroup( executionGroup );

        // Routing
        final WebUiPage routingPage = new WebUiPage(
                "routing",
                "Query Routing",
                "Settings influencing the query routing behavior." );
        //routingPage.withIcon( "fa fa-map-signs" );
        final WebUiGroup routingCacheGroup = new WebUiGroup( "routingCache", routingPage.getId() );
        routingCacheGroup.withTitle( "Caching" );
        configManager.registerWebUiPage( routingPage );
        configManager.registerWebUiGroup( routingCacheGroup );

        // Statistics
        final WebUiPage queryStatisticsPage = new WebUiPage(
                "statisticsPage",
                "Statistics",
                "Settings on the stored data." );
        //queryStatisticsPage.withIcon( "fa fa-percent" );
        final WebUiGroup statisticSettingsGroup = new WebUiGroup( "statisticSettingsGroup", queryStatisticsPage.getId() );
        statisticSettingsGroup.withTitle( "Statistics Settings" );
        configManager.registerWebUiPage( queryStatisticsPage );
        configManager.registerWebUiGroup( statisticSettingsGroup );

        // Docker Settings
        final WebUiPage dockerPage = new WebUiPage(
                "dockerPage",
                "Docker",
                "Settings for the Docker-based data store deployment." );
        //dockerPage.withIcon( "fa fa-cube" );
        final WebUiGroup dockerGroup = new WebUiGroup( "dockerGroup", dockerPage.getId() );
        dockerGroup.withTitle( "Docker" );
        configManager.registerWebUiPage( dockerPage );
        configManager.registerWebUiGroup( dockerGroup );

        // UI specific setting
        final WebUiPage uiSettingsPage = new WebUiPage(
                "uiSettings",
                "Polypheny-UI",
                "Settings for this user interface." );
        //uiSettingsPage.withIcon( "fa fa-window-maximize" );
        configManager.registerWebUiPage( uiSettingsPage );
        final WebUiGroup uiSettingsDataViewGroup = new WebUiGroup( "uiSettingsDataViewGroup", uiSettingsPage.getId() );
        uiSettingsDataViewGroup.withTitle( "Data View" );
        configManager.registerWebUiGroup( uiSettingsDataViewGroup );
        final WebUiGroup monitoringGroup = new WebUiGroup( "monitoringGroup", uiSettingsPage.getId() );
        monitoringGroup.withTitle( "Monitoring" );
        configManager.registerWebUiGroup( monitoringGroup );

        // Workload Monitoring specific setting
        final WebUiPage monitoringSettingsPage = new WebUiPage(
                "monitoringSettings",
                "Workload Monitoring",
                "Settings for workload monitoring." );
        //monitoringSettingsPage.withIcon( "fa fa-line-chart" );
        final WebUiGroup monitoringSettingsQueueGroup = new WebUiGroup( "monitoringSettingsQueueGroup", monitoringSettingsPage.getId() );
        monitoringSettingsQueueGroup.withTitle( "Processing Queue" );
        configManager.registerWebUiPage( monitoringSettingsPage );
        configManager.registerWebUiGroup( monitoringSettingsQueueGroup );
        MONITORING_QUEUE_ACTIVE.addObserver( new ConfigListener() {
            @Override
            public void onConfigChange( Config c ) {
                String status = c.getBoolean() ? "Enabled" : "Disabled";
                log.warn( "{} workload monitoring", status );
            }


            @Override
            public void restart( Config c ) {

            }
        } );

        // Partitioning
        final WebUiPage partitionSettingsPage = new WebUiPage(
                "partitionSettings",
                "Partitioning",
                "Settings for partitioning" );
        //partitionSettingsPage.withIcon( "fa fa-thermometer-three-quarters" );
        final WebUiGroup temperaturePartitionProcessingSettingsGroup = new WebUiGroup( "temperaturePartitionProcessingSettingsGroup", partitionSettingsPage.getId() );
        temperaturePartitionProcessingSettingsGroup.withTitle( "TEMPERATURE Partition Processing" );
        configManager.registerWebUiPage( partitionSettingsPage );
        configManager.registerWebUiGroup( temperaturePartitionProcessingSettingsGroup );
    }


    RuntimeConfig( final String key, final String description, final Object defaultValue, final ConfigType configType ) {
        this( key, description, defaultValue, configType, null );
    }


    RuntimeConfig( final String key, final String description, final Object defaultValue, final ConfigType configType, final String webUiGroup ) {
        this.key = key;
        this.description = description;

        final Config config;
        switch ( configType ) {
            case BOOLEAN:
                config = new ConfigBoolean( key, description, (boolean) defaultValue );
                break;

            case DECIMAL:
                config = new ConfigDecimal( key, description, (BigDecimal) defaultValue );
                break;

            case DOUBLE:
                config = new ConfigDouble( key, description, (double) defaultValue );
                break;

            case INTEGER:
                config = new ConfigInteger( key, description, (int) defaultValue );
                break;

            case LONG:
                config = new ConfigLong( key, description, (long) defaultValue );
                break;

            case STRING:
                config = new ConfigString( key, description, (String) defaultValue );
                break;

            case ENUM:
                config = new ConfigEnum( key, description, defaultValue.getClass(), (Enum) defaultValue );
                break;

            case BOOLEAN_TABLE:
                config = new ConfigTable( key, (boolean[][]) defaultValue );
                break;

            case DECIMAL_TABLE:
                config = new ConfigTable( key, (BigDecimal[][]) defaultValue );
                break;

            case DOUBLE_TABLE:
                config = new ConfigTable( key, (double[][]) defaultValue );
                break;

            case INTEGER_TABLE:
                config = new ConfigTable( key, (int[][]) defaultValue );
                break;

            case LONG_TABLE:
                config = new ConfigTable( key, (long[][]) defaultValue );
                break;

            case STRING_TABLE:
                config = new ConfigTable( key, (String[][]) defaultValue );
                break;

            case BOOLEAN_ARRAY:
                config = new ConfigArray( key, (boolean[]) defaultValue );
                break;

            case DECIMAL_ARRAY:
                config = new ConfigArray( key, (BigDecimal[]) defaultValue );
                break;

            case DOUBLE_ARRAY:
                config = new ConfigArray( key, (double[]) defaultValue );
                break;

            case INTEGER_ARRAY:
                config = new ConfigArray( key, (int[]) defaultValue );
                break;

            case LONG_ARRAY:
                config = new ConfigArray( key, (long[]) defaultValue );
                break;

            case STRING_ARRAY:
                config = new ConfigArray( key, (String[]) defaultValue );
                break;

            case STRING_LIST:
                config = new ConfigList( key, (List<?>) defaultValue, String.class );
                break;

            case INSTANCE_LIST:
                config = new ConfigList( key, (List<?>) defaultValue, ConfigDocker.class );
                break;

            default:
                throw new RuntimeException( "Unknown config type: " + configType.name() );
        }
        configManager.registerConfig( config );
        if ( webUiGroup != null ) {
            config.withUi( webUiGroup );
        }
    }


    public boolean getBoolean() {
        return configManager.getConfig( key ).getBoolean();
    }


    public BigDecimal getDecimal() {
        return configManager.getConfig( key ).getDecimal();
    }


    public double getDouble() {
        return configManager.getConfig( key ).getDouble();
    }


    public Enum getEnum() {
        return configManager.getConfig( key ).getEnum();
    }


    public int getInteger() {
        return configManager.getConfig( key ).getInt();
    }


    public long getLong() {
        return configManager.getConfig( key ).getLong();
    }


    public String getString() {
        return configManager.getConfig( key ).getString();
    }


    public List<String> getStringList() {
        return configManager.getConfig( key ).getStringList();
    }


    public <T> List<T> getList( Class<T> type ) {
        return configManager.getConfig( key ).getList( type );
    }

    // TODO: Add methods for array and table


    public void setBoolean( final boolean value ) {
        configManager.getConfig( key ).setBoolean( value );
    }


    public void setDecimal( final BigDecimal value ) {
        configManager.getConfig( key ).setDecimal( value );
    }


    public void setDouble( final double value ) {
        configManager.getConfig( key ).setDouble( value );
    }


    public void setEnum( Enum value ) {
        configManager.getConfig( key ).setEnum( value );
    }


    public void setInteger( final int value ) {
        configManager.getConfig( key ).setInt( value );
    }


    public void setLong( final long value ) {
        configManager.getConfig( key ).setLong( value );
    }


    public void setString( final String value ) {
        configManager.getConfig( key ).setString( value );
    }


    public void setList( final List<ConfigScalar> values ) {
        configManager.getConfig( key ).setList( values );
    }


    public void setRequiresRestart( boolean requiresRestart ) {
        configManager.getConfig( key ).requiresRestart( requiresRestart );
    }


    public void addObserver( final ConfigListener listener ) {
        configManager.getConfig( key ).addObserver( listener );
    }


    public void removeObserver( final ConfigListener listener ) {
        configManager.getConfig( key ).removeObserver( listener );
    }


    public <T extends ConfigObject> T getWithId( Class<T> type, int id ) {
        Optional<T> optional = configManager.getConfig( key ).getList( type ).stream().filter( config -> config.id == id ).findAny();
        if ( optional.isPresent() ) {
            return optional.get();
        } else {
            throw new RuntimeException( "The was an error while retrieving the config." );
        }
    }


    public enum ConfigType {
        BOOLEAN, DECIMAL, DOUBLE, INTEGER, LONG, STRING, ENUM, BOOLEAN_TABLE, DECIMAL_TABLE, DOUBLE_TABLE, INTEGER_TABLE, LONG_TABLE, STRING_TABLE, BOOLEAN_ARRAY, DECIMAL_ARRAY, DOUBLE_ARRAY, INTEGER_ARRAY, LONG_ARRAY, STRING_ARRAY, STRING_LIST, INSTANCE_LIST
    }

}<|MERGE_RESOLUTION|>--- conflicted
+++ resolved
@@ -415,20 +415,12 @@
             "processingExecutionGroup" ),
 
     MONITORING_QUEUE_ACTIVE(
-<<<<<<< HEAD
-        "runtime/monitoringQueueActive",
-            "Enables automatic monitoring of executed events in workload monitoring. If disabled no events are captured, hence the queue remains empty.",
-            true,
-            ConfigType.BOOLEAN,
-            "monitoringSettingsQueueGroup"),
-=======
             "runtime/monitoringQueueActive",
             "Enables automatic monitoring of executed events in workload monitoring. If disabled no events are captured, hence the queue remains empty. This also effects routing!",
             true,
             ConfigType.BOOLEAN,
             "monitoringSettingsQueueGroup" ),
 
->>>>>>> aa282715
     MONITORING_CORE_POOL_SIZE(
             "runtime/corePoolSize",
             "The number of threads to keep in the pool for processing workload monitoring events, even if they are idle.",
