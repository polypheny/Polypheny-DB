/*
 * Copyright 2019-2024 The Polypheny Project
 *
 * Licensed under the Apache License, Version 2.0 (the "License");
 * you may not use this file except in compliance with the License.
 * You may obtain a copy of the License at
 *
 * http://www.apache.org/licenses/LICENSE-2.0
 *
 * Unless required by applicable law or agreed to in writing, software
 * distributed under the License is distributed on an "AS IS" BASIS,
 * WITHOUT WARRANTIES OR CONDITIONS OF ANY KIND, either express or implied.
 * See the License for the specific language governing permissions and
 * limitations under the License.
 */

package org.polypheny.db.config;


import java.math.BigDecimal;
import java.util.Collections;
import java.util.List;
import java.util.Optional;
import lombok.Getter;
import lombok.extern.slf4j.Slf4j;
import org.polypheny.db.catalog.exceptions.GenericRuntimeException;
import org.polypheny.db.config.Config.ConfigListener;
import org.polypheny.db.ddl.DdlManager.DefaultIndexPlacementStrategy;
import org.polypheny.db.processing.ConstraintStrategy;
import org.polypheny.db.util.background.BackgroundTask;
import org.polypheny.db.util.background.BackgroundTask.TaskSchedulingType;


@Slf4j
public enum RuntimeConfig {

    APPROXIMATE_DISTINCT_COUNT(
            "runtime/approximateDistinctCount",
            "Whether approximate results from \"COUNT(DISTINCT ...)\" aggregate functions are acceptable.",
            false,
            ConfigType.BOOLEAN
    ), // Druid

    APPROXIMATE_TOP_N(
            "runtime/approximateTopN",
            "Whether approximate results from \"Top N\" queries (\"ORDER BY aggFun DESC LIMIT n\") are acceptable.",
            false,
            ConfigType.BOOLEAN
    ), // Druid

    APPROXIMATE_DECIMAL(
            "runtime/approximateDecimal",
            "Whether approximate results from aggregate functions on DECIMAL types are acceptable.",
            false,
            ConfigType.BOOLEAN
    ), // Druid

    NULL_EQUAL_TO_EMPTY(
            "runtime/nullEqualToEmpty",
            "Whether to treat empty strings as null for Druid Adapter.",
            true,
            ConfigType.BOOLEAN
    ), // Druid

    RELATIONAL_NAMESPACE_DEFAULT_CASE_SENSITIVE(
            "runtime/relationalCaseSensitive",
            "Whether a relational namespace is case-sensitive if not specified otherwise.",
            false,
            ConfigType.BOOLEAN
    ),
    DOCUMENT_NAMESPACE_DEFAULT_CASE_SENSITIVE(
            "runtime/documentCaseSensitive",
            "Whether a document namespace is case-sensitive if not specified otherwise.",
            false,
            ConfigType.BOOLEAN
    ),
    GRAPH_NAMESPACE_DEFAULT_CASE_SENSITIVE(
            "runtime/graphCaseSensitive",
            "Whether a graph (namespace) is case-sensitive if not specified otherwise.",
            false,
            ConfigType.BOOLEAN
    ),

    CONFIG_SERVER_PORT(
            "runtime/configServerPort",
            "The port on which the config server should listen.",
            8081,
            ConfigType.INTEGER
    ),

    INFORMATION_SERVER_PORT(
            "runtime/informationServerPort",
            "The port on which the information server should listen.",
            8082,
            ConfigType.INTEGER
    ),

    WEBUI_SERVER_PORT(
            "runtime/webuiServerPort",
            "The port on which the web ui server should listen.",
            7659,
            ConfigType.INTEGER
    ),

    REL_WRITER_INSERT_FIELD_NAMES(
            "runtime/relWriterInsertFieldName",
            "If the alg writer should add the field names in brackets behind the ordinals in when printing query plans.",
            false,
            ConfigType.BOOLEAN ),

    QUERY_TIMEOUT(
            "runtime/queryTimeout",
            "Time after which queries are aborted. 0 means infinite.",
            0,
            ConfigType.INTEGER,
            "processingExecutionGroup" ),

    DEFAULT_COLLATION(
            "runtime/defaultCollation",
            "Collation to use if no collation is specified",
            2,
            ConfigType.INTEGER ),

    GENERATED_NAME_PREFIX(
            "runtime/generatedNamePrefix",
            "Prefix for generated index, foreign key and constraint names.",
            "auto",
            ConfigType.STRING ),

    ADD_DEFAULT_VALUES_IN_INSERTS(
            "processing/addDefaultValuesInInserts",
            "Reorder columns and add default values in insert statements.",
            true,
            ConfigType.BOOLEAN,
            "parsingGroup" ),

    TRIM_UNUSED_FIELDS(
            "processing/trimUnusedFields",
            "Walks over a tree of relational expressions, replacing each {@link AlgNode} with a 'slimmed down' relational expression that projects only the columns required by its consumer.",
            true,
            ConfigType.BOOLEAN,
            "planningGroup" ),

    DEBUG(
            "runtime/debug",
            "Print debugging output.",
            false,
            ConfigType.BOOLEAN ),

    JOIN_COMMUTE(
            "runtime/joinCommute",
            "Commute joins in planner.",
            false,
            ConfigType.BOOLEAN,
            "planningGroup" ),

    VALIDATE_MM_CONTENT_TYPE(
            "validation/validateMultimediaContentType",
            "Validate multimedia data by checking its content-type.",
            true,
            ConfigType.BOOLEAN,
            "validationGroup"
    ),

    TWO_PC_MODE(
            "runtime/twoPcMode",
            "Use two-phase commit protocol for committing queries on data stores.",
            false,
            ConfigType.BOOLEAN ),
    // "processingExecutionGroup" ),

    DYNAMIC_QUERYING(
            "statistics/useDynamicQuerying",
            "Use statistics for query assistance.",
            true,
            ConfigType.BOOLEAN,
            "statisticSettingsGroup" ),

    STATISTICS_ON_STARTUP(
            "statistics/statisticsOnStartup",
            "Whether to build statistics for all stored data on system startup.",
            true,
            ConfigType.BOOLEAN,
            "statisticSettingsGroup" ),

    ACTIVE_TRACKING(
            "statistics/activeTracking",
            "All transactions are tracked and statistics collected during execution.",
            true,
            ConfigType.BOOLEAN,
            "statisticSettingsGroup" ),

    PASSIVE_TRACKING(
            "statistics/passiveTracking",
            "Reevaluates statistics for all columns constantly, after a set time interval.",
            false,
            ConfigType.BOOLEAN,
            "statisticSettingsGroup" ),

    STATISTIC_BUFFER(
            "statistics/statisticColumnBuffer",
            "Number of buffered statistics e.g. for unique values.",
            5,
            ConfigType.INTEGER,
            "statisticSettingsGroup" ),

    UNIQUE_VALUES(
            "statistics/maxCharUniqueVal",
            "Maximum character of unique values",
            10,
            ConfigType.INTEGER,
            "statisticSettingsGroup" ),

    STATISTIC_RATE(
            "statistics/passiveTrackingRate",
            "Rate of passive tracking of statistics.",
            BackgroundTask.TaskSchedulingType.EVERY_THIRTY_SECONDS_FIXED,
            ConfigType.ENUM ),

    MATERIALIZED_VIEW_LOOP(
            "materializedView/freshnessLoopRate",
            "Rate of freshness Loop for Materialized Views with update type interval.",
            TaskSchedulingType.EVERY_SECOND_FIXED,
            ConfigType.ENUM ),

    EXPLORE_BY_EXAMPLE_TO_SQL(
            "exploreByExample/classificationToSQL",
            "Build SQL query from classification.",
            true,
            ConfigType.BOOLEAN,
            "uiSettings" ),

    UI_PAGE_SIZE(
            "ui/pageSize",
            "Number of rows per page in the data view.",
            10,
            ConfigType.INTEGER,
            "uiSettingsDataViewGroup" ),

    UI_NODE_AMOUNT(
            "ui/nodeAmount",
            "Number of nodes in the graph data view.",
            300,
            ConfigType.INTEGER,
            "uiSettingsDataViewGroup" ),

    UI_UPLOAD_SIZE_MB(
            "ui/uploadSizeMB",
            "Maximum size of a file upload for multimedia data in the UI, in MB. "
                    + "When creating a HSQLDB multimedia column, this size is applied as the max-size of the underlying HSQLDB BLOB column.",
            10_000,
            ConfigType.INTEGER,
            "uiSettingsDataViewGroup" ),

    UI_USE_HARDLINKS(
            "ui/useHardlinks",
            "Whether or not to use hardlinks for temporal files in the UI. If false, softlinks are used. This config has only an effect when one or multiple file stores are deployed. "
                    + "With hardlinks, the data you see is the correct data that was selected during the transaction. "
                    + "But with multiple file stores on different file systems, hardlinks won't work. "
                    + "In this case you can use softlinks, but you might see data that is more recent.",
            true,
            ConfigType.BOOLEAN,
            "uiSettingsDataViewGroup" ),

    HUB_IMPORT_BATCH_SIZE(
            "hub/hubImportBatchSize",
            "Number of rows that should be inserted at a time when importing a dataset from Polypheny-Hub.",
            1000,
            ConfigType.INTEGER,
            "uiSettingsDataViewGroup" ),

    SCHEMA_CACHING(
            "runtime/schemaCaching",
            "Cache polypheny-db schema",
            true,
            ConfigType.BOOLEAN ),

    QUERY_PLAN_CACHING(
            "runtime/queryPlanCaching",
            "Cache planned and optimized query plans.",
            true,
            ConfigType.BOOLEAN,
            "queryPlanCachingGroup" ),

    QUERY_PLAN_CACHING_DML(
            "runtime/queryPlanCachingDml",
            "Cache DML query plans.",
            true,
            ConfigType.BOOLEAN,
            "queryPlanCachingGroup" ),

    QUERY_PLAN_CACHING_SIZE(
            "runtime/queryPlanCachingSize",
            "Size of the query plan cache. If the limit is reached, the least recently used entry is removed.",
            1000,
            ConfigType.INTEGER,
            "queryPlanCachingGroup" ),

    IMPLEMENTATION_CACHING(
            "runtime/implementationCaching",
            "Cache implemented query plans.",
            true,
            ConfigType.BOOLEAN,
            "implementationCachingGroup" ),

    IMPLEMENTATION_CACHING_DML(
            "runtime/implementationCachingDml",
            "Cache implementation for DML queries.",
            true,
            ConfigType.BOOLEAN,
            "implementationCachingGroup" ),

    IMPLEMENTATION_CACHING_SIZE(
            "runtime/implementationCachingSize",
            "Size of the implementation cache. If the limit is reached, the least recently used entry is removed.",
            1000,
            ConfigType.INTEGER,
            "implementationCachingGroup" ),

    ROUTING_PLAN_CACHING(
            "runtime/routingPlanCaching",
            "Caching of routing plans.",
            true,
            ConfigType.BOOLEAN,
            "routingCache" ),

    ROUTING_PLAN_CACHING_SIZE(
            "runtime/routingPlanCachingSize",
            "Size of the routing plan cache. If the limit is reached, the least recently used entry is removed.",
            1000,
            ConfigType.INTEGER,
            "routingCache" ),

    PARAMETERIZE_DML(
            "runtime/parameterizeDML",
            "Whether DML queries should be parameterized.",
            true,
            ConfigType.BOOLEAN,
            "queryParameterizationGroup" ),

    PARAMETERIZE_INTERVALS(
            "runtime/parameterizeIntervals",
            "Whether intervals should be parameterized.",
            false,
            ConfigType.BOOLEAN,
            "queryParameterizationGroup" ),

    JOINED_TABLE_SCAN_CACHE(
            "runtime/joinedScanCache",
            "Whether to use the joined table relScan caching.",
            false,
            ConfigType.BOOLEAN ),

    JOINED_TABLE_SCAN_CACHE_SIZE(
            "runtime/joinedScanCacheSize",
            "Size of the joined table relScan cache. If the limit is reached, the least recently used entry is removed.",
            1000,
            ConfigType.INTEGER ),

    DATA_MIGRATOR_BATCH_SIZE(
            "runtime/dataMigratorBatchSize",
            "Batch size for data insertion on the target store.",
            1000,
            ConfigType.INTEGER ),

    UNIQUE_CONSTRAINT_ENFORCEMENT(
            "runtime/uniqueConstraintEnforcement",
            "Enable enforcement of uniqueness constraints.",
            false,
            ConfigType.BOOLEAN,
            "constraintEnforcementGroup" ),

    FOREIGN_KEY_ENFORCEMENT(
            "runtime/foreignKeyEnforcement",
            "Enable enforcement of foreign key constraints.",
            false,
            ConfigType.BOOLEAN,
            "constraintEnforcementGroup" ),

    CONSTRAINT_ENFORCEMENT_STRATEGY(
            "runtime/constraintEnforcementStrategy",
            "Adjusted used constraint enforcement strategy.",
            ConstraintStrategy.AFTER_QUERY_EXECUTION,
            ConfigType.ENUM,
            "constraintEnforcementGroup"
    ),

    DEFAULT_INDEX_PLACEMENT_STRATEGY(
            "runtime/indexPlacementStrategy",
            "Where indexes should be placed if not explicitly specified.",
            DefaultIndexPlacementStrategy.ALL_DATA_STORES,
            ConfigType.ENUM,
            "polystoreIndexGroup"
    ),

    POLYSTORE_INDEXES_ENABLED(
            "runtime/polystoreIndexesEnabled",
            "Enable and maintain indexes on the polystore level.",
            true,
            ConfigType.BOOLEAN,
            "polystoreIndexGroup" ),

    POLYSTORE_INDEXES_SIMPLIFY(
            "runtime/polystoreIndexesSimplify",
            "Enable query simplification using polystore level indexes.",
            false,
            ConfigType.BOOLEAN,
            "polystoreIndexGroup" ),

    DOCKER_INSTANCES(
            "runtime/dockerInstances",
            "Configure different docker instances, which can be used to place adapters on.",
            Collections.EMPTY_LIST,
            ConfigType.DOCKER_LIST,
            "dockerHostsGroup" ),

    DOCKER_CONTAINER_REGISTRY(
            "docker/defaultContainerRegistry",
            "The default container registry to be used when pull container. Default is Docker Hub.",
            "docker.io",
            ConfigType.STRING,
            "dockerGeneralGroup" ),

    FILE_HANDLE_CACHE_SIZE(
            "runtime/fileHandleCacheSize",
            "Size (in Bytes) up to which media files are cached in-memory instead of creating a temporary file. Needs to be >= 0 and smaller than Integer.MAX_SIZE. Setting to zero disables caching of media files.",
            0,
            ConfigType.INTEGER,
            "processingExecutionGroup" ),

    MONITORING_QUEUE_ACTIVE(
            "runtime/monitoringQueueActive",
            "Enables automatic monitoring of executed events in workload monitoring. If disabled no events are captured, hence the queue remains empty. This also effects routing!",
            true,
            ConfigType.BOOLEAN,
            "monitoringSettingsQueueGroup" ),

    MONITORING_CORE_POOL_SIZE(
            "runtime/corePoolSize",
            "The number of threads to keep in the pool for processing workload monitoring events, even if they are idle.",
            2,
            ConfigType.INTEGER,
            "monitoringSettingsQueueGroup" ),

    MONITORING_MAXIMUM_POOL_SIZE(
            "runtime/maximumPoolSize",
            "The maximum number of threads to allow in the pool used for processing workload monitoring events.",
            8,
            ConfigType.INTEGER,
            "monitoringSettingsQueueGroup" ),

    MONITORING_POOL_KEEP_ALIVE_TIME(
            "runtime/keepAliveTime",
            "When the number of monitoring processing threads is greater than the core, this is the maximum time that excess idle threads will wait for new tasks before terminating.",
            10,
            ConfigType.INTEGER,
            "monitoringSettingsQueueGroup" ),

    TEMPERATURE_FREQUENCY_PROCESSING_INTERVAL(
            "runtime/partitionFrequencyProcessingInterval",
            "Time interval in seconds, how often the access frequency of all TEMPERATURE-partitioned tables is analyzed and redistributed",
            BackgroundTask.TaskSchedulingType.EVERY_MINUTE,
            ConfigType.ENUM,
            "temperaturePartitionProcessingSettingsGroup" ),

    CATALOG_DEBUG_MESSAGES(
            "runtime/catalogDebugMessages",
            "Enable output of catalog debug messages on the monitoring page.",
            false,
            ConfigType.BOOLEAN,
            "monitoringGroup" ),

    AVAILABLE_PLUGINS(
            "runtime/availablePlugins",
            "All plugins, which are available, be it active, only loaded or unloaded.",
            List.of(),
            ConfigType.PLUGIN_LIST,
            "pluginsGroup"
    ),

    BLOCKED_PLUGINS(
            "runtime/blockedPlugins",
            "All plugins, which are blocked by default.",
            List.of( "druid-adapter",
                    "elasticsearch-adapter",
                    "geode-adapter",
                    "html-adapter",
                    "pig-adapter" ),
            ConfigType.STRING_LIST
    ),

    INSTANCE_UUID(
            "runtime/uuid",
            "Unique ID of this instance of Polypheny.",
            "WARNING! YOU SHOULD NOT BE SEEING THIS",
            ConfigType.STRING
    ),
    DOCKER_TIMEOUT(
            "runtime/dockerTimeout",
            "Connection and respones timeout for autodocker.",
            45,
            ConfigType.INTEGER
<<<<<<< HEAD
    );
=======
    ),
    SERIALIZATION_BUFFER_SIZE(
            "runtime/serialization",
            "How big the buffersize for catalog objects should be.",
            200000,
            ConfigType.INTEGER );
>>>>>>> 250079c0


    private final String key;
    private final String description;

    private final ConfigManager configManager = ConfigManager.getInstance();


    static {
        final ConfigManager configManager = ConfigManager.getInstance();

        // Query processing settings
        final WebUiPage processingPage = new WebUiPage(
                "processingPage",
                "Query Processing",
                "Settings influencing the query processing." );
        //processingPage.withIcon( "fa fa-cogs" );
        final WebUiGroup planningGroup = new WebUiGroup( "planningGroup", processingPage.getId() );
        planningGroup.withTitle( "Query Planning" );
        final WebUiGroup parsingGroup = new WebUiGroup( "parsingGroup", processingPage.getId() );
        parsingGroup.withTitle( "Query Parsing" );
        final WebUiGroup implementationCachingGroup = new WebUiGroup( "implementationCachingGroup", processingPage.getId() );
        implementationCachingGroup.withTitle( "Implementation Caching" );
        final WebUiGroup queryParameterizationGroup = new WebUiGroup( "queryParameterizationGroup", processingPage.getId() );
        queryParameterizationGroup.withTitle( "Query Parameterization" );
        final WebUiGroup constraintEnforcementGroup = new WebUiGroup( "constraintEnforcementGroup", processingPage.getId() );
        constraintEnforcementGroup.withTitle( "Constraint Enforcement" );
        final WebUiGroup polystoreIndexGroup = new WebUiGroup( "polystoreIndexGroup", processingPage.getId() );
        polystoreIndexGroup.withTitle( "Polystore Indexes" );
        final WebUiGroup validationGroup = new WebUiGroup( "validationGroup", processingPage.getId() );
        validationGroup.withTitle( "Query Validation" );
        final WebUiGroup executionGroup = new WebUiGroup( "processingExecutionGroup", processingPage.getId() );
        executionGroup.withTitle( "Query Execution" );
        configManager.registerWebUiPage( processingPage );
        configManager.registerWebUiGroup( parsingGroup );
        configManager.registerWebUiGroup( planningGroup );
        configManager.registerWebUiGroup( implementationCachingGroup );
        configManager.registerWebUiGroup( queryParameterizationGroup );
        configManager.registerWebUiGroup( constraintEnforcementGroup );
        configManager.registerWebUiGroup( polystoreIndexGroup );
        configManager.registerWebUiGroup( validationGroup );
        configManager.registerWebUiGroup( executionGroup );

        // Routing
        final WebUiPage routingPage = new WebUiPage(
                "routing",
                "Query Routing",
                "Settings influencing the query routing behavior." );
        //routingPage.withIcon( "fa fa-map-signs" );
        final WebUiGroup routingCacheGroup = new WebUiGroup( "routingCache", routingPage.getId() );
        routingCacheGroup.withTitle( "Caching" );
        configManager.registerWebUiPage( routingPage );
        configManager.registerWebUiGroup( routingCacheGroup );

        // Statistics
        final WebUiPage queryStatisticsPage = new WebUiPage(
                "statisticsPage",
                "Statistics",
                "Settings on the stored data." );
        //queryStatisticsPage.withIcon( "fa fa-percent" );
        final WebUiGroup statisticSettingsGroup = new WebUiGroup( "statisticSettingsGroup", queryStatisticsPage.getId() );
        statisticSettingsGroup.withTitle( "Statistics Settings" );
        configManager.registerWebUiPage( queryStatisticsPage );
        configManager.registerWebUiGroup( statisticSettingsGroup );

        // Docker Settings
        final WebUiPage dockerPage = new WebUiPage(
                "dockerPage",
                "Docker",
                "Settings and configuration related to Docker" );

        configManager.registerWebUiPage( dockerPage );

        // Plugin Settings
        final WebUiPage pluginPage = new WebUiPage(
                "pluginsPage",
                "Plugins",
                "Settings regarding plugins." ).setFullWidth( true );

        final WebUiGroup pluginGroup = new WebUiGroup( "pluginsGroup", pluginPage.getId() );
        configManager.registerWebUiPage( pluginPage );
        configManager.registerWebUiGroup( pluginGroup );

        // UI specific setting
        final WebUiPage uiSettingsPage = new WebUiPage(
                "uiSettings",
                "Polypheny-UI",
                "Settings for this user interface." );
        //uiSettingsPage.withIcon( "fa fa-window-maximize" );
        configManager.registerWebUiPage( uiSettingsPage );
        final WebUiGroup uiSettingsDataViewGroup = new WebUiGroup( "uiSettingsDataViewGroup", uiSettingsPage.getId() );
        uiSettingsDataViewGroup.withTitle( "Data View" );
        configManager.registerWebUiGroup( uiSettingsDataViewGroup );
        final WebUiGroup monitoringGroup = new WebUiGroup( "monitoringGroup", uiSettingsPage.getId() );
        monitoringGroup.withTitle( "Monitoring" );
        configManager.registerWebUiGroup( monitoringGroup );

        // Workload Monitoring specific setting
        final WebUiPage monitoringSettingsPage = new WebUiPage(
                "monitoringSettings",
                "Workload Monitoring",
                "Settings for workload monitoring." );
        //monitoringSettingsPage.withIcon( "fa fa-line-chart" );
        final WebUiGroup monitoringSettingsQueueGroup = new WebUiGroup( "monitoringSettingsQueueGroup", monitoringSettingsPage.getId() );
        monitoringSettingsQueueGroup.withTitle( "Processing Queue" );
        configManager.registerWebUiPage( monitoringSettingsPage );
        configManager.registerWebUiGroup( monitoringSettingsQueueGroup );
        MONITORING_QUEUE_ACTIVE.addObserver( new ConfigListener() {
            @Override
            public void onConfigChange( Config c ) {
                String status = c.getBoolean() ? "Enabled" : "Disabled";
                log.warn( "{} workload monitoring", status );
            }


            @Override
            public void restart( Config c ) {

            }
        } );

        // Partitioning
        final WebUiPage partitionSettingsPage = new WebUiPage(
                "partitionSettings",
                "Partitioning",
                "Settings for partitioning" );
        //partitionSettingsPage.withIcon( "fa fa-thermometer-three-quarters" );
        final WebUiGroup temperaturePartitionProcessingSettingsGroup = new WebUiGroup( "temperaturePartitionProcessingSettingsGroup", partitionSettingsPage.getId() );
        temperaturePartitionProcessingSettingsGroup.withTitle( "TEMPERATURE Partition Processing" );
        configManager.registerWebUiPage( partitionSettingsPage );
        configManager.registerWebUiGroup( temperaturePartitionProcessingSettingsGroup );
    }


    RuntimeConfig( final String key, final String description, final Object defaultValue, final ConfigType configType ) {
        this( key, description, defaultValue, configType, null );
    }


    RuntimeConfig( final String key, final String description, final Object defaultValue, final ConfigType configType, final String webUiGroup ) {
        this.key = key;
        this.description = description;

        final Config config;
        switch ( configType ) {
            case BOOLEAN:
                config = new ConfigBoolean( key, description, (boolean) defaultValue );
                break;

            case DECIMAL:
                config = new ConfigDecimal( key, description, (BigDecimal) defaultValue );
                break;

            case DOUBLE:
                config = new ConfigDouble( key, description, (double) defaultValue );
                break;

            case INTEGER:
                config = new ConfigInteger( key, description, (int) defaultValue );
                break;

            case LONG:
                config = new ConfigLong( key, description, (long) defaultValue );
                break;

            case STRING:
                config = new ConfigString( key, description, (String) defaultValue );
                break;

            case ENUM:
                config = new ConfigEnum( key, description, defaultValue.getClass(), (Enum) defaultValue );
                break;

            case BOOLEAN_TABLE:
                config = new ConfigTable( key, (boolean[][]) defaultValue );
                break;

            case DECIMAL_TABLE:
                config = new ConfigTable( key, (BigDecimal[][]) defaultValue );
                break;

            case DOUBLE_TABLE:
                config = new ConfigTable( key, (double[][]) defaultValue );
                break;

            case INTEGER_TABLE:
                config = new ConfigTable( key, (int[][]) defaultValue );
                break;

            case LONG_TABLE:
                config = new ConfigTable( key, (long[][]) defaultValue );
                break;

            case STRING_TABLE:
                config = new ConfigTable( key, (String[][]) defaultValue );
                break;

            case BOOLEAN_ARRAY:
                config = new ConfigArray( key, (boolean[]) defaultValue );
                break;

            case DECIMAL_ARRAY:
                config = new ConfigArray( key, (BigDecimal[]) defaultValue );
                break;

            case DOUBLE_ARRAY:
                config = new ConfigArray( key, (double[]) defaultValue );
                break;

            case INTEGER_ARRAY:
                config = new ConfigArray( key, (int[]) defaultValue );
                break;

            case LONG_ARRAY:
                config = new ConfigArray( key, (long[]) defaultValue );
                break;

            case STRING_ARRAY:
                config = new ConfigArray( key, (String[]) defaultValue );
                break;

            case STRING_LIST:
                config = new ConfigList( key, (List<?>) defaultValue, String.class );
                break;

            case DOCKER_LIST:
                config = new ConfigList( key, (List<?>) defaultValue, ConfigDocker.class );
                break;

            case PLUGIN_LIST:
                config = new ConfigList( key, (List<?>) defaultValue, ConfigPlugin.class );
                break;

            default:
                throw new GenericRuntimeException( "Unknown config type: " + configType.name() );
        }
        configManager.registerConfig( config );
        if ( webUiGroup != null ) {
            config.withUi( webUiGroup );
        }
    }


    public boolean getBoolean() {
        return configManager.getConfig( key ).getBoolean();
    }


    public BigDecimal getDecimal() {
        return configManager.getConfig( key ).getDecimal();
    }


    public double getDouble() {
        return configManager.getConfig( key ).getDouble();
    }


    public Enum getEnum() {
        return configManager.getConfig( key ).getEnum();
    }


    public int getInteger() {
        return configManager.getConfig( key ).getInt();
    }


    public long getLong() {
        return configManager.getConfig( key ).getLong();
    }


    public String getString() {
        return configManager.getConfig( key ).getString();
    }


    public List<String> getStringList() {
        return configManager.getConfig( key ).getStringList();
    }


    public <T> List<T> getList( Class<T> type ) {
        return configManager.getConfig( key ).getList( type );
    }

    // TODO: Add methods for array and table


    public void setBoolean( final boolean value ) {
        configManager.getConfig( key ).setBoolean( value );
    }


    public void setDecimal( final BigDecimal value ) {
        configManager.getConfig( key ).setDecimal( value );
    }


    public void setDouble( final double value ) {
        configManager.getConfig( key ).setDouble( value );
    }


    public void setEnum( Enum value ) {
        configManager.getConfig( key ).setEnum( value );
    }


    public void setInteger( final int value ) {
        configManager.getConfig( key ).setInt( value );
    }


    public void setLong( final long value ) {
        configManager.getConfig( key ).setLong( value );
    }


    public void setString( final String value ) {
        configManager.getConfig( key ).setString( value );
    }


    public void setList( final List<ConfigScalar> values ) {
        configManager.getConfig( key ).setList( values );
    }


    public void setRequiresRestart( boolean requiresRestart ) {
        configManager.getConfig( key ).requiresRestart( requiresRestart );
    }


    public void addObserver( final ConfigListener listener ) {
        configManager.getConfig( key ).addObserver( listener );
    }


    public void removeObserver( final ConfigListener listener ) {
        configManager.getConfig( key ).removeObserver( listener );
    }


    public <T extends ConfigObject> T getWithId( Class<T> type, int id ) {
        Optional<T> optional = configManager.getConfig( key ).getList( type ).stream().filter( config -> config.id == id ).findAny();
        if ( optional.isPresent() ) {
            return optional.get();
        } else {
            throw new GenericRuntimeException( "The was an error while retrieving the config." );
        }
    }


    @Getter
    public enum ConfigType {
        BOOLEAN,
        DECIMAL,
        DOUBLE,
        INTEGER,
        LONG,
        STRING,
        ENUM,
        BOOLEAN_TABLE,
        DECIMAL_TABLE,
        DOUBLE_TABLE,
        INTEGER_TABLE,
        LONG_TABLE,
        STRING_TABLE,
        BOOLEAN_ARRAY,
        DECIMAL_ARRAY,
        DOUBLE_ARRAY,
        INTEGER_ARRAY,
        LONG_ARRAY,
        STRING_ARRAY,
        STRING_LIST,
        DOCKER_LIST( ConfigDocker.class ),
        PLUGIN_LIST( ConfigPlugin.class );

        private final Class<? extends ConfigObject> clazz;


        ConfigType( Class<? extends ConfigObject> clazz ) {
            this.clazz = clazz;
        }


        ConfigType() {
            this.clazz = null;
        }
    }

}<|MERGE_RESOLUTION|>--- conflicted
+++ resolved
@@ -500,16 +500,12 @@
             "Connection and respones timeout for autodocker.",
             45,
             ConfigType.INTEGER
-<<<<<<< HEAD
-    );
-=======
     ),
     SERIALIZATION_BUFFER_SIZE(
             "runtime/serialization",
             "How big the buffersize for catalog objects should be.",
             200000,
             ConfigType.INTEGER );
->>>>>>> 250079c0
 
 
     private final String key;
