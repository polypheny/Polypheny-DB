--- conflicted
+++ resolved
@@ -322,26 +322,20 @@
         queryPlanCachingGroup.withTitle( "Query Plan Caching" );
         final WebUiGroup implementationCachingGroup = new WebUiGroup( "implementationCachingGroup", processingPage.getId() );
         implementationCachingGroup.withTitle( "Implementation Caching" );
-<<<<<<< HEAD
-        final WebUiGroup validationGroup = new WebUiGroup( "validationGroup", processingPage.getId() );
-        validationGroup.withTitle( "Query Validation" );
-=======
         final WebUiGroup constraintEnforcementGroup = new WebUiGroup( "constraintEnforcementGroup", processingPage.getId() );
         constraintEnforcementGroup.withTitle( "Constraint Enforcement" );
         final WebUiGroup polystoreIndexGroup = new WebUiGroup( "polystoreIndexGroup", processingPage.getId() );
         polystoreIndexGroup.withTitle( "Polystore Indexes" );
->>>>>>> 323134cc
+        final WebUiGroup validationGroup = new WebUiGroup( "validationGroup", processingPage.getId() );
+        validationGroup.withTitle( "Query Validation" );
         configManager.registerWebUiPage( processingPage );
         configManager.registerWebUiGroup( parsingGroup );
         configManager.registerWebUiGroup( planningGroup );
         configManager.registerWebUiGroup( queryPlanCachingGroup );
         configManager.registerWebUiGroup( implementationCachingGroup );
-<<<<<<< HEAD
-        configManager.registerWebUiGroup( validationGroup );
-=======
         configManager.registerWebUiGroup( constraintEnforcementGroup );
         configManager.registerWebUiGroup( polystoreIndexGroup );
->>>>>>> 323134cc
+        configManager.registerWebUiGroup( validationGroup );
 
         // Runtime settings
         final WebUiPage runtimePage = new WebUiPage(
