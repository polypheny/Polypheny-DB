/*
 * Copyright 2019-2024 The Polypheny Project
 *
 * Licensed under the Apache License, Version 2.0 (the "License");
 * you may not use this file except in compliance with the License.
 * You may obtain a copy of the License at
 *
 * http://www.apache.org/licenses/LICENSE-2.0
 *
 * Unless required by applicable law or agreed to in writing, software
 * distributed under the License is distributed on an "AS IS" BASIS,
 * WITHOUT WARRANTIES OR CONDITIONS OF ANY KIND, either express or implied.
 * See the License for the specific language governing permissions and
 * limitations under the License.
 *
 * This file incorporates code covered by the following terms:
 *
 * Licensed to the Apache Software Foundation (ASF) under one or more
 * contributor license agreements.  See the NOTICE file distributed with
 * this work for additional information regarding copyright ownership.
 * The ASF licenses this file to you under the Apache License, Version 2.0
 * (the "License"); you may not use this file except in compliance with
 * the License.  You may obtain a copy of the License at
 *
 * http://www.apache.org/licenses/LICENSE-2.0
 *
 * Unless required by applicable law or agreed to in writing, software
 * distributed under the License is distributed on an "AS IS" BASIS,
 * WITHOUT WARRANTIES OR CONDITIONS OF ANY KIND, either express or implied.
 * See the License for the specific language governing permissions and
 * limitations under the License.
 */

package org.polypheny.db.type;


import java.nio.charset.Charset;
import java.util.List;
import org.polypheny.db.algebra.type.AlgDataType;
import org.polypheny.db.algebra.type.AlgDataTypeFactory;
import org.polypheny.db.algebra.type.AlgDataTypeFactoryImpl;
import org.polypheny.db.algebra.type.AlgDataTypeFamily;
import org.polypheny.db.algebra.type.AlgDataTypeField;
import org.polypheny.db.algebra.type.AlgDataTypeSystem;
import org.polypheny.db.nodes.IntervalQualifier;
import org.polypheny.db.util.Collation;
import org.polypheny.db.util.Util;


/**
 * SqlTypeFactoryImpl provides a default implementation of {@link AlgDataTypeFactory} which supports SQL types.
 */
public class PolyTypeFactoryImpl extends AlgDataTypeFactoryImpl {

    public PolyTypeFactoryImpl( AlgDataTypeSystem typeSystem ) {
        super( typeSystem );
    }


    @Override
    public AlgDataType createPolyType( PolyType typeName ) {
        if ( typeName.allowsPrec() ) {
            return createPolyType( typeName, typeSystem.getDefaultPrecision( typeName ) );
        }
        if ( typeName == PolyType.ARRAY ) {
            return new ArrayType( new BasicPolyType( AlgDataTypeSystem.DEFAULT, PolyType.ANY ), true );
        }
        assertBasic( typeName );
        AlgDataType newType = new BasicPolyType( typeSystem, typeName );
        return canonize( newType );
    }


    @Override
    public AlgDataType createPolyType( PolyType typeName, int precision ) {
        final int maxPrecision = typeSystem.getMaxPrecision( typeName );
        if ( maxPrecision >= 0 && precision > maxPrecision ) {
            precision = maxPrecision;
        }
        if ( typeName.allowsScale() ) {
            return createPolyType( typeName, precision, typeName.getDefaultScale() );
        }
        assertBasic( typeName );
        assert (precision >= 0) || (precision == AlgDataType.PRECISION_NOT_SPECIFIED);
        AlgDataType newType = new BasicPolyType( typeSystem, typeName, precision );
        newType = PolyTypeUtil.addCharsetAndCollation( newType, this );
        return canonize( newType );
    }


    @Override
    public AlgDataType createPolyType( PolyType typeName, int precision, int scale ) {
        assertBasic( typeName );
        assert (precision >= 0) || (precision == AlgDataType.PRECISION_NOT_SPECIFIED);
        final int maxPrecision = typeSystem.getMaxPrecision( typeName );
        if ( maxPrecision >= 0 && precision > maxPrecision ) {
            precision = maxPrecision;
        }
        AlgDataType newType = new BasicPolyType( typeSystem, typeName, precision, scale );
        newType = PolyTypeUtil.addCharsetAndCollation( newType, this );
        return canonize( newType );
    }


    @Override
    public AlgDataType createUnknownType() {
        return canonize( new UnknownPolyType( this ) );
    }


    @Override
    public AlgDataType createMultisetType( AlgDataType type, long maxCardinality ) {
        assert maxCardinality == -1;
        AlgDataType newType = new MultisetPolyType( type, false );
        return canonize( newType );
    }


    @Override
    public AlgDataType createArrayType( AlgDataType elementType, long maxCardinality ) {
        ArrayType newType = new ArrayType( elementType, false, maxCardinality, -1 );
        return canonize( newType );
    }


    @Override
    public AlgDataType createArrayType( AlgDataType elementType, long maxCardinality, long dimension ) {
        ArrayType newType = new ArrayType( elementType, false, maxCardinality, dimension );
        return canonize( newType );
    }


    @Override
    public AlgDataType createMapType( AlgDataType keyType, AlgDataType valueType ) {
        MapPolyType newType = new MapPolyType( keyType, valueType, false );
        return canonize( newType );
    }


    @Override
    public AlgDataType createIntervalType( IntervalQualifier intervalQualifier ) {
        AlgDataType newType = new IntervalPolyType( typeSystem, intervalQualifier, false );
        return canonize( newType );
    }


    @Override
    public AlgDataType createPathType( List<AlgDataTypeField> pathType ) {
        return new PathType( false, pathType );
    }


    @Override
    public AlgDataType createTypeWithCharsetAndCollation( AlgDataType type, Charset charset, Collation collation ) {
        assert PolyTypeUtil.inCharFamily( type ) : type;
        assert charset != null;
        assert collation != null;
        AlgDataType newType;
        if ( type instanceof BasicPolyType sqlType ) {
            newType = sqlType.createWithCharsetAndCollation( charset, collation );
        } else if ( type instanceof JavaType javaType ) {
            newType = new JavaType( javaType.getJavaClass(), javaType.isNullable(), charset, collation );
        } else {
            throw Util.needToImplement( "need to implement " + type );
        }
        return canonize( newType );
    }


    @Override
    public AlgDataType leastRestrictive( List<AlgDataType> types ) {
        assert types != null;
        assert !types.isEmpty();

        AlgDataType type0 = types.get( 0 );
        if ( type0.getPolyType() != null ) {
            AlgDataType resultType = leastRestrictiveSqlType( types );
            if ( resultType != null ) {
                return resultType;
            }
            return leastRestrictiveByCast( types );
        }

        return super.leastRestrictive( types );
    }


    private AlgDataType leastRestrictiveByCast( List<AlgDataType> types ) {
        AlgDataType resultType = types.get( 0 );
        boolean anyNullable = resultType.isNullable();
        for ( int i = 1; i < types.size(); i++ ) {
            AlgDataType type = types.get( i );
            if ( type.getPolyType() == PolyType.NULL ) {
                anyNullable = true;
                continue;
            }

            if ( type.isNullable() ) {
                anyNullable = true;
            }

            if ( PolyTypeUtil.canCastFrom( type, resultType, false ) ) {
                resultType = type;
            } else {
                if ( !PolyTypeUtil.canCastFrom( resultType, type, false ) ) {
                    return null;
                }
            }
        }
        if ( anyNullable ) {
            return createTypeWithNullability( resultType, true );
        } else {
            return resultType;
        }
    }


    @Override
    public AlgDataType createTypeWithNullability( final AlgDataType type, final boolean nullable ) {
        final AlgDataType newType;
        if ( type instanceof BasicPolyType ) {
            newType = ((BasicPolyType) type).createWithNullability( nullable );
        } else if ( type instanceof MapPolyType ) {
            newType = copyMapType( type, nullable );
        } else if ( type instanceof ArrayType ) {
            newType = copyArrayType( type, nullable );
        } else if ( type instanceof MultisetPolyType ) {
            newType = copyMultisetType( type, nullable );
        } else if ( type instanceof IntervalPolyType ) {
            newType = copyIntervalType( type, nullable );
        } else if ( type instanceof ObjectPolyType ) {
            newType = copyObjectType( type, nullable );
        } else {
            return super.createTypeWithNullability( type, nullable );
        }
        return canonize( newType );
    }


    private void assertBasic( PolyType typeName ) {
        assert typeName != null;
        assert typeName != PolyType.MULTISET : "use createMultisetType() instead";
        assert typeName != PolyType.ARRAY : "use createArrayType() instead";
        assert !PolyType.INTERVAL_TYPES.contains( typeName ) : "use createSqlIntervalType() instead";
    }


    private AlgDataType leastRestrictiveSqlType( List<AlgDataType> types ) {
        AlgDataType resultType = null;
        int nullCount = 0;
        int nullableCount = 0;
        int javaCount = 0;
        int anyCount = 0;

        for ( AlgDataType type : types ) {
            final PolyType typeName = type.getPolyType();
            if ( typeName == null ) {
                return null;
            }
            if ( typeName == PolyType.ANY ) {
                anyCount++;
            }
            if ( type.isNullable() ) {
                ++nullableCount;
            }
            if ( typeName == PolyType.NULL ) {
                ++nullCount;
            }
            if ( isJavaType( type ) ) {
                ++javaCount;
            }
        }

        //  if any of the inputs are ANY, the output is ANY
        if ( anyCount > 0 ) {
            return createTypeWithNullability(
                    createPolyType( PolyType.ANY ),
                    nullCount > 0 || nullableCount > 0 );
        }

        for ( int i = 0; i < types.size(); ++i ) {
            AlgDataType type = types.get( i );
            AlgDataTypeFamily family = type.getFamily();

            final PolyType typeName = type.getPolyType();
            if ( typeName == PolyType.NULL ) {
                continue;
            }

            // Convert Java types; for instance, JavaType(int) becomes INTEGER.
            // Except if all types are either NULL or Java types.
            if ( isJavaType( type ) && javaCount + nullCount < types.size() ) {
                final AlgDataType originalType = type;
                type = typeName.allowsPrecScale( true, true )
                        ? createPolyType( typeName, type.getPrecision(), type.getScale() )
                        : typeName.allowsPrecScale( true, false )
                                ? createPolyType( typeName, type.getPrecision() )
                                : createPolyType( typeName );
                type = createTypeWithNullability( type, originalType.isNullable() );
            }

            if ( resultType == null ) {
                resultType = type;
                if ( resultType.getPolyType() == PolyType.ROW ) {
                    return leastRestrictiveStructuredType( types );
                }
            }

            AlgDataTypeFamily resultFamily = resultType.getFamily();
            PolyType resultTypeName = resultType.getPolyType();

            if ( resultFamily != family ) {
                return null;
            }
            if ( PolyTypeUtil.inCharOrBinaryFamilies( type ) ) {
                Charset charset1 = type.getCharset();
                Charset charset2 = resultType.getCharset();
                Collation collation1 = type.getCollation();
                Collation collation2 = resultType.getCollation();

                // TODO:  refine collation combination rules
                final int precision = PolyTypeUtil.maxPrecision( resultType.getPrecision(), type.getPrecision() );

                // If either type is LOB, then result is LOB with no precision.
                // Otherwise, if either is variable width, result is variable width.  Otherwise, result is fixed width.
                if ( PolyTypeUtil.isLob( resultType ) ) {
                    resultType = createPolyType( resultType.getPolyType() );
                } else if ( PolyTypeUtil.isLob( type ) ) {
                    resultType = createPolyType( type.getPolyType() );
                } else if ( PolyTypeUtil.isBoundedVariableWidth( resultType ) ) {
                    resultType = createPolyType( resultType.getPolyType(), precision );
                } else {
                    // this catch-all case covers type variable, and both fixed

                    PolyType newTypeName = type.getPolyType();

                    if ( typeSystem.shouldConvertRaggedUnionTypesToVarying() ) {
                        if ( resultType.getPrecision() != type.getPrecision() ) {
                            if ( newTypeName == PolyType.CHAR ) {
                                newTypeName = PolyType.VARCHAR;
                            } else if ( newTypeName == PolyType.BINARY ) {
                                newTypeName = PolyType.VARBINARY;
                            }
                        }
                    }

                    resultType = createPolyType( newTypeName, precision );
                }
                Charset charset = null;
                Collation collation = null;
                if ( (charset1 != null) || (charset2 != null) ) {
                    if ( charset1 == null ) {
                        charset = charset2;
                        collation = collation2;
                    } else if ( charset2 == null ) {
                        charset = charset1;
                        collation = collation1;
                    } else if ( charset1.equals( charset2 ) ) {
                        charset = charset1;
                        collation = collation1;
                    } else if ( charset1.contains( charset2 ) ) {
                        charset = charset1;
                        collation = collation1;
                    } else {
                        charset = charset2;
                        collation = collation2;
                    }
                }
                if ( charset != null ) {
                    resultType = createTypeWithCharsetAndCollation( resultType, charset, collation );
                }
            } else if ( PolyTypeUtil.isExactNumeric( type ) ) {
                if ( PolyTypeUtil.isExactNumeric( resultType ) ) {
                    // TODO: come up with a cleaner way to support interval + datetime = datetime
                    if ( types.size() > (i + 1) ) {
                        AlgDataType type1 = types.get( i + 1 );
                        if ( PolyTypeUtil.isDatetime( type1 ) ) {
                            resultType = type1;
                            return createTypeWithNullability( resultType, nullCount > 0 || nullableCount > 0 );
                        }
                    }
                    if ( !type.equals( resultType ) ) {
                        if ( !typeName.allowsPrec() && !resultTypeName.allowsPrec() ) {
                            // use the bigger primitive
                            if ( type.getPrecision() > resultType.getPrecision() ) {
                                resultType = type;
                            }
                        } else {
                            // Let the result type have precision (p), scale (s) and number of whole digits (d) as
                            // follows: d = max(p1 - s1, p2 - s2) s <= max(s1, s2) p = s + d

                            int p1 = resultType.getPrecision();
                            int p2 = type.getPrecision();
                            int s1 = resultType.getScale();
                            int s2 = type.getScale();
                            final int maxPrecision = typeSystem.getMaxNumericPrecision();
                            final int maxScale = typeSystem.getMaxNumericScale();

                            int dout = Math.max( p1 - s1, p2 - s2 );
                            dout = Math.min( dout, maxPrecision );

                            int scale = Math.max( s1, s2 );
                            scale = Math.min( scale, maxPrecision - dout );
                            scale = Math.min( scale, maxScale );

                            int precision = dout + scale;
                            assert precision <= maxPrecision;
                            assert precision > 0
                                    || (resultType.getPolyType() == PolyType.DECIMAL
                                    && precision == 0
                                    && scale == 0);

                            resultType = createPolyType( PolyType.DECIMAL, precision, scale );
                        }
                    }
                } else if ( PolyTypeUtil.isApproximateNumeric( resultType ) ) {
                    // already approximate; promote to double just in case
                    // TODO:  only promote when required
                    if ( PolyTypeUtil.isDecimal( type ) ) {
                        // Only promote to double for decimal types
                        resultType = createDoublePrecisionType();
                    }
                } else {
                    return null;
                }
            } else if ( PolyTypeUtil.isApproximateNumeric( type ) ) {
                if ( PolyTypeUtil.isApproximateNumeric( resultType ) ) {
                    if ( type.getPrecision() > resultType.getPrecision() ) {
                        resultType = type;
                    }
                } else if ( PolyTypeUtil.isExactNumeric( resultType ) ) {
                    if ( PolyTypeUtil.isDecimal( resultType ) ) {
                        resultType = createDoublePrecisionType();
                    } else {
                        resultType = type;
                    }
                } else {
                    return null;
                }
            } else if ( PolyTypeUtil.isInterval( type ) ) {
                // TODO: come up with a cleaner way to support interval + datetime = datetime
                if ( types.size() > (i + 1) ) {
                    AlgDataType type1 = types.get( i + 1 );
                    if ( PolyTypeUtil.isDatetime( type1 ) ) {
                        resultType = type1;
                        return createTypeWithNullability( resultType, nullCount > 0 || nullableCount > 0 );
                    }
                }

                if ( !type.equals( resultType ) ) {
                    // TODO jvs 4-June-2005:  This shouldn't be necessary; move logic into IntervalSqlType.combine
                    Object type1 = resultType;
                    resultType = ((IntervalPolyType) resultType).combine( this, (IntervalPolyType) type );
                    resultType = ((IntervalPolyType) resultType).combine( this, (IntervalPolyType) type1 );
                }
            } else if ( PolyTypeUtil.isDatetime( type ) ) {
                // TODO: come up with a cleaner way to support datetime +/- interval (or integer) = datetime
                if ( types.size() > (i + 1) ) {
                    AlgDataType type1 = types.get( i + 1 );
                    if ( PolyTypeUtil.isInterval( type1 ) || PolyTypeUtil.isIntType( type1 ) ) {
                        resultType = type;
                        return createTypeWithNullability( resultType, nullCount > 0 || nullableCount > 0 );
                    }
                }
            } else {
                // TODO:  datetime precision details; for now we let leastRestrictiveByCast handle it
                return null;
            }
        }
        if ( resultType != null && nullableCount > 0 ) {
            resultType = createTypeWithNullability( resultType, true );
        }
        return resultType;
    }


    private AlgDataType createDoublePrecisionType() {
        return createPolyType( PolyType.DOUBLE );
    }


    private AlgDataType copyMultisetType( AlgDataType type, boolean nullable ) {
        MultisetPolyType mt = (MultisetPolyType) type;
        AlgDataType elementType = copyType( mt.getComponentType() );
        return new MultisetPolyType( elementType, nullable );
    }


    private AlgDataType copyIntervalType( AlgDataType type, boolean nullable ) {
        return new IntervalPolyType( typeSystem, type.getIntervalQualifier(), nullable );
    }


    private AlgDataType copyObjectType( AlgDataType type, boolean nullable ) {
        return new ObjectPolyType(
                type.getPolyType(),
                nullable,
                type.getFields(),
                type.getComparability() );
    }


    private AlgDataType copyArrayType( AlgDataType type, boolean nullable ) {
        ArrayType at = (ArrayType) type;
        AlgDataType elementType = copyType( at.getComponentType() );
        return new ArrayType( elementType, nullable, at.getCardinality(), at.getDimension() );
    }


    private AlgDataType copyMapType( AlgDataType type, boolean nullable ) {
<<<<<<< HEAD
        MapPolyType mt = type.unwrap( MapPolyType.class );
=======
        MapPolyType mt = type.unwrap( MapPolyType.class ).orElseThrow();
>>>>>>> 250079c0
        AlgDataType keyType = copyType( mt.getKeyType() );
        AlgDataType valueType = copyType( mt.getValueType() );
        return new MapPolyType( keyType, valueType, nullable );
    }


    // override RelDataTypeFactoryImpl
    @Override
    protected AlgDataType canonize( AlgDataType type ) {
        // skip canonize step for ArrayTypes, to not cache cardinality or dimension
        //type = super.canonize( type );
        if ( !(type instanceof ArrayType) ) {
            type = super.canonize( type );
        } else if ( ((ArrayType) type).getCardinality() == -1 && ((ArrayType) type).getDimension() == -1 ) {
            type = super.canonize( type );
        }
        if ( !(type instanceof ObjectPolyType objectType) ) {
            return type;
        }
        if ( !objectType.isNullable() ) {
            objectType.setFamily( objectType );
        } else {
            objectType.setFamily( (AlgDataTypeFamily) createTypeWithNullability( objectType, false ) );
        }
        return type;
    }


    /**
     * The unknown type. Similar to the NULL type, but is only equal to itself.
     */
    private static class UnknownPolyType extends BasicPolyType {

        UnknownPolyType( AlgDataTypeFactory typeFactory ) {
            super( typeFactory.getTypeSystem(), PolyType.NULL );
        }


        @Override
        protected void generateTypeString( StringBuilder sb, boolean withDetail ) {
            sb.append( "UNKNOWN" );
        }

    }

}
<|MERGE_RESOLUTION|>--- conflicted
+++ resolved
@@ -508,11 +508,7 @@
 
 
     private AlgDataType copyMapType( AlgDataType type, boolean nullable ) {
-<<<<<<< HEAD
-        MapPolyType mt = type.unwrap( MapPolyType.class );
-=======
         MapPolyType mt = type.unwrap( MapPolyType.class ).orElseThrow();
->>>>>>> 250079c0
         AlgDataType keyType = copyType( mt.getKeyType() );
         AlgDataType valueType = copyType( mt.getValueType() );
         return new MapPolyType( keyType, valueType, nullable );
