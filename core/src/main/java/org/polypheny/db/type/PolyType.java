/*
 * Copyright 2019-2024 The Polypheny Project
 *
 * Licensed under the Apache License, Version 2.0 (the "License");
 * you may not use this file except in compliance with the License.
 * You may obtain a copy of the License at
 *
 * http://www.apache.org/licenses/LICENSE-2.0
 *
 * Unless required by applicable law or agreed to in writing, software
 * distributed under the License is distributed on an "AS IS" BASIS,
 * WITHOUT WARRANTIES OR CONDITIONS OF ANY KIND, either express or implied.
 * See the License for the specific language governing permissions and
 * limitations under the License.
 *
 * This file incorporates code covered by the following terms:
 *
 * Licensed to the Apache Software Foundation (ASF) under one or more
 * contributor license agreements.  See the NOTICE file distributed with
 * this work for additional information regarding copyright ownership.
 * The ASF licenses this file to you under the Apache License, Version 2.0
 * (the "License"); you may not use this file except in compliance with
 * the License.  You may obtain a copy of the License at
 *
 * http://www.apache.org/licenses/LICENSE-2.0
 *
 * Unless required by applicable law or agreed to in writing, software
 * distributed under the License is distributed on an "AS IS" BASIS,
 * WITHOUT WARRANTIES OR CONDITIONS OF ANY KIND, either express or implied.
 * See the License for the specific language governing permissions and
 * limitations under the License.
 */

package org.polypheny.db.type;

import com.google.common.collect.ImmutableList;
import com.google.common.collect.ImmutableMap;
import com.google.common.collect.ImmutableSet;
<<<<<<< HEAD
import com.google.common.collect.Iterables;
import com.google.common.collect.Sets;
=======
>>>>>>> 18d3cce9
import java.math.BigDecimal;
import java.sql.Types;
import java.util.Arrays;
import java.util.Calendar;
import java.util.List;
import java.util.Map;
import java.util.Set;
import lombok.Getter;
<<<<<<< HEAD
import org.apache.calcite.avatica.util.TimeUnit;
import org.polypheny.db.util.Util;
=======
import org.polypheny.db.util.Util;
import org.polypheny.db.util.temporal.TimeUnit;
>>>>>>> 18d3cce9


/**
 * Enumeration of the type names which can be used to construct a SQL type.
 * Rationale for this class's existence (instead of just using the standard java.sql.Type ordinals):
 *
 * <ul>
 * <li>{@link java.sql.Types} does not include all SQL2003 data-types;</li>
 * <li>PolyType provides a type-safe enumeration;</li>
 * <li>PolyType provides a place to hang extra information such as whether the type carries precision and scale.</li>
 * </ul>
 */
@Getter
public enum PolyType {
    BOOLEAN(
            PrecScale.NO_NO,
            false,
            Types.BOOLEAN,
            PolyTypeFamily.BOOLEAN ),

    TINYINT(
            PrecScale.NO_NO,
            false,
            Types.TINYINT,
            PolyTypeFamily.NUMERIC ),

    SMALLINT(
            PrecScale.NO_NO,
            false,
            Types.SMALLINT,
            PolyTypeFamily.NUMERIC ),

    INTEGER(
            PrecScale.NO_NO,
            false,
            Types.INTEGER,
            PolyTypeFamily.NUMERIC ),

    BIGINT(
            PrecScale.NO_NO,
            false,
            Types.BIGINT,
            PolyTypeFamily.NUMERIC ),

    DECIMAL(
            PrecScale.NO_NO | PrecScale.YES_NO | PrecScale.YES_YES,
            false,
            Types.DECIMAL,
            PolyTypeFamily.NUMERIC ),

    FLOAT(
            PrecScale.NO_NO,
            false,
            Types.FLOAT,
            PolyTypeFamily.NUMERIC ),

    REAL(
            PrecScale.NO_NO,
            false,
            Types.REAL,
            PolyTypeFamily.NUMERIC ),

    DOUBLE(
            PrecScale.NO_NO,
            false,
            Types.DOUBLE,
            PolyTypeFamily.NUMERIC ),

    DATE(
            PrecScale.NO_NO,
            false,
            Types.DATE,
            PolyTypeFamily.DATE ),

    TIME(
            PrecScale.NO_NO | PrecScale.YES_NO,
            false,
            Types.TIME,
            PolyTypeFamily.TIME ),

    TIMESTAMP(
            PrecScale.NO_NO | PrecScale.YES_NO,
            false,
            Types.TIMESTAMP,
            PolyTypeFamily.TIMESTAMP ),

    INTERVAL(
            PrecScale.NO_NO,
            false,
            Types.OTHER,
            PolyTypeFamily.INTERVAL_TIME ),


    CHAR(
            PrecScale.NO_NO | PrecScale.YES_NO,
            false,
            Types.CHAR,
            PolyTypeFamily.CHARACTER ),

    VARCHAR(
            PrecScale.NO_NO | PrecScale.YES_NO,
            false,
            Types.VARCHAR,
            PolyTypeFamily.CHARACTER ),

    TEXT(
<<<<<<< HEAD
            PrecScale.NO_NO,
=======
            PrecScale.NO_NO | PrecScale.YES_NO,
>>>>>>> 18d3cce9
            false,
            Types.VARCHAR,
            PolyTypeFamily.CHARACTER ),

    BINARY(
            PrecScale.NO_NO | PrecScale.YES_NO,
            false,
            Types.BINARY,
            PolyTypeFamily.BINARY ),

    VARBINARY(
            PrecScale.NO_NO | PrecScale.YES_NO,
            false,
            Types.VARBINARY,
            PolyTypeFamily.BINARY ),

    NULL(
            PrecScale.NO_NO,
            true,
            Types.NULL,
            PolyTypeFamily.NULL ),

    ANY(
            PrecScale.NO_NO | PrecScale.YES_NO | PrecScale.YES_YES,
            true,
            Types.JAVA_OBJECT,
            PolyTypeFamily.ANY ),

    SYMBOL(
            PrecScale.NO_NO,
            true,
            Types.OTHER,
            null ),

    MULTISET(
            PrecScale.NO_NO,
            false,
            Types.ARRAY,
            PolyTypeFamily.MULTISET ),

    ARRAY(
            PrecScale.NO_NO,
            false,
            Types.ARRAY,
            PolyTypeFamily.ARRAY ),

    MAP(
            PrecScale.NO_NO,
            false,
            Types.OTHER,
            PolyTypeFamily.MAP ),

    DOCUMENT(
            PrecScale.NO_NO,
            false,
            Types.STRUCT,
            PolyTypeFamily.DOCUMENT ),

    GRAPH(
            PrecScale.NO_NO,
            true,
            Types.JAVA_OBJECT,
            PolyTypeFamily.GRAPH ),

    NODE(
            PrecScale.NO_NO,
            true,
            Types.JAVA_OBJECT,
            PolyTypeFamily.GRAPH ),

    EDGE(
            PrecScale.NO_NO,
            true,
            Types.JAVA_OBJECT,
            PolyTypeFamily.GRAPH ),

    PATH(
            PrecScale.NO_NO,
            true,
            Types.JAVA_OBJECT,
            PolyTypeFamily.GRAPH ),

    DISTINCT(
            PrecScale.NO_NO,
            false,
            Types.DISTINCT,
            null ),

    STRUCTURED(
            PrecScale.NO_NO,
            false,
            Types.STRUCT,
            null ),

    ROW(
            PrecScale.NO_NO,
            false,
            Types.STRUCT,
            null ),

    OTHER(
            PrecScale.NO_NO,
            false,
            Types.OTHER,
            null ),

    USER_DEFINED_TYPE(
            PrecScale.NO_NO,
            true,
            Types.OTHER,
            null
    ),

    CURSOR(
            PrecScale.NO_NO,
            false,
            ExtraPolyTypes.REF_CURSOR,
            PolyTypeFamily.CURSOR ),

    COLUMN_LIST(
            PrecScale.NO_NO,
            false,
            Types.OTHER + 2,
            PolyTypeFamily.COLUMN_LIST ),

    DYNAMIC_STAR(
            PrecScale.NO_NO | PrecScale.YES_NO | PrecScale.YES_YES,
            true,
            Types.JAVA_OBJECT,
            PolyTypeFamily.ANY ),

    GEOMETRY(
            PrecScale.NO_NO,
            true,
            Types.JAVA_OBJECT,
            PolyTypeFamily.GEO ),

    FILE(
            PrecScale.NO_NO,
            true,
            Types.BINARY,
            PolyTypeFamily.MULTIMEDIA
    ),

    IMAGE(
            PrecScale.NO_NO,
            true,
            Types.BINARY,
            PolyTypeFamily.MULTIMEDIA
    ),

    VIDEO(
            PrecScale.NO_NO,
            true,
            Types.BINARY,
            PolyTypeFamily.MULTIMEDIA
    ),

    AUDIO(
            PrecScale.NO_NO,
            true,
            Types.BINARY,
            PolyTypeFamily.MULTIMEDIA
    ),
    JSON(
            PrecScale.NO_NO,
            true,
            Types.VARCHAR,
            PolyTypeFamily.CHARACTER
    );


    public static final int MAX_DATETIME_PRECISION = 3;

    // Minimum and default interval precisions are  defined by SQL2003
    // Maximum interval precisions are implementation dependent, but must be at least the default value
    public static final int DEFAULT_INTERVAL_START_PRECISION = 2;
    public static final int DEFAULT_INTERVAL_FRACTIONAL_SECOND_PRECISION = 6;
    public static final int MIN_INTERVAL_START_PRECISION = 1;
    public static final int MIN_INTERVAL_FRACTIONAL_SECOND_PRECISION = 1;
    public static final int MAX_INTERVAL_START_PRECISION = 10;
    public static final int MAX_INTERVAL_FRACTIONAL_SECOND_PRECISION = 9;
    public static final int MAX_DECIMAL_PRECISION = 64;

    // Cached map of enum values
    private static final Map<String, PolyType> VALUES_MAP = Util.enumConstants( PolyType.class );

    // categorizations used by SqlTypeFamily definitions

    // you probably want to use JDK 1.5 support for treating enumeration as collection instead; this is only here to support
    // SqlTypeFamily.ANY
    public static final List<PolyType> ALL_TYPES =
            ImmutableList.of(
                    BOOLEAN, INTEGER, VARCHAR, JSON, DATE, TIME, TIMESTAMP, NULL, DECIMAL, ANY, CHAR, BINARY, VARBINARY, FILE, IMAGE, VIDEO, AUDIO,
<<<<<<< HEAD
                    TINYINT, SMALLINT, BIGINT, REAL, DOUBLE, SYMBOL, INTERVAL_YEAR, INTERVAL_YEAR_MONTH, INTERVAL_MONTH, INTERVAL_DAY,
                    INTERVAL_DAY_HOUR, INTERVAL_DAY_MINUTE, INTERVAL_DAY_SECOND, INTERVAL_HOUR, INTERVAL_HOUR_MINUTE,
                    INTERVAL_HOUR_SECOND, INTERVAL_MINUTE, INTERVAL_MINUTE_SECOND, INTERVAL_SECOND, TIME_WITH_LOCAL_TIME_ZONE,
                    TIMESTAMP_WITH_LOCAL_TIME_ZONE, FLOAT, MULTISET, DISTINCT, STRUCTURED, ROW, CURSOR, COLUMN_LIST,
                    GEOMETRY );
=======
                    TINYINT, SMALLINT, BIGINT, REAL, DOUBLE, SYMBOL, INTERVAL, FLOAT, MULTISET, DISTINCT, STRUCTURED, ROW, CURSOR, COLUMN_LIST );
>>>>>>> 18d3cce9

    public static final List<PolyType> BOOLEAN_TYPES = ImmutableList.of( BOOLEAN );

    public static final List<PolyType> BINARY_TYPES = ImmutableList.of( BINARY, VARBINARY );

    public static final List<PolyType> INT_TYPES = ImmutableList.of( TINYINT, SMALLINT, INTEGER, BIGINT );

    public static final List<PolyType> EXACT_TYPES = combine( INT_TYPES, ImmutableList.of( DECIMAL ) );

    public static final List<PolyType> APPROX_TYPES = ImmutableList.of( FLOAT, REAL, DOUBLE );

    public static final List<PolyType> NUMERIC_TYPES = combine( EXACT_TYPES, APPROX_TYPES );

    public static final List<PolyType> FRACTIONAL_TYPES = combine( APPROX_TYPES, ImmutableList.of( DECIMAL ) );

    public static final List<PolyType> CHAR_TYPES = ImmutableList.of( CHAR, VARCHAR, JSON, TEXT );

    public static final List<PolyType> STRING_TYPES = combine( CHAR_TYPES, BINARY_TYPES );

    public static final List<PolyType> DATETIME_TYPES = ImmutableList.of( DATE, TIME, TIMESTAMP );

    public static final List<PolyType> DOCUMENT_TYPES = ImmutableList.of( MAP, ARRAY, DOCUMENT );

    public static final List<PolyType> JSON_TYPES = combine( DOCUMENT_TYPES, STRING_TYPES );

    public static final List<PolyType> GRAPH_TYPES = ImmutableList.of( GRAPH, ARRAY, NODE, EDGE, PATH );

    public static final List<PolyType> COLLECTION_TYPES = ImmutableList.of( ARRAY );

    public static final List<PolyType> BLOB_TYPES = ImmutableList.of( FILE, AUDIO, IMAGE, VIDEO );

<<<<<<< HEAD
    public static final List<PolyType> GEOMETRY_TYPES = ImmutableList.of( GEOMETRY );

    public static final Set<PolyType> YEAR_INTERVAL_TYPES =
            Sets.immutableEnumSet(
                    PolyType.INTERVAL_YEAR,
                    PolyType.INTERVAL_YEAR_MONTH,
                    PolyType.INTERVAL_MONTH );

    public static final Set<PolyType> DAY_INTERVAL_TYPES =
            Sets.immutableEnumSet(
                    PolyType.INTERVAL_DAY,
                    PolyType.INTERVAL_DAY_HOUR,
                    PolyType.INTERVAL_DAY_MINUTE,
                    PolyType.INTERVAL_DAY_SECOND,
                    PolyType.INTERVAL_HOUR,
                    PolyType.INTERVAL_HOUR_MINUTE,
                    PolyType.INTERVAL_HOUR_SECOND,
                    PolyType.INTERVAL_MINUTE,
                    PolyType.INTERVAL_MINUTE_SECOND,
                    PolyType.INTERVAL_SECOND );

    public static final Set<PolyType> INTERVAL_TYPES = Sets.immutableEnumSet( Iterables.concat( YEAR_INTERVAL_TYPES, DAY_INTERVAL_TYPES ) );
=======
    public static final List<PolyType> INTERVAL_TYPES = List.of( INTERVAL );
>>>>>>> 18d3cce9

    private static final Map<Integer, PolyType> JDBC_TYPE_TO_NAME =
            ImmutableMap.<Integer, PolyType>builder()
                    .put( Types.TINYINT, TINYINT )
                    .put( Types.SMALLINT, SMALLINT )
                    .put( Types.BIGINT, BIGINT )
                    .put( Types.INTEGER, INTEGER )
                    .put( Types.NUMERIC, DECIMAL ) // REVIEW
                    .put( Types.DECIMAL, DECIMAL )

                    .put( Types.FLOAT, FLOAT )
                    .put( Types.REAL, REAL )
                    .put( Types.DOUBLE, DOUBLE )

                    .put( Types.CHAR, CHAR )
                    .put( Types.VARCHAR, VARCHAR )

                    // TODO: provide real support for these eventually
                    .put( ExtraPolyTypes.NCHAR, CHAR )
                    .put( ExtraPolyTypes.NVARCHAR, VARCHAR )
                    .put( ExtraPolyTypes.GEOMETRY, GEOMETRY )

                    .put( Types.BINARY, BINARY )
                    .put( Types.VARBINARY, VARBINARY )

                    .put( Types.DATE, DATE )
                    .put( Types.TIME, TIME )
                    .put( Types.TIMESTAMP, TIMESTAMP )
                    .put( Types.BIT, BOOLEAN )
                    .put( Types.BOOLEAN, BOOLEAN )
                    .put( Types.DISTINCT, DISTINCT )
                    .put( Types.STRUCT, STRUCTURED )
                    .put( Types.ARRAY, ARRAY )
                    .build();

    /**
     * Bitwise-or of flags indicating allowable precision/scale combinations.
     */
    private final int signatures;

    /**
     * Returns true if not of a "pure" standard sql type. "Inpure" types are {@link #ANY}, {@link #NULL} and {@link #SYMBOL}
     */
    private final boolean special;
    /**
     * -- GETTER --
<<<<<<< HEAD
     *
=======
>>>>>>> 18d3cce9
     */
    private final int jdbcOrdinal;
    /**
     * -- GETTER --
     * Gets the SqlTypeFamily containing this PolyType.
<<<<<<< HEAD
     *
=======
>>>>>>> 18d3cce9
     */
    private final PolyTypeFamily family;


    PolyType( int signatures, boolean special, int jdbcType, PolyTypeFamily family ) {
        this.signatures = signatures;
        this.special = special;
        this.jdbcOrdinal = jdbcType;
        this.family = family;
    }


    /**
     * Looks up a type name from its name.
     *
     * @return Type name, or null if not found
     */
    public static PolyType get( String name ) {
        return VALUES_MAP.get( name );
    }


    public boolean allowsNoPrecNoScale() {
        return (signatures & PrecScale.NO_NO) != 0;
    }


    public boolean allowsPrecNoScale() {
        return (signatures & PrecScale.YES_NO) != 0;
    }


    public boolean allowsPrec() {
        return allowsPrecScale( true, true ) || allowsPrecScale( true, false );
    }


    public boolean allowsScale() {
        return allowsPrecScale( true, true );
    }


    /**
     * Returns whether this type can be specified with a given combination of precision and scale. For example,
     *
     * <ul>
     * <li><code>Varchar.allowsPrecScale(true, false)</code> returns <code>true</code>, because the VARCHAR type allows a precision parameter, as in <code>VARCHAR(10)</code>.</li>
     * <li><code>Varchar.allowsPrecScale(true, true)</code> returns <code>true</code>, because the VARCHAR type does not allow a precision and a scale parameter, as in <code>VARCHAR(10, 4)</code>.</li>
     * <li><code>allowsPrecScale(false, true)</code> returns <code>false</code> for every type.</li>
     * </ul>
     *
     * @param precision Whether the precision/length field is part of the type specification
     * @param scale Whether the scale field is part of the type specification
     * @return Whether this combination of precision/scale is valid
     */
    public boolean allowsPrecScale( boolean precision, boolean scale ) {
        int mask = precision
                ? (scale ? PrecScale.YES_YES : PrecScale.YES_NO)
                : (scale ? 0 : PrecScale.NO_NO);
        return (signatures & mask) != 0;
    }


    private static List<PolyType> combine( List<PolyType> list0, List<PolyType> list1 ) {
        return ImmutableList.<PolyType>builder()
                .addAll( list0 )
                .addAll( list1 )
                .build();
    }


    /**
     * @return default scale for this type if supported, otherwise -1 if scale is either unsupported or must be specified explicitly
     */
    public int getDefaultScale() {
        return switch ( this ) {
            case DECIMAL -> 0;
<<<<<<< HEAD
            case INTERVAL_YEAR, INTERVAL_YEAR_MONTH, INTERVAL_MONTH, INTERVAL_DAY, INTERVAL_DAY_HOUR, INTERVAL_DAY_MINUTE, INTERVAL_DAY_SECOND, INTERVAL_HOUR, INTERVAL_HOUR_MINUTE, INTERVAL_HOUR_SECOND, INTERVAL_MINUTE, INTERVAL_MINUTE_SECOND, INTERVAL_SECOND -> DEFAULT_INTERVAL_FRACTIONAL_SECOND_PRECISION;
=======
            case INTERVAL -> DEFAULT_INTERVAL_FRACTIONAL_SECOND_PRECISION;
>>>>>>> 18d3cce9
            default -> -1;
        };
    }


    /**
     * Gets the PolyType corresponding to a JDBC type.
     *
     * @param jdbcType the JDBC type of interest
     * @return corresponding PolyType, or null if the type is not known
     */
    public static PolyType getNameForJdbcType( int jdbcType ) {
        return JDBC_TYPE_TO_NAME.get( jdbcType );
    }


    /**
     * Returns the limit of this datatype. For example,
     *
     * <table border="1">
     * <caption>Datatype limits</caption>
     * <tr>
     * <th>Datatype</th>
     * <th>sign</th>
     * <th>limit</th>
     * <th>beyond</th>
     * <th>precision</th>
     * <th>scale</th>
     * <th>Returns</th>
     * </tr>
     * <tr>
     * <td>Integer</td>
     * <td>true</td>
     * <td>true</td>
     * <td>false</td>
     * <td>-1</td>
     * <td>-1</td>
     * <td>2147483647 (2 ^ 31 -1 = MAXINT)</td>
     * </tr>
     * <tr>
     * <td>Integer</td>
     * <td>true</td>
     * <td>true</td>
     * <td>true</td>
     * <td>-1</td>
     * <td>-1</td>
     * <td>2147483648 (2 ^ 31 = MAXINT + 1)</td>
     * </tr>
     * <tr>
     * <td>Integer</td>
     * <td>false</td>
     * <td>true</td>
     * <td>false</td>
     * <td>-1</td>
     * <td>-1</td>
     * <td>-2147483648 (-2 ^ 31 = MININT)</td>
     * </tr>
     * <tr>
     * <td>Boolean</td>
     * <td>true</td>
     * <td>true</td>
     * <td>false</td>
     * <td>-1</td>
     * <td>-1</td>
     * <td>TRUE</td>
     * </tr>
     * <tr>
     * <td>Varchar</td>
     * <td>true</td>
     * <td>true</td>
     * <td>false</td>
     * <td>10</td>
     * <td>-1</td>
     * <td>'ZZZZZZZZZZ'</td>
     * </tr>
     * </table>
     *
     * @param sign If true, returns upper limit, otherwise lower limit
     * @param limit If true, returns value at or near to overflow; otherwise value at or near to underflow
     * @param beyond If true, returns the value just beyond the limit, otherwise the value at the limit
     * @param precision Precision, or -1 if not applicable
     * @param scale Scale, or -1 if not applicable
     * @return Limit value
     */
    public Object getLimit( boolean sign, Limit limit, boolean beyond, int precision, int scale ) {
        assert allowsPrecScale( precision != -1, scale != -1 ) : this;
        if ( limit == Limit.ZERO ) {
            if ( beyond ) {
                return null;
            }
            sign = true;
        }
        Calendar calendar;

        switch ( this ) {
            case BOOLEAN:
                switch ( limit ) {
                    case ZERO:
                        return false;
                    case UNDERFLOW:
                        return null;
                    case OVERFLOW:
                        if ( beyond || !sign ) {
                            return null;
                        } else {
                            return true;
                        }
                    default:
                        throw Util.unexpected( limit );
                }

            case TINYINT:
                return getNumericLimit( 2, 8, sign, limit, beyond );

            case SMALLINT:
                return getNumericLimit( 2, 16, sign, limit, beyond );

            case INTEGER:
                return getNumericLimit( 2, 32, sign, limit, beyond );

            case BIGINT:
                return getNumericLimit( 2, 64, sign, limit, beyond );

            case DECIMAL:
                BigDecimal decimal = getNumericLimit( 10, precision, sign, limit, beyond );
                if ( decimal == null ) {
                    return null;
                }

                // Decimal values must fit into 64 bits. So, the maximum value of a DECIMAL(19, 0) is 2^63 - 1, not 10^19 - 1.
                if ( limit == Limit.OVERFLOW ) {
                    final BigDecimal other = (BigDecimal) BIGINT.getLimit( sign, limit, beyond, -1, -1 );
                    if ( decimal.compareTo( other ) == (sign ? 1 : -1) ) {
                        decimal = other;
                    }
                }

                // Apply scale.
                if ( scale == 0 ) {
                    // do nothing
                } else if ( scale > 0 ) {
                    decimal = decimal.divide( BigDecimal.TEN.pow( scale ) );
                } else {
                    decimal = decimal.multiply( BigDecimal.TEN.pow( -scale ) );
                }
                return decimal;

            case CHAR:
            case JSON:
            case VARCHAR:
                if ( !sign ) {
                    return null; // this type does not have negative values
                }
                StringBuilder buf = new StringBuilder();
                switch ( limit ) {
                    case ZERO:
                        break;
                    case UNDERFLOW:
                        if ( beyond ) {
                            // There is no value between the empty string and the smallest non-empty string.
                            return null;
                        }
                        buf.append( "a" );
                        break;
                    case OVERFLOW:
                        buf.append( "Z".repeat( Math.max( 0, precision ) ) );
                        if ( beyond ) {
                            buf.append( "Z" );
                        }
                        break;
                }
                return buf.toString();

            case BINARY:
            case VARBINARY:
                if ( !sign ) {
                    return null; // this type does not have negative values
                }
                byte[] bytes;
                switch ( limit ) {
                    case ZERO:
                        bytes = new byte[0];
                        break;
                    case UNDERFLOW:
                        if ( beyond ) {
                            // There is no value between the empty string and the smallest value.
                            return null;
                        }
                        bytes = new byte[]{ 0x00 };
                        break;
                    case OVERFLOW:
                        bytes = new byte[precision + (beyond ? 1 : 0)];
                        Arrays.fill( bytes, (byte) 0xff );
                        break;
                    default:
                        throw Util.unexpected( limit );
                }
                return bytes;

            case DATE:
                calendar = Util.calendar();
                switch ( limit ) {
                    case ZERO:

                        // The epoch.
                        calendar.set( Calendar.YEAR, 1970 );
                        calendar.set( Calendar.MONTH, 0 );
                        calendar.set( Calendar.DAY_OF_MONTH, 1 );
                        break;
                    case UNDERFLOW:
                        return null;
                    case OVERFLOW:
                        if ( beyond ) {
                            // It is impossible to represent an invalid year as a date literal. SQL dates are represented
                            // as 'yyyy-mm-dd', and 1 <= yyyy <= 9999 is valid. There is no year 0: the year before 1AD is 1BC,
                            // so SimpleDateFormat renders the day before 0001-01-01 (AD) as 0001-12-31 (BC), which looks
                            // like a valid date.
                            return null;
                        }

                        // "SQL:2003 6.1 <data type> Access Rules 6" says that year is between 1 and 9999, and days/months
                        // are the valid Gregorian calendar values for these years.
                        if ( sign ) {
                            calendar.set( Calendar.YEAR, 9999 );
                            calendar.set( Calendar.MONTH, 11 );
                            calendar.set( Calendar.DAY_OF_MONTH, 31 );
                        } else {
                            calendar.set( Calendar.YEAR, 1 );
                            calendar.set( Calendar.MONTH, 0 );
                            calendar.set( Calendar.DAY_OF_MONTH, 1 );
                        }
                        break;
                }
                calendar.set( Calendar.HOUR_OF_DAY, 0 );
                calendar.set( Calendar.MINUTE, 0 );
                calendar.set( Calendar.SECOND, 0 );
                return calendar;

            case TIME:
                if ( !sign ) {
                    return null; // this type does not have negative values
                }
                if ( beyond ) {
                    return null; // invalid values are impossible to represent
                }
                calendar = Util.calendar();
                switch ( limit ) {
                    case ZERO:
                        // The epoch.
                        calendar.set( Calendar.HOUR_OF_DAY, 0 );
                        calendar.set( Calendar.MINUTE, 0 );
                        calendar.set( Calendar.SECOND, 0 );
                        calendar.set( Calendar.MILLISECOND, 0 );
                        break;
                    case UNDERFLOW:
                        return null;
                    case OVERFLOW:
                        calendar.set( Calendar.HOUR_OF_DAY, 23 );
                        calendar.set( Calendar.MINUTE, 59 );
                        calendar.set( Calendar.SECOND, 59 );
                        int millis = (precision >= 3) ? 999
                                : ((precision == 2) ? 990
                                        : ((precision == 1) ? 900
                                                : 0));
                        calendar.set( Calendar.MILLISECOND, millis );
                        break;
                }
                return calendar;

            case TIMESTAMP:
                calendar = Util.calendar();
                switch ( limit ) {
                    case ZERO:

                        // The epoch.
                        calendar.set( Calendar.YEAR, 1970 );
                        calendar.set( Calendar.MONTH, 0 );
                        calendar.set( Calendar.DAY_OF_MONTH, 1 );
                        calendar.set( Calendar.HOUR_OF_DAY, 0 );
                        calendar.set( Calendar.MINUTE, 0 );
                        calendar.set( Calendar.SECOND, 0 );
                        calendar.set( Calendar.MILLISECOND, 0 );
                        break;
                    case UNDERFLOW:
                        return null;
                    case OVERFLOW:
                        if ( beyond ) {
                            // It is impossible to represent an invalid year as a date literal. SQL dates are represented
                            // as 'yyyy-mm-dd', and 1 <= yyyy <= 9999 is valid. There is no year 0: the year before
                            // 1AD is 1BC, so SimpleDateFormat renders the day before 0001-01-01 (AD) as 0001-12-31 (BC),
                            // which looks like a valid date.
                            return null;
                        }

                        // "SQL:2003 6.1 <data type> Access Rules 6" says that year is between 1 and 9999, and days/months
                        // are the valid Gregorian calendar values for these years.
                        if ( sign ) {
                            calendar.set( Calendar.YEAR, 9999 );
                            calendar.set( Calendar.MONTH, 11 );
                            calendar.set( Calendar.DAY_OF_MONTH, 31 );
                            calendar.set( Calendar.HOUR_OF_DAY, 23 );
                            calendar.set( Calendar.MINUTE, 59 );
                            calendar.set( Calendar.SECOND, 59 );
                            int millis =
                                    (precision >= 3) ? 999
                                            : ((precision == 2) ? 990
                                                    : ((precision == 1) ? 900
                                                            : 0));
                            calendar.set( Calendar.MILLISECOND, millis );
                        } else {
                            calendar.set( Calendar.YEAR, 1 );
                            calendar.set( Calendar.MONTH, 0 );
                            calendar.set( Calendar.DAY_OF_MONTH, 1 );
                            calendar.set( Calendar.HOUR_OF_DAY, 0 );
                            calendar.set( Calendar.MINUTE, 0 );
                            calendar.set( Calendar.SECOND, 0 );
                            calendar.set( Calendar.MILLISECOND, 0 );
                        }
                        break;
                }
                return calendar;

            default:
                throw Util.unexpected( this );
        }
    }


    /**
     * Returns the minimum precision (or length) allowed for this type, or -1 if precision/length are not applicable
     * for this type.
     *
     * @return Minimum allowed precision
     */
    public int getMinPrecision() {
        return switch ( this ) {
<<<<<<< HEAD
            case DECIMAL, JSON, VARCHAR, CHAR, VARBINARY, BINARY, TIME, TIME_WITH_LOCAL_TIME_ZONE, TIMESTAMP, TIMESTAMP_WITH_LOCAL_TIME_ZONE -> 1;
            case INTERVAL_YEAR, INTERVAL_YEAR_MONTH, INTERVAL_MONTH, INTERVAL_DAY, INTERVAL_DAY_HOUR, INTERVAL_DAY_MINUTE, INTERVAL_DAY_SECOND, INTERVAL_HOUR, INTERVAL_HOUR_MINUTE, INTERVAL_HOUR_SECOND, INTERVAL_MINUTE, INTERVAL_MINUTE_SECOND, INTERVAL_SECOND -> MIN_INTERVAL_START_PRECISION;
=======
            case DECIMAL, JSON, VARCHAR, CHAR, VARBINARY, BINARY, TIME, TIMESTAMP -> 1;
            case INTERVAL -> MIN_INTERVAL_START_PRECISION;
>>>>>>> 18d3cce9
            default -> -1;
        };
    }


    /**
     * Returns the minimum scale (or fractional second precision in the case of intervals) allowed for this type, or -1 if
     * precision/length are not applicable for this type.
     *
     * @return Minimum allowed scale
     */
    public int getMinScale() {
        return switch ( this ) {
            // TODO: Minimum numeric scale for decimal
<<<<<<< HEAD
            case INTERVAL_YEAR, INTERVAL_YEAR_MONTH, INTERVAL_MONTH, INTERVAL_DAY, INTERVAL_DAY_HOUR, INTERVAL_DAY_MINUTE, INTERVAL_DAY_SECOND, INTERVAL_HOUR, INTERVAL_HOUR_MINUTE, INTERVAL_HOUR_SECOND, INTERVAL_MINUTE, INTERVAL_MINUTE_SECOND, INTERVAL_SECOND -> MIN_INTERVAL_FRACTIONAL_SECOND_PRECISION;
=======
            case INTERVAL -> MIN_INTERVAL_FRACTIONAL_SECOND_PRECISION;
>>>>>>> 18d3cce9
            default -> -1;
        };
    }


    /**
     * Returns {@code HOUR} for {@code HOUR TO SECOND} and {@code HOUR}, {@code SECOND} for {@code SECOND}.
     */
    public TimeUnit getStartUnit() {
        return switch ( this ) {
<<<<<<< HEAD
            case INTERVAL_YEAR, INTERVAL_YEAR_MONTH -> TimeUnit.YEAR;
            case INTERVAL_MONTH -> TimeUnit.MONTH;
            case INTERVAL_DAY, INTERVAL_DAY_HOUR, INTERVAL_DAY_MINUTE, INTERVAL_DAY_SECOND -> TimeUnit.DAY;
            case INTERVAL_HOUR, INTERVAL_HOUR_MINUTE, INTERVAL_HOUR_SECOND -> TimeUnit.HOUR;
            case INTERVAL_MINUTE, INTERVAL_MINUTE_SECOND -> TimeUnit.MINUTE;
            case INTERVAL_SECOND -> TimeUnit.SECOND;
=======
            case INTERVAL -> TimeUnit.MONTH;
>>>>>>> 18d3cce9
            default -> throw new AssertionError( this );
        };
    }


    /**
     * Returns {@code SECOND} for both {@code HOUR TO SECOND} and {@code SECOND}.
     */
    public TimeUnit getEndUnit() {
        return switch ( this ) {
<<<<<<< HEAD
            case INTERVAL_YEAR -> TimeUnit.YEAR;
            case INTERVAL_YEAR_MONTH, INTERVAL_MONTH -> TimeUnit.MONTH;
            case INTERVAL_DAY -> TimeUnit.DAY;
            case INTERVAL_DAY_HOUR, INTERVAL_HOUR -> TimeUnit.HOUR;
            case INTERVAL_DAY_MINUTE, INTERVAL_HOUR_MINUTE, INTERVAL_MINUTE -> TimeUnit.MINUTE;
            case INTERVAL_DAY_SECOND, INTERVAL_HOUR_SECOND, INTERVAL_MINUTE_SECOND, INTERVAL_SECOND -> TimeUnit.SECOND;
=======
            case INTERVAL -> TimeUnit.MILLISECOND;
>>>>>>> 18d3cce9
            default -> throw new AssertionError( this );
        };
    }


    public boolean isYearMonth() {
        return switch ( this ) {
<<<<<<< HEAD
            case INTERVAL_YEAR, INTERVAL_YEAR_MONTH, INTERVAL_MONTH -> true;
=======
            case INTERVAL -> true;
>>>>>>> 18d3cce9
            default -> false;
        };
    }


    /**
     * Limit.
     */
    public enum Limit {
        ZERO, UNDERFLOW, OVERFLOW
    }


    private BigDecimal getNumericLimit( int radix, int exponent, boolean sign, Limit limit, boolean beyond ) {
        switch ( limit ) {
            case OVERFLOW:

                // 2-based schemes run from -2^(N-1) to 2^(N-1)-1 e.g. -128 to +127
                // 10-based schemas run from -(10^N-1) to 10^N-1 e.g. -99 to +99
                final BigDecimal bigRadix = BigDecimal.valueOf( radix );
                if ( radix == 2 ) {
                    --exponent;
                }
                BigDecimal decimal = bigRadix.pow( exponent );
                if ( sign || (radix != 2) ) {
                    decimal = decimal.subtract( BigDecimal.ONE );
                }
                if ( beyond ) {
                    decimal = decimal.add( BigDecimal.ONE );
                }
                if ( !sign ) {
                    decimal = decimal.negate();
                }
                return decimal;
            case UNDERFLOW:
                return beyond ? null : (sign ? BigDecimal.ONE : BigDecimal.ONE.negate());
            case ZERO:
                return BigDecimal.ZERO;
            default:
                throw Util.unexpected( limit );
        }
    }


    /**
     * @return name of this type
     */
    public String getName() {
        return toString();
    }


<<<<<<< HEAD
    public static Set<PolyType> availableTypes() {
        return ImmutableSet.of( BOOLEAN, TINYINT, SMALLINT, INTEGER, JSON, BIGINT, DECIMAL, REAL, DOUBLE, DATE, TIME, TIMESTAMP, VARCHAR, FILE, IMAGE, VIDEO, AUDIO, GEOMETRY );
=======
    /**
     * The set of types that are allowed for field in an entity (e.g. columns in a table).
     *
     * @return allowed field types
     */
    public static Set<PolyType> allowedFieldTypes() {
        return ImmutableSet.of( BOOLEAN, TINYINT, SMALLINT, INTEGER, JSON, BIGINT, DECIMAL, REAL, DOUBLE, DATE, TIME, TIMESTAMP, VARCHAR, TEXT, FILE, IMAGE, VIDEO, AUDIO );
>>>>>>> 18d3cce9
    }


    /**
     * Returns the type name in string form. Does not include precision, scale or whether nulls are allowed.
     * Example: "DECIMAL" not "DECIMAL(7, 2)"; "INTEGER" not "JavaType(int)".
     */
    public String getTypeName() {
        return switch ( this ) {
            case ARRAY, MULTISET, MAP, ROW -> this.toString(); // e.g. "INTEGER ARRAY"
<<<<<<< HEAD
            case INTERVAL_YEAR_MONTH -> "INTERVAL_YEAR_TO_MONTH";
            case INTERVAL_DAY_HOUR -> "INTERVAL_DAY_TO_HOUR";
            case INTERVAL_DAY_MINUTE -> "INTERVAL_DAY_TO_MINUTE";
            case INTERVAL_DAY_SECOND -> "INTERVAL_DAY_TO_SECOND";
            case INTERVAL_HOUR_MINUTE -> "INTERVAL_HOUR_TO_MINUTE";
            case INTERVAL_HOUR_SECOND -> "INTERVAL_HOUR_TO_SECOND";
            case INTERVAL_MINUTE_SECOND -> "INTERVAL_MINUTE_TO_SECOND";
=======
>>>>>>> 18d3cce9
            default -> this.getName(); // e.g. "DECIMAL", "INTERVAL_YEAR_MONTH"
        };
    }


    /**
     * Flags indicating precision/scale combinations.
     * <p>
     * Note: for intervals:
     *
     * <ul>
     * <li>precision = start (leading field) precision</li>
     * <li>scale = fractional second precision</li>
     * </ul>
     */
    private interface PrecScale {

        int NO_NO = 1;
        int YES_NO = 2;
        int YES_YES = 4;

    }
}
<|MERGE_RESOLUTION|>--- conflicted
+++ resolved
@@ -36,11 +36,6 @@
 import com.google.common.collect.ImmutableList;
 import com.google.common.collect.ImmutableMap;
 import com.google.common.collect.ImmutableSet;
-<<<<<<< HEAD
-import com.google.common.collect.Iterables;
-import com.google.common.collect.Sets;
-=======
->>>>>>> 18d3cce9
 import java.math.BigDecimal;
 import java.sql.Types;
 import java.util.Arrays;
@@ -49,13 +44,8 @@
 import java.util.Map;
 import java.util.Set;
 import lombok.Getter;
-<<<<<<< HEAD
-import org.apache.calcite.avatica.util.TimeUnit;
-import org.polypheny.db.util.Util;
-=======
 import org.polypheny.db.util.Util;
 import org.polypheny.db.util.temporal.TimeUnit;
->>>>>>> 18d3cce9
 
 
 /**
@@ -162,11 +152,7 @@
             PolyTypeFamily.CHARACTER ),
 
     TEXT(
-<<<<<<< HEAD
-            PrecScale.NO_NO,
-=======
             PrecScale.NO_NO | PrecScale.YES_NO,
->>>>>>> 18d3cce9
             false,
             Types.VARCHAR,
             PolyTypeFamily.CHARACTER ),
@@ -301,7 +287,7 @@
     GEOMETRY(
             PrecScale.NO_NO,
             true,
-            Types.JAVA_OBJECT,
+            ExtraPolyTypes.GEOMETRY,
             PolyTypeFamily.GEO ),
 
     FILE(
@@ -361,15 +347,7 @@
     public static final List<PolyType> ALL_TYPES =
             ImmutableList.of(
                     BOOLEAN, INTEGER, VARCHAR, JSON, DATE, TIME, TIMESTAMP, NULL, DECIMAL, ANY, CHAR, BINARY, VARBINARY, FILE, IMAGE, VIDEO, AUDIO,
-<<<<<<< HEAD
-                    TINYINT, SMALLINT, BIGINT, REAL, DOUBLE, SYMBOL, INTERVAL_YEAR, INTERVAL_YEAR_MONTH, INTERVAL_MONTH, INTERVAL_DAY,
-                    INTERVAL_DAY_HOUR, INTERVAL_DAY_MINUTE, INTERVAL_DAY_SECOND, INTERVAL_HOUR, INTERVAL_HOUR_MINUTE,
-                    INTERVAL_HOUR_SECOND, INTERVAL_MINUTE, INTERVAL_MINUTE_SECOND, INTERVAL_SECOND, TIME_WITH_LOCAL_TIME_ZONE,
-                    TIMESTAMP_WITH_LOCAL_TIME_ZONE, FLOAT, MULTISET, DISTINCT, STRUCTURED, ROW, CURSOR, COLUMN_LIST,
-                    GEOMETRY );
-=======
                     TINYINT, SMALLINT, BIGINT, REAL, DOUBLE, SYMBOL, INTERVAL, FLOAT, MULTISET, DISTINCT, STRUCTURED, ROW, CURSOR, COLUMN_LIST );
->>>>>>> 18d3cce9
 
     public static final List<PolyType> BOOLEAN_TYPES = ImmutableList.of( BOOLEAN );
 
@@ -401,32 +379,7 @@
 
     public static final List<PolyType> BLOB_TYPES = ImmutableList.of( FILE, AUDIO, IMAGE, VIDEO );
 
-<<<<<<< HEAD
-    public static final List<PolyType> GEOMETRY_TYPES = ImmutableList.of( GEOMETRY );
-
-    public static final Set<PolyType> YEAR_INTERVAL_TYPES =
-            Sets.immutableEnumSet(
-                    PolyType.INTERVAL_YEAR,
-                    PolyType.INTERVAL_YEAR_MONTH,
-                    PolyType.INTERVAL_MONTH );
-
-    public static final Set<PolyType> DAY_INTERVAL_TYPES =
-            Sets.immutableEnumSet(
-                    PolyType.INTERVAL_DAY,
-                    PolyType.INTERVAL_DAY_HOUR,
-                    PolyType.INTERVAL_DAY_MINUTE,
-                    PolyType.INTERVAL_DAY_SECOND,
-                    PolyType.INTERVAL_HOUR,
-                    PolyType.INTERVAL_HOUR_MINUTE,
-                    PolyType.INTERVAL_HOUR_SECOND,
-                    PolyType.INTERVAL_MINUTE,
-                    PolyType.INTERVAL_MINUTE_SECOND,
-                    PolyType.INTERVAL_SECOND );
-
-    public static final Set<PolyType> INTERVAL_TYPES = Sets.immutableEnumSet( Iterables.concat( YEAR_INTERVAL_TYPES, DAY_INTERVAL_TYPES ) );
-=======
     public static final List<PolyType> INTERVAL_TYPES = List.of( INTERVAL );
->>>>>>> 18d3cce9
 
     private static final Map<Integer, PolyType> JDBC_TYPE_TO_NAME =
             ImmutableMap.<Integer, PolyType>builder()
@@ -447,7 +400,6 @@
                     // TODO: provide real support for these eventually
                     .put( ExtraPolyTypes.NCHAR, CHAR )
                     .put( ExtraPolyTypes.NVARCHAR, VARCHAR )
-                    .put( ExtraPolyTypes.GEOMETRY, GEOMETRY )
 
                     .put( Types.BINARY, BINARY )
                     .put( Types.VARBINARY, VARBINARY )
@@ -473,19 +425,11 @@
     private final boolean special;
     /**
      * -- GETTER --
-<<<<<<< HEAD
-     *
-=======
->>>>>>> 18d3cce9
      */
     private final int jdbcOrdinal;
     /**
      * -- GETTER --
      * Gets the SqlTypeFamily containing this PolyType.
-<<<<<<< HEAD
-     *
-=======
->>>>>>> 18d3cce9
      */
     private final PolyTypeFamily family;
 
@@ -563,11 +507,7 @@
     public int getDefaultScale() {
         return switch ( this ) {
             case DECIMAL -> 0;
-<<<<<<< HEAD
-            case INTERVAL_YEAR, INTERVAL_YEAR_MONTH, INTERVAL_MONTH, INTERVAL_DAY, INTERVAL_DAY_HOUR, INTERVAL_DAY_MINUTE, INTERVAL_DAY_SECOND, INTERVAL_HOUR, INTERVAL_HOUR_MINUTE, INTERVAL_HOUR_SECOND, INTERVAL_MINUTE, INTERVAL_MINUTE_SECOND, INTERVAL_SECOND -> DEFAULT_INTERVAL_FRACTIONAL_SECOND_PRECISION;
-=======
             case INTERVAL -> DEFAULT_INTERVAL_FRACTIONAL_SECOND_PRECISION;
->>>>>>> 18d3cce9
             default -> -1;
         };
     }
@@ -904,13 +844,8 @@
      */
     public int getMinPrecision() {
         return switch ( this ) {
-<<<<<<< HEAD
-            case DECIMAL, JSON, VARCHAR, CHAR, VARBINARY, BINARY, TIME, TIME_WITH_LOCAL_TIME_ZONE, TIMESTAMP, TIMESTAMP_WITH_LOCAL_TIME_ZONE -> 1;
-            case INTERVAL_YEAR, INTERVAL_YEAR_MONTH, INTERVAL_MONTH, INTERVAL_DAY, INTERVAL_DAY_HOUR, INTERVAL_DAY_MINUTE, INTERVAL_DAY_SECOND, INTERVAL_HOUR, INTERVAL_HOUR_MINUTE, INTERVAL_HOUR_SECOND, INTERVAL_MINUTE, INTERVAL_MINUTE_SECOND, INTERVAL_SECOND -> MIN_INTERVAL_START_PRECISION;
-=======
             case DECIMAL, JSON, VARCHAR, CHAR, VARBINARY, BINARY, TIME, TIMESTAMP -> 1;
             case INTERVAL -> MIN_INTERVAL_START_PRECISION;
->>>>>>> 18d3cce9
             default -> -1;
         };
     }
@@ -925,11 +860,7 @@
     public int getMinScale() {
         return switch ( this ) {
             // TODO: Minimum numeric scale for decimal
-<<<<<<< HEAD
-            case INTERVAL_YEAR, INTERVAL_YEAR_MONTH, INTERVAL_MONTH, INTERVAL_DAY, INTERVAL_DAY_HOUR, INTERVAL_DAY_MINUTE, INTERVAL_DAY_SECOND, INTERVAL_HOUR, INTERVAL_HOUR_MINUTE, INTERVAL_HOUR_SECOND, INTERVAL_MINUTE, INTERVAL_MINUTE_SECOND, INTERVAL_SECOND -> MIN_INTERVAL_FRACTIONAL_SECOND_PRECISION;
-=======
             case INTERVAL -> MIN_INTERVAL_FRACTIONAL_SECOND_PRECISION;
->>>>>>> 18d3cce9
             default -> -1;
         };
     }
@@ -940,16 +871,7 @@
      */
     public TimeUnit getStartUnit() {
         return switch ( this ) {
-<<<<<<< HEAD
-            case INTERVAL_YEAR, INTERVAL_YEAR_MONTH -> TimeUnit.YEAR;
-            case INTERVAL_MONTH -> TimeUnit.MONTH;
-            case INTERVAL_DAY, INTERVAL_DAY_HOUR, INTERVAL_DAY_MINUTE, INTERVAL_DAY_SECOND -> TimeUnit.DAY;
-            case INTERVAL_HOUR, INTERVAL_HOUR_MINUTE, INTERVAL_HOUR_SECOND -> TimeUnit.HOUR;
-            case INTERVAL_MINUTE, INTERVAL_MINUTE_SECOND -> TimeUnit.MINUTE;
-            case INTERVAL_SECOND -> TimeUnit.SECOND;
-=======
             case INTERVAL -> TimeUnit.MONTH;
->>>>>>> 18d3cce9
             default -> throw new AssertionError( this );
         };
     }
@@ -960,16 +882,7 @@
      */
     public TimeUnit getEndUnit() {
         return switch ( this ) {
-<<<<<<< HEAD
-            case INTERVAL_YEAR -> TimeUnit.YEAR;
-            case INTERVAL_YEAR_MONTH, INTERVAL_MONTH -> TimeUnit.MONTH;
-            case INTERVAL_DAY -> TimeUnit.DAY;
-            case INTERVAL_DAY_HOUR, INTERVAL_HOUR -> TimeUnit.HOUR;
-            case INTERVAL_DAY_MINUTE, INTERVAL_HOUR_MINUTE, INTERVAL_MINUTE -> TimeUnit.MINUTE;
-            case INTERVAL_DAY_SECOND, INTERVAL_HOUR_SECOND, INTERVAL_MINUTE_SECOND, INTERVAL_SECOND -> TimeUnit.SECOND;
-=======
             case INTERVAL -> TimeUnit.MILLISECOND;
->>>>>>> 18d3cce9
             default -> throw new AssertionError( this );
         };
     }
@@ -977,11 +890,7 @@
 
     public boolean isYearMonth() {
         return switch ( this ) {
-<<<<<<< HEAD
-            case INTERVAL_YEAR, INTERVAL_YEAR_MONTH, INTERVAL_MONTH -> true;
-=======
             case INTERVAL -> true;
->>>>>>> 18d3cce9
             default -> false;
         };
     }
@@ -1034,10 +943,6 @@
     }
 
 
-<<<<<<< HEAD
-    public static Set<PolyType> availableTypes() {
-        return ImmutableSet.of( BOOLEAN, TINYINT, SMALLINT, INTEGER, JSON, BIGINT, DECIMAL, REAL, DOUBLE, DATE, TIME, TIMESTAMP, VARCHAR, FILE, IMAGE, VIDEO, AUDIO, GEOMETRY );
-=======
     /**
      * The set of types that are allowed for field in an entity (e.g. columns in a table).
      *
@@ -1045,7 +950,6 @@
      */
     public static Set<PolyType> allowedFieldTypes() {
         return ImmutableSet.of( BOOLEAN, TINYINT, SMALLINT, INTEGER, JSON, BIGINT, DECIMAL, REAL, DOUBLE, DATE, TIME, TIMESTAMP, VARCHAR, TEXT, FILE, IMAGE, VIDEO, AUDIO );
->>>>>>> 18d3cce9
     }
 
 
@@ -1056,16 +960,6 @@
     public String getTypeName() {
         return switch ( this ) {
             case ARRAY, MULTISET, MAP, ROW -> this.toString(); // e.g. "INTEGER ARRAY"
-<<<<<<< HEAD
-            case INTERVAL_YEAR_MONTH -> "INTERVAL_YEAR_TO_MONTH";
-            case INTERVAL_DAY_HOUR -> "INTERVAL_DAY_TO_HOUR";
-            case INTERVAL_DAY_MINUTE -> "INTERVAL_DAY_TO_MINUTE";
-            case INTERVAL_DAY_SECOND -> "INTERVAL_DAY_TO_SECOND";
-            case INTERVAL_HOUR_MINUTE -> "INTERVAL_HOUR_TO_MINUTE";
-            case INTERVAL_HOUR_SECOND -> "INTERVAL_HOUR_TO_SECOND";
-            case INTERVAL_MINUTE_SECOND -> "INTERVAL_MINUTE_TO_SECOND";
-=======
->>>>>>> 18d3cce9
             default -> this.getName(); // e.g. "DECIMAL", "INTERVAL_YEAR_MONTH"
         };
     }
