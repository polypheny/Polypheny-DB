/*
 * Copyright 2019-2024 The Polypheny Project
 *
 * Licensed under the Apache License, Version 2.0 (the "License");
 * you may not use this file except in compliance with the License.
 * You may obtain a copy of the License at
 *
 * http://www.apache.org/licenses/LICENSE-2.0
 *
 * Unless required by applicable law or agreed to in writing, software
 * distributed under the License is distributed on an "AS IS" BASIS,
 * WITHOUT WARRANTIES OR CONDITIONS OF ANY KIND, either express or implied.
 * See the License for the specific language governing permissions and
 * limitations under the License.
 *
 * This file incorporates code covered by the following terms:
 *
 * Licensed to the Apache Software Foundation (ASF) under one or more
 * contributor license agreements.  See the NOTICE file distributed with
 * this work for additional information regarding copyright ownership.
 * The ASF licenses this file to you under the Apache License, Version 2.0
 * (the "License"); you may not use this file except in compliance with
 * the License.  You may obtain a copy of the License at
 *
 * http://www.apache.org/licenses/LICENSE-2.0
 *
 * Unless required by applicable law or agreed to in writing, software
 * distributed under the License is distributed on an "AS IS" BASIS,
 * WITHOUT WARRANTIES OR CONDITIONS OF ANY KIND, either express or implied.
 * See the License for the specific language governing permissions and
 * limitations under the License.
 */

package org.polypheny.db.type;


import com.google.common.cache.CacheBuilder;
import com.google.common.cache.CacheLoader;
import com.google.common.cache.LoadingCache;
import com.google.common.collect.ImmutableMap;
import com.google.common.collect.ImmutableSet;
import com.google.common.collect.Sets;
import java.util.EnumSet;
import java.util.HashMap;
import java.util.HashSet;
import java.util.Map;
import java.util.Objects;
import java.util.Set;
import java.util.concurrent.ExecutionException;
import org.polypheny.db.catalog.exceptions.GenericRuntimeException;


/**
 * Rules that determine whether a type is assignable from another type.
 */
public class PolyTypeAssignmentRules {

    private static final PolyTypeAssignmentRules INSTANCE;
    private static final PolyTypeAssignmentRules COERCE_INSTANCE;

    private final Map<PolyType, ImmutableSet<PolyType>> map;


    private PolyTypeAssignmentRules( Map<PolyType, ImmutableSet<PolyType>> map ) {
        this.map = ImmutableMap.copyOf( map );
    }


    static {
        final Builder rules = new Builder();

        final Set<PolyType> rule = new HashSet<>();

        rules.add( PolyType.INTERVAL, Set.of( PolyType.INTERVAL ) );

        // MULTISET is assignable from...
        rules.add( PolyType.MULTISET, EnumSet.of( PolyType.MULTISET ) );

        // TINYINT is assignable from...
        rules.add( PolyType.TINYINT, EnumSet.of( PolyType.TINYINT ) );

        // SMALLINT is assignable from...
        rule.clear();
        rule.add( PolyType.TINYINT );
        rule.add( PolyType.SMALLINT );
        rules.add( PolyType.SMALLINT, rule );

        // INTEGER is assignable from...
        rule.clear();
        rule.add( PolyType.TINYINT );
        rule.add( PolyType.SMALLINT );
        rule.add( PolyType.INTEGER );
        rules.add( PolyType.INTEGER, rule );

        // BIGINT is assignable from...
        rule.clear();
        rule.add( PolyType.TINYINT );
        rule.add( PolyType.SMALLINT );
        rule.add( PolyType.INTEGER );
        rule.add( PolyType.BIGINT );
        rules.add( PolyType.BIGINT, rule );

        // FLOAT (up to 64 bit floating point) is assignable from...
        rule.clear();
        rule.add( PolyType.TINYINT );
        rule.add( PolyType.SMALLINT );
        rule.add( PolyType.INTEGER );
        rule.add( PolyType.BIGINT );
        rule.add( PolyType.DECIMAL );
        rule.add( PolyType.FLOAT );
        rules.add( PolyType.FLOAT, rule );

        // REAL (32 bit floating point) is assignable from...
        rule.clear();
        rule.add( PolyType.TINYINT );
        rule.add( PolyType.SMALLINT );
        rule.add( PolyType.INTEGER );
        rule.add( PolyType.BIGINT );
        rule.add( PolyType.DECIMAL );
        rule.add( PolyType.FLOAT );
        rule.add( PolyType.REAL );
        rules.add( PolyType.REAL, rule );

        // DOUBLE is assignable from...
        rule.clear();
        rule.add( PolyType.TINYINT );
        rule.add( PolyType.SMALLINT );
        rule.add( PolyType.INTEGER );
        rule.add( PolyType.BIGINT );
        rule.add( PolyType.DECIMAL );
        rule.add( PolyType.FLOAT );
        rule.add( PolyType.REAL );
        rule.add( PolyType.DOUBLE );
        rules.add( PolyType.DOUBLE, rule );

        // DECIMAL is assignable from...
        rule.clear();
        rule.add( PolyType.TINYINT );
        rule.add( PolyType.SMALLINT );
        rule.add( PolyType.INTEGER );
        rule.add( PolyType.BIGINT );
        rule.add( PolyType.REAL );
        rule.add( PolyType.DOUBLE );
        rule.add( PolyType.DECIMAL );
        rules.add( PolyType.DECIMAL, rule );

        // VARBINARY is assignable from...
        rule.clear();
        rule.add( PolyType.VARBINARY );
        rule.add( PolyType.BINARY );
        rules.add( PolyType.VARBINARY, rule );

        // TEXT is assignable from...
        rule.clear();
        rule.add( PolyType.TEXT );
        rule.add( PolyType.VARCHAR );
<<<<<<< HEAD
=======
        rule.add( PolyType.DOCUMENT );
>>>>>>> 18d3cce9
        rules.add( PolyType.TEXT, rule );

        // CHAR is assignable from...
        rules.add( PolyType.CHAR, EnumSet.of( PolyType.CHAR ) );

        // VARCHAR is assignable from...
        rule.clear();
        rule.add( PolyType.CHAR );
        rule.add( PolyType.VARCHAR );
        rule.add( PolyType.TEXT );
        rules.add( PolyType.VARCHAR, rule );

        // BOOLEAN is assignable from...
        rules.add( PolyType.BOOLEAN, EnumSet.of( PolyType.BOOLEAN ) );

        // BINARY is assignable from...
        rule.clear();
        rule.add( PolyType.BINARY );
        rule.add( PolyType.VARBINARY );
        rules.add( PolyType.BINARY, rule );

        // FILE is assignable from...
        rule.clear();
        rule.add( PolyType.IMAGE );
        rule.add( PolyType.VIDEO );
        rule.add( PolyType.AUDIO );
        rules.add( PolyType.FILE, rule );

        // DATE is assignable from...
        rule.clear();
        rule.add( PolyType.DATE );
        rule.add( PolyType.TIMESTAMP );
        rules.add( PolyType.DATE, rule );

        // TIME is assignable from...
        rule.clear();
        rule.add( PolyType.TIME );
        rule.add( PolyType.TIMESTAMP );
        rules.add( PolyType.TIME, rule );

        // DOCUMENT is assignable from...
        rule.clear();
        rule.add( PolyType.VARCHAR );
        rule.add( PolyType.TEXT );
        rule.add( PolyType.ANY );
        rule.add( PolyType.DOCUMENT );
        rules.add( PolyType.DOCUMENT, rule );

        // TIMESTAMP is assignable from ...
        rules.add( PolyType.TIMESTAMP, EnumSet.of( PolyType.TIMESTAMP ) );

        // GEOMETRY is assignable from ...
        rules.add( PolyType.GEOMETRY, EnumSet.of( PolyType.GEOMETRY ) );

        // ARRAY is assignable from ...
        rules.add( PolyType.ARRAY, EnumSet.of( PolyType.ARRAY ) );

        // ANY is assignable from ...
        rule.clear();
        rule.add( PolyType.TINYINT );
        rule.add( PolyType.SMALLINT );
        rule.add( PolyType.INTEGER );
        rule.add( PolyType.BIGINT );
        rule.add( PolyType.DECIMAL );
        rule.add( PolyType.FLOAT );
        rule.add( PolyType.REAL );
        rule.add( PolyType.TIME );
        rule.add( PolyType.DATE );
        rule.add( PolyType.TIMESTAMP );
        rules.add( PolyType.ANY, rule );

        // we use coerceRules when we're casting
        final Builder coerceRules = new Builder( rules );

        // Make numbers symmetrical, and make VARCHAR and CHAR castable to/from numbers
        rule.clear();
        rule.add( PolyType.TINYINT );
        rule.add( PolyType.SMALLINT );
        rule.add( PolyType.INTEGER );
        rule.add( PolyType.BIGINT );
        rule.add( PolyType.DECIMAL );
        rule.add( PolyType.FLOAT );
        rule.add( PolyType.REAL );
        rule.add( PolyType.DOUBLE );

        rule.add( PolyType.CHAR );
        rule.add( PolyType.VARCHAR );

        coerceRules.add( PolyType.TINYINT, rule );
        coerceRules.add( PolyType.SMALLINT, rule );
        coerceRules.add( PolyType.INTEGER, rule );
        coerceRules.add( PolyType.BIGINT, rule );
        coerceRules.add( PolyType.FLOAT, rule );
        coerceRules.add( PolyType.REAL, rule );
        coerceRules.add( PolyType.DECIMAL, rule );
        coerceRules.add( PolyType.DOUBLE, rule );
        coerceRules.add( PolyType.CHAR, rule );
        coerceRules.add( PolyType.VARCHAR, rule );

        // Exact numeric types are castable from intervals
        for ( PolyType exactType : PolyType.EXACT_TYPES ) {
            coerceRules.add(
                    exactType,
                    coerceRules.copyValues( exactType ).addAll( PolyType.INTERVAL_TYPES ).build() );
        }

        // Intervals are castable from exact numeric
        for ( PolyType typeName : PolyType.INTERVAL_TYPES ) {
            coerceRules.add(
                    typeName,
                    coerceRules.copyValues( typeName )
                            .add( PolyType.TINYINT )
                            .add( PolyType.SMALLINT )
                            .add( PolyType.INTEGER )
                            .add( PolyType.BIGINT )
                            .add( PolyType.DECIMAL )
                            .add( PolyType.VARCHAR )
                            .build() );
        }

        // VARCHAR is castable from BOOLEAN, DATE, TIMESTAMP, numeric types and intervals
        coerceRules.add(
                PolyType.VARCHAR,
                coerceRules.copyValues( PolyType.VARCHAR )
                        .add( PolyType.BOOLEAN )
                        .add( PolyType.DATE )
                        .add( PolyType.TIME )
                        .add( PolyType.TIMESTAMP )
                        .add( PolyType.DOCUMENT )
                        .add( PolyType.TEXT )
                        .add( PolyType.JSON )
                        .addAll( PolyType.INTERVAL_TYPES )
                        .build() );

        coerceRules.add(
                PolyType.TEXT,
                coerceRules.copyValues( PolyType.TEXT )
                        .add( PolyType.VARCHAR )
                        .add( PolyType.JSON )
                        .build() );

        // CHAR is castable from BOOLEAN, DATE, TIME, TIMESTAMP and numeric types
        coerceRules.add(
                PolyType.CHAR,
                coerceRules.copyValues( PolyType.CHAR )
                        .add( PolyType.BOOLEAN )
                        .add( PolyType.DATE )
                        .add( PolyType.TIME )
                        .add( PolyType.TIMESTAMP )
                        .addAll( PolyType.INTERVAL_TYPES )
                        .build() );

        // BOOLEAN is castable from CHAR and VARCHAR
        coerceRules.add(
                PolyType.BOOLEAN,
                coerceRules.copyValues( PolyType.BOOLEAN )
                        .add( PolyType.CHAR )
                        .add( PolyType.VARCHAR )
                        .build() );

        // DATE, TIME, and TIMESTAMP are castable from CHAR and VARCHAR.

        // DATE is castable from...
        coerceRules.add(
                PolyType.DATE,
                coerceRules.copyValues( PolyType.DATE )
                        .add( PolyType.DATE )
                        .add( PolyType.TIMESTAMP )
                        .add( PolyType.CHAR )
                        .add( PolyType.VARCHAR )
                        .build() );

        // TIME is castable from...
        coerceRules.add(
                PolyType.TIME,
                coerceRules.copyValues( PolyType.TIME )
                        .add( PolyType.TIME )
                        .add( PolyType.TIMESTAMP )
                        .add( PolyType.CHAR )
                        .add( PolyType.VARCHAR )
                        .build() );

        // TIMESTAMP is castable from...
        coerceRules.add(
                PolyType.TIMESTAMP,
                coerceRules.copyValues( PolyType.TIMESTAMP )
                        .add( PolyType.TIMESTAMP )
                        .add( PolyType.DATE )
                        .add( PolyType.TIME )
                        .add( PolyType.CHAR )
                        .add( PolyType.VARCHAR )
                        .build() );

        INSTANCE = new PolyTypeAssignmentRules( rules.map );
        COERCE_INSTANCE = new PolyTypeAssignmentRules( coerceRules.map );
    }


    /**
     * Returns an instance that does not coerce.
     */
    public static synchronized PolyTypeAssignmentRules instance() {
        return instance( false );
    }


    /**
     * Returns an instance.
     */
    public static synchronized PolyTypeAssignmentRules instance( boolean coerce ) {
        return coerce ? COERCE_INSTANCE : INSTANCE;
    }


    /**
     * Returns whether it is valid to cast a value of from type {@code from} to type {@code to}.
     */
    public boolean canCastFrom( PolyType to, PolyType from ) {
        Objects.requireNonNull( to );
        Objects.requireNonNull( from );

        if ( to == PolyType.NULL ) {
            return false;
        } else if ( from == PolyType.NULL ) {
            return true;
        }

        final Set<PolyType> rule = map.get( to );
        if ( rule == null ) {
            // if you hit this assert, see the constructor of this class on how to add new rule
            throw new AssertionError( "No assign rules for " + to + " defined" );
        }

        return rule.contains( from );
    }


    /**
     * Keeps state while maps are building build.
     */
    private static class Builder {

        final Map<PolyType, ImmutableSet<PolyType>> map;
        final LoadingCache<Set<PolyType>, ImmutableSet<PolyType>> sets;


        /**
         * Creates an empty Builder.
         */
        Builder() {
            this.map = new HashMap<>();
            this.sets = CacheBuilder.newBuilder().build( CacheLoader.from( Sets::immutableEnumSet ) );
        }


        /**
         * Creates a Builder as a copy of another Builder.
         */
        Builder( Builder builder ) {
            this.map = new HashMap<>( builder.map );
            this.sets = builder.sets; // share the same canonical sets
        }


        void add( PolyType fromType, Set<PolyType> toTypes ) {
            try {
                map.put( fromType, sets.get( toTypes ) );
            } catch ( ExecutionException e ) {
                throw new GenericRuntimeException( "populating SqlTypeAssignmentRules", e );
            }
        }


        ImmutableSet.Builder<PolyType> copyValues( PolyType typeName ) {
            return ImmutableSet.<PolyType>builder().addAll( map.get( typeName ) );
        }

    }

}
<|MERGE_RESOLUTION|>--- conflicted
+++ resolved
@@ -154,10 +154,7 @@
         rule.clear();
         rule.add( PolyType.TEXT );
         rule.add( PolyType.VARCHAR );
-<<<<<<< HEAD
-=======
         rule.add( PolyType.DOCUMENT );
->>>>>>> 18d3cce9
         rules.add( PolyType.TEXT, rule );
 
         // CHAR is assignable from...
