/*
 * Copyright 2019-2021 The Polypheny Project
 *
 * Licensed under the Apache License, Version 2.0 (the "License");
 * you may not use this file except in compliance with the License.
 * You may obtain a copy of the License at
 *
 * http://www.apache.org/licenses/LICENSE-2.0
 *
 * Unless required by applicable law or agreed to in writing, software
 * distributed under the License is distributed on an "AS IS" BASIS,
 * WITHOUT WARRANTIES OR CONDITIONS OF ANY KIND, either express or implied.
 * See the License for the specific language governing permissions and
 * limitations under the License.
 */

package org.polypheny.db.ddl;


import java.util.List;
import java.util.Map;
import java.util.stream.Collectors;
import org.polypheny.db.adapter.DataStore;
import org.polypheny.db.catalog.Catalog.Collation;
import org.polypheny.db.catalog.Catalog.ConstraintType;
import org.polypheny.db.catalog.Catalog.ForeignKeyOption;
import org.polypheny.db.catalog.Catalog.PlacementType;
import org.polypheny.db.catalog.Catalog.SchemaType;
import org.polypheny.db.catalog.entity.CatalogTable;
import org.polypheny.db.catalog.exceptions.ColumnAlreadyExistsException;
import org.polypheny.db.catalog.exceptions.GenericCatalogException;
import org.polypheny.db.catalog.exceptions.SchemaAlreadyExistsException;
import org.polypheny.db.catalog.exceptions.TableAlreadyExistsException;
import org.polypheny.db.catalog.exceptions.UnknownAdapterException;
import org.polypheny.db.catalog.exceptions.UnknownColumnException;
import org.polypheny.db.catalog.exceptions.UnknownDatabaseException;
import org.polypheny.db.catalog.exceptions.UnknownKeyException;
import org.polypheny.db.catalog.exceptions.UnknownPartitionTypeException;
import org.polypheny.db.catalog.exceptions.UnknownSchemaException;
import org.polypheny.db.catalog.exceptions.UnknownTableException;
import org.polypheny.db.catalog.exceptions.UnknownUserException;
import org.polypheny.db.ddl.exception.AlterSourceException;
import org.polypheny.db.ddl.exception.ColumnNotExistsException;
import org.polypheny.db.ddl.exception.DdlOnSourceException;
import org.polypheny.db.ddl.exception.IndexExistsException;
import org.polypheny.db.ddl.exception.IndexPreventsRemovalException;
import org.polypheny.db.ddl.exception.LastPlacementException;
import org.polypheny.db.ddl.exception.MissingColumnPlacementException;
import org.polypheny.db.ddl.exception.NotNullAndDefaultValueException;
import org.polypheny.db.ddl.exception.PartitionGroupNamesNotUniqueException;
import org.polypheny.db.ddl.exception.PlacementAlreadyExistsException;
import org.polypheny.db.ddl.exception.PlacementIsPrimaryException;
import org.polypheny.db.ddl.exception.PlacementNotExistsException;
import org.polypheny.db.ddl.exception.SchemaNotExistException;
import org.polypheny.db.ddl.exception.UnknownIndexMethodException;
import org.polypheny.db.partition.raw.RawPartitionInformation;
import org.polypheny.db.rel.RelCollation;
import org.polypheny.db.rel.RelNode;
import org.polypheny.db.sql.SqlDataTypeSpec;
import org.polypheny.db.sql.SqlIdentifier;
import org.polypheny.db.sql.SqlLiteral;
import org.polypheny.db.sql.SqlNode;
import org.polypheny.db.transaction.Statement;
import org.polypheny.db.transaction.TransactionException;
import org.polypheny.db.type.PolyType;

/**
 * Abstract class for the DDLManager, goal of this class is to expose a unified interface,
 * which allows to handle DDLs. Especially with regard to different models.
 * The ddl methods should contain all logic needed for them and throw appropriate exceptions to the callee.
 */
public abstract class DdlManager {

    public static DdlManager INSTANCE = null;


    public enum Language {
        SQL( 1 ),
        MQL( 2 );

        private final int id;


        Language( int id ) {
            this.id = id;
        }
    }


    /**
     * Sets a new DdlManager and returns it.
     *
     * @param manager the DdlManager which is set
     * @return the instance of the DdlManager, which has been set
     */
    public static DdlManager setAndGetInstance( DdlManager manager ) {
        if ( INSTANCE != null ) {
            throw new RuntimeException( "Overwriting the DdlManger, when already set is not permitted." );
        }
        INSTANCE = manager;
        return INSTANCE;
    }


    /**
     * Access Pattern for DdlManager Singleton.
     *
     * @return The DdlManager
     */
    public static DdlManager getInstance() {
        if ( INSTANCE == null ) {
            throw new RuntimeException( "DdlManager was not set correctly on Polypheny-DB start-up" );
        }
        return INSTANCE;
    }


    /**
     * Creates a schema with the provided options.
     *
     * @param name name of the new schema
     * @param databaseId id of the database, to which the schema belongs
     * @param type the schema type, RELATIONAL, DOCUMENT, etc.
     * @param userId the owner of the new schema
     * @param ifNotExists whether to silently ignore if the schema does already exist
     * @param replace whether the replace a existing schema
     */
    public abstract void createSchema( String name, long databaseId, SchemaType type, int userId, boolean ifNotExists, boolean replace ) throws SchemaAlreadyExistsException;

    /**
     * Adds a new adapter (data store or data source)
     *
     * @param adapterName unique name of the newly created adapter
     * @param clazzName class to be used for creating the adapter instance
     * @param config configuration for the adapter
     */
    public abstract void addAdapter( String adapterName, String clazzName, Map<String, String> config );

    /**
     * Drop an adapter
     *
     * @param name name of the adapter to be dropped
     * @param statement the query statement
     */
    public abstract void dropAdapter( String name, Statement statement ) throws UnknownAdapterException;

    /**
     * Change the owner of a schema
     *
     * @param schemaName the name of the schema for which to change the owner
     * @param ownerName the name of the new owner
     * @param databaseId the id of the database
     */
    public abstract void alterSchemaOwner( String schemaName, String ownerName, long databaseId ) throws UnknownUserException, UnknownSchemaException;

    /**
     * Change the name of a schema
     *
     * @param newName the new name for the schema
     * @param oldName the old name current name of the schema
     * @param databaseId the id of the database the schema belongs to
     */
    public abstract void renameSchema( String newName, String oldName, long databaseId ) throws SchemaAlreadyExistsException, UnknownSchemaException;

    /**
     * Adds a column to an existing source table
     *
     * @param catalogTable the table
     * @param columnPhysicalName the physical name of the new column
     * @param columnLogicalName the name of the new column
     * @param beforeColumnName the name of the column before the column which is inserted; can be null
     * @param afterColumnName the name of the column after the column, which is inserted; can be null
     * @param defaultValue the default value of the inserted column
     */
    public abstract void addColumnToSourceTable( CatalogTable catalogTable, String columnPhysicalName, String columnLogicalName, String beforeColumnName, String afterColumnName, String defaultValue, Statement statement ) throws ColumnAlreadyExistsException, DdlOnSourceException, ColumnNotExistsException;

    /**
     * Add a column to an existing table
     *
     * @param columnName the name of the new column
     * @param catalogTable the table
     * @param beforeColumnName the column before which the new column should be positioned; can be null
     * @param afterColumnName the column after which the new column should be positioned; can be null
     * @param type the SQL data type specification of the new column
     * @param nullable if the column can hold the value NULL
     * @param defaultValue a default value for the column; can be null
     * @param statement the query statement
     */
    public abstract void addColumn( String columnName, CatalogTable catalogTable, String beforeColumnName, String afterColumnName, ColumnTypeInformation type, boolean nullable, String defaultValue, Statement statement ) throws NotNullAndDefaultValueException, ColumnAlreadyExistsException, ColumnNotExistsException;

    /**
     * Add a foreign key to a table
     *
     * @param catalogTable the table
     * @param refTable the table being referenced
     * @param columnNames the names of the columns
     * @param refColumnNames the names of the columns which are referenced
     * @param constraintName the name of this new foreign key constraint
     * @param onUpdate how to enforce the constraint on updated
     * @param onDelete how to enforce the constraint on delete
     */
    public abstract void addForeignKey( CatalogTable catalogTable, CatalogTable refTable, List<String> columnNames, List<String> refColumnNames, String constraintName, ForeignKeyOption onUpdate, ForeignKeyOption onDelete ) throws UnknownColumnException, GenericCatalogException;

    /**
     * Adds an index to a table
     *
     * @param catalogTable the table to which an index should be added
     * @param indexMethodName name of the indexMethod; can be null
     * @param columnNames logical names of all columns on which to create the index
     * @param indexName name of the index
     * @param isUnique whether the index is unique
     * @param location instance of the data store on which to create the index; null for creating a polystore index
     * @param statement the initial query statement
     */
    public abstract void addIndex( CatalogTable catalogTable, String indexMethodName, List<String> columnNames, String indexName, boolean isUnique, DataStore location, Statement statement ) throws UnknownColumnException, UnknownIndexMethodException, GenericCatalogException, UnknownTableException, UnknownUserException, UnknownSchemaException, UnknownKeyException, UnknownDatabaseException, TransactionException, AlterSourceException, IndexExistsException, MissingColumnPlacementException;

    /**
     * Adds new column placements to a table
     *
     * @param catalogTable the table
     * @param columnIds the ids of the columns for which to create a new placement
     * @param partitionGroupIds the ids of the partitions of the column
     * @param partitionGroupNames the name for these partition
     * @param dataStore the data store on which to create the placement
     * @param statement the query statement
     */
    public abstract void addPlacement( CatalogTable catalogTable, List<Long> columnIds, List<Integer> partitionGroupIds, List<String> partitionGroupNames, DataStore dataStore, Statement statement ) throws PlacementAlreadyExistsException;

    /**
     * Adds a new primary key to a table
     *
     * @param catalogTable the table
     * @param columnNames the names of all columns in the primary key
     * @param statement the query statement
     */
    public abstract void addPrimaryKey( CatalogTable catalogTable, List<String> columnNames, Statement statement ) throws DdlOnSourceException;

    /**
     * Adds a unique constraint to a table
     *
     * @param catalogTable the target table
     * @param columnNames the names of the columns which are part of the constraint
     * @param constraintName the name of the unique constraint
     */
    public abstract void addUniqueConstraint( CatalogTable catalogTable, List<String> columnNames, String constraintName ) throws DdlOnSourceException;

    /**
     * Drop a specific column in a table
     *
     * @param catalogTable the table
     * @param columnName the name of column which is dropped
     * @param statement the query statement
     */
    public abstract void dropColumn( CatalogTable catalogTable, String columnName, Statement statement ) throws ColumnNotExistsException;

    /**
     * Drop a specific constraint from a table
     *
     * @param catalogTable the table
     * @param constraintName the name of the constraint to be dropped
     */
    public abstract void dropConstraint( CatalogTable catalogTable, String constraintName ) throws DdlOnSourceException;

    /**
     * Drop a foreign key of a table
     *
     * @param catalogTable the table the foreign key belongs to
     * @param foreignKeyName the name of the foreign key to drop
     */
    public abstract void dropForeignKey( CatalogTable catalogTable, String foreignKeyName ) throws DdlOnSourceException;

    /**
     * Drop an indexes
     *
     * @param catalogTable the table the index belongs to
     * @param indexName the name of the index to drop
     * @param statement the query statement
     */
    public abstract void dropIndex( CatalogTable catalogTable, String indexName, Statement statement ) throws DdlOnSourceException;

    /**
     * Drop the placement of a table on a specified data store
     *
     * @param catalogTable the table for which to to drop a placement
     * @param storeInstance the data store from which to drop the placement
     * @param statement the query statement
     */
    public abstract void dropPlacement( CatalogTable catalogTable, DataStore storeInstance, Statement statement ) throws PlacementNotExistsException, LastPlacementException;

    /**
     * Drop the primary key of a table
     *
     * @param catalogTable the table
     */
    public abstract void dropPrimaryKey( CatalogTable catalogTable ) throws DdlOnSourceException;

    /**
     * Set the type of the column
     *
     * @param catalogTable the table
     * @param columnName the name of the column to be modified
     * @param typeInformation the new type of the column
     * @param statement the used statement
     */
    public abstract void setColumnType( CatalogTable catalogTable, String columnName, ColumnTypeInformation typeInformation, Statement statement ) throws DdlOnSourceException, ColumnNotExistsException, GenericCatalogException;

    /**
     * Set if the column can hold the value NULL or not
     *
     * @param catalogTable the table
     * @param columnName the name of the column to be modified
     * @param nullable if the column should be nullable
     * @param statement the used statement
     */
    public abstract void setColumnNullable( CatalogTable catalogTable, String columnName, boolean nullable, Statement statement ) throws ColumnNotExistsException, DdlOnSourceException, GenericCatalogException;

    /**
     * Changes the position of the column and places it before or after the provided columns
     *
     * @param catalogTable the table
     * @param columnName the name of the column to be modified
     * @param beforeColumnName change position of the column and place it before this column; nullable
     * @param afterColumnName change position of the column and place it after this column; nullable
     * @param statement the used statement
     */
    public abstract void setColumnPosition( CatalogTable catalogTable, String columnName, String beforeColumnName, String afterColumnName, Statement statement ) throws ColumnNotExistsException;

    /**
     * Set the collation to the column
     *
     * @param catalogTable the table
     * @param columnName the name of the column to be modified
     * @param collation the new collation of the column
     * @param statement the used statement
     */
    public abstract void setColumnCollation( CatalogTable catalogTable, String columnName, Collation collation, Statement statement ) throws ColumnNotExistsException, DdlOnSourceException;

    /**
     * Set the default value of the column
     *
     * @param catalogTable the table
     * @param columnName the name of the column to be modified
     * @param defaultValue the new default value of the column
     * @param statement the used statement
     */
    public abstract void setDefaultValue( CatalogTable catalogTable, String columnName, String defaultValue, Statement statement ) throws ColumnNotExistsException;

    /**
     * Drop the default value of the column
     *
     * @param catalogTable the table
     * @param columnName the name of the column to be modified
     * @param statement the used statement
     */
    public abstract void dropDefaultValue( CatalogTable catalogTable, String columnName, Statement statement ) throws ColumnNotExistsException;

    /**
     * Modify the placement of a table on a specified data store. This method compares the specified list of column ids with
     * the currently placed columns. If a column currently present on the data store is not specified in the columnIds list,
     * the column placement is removed. In case the column to be removed is part of the primary key, it is not removed but the
     * placement type is changed to automatic. Vise versa, for columns specified in the list which are not yet placed on the
     * data store a column placement is created. In case there is already a column placement of type automatic, the type is
     * changed to manual.
     *
     * @param catalogTable the table
     * @param columnIds which columns should be placed on the specified data store
     * @param partitionGroupIds the ids of the partitions of this column
     * @param partitionGroupNames the name of these partitions
     * @param storeInstance the data store
     * @param statement the used statement
     */
    public abstract void modifyColumnPlacement( CatalogTable catalogTable, List<Long> columnIds, List<Integer> partitionGroupIds, List<String> partitionGroupNames, DataStore storeInstance, Statement statement ) throws PlacementNotExistsException, IndexPreventsRemovalException, LastPlacementException;

<<<<<<< HEAD
    public abstract void modifyPartitionPlacement(CatalogTable catalogTable, List<Long> partitionGroupIds, DataStore storeInstance, Statement statement);
=======
    /**
     * Modified the partition distribution on the selected store. Can be used to add or remove partitions on a store.
     * Which consequently alters the Partition Placments.
     *
     * @param catalogTable the table
     * @param partitionGroupIds the desired target state of partition groups which should remain on this store
     * @param storeInstance the data store on which the partition placements should be altered
     * @param statement the used statement
     */
    public abstract void modifyPartitionPlacement( CatalogTable catalogTable, List<Long> partitionGroupIds, DataStore storeInstance, Statement statement );
>>>>>>> 3ee4dcf6

    /**
     * Add a column placement for a specified column on a specified data store. If the store already contains a placement of
     * the column with type automatic, the placement type is changed to manual.
     *
     * @param catalogTable the table
     * @param columnName the column name for which to add a placement
     * @param storeInstance the data store on which the column should be placed
     * @param statement the used statement
     */
    public abstract void addColumnPlacement( CatalogTable catalogTable, String columnName, DataStore storeInstance, Statement statement ) throws UnknownAdapterException, PlacementNotExistsException, PlacementAlreadyExistsException, ColumnNotExistsException;

    /**
     * Drop a specified column from a specified data store. If the column is part of the primary key, the column placement typ
     * is changed to automatic.
     *
     * @param catalogTable the table
     * @param columnName the name of the column for which to drop a placement
     * @param storeInstance the data store from which to remove the placement
     * @param statement the used statement
     */
    public abstract void dropColumnPlacement( CatalogTable catalogTable, String columnName, DataStore storeInstance, Statement statement ) throws UnknownAdapterException, PlacementNotExistsException, IndexPreventsRemovalException, LastPlacementException, PlacementIsPrimaryException, ColumnNotExistsException;

    /**
     * Change the owner of a table
     *
     * @param catalogTable the table
     * @param newOwnerName the name of the new owner
     */
    public abstract void alterTableOwner( CatalogTable catalogTable, String newOwnerName ) throws UnknownUserException;

    /**
     * Rename a table (changing the logical name of the table)
     *
     * @param catalogTable the table to be renamed
     * @param newTableName the new name for the table
     * @param statement the used statement
     */
    public abstract void renameTable( CatalogTable catalogTable, String newTableName, Statement statement ) throws TableAlreadyExistsException;

    /**
     * Rename a column of a table (changing the logical name of the column)
     *
     * @param catalogTable the table in which the column resides
     * @param columnName the old name of the column to be renamed
     * @param newColumnName the new name for the column
     * @param statement the used statement
     */
    public abstract void renameColumn( CatalogTable catalogTable, String columnName, String newColumnName, Statement statement ) throws ColumnAlreadyExistsException, ColumnNotExistsException;

    /**
     * Create a new table
     *
     * @param schemaId the id of the schema to which the table belongs
     * @param tableName the name of the new table
     * @param columns all columns of the table
     * @param constraints all constraints for the table
     * @param ifNotExists whether to silently ignore if the table already exists
     * @param stores list of data stores on which to create a full placement for this table
     * @param placementType which placement type should be used for the initial placements
     * @param statement the used statement
     */
    public abstract void createTable( long schemaId, String tableName, List<ColumnInformation> columns, List<ConstraintInformation> constraints, boolean ifNotExists, List<DataStore> stores, PlacementType placementType, Statement statement ) throws TableAlreadyExistsException, ColumnNotExistsException, UnknownPartitionTypeException, UnknownColumnException, PartitionGroupNamesNotUniqueException;
<<<<<<< HEAD

=======
>>>>>>> 3ee4dcf6

    /**
     * Create a new view
     *
     * @param viewName the name of the new view
     * @param schemaId the id of the schema to which the view belongs
     * @param relNode the relNode which was built form the Select part of the view
     * @param statement the used Statement
     */
    public abstract void createView( String viewName, long schemaId, RelNode relNode, RelCollation relCollation, boolean replace, Statement statement, List<DataStore> stores, PlacementType placementType, List<String> projectedColumns ) throws TableAlreadyExistsException, GenericCatalogException, UnknownColumnException;

    /**
     * Add new partitions for the column
     *
     * @param partitionInfo the information concerning the partition
     */
<<<<<<< HEAD
    public abstract void addPartitioning( PartitionInformation partitionInfo,List<DataStore> stores,  Statement statement) throws GenericCatalogException, UnknownPartitionTypeException, UnknownColumnException, PartitionGroupNamesNotUniqueException;
=======
    public abstract void addPartitioning( PartitionInformation partitionInfo, List<DataStore> stores, Statement statement ) throws GenericCatalogException, UnknownPartitionTypeException, UnknownColumnException, PartitionGroupNamesNotUniqueException;
>>>>>>> 3ee4dcf6

    /**
     * Removes partitioning from Table
     *
     * @param catalogTable teh table to be merged
     * @param statement the used Statement
     */
<<<<<<< HEAD
    public abstract void removePartitioning( CatalogTable catalogTable, Statement statement);

=======
    public abstract void removePartitioning( CatalogTable catalogTable, Statement statement );
>>>>>>> 3ee4dcf6

    /**
     * Adds a new constraint to a table
     *
     * @param constraintName the name of the constraint
     * @param constraintType the type of the constraint
     * @param columnNames the names of the columns for which to create the constraint
     * @param tableId the id of the table
     */
    public abstract void addConstraint( String constraintName, ConstraintType constraintType, List<String> columnNames, long tableId ) throws UnknownColumnException, GenericCatalogException;

    /**
     * Drop a schema
     *
     * @param databaseId the id of the database the schema belongs
     * @param schemaName the name of the schema to drop
     * @param ifExists whether to silently ignore if the schema does not exist
     * @param statement the used statement
     */
    public abstract void dropSchema( long databaseId, String schemaName, boolean ifExists, Statement statement ) throws SchemaNotExistException, DdlOnSourceException;

    /**
     * Drop a table
     *
     * @param catalogTable the table to be dropped
     * @param statement the used statement
     */
    public abstract void dropTable( CatalogTable catalogTable, Statement statement ) throws DdlOnSourceException;

    /**
     * Drop View
     */
    public abstract void dropView( CatalogTable catalogTable, Statement statement ) throws DdlOnSourceException;

    /**
     * Truncate a table
     *
     * @param catalogTable the table to be truncated
     * @param statement the used statement
     */
    public abstract void truncate( CatalogTable catalogTable, Statement statement );

    /**
     * Create a new type
     */
    public abstract void createType();

    /**
     * Drop a type
     */
    public abstract void dropType();

    /**
     * Drop a function
     */
    public abstract void dropFunction();

    /**
     * Set a option
     */
    public abstract void setOption();


    /**
     * Helper class which holds all information required for creating a column,
     * decoupled from a specific query language
     */
    public static class ColumnInformation {

        public final String name;
        public final ColumnTypeInformation typeInformation;
        public final Collation collation;
        public final String defaultValue;
        public final int position;


        public ColumnInformation( String name, ColumnTypeInformation typeInformation, Collation collation, String defaultValue, int position ) {
            this.name = name;
            this.typeInformation = typeInformation;
            this.collation = collation;
            this.defaultValue = defaultValue;
            this.position = position;
        }

    }


    /**
     * Helper class which holds all information required for creating a constraint,
     * decoupled from its query language
     */
    public static class ConstraintInformation {

        public final String name;
        public final ConstraintType type;
        public final List<String> columnNames;


        public ConstraintInformation( String name, ConstraintType type, List<String> columnNames ) {
            this.name = name;
            this.type = type;
            this.columnNames = columnNames;
        }

    }


    /**
     * Helper class, which holds all type information for a column
     * decoupled from the used query language
     */
    public static class ColumnTypeInformation {

        public final PolyType type;
        public final PolyType collectionType;
        public final Integer precision;
        public final Integer scale;
        public final Integer dimension;
        public final Integer cardinality;
        public final Boolean nullable;


        public ColumnTypeInformation(
                PolyType type,
                PolyType collectionType,
                Integer precision,
                Integer scale,
                Integer dimension,
                Integer cardinality,
                Boolean nullable ) {
            this.type = type;
            this.collectionType = collectionType == type ? null : collectionType;
            this.precision = precision == -1 ? null : precision;
            this.scale = scale == -1 || scale == Integer.MIN_VALUE ? null : scale;
            this.dimension = dimension == -1 ? null : dimension;
            this.cardinality = cardinality == -1 ? null : cardinality;
            this.nullable = nullable;
        }


        public static ColumnTypeInformation fromSqlDataTypeSpec( SqlDataTypeSpec sqlDataType ) {
            return new ColumnTypeInformation(
                    sqlDataType.getType(),
                    sqlDataType.getCollectionsType(),
                    sqlDataType.getPrecision(),
                    sqlDataType.getScale(),
                    sqlDataType.getDimension(),
                    sqlDataType.getCardinality(),
                    sqlDataType.getNullable() );
        }

    }


    public static class PartitionInformation {

        public final CatalogTable table;
        public final String columnName;
        public final String typeName;
        public final List<String> partitionGroupNames;
        public final int numberOfPartitionGroups;
        public final int numberOfPartitions;
        public final List<List<String>> qualifiers;
        public final RawPartitionInformation rawPartitionInformation;


        public PartitionInformation(
                CatalogTable table,
                String typeName,
                String columnName,
                List<String> partitionGroupNames,
                int numberOfPartitionGroups,
                int numberOfPartitions,
                List<List<String>> qualifiers,
<<<<<<< HEAD
                RawPartitionInformation rawPartitionInformation) {
=======
                RawPartitionInformation rawPartitionInformation ) {
>>>>>>> 3ee4dcf6
            this.table = table;
            this.typeName = typeName;
            this.columnName = columnName;
            this.partitionGroupNames = partitionGroupNames;
            this.numberOfPartitionGroups = numberOfPartitionGroups;
            this.numberOfPartitions = numberOfPartitions;
            this.qualifiers = qualifiers;
            this.rawPartitionInformation = rawPartitionInformation;
        }


        public static PartitionInformation fromSqlLists(
                CatalogTable table,
                String typeName,
                String columnName,
                List<SqlIdentifier> partitionGroupNames,
                int numberOfPartitionGroups,
                int numberOfPartitions,
                List<List<SqlNode>> partitionQualifierList,
<<<<<<< HEAD
                RawPartitionInformation rawPartitionInformation) {
=======
                RawPartitionInformation rawPartitionInformation ) {
>>>>>>> 3ee4dcf6
            List<String> names = partitionGroupNames
                    .stream()
                    .map( SqlIdentifier::getSimple )
                    .collect( Collectors.toList() );
            List<List<String>> qualifiers = partitionQualifierList
                    .stream()
                    .map( qs -> qs.stream().map( PartitionInformation::getValueOfSqlNode ).collect( Collectors.toList() ) )
                    .collect( Collectors.toList() );
            return new PartitionInformation( table, typeName, columnName, names, numberOfPartitionGroups, numberOfPartitions, qualifiers, rawPartitionInformation );
        }


        /**
         * Needed to modify strings otherwise the SQL-input 'a' will be also added as the value "'a'" and not as "a" as intended
         * Essentially removes " ' " at the start and end of value
<<<<<<< HEAD
         * @param node Node to be modified
         * @return String
         */
        public static String getValueOfSqlNode(SqlNode node) {
=======
         *
         * @param node Node to be modified
         * @return String
         */
        public static String getValueOfSqlNode( SqlNode node ) {
>>>>>>> 3ee4dcf6

            if ( node instanceof SqlLiteral ) {
                return ((SqlLiteral) node).toValue();
            }
            return node.toString();
        }

    }

}<|MERGE_RESOLUTION|>--- conflicted
+++ resolved
@@ -371,9 +371,6 @@
      */
     public abstract void modifyColumnPlacement( CatalogTable catalogTable, List<Long> columnIds, List<Integer> partitionGroupIds, List<String> partitionGroupNames, DataStore storeInstance, Statement statement ) throws PlacementNotExistsException, IndexPreventsRemovalException, LastPlacementException;
 
-<<<<<<< HEAD
-    public abstract void modifyPartitionPlacement(CatalogTable catalogTable, List<Long> partitionGroupIds, DataStore storeInstance, Statement statement);
-=======
     /**
      * Modified the partition distribution on the selected store. Can be used to add or remove partitions on a store.
      * Which consequently alters the Partition Placments.
@@ -384,7 +381,6 @@
      * @param statement the used statement
      */
     public abstract void modifyPartitionPlacement( CatalogTable catalogTable, List<Long> partitionGroupIds, DataStore storeInstance, Statement statement );
->>>>>>> 3ee4dcf6
 
     /**
      * Add a column placement for a specified column on a specified data store. If the store already contains a placement of
@@ -448,10 +444,6 @@
      * @param statement the used statement
      */
     public abstract void createTable( long schemaId, String tableName, List<ColumnInformation> columns, List<ConstraintInformation> constraints, boolean ifNotExists, List<DataStore> stores, PlacementType placementType, Statement statement ) throws TableAlreadyExistsException, ColumnNotExistsException, UnknownPartitionTypeException, UnknownColumnException, PartitionGroupNamesNotUniqueException;
-<<<<<<< HEAD
-
-=======
->>>>>>> 3ee4dcf6
 
     /**
      * Create a new view
@@ -468,11 +460,7 @@
      *
      * @param partitionInfo the information concerning the partition
      */
-<<<<<<< HEAD
-    public abstract void addPartitioning( PartitionInformation partitionInfo,List<DataStore> stores,  Statement statement) throws GenericCatalogException, UnknownPartitionTypeException, UnknownColumnException, PartitionGroupNamesNotUniqueException;
-=======
     public abstract void addPartitioning( PartitionInformation partitionInfo, List<DataStore> stores, Statement statement ) throws GenericCatalogException, UnknownPartitionTypeException, UnknownColumnException, PartitionGroupNamesNotUniqueException;
->>>>>>> 3ee4dcf6
 
     /**
      * Removes partitioning from Table
@@ -480,12 +468,7 @@
      * @param catalogTable teh table to be merged
      * @param statement the used Statement
      */
-<<<<<<< HEAD
-    public abstract void removePartitioning( CatalogTable catalogTable, Statement statement);
-
-=======
     public abstract void removePartitioning( CatalogTable catalogTable, Statement statement );
->>>>>>> 3ee4dcf6
 
     /**
      * Adds a new constraint to a table
@@ -660,11 +643,7 @@
                 int numberOfPartitionGroups,
                 int numberOfPartitions,
                 List<List<String>> qualifiers,
-<<<<<<< HEAD
-                RawPartitionInformation rawPartitionInformation) {
-=======
                 RawPartitionInformation rawPartitionInformation ) {
->>>>>>> 3ee4dcf6
             this.table = table;
             this.typeName = typeName;
             this.columnName = columnName;
@@ -684,11 +663,7 @@
                 int numberOfPartitionGroups,
                 int numberOfPartitions,
                 List<List<SqlNode>> partitionQualifierList,
-<<<<<<< HEAD
-                RawPartitionInformation rawPartitionInformation) {
-=======
                 RawPartitionInformation rawPartitionInformation ) {
->>>>>>> 3ee4dcf6
             List<String> names = partitionGroupNames
                     .stream()
                     .map( SqlIdentifier::getSimple )
@@ -704,18 +679,11 @@
         /**
          * Needed to modify strings otherwise the SQL-input 'a' will be also added as the value "'a'" and not as "a" as intended
          * Essentially removes " ' " at the start and end of value
-<<<<<<< HEAD
-         * @param node Node to be modified
-         * @return String
-         */
-        public static String getValueOfSqlNode(SqlNode node) {
-=======
          *
          * @param node Node to be modified
          * @return String
          */
         public static String getValueOfSqlNode( SqlNode node ) {
->>>>>>> 3ee4dcf6
 
             if ( node instanceof SqlLiteral ) {
                 return ((SqlLiteral) node).toValue();
