/*
 * Copyright 2019-2021 The Polypheny Project
 *
 * Licensed under the Apache License, Version 2.0 (the "License");
 * you may not use this file except in compliance with the License.
 * You may obtain a copy of the License at
 *
 * http://www.apache.org/licenses/LICENSE-2.0
 *
 * Unless required by applicable law or agreed to in writing, software
 * distributed under the License is distributed on an "AS IS" BASIS,
 * WITHOUT WARRANTIES OR CONDITIONS OF ANY KIND, either express or implied.
 * See the License for the specific language governing permissions and
 * limitations under the License.
 */

package org.polypheny.db.ddl;


import java.util.List;
import java.util.Map;
import java.util.stream.Collectors;
import org.polypheny.db.adapter.DataStore;
import org.polypheny.db.catalog.Catalog.Collation;
import org.polypheny.db.catalog.Catalog.ConstraintType;
import org.polypheny.db.catalog.Catalog.ForeignKeyOption;
import org.polypheny.db.catalog.Catalog.PlacementType;
import org.polypheny.db.catalog.Catalog.SchemaType;
import org.polypheny.db.catalog.entity.CatalogTable;
import org.polypheny.db.catalog.exceptions.ColumnAlreadyExistsException;
import org.polypheny.db.catalog.exceptions.GenericCatalogException;
import org.polypheny.db.catalog.exceptions.SchemaAlreadyExistsException;
import org.polypheny.db.catalog.exceptions.TableAlreadyExistsException;
import org.polypheny.db.catalog.exceptions.UnknownAdapterException;
import org.polypheny.db.catalog.exceptions.UnknownColumnException;
import org.polypheny.db.catalog.exceptions.UnknownDatabaseException;
import org.polypheny.db.catalog.exceptions.UnknownKeyException;
import org.polypheny.db.catalog.exceptions.UnknownPartitionTypeException;
import org.polypheny.db.catalog.exceptions.UnknownSchemaException;
import org.polypheny.db.catalog.exceptions.UnknownTableException;
import org.polypheny.db.catalog.exceptions.UnknownUserException;
import org.polypheny.db.ddl.exception.AlterSourceException;
import org.polypheny.db.ddl.exception.ColumnNotExistsException;
import org.polypheny.db.ddl.exception.DdlOnSourceException;
import org.polypheny.db.ddl.exception.IndexExistsException;
import org.polypheny.db.ddl.exception.IndexPreventsRemovalException;
import org.polypheny.db.ddl.exception.LastPlacementException;
import org.polypheny.db.ddl.exception.MissingColumnPlacementException;
import org.polypheny.db.ddl.exception.NotNullAndDefaultValueException;
import org.polypheny.db.ddl.exception.PartitionNamesNotUniqueException;
import org.polypheny.db.ddl.exception.PlacementAlreadyExistsException;
import org.polypheny.db.ddl.exception.PlacementIsPrimaryException;
import org.polypheny.db.ddl.exception.PlacementNotExistsException;
import org.polypheny.db.ddl.exception.SchemaNotExistException;
import org.polypheny.db.ddl.exception.UnknownIndexMethodException;
import org.polypheny.db.rel.RelCollation;
import org.polypheny.db.rel.RelNode;
import org.polypheny.db.sql.SqlDataTypeSpec;
import org.polypheny.db.sql.SqlIdentifier;
import org.polypheny.db.sql.SqlNode;
import org.polypheny.db.transaction.Statement;
import org.polypheny.db.transaction.TransactionException;
import org.polypheny.db.type.PolyType;

/**
 * Abstract class for the DDLManager, goal of this class is to expose a unified interface,
 * which allows to handle DDLs. Especially with regard to different models.
 * The ddl methods should contain all logic needed for them and throw appropriate exceptions to the callee.
 */
public abstract class DdlManager {

    public static DdlManager INSTANCE = null;


    public enum Language {
        SQL( 1 ),
        MQL( 2 );

        private final int id;


        Language( int id ) {
            this.id = id;
        }
    }


    /**
     * Sets a new DdlManager and returns it.
     *
     * @param manager the DdlManager which is set
     * @return the instance of the DdlManager, which has been set
     */
    public static DdlManager setAndGetInstance( DdlManager manager ) {
        if ( INSTANCE != null ) {
            throw new RuntimeException( "Overwriting the DdlManger, when already set is not permitted." );
        }
        INSTANCE = manager;
        return INSTANCE;
    }


    /**
     * Access Pattern for DdlManager Singleton.
     *
     * @return The DdlManager
     */
    public static DdlManager getInstance() {
        if ( INSTANCE == null ) {
            throw new RuntimeException( "DdlManager was not set correctly on Polypheny-DB start-up" );
        }
        return INSTANCE;
    }


    /**
     * Creates a schema with the provided options.
     *
     * @param name name of the new schema
     * @param databaseId id of the database, to which the schema belongs
     * @param type the schema type, RELATIONAL, DOCUMENT, etc.
     * @param userId the owner of the new schema
     * @param ifNotExists whether to silently ignore if the schema does already exist
     * @param replace whether the replace a existing schema
     */
    public abstract void createSchema( String name, long databaseId, SchemaType type, int userId, boolean ifNotExists, boolean replace ) throws SchemaAlreadyExistsException;

    /**
     * Adds a new adapter (data store or data source)
     *
     * @param adapterName unique name of the newly created adapter
     * @param clazzName class to be used for creating the adapter instance
     * @param config configuration for the adapter
     */
    public abstract void addAdapter( String adapterName, String clazzName, Map<String, String> config );

    /**
     * Drop an adapter
     *
     * @param name name of the adapter to be dropped
     * @param statement the query statement
     */
    public abstract void dropAdapter( String name, Statement statement ) throws UnknownAdapterException;

    /**
     * Change the owner of a schema
     *
     * @param schemaName the name of the schema for which to change the owner
     * @param ownerName the name of the new owner
     * @param databaseId the id of the database
     */
    public abstract void alterSchemaOwner( String schemaName, String ownerName, long databaseId ) throws UnknownUserException, UnknownSchemaException;

    /**
     * Change the name of a schema
     *
     * @param newName the new name for the schema
     * @param oldName the old name current name of the schema
     * @param databaseId the id of the database the schema belongs to
     */
    public abstract void renameSchema( String newName, String oldName, long databaseId ) throws SchemaAlreadyExistsException, UnknownSchemaException;

    /**
     * Adds a column to an existing source table
     *
     * @param catalogTable the table
     * @param columnPhysicalName the physical name of the new column
     * @param columnLogicalName the name of the new column
     * @param beforeColumnName the name of the column before the column which is inserted; can be null
     * @param afterColumnName the name of the column after the column, which is inserted; can be null
     * @param defaultValue the default value of the inserted column
     */
    public abstract void addColumnToSourceTable( CatalogTable catalogTable, String columnPhysicalName, String columnLogicalName, String beforeColumnName, String afterColumnName, String defaultValue, Statement statement ) throws ColumnAlreadyExistsException, DdlOnSourceException, ColumnNotExistsException;

    /**
     * Add a column to an existing table
     *
     * @param columnName the name of the new column
     * @param catalogTable the table
     * @param beforeColumnName the column before which the new column should be positioned; can be null
     * @param afterColumnName the column after which the new column should be positioned; can be null
     * @param type the SQL data type specification of the new column
     * @param nullable if the column can hold the value NULL
     * @param defaultValue a default value for the column; can be null
     * @param statement the query statement
     */
    public abstract void addColumn( String columnName, CatalogTable catalogTable, String beforeColumnName, String afterColumnName, ColumnTypeInformation type, boolean nullable, String defaultValue, Statement statement ) throws NotNullAndDefaultValueException, ColumnAlreadyExistsException, ColumnNotExistsException;

    /**
     * Add a foreign key to a table
     *
     * @param catalogTable the table
     * @param refTable the table being referenced
     * @param columnNames the names of the columns
     * @param refColumnNames the names of the columns which are referenced
     * @param constraintName the name of this new foreign key constraint
     * @param onUpdate how to enforce the constraint on updated
     * @param onDelete how to enforce the constraint on delete
     */
    public abstract void addForeignKey( CatalogTable catalogTable, CatalogTable refTable, List<String> columnNames, List<String> refColumnNames, String constraintName, ForeignKeyOption onUpdate, ForeignKeyOption onDelete ) throws UnknownColumnException, GenericCatalogException;

    /**
     * Adds an index to a table
     *
     * @param catalogTable the table to which an index should be added
     * @param indexMethodName name of the indexMethod; can be null
     * @param columnNames logical names of all columns on which to create the index
     * @param indexName name of the index
     * @param isUnique whether the index is unique
     * @param location instance of the data store on which to create the index; null for creating a polystore index
     * @param statement the initial query statement
     */
    public abstract void addIndex( CatalogTable catalogTable, String indexMethodName, List<String> columnNames, String indexName, boolean isUnique, DataStore location, Statement statement ) throws UnknownColumnException, UnknownIndexMethodException, GenericCatalogException, UnknownTableException, UnknownUserException, UnknownSchemaException, UnknownKeyException, UnknownDatabaseException, TransactionException, AlterSourceException, IndexExistsException, MissingColumnPlacementException;

    /**
     * Adds new column placements to a table
     *
     * @param catalogTable the table
     * @param columnIds the ids of the columns for which to create a new placement
     * @param partitionIds the ids of the partitions of the column
     * @param partitionNames the name for these partition
     * @param dataStore the data store on which to create the placement
     * @param statement the query statement
     */
    public abstract void addPlacement( CatalogTable catalogTable, List<Long> columnIds, List<Integer> partitionIds, List<String> partitionNames, DataStore dataStore, Statement statement ) throws PlacementAlreadyExistsException;

    /**
     * Adds a new primary key to a table
     *
     * @param catalogTable the table
     * @param columnNames the names of all columns in the primary key
     * @param statement the query statement
     */
    public abstract void addPrimaryKey( CatalogTable catalogTable, List<String> columnNames, Statement statement ) throws DdlOnSourceException;

    /**
     * Adds a unique constraint to a table
     *
     * @param catalogTable the target table
     * @param columnNames the names of the columns which are part of the constraint
     * @param constraintName the name of the unique constraint
     */
    public abstract void addUniqueConstraint( CatalogTable catalogTable, List<String> columnNames, String constraintName ) throws DdlOnSourceException;

    /**
     * Drop a specific column in a table
     *
     * @param catalogTable the table
     * @param columnName the name of column which is dropped
     * @param statement the query statement
     */
    public abstract void dropColumn( CatalogTable catalogTable, String columnName, Statement statement ) throws ColumnNotExistsException;

    /**
     * Drop a specific constraint from a table
     *
     * @param catalogTable the table
     * @param constraintName the name of the constraint to be dropped
     */
    public abstract void dropConstraint( CatalogTable catalogTable, String constraintName ) throws DdlOnSourceException;

    /**
     * Drop a foreign key of a table
     *
     * @param catalogTable the table the foreign key belongs to
     * @param foreignKeyName the name of the foreign key to drop
     */
    public abstract void dropForeignKey( CatalogTable catalogTable, String foreignKeyName ) throws DdlOnSourceException;

    /**
     * Drop an indexes
     *
     * @param catalogTable the table the index belongs to
     * @param indexName the name of the index to drop
     * @param statement the query statement
     */
    public abstract void dropIndex( CatalogTable catalogTable, String indexName, Statement statement ) throws DdlOnSourceException;

    /**
     * Drop the placement of a table on a specified data store
     *
     * @param catalogTable the table for which to to drop a placement
     * @param storeInstance the data store from which to drop the placement
     * @param statement the query statement
     */
    public abstract void dropPlacement( CatalogTable catalogTable, DataStore storeInstance, Statement statement ) throws PlacementNotExistsException, LastPlacementException;

    /**
     * Drop the primary key of a table
     *
     * @param catalogTable the table
     */
    public abstract void dropPrimaryKey( CatalogTable catalogTable ) throws DdlOnSourceException;

    /**
     * Set the type of the column
     *
     * @param catalogTable the table
     * @param columnName the name of the column to be modified
     * @param typeInformation the new type of the column
     * @param statement the used statement
     */
    public abstract void setColumnType( CatalogTable catalogTable, String columnName, ColumnTypeInformation typeInformation, Statement statement ) throws DdlOnSourceException, ColumnNotExistsException, GenericCatalogException;

    /**
     * Set if the column can hold the value NULL or not
     *
     * @param catalogTable the table
     * @param columnName the name of the column to be modified
     * @param nullable if the column should be nullable
     * @param statement the used statement
     */
    public abstract void setColumnNullable( CatalogTable catalogTable, String columnName, boolean nullable, Statement statement ) throws ColumnNotExistsException, DdlOnSourceException, GenericCatalogException;

    /**
     * Changes the position of the column and places it before or after the provided columns
     *
     * @param catalogTable the table
     * @param columnName the name of the column to be modified
     * @param beforeColumnName change position of the column and place it before this column; nullable
     * @param afterColumnName change position of the column and place it after this column; nullable
     * @param statement the used statement
     */
    public abstract void setColumnPosition( CatalogTable catalogTable, String columnName, String beforeColumnName, String afterColumnName, Statement statement ) throws ColumnNotExistsException;

    /**
     * Set the collation to the column
     *
     * @param catalogTable the table
     * @param columnName the name of the column to be modified
     * @param collation the new collation of the column
     * @param statement the used statement
     */
    public abstract void setColumnCollation( CatalogTable catalogTable, String columnName, Collation collation, Statement statement ) throws ColumnNotExistsException, DdlOnSourceException;

    /**
     * Set the default value of the column
     *
     * @param catalogTable the table
     * @param columnName the name of the column to be modified
     * @param defaultValue the new default value of the column
     * @param statement the used statement
     */
    public abstract void setDefaultValue( CatalogTable catalogTable, String columnName, String defaultValue, Statement statement ) throws ColumnNotExistsException;

    /**
     * Drop the default value of the column
     *
     * @param catalogTable the table
     * @param columnName the name of the column to be modified
     * @param statement the used statement
     */
    public abstract void dropDefaultValue( CatalogTable catalogTable, String columnName, Statement statement ) throws ColumnNotExistsException;

    /**
     * Modify the placement of a table on a specified data store. This method compares the specified list of column ids with
     * the currently placed columns. If a column currently present on the data store is not specified in the columnIds list,
     * the column placement is removed. In case the column to be removed is part of the primary key, it is not removed but the
     * placement type is changed to automatic. Vise versa, for columns specified in the list which are not yet placed on the
     * data store a column placement is created. In case there is already a column placement of type automatic, the type is
     * changed to manual.
     *
     * @param catalogTable the table
     * @param columnIds which columns should be placed on the specified data store
     * @param partitionIds the ids of the partitions of this column
     * @param partitionNames the name of these partitions
     * @param storeInstance the data store
     * @param statement the used statement
     */
    public abstract void modifyColumnPlacement( CatalogTable catalogTable, List<Long> columnIds, List<Integer> partitionIds, List<String> partitionNames, DataStore storeInstance, Statement statement ) throws PlacementNotExistsException, IndexPreventsRemovalException, LastPlacementException;

    /**
     * Add a column placement for a specified column on a specified data store. If the store already contains a placement of
     * the column with type automatic, the placement type is changed to manual.
     *
     * @param catalogTable the table
     * @param columnName the column name for which to add a placement
     * @param storeInstance the data store on which the column should be placed
     * @param statement the used statement
     */
    public abstract void addColumnPlacement( CatalogTable catalogTable, String columnName, DataStore storeInstance, Statement statement ) throws UnknownAdapterException, PlacementNotExistsException, PlacementAlreadyExistsException, ColumnNotExistsException;

    /**
     * Drop a specified column from a specified data store. If the column is part of the primary key, the column placement typ
     * is changed to automatic.
     *
     * @param catalogTable the table
     * @param columnName the name of the column for which to drop a placement
     * @param storeInstance the data store from which to remove the placement
     * @param statement the used statement
     */
    public abstract void dropColumnPlacement( CatalogTable catalogTable, String columnName, DataStore storeInstance, Statement statement ) throws UnknownAdapterException, PlacementNotExistsException, IndexPreventsRemovalException, LastPlacementException, PlacementIsPrimaryException, ColumnNotExistsException;

    /**
     * Change the owner of a table
     *
     * @param catalogTable the table
     * @param newOwnerName the name of the new owner
     */
    public abstract void alterTableOwner( CatalogTable catalogTable, String newOwnerName ) throws UnknownUserException;

    /**
     * Rename a table (changing the logical name of the table)
     *
     * @param catalogTable the table to be renamed
     * @param newTableName the new name for the table
     * @param statement the used statement
     */
    public abstract void renameTable( CatalogTable catalogTable, String newTableName, Statement statement ) throws TableAlreadyExistsException;

    /**
     * Rename a column of a table (changing the logical name of the column)
     *
     * @param catalogTable the table in which the column resides
     * @param columnName the old name of the column to be renamed
     * @param newColumnName the new name for the column
     * @param statement the used statement
     */
    public abstract void renameColumn( CatalogTable catalogTable, String columnName, String newColumnName, Statement statement ) throws ColumnAlreadyExistsException, ColumnNotExistsException;

    /**
     * Create a new table
     *
     * @param schemaId the id of the schema to which the table belongs
     * @param tableName the name of the new table
     * @param columns all columns of the table
     * @param constraints all constraints for the table
     * @param ifNotExists whether to silently ignore if the table already exists
     * @param stores list of data stores on which to create a full placement for this table
     * @param placementType which placement type should be used for the initial placements
     * @param statement the used statement
     */
    public abstract void createTable( long schemaId, String tableName, List<ColumnInformation> columns, List<ConstraintInformation> constraints, boolean ifNotExists, List<DataStore> stores, PlacementType placementType, Statement statement ) throws TableAlreadyExistsException, ColumnNotExistsException, UnknownPartitionTypeException;


    /**
     * Create a new view
     *
     * @param viewName the name of the new view
     * @param schemaId the id of the schema to which the view belongs
     * @param relNode the relNode which was built form the Select part of the view
     * @param statement the used Statement
     */
    public abstract void createView( String viewName, long schemaId, RelNode relNode, RelCollation relCollation, boolean replace, Statement statement, List<DataStore> stores, PlacementType placementType, List<String> projectedColumns ) throws TableAlreadyExistsException, GenericCatalogException, UnknownColumnException;

    /**
     * Add new partitions for the column
     *
     * @param partitionInfo the information concerning the partition
     */
    public abstract void addPartition( PartitionInformation partitionInfo ) throws GenericCatalogException, UnknownPartitionTypeException, UnknownColumnException, PartitionNamesNotUniqueException;

    /**
     * Adds a new constraint to a table
     *
     * @param constraintName the name of the constraint
     * @param constraintType the type of the constraint
     * @param columnNames the names of the columns for which to create the constraint
     * @param tableId the id of the table
     */
    public abstract void addConstraint( String constraintName, ConstraintType constraintType, List<String> columnNames, long tableId ) throws UnknownColumnException, GenericCatalogException;

    /**
     * Drop a schema
     *
     * @param databaseId the id of the database the schema belongs
     * @param schemaName the name of the schema to drop
     * @param ifExists whether to silently ignore if the schema does not exist
     * @param statement the used statement
     */
    public abstract void dropSchema( long databaseId, String schemaName, boolean ifExists, Statement statement ) throws SchemaNotExistException, DdlOnSourceException;

    /**
     * Drop a table
     *
     * @param catalogTable the table to be dropped
     * @param statement the used statement
     */
    public abstract void dropTable( CatalogTable catalogTable, Statement statement ) throws DdlOnSourceException;

    /**
     * Drop View
     */
    public abstract void dropView( CatalogTable catalogTable, Statement statement ) throws DdlOnSourceException;

    /**
     * Truncate a table
     *
     * @param catalogTable the table to be truncated
     * @param statement the used statement
     */
    public abstract void truncate( CatalogTable catalogTable, Statement statement );

    /**
     * Create a new type
     */
    public abstract void createType();

    /**
     * Drop a type
     */
    public abstract void dropType();

    /**
     * Drop a function
     */
    public abstract void dropFunction();

    /**
     * Set a option
     */
    public abstract void setOption();


    /**
     * Helper class which holds all information required for creating a column,
     * decoupled from a specific query language
     */
    public static class ColumnInformation {

        public final String name;
        public final ColumnTypeInformation typeInformation;
        public final Collation collation;
        public final String defaultValue;
        public final int position;


        public ColumnInformation( String name, ColumnTypeInformation typeInformation, Collation collation, String defaultValue, int position ) {
            this.name = name;
            this.typeInformation = typeInformation;
            this.collation = collation;
            this.defaultValue = defaultValue;
            this.position = position;
        }

    }


    /**
     * Helper class which holds all information required for creating a constraint,
     * decoupled from its query language
     */
    public static class ConstraintInformation {

        public final String name;
        public final ConstraintType type;
        public final List<String> columnNames;


        public ConstraintInformation( String name, ConstraintType type, List<String> columnNames ) {
            this.name = name;
            this.type = type;
            this.columnNames = columnNames;
        }

    }


    /**
     * Helper class, which holds all type information for a column
     * decoupled from the used query language
     */
    public static class ColumnTypeInformation {

        public final PolyType type;
        public final PolyType collectionType;
        public final Integer precision;
        public final Integer scale;
        public final Integer dimension;
        public final Integer cardinality;
        public final Boolean nullable;


        public ColumnTypeInformation(
                PolyType type,
                PolyType collectionType,
                Integer precision,
                Integer scale,
                Integer dimension,
                Integer cardinality,
                Boolean nullable ) {
            this.type = type;
<<<<<<< HEAD
            this.collectionType = collectionType;
            this.precision = precision == null || precision == -1 ? null : precision;
            this.scale = scale == null || scale == -1 ? null : scale;
            this.dimension = dimension == null || dimension == -1 ? null : dimension;
            this.cardinality = cardinality == null || cardinality == -1 ? null : cardinality;
=======
            this.collectionType = collectionType == type ? null : collectionType;
            this.precision = precision == -1 ? null : precision;
            this.scale = scale == -1 || scale == Integer.MIN_VALUE ? null : scale;
            this.dimension = dimension == -1 ? null : dimension;
            this.cardinality = cardinality == -1 ? null : cardinality;
>>>>>>> 04fbf7a2
            this.nullable = nullable;
        }


        public static ColumnTypeInformation fromSqlDataTypeSpec( SqlDataTypeSpec sqlDataType ) {
            return new ColumnTypeInformation(
                    sqlDataType.getType(),
                    sqlDataType.getCollectionsType(),
                    sqlDataType.getPrecision(),
                    sqlDataType.getScale(),
                    sqlDataType.getDimension(),
                    sqlDataType.getCardinality(),
                    sqlDataType.getNullable() );
        }

    }


    public static class PartitionInformation {

        public final CatalogTable table;
        public final String columnName;
        public final String typeName;
        public final List<String> partitionNames;
        public final int numberOf;
        public final List<List<String>> qualifiers;


        public PartitionInformation(
                CatalogTable table,
                String typeName,
                String columnName,
                List<String> partitionNames,
                int numberOf,
                List<List<String>> qualifiers ) {
            this.table = table;
            this.typeName = typeName;
            this.columnName = columnName;
            this.partitionNames = partitionNames;
            this.numberOf = numberOf;
            this.qualifiers = qualifiers;
        }


        public static PartitionInformation fromSqlLists(
                CatalogTable table,
                String typeName,
                String columnName,
                List<SqlIdentifier> partitionNames,
                int numberOf,
                List<List<SqlNode>> partitionQualifierList ) {
            List<String> names = partitionNames
                    .stream()
                    .map( SqlIdentifier::getSimple )
                    .collect( Collectors.toList() );
            List<List<String>> qualifiers = partitionQualifierList
                    .stream()
                    .map( qs -> qs.stream().map( SqlNode::toString ).collect( Collectors.toList() ) )
                    .collect( Collectors.toList() );
            return new PartitionInformation( table, typeName, columnName, names, numberOf, qualifiers );
        }

    }

}<|MERGE_RESOLUTION|>--- conflicted
+++ resolved
@@ -580,19 +580,11 @@
                 Integer cardinality,
                 Boolean nullable ) {
             this.type = type;
-<<<<<<< HEAD
-            this.collectionType = collectionType;
+            this.collectionType = collectionType == type ? null : collectionType;
             this.precision = precision == null || precision == -1 ? null : precision;
-            this.scale = scale == null || scale == -1 ? null : scale;
+            this.scale = scale == null || scale == -1 || scale == Integer.MIN_VALUE ? null : scale;
             this.dimension = dimension == null || dimension == -1 ? null : dimension;
             this.cardinality = cardinality == null || cardinality == -1 ? null : cardinality;
-=======
-            this.collectionType = collectionType == type ? null : collectionType;
-            this.precision = precision == -1 ? null : precision;
-            this.scale = scale == -1 || scale == Integer.MIN_VALUE ? null : scale;
-            this.dimension = dimension == -1 ? null : dimension;
-            this.cardinality = cardinality == -1 ? null : cardinality;
->>>>>>> 04fbf7a2
             this.nullable = nullable;
         }
 
