--- conflicted
+++ resolved
@@ -21,10 +21,7 @@
 import java.util.Map;
 import javax.annotation.Nullable;
 import lombok.Value;
-<<<<<<< HEAD
-=======
 import lombok.experimental.SuperBuilder;
->>>>>>> 250079c0
 import org.polypheny.db.adapter.DataStore;
 import org.polypheny.db.adapter.DeployMode;
 import org.polypheny.db.algebra.AlgCollation;
@@ -100,27 +97,13 @@
      * @param type the namespace type, RELATIONAL, DOCUMENT, etc.
      * @param ifNotExists whether to silently ignore if a namespace with this name does already exist
      * @param replace whether to replace an existing namespace with this name
-<<<<<<< HEAD
-     */
-    public abstract long createNamespace( String name, DataModel type, boolean ifNotExists, boolean replace );
-=======
      * @param statement the query statement
      */
     public abstract long createNamespace( String name, DataModel type, boolean ifNotExists, boolean replace, Statement statement );
->>>>>>> 250079c0
 
     /**
      * Adds a new data store(adapter)
      *
-<<<<<<< HEAD
-     * @param uniqueName unique name of the newly created adapter
-     * @param adapterName name of adapter, which is used to create the adapter
-     * @param adapterType the specific {@link AdapterType} for the adapter to create
-     * @param config configuration for the adapter
-     * @param mode
-     */
-    public abstract void createAdapter( String uniqueName, String adapterName, AdapterType adapterType, Map<String, String> config, DeployMode mode );
-=======
      * @param uniqueName unique name of the newly created store
      * @param adapterName name of store, which is used to create the store
      * @param adapterType the specific {@link AdapterType} for the store to create
@@ -129,7 +112,6 @@
      */
     public abstract void createStore( String uniqueName, String adapterName, AdapterType adapterType, Map<String, String> config, DeployMode mode );
 
->>>>>>> 250079c0
 
     /**
      * Adds a new data source(adapter)
@@ -141,7 +123,15 @@
      * @param config configuration for the source
      * @param mode the deploy mode
      */
-<<<<<<< HEAD
+    public abstract void createSource( String uniqueName, String adapterName, long namespace, AdapterType adapterType, Map<String, String> config, DeployMode mode );
+
+
+    /**
+     * Drop an adapter
+     *
+     * @param name name of the adapter to be dropped
+     * @param statement the query statement
+     */
     public abstract void dropAdapter( String name, Statement statement );
 
     /**
@@ -150,25 +140,6 @@
      * @param newName the new name for the namespace
      * @param currentName the current name of the namespace
      */
-=======
-    public abstract void createSource( String uniqueName, String adapterName, long namespace, AdapterType adapterType, Map<String, String> config, DeployMode mode );
-
-
-    /**
-     * Drop an adapter
-     *
-     * @param name name of the adapter to be dropped
-     * @param statement the query statement
-     */
-    public abstract void dropAdapter( String name, Statement statement );
-
-    /**
-     * Change the name of a namespace
-     *
-     * @param newName the new name for the namespace
-     * @param currentName the current name of the namespace
-     */
->>>>>>> 250079c0
     public abstract void renameNamespace( String newName, String currentName );
 
     /**
@@ -208,11 +179,7 @@
      * @param onUpdate how to enforce the constraint on updated
      * @param onDelete how to enforce the constraint on delete
      */
-<<<<<<< HEAD
-    public abstract void createForeignKey( LogicalTable table, LogicalTable refTable, List<String> columnNames, List<String> refColumnNames, String constraintName, ForeignKeyOption onUpdate, ForeignKeyOption onDelete );
-=======
     public abstract void createForeignKey( LogicalTable table, LogicalTable refTable, List<String> columnNames, List<String> refColumnNames, String constraintName, ForeignKeyOption onUpdate, ForeignKeyOption onDelete, Statement statement );
->>>>>>> 250079c0
 
     /**
      * Adds an index to a table
@@ -267,11 +234,7 @@
      * @param columnNames the names of the columns which are part of the constraint
      * @param constraintName the name of the unique constraint
      */
-<<<<<<< HEAD
-    public abstract void createUniqueConstraint( LogicalTable table, List<String> columnNames, String constraintName );
-=======
     public abstract void createUniqueConstraint( LogicalTable table, List<String> columnNames, String constraintName, Statement statement );
->>>>>>> 250079c0
 
     /**
      * Drop a specific column in a table
@@ -432,17 +395,6 @@
      * @param statement the used statement
      */
     public abstract void dropColumnPlacement( LogicalTable table, LogicalColumn column, DataStore<?> store, Statement statement );
-<<<<<<< HEAD
-
-    /**
-     * Change the owner of a table
-     *
-     * @param table the table
-     * @param newOwnerName the name of the new owner
-     */
-    public abstract void alterTableOwner( LogicalTable table, String newOwnerName );
-=======
->>>>>>> 250079c0
 
     /**
      * Rename a table (changing the logical name of the table)
@@ -479,11 +431,7 @@
      * @param placementType which placement type should be used for the initial placements
      * @param statement the used statement
      */
-<<<<<<< HEAD
-    public abstract void createTable( long namespaceId, String tableName, List<FieldInformation> columns, List<ConstraintInformation> constraints, boolean ifNotExists, List<DataStore<?>> stores, PlacementType placementType, Statement statement );
-=======
     public abstract void createTable( long namespaceId, String tableName, List<FieldInformation> columns, List<ConstraintInformation> constraints, boolean ifNotExists, @Nullable List<DataStore<?>> stores, PlacementType placementType, Statement statement );
->>>>>>> 250079c0
 
     /**
      * Create a new view
@@ -527,14 +475,6 @@
 
     /**
      * Adds a new constraint to a table
-<<<<<<< HEAD
-     *
-     * @param information
-     * @param namespaceId
-     * @param columnIds
-     * @param tableId
-=======
->>>>>>> 250079c0
      */
     public abstract void createConstraint( ConstraintInformation information, long namespaceId, List<Long> columnIds, long tableId );
 
@@ -660,11 +600,7 @@
         public @Nullable String foreignKeyColumnName;
 
 
-<<<<<<< HEAD
-        public ConstraintInformation( String name, ConstraintType type, List<String> columnNames, String foreignKeyTable, String foreignKeyColumnName ) {
-=======
         public ConstraintInformation( String name, ConstraintType type, List<String> columnNames, @Nullable String foreignKeyTable, @Nullable String foreignKeyColumnName ) {
->>>>>>> 250079c0
             this.name = name;
             this.type = type;
             this.columnNames = columnNames;
@@ -688,10 +624,7 @@
     public static class ColumnTypeInformation {
 
         public PolyType type;
-<<<<<<< HEAD
-=======
         @Nullable
->>>>>>> 250079c0
         public PolyType collectionType;
         public Integer precision;
         public Integer scale;
@@ -733,10 +666,7 @@
 
 
     @Value
-<<<<<<< HEAD
-=======
     @SuperBuilder(toBuilder = true)
->>>>>>> 250079c0
     public static class PartitionInformation {
 
         public LogicalTable table;
