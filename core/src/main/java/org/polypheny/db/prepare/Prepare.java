--- conflicted
+++ resolved
@@ -48,15 +48,7 @@
 import org.polypheny.db.algebra.logical.relational.LogicalRelModify;
 import org.polypheny.db.algebra.type.AlgDataType;
 import org.polypheny.db.catalog.snapshot.Snapshot;
-<<<<<<< HEAD
-import org.polypheny.db.languages.NodeToAlgConverter;
-import org.polypheny.db.nodes.Node;
-import org.polypheny.db.nodes.validate.ValidatorTable;
-import org.polypheny.db.plan.AlgOptCluster;
-import org.polypheny.db.plan.AlgOptPlanner;
-=======
 import org.polypheny.db.plan.AlgCluster;
->>>>>>> 18d3cce9
 import org.polypheny.db.plan.AlgOptUtil;
 import org.polypheny.db.plan.AlgPlanner;
 import org.polypheny.db.plan.AlgTraitSet;
@@ -68,7 +60,6 @@
 import org.polypheny.db.schema.types.TranslatableEntity;
 import org.polypheny.db.tools.Program;
 import org.polypheny.db.tools.Programs;
-import org.polypheny.db.type.entity.PolyValue;
 import org.polypheny.db.util.Holder;
 import org.polypheny.db.util.TryThreadLocal;
 import org.polypheny.db.util.trace.PolyphenyDbTrace;
@@ -127,11 +118,7 @@
             @Override
             public void visit( AlgNode node, int ordinal, AlgNode parent ) {
                 if ( node instanceof RelScan ) {
-<<<<<<< HEAD
-                    final AlgOptCluster cluster = node.getCluster();
-=======
                     final AlgCluster cluster = node.getCluster();
->>>>>>> 18d3cce9
                     final AlgNode r = node.getEntity().unwrap( TranslatableEntity.class ).orElseThrow().toAlg( cluster, node.getTraitSet() );
                     planner.registerClass( r );
                 }
@@ -178,81 +165,9 @@
      * @return an executable plan
      */
     protected abstract PreparedResult<T> implement( AlgRoot root );
-<<<<<<< HEAD
-
-
-    protected abstract AlgNode decorrelate( NodeToAlgConverter sqlToRelConverter, Node query, AlgNode rootRel );
 
 
     protected abstract void init( Class<?> runtimeContextClass );
-
-
-    /**
-     * Definition of a table, for the purposes of the validator and planner.
-     */
-    public interface PreparingEntity extends ValidatorTable {
-
-    }
-
-    /**
-     * PreparedExplanation is a PreparedResult for an EXPLAIN PLAN statement. It's always good to have an explanation prepared.
-     */
-    public abstract static class PreparedExplain implements PreparedResult<PolyValue> {
-
-        private final AlgDataType rowType;
-        private final AlgDataType parameterRowType;
-        private final AlgRoot root;
-        private final ExplainFormat format;
-        private final ExplainLevel detailLevel;
-
-
-        public PreparedExplain(
-                AlgDataType rowType,
-                AlgDataType parameterRowType,
-                AlgRoot root,
-                ExplainFormat format,
-                ExplainLevel detailLevel ) {
-            this.rowType = rowType;
-            this.parameterRowType = parameterRowType;
-            this.root = root;
-            this.format = format;
-            this.detailLevel = detailLevel;
-        }
-
-
-        @Override
-        public String getCode() {
-            if ( root == null ) {
-                return AlgOptUtil.dumpType( rowType );
-            } else {
-                return AlgOptUtil.dumpPlan( "", root.alg, format, detailLevel );
-            }
-        }
-
-
-        @Override
-        public AlgDataType getParameterRowType() {
-            return parameterRowType;
-        }
-
-
-        @Override
-        public boolean isDml() {
-            return false;
-        }
-
-
-        @Override
-        public List<List<String>> getFieldOrigins() {
-            return Collections.singletonList( Collections.nCopies( 4, null ) );
-        }
-
-    }
-=======
-
-
-    protected abstract void init( Class<?> runtimeContextClass );
->>>>>>> 18d3cce9
 
 
     /**
@@ -287,11 +202,7 @@
          *
          * @return producer of rows resulting from execution
          */
-<<<<<<< HEAD
-        Bindable<T[]> getBindable( Meta.CursorFactory cursorFactory );
-=======
         Bindable<T[]> getBindable();
->>>>>>> 18d3cce9
 
     }
 
