/*
 * Copyright 2019-2024 The Polypheny Project
 *
 * Licensed under the Apache License, Version 2.0 (the "License");
 * you may not use this file except in compliance with the License.
 * You may obtain a copy of the License at
 *
 * http://www.apache.org/licenses/LICENSE-2.0
 *
 * Unless required by applicable law or agreed to in writing, software
 * distributed under the License is distributed on an "AS IS" BASIS,
 * WITHOUT WARRANTIES OR CONDITIONS OF ANY KIND, either express or implied.
 * See the License for the specific language governing permissions and
 * limitations under the License.
 */

package org.polypheny.db.prepare;


import lombok.Getter;
import lombok.Value;
import lombok.experimental.NonFinal;
import org.polypheny.db.adapter.DataContext;
import org.polypheny.db.adapter.java.JavaTypeFactory;
import org.polypheny.db.catalog.Catalog;
import org.polypheny.db.catalog.snapshot.Snapshot;
<<<<<<< HEAD
import org.polypheny.db.config.PolyphenyDbConnectionConfig;
import org.polypheny.db.config.PolyphenyDbConnectionConfigImpl;
import org.polypheny.db.transaction.Statement;

@Value
public class ContextImpl implements Context {

    @Getter
    @NonFinal
    Snapshot snapshot;
    @Getter
    public JavaTypeFactory typeFactory;
    @Getter
    public DataContext dataContext;
    @Getter
    public Statement statement;
    @Getter
    public String defaultNamespaceName;
    @Getter
    public long currentUserId;


    public ContextImpl( Snapshot snapshot, DataContext dataContext, String defaultNamespaceName, long currentUserId, Statement statement ) {
=======
import org.polypheny.db.transaction.Statement;

@Getter
@Value
public class ContextImpl implements Context {

    @NonFinal
    Snapshot snapshot;
    public JavaTypeFactory typeFactory;
    public DataContext dataContext;
    public Statement statement;
    public String defaultNamespaceName;


    public ContextImpl( Snapshot snapshot, DataContext dataContext, String defaultNamespaceName, Statement statement ) {
>>>>>>> 18d3cce9
        this.snapshot = snapshot;
        this.typeFactory = dataContext.getTypeFactory();
        this.dataContext = dataContext;
        this.defaultNamespaceName = defaultNamespaceName;
        this.statement = statement;
<<<<<<< HEAD
        this.currentUserId = currentUserId;
    }


    @Override
    public List<String> getDefaultSchemaPath() {
        return defaultNamespaceName == null
                ? ImmutableList.of()
                : ImmutableList.of( defaultNamespaceName );
=======
>>>>>>> 18d3cce9
    }


    @Override
    public void updateSnapshot() {
        this.snapshot = Catalog.snapshot();
    }


<<<<<<< HEAD
    @Override
    public void updateSnapshot() {
        this.snapshot = Catalog.snapshot();
    }


    @Override
    public PolyphenyDbConnectionConfig config() {
        return new PolyphenyDbConnectionConfigImpl( new Properties() );
    }

=======
>>>>>>> 18d3cce9
}<|MERGE_RESOLUTION|>--- conflicted
+++ resolved
@@ -24,31 +24,6 @@
 import org.polypheny.db.adapter.java.JavaTypeFactory;
 import org.polypheny.db.catalog.Catalog;
 import org.polypheny.db.catalog.snapshot.Snapshot;
-<<<<<<< HEAD
-import org.polypheny.db.config.PolyphenyDbConnectionConfig;
-import org.polypheny.db.config.PolyphenyDbConnectionConfigImpl;
-import org.polypheny.db.transaction.Statement;
-
-@Value
-public class ContextImpl implements Context {
-
-    @Getter
-    @NonFinal
-    Snapshot snapshot;
-    @Getter
-    public JavaTypeFactory typeFactory;
-    @Getter
-    public DataContext dataContext;
-    @Getter
-    public Statement statement;
-    @Getter
-    public String defaultNamespaceName;
-    @Getter
-    public long currentUserId;
-
-
-    public ContextImpl( Snapshot snapshot, DataContext dataContext, String defaultNamespaceName, long currentUserId, Statement statement ) {
-=======
 import org.polypheny.db.transaction.Statement;
 
 @Getter
@@ -64,24 +39,11 @@
 
 
     public ContextImpl( Snapshot snapshot, DataContext dataContext, String defaultNamespaceName, Statement statement ) {
->>>>>>> 18d3cce9
         this.snapshot = snapshot;
         this.typeFactory = dataContext.getTypeFactory();
         this.dataContext = dataContext;
         this.defaultNamespaceName = defaultNamespaceName;
         this.statement = statement;
-<<<<<<< HEAD
-        this.currentUserId = currentUserId;
-    }
-
-
-    @Override
-    public List<String> getDefaultSchemaPath() {
-        return defaultNamespaceName == null
-                ? ImmutableList.of()
-                : ImmutableList.of( defaultNamespaceName );
-=======
->>>>>>> 18d3cce9
     }
 
 
@@ -91,18 +53,4 @@
     }
 
 
-<<<<<<< HEAD
-    @Override
-    public void updateSnapshot() {
-        this.snapshot = Catalog.snapshot();
-    }
-
-
-    @Override
-    public PolyphenyDbConnectionConfig config() {
-        return new PolyphenyDbConnectionConfigImpl( new Properties() );
-    }
-
-=======
->>>>>>> 18d3cce9
 }