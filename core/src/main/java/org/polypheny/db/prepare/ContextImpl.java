--- conflicted
+++ resolved
@@ -30,27 +30,6 @@
 import org.polypheny.db.config.PolyphenyDbConnectionConfigImpl;
 import org.polypheny.db.transaction.Statement;
 
-<<<<<<< HEAD
-@Value
-public class ContextImpl implements Context {
-
-    @Getter
-    @NonFinal
-    Snapshot snapshot;
-    @Getter
-    public JavaTypeFactory typeFactory;
-    @Getter
-    public DataContext dataContext;
-    @Getter
-    public Statement statement;
-    @Getter
-    public String defaultNamespaceName;
-    @Getter
-    public long currentUserId;
-
-
-    public ContextImpl( Snapshot snapshot, DataContext dataContext, String defaultNamespaceName, long currentUserId, Statement statement ) {
-=======
 @Getter
 @Value
 public class ContextImpl implements Context {
@@ -64,35 +43,17 @@
 
 
     public ContextImpl( Snapshot snapshot, DataContext dataContext, String defaultNamespaceName, Statement statement ) {
->>>>>>> 250079c0
         this.snapshot = snapshot;
         this.typeFactory = dataContext.getTypeFactory();
         this.dataContext = dataContext;
         this.defaultNamespaceName = defaultNamespaceName;
         this.statement = statement;
-<<<<<<< HEAD
-        this.currentUserId = currentUserId;
-=======
->>>>>>> 250079c0
     }
 
 
     @Override
-<<<<<<< HEAD
-    public List<String> getDefaultSchemaPath() {
-        return defaultNamespaceName == null
-                ? ImmutableList.of()
-                : ImmutableList.of( defaultNamespaceName );
-=======
     public List<String> getObjectPath() {
         return null;
->>>>>>> 250079c0
-    }
-
-
-    @Override
-    public void updateSnapshot() {
-        this.snapshot = Catalog.snapshot();
     }
 
 
