/*
 * Copyright 2019-2024 The Polypheny Project
 *
 * Licensed under the Apache License, Version 2.0 (the "License");
 * you may not use this file except in compliance with the License.
 * You may obtain a copy of the License at
 *
 * http://www.apache.org/licenses/LICENSE-2.0
 *
 * Unless required by applicable law or agreed to in writing, software
 * distributed under the License is distributed on an "AS IS" BASIS,
 * WITHOUT WARRANTIES OR CONDITIONS OF ANY KIND, either express or implied.
 * See the License for the specific language governing permissions and
 * limitations under the License.
 */

package org.polypheny.db.prepare;


import java.util.List;
import org.polypheny.db.adapter.DataContext;
import org.polypheny.db.adapter.java.JavaTypeFactory;
import org.polypheny.db.catalog.snapshot.Snapshot;
import org.polypheny.db.config.PolyphenyDbConnectionConfig;
import org.polypheny.db.transaction.Statement;


/**
 * Context for preparing a statement.
 */
public interface Context {

    JavaTypeFactory getTypeFactory();

    /**
     * Returns the associated snapshot.
     */
    Snapshot getSnapshot();

    String getDefaultNamespaceName();

    void updateSnapshot();

    void updateSnapshot();

    PolyphenyDbConnectionConfig config();

    DataContext getDataContext();

    /**
     * Returns the path of the object being analyzed, or null.
     * <p>
     * The object is being analyzed is typically a view. If it is already being analyzed further up the stack,
     * the view definition can be deduced to be cyclic.
     */
    List<String> getObjectPath();

    Statement getStatement();

<<<<<<< HEAD
    long getCurrentUserId();

=======
>>>>>>> 250079c0
}<|MERGE_RESOLUTION|>--- conflicted
+++ resolved
@@ -41,8 +41,6 @@
 
     void updateSnapshot();
 
-    void updateSnapshot();
-
     PolyphenyDbConnectionConfig config();
 
     DataContext getDataContext();
@@ -57,9 +55,4 @@
 
     Statement getStatement();
 
-<<<<<<< HEAD
-    long getCurrentUserId();
-
-=======
->>>>>>> 250079c0
 }