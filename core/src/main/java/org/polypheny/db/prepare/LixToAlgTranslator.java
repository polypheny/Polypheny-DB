--- conflicted
+++ resolved
@@ -45,16 +45,9 @@
 import org.apache.calcite.linq4j.tree.NewExpression;
 import org.polypheny.db.adapter.java.JavaTypeFactory;
 import org.polypheny.db.algebra.AlgNode;
-<<<<<<< HEAD
-import org.polypheny.db.algebra.logical.relational.LogicalFilter;
-import org.polypheny.db.algebra.logical.relational.LogicalProject;
-import org.polypheny.db.algebra.logical.relational.LogicalRelScan;
-import org.polypheny.db.plan.AlgOptCluster;
-=======
 import org.polypheny.db.algebra.logical.relational.LogicalRelFilter;
 import org.polypheny.db.algebra.logical.relational.LogicalRelProject;
 import org.polypheny.db.plan.AlgCluster;
->>>>>>> 250079c0
 import org.polypheny.db.rex.RexBuilder;
 import org.polypheny.db.rex.RexNode;
 import org.polypheny.db.util.BuiltInMethod;
@@ -100,34 +93,9 @@
                     yield LogicalRelFilter.create(
                             input,
                             toRex( (FunctionExpression<?>) call.expressions.get( 0 ), input ) );
-<<<<<<< HEAD
-
-                case AS_QUERYABLE:
-                    return LogicalRelScan.create(
-                            cluster,
-                            null
-                            /*AlgOptEntityImpl.create(
-                                    null,
-                                    typeFactory.createJavaType( Types.toClass( Types.getElementType( call.targetExpression.getType() ) ) )
-                            )*/ );
-
-                case SCHEMA_GET_TABLE:
-                    return LogicalRelScan.create(
-                            cluster,
-                            null
-                            /*AlgOptEntityImpl.create(
-                                    null,
-                                    typeFactory.createJavaType( (Class) ((ConstantExpression) call.expressions.get( 1 )).value )
-                            )*/ );
-
-                default:
-                    throw new UnsupportedOperationException( "unknown method " + call.method );
-            }
-=======
                 }
                 default -> throw new UnsupportedOperationException( "unknown method " + call.method );
             };
->>>>>>> 250079c0
         }
         throw new UnsupportedOperationException( "unknown expression type " + expression.getNodeType() );
     }
