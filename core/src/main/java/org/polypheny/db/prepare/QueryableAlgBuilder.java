/*
 * Copyright 2019-2024 The Polypheny Project
 *
 * Licensed under the Apache License, Version 2.0 (the "License");
 * you may not use this file except in compliance with the License.
 * You may obtain a copy of the License at
 *
 * http://www.apache.org/licenses/LICENSE-2.0
 *
 * Unless required by applicable law or agreed to in writing, software
 * distributed under the License is distributed on an "AS IS" BASIS,
 * WITHOUT WARRANTIES OR CONDITIONS OF ANY KIND, either express or implied.
 * See the License for the specific language governing permissions and
 * limitations under the License.
 *
 * This file incorporates code covered by the following terms:
 *
 * Licensed to the Apache Software Foundation (ASF) under one or more
 * contributor license agreements.  See the NOTICE file distributed with
 * this work for additional information regarding copyright ownership.
 * The ASF licenses this file to you under the Apache License, Version 2.0
 * (the "License"); you may not use this file except in compliance with
 * the License.  You may obtain a copy of the License at
 *
 * http://www.apache.org/licenses/LICENSE-2.0
 *
 * Unless required by applicable law or agreed to in writing, software
 * distributed under the License is distributed on an "AS IS" BASIS,
 * WITHOUT WARRANTIES OR CONDITIONS OF ANY KIND, either express or implied.
 * See the License for the specific language governing permissions and
 * limitations under the License.
 */

package org.polypheny.db.prepare;


import java.math.BigDecimal;
import java.util.Comparator;
import java.util.List;
import lombok.Setter;
import org.apache.calcite.linq4j.Enumerable;
import org.apache.calcite.linq4j.Grouping;
import org.apache.calcite.linq4j.OrderedQueryable;
import org.apache.calcite.linq4j.Queryable;
import org.apache.calcite.linq4j.QueryableDefaults;
import org.apache.calcite.linq4j.QueryableFactory;
import org.apache.calcite.linq4j.function.BigDecimalFunction1;
import org.apache.calcite.linq4j.function.DoubleFunction1;
import org.apache.calcite.linq4j.function.EqualityComparer;
import org.apache.calcite.linq4j.function.FloatFunction1;
import org.apache.calcite.linq4j.function.Function1;
import org.apache.calcite.linq4j.function.Function2;
import org.apache.calcite.linq4j.function.IntegerFunction1;
import org.apache.calcite.linq4j.function.LongFunction1;
import org.apache.calcite.linq4j.function.NullableBigDecimalFunction1;
import org.apache.calcite.linq4j.function.NullableDoubleFunction1;
import org.apache.calcite.linq4j.function.NullableFloatFunction1;
import org.apache.calcite.linq4j.function.NullableIntegerFunction1;
import org.apache.calcite.linq4j.function.NullableLongFunction1;
import org.apache.calcite.linq4j.function.Predicate1;
import org.apache.calcite.linq4j.function.Predicate2;
import org.apache.calcite.linq4j.tree.FunctionExpression;
import org.polypheny.db.algebra.AlgNode;
<<<<<<< HEAD
import org.polypheny.db.algebra.logical.relational.LogicalFilter;
import org.polypheny.db.algebra.logical.relational.LogicalProject;
=======
import org.polypheny.db.algebra.logical.relational.LogicalRelFilter;
import org.polypheny.db.algebra.logical.relational.LogicalRelProject;
>>>>>>> 18d3cce9
import org.polypheny.db.algebra.logical.relational.LogicalRelScan;
import org.polypheny.db.rex.RexNode;
import org.polypheny.db.schema.impl.AbstractEntityQueryable;
import org.polypheny.db.schema.types.QueryableEntity;
import org.polypheny.db.schema.types.TranslatableEntity;


/**
 * Implementation of {@link QueryableFactory} that builds a tree of {@link AlgNode} planner nodes. Used by {@link LixToAlgTranslator}.
 * <p>
 * Each of the methods that implements a {@code Replayer} method creates a tree of {@code AlgNode}s equivalent to the
 * arguments, and calls {@link #setAlg} to assign the root of that tree to the {@link #alg} member variable.
 * <p>
 * To comply with the {@link org.apache.calcite.linq4j.QueryableFactory} interface, which is after all a factory, each method
 * returns a dummy result such as {@code null} or {@code 0}. The caller will not use the result. The real effect of the method
 * is to call {@link #setAlg} with a {@code AlgNode}.
 * <p>
 * NOTE: Many methods currently throw {@link UnsupportedOperationException}. These method need to be implemented.
 *
 * @param <T> Element type
 */
class QueryableAlgBuilder<T> implements QueryableFactory<T> {

    private final LixToAlgTranslator translator;
    @Setter
    private AlgNode alg;


    QueryableAlgBuilder( LixToAlgTranslator translator ) {
        this.translator = translator;
    }


    AlgNode toAlg( Queryable<T> queryable ) {
        if ( queryable instanceof QueryableDefaults.Replayable<T> query ) {
            query.replay( this );
            return alg;
        }
<<<<<<< HEAD
        if ( queryable instanceof AbstractEntityQueryable ) {
            final AbstractEntityQueryable tableQueryable = (AbstractEntityQueryable) queryable;
=======
        if ( queryable instanceof AbstractEntityQueryable<T, ?> tableQueryable ) {
>>>>>>> 18d3cce9
            final QueryableEntity table = tableQueryable.entity.unwrap( QueryableEntity.class ).orElseThrow();

            if ( table instanceof TranslatableEntity ) {
                return ((TranslatableEntity) table).toAlg( translator.cluster, translator.cluster.traitSet() );
            } else {
                return LogicalRelScan.create( translator.cluster, null );
            }
        }
        return translator.translate( queryable.getExpression() );
    }


    @Override
    public <TAccumulate, TResult> TResult aggregate(
            Queryable<T> source,
            TAccumulate seed,
            FunctionExpression<Function2<TAccumulate, T, TAccumulate>> func,
            FunctionExpression<Function1<TAccumulate, TResult>> selector ) {
        throw new UnsupportedOperationException();
    }


    @Override
    public T aggregate( Queryable<T> source, FunctionExpression<Function2<T, T, T>> selector ) {
        throw new UnsupportedOperationException();
    }


    @Override
    public <TAccumulate> TAccumulate aggregate(
            Queryable<T> source,
            TAccumulate seed,
            FunctionExpression<Function2<TAccumulate, T, TAccumulate>> selector ) {
        throw new UnsupportedOperationException();
    }


    @Override
    public boolean all( Queryable<T> source, FunctionExpression<Predicate1<T>> predicate ) {
        throw new UnsupportedOperationException();
    }


    @Override
    public boolean any( Queryable<T> source ) {
        throw new UnsupportedOperationException();
    }


    @Override
    public boolean any( Queryable<T> source, FunctionExpression<Predicate1<T>> predicate ) {
        throw new UnsupportedOperationException();
    }


    @Override
    public BigDecimal averageBigDecimal( Queryable<T> source, FunctionExpression<BigDecimalFunction1<T>> selector ) {
        throw new UnsupportedOperationException();
    }


    @Override
    public BigDecimal averageNullableBigDecimal( Queryable<T> source, FunctionExpression<NullableBigDecimalFunction1<T>> selector ) {
        throw new UnsupportedOperationException();
    }


    @Override
    public double averageDouble( Queryable<T> source, FunctionExpression<DoubleFunction1<T>> selector ) {
        throw new UnsupportedOperationException();
    }


    @Override
    public Double averageNullableDouble( Queryable<T> source, FunctionExpression<NullableDoubleFunction1<T>> selector ) {
        throw new UnsupportedOperationException();
    }


    @Override
    public int averageInteger( Queryable<T> source, FunctionExpression<IntegerFunction1<T>> selector ) {
        throw new UnsupportedOperationException();
    }


    @Override
    public Integer averageNullableInteger( Queryable<T> source, FunctionExpression<NullableIntegerFunction1<T>> selector ) {
        throw new UnsupportedOperationException();
    }


    @Override
    public float averageFloat( Queryable<T> source, FunctionExpression<FloatFunction1<T>> selector ) {
        throw new UnsupportedOperationException();
    }


    @Override
    public Float averageNullableFloat( Queryable<T> source, FunctionExpression<NullableFloatFunction1<T>> selector ) {
        throw new UnsupportedOperationException();
    }


    @Override
    public long averageLong( Queryable<T> source, FunctionExpression<LongFunction1<T>> selector ) {
        throw new UnsupportedOperationException();
    }


    @Override
    public Long averageNullableLong( Queryable<T> source, FunctionExpression<NullableLongFunction1<T>> selector ) {
        throw new UnsupportedOperationException();
    }


    @Override
    public Queryable<T> concat( Queryable<T> source, Enumerable<T> source2 ) {
        throw new UnsupportedOperationException();
    }


    @Override
    public boolean contains( Queryable<T> source, T element ) {
        throw new UnsupportedOperationException();
    }


    @Override
    public boolean contains( Queryable<T> source, T element, EqualityComparer<T> comparer ) {
        throw new UnsupportedOperationException();
    }


    @Override
    public int count( Queryable<T> source ) {
        throw new UnsupportedOperationException();
    }


    @Override
    public int count( Queryable<T> source, FunctionExpression<Predicate1<T>> predicate ) {
        throw new UnsupportedOperationException();
    }


    @Override
    public Queryable<T> defaultIfEmpty( Queryable<T> source ) {
        throw new UnsupportedOperationException();
    }


    @Override
    public Queryable<T> defaultIfEmpty( Queryable<T> source, T value ) {
        throw new UnsupportedOperationException();
    }


    @Override
    public Queryable<T> distinct( Queryable<T> source ) {
        throw new UnsupportedOperationException();
    }


    @Override
    public Queryable<T> distinct( Queryable<T> source, EqualityComparer<T> comparer ) {
        throw new UnsupportedOperationException();
    }


    @Override
    public T elementAt( Queryable<T> source, int index ) {
        throw new UnsupportedOperationException();
    }


    @Override
    public T elementAtOrDefault( Queryable<T> source, int index ) {
        throw new UnsupportedOperationException();
    }


    @Override
    public Queryable<T> except( Queryable<T> source, Enumerable<T> enumerable ) {
        throw new UnsupportedOperationException();
    }


    @Override
    public Queryable<T> except( Queryable<T> source, Enumerable<T> enumerable, boolean all ) {
        throw new UnsupportedOperationException();
    }


    @Override
    public Queryable<T> except( Queryable<T> source, Enumerable<T> enumerable, EqualityComparer<T> tEqualityComparer ) {
        throw new UnsupportedOperationException();
    }


    @Override
    public Queryable<T> except( Queryable<T> source, Enumerable<T> enumerable, EqualityComparer<T> comparer, boolean all ) {
        throw new UnsupportedOperationException();
    }


    @Override
    public T first( Queryable<T> source ) {
        throw new UnsupportedOperationException();
    }


    @Override
    public T first( Queryable<T> source, FunctionExpression<Predicate1<T>> predicate ) {
        throw new UnsupportedOperationException();
    }


    @Override
    public T firstOrDefault( Queryable<T> source ) {
        throw new UnsupportedOperationException();
    }


    @Override
    public T firstOrDefault( Queryable<T> source, FunctionExpression<Predicate1<T>> predicate ) {
        throw new UnsupportedOperationException();
    }


    @Override
    public <TKey> Queryable<Grouping<TKey, T>> groupBy( Queryable<T> source, FunctionExpression<Function1<T, TKey>> keySelector ) {
        throw new UnsupportedOperationException();
    }


    @Override
    public <TKey> Queryable<Grouping<TKey, T>> groupBy(
            Queryable<T> source,
            FunctionExpression<Function1<T, TKey>> keySelector,
            EqualityComparer<TKey> comparer ) {
        throw new UnsupportedOperationException();
    }


    @Override
    public <TKey, TElement> Queryable<Grouping<TKey, TElement>> groupBy(
            Queryable<T> source,
            FunctionExpression<Function1<T, TKey>> keySelector,
            FunctionExpression<Function1<T, TElement>> elementSelector ) {
        throw new UnsupportedOperationException();
    }


    @Override
    public <TKey, TResult> Queryable<TResult> groupByK(
            Queryable<T> source,
            FunctionExpression<Function1<T, TKey>> keySelector,
            FunctionExpression<Function2<TKey, Enumerable<T>, TResult>> resultSelector ) {
        throw new UnsupportedOperationException();
    }


    @Override
    public <TKey, TElement> Queryable<Grouping<TKey, TElement>> groupBy(
            Queryable<T> source,
            FunctionExpression<Function1<T, TKey>> keySelector,
            FunctionExpression<Function1<T, TElement>> elementSelector,
            EqualityComparer<TKey> comparer ) {
        throw new UnsupportedOperationException();
    }


    @Override
    public <TKey, TResult> Queryable<TResult> groupByK(
            Queryable<T> source,
            FunctionExpression<Function1<T, TKey>> keySelector,
            FunctionExpression<Function2<TKey, Enumerable<T>, TResult>> elementSelector,
            EqualityComparer<TKey> comparer ) {
        throw new UnsupportedOperationException();
    }


    @Override
    public <TKey, TElement, TResult> Queryable<TResult> groupBy(
            Queryable<T> source,
            FunctionExpression<Function1<T, TKey>> keySelector,
            FunctionExpression<Function1<T, TElement>> elementSelector,
            FunctionExpression<Function2<TKey, Enumerable<TElement>, TResult>> resultSelector ) {
        throw new UnsupportedOperationException();
    }


    @Override
    public <TKey, TElement, TResult> Queryable<TResult> groupBy(
            Queryable<T> source,
            FunctionExpression<Function1<T, TKey>> keySelector,
            FunctionExpression<Function1<T, TElement>> elementSelector,
            FunctionExpression<Function2<TKey, Enumerable<TElement>, TResult>> resultSelector,
            EqualityComparer<TKey> comparer ) {
        throw new UnsupportedOperationException();
    }


    @Override
    public <TInner, TKey, TResult> Queryable<TResult> groupJoin(
            Queryable<T> source,
            Enumerable<TInner> inner,
            FunctionExpression<Function1<T, TKey>> outerKeySelector,
            FunctionExpression<Function1<TInner, TKey>> innerKeySelector,
            FunctionExpression<Function2<T, Enumerable<TInner>, TResult>> resultSelector ) {
        throw new UnsupportedOperationException();
    }


    @Override
    public <TInner, TKey, TResult> Queryable<TResult> groupJoin(
            Queryable<T> source,
            Enumerable<TInner> inner,
            FunctionExpression<Function1<T, TKey>> outerKeySelector,
            FunctionExpression<Function1<TInner, TKey>> innerKeySelector,
            FunctionExpression<Function2<T, Enumerable<TInner>, TResult>> resultSelector,
            EqualityComparer<TKey> comparer ) {
        throw new UnsupportedOperationException();
    }


    @Override
    public Queryable<T> intersect( Queryable<T> source, Enumerable<T> enumerable ) {
        throw new UnsupportedOperationException();
    }


    @Override
    public Queryable<T> intersect( Queryable<T> source, Enumerable<T> enumerable, boolean all ) {
        return null;
    }


    @Override
    public Queryable<T> intersect( Queryable<T> source, Enumerable<T> enumerable, EqualityComparer<T> tEqualityComparer ) {
        throw new UnsupportedOperationException();
    }


    @Override
    public Queryable<T> intersect( Queryable<T> source, Enumerable<T> enumerable, EqualityComparer<T> comparer, boolean all ) {
        return null;
    }


    @Override
    public <TInner, TKey, TResult> Queryable<TResult> join(
            Queryable<T> source,
            Enumerable<TInner> inner,
            FunctionExpression<Function1<T, TKey>> outerKeySelector,
            FunctionExpression<Function1<TInner, TKey>> innerKeySelector,
            FunctionExpression<Function2<T, TInner, TResult>> resultSelector ) {
        throw new UnsupportedOperationException();
    }


    @Override
    public <TInner, TKey, TResult> Queryable<TResult> join(
            Queryable<T> source,
            Enumerable<TInner> inner,
            FunctionExpression<Function1<T, TKey>> outerKeySelector,
            FunctionExpression<Function1<TInner, TKey>> innerKeySelector,
            FunctionExpression<Function2<T, TInner, TResult>> resultSelector,
            EqualityComparer<TKey> comparer ) {
        throw new UnsupportedOperationException();
    }


    @Override
    public T last( Queryable<T> source ) {
        throw new UnsupportedOperationException();
    }


    @Override
    public T last( Queryable<T> source, FunctionExpression<Predicate1<T>> predicate ) {
        throw new UnsupportedOperationException();
    }


    @Override
    public T lastOrDefault( Queryable<T> source ) {
        throw new UnsupportedOperationException();
    }


    @Override
    public T lastOrDefault( Queryable<T> source, FunctionExpression<Predicate1<T>> predicate ) {
        throw new UnsupportedOperationException();
    }


    @Override
    public long longCount( Queryable<T> source ) {
        throw new UnsupportedOperationException();
    }


    @Override
    public long longCount( Queryable<T> source, FunctionExpression<Predicate1<T>> predicate ) {
        throw new UnsupportedOperationException();
    }


    @Override
    public T max( Queryable<T> source ) {
        throw new UnsupportedOperationException();
    }


    @Override
    public <TResult extends Comparable<TResult>> TResult max( Queryable<T> source, FunctionExpression<Function1<T, TResult>> selector ) {
        throw new UnsupportedOperationException();
    }


    @Override
    public T min( Queryable<T> source ) {
        throw new UnsupportedOperationException();
    }


    @Override
    public <TResult extends Comparable<TResult>> TResult min( Queryable<T> source, FunctionExpression<Function1<T, TResult>> selector ) {
        throw new UnsupportedOperationException();
    }


    @Override
    public <TResult> Queryable<TResult> ofType( Queryable<T> source, Class<TResult> clazz ) {
        throw new UnsupportedOperationException();
    }


    @Override
    public <T2> Queryable<T2> cast( Queryable<T> source, Class<T2> clazz ) {
        throw new UnsupportedOperationException();
    }


    @Override
    public <TKey extends Comparable> OrderedQueryable<T> orderBy(
            Queryable<T> source,
            FunctionExpression<Function1<T, TKey>> keySelector ) {
        throw new UnsupportedOperationException();
    }


    @Override
    public <TKey> OrderedQueryable<T> orderBy(
            Queryable<T> source,
            FunctionExpression<Function1<T, TKey>> keySelector,
            Comparator<TKey> comparator ) {
        throw new UnsupportedOperationException();
    }


    @Override
    public <TKey extends Comparable> OrderedQueryable<T> orderByDescending(
            Queryable<T> source,
            FunctionExpression<Function1<T, TKey>> keySelector ) {
        throw new UnsupportedOperationException();
    }


    @Override
    public <TKey> OrderedQueryable<T> orderByDescending(
            Queryable<T> source,
            FunctionExpression<Function1<T, TKey>> keySelector,
            Comparator<TKey> comparator ) {
        throw new UnsupportedOperationException();
    }


    @Override
    public Queryable<T> reverse( Queryable<T> source ) {
        throw new UnsupportedOperationException();
    }


    @Override
    public <TResult> Queryable<TResult> select( Queryable<T> source, FunctionExpression<Function1<T, TResult>> selector ) {
        AlgNode child = toAlg( source );
        List<RexNode> nodes = translator.toRexList( selector, child );
        setAlg( LogicalRelProject.create( child, nodes, (List<String>) null ) );
        return null;
    }


    @Override
    public <TResult> Queryable<TResult> selectN(
            Queryable<T> source,
            FunctionExpression<Function2<T, Integer, TResult>> selector ) {
        throw new UnsupportedOperationException();
    }


    @Override
    public <TResult> Queryable<TResult> selectMany(
            Queryable<T> source,
            FunctionExpression<Function1<T, Enumerable<TResult>>> selector ) {
        throw new UnsupportedOperationException();
    }


    @Override
    public <TResult> Queryable<TResult> selectManyN(
            Queryable<T> source,
            FunctionExpression<Function2<T, Integer, Enumerable<TResult>>> selector ) {
        throw new UnsupportedOperationException();
    }


    @Override
    public <TCollection, TResult> Queryable<TResult> selectMany(
            Queryable<T> source,
            FunctionExpression<Function2<T, Integer, Enumerable<TCollection>>> collectionSelector,
            FunctionExpression<Function2<T, TCollection, TResult>> resultSelector ) {
        throw new UnsupportedOperationException();
    }


    @Override
    public <TCollection, TResult> Queryable<TResult> selectManyN(
            Queryable<T> source,
            FunctionExpression<Function1<T, Enumerable<TCollection>>> collectionSelector,
            FunctionExpression<Function2<T, TCollection, TResult>> resultSelector ) {
        throw new UnsupportedOperationException();
    }


    @Override
    public boolean sequenceEqual( Queryable<T> source, Enumerable<T> enumerable ) {
        throw new UnsupportedOperationException();
    }


    @Override
    public boolean sequenceEqual( Queryable<T> source, Enumerable<T> enumerable, EqualityComparer<T> tEqualityComparer ) {
        throw new UnsupportedOperationException();
    }


    @Override
    public T single( Queryable<T> source ) {
        throw new UnsupportedOperationException();
    }


    @Override
    public T single( Queryable<T> source, FunctionExpression<Predicate1<T>> predicate ) {
        throw new UnsupportedOperationException();
    }


    @Override
    public T singleOrDefault( Queryable<T> source ) {
        throw new UnsupportedOperationException();
    }


    @Override
    public T singleOrDefault( Queryable<T> source, FunctionExpression<Predicate1<T>> predicate ) {
        throw new UnsupportedOperationException();
    }


    @Override
    public Queryable<T> skip( Queryable<T> source, int count ) {
        throw new UnsupportedOperationException();
    }


    @Override
    public Queryable<T> skipWhile( Queryable<T> source, FunctionExpression<Predicate1<T>> predicate ) {
        throw new UnsupportedOperationException();
    }


    @Override
    public Queryable<T> skipWhileN( Queryable<T> source, FunctionExpression<Predicate2<T, Integer>> predicate ) {
        throw new UnsupportedOperationException();
    }


    @Override
    public BigDecimal sumBigDecimal( Queryable<T> source, FunctionExpression<BigDecimalFunction1<T>> selector ) {
        throw new UnsupportedOperationException();
    }


    @Override
    public BigDecimal sumNullableBigDecimal( Queryable<T> source, FunctionExpression<NullableBigDecimalFunction1<T>> selector ) {
        throw new UnsupportedOperationException();
    }


    @Override
    public double sumDouble( Queryable<T> source, FunctionExpression<DoubleFunction1<T>> selector ) {
        throw new UnsupportedOperationException();
    }


    @Override
    public Double sumNullableDouble( Queryable<T> source, FunctionExpression<NullableDoubleFunction1<T>> selector ) {
        throw new UnsupportedOperationException();
    }


    @Override
    public int sumInteger( Queryable<T> source, FunctionExpression<IntegerFunction1<T>> selector ) {
        throw new UnsupportedOperationException();
    }


    @Override
    public Integer sumNullableInteger( Queryable<T> source, FunctionExpression<NullableIntegerFunction1<T>> selector ) {
        throw new UnsupportedOperationException();
    }


    @Override
    public long sumLong( Queryable<T> source, FunctionExpression<LongFunction1<T>> selector ) {
        throw new UnsupportedOperationException();
    }


    @Override
    public Long sumNullableLong( Queryable<T> source, FunctionExpression<NullableLongFunction1<T>> selector ) {
        throw new UnsupportedOperationException();
    }


    @Override
    public float sumFloat( Queryable<T> source, FunctionExpression<FloatFunction1<T>> selector ) {
        throw new UnsupportedOperationException();
    }


    @Override
    public Float sumNullableFloat( Queryable<T> source, FunctionExpression<NullableFloatFunction1<T>> selector ) {
        throw new UnsupportedOperationException();
    }


    @Override
    public Queryable<T> take( Queryable<T> source, int count ) {
        throw new UnsupportedOperationException();
    }


    @Override
    public Queryable<T> takeWhile( Queryable<T> source, FunctionExpression<Predicate1<T>> predicate ) {
        throw new UnsupportedOperationException();
    }


    @Override
    public Queryable<T> takeWhileN( Queryable<T> source, FunctionExpression<Predicate2<T, Integer>> predicate ) {
        throw new UnsupportedOperationException();
    }


    @Override
    public <TKey extends Comparable<TKey>> OrderedQueryable<T> thenBy(
            OrderedQueryable<T> source,
            FunctionExpression<Function1<T, TKey>> keySelector ) {
        throw new UnsupportedOperationException();
    }


    @Override
    public <TKey> OrderedQueryable<T> thenBy(
            OrderedQueryable<T> source,
            FunctionExpression<Function1<T, TKey>> keySelector,
            Comparator<TKey> comparator ) {
        throw new UnsupportedOperationException();
    }


    @Override
    public <TKey extends Comparable<TKey>> OrderedQueryable<T> thenByDescending(
            OrderedQueryable<T> source,
            FunctionExpression<Function1<T, TKey>> keySelector ) {
        throw new UnsupportedOperationException();
    }


    @Override
    public <TKey> OrderedQueryable<T> thenByDescending(
            OrderedQueryable<T> source,
            FunctionExpression<Function1<T, TKey>> keySelector,
            Comparator<TKey> comparator ) {
        throw new UnsupportedOperationException();
    }


    @Override
    public Queryable<T> union( Queryable<T> source, Enumerable<T> source1 ) {
        throw new UnsupportedOperationException();
    }


    @Override
    public Queryable<T> union( Queryable<T> source, Enumerable<T> source1, EqualityComparer<T> tEqualityComparer ) {
        throw new UnsupportedOperationException();
    }


    @Override
    public Queryable<T> where( Queryable<T> source, FunctionExpression<? extends Predicate1<T>> predicate ) {
        AlgNode child = toAlg( source );
        RexNode node = translator.toRex( predicate, child );
        setAlg( LogicalRelFilter.create( child, node ) );
        return source;
    }


    @Override
    public Queryable<T> whereN( Queryable<T> source, FunctionExpression<? extends Predicate2<T, Integer>> predicate ) {
        throw new UnsupportedOperationException();
    }


    @Override
    public <T1, TResult> Queryable<TResult> zip(
            Queryable<T> source,
            Enumerable<T1> source1,
            FunctionExpression<Function2<T, T1, TResult>> resultSelector ) {
        throw new UnsupportedOperationException();
    }

}<|MERGE_RESOLUTION|>--- conflicted
+++ resolved
@@ -61,13 +61,8 @@
 import org.apache.calcite.linq4j.function.Predicate2;
 import org.apache.calcite.linq4j.tree.FunctionExpression;
 import org.polypheny.db.algebra.AlgNode;
-<<<<<<< HEAD
-import org.polypheny.db.algebra.logical.relational.LogicalFilter;
-import org.polypheny.db.algebra.logical.relational.LogicalProject;
-=======
 import org.polypheny.db.algebra.logical.relational.LogicalRelFilter;
 import org.polypheny.db.algebra.logical.relational.LogicalRelProject;
->>>>>>> 18d3cce9
 import org.polypheny.db.algebra.logical.relational.LogicalRelScan;
 import org.polypheny.db.rex.RexNode;
 import org.polypheny.db.schema.impl.AbstractEntityQueryable;
@@ -106,12 +101,7 @@
             query.replay( this );
             return alg;
         }
-<<<<<<< HEAD
-        if ( queryable instanceof AbstractEntityQueryable ) {
-            final AbstractEntityQueryable tableQueryable = (AbstractEntityQueryable) queryable;
-=======
         if ( queryable instanceof AbstractEntityQueryable<T, ?> tableQueryable ) {
->>>>>>> 18d3cce9
             final QueryableEntity table = tableQueryable.entity.unwrap( QueryableEntity.class ).orElseThrow();
 
             if ( table instanceof TranslatableEntity ) {
