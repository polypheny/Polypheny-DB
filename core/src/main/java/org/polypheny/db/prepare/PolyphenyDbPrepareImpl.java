--- conflicted
+++ resolved
@@ -102,18 +102,11 @@
 import org.polypheny.db.nodes.ExecutableStatement;
 import org.polypheny.db.nodes.Node;
 import org.polypheny.db.nodes.Operator;
-<<<<<<< HEAD
-import org.polypheny.db.plan.AlgOptCluster;
-=======
 import org.polypheny.db.plan.AlgCluster;
->>>>>>> 250079c0
 import org.polypheny.db.plan.AlgOptCostFactory;
 import org.polypheny.db.plan.AlgOptRule;
 import org.polypheny.db.plan.AlgOptUtil;
-<<<<<<< HEAD
-=======
 import org.polypheny.db.plan.AlgPlanner;
->>>>>>> 250079c0
 import org.polypheny.db.plan.AlgTraitSet;
 import org.polypheny.db.plan.Contexts;
 import org.polypheny.db.plan.ConventionTraitDef;
@@ -123,10 +116,6 @@
 import org.polypheny.db.rex.RexNode;
 import org.polypheny.db.runtime.Hook;
 import org.polypheny.db.schema.trait.ModelTraitDef;
-<<<<<<< HEAD
-import org.polypheny.db.tools.Frameworks.PrepareAction;
-=======
->>>>>>> 250079c0
 import org.polypheny.db.type.ExtraPolyTypes;
 import org.polypheny.db.type.PolyType;
 import org.polypheny.db.util.Util;
@@ -272,13 +261,8 @@
     /**
      * Factory method for cluster.
      */
-<<<<<<< HEAD
-    protected AlgOptCluster createCluster( AlgOptPlanner planner, RexBuilder rexBuilder, AlgTraitSet traitSet, Snapshot snapshot ) {
-        return AlgOptCluster.create( planner, rexBuilder, traitSet, snapshot );
-=======
     protected AlgCluster createCluster( AlgPlanner planner, RexBuilder rexBuilder, AlgTraitSet traitSet, Snapshot snapshot ) {
         return AlgCluster.create( planner, rexBuilder, traitSet, snapshot );
->>>>>>> 250079c0
     }
 
 
@@ -438,49 +422,8 @@
      */
     private static String getTypeName( AlgDataType type ) {
         final PolyType polyType = type.getPolyType();
-<<<<<<< HEAD
-        switch ( polyType ) {
-            /*
-            case ARRAY:
-            case MULTISET:
-            case MAP:
-            case ROW:
-                return type.toString(); // e.g. "INTEGER ARRAY"
-             */
-            case INTERVAL_YEAR_MONTH:
-                return "INTERVAL_YEAR_TO_MONTH";
-            case INTERVAL_DAY_HOUR:
-                return "INTERVAL_DAY_TO_HOUR";
-            case INTERVAL_DAY_MINUTE:
-                return "INTERVAL_DAY_TO_MINUTE";
-            case INTERVAL_DAY_SECOND:
-                return "INTERVAL_DAY_TO_SECOND";
-            case INTERVAL_HOUR_MINUTE:
-                return "INTERVAL_HOUR_TO_MINUTE";
-            case INTERVAL_HOUR_SECOND:
-                return "INTERVAL_HOUR_TO_SECOND";
-            case INTERVAL_MINUTE_SECOND:
-                return "INTERVAL_MINUTE_TO_SECOND";
-            default:
-                return polyType.getName(); // e.g. "DECIMAL", "INTERVAL_YEAR_MONTH"
-        }
-    }
-
-
-    /**
-     * Executes a prepare action.
-     */
-    public <R> R perform( PrepareAction<R> action ) {
-        final Context prepareContext = action.getConfig().getPrepareContext();
-        final JavaTypeFactory typeFactory = prepareContext.getTypeFactory();
-        final RexBuilder rexBuilder = new RexBuilder( typeFactory );
-        final AlgOptPlanner planner = createPlanner( prepareContext, action.getConfig().getContext(), action.getConfig().getCostFactory() );
-        final AlgOptCluster cluster = createCluster( planner, rexBuilder, null, prepareContext.getDataContext().getSnapshot() );
-        return action.apply( cluster, prepareContext.getDataContext().getSnapshot() );
-=======
         // e.g. "DECIMAL", "INTERVAL_YEAR_MONTH"
         return polyType.getName();
->>>>>>> 250079c0
     }
 
 
