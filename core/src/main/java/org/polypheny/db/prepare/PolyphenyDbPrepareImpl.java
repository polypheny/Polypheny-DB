--- conflicted
+++ resolved
@@ -226,15 +226,12 @@
                     EnumerableRules.ENUMERABLE_WINDOW_RULE,
                     EnumerableRules.ENUMERABLE_TABLE_SCAN_RULE,
                     EnumerableRules.ENUMERABLE_TABLE_FUNCTION_SCAN_RULE,
-<<<<<<< HEAD
+                    EnumerableRules.ENUMERABLE_CALC_RULE,
+                    EnumerableRules.ENUMERABLE_FILTER_TO_CALC_RULE,
+                    EnumerableRules.ENUMERABLE_PROJECT_TO_CALC_RULE,
                     EnumerableRules.ENUMERABLE_TRANSFORMER_RULE,
                     EnumerableRules.ENUMERABLE_GRAPH_MATCH_RULE,
                     EnumerableRules.ENUMERABLE_UNWIND_RULE );
-=======
-                    EnumerableRules.ENUMERABLE_CALC_RULE,
-                    EnumerableRules.ENUMERABLE_FILTER_TO_CALC_RULE,
-                    EnumerableRules.ENUMERABLE_PROJECT_TO_CALC_RULE );
->>>>>>> 2c7bf928
 
     public static final List<AlgOptRule> DEFAULT_RULES =
             ImmutableList.of(
