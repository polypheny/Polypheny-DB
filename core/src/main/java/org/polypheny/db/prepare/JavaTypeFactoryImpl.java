--- conflicted
+++ resolved
@@ -66,18 +66,10 @@
 import org.polypheny.db.type.PolyTypeFactoryImpl;
 import org.polypheny.db.type.entity.PolyBinary;
 import org.polypheny.db.type.entity.PolyBoolean;
-<<<<<<< HEAD
-import org.polypheny.db.type.entity.PolyDate;
-=======
->>>>>>> 250079c0
 import org.polypheny.db.type.entity.PolyInterval;
 import org.polypheny.db.type.entity.PolyList;
 import org.polypheny.db.type.entity.PolyString;
 import org.polypheny.db.type.entity.PolySymbol;
-<<<<<<< HEAD
-import org.polypheny.db.type.entity.PolyTimestamp;
-=======
->>>>>>> 250079c0
 import org.polypheny.db.type.entity.PolyValue;
 import org.polypheny.db.type.entity.category.PolyBlob;
 import org.polypheny.db.type.entity.category.PolyNumber;
@@ -87,11 +79,8 @@
 import org.polypheny.db.type.entity.graph.PolyNode;
 import org.polypheny.db.type.entity.graph.PolyPath;
 import org.polypheny.db.type.entity.relational.PolyMap;
-<<<<<<< HEAD
-=======
 import org.polypheny.db.type.entity.temporal.PolyDate;
 import org.polypheny.db.type.entity.temporal.PolyTimestamp;
->>>>>>> 250079c0
 import org.polypheny.db.util.Pair;
 import org.polypheny.db.util.Util;
 
@@ -224,20 +213,13 @@
                 case JSON:
                 case VARCHAR:
                 case CHAR:
-<<<<<<< HEAD
-=======
                 case TEXT:
->>>>>>> 250079c0
                     return PolyString.class;
                 case DOCUMENT:
                     return PolyValue.class;
                 case DATE:
                     return PolyDate.class;
                 case TIME:
-<<<<<<< HEAD
-                case TIME_WITH_LOCAL_TIME_ZONE:
-=======
->>>>>>> 250079c0
                     return PolyTemporal.class;
                 case DOUBLE:
                 case FLOAT: // sic
@@ -249,26 +231,8 @@
                 case BIGINT:
                     return PolyNumber.class;
                 case TIMESTAMP:
-<<<<<<< HEAD
-                case TIMESTAMP_WITH_LOCAL_TIME_ZONE:
-                    return PolyTimestamp.class;
-                case INTERVAL_YEAR:
-                case INTERVAL_YEAR_MONTH:
-                case INTERVAL_MONTH:
-                case INTERVAL_DAY:
-                case INTERVAL_DAY_HOUR:
-                case INTERVAL_DAY_MINUTE:
-                case INTERVAL_DAY_SECOND:
-                case INTERVAL_HOUR:
-                case INTERVAL_HOUR_MINUTE:
-                case INTERVAL_HOUR_SECOND:
-                case INTERVAL_MINUTE:
-                case INTERVAL_MINUTE_SECOND:
-                case INTERVAL_SECOND:
-=======
                     return PolyTimestamp.class;
                 case INTERVAL:
->>>>>>> 250079c0
                     return PolyInterval.class;
                 case BOOLEAN:
                     return PolyBoolean.class;
