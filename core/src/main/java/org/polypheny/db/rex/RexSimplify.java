--- conflicted
+++ resolved
@@ -68,11 +68,8 @@
 import org.polypheny.db.plan.Strong;
 import org.polypheny.db.type.PolyType;
 import org.polypheny.db.type.PolyTypeUtil;
-<<<<<<< HEAD
-=======
 import org.polypheny.db.type.entity.PolyBoolean;
 import org.polypheny.db.type.entity.PolyNull;
->>>>>>> 250079c0
 import org.polypheny.db.type.entity.PolyValue;
 import org.polypheny.db.util.Bug;
 import org.polypheny.db.util.Pair;
@@ -904,9 +901,6 @@
 
         @Override
         public Boolean visitNameRef( RexNameRef nameRef ) {
-<<<<<<< HEAD
-            return true;
-=======
             return false;
         }
 
@@ -914,7 +908,6 @@
         @Override
         public Boolean visitElementRef( RexElementRef rexElementRef ) {
             return false;
->>>>>>> 250079c0
         }
 
     }
@@ -1453,20 +1446,6 @@
             throw new AssertionError( "variable mismatch: " + before + " has " + foo0.variables + ", " + simplified + " has " + foo1.variables );
         }
         assignment_loop:
-<<<<<<< HEAD
-        for ( Map<RexNode, Comparable<?>> map : foo0.assignments() ) {
-            for ( RexNode predicate : predicates.pulledUpPredicates ) {
-                final Comparable<?> v = RexInterpreter.evaluate( predicate, map );
-                if ( !v.equals( true ) ) {
-                    continue assignment_loop;
-                }
-            }
-            Comparable<?> v0 = RexInterpreter.evaluate( foo0.e, map );
-            if ( v0 == null ) {
-                throw new AssertionError( "interpreter returned null for " + foo0.e );
-            }
-            Comparable<?> v1 = RexInterpreter.evaluate( foo1.e, map );
-=======
         for ( Map<RexNode, PolyValue> map : foo0.assignments() ) {
             for ( RexNode predicate : predicates.pulledUpPredicates ) {
                 final PolyValue v = RexInterpreter.evaluate( predicate, map );
@@ -1479,7 +1458,6 @@
                 throw new AssertionError( "interpreter returned null for " + foo0.e );
             }
             PolyValue v1 = RexInterpreter.evaluate( foo1.e, map );
->>>>>>> 250079c0
             if ( v1 == null ) {
                 throw new AssertionError( "interpreter returned null for " + foo1.e );
             }
@@ -1509,34 +1487,6 @@
         if ( sameTypeOrNarrowsNullability( e.getType(), operand.getType() ) ) {
             return operand;
         }
-<<<<<<< HEAD
-        switch ( operand.getKind() ) {
-            case LITERAL:
-                final RexLiteral literal = (RexLiteral) operand;
-                final PolyValue value = literal.getValue();
-                final PolyType typeName = literal.getPolyType();
-
-                // First, try to remove the cast without changing the value.
-                // makeCast and canRemoveCastFromLiteral have the same logic, so we are sure to be able to remove the cast.
-                if ( rexBuilder.canRemoveCastFromLiteral( e.getType(), value, typeName ) ) {
-                    return rexBuilder.makeCast( e.getType(), operand );
-                }
-
-                // Next, try to convert the value to a different type, e.g. CAST('123' as integer)
-                switch ( literal.getPolyType() ) {
-                    case TIME:
-                        switch ( e.getType().getPolyType() ) {
-                            case TIMESTAMP:
-                                return e;
-                        }
-                        break;
-                }
-                final List<RexNode> reducedValues = new ArrayList<>();
-                executor.reduce( rexBuilder, ImmutableList.of( e ), reducedValues );
-                return Objects.requireNonNull( Iterables.getOnlyElement( reducedValues ) );
-            default:
-                if ( operand == e.getOperands().get( 0 ) ) {
-=======
         if ( Objects.requireNonNull( operand.getKind() ) == Kind.LITERAL ) {
             final RexLiteral literal = (RexLiteral) operand;
             final PolyValue value = literal.getValue();
@@ -1551,7 +1501,6 @@
             // Next, try to convert the value to a different type, e.g. CAST('123' as integer)
             if ( Objects.requireNonNull( literal.getPolyType() ) == PolyType.TIME ) {
                 if ( Objects.requireNonNull( e.getType().getPolyType() ) == PolyType.TIMESTAMP ) {
->>>>>>> 250079c0
                     return e;
                 }
             }
@@ -1592,15 +1541,9 @@
                 return e;
             }
             final RexLiteral parentFlag = (RexLiteral) e.operands.get( 1 );
-<<<<<<< HEAD
-            final TimeUnitRange parentFlagValue = parentFlag.value.asInterval().qualifier.getTimeUnitRange();
-            final RexLiteral childFlag = (RexLiteral) child.operands.get( 1 );
-            final TimeUnitRange childFlagValue = childFlag.value.asInterval().qualifier.getTimeUnitRange();
-=======
             final TimeUnitRange parentFlagValue = parentFlag.value.asSymbol().asEnum( TimeUnitRange.class );
             final RexLiteral childFlag = (RexLiteral) child.operands.get( 1 );
             final TimeUnitRange childFlagValue = childFlag.value.asSymbol().asEnum( TimeUnitRange.class );
->>>>>>> 250079c0
             if ( parentFlagValue != null && childFlagValue != null ) {
                 if ( canRollUp( parentFlagValue.startUnit, childFlagValue.startUnit ) ) {
                     return e.clone( e.getType(), ImmutableList.of( child.getOperands().get( 0 ), parentFlag ) );
