--- conflicted
+++ resolved
@@ -7,11 +7,7 @@
  * A {@link org.polypheny.db.languages.NodeToAlgConverter} converts an SQL parse tree consisting of {@link org.polypheny.db.interpreter.Node} objects into an algebra expression ({@link org.polypheny.db.algebra.AlgNode}).
  * Several kinds of nodes in this tree have row expressions ({@link org.polypheny.db.rex.RexNode}).
  *
-<<<<<<< HEAD
- * After the relational expression has been optimized, a {@link org.polypheny.db.algebra.enumerable.JavaAlgImplementor} converts it into to a plan. If the plan is a Java parse tree, row-expressions are
-=======
  * After the algebra expression has been optimized, a {@link org.polypheny.db.algebra.enumerable.JavaAlgImplementor} converts it into to a plan. If the plan is a Java parse tree, row-expressions are
->>>>>>> 250079c0
  * translated into equivalent Java expressions.
  *
  * <h2>Expressions</h2>
@@ -25,11 +21,7 @@
  * <li>{@link org.polypheny.db.rex.RexVariable} represents a leaf of the tree. It has sub-types:
  * <ul>
  * <li>{@link org.polypheny.db.rex.RexCorrelVariable} is a correlating variable for nested-loop joins</li>
-<<<<<<< HEAD
- * <li>{@link org.polypheny.db.rex.RexIndexRef} refers to a field of an input relational expression</li>
-=======
  * <li>{@link org.polypheny.db.rex.RexIndexRef} refers to a field of an input algebra expression</li>
->>>>>>> 250079c0
  * <li>{@link org.polypheny.db.rex.RexCall} is a call to an operator or function.  By means of special operators, we can use this construct to represent virtually every non-leaf node in the tree.</li>
  * <li>{@link org.polypheny.db.rex.RexRangeRef} refers to a collection of contiguous fields from an input algebra expression. It usually exists only during translation.</li>
  * </ul>
