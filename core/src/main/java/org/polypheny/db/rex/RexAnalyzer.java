/*
 * Copyright 2019-2024 The Polypheny Project
 *
 * Licensed under the Apache License, Version 2.0 (the "License");
 * you may not use this file except in compliance with the License.
 * You may obtain a copy of the License at
 *
 * http://www.apache.org/licenses/LICENSE-2.0
 *
 * Unless required by applicable law or agreed to in writing, software
 * distributed under the License is distributed on an "AS IS" BASIS,
 * WITHOUT WARRANTIES OR CONDITIONS OF ANY KIND, either express or implied.
 * See the License for the specific language governing permissions and
 * limitations under the License.
 *
 * This file incorporates code covered by the following terms:
 *
 * Licensed to the Apache Software Foundation (ASF) under one or more
 * contributor license agreements.  See the NOTICE file distributed with
 * this work for additional information regarding copyright ownership.
 * The ASF licenses this file to you under the Apache License, Version 2.0
 * (the "License"); you may not use this file except in compliance with
 * the License.  You may obtain a copy of the License at
 *
 * http://www.apache.org/licenses/LICENSE-2.0
 *
 * Unless required by applicable law or agreed to in writing, software
 * distributed under the License is distributed on an "AS IS" BASIS,
 * WITHOUT WARRANTIES OR CONDITIONS OF ANY KIND, either express or implied.
 * See the License for the specific language governing permissions and
 * limitations under the License.
 */

package org.polypheny.db.rex;


import com.google.common.collect.ImmutableList;
import com.google.common.collect.ImmutableMap;
import com.google.common.collect.Iterables;
import java.util.LinkedHashSet;
import java.util.List;
import java.util.Map;
import java.util.Set;
import org.apache.calcite.linq4j.Linq4j;
import org.polypheny.db.plan.AlgOptPredicateList;
import org.polypheny.db.type.entity.PolyBoolean;
import org.polypheny.db.type.entity.PolyNull;
import org.polypheny.db.type.entity.PolyString;
import org.polypheny.db.type.entity.PolyValue;
import org.polypheny.db.type.entity.numerical.PolyBigDecimal;
import org.polypheny.db.type.entity.temporal.PolyDate;
import org.polypheny.db.type.entity.temporal.PolyTime;
import org.polypheny.db.type.entity.temporal.PolyTimestamp;
import org.polypheny.db.util.Pair;
import org.polypheny.db.util.Util;


/**
 * Analyzes an expression, figures out what are the unbound variables, assigns a variety of values to each unbound variable, and evaluates the expression.
 */
public class RexAnalyzer {

    public final RexNode e;
    public final List<RexNode> variables;
    public final int unsupportedCount;


    /**
     * Creates a RexAnalyzer.
     */
    public RexAnalyzer( RexNode e, AlgOptPredicateList predicates ) {
        this.e = e;
        final VariableCollector variableCollector = new VariableCollector();
        e.accept( variableCollector );
        predicates.pulledUpPredicates.forEach( p -> p.accept( variableCollector ) );
        variables = ImmutableList.copyOf( variableCollector.builder );
        unsupportedCount = variableCollector.unsupportedCount;
    }


    /**
     * Generates a map of variables and lists of values that could be assigned to them.
     */
<<<<<<< HEAD
    public Iterable<Map<RexNode, Comparable<?>>> assignments() {
        final List<List<Comparable<?>>> generators = variables.stream().map( RexAnalyzer::getComparables ).collect( Util.toImmutableList() );
        final Iterable<List<Comparable<?>>> product = Linq4j.product( generators );
        //noinspection StaticPseudoFunctionalStyleMethod
=======
    public Iterable<Map<RexNode, PolyValue>> assignments() {
        final List<List<PolyValue>> generators = variables.stream().map( RexAnalyzer::getComparables ).collect( Util.toImmutableList() );
        final Iterable<List<PolyValue>> product = Linq4j.product( generators );

>>>>>>> 250079c0
        return Iterables.transform( product, values -> ImmutableMap.copyOf( Pair.zip( variables, values ) ) );
    }


<<<<<<< HEAD
    private static List<Comparable<?>> getComparables( RexNode variable ) {
        final ImmutableList.Builder<Comparable<?>> values = ImmutableList.builder();
=======
    private static List<PolyValue> getComparables( RexNode variable ) {
        final ImmutableList.Builder<PolyValue> values = ImmutableList.builder();
>>>>>>> 250079c0
        switch ( variable.getType().getPolyType() ) {
            case BOOLEAN -> {
                values.add( PolyBoolean.TRUE );
                values.add( PolyBoolean.FALSE );
            }
            case INTEGER -> {
                values.add( PolyBigDecimal.of( -1L ) );
                values.add( PolyBigDecimal.of( 0L ) );
                values.add( PolyBigDecimal.of( 1L ) );
                values.add( PolyBigDecimal.of( 1_000_000L ) );
            }
            case VARCHAR -> {
                values.add( PolyString.of( "" ) );
                values.add( PolyString.of( "hello" ) );
            }
            case TIMESTAMP -> values.add( PolyTimestamp.of( 0L ) ); // 1970-01-01 00:00:00
            case DATE -> {
                values.add( PolyDate.ofDays( 0 ) ); // 1970-01-01
                values.add( PolyDate.ofDays( 365 ) ); // 1971-01-01
                values.add( PolyDate.ofDays( -365 ) ); // 1969-01-01
            }
            case TIME -> {
                values.add( PolyTime.of( 0 ) ); // 00:00:00.000
                values.add( PolyTime.of( 86_399_000 ) ); // 23:59:59.000
            }
            default -> throw new AssertionError( "don't know values for " + variable + " of type " + variable.getType() );
        }
        if ( variable.getType().isNullable() ) {
            values.add( PolyNull.NULL );
        }
        return values.build();
    }


    /**
     * Collects the variables (or other bindable sites) in an expression, and counts features (such as CAST) that {@link RexInterpreter} cannot handle.
     */
    private static class VariableCollector extends RexVisitorImpl<Void> {

        private final Set<RexNode> builder = new LinkedHashSet<>();
        private int unsupportedCount = 0;


        VariableCollector() {
            super( true );
        }


        @Override
        public Void visitIndexRef( RexIndexRef inputRef ) {
            builder.add( inputRef );
            return super.visitIndexRef( inputRef );
        }


        @Override
        public Void visitFieldAccess( RexFieldAccess fieldAccess ) {
            if ( fieldAccess.getReferenceExpr() instanceof RexDynamicParam ) {
                builder.add( fieldAccess );
                return null;
            } else {
                return super.visitFieldAccess( fieldAccess );
            }
        }


        @Override
        public Void visitCall( RexCall call ) {
            return switch ( call.getKind() ) {
                case CAST -> {
                    ++unsupportedCount;
                    yield null;
                }
                default -> super.visitCall( call );
            };
        }

    }

}
<|MERGE_RESOLUTION|>--- conflicted
+++ resolved
@@ -81,28 +81,16 @@
     /**
      * Generates a map of variables and lists of values that could be assigned to them.
      */
-<<<<<<< HEAD
-    public Iterable<Map<RexNode, Comparable<?>>> assignments() {
-        final List<List<Comparable<?>>> generators = variables.stream().map( RexAnalyzer::getComparables ).collect( Util.toImmutableList() );
-        final Iterable<List<Comparable<?>>> product = Linq4j.product( generators );
-        //noinspection StaticPseudoFunctionalStyleMethod
-=======
     public Iterable<Map<RexNode, PolyValue>> assignments() {
         final List<List<PolyValue>> generators = variables.stream().map( RexAnalyzer::getComparables ).collect( Util.toImmutableList() );
         final Iterable<List<PolyValue>> product = Linq4j.product( generators );
 
->>>>>>> 250079c0
         return Iterables.transform( product, values -> ImmutableMap.copyOf( Pair.zip( variables, values ) ) );
     }
 
 
-<<<<<<< HEAD
-    private static List<Comparable<?>> getComparables( RexNode variable ) {
-        final ImmutableList.Builder<Comparable<?>> values = ImmutableList.builder();
-=======
     private static List<PolyValue> getComparables( RexNode variable ) {
         final ImmutableList.Builder<PolyValue> values = ImmutableList.builder();
->>>>>>> 250079c0
         switch ( variable.getType().getPolyType() ) {
             case BOOLEAN -> {
                 values.add( PolyBoolean.TRUE );
