--- conflicted
+++ resolved
@@ -68,12 +68,9 @@
     }
 
 
-<<<<<<< HEAD
-=======
     @Override
     public String toString() {
         return name;
     }
 
->>>>>>> 250079c0
 }
