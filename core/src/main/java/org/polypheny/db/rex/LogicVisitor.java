--- conflicted
+++ resolved
@@ -218,13 +218,10 @@
         return end( ref, arg );
     }
 
-<<<<<<< HEAD
-=======
 
     @Override
     public Logic visitElementRef( RexElementRef rexElementRef, Logic arg ) {
         return end( rexElementRef, arg );
     }
 
->>>>>>> 250079c0
 }
