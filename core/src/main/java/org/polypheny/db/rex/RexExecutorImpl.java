--- conflicted
+++ resolved
@@ -166,11 +166,7 @@
 
 
     /**
-<<<<<<< HEAD
-     * Implementation of {@link RexToLixTranslator.InputGetter} that reads the values of input fields by calling
-=======
      * Implementation of {@link InputGetter} that reads the values of input fields by calling
->>>>>>> 250079c0
      * <code>{@link DataContext#get}("inputRecord")</code>.
      */
     private record DataContextInputGetter(AlgDataType rowType, AlgDataTypeFactory typeFactory) implements InputGetter {
