/*
 * Copyright 2019-2024 The Polypheny Project
 *
 * Licensed under the Apache License, Version 2.0 (the "License");
 * you may not use this file except in compliance with the License.
 * You may obtain a copy of the License at
 *
 * http://www.apache.org/licenses/LICENSE-2.0
 *
 * Unless required by applicable law or agreed to in writing, software
 * distributed under the License is distributed on an "AS IS" BASIS,
 * WITHOUT WARRANTIES OR CONDITIONS OF ANY KIND, either express or implied.
 * See the License for the specific language governing permissions and
 * limitations under the License.
 *
 * This file incorporates code covered by the following terms:
 *
 * Licensed to the Apache Software Foundation (ASF) under one or more
 * contributor license agreements.  See the NOTICE file distributed with
 * this work for additional information regarding copyright ownership.
 * The ASF licenses this file to you under the Apache License, Version 2.0
 * (the "License"); you may not use this file except in compliance with
 * the License.  You may obtain a copy of the License at
 *
 * http://www.apache.org/licenses/LICENSE-2.0
 *
 * Unless required by applicable law or agreed to in writing, software
 * distributed under the License is distributed on an "AS IS" BASIS,
 * WITHOUT WARRANTIES OR CONDITIONS OF ANY KIND, either express or implied.
 * See the License for the specific language governing permissions and
 * limitations under the License.
 */

package org.polypheny.db.rex;


import com.google.common.base.Preconditions;
import com.google.common.collect.ImmutableList;
import java.io.PrintWriter;
import java.io.StringWriter;
import java.math.BigDecimal;
import java.nio.ByteBuffer;
import java.util.Calendar;
import java.util.List;
import java.util.Map;
import java.util.Objects;
import java.util.stream.Collectors;
import lombok.Getter;
import lombok.Value;
<<<<<<< HEAD
import org.apache.calcite.avatica.util.TimeUnit;
=======
>>>>>>> 250079c0
import org.polypheny.db.algebra.AlgNode;
import org.polypheny.db.algebra.constant.Kind;
import org.polypheny.db.algebra.operators.OperatorName;
import org.polypheny.db.algebra.type.AlgDataType;
import org.polypheny.db.nodes.Operator;
import org.polypheny.db.type.PolyType;
<<<<<<< HEAD
import org.polypheny.db.type.entity.PolyBigDecimal;
import org.polypheny.db.type.entity.PolyString;
import org.polypheny.db.type.entity.PolyValue;
import org.polypheny.db.type.entity.category.PolyNumber;
import org.polypheny.db.util.Collation;
import org.polypheny.db.util.CompositeList;
=======
import org.polypheny.db.type.entity.PolyString;
import org.polypheny.db.type.entity.PolyValue;
import org.polypheny.db.type.entity.category.PolyNumber;
import org.polypheny.db.type.entity.numerical.PolyBigDecimal;
import org.polypheny.db.util.Collation;
>>>>>>> 250079c0
import org.polypheny.db.util.NlsString;
import org.polypheny.db.util.Pair;
import org.polypheny.db.util.TimestampString;
import org.polypheny.db.util.Unsafe;
import org.polypheny.db.util.Util;
import org.polypheny.db.util.temporal.TimeUnit;


/**
 * Constant value in a row-expression.
 * <p>
 * There are several methods for creating literals in {@link RexBuilder}: {@link RexBuilder#makeLiteral(boolean)} and so forth.
 * <p>
 * How is the value stored? In that respect, the class is somewhat of a black box. There is a {@link #getValue} method which returns the value as an object, but the type of that value is implementation detail,
 * and it is best that your code does not depend upon that knowledge. It is better to use task-oriented methods such as {@link #getValue} and {@link #toJavaString}.
<<<<<<< HEAD
 *
=======
 * <p>
>>>>>>> 250079c0
 * The allowable types and combinations are:
 *
 * <table>
 * <caption>Allowable types for RexLiteral instances</caption>
 * <tr>
 * <th>TypeName</th>
 * <th>Meaning</th>
 * <th>Value type</th>
 * </tr>
 * <tr>
 * <td>{@link PolyType#NULL}</td>
 * <td>The null value. It has its own special type.</td>
 * <td>null</td>
 * </tr>
 * <tr>
 * <td>{@link PolyType#BOOLEAN}</td>
 * <td>Boolean, namely <code>TRUE</code>, <code>FALSE</code> or <code> UNKNOWN</code>.</td>
 * <td>{@link Boolean}, or null represents the UNKNOWN value</td>
 * </tr>
 * <tr>
 * <td>{@link PolyType#DECIMAL}</td>
 * <td>Exact number, for example <code>0</code>, <code>-.5</code>, <code> 12345</code>.</td>
 * <td>{@link BigDecimal}</td>
 * </tr>
 * <tr>
 * <td>{@link PolyType#DOUBLE}</td>
 * <td>Approximate number, for example <code>6.023E-23</code>.</td>
 * <td>{@link BigDecimal}</td>
 * </tr>
 * <tr>
 * <td>{@link PolyType#DATE}</td>
 * <td>Date, for example <code>DATE '1969-04'29'</code></td>
 * <td>{@link Calendar}; also {@link Calendar} (UTC time zone) and {@link Integer} (days since POSIX epoch)</td>
 * </tr>
 * <tr>
 * <td>{@link PolyType#TIME}</td>
 * <td>Time, for example <code>TIME '18:37:42.567'</code></td>
 * <td>{@link Calendar}; also {@link Calendar} (UTC time zone) and {@link Integer} (milliseconds since midnight)</td>
 * </tr>
 * <tr>
 * <td>{@link PolyType#TIMESTAMP}</td>
 * <td>Timestamp, for example <code>TIMESTAMP '1969-04-29 18:37:42.567'</code></td>
 * <td>{@link TimestampString}; also {@link Calendar} (UTC time zone) and {@link Long} (milliseconds since POSIX epoch)</td>
 * </tr>
 * <tr>
 * <td>{@link PolyType#INTERVAL},
 * <td>Interval, for example <code>INTERVAL '4:3:2' HOUR TO SECOND</code></td>
 * <td>{@link BigDecimal}; also {@link Long} (milliseconds)</td>
 * </tr>
 * <tr>
 * <td> {@link PolyType#INTERVAL}</td>
 * <td>Interval, for example <code>INTERVAL '2-3' YEAR TO MONTH</code></td>
 * <td>{@link BigDecimal}; also {@link Integer} (months)</td>
 * </tr>
 * <tr>
 * <td>{@link PolyType#CHAR}</td>
 * <td>Character constant, for example <code>'Hello, world!'</code>, <code>''</code>, <code>_N'Bonjour'</code>, <code>_ISO-8859-1'It''s superman!' COLLATE SHIFT_JIS$ja_JP$2</code>. These are always CHAR, never VARCHAR.</td>
 * <td>{@link NlsString}; also {@link String}</td>
 * </tr>
 * <tr>
 * <td>{@link PolyType#BINARY}</td>
 * <td>Binary constant, for example <code>X'7F34'</code>. (The number of hexits must be even; see above.) These constants are always BINARY, never VARBINARY.</td>
 * <td>{@link ByteBuffer}; also {@code byte[]}</td>
 * </tr>
 * <tr>
 * <td>{@link PolyType#SYMBOL}</td>
 * <td>A symbol is a special type used to make parsing easier; it is not part of the SQL standard, and is not exposed to end-users. It is used to hold a flag, such as the LEADING flag in a call to the function <code> TRIM([LEADING|TRAILING|BOTH] chars FROM string)</code>.</td>
 * <td>An enum class</td>
 * </tr>
 * </table>
 */
@Getter
@Value
public class RexLiteral extends RexNode implements Comparable<RexLiteral> {

    /**
     * The value of this literal. Must be consistent with its type, as per {@link #valueMatchesType}. For example, you can't store an {@link Integer} value here just because you feel like it -- all numbers are
     * represented by a {@link BigDecimal}. But since this field is private, it doesn't really matter how the values are stored.
     */
    public PolyValue value;

    /**
     * The real type of this literal, as reported by {@link #getType}.
     */
    public AlgDataType type;

    // TODO jvs: Use SqlTypeFamily instead; it exists for exactly this purpose (to avoid the confusion which results from overloading PolyType).
    /**
     * An indication of the broad type of this literal -- even if its type isn't a SQL type. Sometimes this will be different than the SQL type; for example, all exact numbers, including integers have typeName
     * {@link PolyType#DECIMAL}. See {@link #valueMatchesType} for the definitive story.
     */
    public PolyType polyType;

    private static final ImmutableList<TimeUnit> TIME_UNITS = ImmutableList.copyOf( TimeUnit.values() );


    /**
     * Creates a <code>RexLiteral</code>.
     */
    public RexLiteral( PolyValue value, AlgDataType type, PolyType polyType ) {
        this.value = value;
        this.type = Objects.requireNonNull( type );
        this.polyType = Objects.requireNonNull( polyType );
        if ( !valueMatchesType( value, polyType, true ) ) {
            System.err.println( value );
            System.err.println( value.getClass().getCanonicalName() );
            System.err.println( type );
            System.err.println( polyType );
            throw new IllegalArgumentException();
        }
        Preconditions.checkArgument( (value != null) || type.isNullable() );
        Preconditions.checkArgument( polyType != PolyType.ANY );
        this.digest = computeDigest( RexDigestIncludeType.OPTIONAL );
    }


    public RexLiteral( PolyValue value, AlgDataType type, PolyType polyType, boolean raw ) {
        this.value = value;
        this.type = Objects.requireNonNull( type );
        this.polyType = Objects.requireNonNull( polyType );
        this.digest = computeDigest( RexDigestIncludeType.OPTIONAL );
    }


    /**
     * Returns a string which concisely describes the definition of this rex literal. Two literals are equivalent if and only if their digests are the same.
     * <p>
     * The digest does not contain the expression's identity, but does include the identity of children.
     * <p>
     * Technically speaking 1:INT differs from 1:FLOAT, so we need data type in the literal's digest, however we want to avoid extra verbosity of the {@link AlgNode#getDigest()} for readability purposes, so we omit type info in certain cases.
     * For instance, 1:INT becomes 1 (INT is implied by default), however 1:BIGINT always holds the type
     * <p>
     * Here's a non-exhaustive list of the "well known cases":
     * <ul>
     * <li>Hide "NOT NULL" for not null literals</li>
     * <li>Hide INTEGER, BOOLEAN, SYMBOL, TIME(0), TIMESTAMP(0), DATE(0) types</li>
     * <li>Hide collation when it matches IMPLICIT/COERCIBLE</li>
     * <li>Hide charset when it matches default</li>
     * <li>Hide CHAR(xx) when literal length is equal to the precision of the type. In other words, use 'Bob' instead of 'Bob':CHAR(3)</li>
     * <li>Hide BOOL for AND/OR arguments. In other words, AND(true, null) means null is BOOL.</li>
     * <li>Hide types for literals in simple binary operations (e.g. +, -, *, /, comparison) when type of the other argument is clear. See {@link RexCall#computeDigest(boolean)} For instance: =(true. null) means null is BOOL. =($0, null) means the type of null matches the type of $0.</li>
     * </ul>
     *
     * @param includeType whether the digest should include type or not
     * @return digest
     */
    public String computeDigest( RexDigestIncludeType includeType ) {
        if ( includeType == RexDigestIncludeType.OPTIONAL ) {
            if ( digest != null ) {
                // digest is initialized with OPTIONAL, so cached value matches for includeType=OPTIONAL as well
                return digest;
            }
            // Compute we should include the type or not
            includeType = digestIncludesType();
        } else if ( digest != null && includeType == digestIncludesType() ) {
            // The digest is always computed with includeType=OPTIONAL
            // If it happened to omit the type, we want to optimize computeDigest(NO_TYPE) as well
            // If the digest includes the type, we want to optimize computeDigest(ALWAYS)
            return digest;
        }

        return toJavaString( value, polyType, type, includeType );
    }


    /**
     * Returns true if {@link RexDigestIncludeType#OPTIONAL} digest would include data type.
     *
     * @return true if {@link RexDigestIncludeType#OPTIONAL} digest would include data type
     * @see RexCall#computeDigest(boolean)
     */
    RexDigestIncludeType digestIncludesType() {
        return shouldIncludeType( value, type );
    }


    public static Pair<PolyValue, PolyType> convertType( PolyValue value, AlgDataType typeName ) {
        PolyValue converted = PolyValue.convert( value, typeName.getPolyType() );
        return new Pair<>( converted, typeName.getPolyType() );
    }


    /**
     * @return whether value is appropriate for its type (we have rules about these things)
     */
    public static boolean valueMatchesType( PolyValue value, PolyType typeName, boolean strict ) {
        if ( value == null || value.isNull() ) {
            return true;
        }
        return switch ( typeName ) {
            case BOOLEAN ->
                // Unlike SqlLiteral, we do not allow boolean null.
<<<<<<< HEAD
                return value.isBoolean();
            case NULL:
                return false; // value should have been null
            case INTEGER: // not allowed -- use Decimal
            case TINYINT:
            case SMALLINT:
            case DECIMAL:
            case DOUBLE:
            case FLOAT:
            case REAL:
            case BIGINT:
                return value.isNumber();
            case DATE:
                return value.isDate();
            case TIME:
            case TIME_WITH_LOCAL_TIME_ZONE:
                return value.isTime();
            case TIMESTAMP:
            case TIMESTAMP_WITH_LOCAL_TIME_ZONE:
                return value.isTimestamp();
            case INTERVAL_YEAR:
            case INTERVAL_YEAR_MONTH:
            case INTERVAL_MONTH:
            case INTERVAL_DAY:
            case INTERVAL_DAY_HOUR:
            case INTERVAL_DAY_MINUTE:
            case INTERVAL_DAY_SECOND:
            case INTERVAL_HOUR:
            case INTERVAL_HOUR_MINUTE:
            case INTERVAL_HOUR_SECOND:
            case INTERVAL_MINUTE:
            case INTERVAL_MINUTE_SECOND:
            case INTERVAL_SECOND:
                // The value of a DAY-TIME interval (whatever the start and end units, even say HOUR TO MINUTE) is in milliseconds (perhaps fractional milliseconds). The value of a YEAR-MONTH interval is in months.
                return value.isInterval();
            case VARBINARY: // not allowed -- use Binary
                if ( strict ) {
                    throw Util.unexpected( typeName );
                }
                // fall through
            case BINARY:
                return value.isBinary();
            case VARCHAR:
            case CHAR:
                // A SqlLiteral's charset and collation are optional; not so a RexLiteral.
                return value.isString();
            case SYMBOL:
                return value.isSymbol();
            case ROW:
            case MULTISET:
            case ARRAY:
                return value.isList();
            case ANY:
                // Literal of type ANY is not legal. "CAST(2 AS ANY)" remains an integer literal surrounded by a cast function.
                return false;
            case GRAPH:
                return value.isGraph();
            case NODE:
                return value.isNode();
            case EDGE:
                return value.isEdge();
            case PATH:
                return value.isPath();
            case MAP:
                return value.isMap();
            case DOCUMENT:
                return true;
            default:
                throw Util.unexpected( typeName );
        }
=======
                    value.isBoolean();
            case NULL -> false; // value should have been null
            // not allowed -- use Decimal
            case INTEGER, TINYINT, SMALLINT, DECIMAL, DOUBLE, FLOAT, REAL, BIGINT -> value.isNumber();
            case DATE -> value.isDate();
            case TIME -> value.isTime();
            case TIMESTAMP -> value.isTimestamp();
            case INTERVAL ->
                // The value of a DAY-TIME interval (whatever the start and end units, even say HOUR TO MINUTE) is in milliseconds (perhaps fractional milliseconds). The value of a YEAR-MONTH interval is in months.
                    value.isInterval();
            case VARBINARY -> // not allowed -- use Binary
                    value.isBinary();
            case BINARY -> value.isBinary();
            case VARCHAR, CHAR ->
                // A SqlLiteral's charset and collation are optional; not so a RexLiteral.
                    value.isString();
            case SYMBOL -> value.isSymbol();
            case ROW, MULTISET, ARRAY -> value.isList();
            case ANY ->
                // Literal of type ANY is not legal. "CAST(2 AS ANY)" remains an integer literal surrounded by a cast function.
                    false;
            case GRAPH -> value.isGraph();
            case NODE -> value.isNode();
            case EDGE -> value.isEdge();
            case PATH -> value.isPath();
            case MAP -> value.isMap();
            case DOCUMENT -> true;
            default -> throw Util.unexpected( typeName );
        };
>>>>>>> 250079c0
    }


    private static String toJavaString( PolyValue value, PolyType typeName, AlgDataType type, RexDigestIncludeType includeType ) {
        assert includeType != RexDigestIncludeType.OPTIONAL : "toJavaString must not be called with includeType=OPTIONAL";
        String fullTypeString = type.getFullTypeString();
        if ( value == null ) {
            return includeType == RexDigestIncludeType.NO_TYPE ? "null" : "null:" + fullTypeString;
        }
        StringWriter sw = new StringWriter();
        PrintWriter pw = new PrintWriter( sw );
        printAsJava( value, pw, typeName, false );
        pw.flush();

        if ( includeType != RexDigestIncludeType.NO_TYPE ) {
            sw.append( ':' );
            if ( !fullTypeString.endsWith( "NOT NULL" ) ) {
                sw.append( fullTypeString );
            } else {
                // Trim " NOT NULL". Apparently, the literal is not null, so we just print the data type.
                Unsafe.append( sw, fullTypeString, 0, fullTypeString.length() - 9 );
            }
        }
        return sw.toString();
    }


    /**
     * Computes if data type can be omitted from the digset.
     * For instance, {@code 1:BIGINT} has to keep data type while {@code 1:INT} should be represented as just {@code 1}.
     * <p>
     * Implementation assumption: this method should be fast. In fact might call {@link NlsString#getValue()} which could decode the string, however we rely on the cache there.
     *
     * @param value value of the literal
     * @param type type of the literal
     * @return NO_TYPE when type can be omitted, ALWAYS otherwise
     * @see RexLiteral#computeDigest(RexDigestIncludeType)
     */
    private static RexDigestIncludeType shouldIncludeType( PolyValue value, AlgDataType type ) {
        if ( type.isNullable() ) {
            // This means "null literal", so we require a type for it
            // There might be exceptions like AND(null, true) which are handled by RexCall#computeDigest
            return RexDigestIncludeType.ALWAYS;
        }
        // The variable here simplifies debugging (one can set a breakpoint at return) final ensures we set the value in all the branches, and it ensures the value is set just once
        final RexDigestIncludeType includeType;
        if ( type.getPolyType() == PolyType.BOOLEAN
                || type.getPolyType() == PolyType.INTEGER
                || type.getPolyType() == PolyType.SYMBOL ) {
            // We don't want false:BOOLEAN NOT NULL, so we don't print type information for non-nullable BOOLEAN and INTEGER
            includeType = RexDigestIncludeType.NO_TYPE;
        } else if ( PolyType.STRING_TYPES.contains( type.getPolyType() ) && value.isString() ) {
            PolyString string = value.asString();

            // Ignore type information for 'Bar':CHAR(3)
            if ( ((string.getCharset() != null
                    && type.getCharset().name().equals( string.getCharset().name() ))
                    || (string.getCharset() == null
                    && Collation.IMPLICIT.getCharset().name().equals( type.getCharset().name() )))
                    && string.value.length() == type.getPrecision() ) {
                includeType = RexDigestIncludeType.NO_TYPE;
            } else {
                includeType = RexDigestIncludeType.ALWAYS;
            }
        } else if ( type.getPrecision() == 0 && (
                type.getPolyType() == PolyType.TIME
                        || type.getPolyType() == PolyType.TIMESTAMP
                        || type.getPolyType() == PolyType.DATE) ) {
            // Ignore type information for '12:23:20':TIME(0)
            // Note that '12:23:20':TIME WITH LOCAL TIME ZONE
            includeType = RexDigestIncludeType.NO_TYPE;
        } else {
            includeType = RexDigestIncludeType.ALWAYS;
        }
        return includeType;
    }


<<<<<<< HEAD
    /**
     * Returns a list of the time units covered by an interval type such as HOUR TO SECOND. Adds MILLISECOND if the end is SECOND, to deal with fractional seconds.
     */
    private static List<TimeUnit> getTimeUnits( PolyType typeName ) {
        final TimeUnit start = typeName.getStartUnit();
        final TimeUnit end = typeName.getEndUnit();
        final ImmutableList<TimeUnit> list = TIME_UNITS.subList( start.ordinal(), end.ordinal() + 1 );
        if ( end == TimeUnit.SECOND ) {
            return CompositeList.of( list, ImmutableList.of( TimeUnit.MILLISECOND ) );
        }
        return list;
    }


    public String intervalString( BigDecimal v ) {
        final List<TimeUnit> timeUnits = getTimeUnits( type.getPolyType() );
        final StringBuilder b = new StringBuilder();
        for ( TimeUnit timeUnit : timeUnits ) {
            final BigDecimal[] result = v.divideAndRemainder( timeUnit.multiplier );
            if ( b.length() > 0 ) {
                b.append( timeUnit.separator );
            }
            final int width = b.length() == 0 ? -1 : width( timeUnit ); // don't pad 1st
            pad( b, result[0].toString(), width );
            v = result[1];
        }
        if ( Util.last( timeUnits ) == TimeUnit.MILLISECOND ) {
            while ( b.toString().matches( ".*\\.[0-9]*0" ) ) {
                if ( b.toString().endsWith( ".0" ) ) {
                    b.setLength( b.length() - 2 ); // remove ".0"
                } else {
                    b.setLength( b.length() - 1 ); // remove "0"
                }
            }
        }
        return b.toString();
    }


    private static void pad( StringBuilder b, String s, int width ) {
=======
    public static void pad( StringBuilder b, String s, int width ) {
>>>>>>> 250079c0
        if ( width >= 0 ) {
            b.append( "0".repeat( Math.max( 0, width - s.length() ) ) );
        }
        b.append( s );
    }


<<<<<<< HEAD
    private static int width( TimeUnit timeUnit ) {
        switch ( timeUnit ) {
            case MILLISECOND:
                return 3;
            case HOUR:
            case MINUTE:
            case SECOND:
                return 2;
            default:
                return -1;
        }
    }


    /**
     * Prints the value this literal as a Java string constant.
     */
    public void printAsJava( PrintWriter pw ) {
        printAsJava( value, pw, polyType, true, RexDigestIncludeType.NO_TYPE );
=======
    public static int width( TimeUnit timeUnit ) {
        return switch ( timeUnit ) {
            case MILLISECOND -> 3;
            case HOUR, MINUTE, SECOND -> 2;
            default -> -1;
        };
>>>>>>> 250079c0
    }


    /**
     * Prints a value as a Java string. The value must be consistent with the type, as per {@link #valueMatchesType}.
     * <p>
     * Typical return values:
     *
     * <ul>
     * <li>true</li>
     * <li>null</li>
     * <li>"Hello, world!"</li>
     * <li>1.25</li>
     * <li>1234ABCD</li>
     * </ul>
     *
     * @param value Value
     * @param pw Writer to write to
     * @param typeName Type family
     */
<<<<<<< HEAD
    private static void printAsJava( PolyValue value, PrintWriter pw, PolyType typeName, boolean java, RexDigestIncludeType includeType ) {
=======
    private static void printAsJava( PolyValue value, PrintWriter pw, PolyType typeName, boolean java ) {
>>>>>>> 250079c0
        switch ( typeName ) {
            case VARCHAR:
            case CHAR:
                PolyString string = value.asString();
                if ( java ) {
                    Util.printJavaString( pw, value.asString().getValue(), true );
                } else {
                    boolean includeCharset = (string.charset != null) && !string.charset.equals( PolyValue.CHARSET );
                    pw.print( string.toTypedString( includeCharset ) );
                }
                break;
            case BOOLEAN:
                assert value.isBoolean();
                pw.print( value.asBoolean().value );
                break;
            case DECIMAL:
                assert value.isBigDecimal();
                pw.print( value.asBigDecimal().value );
                break;
            case DOUBLE:
                assert value.isNumber();
                pw.print( Util.toScientificNotation( value.asNumber().BigDecimalValue() ) );
                break;
            case BIGINT:
                assert value.isBigDecimal();
                pw.print( value.asNumber().bigDecimalValue() );
                pw.print( 'L' );
                break;
            case INTEGER, SMALLINT, TINYINT:
                assert value.isNumber();
                pw.print( value.asNumber().intValue() );
                break;
            case REAL:
                assert value.isNumber();
                pw.print( value.asNumber().floatValue() );
                pw.print( 'R' );
                break;
            case BINARY:
<<<<<<< HEAD
=======
            case VARBINARY:
>>>>>>> 250079c0
                assert value.isBinary();
                pw.print( "X'" );
                pw.print( value.asBinary().value );
                pw.print( "'" );
                break;
            case NULL:
                assert value == null;
                pw.print( "null" );
                break;
            case SYMBOL:
                assert value.isSymbol();
                pw.print( "FLAG(" );
                pw.print( value );
                pw.print( ")" );
                break;
            case DATE:
                assert value.isDate();
                pw.print( value.toJson() );
                break;
            case TIME:
<<<<<<< HEAD
            case TIME_WITH_LOCAL_TIME_ZONE:
=======
>>>>>>> 250079c0
                assert value.isTime();
                pw.print( value.toJson() );
                break;
            case TIMESTAMP:
<<<<<<< HEAD
            case TIMESTAMP_WITH_LOCAL_TIME_ZONE:
                assert value.isTimestamp();
                pw.print( value.toJson() );
                break;
            case INTERVAL_YEAR:
            case INTERVAL_YEAR_MONTH:
            case INTERVAL_MONTH:
            case INTERVAL_DAY:
            case INTERVAL_DAY_HOUR:
            case INTERVAL_DAY_MINUTE:
            case INTERVAL_DAY_SECOND:
            case INTERVAL_HOUR:
            case INTERVAL_HOUR_MINUTE:
            case INTERVAL_HOUR_SECOND:
            case INTERVAL_MINUTE:
            case INTERVAL_MINUTE_SECOND:
            case INTERVAL_SECOND:
                assert value.isInterval();
                pw.print( value.asInterval().getValue().toString() );
                break;
            case ARRAY:
                pw.print( value.asList().stream().map( PolyValue::toString ).collect( Collectors.toList() ) );
=======
                assert value.isTimestamp();
                pw.print( value.asTimestamp() );
                break;
            case INTERVAL:
                assert value.isInterval();
                pw.print( value.asInterval().getMonths() + "-" + value.asInterval().getMillis() );
                break;
            case ARRAY:
                pw.print( value.asList().stream().map( e -> e == null ? "" : e.toString() ).toList() );
>>>>>>> 250079c0
                break;
            case MULTISET:
            case ROW:
                final List<PolyValue> list = value.asList();
                pw.print( list.stream().map( PolyValue::toString ).collect( Collectors.toList() ) );
                break;
            case MAP:
                final Map<PolyValue, PolyValue> map = value.asMap();
                pw.print( map.entrySet().stream().map( Object::toString ).collect( Collectors.toList() ) );
                break;
            case NODE:
                assert value.isNode();
                pw.print( value );
                break;
            case EDGE:
                assert value.isEdge();
                pw.print( value );
                break;
            case GRAPH:
                assert value.isGraph();
                pw.print( value );
                break;
            case PATH:
                assert value.isPath();
                pw.print( value );
                break;
            case DOCUMENT:
                // assert value.isDocument(); documents can be any PolyValue
                pw.println( value );
                break;
            default:
                assert valueMatchesType( value, typeName, true );
                throw Util.needToImplement( typeName );
        }
    }


    @Override
    public Kind getKind() {
        return Kind.LITERAL;
    }


    /**
     * Returns whether this literal's value is null.
     */
    public boolean isNull() {
        return value == null;
    }


    @Override
    public String toString() {
        return super.toString();
    }


    public static boolean booleanValue( RexNode node ) {
        return ((RexLiteral) node).value.isBoolean() ? ((RexLiteral) node).value.asBoolean().value : false;
    }


    @Override
    public boolean isAlwaysTrue() {
        if ( polyType != PolyType.BOOLEAN ) {
            return false;
        }
        return booleanValue( this );
    }


    @Override
    public boolean isAlwaysFalse() {
        if ( polyType != PolyType.BOOLEAN ) {
            return false;
        }
        return !booleanValue( this );
    }


    public boolean equals( Object obj ) {
        return (obj instanceof RexLiteral)
                && equals( ((RexLiteral) obj).value, value )
                && equals( ((RexLiteral) obj).type, type );
    }


    public int hashCode() {
        return Objects.hash( value, type );
    }


    public static PolyValue value( RexNode node ) {
        return findValue( node );
    }


    public static int intValue( RexNode node ) {
        final PolyValue value = findValue( node );
        return value.asNumber().intValue();
    }


    public static PolyString stringValue( RexNode node ) {
        final PolyValue value = findValue( node );
        return (value == null) ? null : value.asString();
    }


    private static PolyValue findValue( RexNode node ) {
        if ( node instanceof RexLiteral ) {
            return ((RexLiteral) node).value;
        }
        if ( node instanceof RexCall call ) {
            final Operator operator = call.getOperator();
            if ( operator.getOperatorName() == OperatorName.CAST ) {
                return findValue( call.getOperands().get( 0 ) );
            }
            if ( operator.getOperatorName() == OperatorName.UNARY_MINUS ) {
                final PolyNumber value = findValue( call.getOperands().get( 0 ) ).asNumber();
                return PolyBigDecimal.of( value.asBigDecimal().bigDecimalValue().negate() );
            }
        }
        throw new AssertionError( "not a literal: " + node );
    }


    public static boolean isNullLiteral( RexNode node ) {
        return (node instanceof RexLiteral) && (((RexLiteral) node).value == null);
    }


    private static boolean equals( Object o1, Object o2 ) {
        return Objects.equals( o1, o2 );
    }


    @Override
    public <R> R accept( RexVisitor<R> visitor ) {
        return visitor.visitLiteral( this );
    }


    @Override
    public <R, P> R accept( RexBiVisitor<R, P> visitor, P arg ) {
        return visitor.visitLiteral( this, arg );
    }


    @Override
    public int compareTo( RexLiteral o ) {
        if ( !this.value.getClass().equals( o.value.getClass() ) ) {
            return -1;
        }

        int comp = this.value.compareTo( o.value );

        if ( comp != 0 ) {
            return -1;
        }

        return this.digest.equals( o.digest )
                ? 0 : this.digest.length() > o.digest.length()
                ? 1 : -1;
    }

<<<<<<< HEAD
=======

    /**
     * Returns the value of this literal with the possibility to handle some edge cases. Like for parameterization.
     *
     * @param type the type to convert the value to
     * @return the value of this literal
     */
    public PolyValue getValue( AlgDataType type ) {
        if ( value == null ) {
            return null;
        }
        if ( PolyType.EXACT_TYPES.contains( type.getPolyType() ) && (PolyType.APPROX_TYPES.contains( value.type ) || PolyType.DECIMAL == value.type) ) {
            return PolyValue.convert( value, type.getPolyType() );
        }
        return value;
    }

>>>>>>> 250079c0
}
<|MERGE_RESOLUTION|>--- conflicted
+++ resolved
@@ -47,30 +47,17 @@
 import java.util.stream.Collectors;
 import lombok.Getter;
 import lombok.Value;
-<<<<<<< HEAD
-import org.apache.calcite.avatica.util.TimeUnit;
-=======
->>>>>>> 250079c0
 import org.polypheny.db.algebra.AlgNode;
 import org.polypheny.db.algebra.constant.Kind;
 import org.polypheny.db.algebra.operators.OperatorName;
 import org.polypheny.db.algebra.type.AlgDataType;
 import org.polypheny.db.nodes.Operator;
 import org.polypheny.db.type.PolyType;
-<<<<<<< HEAD
-import org.polypheny.db.type.entity.PolyBigDecimal;
-import org.polypheny.db.type.entity.PolyString;
-import org.polypheny.db.type.entity.PolyValue;
-import org.polypheny.db.type.entity.category.PolyNumber;
-import org.polypheny.db.util.Collation;
-import org.polypheny.db.util.CompositeList;
-=======
 import org.polypheny.db.type.entity.PolyString;
 import org.polypheny.db.type.entity.PolyValue;
 import org.polypheny.db.type.entity.category.PolyNumber;
 import org.polypheny.db.type.entity.numerical.PolyBigDecimal;
 import org.polypheny.db.util.Collation;
->>>>>>> 250079c0
 import org.polypheny.db.util.NlsString;
 import org.polypheny.db.util.Pair;
 import org.polypheny.db.util.TimestampString;
@@ -86,11 +73,7 @@
  * <p>
  * How is the value stored? In that respect, the class is somewhat of a black box. There is a {@link #getValue} method which returns the value as an object, but the type of that value is implementation detail,
  * and it is best that your code does not depend upon that knowledge. It is better to use task-oriented methods such as {@link #getValue} and {@link #toJavaString}.
-<<<<<<< HEAD
- *
-=======
  * <p>
->>>>>>> 250079c0
  * The allowable types and combinations are:
  *
  * <table>
@@ -283,78 +266,6 @@
         return switch ( typeName ) {
             case BOOLEAN ->
                 // Unlike SqlLiteral, we do not allow boolean null.
-<<<<<<< HEAD
-                return value.isBoolean();
-            case NULL:
-                return false; // value should have been null
-            case INTEGER: // not allowed -- use Decimal
-            case TINYINT:
-            case SMALLINT:
-            case DECIMAL:
-            case DOUBLE:
-            case FLOAT:
-            case REAL:
-            case BIGINT:
-                return value.isNumber();
-            case DATE:
-                return value.isDate();
-            case TIME:
-            case TIME_WITH_LOCAL_TIME_ZONE:
-                return value.isTime();
-            case TIMESTAMP:
-            case TIMESTAMP_WITH_LOCAL_TIME_ZONE:
-                return value.isTimestamp();
-            case INTERVAL_YEAR:
-            case INTERVAL_YEAR_MONTH:
-            case INTERVAL_MONTH:
-            case INTERVAL_DAY:
-            case INTERVAL_DAY_HOUR:
-            case INTERVAL_DAY_MINUTE:
-            case INTERVAL_DAY_SECOND:
-            case INTERVAL_HOUR:
-            case INTERVAL_HOUR_MINUTE:
-            case INTERVAL_HOUR_SECOND:
-            case INTERVAL_MINUTE:
-            case INTERVAL_MINUTE_SECOND:
-            case INTERVAL_SECOND:
-                // The value of a DAY-TIME interval (whatever the start and end units, even say HOUR TO MINUTE) is in milliseconds (perhaps fractional milliseconds). The value of a YEAR-MONTH interval is in months.
-                return value.isInterval();
-            case VARBINARY: // not allowed -- use Binary
-                if ( strict ) {
-                    throw Util.unexpected( typeName );
-                }
-                // fall through
-            case BINARY:
-                return value.isBinary();
-            case VARCHAR:
-            case CHAR:
-                // A SqlLiteral's charset and collation are optional; not so a RexLiteral.
-                return value.isString();
-            case SYMBOL:
-                return value.isSymbol();
-            case ROW:
-            case MULTISET:
-            case ARRAY:
-                return value.isList();
-            case ANY:
-                // Literal of type ANY is not legal. "CAST(2 AS ANY)" remains an integer literal surrounded by a cast function.
-                return false;
-            case GRAPH:
-                return value.isGraph();
-            case NODE:
-                return value.isNode();
-            case EDGE:
-                return value.isEdge();
-            case PATH:
-                return value.isPath();
-            case MAP:
-                return value.isMap();
-            case DOCUMENT:
-                return true;
-            default:
-                throw Util.unexpected( typeName );
-        }
-=======
                     value.isBoolean();
             case NULL -> false; // value should have been null
             // not allowed -- use Decimal
@@ -384,7 +295,6 @@
             case DOCUMENT -> true;
             default -> throw Util.unexpected( typeName );
         };
->>>>>>> 250079c0
     }
 
 
@@ -463,50 +373,7 @@
     }
 
 
-<<<<<<< HEAD
-    /**
-     * Returns a list of the time units covered by an interval type such as HOUR TO SECOND. Adds MILLISECOND if the end is SECOND, to deal with fractional seconds.
-     */
-    private static List<TimeUnit> getTimeUnits( PolyType typeName ) {
-        final TimeUnit start = typeName.getStartUnit();
-        final TimeUnit end = typeName.getEndUnit();
-        final ImmutableList<TimeUnit> list = TIME_UNITS.subList( start.ordinal(), end.ordinal() + 1 );
-        if ( end == TimeUnit.SECOND ) {
-            return CompositeList.of( list, ImmutableList.of( TimeUnit.MILLISECOND ) );
-        }
-        return list;
-    }
-
-
-    public String intervalString( BigDecimal v ) {
-        final List<TimeUnit> timeUnits = getTimeUnits( type.getPolyType() );
-        final StringBuilder b = new StringBuilder();
-        for ( TimeUnit timeUnit : timeUnits ) {
-            final BigDecimal[] result = v.divideAndRemainder( timeUnit.multiplier );
-            if ( b.length() > 0 ) {
-                b.append( timeUnit.separator );
-            }
-            final int width = b.length() == 0 ? -1 : width( timeUnit ); // don't pad 1st
-            pad( b, result[0].toString(), width );
-            v = result[1];
-        }
-        if ( Util.last( timeUnits ) == TimeUnit.MILLISECOND ) {
-            while ( b.toString().matches( ".*\\.[0-9]*0" ) ) {
-                if ( b.toString().endsWith( ".0" ) ) {
-                    b.setLength( b.length() - 2 ); // remove ".0"
-                } else {
-                    b.setLength( b.length() - 1 ); // remove "0"
-                }
-            }
-        }
-        return b.toString();
-    }
-
-
-    private static void pad( StringBuilder b, String s, int width ) {
-=======
     public static void pad( StringBuilder b, String s, int width ) {
->>>>>>> 250079c0
         if ( width >= 0 ) {
             b.append( "0".repeat( Math.max( 0, width - s.length() ) ) );
         }
@@ -514,34 +381,12 @@
     }
 
 
-<<<<<<< HEAD
-    private static int width( TimeUnit timeUnit ) {
-        switch ( timeUnit ) {
-            case MILLISECOND:
-                return 3;
-            case HOUR:
-            case MINUTE:
-            case SECOND:
-                return 2;
-            default:
-                return -1;
-        }
-    }
-
-
-    /**
-     * Prints the value this literal as a Java string constant.
-     */
-    public void printAsJava( PrintWriter pw ) {
-        printAsJava( value, pw, polyType, true, RexDigestIncludeType.NO_TYPE );
-=======
     public static int width( TimeUnit timeUnit ) {
         return switch ( timeUnit ) {
             case MILLISECOND -> 3;
             case HOUR, MINUTE, SECOND -> 2;
             default -> -1;
         };
->>>>>>> 250079c0
     }
 
 
@@ -562,11 +407,7 @@
      * @param pw Writer to write to
      * @param typeName Type family
      */
-<<<<<<< HEAD
-    private static void printAsJava( PolyValue value, PrintWriter pw, PolyType typeName, boolean java, RexDigestIncludeType includeType ) {
-=======
     private static void printAsJava( PolyValue value, PrintWriter pw, PolyType typeName, boolean java ) {
->>>>>>> 250079c0
         switch ( typeName ) {
             case VARCHAR:
             case CHAR:
@@ -605,10 +446,7 @@
                 pw.print( 'R' );
                 break;
             case BINARY:
-<<<<<<< HEAD
-=======
             case VARBINARY:
->>>>>>> 250079c0
                 assert value.isBinary();
                 pw.print( "X'" );
                 pw.print( value.asBinary().value );
@@ -629,38 +467,10 @@
                 pw.print( value.toJson() );
                 break;
             case TIME:
-<<<<<<< HEAD
-            case TIME_WITH_LOCAL_TIME_ZONE:
-=======
->>>>>>> 250079c0
                 assert value.isTime();
                 pw.print( value.toJson() );
                 break;
             case TIMESTAMP:
-<<<<<<< HEAD
-            case TIMESTAMP_WITH_LOCAL_TIME_ZONE:
-                assert value.isTimestamp();
-                pw.print( value.toJson() );
-                break;
-            case INTERVAL_YEAR:
-            case INTERVAL_YEAR_MONTH:
-            case INTERVAL_MONTH:
-            case INTERVAL_DAY:
-            case INTERVAL_DAY_HOUR:
-            case INTERVAL_DAY_MINUTE:
-            case INTERVAL_DAY_SECOND:
-            case INTERVAL_HOUR:
-            case INTERVAL_HOUR_MINUTE:
-            case INTERVAL_HOUR_SECOND:
-            case INTERVAL_MINUTE:
-            case INTERVAL_MINUTE_SECOND:
-            case INTERVAL_SECOND:
-                assert value.isInterval();
-                pw.print( value.asInterval().getValue().toString() );
-                break;
-            case ARRAY:
-                pw.print( value.asList().stream().map( PolyValue::toString ).collect( Collectors.toList() ) );
-=======
                 assert value.isTimestamp();
                 pw.print( value.asTimestamp() );
                 break;
@@ -670,7 +480,6 @@
                 break;
             case ARRAY:
                 pw.print( value.asList().stream().map( e -> e == null ? "" : e.toString() ).toList() );
->>>>>>> 250079c0
                 break;
             case MULTISET:
             case ROW:
@@ -837,8 +646,6 @@
                 ? 1 : -1;
     }
 
-<<<<<<< HEAD
-=======
 
     /**
      * Returns the value of this literal with the possibility to handle some edge cases. Like for parameterization.
@@ -856,5 +663,4 @@
         return value;
     }
 
->>>>>>> 250079c0
 }
