--- conflicted
+++ resolved
@@ -42,13 +42,7 @@
 import java.util.List;
 import java.util.Map;
 import java.util.function.IntPredicate;
-<<<<<<< HEAD
-import org.apache.calcite.avatica.util.DateTimeUtils;
-import org.apache.calcite.avatica.util.TimeUnit;
-import org.apache.calcite.avatica.util.TimeUnitRange;
-=======
 import org.polypheny.db.nodes.TimeUnitRange;
->>>>>>> 18d3cce9
 import org.polypheny.db.type.entity.PolyBoolean;
 import org.polypheny.db.type.entity.PolyNull;
 import org.polypheny.db.type.entity.PolyValue;
@@ -352,11 +346,7 @@
             elseValue = Util.last( values );
         }
         for ( int i = 0; i < size; i += 2 ) {
-<<<<<<< HEAD
-            if ( values.get( i ).isBoolean() && !values.get( i ).isNull() && values.get( i ).asBoolean().value.equals( true ) ) {
-=======
             if ( values.get( i ).isBoolean() && !(values.get( i ) == null || values.get( i ).isNull()) && values.get( i ).asBoolean().value.equals( true ) ) {
->>>>>>> 18d3cce9
                 return values.get( i + 1 );
             }
         }
@@ -389,11 +379,7 @@
 
     private boolean containsNull( List<PolyValue> values ) {
         for ( PolyValue value : values ) {
-<<<<<<< HEAD
-            if ( value == N ) {
-=======
             if ( value == N || value.isNull() ) {
->>>>>>> 18d3cce9
                 return true;
             }
         }
@@ -410,11 +396,7 @@
 
 
         static Truthy of( PolyValue c ) {
-<<<<<<< HEAD
-            return c.isNull() || !c.isBoolean() ? UNKNOWN : (c.asBoolean().value ? TRUE : FALSE);
-=======
             return c == null || c.isNull() || !c.isBoolean() ? UNKNOWN : (c.asBoolean().value ? TRUE : FALSE);
->>>>>>> 18d3cce9
         }
 
 
