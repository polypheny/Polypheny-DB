/*
 * Copyright 2019-2024 The Polypheny Project
 *
 * Licensed under the Apache License, Version 2.0 (the "License");
 * you may not use this file except in compliance with the License.
 * You may obtain a copy of the License at
 *
 * http://www.apache.org/licenses/LICENSE-2.0
 *
 * Unless required by applicable law or agreed to in writing, software
 * distributed under the License is distributed on an "AS IS" BASIS,
 * WITHOUT WARRANTIES OR CONDITIONS OF ANY KIND, either express or implied.
 * See the License for the specific language governing permissions and
 * limitations under the License.
 *
 * This file incorporates code covered by the following terms:
 *
 * Licensed to the Apache Software Foundation (ASF) under one or more
 * contributor license agreements.  See the NOTICE file distributed with
 * this work for additional information regarding copyright ownership.
 * The ASF licenses this file to you under the Apache License, Version 2.0
 * (the "License"); you may not use this file except in compliance with
 * the License.  You may obtain a copy of the License at
 *
 * http://www.apache.org/licenses/LICENSE-2.0
 *
 * Unless required by applicable law or agreed to in writing, software
 * distributed under the License is distributed on an "AS IS" BASIS,
 * WITHOUT WARRANTIES OR CONDITIONS OF ANY KIND, either express or implied.
 * See the License for the specific language governing permissions and
 * limitations under the License.
 */

package org.polypheny.db.rex;


import com.google.common.collect.ImmutableMap;
import java.math.BigDecimal;
import java.math.BigInteger;
import java.util.ArrayList;
import java.util.Comparator;
import java.util.List;
import java.util.Map;
import java.util.function.IntPredicate;
import org.polypheny.db.nodes.TimeUnitRange;
import org.polypheny.db.type.entity.PolyBoolean;
import org.polypheny.db.type.entity.PolyNull;
import org.polypheny.db.type.entity.PolyValue;
import org.polypheny.db.type.entity.temporal.PolyTimestamp;
import org.polypheny.db.util.Util;
import org.polypheny.db.util.temporal.DateTimeUtils;
import org.polypheny.db.util.temporal.TimeUnit;


/**
 * Evaluates {@link RexNode} expressions.
 * <p>
 * Caveats:
 * <ul>
 * <li>It uses interpretation, so it is not very efficient.</li>
 * <li>It is intended for testing, so does not cover very many functions and operators. (Feel free to contribute more!)</li>
 * <li>It is not well tested.</li>
 * </ul>
 */
<<<<<<< HEAD
public class RexInterpreter implements RexVisitor<Comparable<?>> {
=======
public class RexInterpreter implements RexVisitor<PolyValue> {
>>>>>>> 250079c0

    private static final PolyNull N = PolyNull.NULL;

<<<<<<< HEAD
    private final Map<RexNode, Comparable<?>> environment;
=======
    private final Map<RexNode, PolyValue> environment;
>>>>>>> 250079c0


    /**
     * Creates an interpreter.
     *
     * @param environment Values of certain expressions (usually {@link RexIndexRef}s)
     */
<<<<<<< HEAD
    private RexInterpreter( Map<RexNode, Comparable<?>> environment ) {
=======
    private RexInterpreter( Map<RexNode, PolyValue> environment ) {
>>>>>>> 250079c0
        this.environment = ImmutableMap.copyOf( environment );
    }


    /**
     * Evaluates an expression in an environment.
     */
<<<<<<< HEAD
    public static Comparable<?> evaluate( RexNode e, Map<RexNode, Comparable<?>> map ) {
        final Comparable<?> v = e.accept( new RexInterpreter( map ) );
        if ( false ) {
            System.out.println( "evaluate " + e + " on " + map + " returns " + v );
        }
        return v;
=======
    public static PolyValue evaluate( RexNode e, Map<RexNode, PolyValue> map ) {
        return e.accept( new RexInterpreter( map ) );
>>>>>>> 250079c0
    }


    private IllegalArgumentException unbound( RexNode e ) {
        return new IllegalArgumentException( "unbound: " + e );
    }


<<<<<<< HEAD
    private Comparable<?> getOrUnbound( RexNode e ) {
        final Comparable<?> comparable = environment.get( e );
=======
    private PolyValue getOrUnbound( RexNode e ) {
        final PolyValue comparable = environment.get( e );
>>>>>>> 250079c0
        if ( comparable != null ) {
            return comparable;
        }
        throw unbound( e );
    }


    @Override
<<<<<<< HEAD
    public Comparable<?> visitIndexRef( RexIndexRef inputRef ) {
=======
    public PolyValue visitIndexRef( RexIndexRef inputRef ) {
>>>>>>> 250079c0
        return getOrUnbound( inputRef );
    }


    @Override
<<<<<<< HEAD
    public Comparable<?> visitLocalRef( RexLocalRef localRef ) {
=======
    public PolyValue visitLocalRef( RexLocalRef localRef ) {
>>>>>>> 250079c0
        throw unbound( localRef );
    }


    @Override
<<<<<<< HEAD
    public Comparable<?> visitLiteral( RexLiteral literal ) {
=======
    public PolyValue visitLiteral( RexLiteral literal ) {
>>>>>>> 250079c0
        return Util.first( literal.getValue(), N );
    }


    @Override
<<<<<<< HEAD
    public Comparable<?> visitOver( RexOver over ) {
=======
    public PolyValue visitOver( RexOver over ) {
>>>>>>> 250079c0
        throw unbound( over );
    }


    @Override
<<<<<<< HEAD
    public Comparable<?> visitCorrelVariable( RexCorrelVariable correlVariable ) {
=======
    public PolyValue visitCorrelVariable( RexCorrelVariable correlVariable ) {
>>>>>>> 250079c0
        return getOrUnbound( correlVariable );
    }


    @Override
<<<<<<< HEAD
    public Comparable<?> visitDynamicParam( RexDynamicParam dynamicParam ) {
=======
    public PolyValue visitDynamicParam( RexDynamicParam dynamicParam ) {
>>>>>>> 250079c0
        return getOrUnbound( dynamicParam );
    }


    @Override
<<<<<<< HEAD
    public Comparable<?> visitRangeRef( RexRangeRef rangeRef ) {
=======
    public PolyValue visitRangeRef( RexRangeRef rangeRef ) {
>>>>>>> 250079c0
        throw unbound( rangeRef );
    }


    @Override
<<<<<<< HEAD
    public Comparable<?> visitFieldAccess( RexFieldAccess fieldAccess ) {
=======
    public PolyValue visitFieldAccess( RexFieldAccess fieldAccess ) {
>>>>>>> 250079c0
        return getOrUnbound( fieldAccess );
    }


    @Override
<<<<<<< HEAD
    public Comparable<?> visitSubQuery( RexSubQuery subQuery ) {
=======
    public PolyValue visitSubQuery( RexSubQuery subQuery ) {
>>>>>>> 250079c0
        throw unbound( subQuery );
    }


    @Override
<<<<<<< HEAD
    public Comparable<?> visitTableInputRef( RexTableIndexRef fieldRef ) {
=======
    public PolyValue visitTableInputRef( RexTableIndexRef fieldRef ) {
>>>>>>> 250079c0
        throw unbound( fieldRef );
    }


    @Override
<<<<<<< HEAD
    public Comparable<?> visitPatternFieldRef( RexPatternFieldRef fieldRef ) {
=======
    public PolyValue visitPatternFieldRef( RexPatternFieldRef fieldRef ) {
>>>>>>> 250079c0
        throw unbound( fieldRef );
    }


    @Override
<<<<<<< HEAD
    public Comparable<?> visitNameRef( RexNameRef nameRef ) {
=======
    public PolyValue visitNameRef( RexNameRef nameRef ) {
>>>>>>> 250079c0
        throw unbound( nameRef );
    }


    @Override
<<<<<<< HEAD
    public Comparable<?> visitCall( RexCall call ) {
        final List<Comparable<?>> values = new ArrayList<>( call.operands.size() );
=======
    public PolyValue visitElementRef( RexElementRef rexElementRef ) {
        throw unbound( rexElementRef );
    }


    @Override
    public PolyValue visitCall( RexCall call ) {
        final List<PolyValue> values = new ArrayList<>( call.operands.size() );
>>>>>>> 250079c0
        for ( RexNode operand : call.operands ) {
            values.add( operand.accept( this ) );
        }
        switch ( call.getKind() ) {
            case IS_NOT_DISTINCT_FROM:
                if ( containsNull( values ) ) {
                    return PolyBoolean.of( values.get( 0 ).equals( values.get( 1 ) ) );
                }
                // falls through EQUALS
            case EQUALS:
                return compare( values, c -> c == 0 );
            case IS_DISTINCT_FROM:
                if ( containsNull( values ) ) {
                    return PolyBoolean.of( !values.get( 0 ).equals( values.get( 1 ) ) );
                }
                // falls through NOT_EQUALS
            case NOT_EQUALS:
                return compare( values, c -> c != 0 );
            case GREATER_THAN:
                return compare( values, c -> c > 0 );
            case GREATER_THAN_OR_EQUAL:
                return compare( values, c -> c >= 0 );
            case LESS_THAN:
                return compare( values, c -> c < 0 );
            case LESS_THAN_OR_EQUAL:
                return compare( values, c -> c <= 0 );
            case AND:
<<<<<<< HEAD
                return values.stream().map( Truthy::of ).min( Comparator.naturalOrder() ).orElseThrow().toComparable();
            case OR:
                return values.stream().map( Truthy::of ).max( Comparator.naturalOrder() ).orElseThrow().toComparable();
=======
                return values.stream().map( Truthy::of ).min( Comparator.naturalOrder() ).orElseThrow().toPolyValue();
            case OR:
                return values.stream().map( Truthy::of ).max( Comparator.naturalOrder() ).orElseThrow().toPolyValue();
>>>>>>> 250079c0
            case NOT:
                return not( values.get( 0 ) );
            case CASE:
                return case_( values );
            case IS_TRUE:
                return PolyBoolean.of( values.get( 0 ).isNotNull() && values.get( 0 ).asBoolean().value );
            case IS_NOT_TRUE:
                return PolyBoolean.of( values.get( 0 ).isNull() || !values.get( 0 ).asBoolean().value );
            case IS_NULL:
                return PolyBoolean.of( values.get( 0 ).equals( N ) );
            case IS_NOT_NULL:
                return PolyBoolean.of( !values.get( 0 ).equals( N ) );
            case IS_FALSE:
                return PolyBoolean.of( values.get( 0 ).isNull() || !values.get( 0 ).asBoolean().value );
            case IS_NOT_FALSE:
                return PolyBoolean.of( values.get( 0 ).isNotNull() && values.get( 0 ).asBoolean().value );
            case PLUS_PREFIX:
                return values.get( 0 );
            case MINUS_PREFIX:
                return containsNull( values ) ? N : values.get( 0 ).asNumber().negate();
            case PLUS:
                return containsNull( values ) ? N : values.get( 0 ).asNumber().plus( values.get( 1 ).asNumber() );
            case MINUS:
                return containsNull( values ) ? N : values.get( 0 ).asNumber().subtract( values.get( 1 ).asNumber() );
            case TIMES:
                return containsNull( values ) ? N : values.get( 0 ).asNumber().multiply( values.get( 1 ).asNumber() );
            case DIVIDE:
                return containsNull( values ) ? N : values.get( 0 ).asNumber().divide( values.get( 1 ).asNumber() );
            case CAST:
                return cast( call, values );
            case COALESCE:
                return coalesce( call, values );
            case CEIL:
            case FLOOR:
                return ceil( call, values );
            case EXTRACT:
                return extract( call, values );
            default:
                throw unbound( call );
        }
    }


<<<<<<< HEAD
    private Comparable<?> extract( RexCall call, List<Comparable<?>> values ) {
        final Comparable<?> v = values.get( 1 );
=======
    private PolyValue extract( RexCall call, List<PolyValue> values ) {
        final PolyValue v = values.get( 1 );
>>>>>>> 250079c0
        if ( v == N ) {
            return N;
        }
        final TimeUnitRange timeUnitRange = values.get( 0 ).asSymbol().asEnum( TimeUnitRange.class );
        final long v2;
        if ( v.isTimestamp() ) {
            // TIMESTAMP
            v2 = (v.asTimestamp().getMillisSinceEpoch() / TimeUnit.DAY.multiplier.longValue());
        } else {
            // DATE
            v2 = v.asDate().asDate().getDaysSinceEpoch();
        }
        return PolyTimestamp.of( DateTimeUtils.unixDateExtract( timeUnitRange, v2 ) );
    }


<<<<<<< HEAD
    private Comparable<?> coalesce( RexCall call, List<Comparable<?>> values ) {
        for ( Comparable<?> value : values ) {
=======
    private PolyValue coalesce( RexCall call, List<PolyValue> values ) {
        for ( PolyValue value : values ) {
>>>>>>> 250079c0
            if ( value != N ) {
                return value;
            }
        }
        return N;
    }


<<<<<<< HEAD
    private Comparable<?> ceil( RexCall call, List<Comparable<?>> values ) {
=======
    private PolyValue ceil( RexCall call, List<PolyValue> values ) {
>>>>>>> 250079c0
        if ( values.get( 0 ) == N ) {
            return N;
        }
        final Long v = values.get( 0 ).asNumber().LongValue();
        final TimeUnitRange unit = values.get( 1 ).asSymbol().asEnum( TimeUnitRange.class );
        switch ( unit ) {
            case YEAR:
            case MONTH:
                return switch ( call.getKind() ) {
                    case FLOOR -> PolyTimestamp.of( DateTimeUtils.unixTimestampFloor( unit, v ) );
                    default -> PolyTimestamp.of( DateTimeUtils.unixTimestampCeil( unit, v ) );
                };
        }
        final TimeUnitRange subUnit = subUnit( unit );
        for ( long v2 = v; ; ) {
            final int e = DateTimeUtils.unixTimestampExtract( subUnit, v2 );
            if ( e == 0 ) {
                return PolyTimestamp.of( v2 );
            }
            v2 -= unit.startUnit.multiplier.longValue();
        }
    }


    private TimeUnitRange subUnit( TimeUnitRange unit ) {
        return switch ( unit ) {
            case QUARTER -> TimeUnitRange.MONTH;
            default -> TimeUnitRange.DAY;
        };
    }


<<<<<<< HEAD
    private Comparable<?> cast( RexCall call, List<Comparable<?>> values ) {
=======
    private PolyValue cast( RexCall call, List<PolyValue> values ) {
>>>>>>> 250079c0
        if ( values.get( 0 ) == N ) {
            return N;
        }
        return values.get( 0 );
    }


<<<<<<< HEAD
    private Comparable<?> not( Comparable<?> value ) {
        if ( value.equals( true ) ) {
            return false;
        } else if ( value.equals( false ) ) {
            return true;
=======
    private PolyValue not( PolyValue value ) {
        if ( value.isBoolean() && value.isNotNull() && value.asBoolean().value.equals( true ) ) {
            return PolyBoolean.FALSE;
        } else if ( value.isBoolean() && value.isNotNull() && value.asBoolean().value.equals( false ) ) {
            return PolyBoolean.TRUE;
>>>>>>> 250079c0
        } else {
            return N;
        }
    }


<<<<<<< HEAD
    private Comparable<?> case_( List<Comparable<?>> values ) {
        final int size;
        final Comparable<?> elseValue;
=======
    private PolyValue case_( List<PolyValue> values ) {
        final int size;
        final PolyValue elseValue;
>>>>>>> 250079c0
        if ( values.size() % 2 == 0 ) {
            size = values.size();
            elseValue = N;
        } else {
            size = values.size() - 1;
            elseValue = Util.last( values );
        }
        for ( int i = 0; i < size; i += 2 ) {
            if ( values.get( i ).isBoolean() && !values.get( i ).isNull() && values.get( i ).asBoolean().value.equals( true ) ) {
                return values.get( i + 1 );
            }
        }
        return elseValue;
    }


    private BigDecimal number( Comparable<?> comparable ) {
        return comparable instanceof BigDecimal
                ? (BigDecimal) comparable
                : comparable instanceof BigInteger
                        ? new BigDecimal( (BigInteger) comparable )
                        : comparable instanceof Long || comparable instanceof Integer || comparable instanceof Short
                                ? new BigDecimal( ((Number) comparable).longValue() )
                                : BigDecimal.valueOf( ((Number) comparable).doubleValue() );
    }


<<<<<<< HEAD
    private Comparable<?> compare( List<Comparable<?>> values, IntPredicate p ) {
        if ( containsNull( values ) ) {
            return N;
        }
        Comparable<?> v0 = values.get( 0 );
        Comparable<?> v1 = values.get( 1 );

        if ( v0 instanceof Number && v1 instanceof NlsString ) {
            try {
                v1 = new BigDecimal( ((NlsString) v1).getValue() );
            } catch ( NumberFormatException e ) {
                return false;
            }
        }
        if ( v1 instanceof Number && v0 instanceof NlsString ) {
            try {
                v0 = new BigDecimal( ((NlsString) v0).getValue() );
            } catch ( NumberFormatException e ) {
                return false;
            }
        }
        if ( v0 instanceof Number ) {
            v0 = number( v0 );
        }
        if ( v1 instanceof Number ) {
            v1 = number( v1 );
        }
        //noinspection unchecked
        final int c = ((Comparable) v0).compareTo( v1 );
        return p.test( c );
    }


    private boolean containsNull( List<Comparable<?>> values ) {
        for ( Comparable<?> value : values ) {
=======
    private PolyValue compare( List<PolyValue> values, IntPredicate p ) {
        if ( containsNull( values ) ) {
            return N;
        }
        PolyValue v0 = values.get( 0 );
        PolyValue v1 = values.get( 1 );

        final int c = v0.compareTo( v1 );
        return PolyBoolean.of( p.test( c ) );
    }


    private boolean containsNull( List<PolyValue> values ) {
        for ( PolyValue value : values ) {
>>>>>>> 250079c0
            if ( value == N ) {
                return true;
            }
        }
        return false;
    }


    /**
     * An enum that wraps boolean and unknown values and makes them comparable.
     */
    enum Truthy {
        // Order is important; AND returns the min, OR returns the max
        FALSE, UNKNOWN, TRUE;


<<<<<<< HEAD
        static Truthy of( Comparable<?> c ) {
            return c.equals( true ) ? TRUE : c.equals( false ) ? FALSE : UNKNOWN;
        }


        Comparable<?> toComparable() {
            switch ( this ) {
                case TRUE:
                    return true;
                case FALSE:
                    return false;
                case UNKNOWN:
                    return N;
                default:
                    throw new AssertionError();
            }
=======
        static Truthy of( PolyValue c ) {
            return c.isNull() || !c.isBoolean() ? UNKNOWN : (c.asBoolean().value ? TRUE : FALSE);
        }


        PolyValue toPolyValue() {
            return switch ( this ) {
                case TRUE -> PolyBoolean.TRUE;
                case FALSE -> PolyBoolean.FALSE;
                case UNKNOWN -> N;
            };
>>>>>>> 250079c0
        }
    }

}
<|MERGE_RESOLUTION|>--- conflicted
+++ resolved
@@ -62,19 +62,11 @@
  * <li>It is not well tested.</li>
  * </ul>
  */
-<<<<<<< HEAD
-public class RexInterpreter implements RexVisitor<Comparable<?>> {
-=======
 public class RexInterpreter implements RexVisitor<PolyValue> {
->>>>>>> 250079c0
 
     private static final PolyNull N = PolyNull.NULL;
 
-<<<<<<< HEAD
-    private final Map<RexNode, Comparable<?>> environment;
-=======
     private final Map<RexNode, PolyValue> environment;
->>>>>>> 250079c0
 
 
     /**
@@ -82,11 +74,7 @@
      *
      * @param environment Values of certain expressions (usually {@link RexIndexRef}s)
      */
-<<<<<<< HEAD
-    private RexInterpreter( Map<RexNode, Comparable<?>> environment ) {
-=======
     private RexInterpreter( Map<RexNode, PolyValue> environment ) {
->>>>>>> 250079c0
         this.environment = ImmutableMap.copyOf( environment );
     }
 
@@ -94,17 +82,8 @@
     /**
      * Evaluates an expression in an environment.
      */
-<<<<<<< HEAD
-    public static Comparable<?> evaluate( RexNode e, Map<RexNode, Comparable<?>> map ) {
-        final Comparable<?> v = e.accept( new RexInterpreter( map ) );
-        if ( false ) {
-            System.out.println( "evaluate " + e + " on " + map + " returns " + v );
-        }
-        return v;
-=======
     public static PolyValue evaluate( RexNode e, Map<RexNode, PolyValue> map ) {
         return e.accept( new RexInterpreter( map ) );
->>>>>>> 250079c0
     }
 
 
@@ -113,13 +92,8 @@
     }
 
 
-<<<<<<< HEAD
-    private Comparable<?> getOrUnbound( RexNode e ) {
-        final Comparable<?> comparable = environment.get( e );
-=======
     private PolyValue getOrUnbound( RexNode e ) {
         final PolyValue comparable = environment.get( e );
->>>>>>> 250079c0
         if ( comparable != null ) {
             return comparable;
         }
@@ -128,130 +102,78 @@
 
 
     @Override
-<<<<<<< HEAD
-    public Comparable<?> visitIndexRef( RexIndexRef inputRef ) {
-=======
     public PolyValue visitIndexRef( RexIndexRef inputRef ) {
->>>>>>> 250079c0
         return getOrUnbound( inputRef );
     }
 
 
     @Override
-<<<<<<< HEAD
-    public Comparable<?> visitLocalRef( RexLocalRef localRef ) {
-=======
     public PolyValue visitLocalRef( RexLocalRef localRef ) {
->>>>>>> 250079c0
         throw unbound( localRef );
     }
 
 
     @Override
-<<<<<<< HEAD
-    public Comparable<?> visitLiteral( RexLiteral literal ) {
-=======
     public PolyValue visitLiteral( RexLiteral literal ) {
->>>>>>> 250079c0
         return Util.first( literal.getValue(), N );
     }
 
 
     @Override
-<<<<<<< HEAD
-    public Comparable<?> visitOver( RexOver over ) {
-=======
     public PolyValue visitOver( RexOver over ) {
->>>>>>> 250079c0
         throw unbound( over );
     }
 
 
     @Override
-<<<<<<< HEAD
-    public Comparable<?> visitCorrelVariable( RexCorrelVariable correlVariable ) {
-=======
     public PolyValue visitCorrelVariable( RexCorrelVariable correlVariable ) {
->>>>>>> 250079c0
         return getOrUnbound( correlVariable );
     }
 
 
     @Override
-<<<<<<< HEAD
-    public Comparable<?> visitDynamicParam( RexDynamicParam dynamicParam ) {
-=======
     public PolyValue visitDynamicParam( RexDynamicParam dynamicParam ) {
->>>>>>> 250079c0
         return getOrUnbound( dynamicParam );
     }
 
 
     @Override
-<<<<<<< HEAD
-    public Comparable<?> visitRangeRef( RexRangeRef rangeRef ) {
-=======
     public PolyValue visitRangeRef( RexRangeRef rangeRef ) {
->>>>>>> 250079c0
         throw unbound( rangeRef );
     }
 
 
     @Override
-<<<<<<< HEAD
-    public Comparable<?> visitFieldAccess( RexFieldAccess fieldAccess ) {
-=======
     public PolyValue visitFieldAccess( RexFieldAccess fieldAccess ) {
->>>>>>> 250079c0
         return getOrUnbound( fieldAccess );
     }
 
 
     @Override
-<<<<<<< HEAD
-    public Comparable<?> visitSubQuery( RexSubQuery subQuery ) {
-=======
     public PolyValue visitSubQuery( RexSubQuery subQuery ) {
->>>>>>> 250079c0
         throw unbound( subQuery );
     }
 
 
     @Override
-<<<<<<< HEAD
-    public Comparable<?> visitTableInputRef( RexTableIndexRef fieldRef ) {
-=======
     public PolyValue visitTableInputRef( RexTableIndexRef fieldRef ) {
->>>>>>> 250079c0
         throw unbound( fieldRef );
     }
 
 
     @Override
-<<<<<<< HEAD
-    public Comparable<?> visitPatternFieldRef( RexPatternFieldRef fieldRef ) {
-=======
     public PolyValue visitPatternFieldRef( RexPatternFieldRef fieldRef ) {
->>>>>>> 250079c0
         throw unbound( fieldRef );
     }
 
 
     @Override
-<<<<<<< HEAD
-    public Comparable<?> visitNameRef( RexNameRef nameRef ) {
-=======
     public PolyValue visitNameRef( RexNameRef nameRef ) {
->>>>>>> 250079c0
         throw unbound( nameRef );
     }
 
 
     @Override
-<<<<<<< HEAD
-    public Comparable<?> visitCall( RexCall call ) {
-        final List<Comparable<?>> values = new ArrayList<>( call.operands.size() );
-=======
     public PolyValue visitElementRef( RexElementRef rexElementRef ) {
         throw unbound( rexElementRef );
     }
@@ -260,7 +182,6 @@
     @Override
     public PolyValue visitCall( RexCall call ) {
         final List<PolyValue> values = new ArrayList<>( call.operands.size() );
->>>>>>> 250079c0
         for ( RexNode operand : call.operands ) {
             values.add( operand.accept( this ) );
         }
@@ -288,15 +209,9 @@
             case LESS_THAN_OR_EQUAL:
                 return compare( values, c -> c <= 0 );
             case AND:
-<<<<<<< HEAD
-                return values.stream().map( Truthy::of ).min( Comparator.naturalOrder() ).orElseThrow().toComparable();
-            case OR:
-                return values.stream().map( Truthy::of ).max( Comparator.naturalOrder() ).orElseThrow().toComparable();
-=======
                 return values.stream().map( Truthy::of ).min( Comparator.naturalOrder() ).orElseThrow().toPolyValue();
             case OR:
                 return values.stream().map( Truthy::of ).max( Comparator.naturalOrder() ).orElseThrow().toPolyValue();
->>>>>>> 250079c0
             case NOT:
                 return not( values.get( 0 ) );
             case CASE:
@@ -340,13 +255,8 @@
     }
 
 
-<<<<<<< HEAD
-    private Comparable<?> extract( RexCall call, List<Comparable<?>> values ) {
-        final Comparable<?> v = values.get( 1 );
-=======
     private PolyValue extract( RexCall call, List<PolyValue> values ) {
         final PolyValue v = values.get( 1 );
->>>>>>> 250079c0
         if ( v == N ) {
             return N;
         }
@@ -363,13 +273,8 @@
     }
 
 
-<<<<<<< HEAD
-    private Comparable<?> coalesce( RexCall call, List<Comparable<?>> values ) {
-        for ( Comparable<?> value : values ) {
-=======
     private PolyValue coalesce( RexCall call, List<PolyValue> values ) {
         for ( PolyValue value : values ) {
->>>>>>> 250079c0
             if ( value != N ) {
                 return value;
             }
@@ -378,11 +283,7 @@
     }
 
 
-<<<<<<< HEAD
-    private Comparable<?> ceil( RexCall call, List<Comparable<?>> values ) {
-=======
     private PolyValue ceil( RexCall call, List<PolyValue> values ) {
->>>>>>> 250079c0
         if ( values.get( 0 ) == N ) {
             return N;
         }
@@ -415,11 +316,7 @@
     }
 
 
-<<<<<<< HEAD
-    private Comparable<?> cast( RexCall call, List<Comparable<?>> values ) {
-=======
     private PolyValue cast( RexCall call, List<PolyValue> values ) {
->>>>>>> 250079c0
         if ( values.get( 0 ) == N ) {
             return N;
         }
@@ -427,34 +324,20 @@
     }
 
 
-<<<<<<< HEAD
-    private Comparable<?> not( Comparable<?> value ) {
-        if ( value.equals( true ) ) {
-            return false;
-        } else if ( value.equals( false ) ) {
-            return true;
-=======
     private PolyValue not( PolyValue value ) {
         if ( value.isBoolean() && value.isNotNull() && value.asBoolean().value.equals( true ) ) {
             return PolyBoolean.FALSE;
         } else if ( value.isBoolean() && value.isNotNull() && value.asBoolean().value.equals( false ) ) {
             return PolyBoolean.TRUE;
->>>>>>> 250079c0
         } else {
             return N;
         }
     }
 
 
-<<<<<<< HEAD
-    private Comparable<?> case_( List<Comparable<?>> values ) {
-        final int size;
-        final Comparable<?> elseValue;
-=======
     private PolyValue case_( List<PolyValue> values ) {
         final int size;
         final PolyValue elseValue;
->>>>>>> 250079c0
         if ( values.size() % 2 == 0 ) {
             size = values.size();
             elseValue = N;
@@ -482,43 +365,6 @@
     }
 
 
-<<<<<<< HEAD
-    private Comparable<?> compare( List<Comparable<?>> values, IntPredicate p ) {
-        if ( containsNull( values ) ) {
-            return N;
-        }
-        Comparable<?> v0 = values.get( 0 );
-        Comparable<?> v1 = values.get( 1 );
-
-        if ( v0 instanceof Number && v1 instanceof NlsString ) {
-            try {
-                v1 = new BigDecimal( ((NlsString) v1).getValue() );
-            } catch ( NumberFormatException e ) {
-                return false;
-            }
-        }
-        if ( v1 instanceof Number && v0 instanceof NlsString ) {
-            try {
-                v0 = new BigDecimal( ((NlsString) v0).getValue() );
-            } catch ( NumberFormatException e ) {
-                return false;
-            }
-        }
-        if ( v0 instanceof Number ) {
-            v0 = number( v0 );
-        }
-        if ( v1 instanceof Number ) {
-            v1 = number( v1 );
-        }
-        //noinspection unchecked
-        final int c = ((Comparable) v0).compareTo( v1 );
-        return p.test( c );
-    }
-
-
-    private boolean containsNull( List<Comparable<?>> values ) {
-        for ( Comparable<?> value : values ) {
-=======
     private PolyValue compare( List<PolyValue> values, IntPredicate p ) {
         if ( containsNull( values ) ) {
             return N;
@@ -533,7 +379,6 @@
 
     private boolean containsNull( List<PolyValue> values ) {
         for ( PolyValue value : values ) {
->>>>>>> 250079c0
             if ( value == N ) {
                 return true;
             }
@@ -550,24 +395,6 @@
         FALSE, UNKNOWN, TRUE;
 
 
-<<<<<<< HEAD
-        static Truthy of( Comparable<?> c ) {
-            return c.equals( true ) ? TRUE : c.equals( false ) ? FALSE : UNKNOWN;
-        }
-
-
-        Comparable<?> toComparable() {
-            switch ( this ) {
-                case TRUE:
-                    return true;
-                case FALSE:
-                    return false;
-                case UNKNOWN:
-                    return N;
-                default:
-                    throw new AssertionError();
-            }
-=======
         static Truthy of( PolyValue c ) {
             return c.isNull() || !c.isBoolean() ? UNKNOWN : (c.asBoolean().value ? TRUE : FALSE);
         }
@@ -579,7 +406,6 @@
                 case FALSE -> PolyBoolean.FALSE;
                 case UNKNOWN -> N;
             };
->>>>>>> 250079c0
         }
     }
 
