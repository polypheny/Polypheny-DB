--- conflicted
+++ resolved
@@ -163,15 +163,12 @@
     }
 
 
-<<<<<<< HEAD
-=======
     @Override
     public R visitElementRef( RexElementRef rexElementRef ) {
         return null;
     }
 
 
->>>>>>> 250079c0
     /**
      * Visits an array of expressions, returning the logical 'and' of their results.
      *
