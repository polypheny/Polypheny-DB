/*
 * Copyright 2019-2024 The Polypheny Project
 *
 * Licensed under the Apache License, Version 2.0 (the "License");
 * you may not use this file except in compliance with the License.
 * You may obtain a copy of the License at
 *
 * http://www.apache.org/licenses/LICENSE-2.0
 *
 * Unless required by applicable law or agreed to in writing, software
 * distributed under the License is distributed on an "AS IS" BASIS,
 * WITHOUT WARRANTIES OR CONDITIONS OF ANY KIND, either express or implied.
 * See the License for the specific language governing permissions and
 * limitations under the License.
 *
 * This file incorporates code covered by the following terms:
 *
 * Licensed to the Apache Software Foundation (ASF) under one or more
 * contributor license agreements.  See the NOTICE file distributed with
 * this work for additional information regarding copyright ownership.
 * The ASF licenses this file to you under the Apache License, Version 2.0
 * (the "License"); you may not use this file except in compliance with
 * the License.  You may obtain a copy of the License at
 *
 * http://www.apache.org/licenses/LICENSE-2.0
 *
 * Unless required by applicable law or agreed to in writing, software
 * distributed under the License is distributed on an "AS IS" BASIS,
 * WITHOUT WARRANTIES OR CONDITIONS OF ANY KIND, either express or implied.
 * See the License for the specific language governing permissions and
 * limitations under the License.
 */

package org.polypheny.db.rex;


/**
 * Visitor pattern for traversing a tree of {@link RexNode} objects and passing a payload to each.
 *
 * @param <R> Return type
 * @param <P> Payload type
 * @see RexVisitor
 */
public interface RexBiVisitor<R, P> {

    R visitInputRef( RexIndexRef inputRef, P arg );

    R visitLocalRef( RexLocalRef localRef, P arg );

    R visitLiteral( RexLiteral literal, P arg );

    R visitCall( RexCall call, P arg );

    R visitOver( RexOver over, P arg );

    R visitCorrelVariable( RexCorrelVariable correlVariable, P arg );

    R visitDynamicParam( RexDynamicParam dynamicParam, P arg );

    R visitRangeRef( RexRangeRef rangeRef, P arg );

    R visitFieldAccess( RexFieldAccess fieldAccess, P arg );

    R visitSubQuery( RexSubQuery subQuery, P arg );

    R visitTableInputRef( RexTableIndexRef ref, P arg );

    R visitPatternFieldRef( RexPatternFieldRef ref, P arg );

    R visitNameRef( RexNameRef ref, P arg );

<<<<<<< HEAD
=======
    R visitElementRef( RexElementRef rexElementRef, P arg );

>>>>>>> 250079c0
}
<|MERGE_RESOLUTION|>--- conflicted
+++ resolved
@@ -69,9 +69,6 @@
 
     R visitNameRef( RexNameRef ref, P arg );
 
-<<<<<<< HEAD
-=======
     R visitElementRef( RexElementRef rexElementRef, P arg );
 
->>>>>>> 250079c0
 }
