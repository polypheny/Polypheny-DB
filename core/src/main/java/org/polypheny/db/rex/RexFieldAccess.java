--- conflicted
+++ resolved
@@ -76,14 +76,6 @@
         this.field = field;
         this.digest = expr + "." + field.getName();
         assert expr.getType().getFields().get( field.getIndex() ) == field;
-<<<<<<< HEAD
-    }
-
-
-    public AlgDataTypeField getField() {
-        return field;
-=======
->>>>>>> 250079c0
     }
 
 
