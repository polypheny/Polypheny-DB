--- conflicted
+++ resolved
@@ -83,11 +83,7 @@
 import org.polypheny.db.algebra.rules.UnionToDistinctRule;
 import org.polypheny.db.catalog.exceptions.GenericRuntimeException;
 import org.polypheny.db.config.RuntimeConfig;
-<<<<<<< HEAD
-import org.polypheny.db.plan.AbstractAlgOptPlanner;
-=======
 import org.polypheny.db.plan.AbstractAlgPlanner;
->>>>>>> 250079c0
 import org.polypheny.db.plan.AlgOptCost;
 import org.polypheny.db.plan.AlgOptCostFactory;
 import org.polypheny.db.plan.AlgOptListener;
@@ -112,11 +108,7 @@
  * VolcanoPlanner optimizes queries by transforming expressions selectively according to a dynamic programming algorithm.
  */
 @Slf4j
-<<<<<<< HEAD
-public class VolcanoPlanner extends AbstractAlgOptPlanner {
-=======
 public class VolcanoPlanner extends AbstractAlgPlanner {
->>>>>>> 250079c0
 
     protected static final double COST_IMPROVEMENT = .5;
 
@@ -843,18 +835,6 @@
         addRule( ModelSwitcherRule.MODEL_SWITCHER_RULE_REL_GRAPH );
         addRule( ModelSwitcherRule.MODEL_SWITCHER_RULE_DOC_REL );
         addRule( ModelSwitcherRule.MODEL_SWITCHER_RULE_DOC_GRAPH );
-<<<<<<< HEAD
-
-        // Document
-        // addRule( DocumentToEnumerableRule.PROJECT_TO_ENUMERABLE );
-        // addRule( DocumentToEnumerableRule.FILTER_TO_ENUMERABLE );
-        // addRule( DocumentToEnumerableRule.AGGREGATE_TO_ENUMERABLE );
-        // addRule( DocumentToEnumerableRule.SORT_TO_ENUMERABLE );
-        // addRule( MergeDocumentFilterRule.INSTANCE );
-
-        // Relational
-=======
->>>>>>> 250079c0
     }
 
 
@@ -881,15 +861,6 @@
 
 
     @Override
-<<<<<<< HEAD
-    public void registerSchema( AlgOptSchema schema ) {
-        registeredSchemas.add( schema );
-    }
-
-
-    @Override
-=======
->>>>>>> 250079c0
     public AlgOptCost getCost( AlgNode alg, AlgMetadataQuery mq ) {
         assert alg != null : "pre-condition: alg != null";
         if ( alg instanceof AlgSubset ) {
@@ -1256,10 +1227,6 @@
 
     @Override
     public void addRuleDuringRuntime( AlgOptRule rule ) {
-<<<<<<< HEAD
-        // we register dynamically so we might to register twice todo dl maybe add convention cache for faster aboard
-=======
->>>>>>> 250079c0
         if ( getRuleByDescription( rule.toString() ) != null || !addRule( rule ) ) {
             return;
         }
@@ -1647,20 +1614,6 @@
     }
 
 
-<<<<<<< HEAD
-    /**
-     * Sets whether this planner is locked. A locked planner does not accept new rules.
-     * {@link #addRule(AlgOptRule)} will do nothing and return false.
-     *
-     * @param locked Whether planner is locked
-     */
-    public void setLocked( boolean locked ) {
-        this.locked = locked;
-    }
-
-
-=======
->>>>>>> 250079c0
     public void ensureRegistered( AlgNode alg, AlgNode equivAlg, VolcanoRuleCall ruleCall ) {
         ruleCallStack.push( ruleCall );
         ensureRegistered( alg, equivAlg );
