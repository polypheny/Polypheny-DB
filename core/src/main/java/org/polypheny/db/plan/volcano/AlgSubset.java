/*
 * Copyright 2019-2024 The Polypheny Project
 *
 * Licensed under the Apache License, Version 2.0 (the "License");
 * you may not use this file except in compliance with the License.
 * You may obtain a copy of the License at
 *
 * http://www.apache.org/licenses/LICENSE-2.0
 *
 * Unless required by applicable law or agreed to in writing, software
 * distributed under the License is distributed on an "AS IS" BASIS,
 * WITHOUT WARRANTIES OR CONDITIONS OF ANY KIND, either express or implied.
 * See the License for the specific language governing permissions and
 * limitations under the License.
 *
 * This file incorporates code covered by the following terms:
 *
 * Licensed to the Apache Software Foundation (ASF) under one or more
 * contributor license agreements.  See the NOTICE file distributed with
 * this work for additional information regarding copyright ownership.
 * The ASF licenses this file to you under the Apache License, Version 2.0
 * (the "License"); you may not use this file except in compliance with
 * the License.  You may obtain a copy of the License at
 *
 * http://www.apache.org/licenses/LICENSE-2.0
 *
 * Unless required by applicable law or agreed to in writing, software
 * distributed under the License is distributed on an "AS IS" BASIS,
 * WITHOUT WARRANTIES OR CONDITIONS OF ANY KIND, either express or implied.
 * See the License for the specific language governing permissions and
 * limitations under the License.
 */

package org.polypheny.db.plan.volcano;


import java.io.PrintWriter;
import java.io.StringWriter;
import java.util.ArrayList;
import java.util.Collection;
import java.util.LinkedHashSet;
import java.util.List;
import java.util.Set;
import lombok.Getter;
import org.apache.calcite.linq4j.Linq4j;
import org.polypheny.db.algebra.AbstractAlgNode;
import org.polypheny.db.algebra.AlgNode;
import org.polypheny.db.algebra.AlgWriter;
import org.polypheny.db.algebra.core.CorrelationId;
import org.polypheny.db.algebra.metadata.AlgMetadataQuery;
import org.polypheny.db.algebra.type.AlgDataType;
import org.polypheny.db.plan.AlgCluster;
import org.polypheny.db.plan.AlgOptCost;
import org.polypheny.db.plan.AlgOptListener.AlgChosenEvent;
import org.polypheny.db.plan.AlgOptListener.AlgEquivalenceEvent;
import org.polypheny.db.plan.AlgOptUtil;
import org.polypheny.db.plan.AlgPlanner;
import org.polypheny.db.plan.AlgTrait;
import org.polypheny.db.plan.AlgTraitSet;
import org.polypheny.db.util.Litmus;
import org.polypheny.db.util.Util;
import org.polypheny.db.util.trace.PolyphenyDbTrace;
import org.slf4j.Logger;


/**
 * Subset of an equivalence class where all algebra expressions have the same physical properties.
 * <p>
 * Physical properties are instances of the {@link AlgTraitSet}, and consist of traits such as calling convention and
 * collation (sort-order).
 * <p>
 * For some traits, a algebra expression can have more than one instance. For example, R can be sorted on both [X]
 * and [Y, Z]. In which case, R would belong to the sub-sets for [X] and [Y, Z]; and also the leading edges [Y] and [].
 *
 * @see AlgNode
 * @see AlgSet
 * @see AlgTrait
 */
public class AlgSubset extends AbstractAlgNode {

    private static final Logger LOGGER = PolyphenyDbTrace.getPlannerTracer();


    /**
     * cost of best known plan (it may have improved since)
     */
    AlgOptCost bestCost;

    /**
     * The set this subset belongs to.
     */
    @Getter
    final AlgSet set;

    /**
     * best known plan
     */
    @Getter
    AlgNode best;

    /**
     * Timestamp for metadata validity
     */
    long timestamp;

    /**
     * Flag indicating whether this RelSubset's importance was artificially boosted.
     */
    boolean boosted;


    AlgSubset( AlgCluster cluster, AlgSet set, AlgTraitSet traits ) {
        super( cluster, traits );
        this.set = set;
        this.boosted = false;
        assert traits.allSimple();
        computeBestCost( cluster.getPlanner() );
        recomputeDigest();
    }


    /**
     * Computes the best {@link AlgNode} in this subset.
     * <p>
     * Only necessary when a subset is created in a set that has subsets that subsume it. Rationale:
     *
     * <ol>
     * <li>If the are no subsuming subsets, the subset is initially empty.</li>
     * <li>After creation, {@code best} and {@code bestCost} are maintained incrementally by {@link #propagateCostImprovements0} and {@link AlgSet#mergeWith(VolcanoPlanner, AlgSet)}.</li>
     * </ol>
     */
    private void computeBestCost( AlgPlanner planner ) {
        bestCost = planner.getCostFactory().makeInfiniteCost();
        final AlgMetadataQuery mq = getCluster().getMetadataQuery();
        for ( AlgNode alg : getAlgs() ) {
            final AlgOptCost cost = planner.getCost( alg, mq );
            if ( cost.isLt( bestCost ) ) {
                bestCost = cost;
                best = alg;
            }
        }
    }


    @Override
    public boolean containsJoin() {
        return set.alg.containsJoin();
    }


    @Override
    public boolean containsScan() {
        return set.alg.containsScan();
<<<<<<< HEAD
=======
    }


    @Override
    public boolean containsEntity() {
        return set.alg.containsEntity();
>>>>>>> 18d3cce9
    }


    public AlgNode getOriginal() {
        return set.alg;
    }


    @Override
    public AlgNode copy( AlgTraitSet traitSet, List<AlgNode> inputs ) {
        if ( inputs.isEmpty() ) {
            final AlgTraitSet traitSet1 = traitSet.simplify();
            if ( traitSet1.equals( this.traitSet ) ) {
                return this;
            }
            return set.getOrCreateSubset( getCluster(), traitSet1 );
        }
        throw new UnsupportedOperationException();
    }


    @Override
    public String algCompareString() {
        // Compare makes no sense here. Use hashCode() to avoid errors.
        return this.getClass().getSimpleName() + "$" + hashCode() + "&";
    }


    @Override
    public AlgOptCost computeSelfCost( AlgPlanner planner, AlgMetadataQuery mq ) {
        return planner.getCostFactory().makeZeroCost();
    }


    @Override
    public double estimateTupleCount( AlgMetadataQuery mq ) {
        if ( best != null ) {
            return mq.getTupleCount( best );
        } else {
            return mq.getTupleCount( set.alg );
        }
    }


    @Override
    public void explain( AlgWriter pw ) {
        // Not a typical implementation of "explain". We don't gather terms & values to be printed later. We actually do the work.
        String s = getDescription();
        pw.item( "subset", s );
        final AbstractAlgNode input = (AbstractAlgNode) Util.first( getBest(), getOriginal() );
        if ( input == null ) {
            return;
        }
        input.explainTerms( pw );
        pw.done( input );
    }


    @Override
    protected String computeDigest() {
        StringBuilder digest = new StringBuilder( "Subset#" );
        digest.append( set.id );
        for ( AlgTrait<?> trait : traitSet ) {
            digest.append( '.' ).append( trait );
        }
        return digest.toString();
    }


    @Override
    protected AlgDataType deriveRowType() {
        return set.alg.getTupleType();
    }


    /**
     * Returns the collection of RelNodes one of whose inputs is in this subset.
     */
    Set<AlgNode> getParents() {
        final Set<AlgNode> list = new LinkedHashSet<>();
        for ( AlgNode parent : set.getParentAlgs() ) {
            for ( AlgSubset alg : inputSubsets( parent ) ) {
                if ( alg.set == set && traitSet.satisfies( alg.getTraitSet() ) ) {
                    list.add( parent );
                }
            }
        }
        return list;
    }


    /**
     * Returns the collection of distinct subsets that contain a {@link AlgNode} one of whose inputs is in this subset.
     */
    Set<AlgSubset> getParentSubsets( VolcanoPlanner planner ) {
        final Set<AlgSubset> list = new LinkedHashSet<>();
        for ( AlgNode parent : set.getParentAlgs() ) {
            for ( AlgSubset alg : inputSubsets( parent ) ) {
                if ( alg.set == set && alg.getTraitSet().equals( traitSet ) ) {
                    list.add( planner.getSubset( parent ) );
                }
            }
        }
        return list;
    }


    private static List<AlgSubset> inputSubsets( AlgNode parent ) {
        //noinspection unchecked
        return (List<AlgSubset>) (List) parent.getInputs();
    }


    /**
     * Returns a list of algebra expressions one of whose children is this subset. The elements of the list are distinct.
     */
    public Collection<AlgNode> getParentRels() {
        final Set<AlgNode> list = new LinkedHashSet<>();
        parentLoop:
        for ( AlgNode parent : set.getParentAlgs() ) {
            for ( AlgSubset alg : inputSubsets( parent ) ) {
                if ( alg.set == set && traitSet.satisfies( alg.getTraitSet() ) ) {
                    list.add( parent );
                    continue parentLoop;
                }
            }
        }
        return list;
    }


<<<<<<< HEAD

=======
>>>>>>> 18d3cce9
    /**
     * Adds expression <code>rel</code> to this subset.
     */
    void add( AlgNode alg ) {
        if ( set.algs.contains( alg ) ) {
            return;
        }

        VolcanoPlanner planner = (VolcanoPlanner) alg.getCluster().getPlanner();
        if ( planner.listener != null ) {
            AlgEquivalenceEvent event = new AlgEquivalenceEvent( planner, alg, this, true );
            planner.listener.algEquivalenceFound( event );
        }

        // If this isn't the first alg in the set, it must have compatible row type.
        if ( set.alg != null ) {
            AlgOptUtil.equal( "rowtype of new alg", alg.getTupleType(), "rowtype of set", getTupleType(), Litmus.THROW );
        }
        set.addInternal( alg );
        if ( false ) {
            Set<CorrelationId> variablesSet = AlgOptUtil.getVariablesSet( alg );
            Set<CorrelationId> variablesStopped = alg.getVariablesSet();
            Set<CorrelationId> variablesPropagated = Util.minus( variablesSet, variablesStopped );
            assert set.variablesPropagated.containsAll( variablesPropagated );
            Set<CorrelationId> variablesUsed = AlgOptUtil.getVariablesUsed( alg );
            assert set.variablesUsed.containsAll( variablesUsed );
        }
    }


    /**
     * Recursively builds a tree consisting of the cheapest plan at each node.
     */
    AlgNode buildCheapestPlan( VolcanoPlanner planner ) {
        CheapestPlanReplacer replacer = new CheapestPlanReplacer( planner );
        final AlgNode cheapest = replacer.visit( this, -1, null );

        if ( planner.listener != null ) {
            AlgChosenEvent event = new AlgChosenEvent( planner, null );
            planner.listener.algChosen( event );
        }

        return cheapest;
    }


    /**
     * Checks whether an algexp has made its subset cheaper, and if it so, recursively checks whether that subset's parents have gotten cheaper.
     *
     * @param planner Planner
     * @param mq Metadata query
     * @param alg Relational expression whose cost has improved
     * @param activeSet Set of active subsets, for cycle detection
     */
    void propagateCostImprovements( VolcanoPlanner planner, AlgMetadataQuery mq, AlgNode alg, Set<AlgSubset> activeSet ) {
        for ( AlgSubset subset : set.subsets ) {
            if ( alg.getTraitSet().satisfies( subset.traitSet ) ) {
                subset.propagateCostImprovements0( planner, mq, alg, activeSet );
            }
        }
    }


    void propagateCostImprovements0(
            VolcanoPlanner planner, AlgMetadataQuery mq,
            AlgNode alg, Set<AlgSubset> activeSet ) {
        ++timestamp;

        if ( !activeSet.add( this ) ) {
            // This subset is already in the chain being propagated to. This means that the graph is cyclic, and therefore the cost of this algebra expression - not this subset - must be infinite.
            LOGGER.trace( "cyclic: {}", this );
            return;
        }
        try {
            final AlgOptCost cost = planner.getCost( alg, mq );
            if ( cost.isLt( bestCost ) ) {
                LOGGER.trace( "Subset cost improved: subset [{}] cost was {} now {}", this, bestCost, cost );

                bestCost = cost;
                best = alg;

                // Lower cost means lower importance. Other nodes will change too, but we'll get to them later.
                planner.ruleQueue.recompute( this );
                for ( AlgNode parent : getParents() ) {
                    final AlgSubset parentSubset = planner.getSubset( parent );
                    parentSubset.propagateCostImprovements( planner, mq, parent, activeSet );
                }
                planner.checkForSatisfiedConverters( set, alg );
            }
        } finally {
            activeSet.remove( this );
        }
    }


    public void propagateBoostRemoval( VolcanoPlanner planner ) {
        planner.ruleQueue.recompute( this );

        if ( boosted ) {
            boosted = false;

            for ( AlgSubset parentSubset : getParentSubsets( planner ) ) {
                parentSubset.propagateBoostRemoval( planner );
            }
        }
    }


    @Override
    public void collectVariablesUsed( Set<CorrelationId> variableSet ) {
        variableSet.addAll( set.variablesUsed );
    }


    @Override
    public void collectVariablesSet( Set<CorrelationId> variableSet ) {
        variableSet.addAll( set.variablesPropagated );
    }


    /**
     * Returns the alg nodes in this alg subset. All algs must have the same traits and are logically equivalent.
     *
     * @return all the algs in the subset
     */
    public Iterable<AlgNode> getAlgs() {
        return set.algs.stream().filter( v1 -> v1.getTraitSet().satisfies( traitSet ) ).toList();
    }


    /**
     * As {@link #getAlgs()} but returns a list.
     */
    public List<AlgNode> getAlgList() {
        final List<AlgNode> list = new ArrayList<>();
        for ( AlgNode alg : set.algs ) {
            if ( alg.getTraitSet().satisfies( traitSet ) ) {
                list.add( alg );
            }
        }
        return list;
    }


    /**
     * Visitor which walks over a tree of {@link AlgSet}s, replacing each node with the cheapest implementation of the expression.
     */
    static class CheapestPlanReplacer {

        VolcanoPlanner planner;


        CheapestPlanReplacer( VolcanoPlanner planner ) {
            super();
            this.planner = planner;
        }


        public AlgNode visit( AlgNode p, int ordinal, AlgNode parent ) {
            if ( p instanceof AlgSubset subset ) {
                AlgNode cheapest = subset.best;
                if ( cheapest == null ) {
                    AlgOptCost cost = planner.getCost( p, p.getCluster().getMetadataQuery() );

                    // Dump the planner's expression pool, so we can figure out why we reached impasse.
                    StringWriter sw = new StringWriter();
                    final PrintWriter pw = new PrintWriter( sw );
                    pw.println( "Node [" + subset.getDescription() + "] could not be implemented; planner state:\n" );
                    planner.dump( pw );
                    pw.flush();
                    final String dump = sw.toString();
                    RuntimeException e = new AlgPlanner.CannotPlanException( dump );
                    LOGGER.trace( "Caught exception in class={}, method=visit", getClass().getName(), e );
                    throw e;
                }
                p = cheapest;
            }

            if ( ordinal != -1 ) {
                if ( planner.listener != null ) {
                    AlgChosenEvent event = new AlgChosenEvent( planner, p );
                    planner.listener.algChosen( event );
                }
            }

            List<AlgNode> oldInputs = p.getInputs();
            List<AlgNode> inputs = new ArrayList<>();
            for ( int i = 0; i < oldInputs.size(); i++ ) {
                AlgNode oldInput = oldInputs.get( i );
                AlgNode input = visit( oldInput, i, p );
                inputs.add( input );
            }
            if ( !inputs.equals( oldInputs ) ) {
                final AlgNode pOld = p;
                p = p.copy( p.getTraitSet(), inputs );
                planner.provenances.put( p, new VolcanoPlanner.DirectProvenance( pOld ) );
            }
            return p;
        }

    }

}
<|MERGE_RESOLUTION|>--- conflicted
+++ resolved
@@ -151,15 +151,12 @@
     @Override
     public boolean containsScan() {
         return set.alg.containsScan();
-<<<<<<< HEAD
-=======
     }
 
 
     @Override
     public boolean containsEntity() {
         return set.alg.containsEntity();
->>>>>>> 18d3cce9
     }
 
 
@@ -291,10 +288,6 @@
     }
 
 
-<<<<<<< HEAD
-
-=======
->>>>>>> 18d3cce9
     /**
      * Adds expression <code>rel</code> to this subset.
      */
@@ -421,7 +414,9 @@
      * @return all the algs in the subset
      */
     public Iterable<AlgNode> getAlgs() {
-        return set.algs.stream().filter( v1 -> v1.getTraitSet().satisfies( traitSet ) ).toList();
+        return () -> Linq4j.asEnumerable( set.algs )
+                .where( v1 -> v1.getTraitSet().satisfies( traitSet ) )
+                .iterator();
     }
 
 
