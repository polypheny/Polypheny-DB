/*
 * Copyright 2019-2024 The Polypheny Project
 *
 * Licensed under the Apache License, Version 2.0 (the "License");
 * you may not use this file except in compliance with the License.
 * You may obtain a copy of the License at
 *
 * http://www.apache.org/licenses/LICENSE-2.0
 *
 * Unless required by applicable law or agreed to in writing, software
 * distributed under the License is distributed on an "AS IS" BASIS,
 * WITHOUT WARRANTIES OR CONDITIONS OF ANY KIND, either express or implied.
 * See the License for the specific language governing permissions and
 * limitations under the License.
 *
 * This file incorporates code covered by the following terms:
 *
 * Licensed to the Apache Software Foundation (ASF) under one or more
 * contributor license agreements.  See the NOTICE file distributed with
 * this work for additional information regarding copyright ownership.
 * The ASF licenses this file to you under the Apache License, Version 2.0
 * (the "License"); you may not use this file except in compliance with
 * the License.  You may obtain a copy of the License at
 *
 * http://www.apache.org/licenses/LICENSE-2.0
 *
 * Unless required by applicable law or agreed to in writing, software
 * distributed under the License is distributed on an "AS IS" BASIS,
 * WITHOUT WARRANTIES OR CONDITIONS OF ANY KIND, either express or implied.
 * See the License for the specific language governing permissions and
 * limitations under the License.
 */

package org.polypheny.db.plan.hep;


import com.google.common.collect.ImmutableList;
import java.util.ArrayList;
import java.util.Collection;
import java.util.Collections;
import java.util.HashMap;
import java.util.HashSet;
import java.util.Iterator;
import java.util.LinkedHashSet;
import java.util.List;
import java.util.Map;
import java.util.Set;
import lombok.extern.slf4j.Slf4j;
import org.apache.calcite.linq4j.function.Function2;
import org.apache.calcite.linq4j.function.Functions;
import org.polypheny.db.algebra.AlgNode;
import org.polypheny.db.algebra.convert.Converter;
import org.polypheny.db.algebra.convert.ConverterRule;
import org.polypheny.db.algebra.convert.TraitMatchingRule;
import org.polypheny.db.algebra.core.AlgFactories;
import org.polypheny.db.algebra.metadata.AlgMetadataProvider;
import org.polypheny.db.algebra.metadata.AlgMetadataQuery;
<<<<<<< HEAD
import org.polypheny.db.plan.AbstractAlgOptPlanner;
=======
import org.polypheny.db.plan.AbstractAlgPlanner;
>>>>>>> 18d3cce9
import org.polypheny.db.plan.AlgOptCost;
import org.polypheny.db.plan.AlgOptCostFactory;
import org.polypheny.db.plan.AlgOptCostImpl;
import org.polypheny.db.plan.AlgOptRule;
import org.polypheny.db.plan.AlgOptRuleOperand;
import org.polypheny.db.plan.AlgPlanner;
import org.polypheny.db.plan.AlgTrait;
import org.polypheny.db.plan.AlgTraitSet;
import org.polypheny.db.plan.CommonRelSubExprRule;
import org.polypheny.db.plan.Context;
import org.polypheny.db.plan.volcano.VolcanoPlannerPhase;
import org.polypheny.db.util.Pair;
import org.polypheny.db.util.Util;
import org.polypheny.db.util.graph.BreadthFirstIterator;
import org.polypheny.db.util.graph.CycleDetector;
import org.polypheny.db.util.graph.DefaultDirectedGraph;
import org.polypheny.db.util.graph.DefaultEdge;
import org.polypheny.db.util.graph.DepthFirstIterator;
import org.polypheny.db.util.graph.DirectedGraph;
import org.polypheny.db.util.graph.Graphs;
import org.polypheny.db.util.graph.TopologicalOrderIterator;


/**
 * HepPlanner is a heuristic implementation of the {@link AlgPlanner} interface.
 */
<<<<<<< HEAD
public class HepPlanner extends AbstractAlgOptPlanner {
=======
@Slf4j
public class HepPlanner extends AbstractAlgPlanner {
>>>>>>> 18d3cce9

    private final HepProgram mainProgram;

    private HepProgram currentProgram;

    private HepAlgVertex root;

    private AlgTraitSet requestedRootTraits;

    private final Map<String, HepAlgVertex> mapDigestToVertex = new HashMap<>();

    // NOTE jvs 24-Apr-2006:  We use LinkedHashSet in order to provide deterministic behavior.
    private final Set<AlgOptRule> allRules = new LinkedHashSet<>();

    private int nTransformations;

    private int graphSizeLastGC;

    private int nTransformationsLastGC;

    private final boolean noDag;

    /**
     * Query graph, with edges directed from parent to child. This is a single-rooted DAG, possibly with additional roots corresponding to discarded plan fragments which remain to be garbage-collected.
     */
    private final DirectedGraph<HepAlgVertex, DefaultEdge> graph = DefaultDirectedGraph.create();

    private final Function2<AlgNode, AlgNode, Void> onCopyHook;


    /**
     * Creates a new HepPlanner that allows DAG.
     *
     * @param program program controlling rule application
     */
    public HepPlanner( HepProgram program ) {
        this( program, null, false, null, AlgOptCostImpl.FACTORY );
    }


    /**
     * Creates a new HepPlanner that allows DAG.
     *
     * @param program program controlling rule application
     * @param context to carry while planning
     */
    public HepPlanner( HepProgram program, Context context ) {
        this( program, context, false, null, AlgOptCostImpl.FACTORY );
    }


    /**
     * Creates a new HepPlanner with the option to keep the graph a tree (noDag = true) or allow DAG (noDag = false).
     *
     * @param noDag If false, create shared nodes if expressions are identical
     * @param program Program controlling rule application
     * @param onCopyHook Function to call when a node is copied
     */
    public HepPlanner( HepProgram program, Context context, boolean noDag, Function2<AlgNode, AlgNode, Void> onCopyHook, AlgOptCostFactory costFactory ) {
        super( costFactory, context );
        this.mainProgram = program;
        this.onCopyHook = Util.first( onCopyHook, Functions.ignore2() );
        this.noDag = noDag;
    }


<<<<<<< HEAD
    // implement AlgOptPlanner
=======
    // implement AlgPlanner
>>>>>>> 18d3cce9
    @Override
    public void setRoot( AlgNode alg ) {
        root = addAlgToGraph( alg );
        dumpGraph();
    }


<<<<<<< HEAD
    // implement AlgOptPlanner
=======
    // implement AlgPlanner
>>>>>>> 18d3cce9
    @Override
    public AlgNode getRoot() {
        return root;
    }


    @Override
    public List<AlgOptRule> getRules() {
        return ImmutableList.copyOf( allRules );
    }


<<<<<<< HEAD
    // implement AlgOptPlanner
=======
    // implement AlgPlanner
>>>>>>> 18d3cce9
    @Override
    public boolean addRule( AlgOptRule rule ) {
        boolean added = allRules.add( rule );
        if ( added ) {
            mapRuleDescription( rule );
        }
        return added;
    }


    @Override
    public boolean addRule( AlgOptRule rule, VolcanoPlannerPhase phase ) {
        return addRule( rule );
    }


    @Override
    public void clear() {
        super.clear();
        for ( AlgOptRule rule : ImmutableList.copyOf( allRules ) ) {
            removeRule( rule );
        }
    }


    @Override
    public boolean removeRule( AlgOptRule rule ) {
        unmapRuleDescription( rule );
        return allRules.remove( rule );
    }


<<<<<<< HEAD
    // implement AlgOptPlanner
=======
    // implement AlgPlanner
>>>>>>> 18d3cce9
    @Override
    public AlgNode changeTraits( AlgNode alg, AlgTraitSet toTraits ) {
        // Ignore traits, except for the root, where we remember what the final conversion should be.
        if ( (alg == root) || (alg == root.getCurrentAlg()) ) {
            requestedRootTraits = toTraits;
        }
        return alg;
    }


<<<<<<< HEAD
    // implement AlgOptPlanner
=======
    // implement AlgPlanner
>>>>>>> 18d3cce9
    @Override
    public AlgNode findBestExp() {
        assert root != null;

        executeProgram( mainProgram );

        // Get rid of everything except what's in the final plan.
        collectGarbage();

        return buildFinalPlan( root );
    }


    private void executeProgram( HepProgram program ) {
        HepProgram savedProgram = currentProgram;
        currentProgram = program;
        currentProgram.initialize( program == mainProgram );
        for ( HepInstruction instruction : currentProgram.instructions ) {
            instruction.execute( this );
            int delta = nTransformations - nTransformationsLastGC;
            if ( delta > graphSizeLastGC ) {
                // The number of transformations performed since the last garbage collection is greater than the number of vertices in the graph at that time.  That means there should be a reasonable amount of garbage to collect now.
                // We do it this way to amortize garbage collection cost over multiple instructions, while keeping the highwater memory usage proportional to the graph size.
                collectGarbage();
            }
        }
        currentProgram = savedProgram;
    }


    void executeInstruction( HepInstruction.MatchLimit instruction ) {
        LOGGER.trace( "Setting match limit to {}", instruction.limit );
        currentProgram.matchLimit = instruction.limit;
    }


    void executeInstruction( HepInstruction.MatchOrder instruction ) {
        LOGGER.trace( "Setting match order to {}", instruction.order );
        currentProgram.matchOrder = instruction.order;
    }


    void executeInstruction( HepInstruction.RuleInstance instruction ) {
        if ( skippingGroup() ) {
            return;
        }
        if ( instruction.rule == null ) {
            assert instruction.ruleDescription != null;
            instruction.rule = getRuleByDescription( instruction.ruleDescription );
            LOGGER.trace( "Looking up rule with description {}, found {}", instruction.ruleDescription, instruction.rule );
        }
        if ( instruction.rule != null ) {
            applyRules( Collections.singleton( instruction.rule ), true );
        }
    }


    void executeInstruction( HepInstruction.RuleClass<?> instruction ) {
        if ( skippingGroup() ) {
            return;
        }
        LOGGER.trace( "Applying rule class {}", instruction.ruleClass );
        if ( instruction.ruleSet == null ) {
            instruction.ruleSet = new LinkedHashSet<>();
            for ( AlgOptRule rule : allRules ) {
                if ( instruction.ruleClass.isInstance( rule ) ) {
                    instruction.ruleSet.add( rule );
                }
            }
        }
        applyRules( instruction.ruleSet, true );
    }


    void executeInstruction( HepInstruction.RuleCollection instruction ) {
        if ( skippingGroup() ) {
            return;
        }
        applyRules( instruction.rules, true );
    }


    private boolean skippingGroup() {
        if ( currentProgram.group != null ) {
            // Skip if we've already collected the ruleset.
            return !currentProgram.group.collecting;
        } else {
            // Not grouping.
            return false;
        }
    }


    void executeInstruction( HepInstruction.ConverterRules instruction ) {
        assert currentProgram.group == null;
        if ( instruction.ruleSet == null ) {
            instruction.ruleSet = new LinkedHashSet<>();
            for ( AlgOptRule rule : allRules ) {
                if ( !(rule instanceof ConverterRule) ) {
                    continue;
                }
                ConverterRule converter = (ConverterRule) rule;
                if ( converter.isGuaranteed() != instruction.guaranteed ) {
                    continue;
                }

                // Add the rule itself to work top-down
                instruction.ruleSet.add( converter );
                if ( !instruction.guaranteed ) {
                    // Add a TraitMatchingRule to work bottom-up
                    instruction.ruleSet.add( new TraitMatchingRule( converter, AlgFactories.LOGICAL_BUILDER ) );
                }
            }
        }
        applyRules( instruction.ruleSet, instruction.guaranteed );
    }


    void executeInstruction( HepInstruction.CommonRelSubExprRules instruction ) {
        assert currentProgram.group == null;
        if ( instruction.ruleSet == null ) {
            instruction.ruleSet = new LinkedHashSet<>();
            for ( AlgOptRule rule : allRules ) {
                if ( !(rule instanceof CommonRelSubExprRule) ) {
                    continue;
                }
                instruction.ruleSet.add( rule );
            }
        }
        applyRules( instruction.ruleSet, true );
    }


    void executeInstruction( HepInstruction.Subprogram instruction ) {
        LOGGER.trace( "Entering subprogram" );
        for ( ; ; ) {
            int nTransformationsBefore = nTransformations;
            executeProgram( instruction.subprogram );
            if ( nTransformations == nTransformationsBefore ) {
                // Nothing happened this time around.
                break;
            }
        }
        LOGGER.trace( "Leaving subprogram" );
    }


    void executeInstruction( HepInstruction.BeginGroup instruction ) {
        assert currentProgram.group == null;
        currentProgram.group = instruction.endGroup;
        LOGGER.trace( "Entering group" );
    }


    void executeInstruction( HepInstruction.EndGroup instruction ) {
        assert currentProgram.group == instruction;
        currentProgram.group = null;
        instruction.collecting = false;
        applyRules( instruction.ruleSet, true );
        LOGGER.trace( "Leaving group" );
    }


    private int depthFirstApply( Iterator<HepAlgVertex> iter, Collection<AlgOptRule> rules, boolean forceConversions, int nMatches ) {
        while ( iter.hasNext() ) {
            HepAlgVertex vertex = iter.next();
            for ( AlgOptRule rule : rules ) {
                HepAlgVertex newVertex = applyRule( rule, vertex, forceConversions );
                if ( newVertex == null || newVertex == vertex ) {
                    continue;
                }
                ++nMatches;
                if ( nMatches >= currentProgram.matchLimit ) {
                    return nMatches;
                }
                // To the extent possible, pick up where we left off; have to create a new iterator because old one was invalidated by transformation.
                Iterator<HepAlgVertex> depthIter = getGraphIterator( newVertex );
                nMatches = depthFirstApply( depthIter, rules, forceConversions, nMatches );
                break;
            }
        }
        return nMatches;
    }


    private void applyRules( Collection<AlgOptRule> rules, boolean forceConversions ) {
        if ( currentProgram.group != null ) {
            assert currentProgram.group.collecting;
            currentProgram.group.ruleSet.addAll( rules );
            return;
        }

        LOGGER.trace( "Applying rule set {}", rules );

        boolean fullRestartAfterTransformation = currentProgram.matchOrder != HepMatchOrder.ARBITRARY && currentProgram.matchOrder != HepMatchOrder.DEPTH_FIRST;

        int nMatches = 0;

        boolean fixedPoint;
        do {
            Iterator<HepAlgVertex> iter = getGraphIterator( root );
            fixedPoint = true;
            while ( iter.hasNext() ) {
                HepAlgVertex vertex = iter.next();
                for ( AlgOptRule rule : rules ) {
                    HepAlgVertex newVertex = applyRule( rule, vertex, forceConversions );
                    if ( newVertex == null || newVertex == vertex ) {
                        continue;
                    }
                    ++nMatches;
                    if ( nMatches >= currentProgram.matchLimit ) {
                        return;
                    }
                    if ( fullRestartAfterTransformation ) {
                        iter = getGraphIterator( root );
                    } else {
                        // To the extent possible, pick up where we left off; have to create a new iterator because old one was invalidated by transformation.
                        iter = getGraphIterator( newVertex );
                        if ( currentProgram.matchOrder == HepMatchOrder.DEPTH_FIRST ) {
                            nMatches = depthFirstApply( iter, rules, forceConversions, nMatches );
                            if ( nMatches >= currentProgram.matchLimit ) {
                                return;
                            }
                        }
                        // Remember to go around again since we're skipping some stuff.
                        fixedPoint = false;
                    }
                    break;
                }
            }
        } while ( !fixedPoint );
    }


    private Iterator<HepAlgVertex> getGraphIterator( HepAlgVertex start ) {
        // Make sure there's no garbage, because topological sort doesn't start from a specific root, and rules can't deal with firing on garbage.

        // FIXME jvs 25-Sept-2006: I had to move this earlier because of FRG-215, which is still under investigation. Once we figure that one out, move down to location below for better optimizer performance.
        collectGarbage();

        switch ( currentProgram.matchOrder ) {
            case ARBITRARY:
            case DEPTH_FIRST:
                return DepthFirstIterator.of( graph, start ).iterator();

            case TOP_DOWN:
                assert start == root;
                // see above
/*
        collectGarbage();
*/
                return TopologicalOrderIterator.of( graph ).iterator();

            case BOTTOM_UP:
            default:
                assert start == root;

                // see above
/*
        collectGarbage();
*/

                // TODO jvs 4-Apr-2006:  enhance TopologicalOrderIterator to support reverse walk.
                final List<HepAlgVertex> list = new ArrayList<>();
                for ( HepAlgVertex vertex : TopologicalOrderIterator.of( graph ) ) {
                    list.add( vertex );
                }
                Collections.reverse( list );
                return list.iterator();
        }
    }


    /**
     * Returns whether the vertex is valid.
     */
    private boolean belongsToDag( HepAlgVertex vertex ) {
        String digest = vertex.getCurrentAlg().getDigest();
        return mapDigestToVertex.get( digest ) != null;
    }


    private HepAlgVertex applyRule( AlgOptRule rule, HepAlgVertex vertex, boolean forceConversions ) {
        if ( !belongsToDag( vertex ) ) {
            return null;
        }
        AlgTrait parentTrait = null;
        List<AlgNode> parents = null;
        if ( rule instanceof ConverterRule ) {
            // Guaranteed converter rules require special casing to make sure they only fire where actually needed, otherwise they tend to fire to infinity and beyond.
            ConverterRule converterRule = (ConverterRule) rule;
            if ( converterRule.isGuaranteed() || !forceConversions ) {
                if ( !doesConverterApply( converterRule, vertex ) ) {
                    return null;
                }
                parentTrait = converterRule.getOutTrait();
            }
        } else if ( rule instanceof CommonRelSubExprRule ) {
            // Only fire CommonRelSubExprRules if the vertex is a common subexpression.
            List<HepAlgVertex> parentVertices = getVertexParents( vertex );
            if ( parentVertices.size() < 2 ) {
                return null;
            }
            parents = new ArrayList<>();
            for ( HepAlgVertex pVertex : parentVertices ) {
                parents.add( pVertex.getCurrentAlg() );
            }
        }

        final List<AlgNode> bindings = new ArrayList<>();
        final Map<AlgNode, List<AlgNode>> nodeChildren = new HashMap<>();
        boolean match = matchOperands( rule.getOperand(), vertex.getCurrentAlg(), bindings, nodeChildren );

        if ( !match ) {
            return null;
        }

        HepRuleCall call = new HepRuleCall( this, rule.getOperand(), bindings.toArray( new AlgNode[0] ), nodeChildren, parents );

        // Allow the rule to apply its own side-conditions.
        if ( !rule.matches( call ) ) {
            return null;
        }

        fireRule( call );

        if ( !call.getResults().isEmpty() ) {
            return applyTransformationResults( vertex, call, parentTrait );
        }

        return null;
    }


    private boolean doesConverterApply( ConverterRule converterRule, HepAlgVertex vertex ) {
        AlgTrait outTrait = converterRule.getOutTrait();
        List<HepAlgVertex> parents = Graphs.predecessorListOf( graph, vertex );
        for ( HepAlgVertex parent : parents ) {
            AlgNode parentAlg = parent.getCurrentAlg();
            if ( parentAlg instanceof Converter ) {
                // We don't support converter chains.
                continue;
            }
            if ( parentAlg.getTraitSet().contains( outTrait ) ) {
                // This parent wants the traits produced by the converter.
                return true;
            }
        }
        return (vertex == root)
                && (requestedRootTraits != null)
                && requestedRootTraits.contains( outTrait );
    }


    /**
     * Retrieves the parent vertices of a vertex.  If a vertex appears multiple times as an input into a parent, then that counts as multiple parents, one per input reference.
     *
     * @param vertex the vertex
     * @return the list of parents for the vertex
     */
    private List<HepAlgVertex> getVertexParents( HepAlgVertex vertex ) {
        final List<HepAlgVertex> parents = new ArrayList<>();
        final List<HepAlgVertex> parentVertices = Graphs.predecessorListOf( graph, vertex );

        for ( HepAlgVertex pVertex : parentVertices ) {
            AlgNode parent = pVertex.getCurrentAlg();
            for ( int i = 0; i < parent.getInputs().size(); i++ ) {
                HepAlgVertex child = (HepAlgVertex) parent.getInputs().get( i );
                if ( child == vertex ) {
                    parents.add( pVertex );
                }
            }
        }
        return parents;
    }


    private boolean matchOperands( AlgOptRuleOperand operand, AlgNode alg, List<AlgNode> bindings, Map<AlgNode, List<AlgNode>> nodeChildren ) {
        if ( !operand.matches( alg ) ) {
            return false;
        }
        bindings.add( alg );
        @SuppressWarnings("unchecked")
        List<HepAlgVertex> childAlgs = (List) alg.getInputs();
        switch ( operand.childPolicy ) {
            case ANY:
                return true;
            case UNORDERED:
                // For each operand, at least one child must match. If matchAnyChildren, usually there's just one operand.
                for ( AlgOptRuleOperand childOperand : operand.getChildOperands() ) {
                    boolean match = false;
                    for ( HepAlgVertex childAlg : childAlgs ) {
                        match = matchOperands( childOperand, childAlg.getCurrentAlg(), bindings, nodeChildren );
                        if ( match ) {
                            break;
                        }
                    }
                    if ( !match ) {
                        return false;
                    }
                }
                final List<AlgNode> children = new ArrayList<>( childAlgs.size() );
                for ( HepAlgVertex childAlg : childAlgs ) {
                    children.add( childAlg.getCurrentAlg() );
                }
                nodeChildren.put( alg, children );
                return true;
            default:
                int n = operand.getChildOperands().size();
                if ( childAlgs.size() < n ) {
                    return false;
                }
                for ( Pair<HepAlgVertex, AlgOptRuleOperand> pair : Pair.zip( childAlgs, operand.getChildOperands() ) ) {
                    boolean match = matchOperands( pair.right, pair.left.getCurrentAlg(), bindings, nodeChildren );
                    if ( !match ) {
                        return false;
                    }
                }
                return true;
        }
    }


    private HepAlgVertex applyTransformationResults( HepAlgVertex vertex, HepRuleCall call, AlgTrait<?> parentTrait ) {
        // TODO jvs 5-Apr-2006:  Take the one that gives the best global cost rather than the best local cost.  That requires "tentative" graph edits.

        assert !call.getResults().isEmpty();

        AlgNode bestAlg = null;

        if ( call.getResults().size() == 1 ) {
            // No costing required; skip it to minimize the chance of hitting Algs without cost information.
            bestAlg = call.getResults().get( 0 );
        } else {
            AlgOptCost bestCost = null;
            final AlgMetadataQuery mq = call.getMetadataQuery();
            for ( AlgNode alg : call.getResults() ) {
                AlgOptCost thisCost = getCost( alg, mq );
                if ( LOGGER.isTraceEnabled() ) {
                    // Keep in the isTraceEnabled for the getTupleCount method call
                    LOGGER.trace( "considering {} with cumulative cost={} and rowcount={}", alg, thisCost, mq.getTupleCount( alg ) );
                }
                if ( (bestAlg == null) || thisCost.isLt( bestCost ) ) {
                    bestAlg = alg;
                    bestCost = thisCost;
                }
            }
        }

        ++nTransformations;
        notifyTransformation( call, bestAlg, true );

        // Before we add the result, make a copy of the list of vertex's parents.  We'll need this later during contraction so that we only update the existing parents, not the new parents (otherwise loops can result).
        // Also take care of filtering out parents by traits in case we're dealing with a converter rule.
        final List<HepAlgVertex> allParents = Graphs.predecessorListOf( graph, vertex );
        final List<HepAlgVertex> parents = new ArrayList<>();
        for ( HepAlgVertex parent : allParents ) {
            if ( parentTrait != null ) {
                AlgNode parentAlg = parent.getCurrentAlg();
                if ( parentAlg instanceof Converter ) {
                    // We don't support automatically chaining conversions. Treating a converter as a candidate parent here can cause the "iParentMatch" check below to
                    // throw away a new converter needed in the multi-parent DAG case.
                    continue;
                }
                if ( !parentAlg.getTraitSet().contains( parentTrait ) ) {
                    // This parent does not want the converted result.
                    continue;
                }
            }
            parents.add( parent );
        }

        HepAlgVertex newVertex = addAlgToGraph( bestAlg );

        // There's a chance that newVertex is the same as one of the parents due to common subexpression recognition (e.g. the LogicalProject added by JoinCommuteRule).  In that
        // case, treat the transformation as a nop to avoid creating a loop.
        int iParentMatch = parents.indexOf( newVertex );
        if ( iParentMatch != -1 ) {
            newVertex = parents.get( iParentMatch );
        } else {
            contractVertices( newVertex, vertex, parents );
        }
        if ( getListener() != null ) {
            // Assume listener doesn't want to see garbage.
            collectGarbage();
        }
        notifyTransformation( call, bestAlg, false );
        dumpGraph();
        return newVertex;
    }


<<<<<<< HEAD
    // implement AlgOptPlanner
=======
    // implement AlgPlanner
>>>>>>> 18d3cce9
    @Override
    public AlgNode register( AlgNode alg, AlgNode equivAlg ) {
        // Ignore; this call is mostly to tell Volcano how to avoid infinite loops.
        return alg;
    }


    @Override
    public void onCopy( AlgNode alg, AlgNode newAlg ) {
        onCopyHook.apply( alg, newAlg );
    }


<<<<<<< HEAD
    // implement AlgOptPlanner
=======
    // implement AlgPlanner
>>>>>>> 18d3cce9
    @Override
    public AlgNode ensureRegistered( AlgNode alg, AlgNode equivAlg ) {
        return alg;
    }


<<<<<<< HEAD
    // implement AlgOptPlanner
=======
    // implement AlgPlanner
>>>>>>> 18d3cce9
    @Override
    public boolean isRegistered( AlgNode alg ) {
        return true;
    }


    private HepAlgVertex addAlgToGraph( AlgNode alg ) {
        // Check if a transformation already produced a reference to an existing vertex.
        if ( graph.vertexSet().contains( alg ) ) {
            return (HepAlgVertex) alg;
        }

        // Recursively add children, replacing this algs inputs with corresponding child vertices.
<<<<<<< HEAD
=======
        if ( alg == null ) {
            log.warn( "alg is null" );
        }
>>>>>>> 18d3cce9
        final List<AlgNode> inputs = alg.getInputs();
        final List<AlgNode> newInputs = new ArrayList<>();
        for ( AlgNode input1 : inputs ) {
            HepAlgVertex childVertex = addAlgToGraph( input1 );
            newInputs.add( childVertex );
        }

        if ( !Util.equalShallow( inputs, newInputs ) ) {
            AlgNode oldAlg = alg;
            alg = alg.copy( alg.getTraitSet(), newInputs );
            onCopy( oldAlg, alg );
        }
        // Compute digest first time we add to DAG, otherwise can't get equivVertex for common sub-expression
        alg.recomputeDigest();

        // try to find equivalent alg only if DAG is allowed
        if ( !noDag ) {
            // Now, check if an equivalent vertex already exists in graph.
            String digest = alg.getDigest();
            HepAlgVertex equivVertex = mapDigestToVertex.get( digest );
            if ( equivVertex != null ) {
                // Use existing vertex.
                return equivVertex;
            }
        }

        // No equivalence:  create a new vertex to represent this alg.
        HepAlgVertex newVertex = new HepAlgVertex( alg );
        graph.addVertex( newVertex );
        updateVertex( newVertex, alg );

        for ( AlgNode input : alg.getInputs() ) {
            graph.addEdge( newVertex, (HepAlgVertex) input );
        }

        nTransformations++;
        return newVertex;
    }


    private void contractVertices( HepAlgVertex preservedVertex, HepAlgVertex discardedVertex, List<HepAlgVertex> parents ) {
        if ( preservedVertex == discardedVertex ) {
            // Nop.
            return;
        }

        AlgNode alg = preservedVertex.getCurrentAlg();
        updateVertex( preservedVertex, alg );

        // Update specified parents of discardedVertex.
        for ( HepAlgVertex parent : parents ) {
            AlgNode parentAlg = parent.getCurrentAlg();
            List<AlgNode> inputs = parentAlg.getInputs();
            for ( int i = 0; i < inputs.size(); ++i ) {
                AlgNode child = inputs.get( i );
                if ( child != discardedVertex ) {
                    continue;
                }
                parentAlg.replaceInput( i, preservedVertex );
            }
            graph.removeEdge( parent, discardedVertex );
            graph.addEdge( parent, preservedVertex );
            updateVertex( parent, parentAlg );
        }

        // NOTE:  we don't actually do graph.removeVertex(discardedVertex), because it might still be reachable from preservedVertex. Leave that job for garbage collection.
        if ( discardedVertex == root ) {
            root = preservedVertex;
        }
    }


    private void updateVertex( HepAlgVertex vertex, AlgNode alg ) {
        if ( alg != vertex.getCurrentAlg() ) {
            // REVIEW jvs: We'll do this again later during garbage collection.  Or we could get rid of mark/sweep garbage collection and do it precisely
            // at this point by walking down to all Algs which are only reachable from here.
            notifyDiscard( vertex.getCurrentAlg() );
        }
        String oldDigest = vertex.getCurrentAlg().toString();
        if ( mapDigestToVertex.get( oldDigest ) == vertex ) {
            mapDigestToVertex.remove( oldDigest );
        }
        String newDigest = alg.getDigest();
        // When a transformation happened in one rule apply, support vertex2 replace vertex1, but the current algNode of vertex1 and vertex2 is same, then the digest is also same. but we can't remove vertex2,
        // otherwise the digest will be removed wrongly in the mapDigestToVertex  when collectGC so it must update the digest that map to vertex
        mapDigestToVertex.put( newDigest, vertex );
        if ( alg != vertex.getCurrentAlg() ) {
            vertex.replaceAlg( alg );
        }
        notifyEquivalence( alg, vertex, false );
    }


    private AlgNode buildFinalPlan( HepAlgVertex vertex ) {
        AlgNode alg = vertex.getCurrentAlg();

        notifyChosen( alg );

        // Recursively process children, replacing this Alg's inputs with corresponding child Algs.
        List<AlgNode> inputs = alg.getInputs();
        for ( int i = 0; i < inputs.size(); ++i ) {
            AlgNode child = inputs.get( i );
            if ( !(child instanceof HepAlgVertex) ) {
                // Already replaced.
                continue;
            }
            child = buildFinalPlan( (HepAlgVertex) child );
            alg.replaceInput( i, child );
            alg.recomputeDigest();
        }

        return alg;
    }


    private void collectGarbage() {
        if ( nTransformations == nTransformationsLastGC ) {
            // No modifications have taken place since the last gc, so there can't be any garbage.
            return;
        }
        nTransformationsLastGC = nTransformations;

        LOGGER.trace( "collecting garbage" );

        // Yer basic mark-and-sweep.
        final Set<HepAlgVertex> rootSet = new HashSet<>();
        if ( graph.vertexSet().contains( root ) ) {
            BreadthFirstIterator.reachable( rootSet, graph, root );
        }

        if ( rootSet.size() == graph.vertexSet().size() ) {
            // Everything is reachable:  no garbage to collect.
            return;
        }
        final Set<HepAlgVertex> sweepSet = new HashSet<>();
        for ( HepAlgVertex vertex : graph.vertexSet() ) {
            if ( !rootSet.contains( vertex ) ) {
                sweepSet.add( vertex );
                AlgNode alg = vertex.getCurrentAlg();
                notifyDiscard( alg );
            }
        }
        assert !sweepSet.isEmpty();
        graph.removeAllVertices( sweepSet );
        graphSizeLastGC = graph.vertexSet().size();

        // Clean up digest map too.
        Iterator<Map.Entry<String, HepAlgVertex>> digestIter = mapDigestToVertex.entrySet().iterator();
        while ( digestIter.hasNext() ) {
            HepAlgVertex vertex = digestIter.next().getValue();
            if ( sweepSet.contains( vertex ) ) {
                digestIter.remove();
            }
        }
    }


    private void assertNoCycles() {
        // Verify that the graph is acyclic.
        final CycleDetector<HepAlgVertex, DefaultEdge> cycleDetector = new CycleDetector<>( graph );
        Set<HepAlgVertex> cyclicVertices = cycleDetector.findCycles();
        if ( cyclicVertices.isEmpty() ) {
            return;
        }
        throw new AssertionError( "Query graph cycle detected in HepPlanner: " + cyclicVertices );
    }


    private void dumpGraph() {
        if ( !LOGGER.isTraceEnabled() ) {
            return;
        }

        assertNoCycles();

        final AlgMetadataQuery mq = root.getCluster().getMetadataQuery();
        final StringBuilder sb = new StringBuilder();
        sb.append( "\nBreadth-first from root:  {\n" );
        for ( HepAlgVertex vertex : BreadthFirstIterator.of( graph, root ) ) {
            sb.append( "    " )
                    .append( vertex )
                    .append( " = " );
            AlgNode alg = vertex.getCurrentAlg();
            sb.append( alg )
                    .append( ", rowcount=" )
                    .append( mq.getTupleCount( alg ) )
                    .append( ", cumulative cost=" )
                    .append( getCost( alg, mq ) )
                    .append( '\n' );
        }
        sb.append( "}" );
        LOGGER.trace( sb.toString() );
    }


<<<<<<< HEAD
    // implement AlgOptPlanner
=======
    // implement AlgPlanner
>>>>>>> 18d3cce9
    @Override
    public void registerMetadataProviders( List<AlgMetadataProvider> list ) {
        list.add( 0, new HepAlgMetadataProvider() );
    }


<<<<<<< HEAD
    // implement AlgOptPlanner
=======
    // implement AlgPlanner
>>>>>>> 18d3cce9
    @Override
    public long getAlgMetadataTimestamp( AlgNode alg ) {
        // TODO jvs 20-Apr-2006: This is overly conservative.  Better would be to keep a timestamp per HepAlgVertex, and update only affected vertices and all ancestors on each transformation.
        return nTransformations;
    }

}
<|MERGE_RESOLUTION|>--- conflicted
+++ resolved
@@ -55,11 +55,7 @@
 import org.polypheny.db.algebra.core.AlgFactories;
 import org.polypheny.db.algebra.metadata.AlgMetadataProvider;
 import org.polypheny.db.algebra.metadata.AlgMetadataQuery;
-<<<<<<< HEAD
-import org.polypheny.db.plan.AbstractAlgOptPlanner;
-=======
 import org.polypheny.db.plan.AbstractAlgPlanner;
->>>>>>> 18d3cce9
 import org.polypheny.db.plan.AlgOptCost;
 import org.polypheny.db.plan.AlgOptCostFactory;
 import org.polypheny.db.plan.AlgOptCostImpl;
@@ -86,12 +82,8 @@
 /**
  * HepPlanner is a heuristic implementation of the {@link AlgPlanner} interface.
  */
-<<<<<<< HEAD
-public class HepPlanner extends AbstractAlgOptPlanner {
-=======
 @Slf4j
 public class HepPlanner extends AbstractAlgPlanner {
->>>>>>> 18d3cce9
 
     private final HepProgram mainProgram;
 
@@ -158,11 +150,7 @@
     }
 
 
-<<<<<<< HEAD
-    // implement AlgOptPlanner
-=======
     // implement AlgPlanner
->>>>>>> 18d3cce9
     @Override
     public void setRoot( AlgNode alg ) {
         root = addAlgToGraph( alg );
@@ -170,11 +158,7 @@
     }
 
 
-<<<<<<< HEAD
-    // implement AlgOptPlanner
-=======
     // implement AlgPlanner
->>>>>>> 18d3cce9
     @Override
     public AlgNode getRoot() {
         return root;
@@ -187,11 +171,7 @@
     }
 
 
-<<<<<<< HEAD
-    // implement AlgOptPlanner
-=======
     // implement AlgPlanner
->>>>>>> 18d3cce9
     @Override
     public boolean addRule( AlgOptRule rule ) {
         boolean added = allRules.add( rule );
@@ -224,11 +204,7 @@
     }
 
 
-<<<<<<< HEAD
-    // implement AlgOptPlanner
-=======
     // implement AlgPlanner
->>>>>>> 18d3cce9
     @Override
     public AlgNode changeTraits( AlgNode alg, AlgTraitSet toTraits ) {
         // Ignore traits, except for the root, where we remember what the final conversion should be.
@@ -239,11 +215,7 @@
     }
 
 
-<<<<<<< HEAD
-    // implement AlgOptPlanner
-=======
     // implement AlgPlanner
->>>>>>> 18d3cce9
     @Override
     public AlgNode findBestExp() {
         assert root != null;
@@ -736,11 +708,7 @@
     }
 
 
-<<<<<<< HEAD
-    // implement AlgOptPlanner
-=======
     // implement AlgPlanner
->>>>>>> 18d3cce9
     @Override
     public AlgNode register( AlgNode alg, AlgNode equivAlg ) {
         // Ignore; this call is mostly to tell Volcano how to avoid infinite loops.
@@ -754,22 +722,14 @@
     }
 
 
-<<<<<<< HEAD
-    // implement AlgOptPlanner
-=======
     // implement AlgPlanner
->>>>>>> 18d3cce9
     @Override
     public AlgNode ensureRegistered( AlgNode alg, AlgNode equivAlg ) {
         return alg;
     }
 
 
-<<<<<<< HEAD
-    // implement AlgOptPlanner
-=======
     // implement AlgPlanner
->>>>>>> 18d3cce9
     @Override
     public boolean isRegistered( AlgNode alg ) {
         return true;
@@ -783,12 +743,9 @@
         }
 
         // Recursively add children, replacing this algs inputs with corresponding child vertices.
-<<<<<<< HEAD
-=======
         if ( alg == null ) {
             log.warn( "alg is null" );
         }
->>>>>>> 18d3cce9
         final List<AlgNode> inputs = alg.getInputs();
         final List<AlgNode> newInputs = new ArrayList<>();
         for ( AlgNode input1 : inputs ) {
@@ -984,22 +941,14 @@
     }
 
 
-<<<<<<< HEAD
-    // implement AlgOptPlanner
-=======
     // implement AlgPlanner
->>>>>>> 18d3cce9
     @Override
     public void registerMetadataProviders( List<AlgMetadataProvider> list ) {
         list.add( 0, new HepAlgMetadataProvider() );
     }
 
 
-<<<<<<< HEAD
-    // implement AlgOptPlanner
-=======
     // implement AlgPlanner
->>>>>>> 18d3cce9
     @Override
     public long getAlgMetadataTimestamp( AlgNode alg ) {
         // TODO jvs 20-Apr-2006: This is overly conservative.  Better would be to keep a timestamp per HepAlgVertex, and update only affected vertices and all ancestors on each transformation.
