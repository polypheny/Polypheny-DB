--- conflicted
+++ resolved
@@ -470,11 +470,7 @@
                 }
         }
         AlgNode ret = seekAlg;
-<<<<<<< HEAD
-        final AlgOptCluster cluster = seekAlg.getCluster();
-=======
         final AlgCluster cluster = seekAlg.getCluster();
->>>>>>> 18d3cce9
         final RexBuilder rexBuilder = cluster.getRexBuilder();
         final int keyCount = ret.getTupleType().getFieldCount();
         final boolean outerJoin = notIn || logic == AlgOptUtil.Logic.TRUE_FALSE_UNKNOWN;
@@ -675,11 +671,7 @@
      * @param alg underlying rel
      * @return alg implementing SingleValueAgg
      */
-<<<<<<< HEAD
-    public static AlgNode createSingleValueAggAlg( AlgOptCluster cluster, AlgNode alg ) {
-=======
     public static AlgNode createSingleValueAggAlg( AlgCluster cluster, AlgNode alg ) {
->>>>>>> 18d3cce9
         final int aggCallCnt = alg.getTupleType().getFieldCount();
         final List<AggregateCall> aggCalls = new ArrayList<>();
 
@@ -1023,11 +1015,7 @@
     }
 
 
-<<<<<<< HEAD
-    private static void splitCorrelatedFilterCondition( LogicalFilter filter, RexNode condition, List<RexIndexRef> joinKeys, List<RexNode> correlatedJoinKeys, List<RexNode> nonEquiList ) {
-=======
     private static void splitCorrelatedFilterCondition( LogicalRelFilter filter, RexNode condition, List<RexIndexRef> joinKeys, List<RexNode> correlatedJoinKeys, List<RexNode> nonEquiList ) {
->>>>>>> 18d3cce9
         if ( condition instanceof RexCall ) {
             RexCall call = (RexCall) condition;
             if ( call.getOperator().getKind() == Kind.AND ) {
@@ -1229,13 +1217,8 @@
         final RexBuilder rexBuilder = cluster.getRexBuilder();
         final AlgDataTypeSystem typeSystem = cluster.getTypeFactory().getTypeSystem();
 
-<<<<<<< HEAD
-        int origLeftInputSize = leftRel.getTupleType().getFieldCount();
-        int origRightInputSize = rightRel.getTupleType().getFieldCount();
-=======
         int origLeftInputSize = leftAlg.getTupleType().getFieldCount();
         int origRightInputSize = rightAlg.getTupleType().getFieldCount();
->>>>>>> 18d3cce9
 
         final List<RexNode> newLeftFields = new ArrayList<>();
         final List<String> newLeftFieldNames = new ArrayList<>();
@@ -1251,11 +1234,7 @@
         }
 
         for ( i = 0; i < origLeftInputSize; i++ ) {
-<<<<<<< HEAD
-            final AlgDataTypeField field = leftRel.getTupleType().getFields().get( i );
-=======
             final AlgDataTypeField field = leftAlg.getTupleType().getFields().get( i );
->>>>>>> 18d3cce9
             newLeftFields.add( rexBuilder.makeInputRef( field.getType(), i ) );
             newLeftFieldNames.add( field.getName() );
             outputProj.add( systemColCount + i );
@@ -1278,11 +1257,7 @@
 
         int leftFieldCount = origLeftInputSize + newLeftKeyCount;
         for ( i = 0; i < origRightInputSize; i++ ) {
-<<<<<<< HEAD
-            final AlgDataTypeField field = rightRel.getTupleType().getFields().get( i );
-=======
             final AlgDataTypeField field = rightAlg.getTupleType().getFields().get( i );
->>>>>>> 18d3cce9
             newRightFields.add( rexBuilder.makeInputRef( field.getType(), i ) );
             newRightFieldNames.add( field.getName() );
             outputProj.add( systemColCount + leftFieldCount + i );
@@ -1422,24 +1397,6 @@
      * @return created type
      */
     public static AlgDataType createDmlRowType( Kind kind, AlgDataTypeFactory typeFactory ) {
-<<<<<<< HEAD
-        switch ( kind ) {
-            case INSERT:
-            case DELETE:
-            case UPDATE:
-                return typeFactory.createStructType(
-                        ImmutableList.of(
-                                new AlgDataTypeFieldImpl( -1L, AvaticaConnection.ROWCOUNT_COLUMN_NAME, 0,
-                                        typeFactory.createPolyType( PolyType.BIGINT ) ) ) );
-            case EXPLAIN:
-                return typeFactory.createStructType(
-                        ImmutableList.of(
-                                new AlgDataTypeFieldImpl( -1L, AvaticaConnection.PLAN_COLUMN_NAME, 0,
-                                        typeFactory.createPolyType( PolyType.VARCHAR, AlgDataType.PRECISION_NOT_SPECIFIED ) ) ) );
-            default:
-                throw Util.unexpected( kind );
-        }
-=======
         return switch ( kind ) {
             case INSERT, DELETE, UPDATE -> typeFactory.createStructType(
                     ImmutableList.of(
@@ -1451,7 +1408,6 @@
                                     typeFactory.createPolyType( PolyType.VARCHAR, AlgDataType.PRECISION_NOT_SPECIFIED ) ) ) );
             default -> throw Util.unexpected( kind );
         };
->>>>>>> 18d3cce9
     }
 
 
@@ -2400,11 +2356,7 @@
         final List<RexNode> exprList = new ArrayList<>();
         final List<RexLocalRef> projectRefList = new ArrayList<>();
         final List<AlgDataTypeField> fields = alg.getTupleType().getFields();
-<<<<<<< HEAD
-        final AlgOptCluster cluster = alg.getCluster();
-=======
         final AlgCluster cluster = alg.getCluster();
->>>>>>> 18d3cce9
         for ( int i = 0; i < permutation.getTargetCount(); i++ ) {
             int target = permutation.getTarget( i );
             final AlgDataTypeField targetField = fields.get( target );
@@ -2891,26 +2843,6 @@
 
 
     /**
-<<<<<<< HEAD
-     * Shuttle that finds the set of inputs that are used.
-     */
-    public static class InputReferencedVisitor extends RexShuttle {
-
-        public final SortedSet<Integer> inputPosReferenced = new TreeSet<>();
-
-
-        @Override
-        public RexNode visitIndexRef( RexIndexRef inputRef ) {
-            inputPosReferenced.add( inputRef.getIndex() );
-            return inputRef;
-        }
-
-    }
-
-
-    /**
-=======
->>>>>>> 18d3cce9
      * Converts types to descriptive strings.
      */
     public static class TypeDumper {
