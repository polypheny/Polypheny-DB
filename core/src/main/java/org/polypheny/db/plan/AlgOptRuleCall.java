--- conflicted
+++ resolved
@@ -70,11 +70,7 @@
     public final AlgNode[] algs;
 
     @Getter
-<<<<<<< HEAD
-    private final AlgOptPlanner planner;
-=======
     private final AlgPlanner planner;
->>>>>>> 250079c0
 
     @Getter
     private final List<AlgNode> parents;
@@ -107,22 +103,7 @@
 
 
     /**
-<<<<<<< HEAD
-     * Returns a list of matched relational expressions.
-     *
-     * @return matched relational expressions
-     * @see #alg(int)
-     */
-    public List<AlgNode> getAlgList() {
-        return ImmutableList.copyOf( algs );
-    }
-
-
-    /**
-     * Retrieves the {@code ordinal}th matched relational expression. This corresponds to the {@code ordinal}th operand of the rule.
-=======
      * Retrieves the {@code ordinal}th matched algebra expression. This corresponds to the {@code ordinal}th operand of the rule.
->>>>>>> 250079c0
      *
      * @param ordinal Ordinal
      * @param <T> Type
@@ -172,11 +153,7 @@
 
     /**
      * Registers that a rule has produced an equivalent algebraic expression.
-<<<<<<< HEAD
-     *
-=======
      * <p>
->>>>>>> 250079c0
      * Called by the rule whenever it finds a match. The implementation of this method guarantees that the original algebraic expression (that is, <code>this.algs[0]</code>)
      * has its traits propagated to the new algebraic expression (<code>alg</code>) and its unregistered children. Any trait not specifically set in the AlgTraitSet returned by
      * <code>alg.getTraits()</code> will be copied from <code>this.algs[0].getTraitSet()</code>.
