/*
 * Copyright 2019-2024 The Polypheny Project
 *
 * Licensed under the Apache License, Version 2.0 (the "License");
 * you may not use this file except in compliance with the License.
 * You may obtain a copy of the License at
 *
 * http://www.apache.org/licenses/LICENSE-2.0
 *
 * Unless required by applicable law or agreed to in writing, software
 * distributed under the License is distributed on an "AS IS" BASIS,
 * WITHOUT WARRANTIES OR CONDITIONS OF ANY KIND, either express or implied.
 * See the License for the specific language governing permissions and
 * limitations under the License.
 *
 * This file incorporates code covered by the following terms:
 *
 * Licensed to the Apache Software Foundation (ASF) under one or more
 * contributor license agreements.  See the NOTICE file distributed with
 * this work for additional information regarding copyright ownership.
 * The ASF licenses this file to you under the Apache License, Version 2.0
 * (the "License"); you may not use this file except in compliance with
 * the License.  You may obtain a copy of the License at
 *
 * http://www.apache.org/licenses/LICENSE-2.0
 *
 * Unless required by applicable law or agreed to in writing, software
 * distributed under the License is distributed on an "AS IS" BASIS,
 * WITHOUT WARRANTIES OR CONDITIONS OF ANY KIND, either express or implied.
 * See the License for the specific language governing permissions and
 * limitations under the License.
 */

package org.polypheny.db.plan;


import java.util.List;
import java.util.Map;
import lombok.extern.slf4j.Slf4j;
import org.apache.calcite.linq4j.QueryProvider;
import org.jetbrains.annotations.NotNull;
import org.polypheny.db.adapter.DataContext;
import org.polypheny.db.adapter.java.JavaTypeFactory;
import org.polypheny.db.algebra.AlgNode;
import org.polypheny.db.algebra.logical.relational.LogicalRelFilter;
import org.polypheny.db.algebra.type.AlgDataType;
import org.polypheny.db.catalog.snapshot.Snapshot;
import org.polypheny.db.nodes.Function.FunctionType;
import org.polypheny.db.nodes.Operator;
import org.polypheny.db.rex.RexCall;
import org.polypheny.db.rex.RexIndexRef;
import org.polypheny.db.rex.RexLiteral;
import org.polypheny.db.rex.RexNode;
import org.polypheny.db.transaction.Statement;
import org.polypheny.db.type.entity.PolyString;
import org.polypheny.db.type.entity.PolyValue;
import org.polypheny.db.util.Pair;


/**
 * DataContext for evaluating an RexExpression
 */
@Slf4j
public class VisitorDataContext implements DataContext {

    private final Object[] values;


    public VisitorDataContext( Object[] values ) {
        this.values = values;
    }


    @Override
    public Snapshot getSnapshot() {
        throw new UnsupportedOperationException( "This operation is not supported for " + getClass().getSimpleName() );
    }


    @Override
    public JavaTypeFactory getTypeFactory() {
        throw new UnsupportedOperationException( "This operation is not supported for " + getClass().getSimpleName() );
    }


    @Override
    public QueryProvider getQueryProvider() {
        throw new UnsupportedOperationException( "This operation is not supported for " + getClass().getSimpleName() );
    }


    @Override
    public Object get( String name ) {
        if ( name.equals( "inputRecord" ) ) {
            return values;
        } else {
            return null;
        }
    }


    @Override
    public void addAll( Map<String, Object> map ) {
        throw new UnsupportedOperationException( "This operation is not supported for " + getClass().getSimpleName() );
    }


    @Override
    public Statement getStatement() {
        return null;
    }


    @Override
<<<<<<< HEAD
    public void addParameterValues( long index, AlgDataType type, List<PolyValue> data ) {
=======
    public void addParameterValues( long index, @NotNull AlgDataType type, List<PolyValue> data ) {
>>>>>>> 18d3cce9
        throw new UnsupportedOperationException( "This operation is not supported for " + getClass().getSimpleName() );
    }


    @Override
    public AlgDataType getParameterType( long index ) {
        throw new UnsupportedOperationException( "This operation is not supported for " + getClass().getSimpleName() );
    }


    @Override
    public List<Map<Long, PolyValue>> getParameterValues() {
        throw new UnsupportedOperationException( "This operation is not supported for " + getClass().getSimpleName() );
    }


    @Override
    public void setParameterValues( List<Map<Long, PolyValue>> values ) {
        throw new UnsupportedOperationException( "This operation is not supported for " + getClass().getSimpleName() );
    }


    @Override
    public Map<Long, AlgDataType> getParameterTypes() {
        throw new UnsupportedOperationException( "This operation is not supported for " + getClass().getSimpleName() );
    }


    @Override
    public void setParameterTypes( Map<Long, AlgDataType> types ) {
        throw new UnsupportedOperationException( "This operation is not supported for " + getClass().getSimpleName() );
    }


<<<<<<< HEAD
    public static DataContext of( AlgNode targetRel, LogicalFilter queryRel ) {
=======
    public static DataContext of( AlgNode targetRel, LogicalRelFilter queryRel ) {
>>>>>>> 18d3cce9
        return of( targetRel.getTupleType(), queryRel.getCondition() );
    }


    public static DataContext of( AlgDataType rowType, RexNode rex ) {
        final int size = rowType.getFields().size();
        final Object[] values = new Object[size];
        final List<RexNode> operands = ((RexCall) rex).getOperands();
        final RexNode firstOperand = operands.get( 0 );
        final RexNode secondOperand = operands.get( 1 );
        final Pair<Integer, ?> value = getValue( firstOperand, secondOperand );
        if ( value != null ) {
            int index = value.getKey();
            values[index] = value.getValue();
            return new VisitorDataContext( values );
        } else {
            return null;
        }
    }


    public static DataContext of( AlgDataType rowType, List<Pair<RexIndexRef, RexNode>> usageList ) {
        final int size = rowType.getFields().size();
        final PolyValue[] values = new PolyValue[size];
        for ( Pair<RexIndexRef, RexNode> elem : usageList ) {
            Pair<Integer, PolyValue> value = getValue( elem.getKey(), elem.getValue() );
            if ( value == null ) {
                log.warn( "{} is not handled for {} for checking implication", elem.getKey(), elem.getValue() );
                return null;
            }
            int index = value.getKey();
            values[index] = value.getValue();
        }
        return new VisitorDataContext( values );
    }


    public static Pair<Integer, PolyValue> getValue( RexNode inputRef, RexNode literal ) {
        inputRef = removeCast( inputRef );
        literal = removeCast( literal );

        if ( inputRef instanceof RexIndexRef && literal instanceof RexLiteral ) {
            final int index = ((RexIndexRef) inputRef).getIndex();
            final RexLiteral rexLiteral = (RexLiteral) literal;
            final AlgDataType type = inputRef.getType();

            if ( type.getPolyType() == null ) {
                log.warn( "{} returned null PolyType", inputRef );
                return null;
            }

            switch ( type.getPolyType() ) {
                case INTEGER, DOUBLE, REAL, BIGINT, SMALLINT, TINYINT, DECIMAL, DATE, TIME, TIMESTAMP, CHAR, VARCHAR:
                    return Pair.of( index, rexLiteral.getValue() );
                default:
                    // TODO: Support few more supported cases
                    log.warn( "{} for value of class {} is being handled in default way", type.getPolyType(), rexLiteral.getValue().getClass() );
                    if ( rexLiteral.getValue().isString() ) {
                        return Pair.of( index, PolyString.of( rexLiteral.getValue().asString().value ) );
                    }
                    return Pair.of( index, rexLiteral.getValue() );
            }
        }

        // Unsupported Arguments
        return null;
    }


    private static RexNode removeCast( RexNode inputRef ) {
        if ( inputRef instanceof RexCall castedRef ) {
            final Operator operator = castedRef.getOperator();
            if ( operator.getFunctionType() == FunctionType.CAST ) {
                inputRef = castedRef.getOperands().get( 0 );
            }
        }
        return inputRef;
    }

}
<|MERGE_RESOLUTION|>--- conflicted
+++ resolved
@@ -112,11 +112,7 @@
 
 
     @Override
-<<<<<<< HEAD
-    public void addParameterValues( long index, AlgDataType type, List<PolyValue> data ) {
-=======
     public void addParameterValues( long index, @NotNull AlgDataType type, List<PolyValue> data ) {
->>>>>>> 18d3cce9
         throw new UnsupportedOperationException( "This operation is not supported for " + getClass().getSimpleName() );
     }
 
@@ -151,11 +147,7 @@
     }
 
 
-<<<<<<< HEAD
-    public static DataContext of( AlgNode targetRel, LogicalFilter queryRel ) {
-=======
     public static DataContext of( AlgNode targetRel, LogicalRelFilter queryRel ) {
->>>>>>> 18d3cce9
         return of( targetRel.getTupleType(), queryRel.getCondition() );
     }
 
