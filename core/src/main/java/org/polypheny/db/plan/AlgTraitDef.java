--- conflicted
+++ resolved
@@ -97,11 +97,7 @@
 
     /**
      * Takes an arbitrary Trait and returns the canonical representation of that Trait. Canonized Trait objects may always be compared using the equality operator (<code>==</code>).
-<<<<<<< HEAD
-     *
-=======
      * <p>
->>>>>>> 18d3cce9
      * If an equal AlgTrait has already been canonized and is still in use, it will be returned. Otherwise, the given Trait is made canonical and returned.
      *
      * @param trait a possibly non-canonical Trait
@@ -141,11 +137,7 @@
      * @param planner the planner requesting the conversion test
      * @param fromTrait the AlgTrait to convert from
      * @param toTrait the AlgTrait to convert to
-<<<<<<< HEAD
-     * @param fromRel the {@link AlgNode} to convert from (with fromTrait)
-=======
      * @param fromAlg the {@link AlgNode} to convert from (with fromTrait)
->>>>>>> 18d3cce9
      * @return true if fromTrait can be converted to toTrait
      */
     public boolean canConvert( AlgPlanner planner, T fromTrait, T toTrait, AlgNode fromAlg ) {
@@ -179,11 +171,7 @@
     public abstract T getDefault();
 
 
-<<<<<<< HEAD
-    public boolean canConvertUnchecked( AlgOptPlanner planner, AlgTrait<?> curAlgTrait, AlgTrait<?> curOtherTrait, AlgSubset subset ) {
-=======
     public boolean canConvertUnchecked( AlgPlanner planner, AlgTrait<?> curAlgTrait, AlgTrait<?> curOtherTrait, AlgSubset subset ) {
->>>>>>> 18d3cce9
         return canConvert( planner, (T) curAlgTrait, (T) curOtherTrait, subset );
     }
 
