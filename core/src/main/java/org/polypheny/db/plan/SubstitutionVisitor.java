/*
 * Copyright 2019-2024 The Polypheny Project
 *
 * Licensed under the Apache License, Version 2.0 (the "License");
 * you may not use this file except in compliance with the License.
 * You may obtain a copy of the License at
 *
 * http://www.apache.org/licenses/LICENSE-2.0
 *
 * Unless required by applicable law or agreed to in writing, software
 * distributed under the License is distributed on an "AS IS" BASIS,
 * WITHOUT WARRANTIES OR CONDITIONS OF ANY KIND, either express or implied.
 * See the License for the specific language governing permissions and
 * limitations under the License.
 *
 * This file incorporates code covered by the following terms:
 *
 * Licensed to the Apache Software Foundation (ASF) under one or more
 * contributor license agreements.  See the NOTICE file distributed with
 * this work for additional information regarding copyright ownership.
 * The ASF licenses this file to you under the Apache License, Version 2.0
 * (the "License"); you may not use this file except in compliance with
 * the License.  You may obtain a copy of the License at
 *
 * http://www.apache.org/licenses/LICENSE-2.0
 *
 * Unless required by applicable law or agreed to in writing, software
 * distributed under the License is distributed on an "AS IS" BASIS,
 * WITHOUT WARRANTIES OR CONDITIONS OF ANY KIND, either express or implied.
 * See the License for the specific language governing permissions and
 * limitations under the License.
 */

package org.polypheny.db.plan;


import static org.polypheny.db.rex.RexUtil.andNot;
import static org.polypheny.db.rex.RexUtil.removeAll;

import com.google.common.annotations.VisibleForTesting;
import com.google.common.collect.ImmutableList;
import com.google.common.collect.LinkedHashMultimap;
import com.google.common.collect.Multimap;
import com.google.common.collect.Sets;
import java.util.ArrayList;
import java.util.Arrays;
import java.util.Collection;
import java.util.HashMap;
import java.util.HashSet;
import java.util.List;
import java.util.Map;
import java.util.Objects;
import java.util.Set;
import java.util.SortedMap;
import java.util.TreeMap;
import org.apache.calcite.linq4j.Ord;
import org.polypheny.db.algebra.AlgNode;
import org.polypheny.db.algebra.core.Aggregate;
import org.polypheny.db.algebra.core.AggregateCall;
import org.polypheny.db.algebra.core.AlgFactories;
import org.polypheny.db.algebra.fun.AggFunction;
<<<<<<< HEAD
import org.polypheny.db.algebra.logical.relational.LogicalAggregate;
import org.polypheny.db.algebra.logical.relational.LogicalFilter;
import org.polypheny.db.algebra.logical.relational.LogicalJoin;
import org.polypheny.db.algebra.logical.relational.LogicalProject;
import org.polypheny.db.algebra.logical.relational.LogicalRelScan;
import org.polypheny.db.algebra.logical.relational.LogicalUnion;
=======
import org.polypheny.db.algebra.logical.relational.LogicalRelAggregate;
import org.polypheny.db.algebra.logical.relational.LogicalRelFilter;
import org.polypheny.db.algebra.logical.relational.LogicalRelJoin;
import org.polypheny.db.algebra.logical.relational.LogicalRelProject;
import org.polypheny.db.algebra.logical.relational.LogicalRelScan;
import org.polypheny.db.algebra.logical.relational.LogicalRelUnion;
>>>>>>> 250079c0
import org.polypheny.db.algebra.mutable.Holder;
import org.polypheny.db.algebra.mutable.MutableAggregate;
import org.polypheny.db.algebra.mutable.MutableAlg;
import org.polypheny.db.algebra.mutable.MutableAlgVisitor;
import org.polypheny.db.algebra.mutable.MutableAlgs;
import org.polypheny.db.algebra.mutable.MutableFilter;
import org.polypheny.db.algebra.mutable.MutableProject;
import org.polypheny.db.algebra.mutable.MutableScan;
import org.polypheny.db.algebra.operators.OperatorName;
import org.polypheny.db.algebra.type.AlgDataType;
import org.polypheny.db.algebra.type.AlgDataTypeField;
import org.polypheny.db.config.RuntimeConfig;
import org.polypheny.db.languages.OperatorRegistry;
import org.polypheny.db.rex.RexBuilder;
import org.polypheny.db.rex.RexCall;
import org.polypheny.db.rex.RexExecutor;
import org.polypheny.db.rex.RexExecutorImpl;
import org.polypheny.db.rex.RexIndexRef;
import org.polypheny.db.rex.RexLiteral;
import org.polypheny.db.rex.RexNode;
import org.polypheny.db.rex.RexShuttle;
import org.polypheny.db.rex.RexSimplify;
import org.polypheny.db.rex.RexUtil;
import org.polypheny.db.tools.AlgBuilder;
import org.polypheny.db.tools.AlgBuilderFactory;
import org.polypheny.db.util.Bug;
import org.polypheny.db.util.ControlFlowException;
import org.polypheny.db.util.ImmutableBitSet;
import org.polypheny.db.util.Litmus;
import org.polypheny.db.util.Pair;
import org.polypheny.db.util.Util;
import org.polypheny.db.util.mapping.Mapping;
import org.polypheny.db.util.mapping.Mappings;
import org.polypheny.db.util.trace.PolyphenyDbTrace;
import org.slf4j.Logger;


/**
 * Substitutes part of a tree of relational expressions with another tree.
 *
 * The call {@code new SubstitutionVisitor(target, query).go(replacement))} will return {@code query} with every occurrence of {@code target} replaced by {@code replacement}.
 *
 * The following example shows how {@code SubstitutionVisitor} can be used for materialized view recognition.
 *
 * <ul>
 * <li>query = SELECT a, c FROM t WHERE x = 5 AND b = 4</li>
 * <li>target = SELECT a, b, c FROM t WHERE x = 5</li>
 * <li>replacement = SELECT * FROM mv</li>
 * <li>result = SELECT a, c FROM mv WHERE b = 4</li>
 * </ul>
 *
 * Note that {@code result} uses the materialized view table {@code mv} and a simplified condition {@code b = 4}.
 *
 * Uses a bottom-up matching algorithm. Nodes do not need to be identical. At each level, returns the residue.
 *
 * The inputs must only include the core relational operators:
 * {@link LogicalRelScan},
<<<<<<< HEAD
 * {@link LogicalFilter},
 * {@link LogicalProject},
 * {@link LogicalJoin},
 * {@link LogicalUnion},
 * {@link LogicalAggregate}.
=======
 * {@link LogicalRelFilter},
 * {@link LogicalRelProject},
 * {@link LogicalRelJoin},
 * {@link LogicalRelUnion},
 * {@link LogicalRelAggregate}.
>>>>>>> 250079c0
 */
public class SubstitutionVisitor {

    private static final boolean DEBUG = RuntimeConfig.DEBUG.getBoolean();

    private static final Logger LOGGER = PolyphenyDbTrace.getPlannerTracer();

    protected static final ImmutableList<UnifyRule> DEFAULT_RULES =
            ImmutableList.of(
                    TrivialRule.INSTANCE,
                    ScanToProjectUnifyRule.INSTANCE,
                    ProjectToProjectUnifyRule.INSTANCE,
                    FilterToProjectUnifyRule.INSTANCE,
//          ProjectToFilterUnifyRule.INSTANCE,
//          FilterToFilterUnifyRule.INSTANCE,
                    AggregateToAggregateUnifyRule.INSTANCE,
                    AggregateOnProjectToAggregateUnifyRule.INSTANCE );

    /**
     * Factory for a builder for relational expressions.
     */
    protected final AlgBuilder algBuilder;

    private final ImmutableList<UnifyRule> rules;
    private final Map<Pair<Class, Class>, List<UnifyRule>> ruleMap = new HashMap<>();
    private final AlgCluster cluster;
    private final RexSimplify simplify;
    private final Holder query;
    private final MutableAlg target;

    /**
     * Nodes in {@link #target} that have no children.
     */
    final List<MutableAlg> targetLeaves;

    /**
     * Nodes in {@link #query} that have no children.
     */
    final List<MutableAlg> queryLeaves;

    final Map<MutableAlg, MutableAlg> replacementMap = new HashMap<>();

    final Multimap<MutableAlg, MutableAlg> equivalents =
            LinkedHashMultimap.create();

    /**
     * Workspace while rule is being matched.
     * Careful, re-entrant!
     * Assumes no rule needs more than 2 slots.
     */
    protected final MutableAlg[] slots = new MutableAlg[2];


    /**
     * Creates a SubstitutionVisitor with the default rule set.
     */
    public SubstitutionVisitor( AlgNode target_, AlgNode query_ ) {
        this( target_, query_, DEFAULT_RULES, AlgFactories.LOGICAL_BUILDER );
    }


    /**
     * Creates a SubstitutionVisitor with the default logical builder.
     */
    public SubstitutionVisitor( AlgNode target_, AlgNode query_, ImmutableList<UnifyRule> rules ) {
        this( target_, query_, rules, AlgFactories.LOGICAL_BUILDER );
    }


    public SubstitutionVisitor( AlgNode target_, AlgNode query_, ImmutableList<UnifyRule> rules, AlgBuilderFactory algBuilderFactory ) {
        this.cluster = target_.getCluster();
        final RexExecutor executor = Util.first( cluster.getPlanner().getExecutor(), RexUtil.EXECUTOR );
        final AlgOptPredicateList predicates = AlgOptPredicateList.EMPTY;
        this.simplify = new RexSimplify( cluster.getRexBuilder(), predicates, executor );
        this.rules = rules;
        this.query = Holder.of( MutableAlgs.toMutable( query_ ) );
        this.target = MutableAlgs.toMutable( target_ );
        this.algBuilder = algBuilderFactory.create( cluster, null );
        final Set<MutableAlg> parents = Sets.newIdentityHashSet();
        final List<MutableAlg> allNodes = new ArrayList<>();
        final MutableAlgVisitor visitor =
                new MutableAlgVisitor() {
                    @Override
                    public void visit( MutableAlg node ) {
                        parents.add( node.getParent() );
                        allNodes.add( node );
                        super.visit( node );
                    }
                };
        visitor.go( target );

        // Populate the list of leaves in the tree under "target". Leaves are all nodes that are not parents.
        // For determinism, it is important that the list is in relScan order.
        allNodes.removeAll( parents );
        targetLeaves = ImmutableList.copyOf( allNodes );

        allNodes.clear();
        parents.clear();
        visitor.go( query );
        allNodes.removeAll( parents );
        queryLeaves = ImmutableList.copyOf( allNodes );
    }


    void register( MutableAlg result, MutableAlg query ) {
    }


    /**
     * Maps a condition onto a target.
     *
     * If condition is stronger than target, returns the residue.
     * If it is equal to target, returns the expression that evaluates to the constant {@code true}. If it is weaker than target, returns {@code null}.
     *
     * The terms satisfy the relation
     *
     * <blockquote>
     * <pre>{@code condition = target AND residue}</pre>
     * </blockquote>
     *
     * and {@code residue} must be as weak as possible.
     *
     * Example #1: condition stronger than target
     * <ul>
     * <li>condition: x = 1 AND y = 2</li>
     * <li>target: x = 1</li>
     * <li>residue: y = 2</li>
     * </ul>
     *
     * Note that residue {@code x &gt; 0 AND y = 2} would also satisfy the relation {@code condition = target AND residue} but is stronger than necessary, so we prefer {@code y = 2}.
     *
     * Example #2: target weaker than condition (valid, but not currently implemented)
     * <ul>
     * <li>condition: x = 1</li>
     * <li>target: x = 1 OR z = 3</li>
     * <li>residue: x = 1</li>
     * </ul>
     *
     * Example #3: condition and target are equivalent
     * <ul>
     * <li>condition: x = 1 AND y = 2</li>
     * <li>target: y = 2 AND x = 1</li>
     * <li>residue: TRUE</li>
     * </ul>
     *
     * Example #4: condition weaker than target
     * <ul>
     * <li>condition: x = 1</li>
     * <li>target: x = 1 AND y = 2</li>
     * <li>residue: null (i.e. no match)</li>
     * </ul>
     *
     * There are many other possible examples. It amounts to solving whether {@code condition AND NOT target} can ever evaluate to true, and therefore is a form of the NP-complete
     * <a href="http://en.wikipedia.org/wiki/Satisfiability">Satisfiability</a> problem.
     */
    @VisibleForTesting
    public static RexNode splitFilter( final RexSimplify simplify, RexNode condition, RexNode target ) {
        final RexBuilder rexBuilder = simplify.rexBuilder;
        RexNode condition2 = canonizeNode( rexBuilder, condition );
        RexNode target2 = canonizeNode( rexBuilder, target );

        // First, try splitting into ORs.
        // Given target    c1 OR c2 OR c3 OR c4
        // and condition   c2 OR c4
        // residue is      c2 OR c4
        // Also deals with case target [x] condition [x] yields residue [true].
        RexNode z = splitOr( rexBuilder, condition2, target2 );
        if ( z != null ) {
            return z;
        }

        if ( isEquivalent( rexBuilder, condition2, target2 ) ) {
            return rexBuilder.makeLiteral( true );
        }

        RexNode x = andNot( rexBuilder, target2, condition2 );
        if ( mayBeSatisfiable( x ) ) {
            RexNode x2 = RexUtil.composeConjunction( rexBuilder, ImmutableList.of( condition2, target2 ) );
            RexNode r = canonizeNode( rexBuilder, simplify.simplifyUnknownAsFalse( x2 ) );
            if ( !r.isAlwaysFalse() && isEquivalent( rexBuilder, condition2, r ) ) {
                List<RexNode> conjs = AlgOptUtil.conjunctions( r );
                for ( RexNode e : AlgOptUtil.conjunctions( target2 ) ) {
                    removeAll( conjs, e );
                }
                return RexUtil.composeConjunction( rexBuilder, conjs );
            }
        }
        return null;
    }


    /**
     * Reorders some of the operands in this expression so structural comparison, i.e., based on string representation, can be more precise.
     */
    private static RexNode canonizeNode( RexBuilder rexBuilder, RexNode condition ) {
        switch ( condition.getKind() ) {
            case AND:
            case OR: {
                RexCall call = (RexCall) condition;
                SortedMap<String, RexNode> newOperands = new TreeMap<>();
                for ( RexNode operand : call.operands ) {
                    operand = canonizeNode( rexBuilder, operand );
                    newOperands.put( operand.toString(), operand );
                }
                if ( newOperands.size() < 2 ) {
                    return newOperands.values().iterator().next();
                }
                return rexBuilder.makeCall( call.getOperator(), ImmutableList.copyOf( newOperands.values() ) );
            }
            case EQUALS:
            case NOT_EQUALS:
            case LESS_THAN:
            case GREATER_THAN:
            case LESS_THAN_OR_EQUAL:
            case GREATER_THAN_OR_EQUAL: {
                RexCall call = (RexCall) condition;
                final RexNode left = call.getOperands().get( 0 );
                final RexNode right = call.getOperands().get( 1 );
                if ( left.toString().compareTo( right.toString() ) <= 0 ) {
                    return call;
                }
                return RexUtil.invert( rexBuilder, call );
            }
            default:
                return condition;
        }
    }


    private static RexNode splitOr( final RexBuilder rexBuilder, RexNode condition, RexNode target ) {
        List<RexNode> conditions = AlgOptUtil.disjunctions( condition );
        int conditionsLength = conditions.size();
        int targetsLength = 0;
        for ( RexNode e : AlgOptUtil.disjunctions( target ) ) {
            removeAll( conditions, e );
            targetsLength++;
        }
        if ( conditions.isEmpty() && conditionsLength == targetsLength ) {
            return rexBuilder.makeLiteral( true );
        } else if ( conditions.isEmpty() ) {
            return condition;
        }
        return null;
    }


    private static boolean isEquivalent( RexBuilder rexBuilder, RexNode condition, RexNode target ) {
        // Example:
        //  e: x = 1 AND y = 2 AND z = 3 AND NOT (x = 1 AND y = 2)
        //  disjunctions: {x = 1, y = 2, z = 3}
        //  notDisjunctions: {x = 1 AND y = 2}
        final Set<String> conditionDisjunctions = new HashSet<>( RexUtil.strings( AlgOptUtil.conjunctions( condition ) ) );
        final Set<String> targetDisjunctions = new HashSet<>( RexUtil.strings( AlgOptUtil.conjunctions( target ) ) );
        return conditionDisjunctions.equals( targetDisjunctions );
    }


    /**
     * Returns whether a boolean expression ever returns true.
     *
     * This method may give false positives. For instance, it will say that {@code x = 5 AND x > 10} is satisfiable, because at present it cannot prove that it is not.
     */
    public static boolean mayBeSatisfiable( RexNode e ) {
        // Example:
        //  e: x = 1 AND y = 2 AND z = 3 AND NOT (x = 1 AND y = 2)
        //  disjunctions: {x = 1, y = 2, z = 3}
        //  notDisjunctions: {x = 1 AND y = 2}
        final List<RexNode> disjunctions = new ArrayList<>();
        final List<RexNode> notDisjunctions = new ArrayList<>();
        AlgOptUtil.decomposeConjunction( e, disjunctions, notDisjunctions );

        // If there is a single FALSE or NOT TRUE, the whole expression is always false.
        for ( RexNode disjunction : disjunctions ) {
            switch ( disjunction.getKind() ) {
                case LITERAL:
                    if ( !RexLiteral.booleanValue( disjunction ) ) {
                        return false;
                    }
            }
        }
        for ( RexNode disjunction : notDisjunctions ) {
            switch ( disjunction.getKind() ) {
                case LITERAL:
                    if ( RexLiteral.booleanValue( disjunction ) ) {
                        return false;
                    }
            }
        }
        // If one of the not-disjunctions is a disjunction that is wholly contained in the disjunctions list, the expression is not satisfiable.
        //
        // Example #1. x AND y AND z AND NOT (x AND y)  - not satisfiable
        // Example #2. x AND y AND NOT (x AND y)        - not satisfiable
        // Example #3. x AND y AND NOT (x AND y AND z)  - may be satisfiable
        for ( RexNode notDisjunction : notDisjunctions ) {
            final List<RexNode> disjunctions2 = AlgOptUtil.conjunctions( notDisjunction );
            if ( disjunctions.containsAll( disjunctions2 ) ) {
                return false;
            }
        }
        return true;
    }


    public AlgNode go0( AlgNode replacement_ ) {
        assert false; // not called
        MutableAlg replacement = MutableAlgs.toMutable( replacement_ );
        assert equalType( "target", target, "replacement", replacement, Litmus.THROW );
        replacementMap.put( target, replacement );
        final UnifyResult unifyResult = matchRecurse( target );
        if ( unifyResult == null ) {
            return null;
        }
        final MutableAlg node0 = unifyResult.result;
        MutableAlg node = node0; // replaceAncestors(node0);
        if ( DEBUG ) {
            System.out.println( "Convert: query:\n"
                    + query.deep()
                    + "\nunify.query:\n"
                    + unifyResult.call.query.deep()
                    + "\nunify.result:\n"
                    + unifyResult.result.deep()
                    + "\nunify.target:\n"
                    + unifyResult.call.target.deep()
                    + "\nnode0:\n"
                    + node0.deep()
                    + "\nnode:\n"
                    + node.deep() );
        }
        return MutableAlgs.fromMutable( node, algBuilder );
    }


    /**
     * Returns a list of all possible rels that result from substituting the matched {@link AlgNode} with the replacement {@link AlgNode} within the query.
     *
     * For example, the substitution result of A join B, while A and B are both a qualified match for replacement R, is R join B, R join R, A join R.
     */
    public List<AlgNode> go( AlgNode replacement_ ) {
        List<List<Replacement>> matches = go( MutableAlgs.toMutable( replacement_ ) );
        if ( matches.isEmpty() ) {
            return ImmutableList.of();
        }
        List<AlgNode> sub = new ArrayList<>();
        sub.add( MutableAlgs.fromMutable( query.getInput(), algBuilder ) );
        reverseSubstitute( algBuilder, query, matches, sub, 0, matches.size() );
        return sub;
    }


    /**
     * Substitutes the query with replacement whenever possible but meanwhile keeps track of all the substitutions and their original alg before replacement, so that in later processing stage,
     * the replacement can be recovered individually to produce a list of all possible rels with substitution in different places.
     */
    private List<List<Replacement>> go( MutableAlg replacement ) {
        assert equalType( "target", target, "replacement", replacement, Litmus.THROW );
        final List<MutableAlg> queryDescendants = MutableAlgs.descendants( query );
        final List<MutableAlg> targetDescendants = MutableAlgs.descendants( target );

        // Populate "equivalents" with (q, t) for each query descendant q and target descendant t that are equal.
        final Map<MutableAlg, MutableAlg> map = new HashMap<>();
        for ( MutableAlg queryDescendant : queryDescendants ) {
            map.put( queryDescendant, queryDescendant );
        }
        for ( MutableAlg targetDescendant : targetDescendants ) {
            MutableAlg queryDescendant = map.get( targetDescendant );
            if ( queryDescendant != null ) {
                assert queryDescendant.rowType.equals( targetDescendant.rowType );
                equivalents.put( queryDescendant, targetDescendant );
            }
        }
        map.clear();

        final List<Replacement> attempted = new ArrayList<>();
        List<List<Replacement>> substitutions = new ArrayList<>();

        for ( ; ; ) {
            int count = 0;
            MutableAlg queryDescendant = query;
            outer:
            while ( queryDescendant != null ) {
                for ( Replacement r : attempted ) {
                    if ( queryDescendant == r.after ) {
                        // This node has been replaced by previous iterations in the hope to match its ancestors, so the node itself should not be matched again.
                        queryDescendant = MutableAlgs.preOrderTraverseNext( queryDescendant );
                        continue outer;
                    }
                }
                final MutableAlg next = MutableAlgs.preOrderTraverseNext( queryDescendant );
                final MutableAlg childOrNext =
                        queryDescendant.getInputs().isEmpty()
                                ? next
                                : queryDescendant.getInputs().get( 0 );
                for ( MutableAlg targetDescendant : targetDescendants ) {
                    for ( UnifyRule rule : applicableRules( queryDescendant, targetDescendant ) ) {
                        UnifyRuleCall call = rule.match( this, queryDescendant, targetDescendant );
                        if ( call != null ) {
                            final UnifyResult result = rule.apply( call );
                            if ( result != null ) {
                                ++count;
                                attempted.add( new Replacement( result.call.query, result.result ) );
                                MutableAlg parent = result.call.query.replaceInParent( result.result );

                                // Replace previous equivalents with new equivalents, higher up the tree.
                                for ( int i = 0; i < rule.slotCount; i++ ) {
                                    Collection<MutableAlg> equi = equivalents.get( slots[i] );
                                    if ( !equi.isEmpty() ) {
                                        equivalents.remove( slots[i], equi.iterator().next() );
                                    }
                                }
                                assert result.result.rowType.equals( result.call.query.rowType ) : Pair.of( result.result, result.call.query );
                                equivalents.put( result.result, result.call.query );
                                if ( targetDescendant == target ) {
                                    // A real substitution happens. We purge the attempted replacement list and add them into substitution list.
                                    // Meanwhile we stop matching the descendants and jump to the next subtree in pre-order traversal.
                                    if ( !target.equals( replacement ) ) {
                                        Replacement r = replace( query.getInput(), target, replacement.clone() );
                                        assert r != null : rule + "should have returned a result containing the target.";
                                        attempted.add( r );
                                    }
                                    substitutions.add( ImmutableList.copyOf( attempted ) );
                                    attempted.clear();
                                    queryDescendant = next;
                                    continue outer;
                                }
                                // We will try walking the query tree all over again to see if there can be any substitutions after the replacement attempt.
                                break outer;
                            }
                        }
                    }
                }
                queryDescendant = childOrNext;
            }
            // Quit the entire loop if:
            // 1) we have walked the entire query tree with one or more successful substitutions, thus count != 0 && attempted.isEmpty();
            // 2) we have walked the entire query tree but have made no replacement attempt, thus count == 0 && attempted.isEmpty();
            // 3) we had done some replacement attempt in a previous walk, but in this one we have not found any potential matches or substitutions, thus count == 0 && !attempted.isEmpty().
            if ( count == 0 || attempted.isEmpty() ) {
                break;
            }
        }
        if ( !attempted.isEmpty() ) {
            // We had done some replacement attempt in the previous walk, but that did not lead to any substitutions in this walk, so we need to recover the replacement.
            undoReplacement( attempted );
        }
        return substitutions;
    }


    /**
     * Represents a replacement action: before &rarr; after.
     */
    static class Replacement {

        final MutableAlg before;
        final MutableAlg after;


        Replacement( MutableAlg before, MutableAlg after ) {
            this.before = before;
            this.after = after;
        }

    }


    /**
     * Within a relational expression {@code query}, replaces occurrences of {@code find} with {@code replace}.
     *
     * Assumes relational expressions (and their descendants) are not null. Does not handle cycles.
     */
    public static Replacement replace( MutableAlg query, MutableAlg find, MutableAlg replace ) {
        if ( find.equals( replace ) ) {
            // Short-cut common case.
            return null;
        }
        assert equalType( "find", find, "replace", replace, Litmus.THROW );
        return replaceRecurse( query, find, replace );
    }


    /**
     * Helper for {@link #replace}.
     */
    private static Replacement replaceRecurse( MutableAlg query, MutableAlg find, MutableAlg replace ) {
        if ( find.equals( query ) ) {
            query.replaceInParent( replace );
            return new Replacement( query, replace );
        }
        for ( MutableAlg input : query.getInputs() ) {
            Replacement r = replaceRecurse( input, find, replace );
            if ( r != null ) {
                return r;
            }
        }
        return null;
    }


    private static void undoReplacement( List<Replacement> replacement ) {
        for ( int i = replacement.size() - 1; i >= 0; i-- ) {
            Replacement r = replacement.get( i );
            r.after.replaceInParent( r.before );
        }
    }


    private static void redoReplacement( List<Replacement> replacement ) {
        for ( Replacement r : replacement ) {
            r.before.replaceInParent( r.after );
        }
    }


    private static void reverseSubstitute( AlgBuilder algBuilder, Holder query, List<List<Replacement>> matches, List<AlgNode> sub, int replaceCount, int maxCount ) {
        if ( matches.isEmpty() ) {
            return;
        }
        final List<List<Replacement>> rem = matches.subList( 1, matches.size() );
        reverseSubstitute( algBuilder, query, rem, sub, replaceCount, maxCount );
        undoReplacement( matches.get( 0 ) );
        if ( ++replaceCount < maxCount ) {
            sub.add( MutableAlgs.fromMutable( query.getInput(), algBuilder ) );
        }
        reverseSubstitute( algBuilder, query, rem, sub, replaceCount, maxCount );
        redoReplacement( matches.get( 0 ) );
    }


    private UnifyResult matchRecurse( MutableAlg target ) {
        assert false; // not called
        final List<MutableAlg> targetInputs = target.getInputs();
        MutableAlg queryParent = null;

        for ( MutableAlg targetInput : targetInputs ) {
            UnifyResult unifyResult = matchRecurse( targetInput );
            if ( unifyResult == null ) {
                return null;
            }
            queryParent = unifyResult.call.query.replaceInParent( unifyResult.result );
        }

        if ( targetInputs.isEmpty() ) {
            for ( MutableAlg queryLeaf : queryLeaves ) {
                for ( UnifyRule rule : applicableRules( queryLeaf, target ) ) {
                    final UnifyResult x = apply( rule, queryLeaf, target );
                    if ( x != null ) {
                        if ( DEBUG ) {
                            System.out.println(
                                    "Rule: " + rule
                                            + "\nQuery:\n"
                                            + queryParent
                                            + (x.call.query != queryParent ? "\nQuery (original):\n" + queryParent : "")
                                            + "\nTarget:\n"
                                            + target.deep()
                                            + "\nResult:\n"
                                            + x.result.deep()
                                            + "\n" );
                        }
                        return x;
                    }
                }
            }
        } else {
            assert queryParent != null;
            for ( UnifyRule rule : applicableRules( queryParent, target ) ) {
                final UnifyResult x = apply( rule, queryParent, target );
                if ( x != null ) {
                    if ( DEBUG ) {
                        System.out.println(
                                "Rule: " + rule
                                        + "\nQuery:\n"
                                        + queryParent.deep()
                                        + (x.call.query != queryParent ? "\nQuery (original):\n" + queryParent.toString() : "")
                                        + "\nTarget:\n"
                                        + target.deep()
                                        + "\nResult:\n"
                                        + x.result.deep()
                                        + "\n" );
                    }
                    return x;
                }
            }
        }
        if ( DEBUG ) {
            System.out.println( "Unify failed:" + "\nQuery:\n" + queryParent.toString() + "\nTarget:\n" + target.toString() + "\n" );
        }
        return null;
    }


    private UnifyResult apply( UnifyRule rule, MutableAlg query, MutableAlg target ) {
        final UnifyRuleCall call = new UnifyRuleCall( rule, query, target, null );
        return rule.apply( call );
    }


    private List<UnifyRule> applicableRules( MutableAlg query, MutableAlg target ) {
        final Class queryClass = query.getClass();
        final Class targetClass = target.getClass();
        final Pair<Class, Class> key = Pair.of( queryClass, targetClass );
        List<UnifyRule> list = ruleMap.get( key );
        if ( list == null ) {
            final ImmutableList.Builder<UnifyRule> builder = ImmutableList.builder();
            for ( UnifyRule rule : rules ) {
                if ( mightMatch( rule, queryClass, targetClass ) ) {
                    builder.add( rule );
                }
            }
            list = builder.build();
            ruleMap.put( key, list );
        }
        return list;
    }


    private static boolean mightMatch( UnifyRule rule, Class queryClass, Class targetClass ) {
        return rule.queryOperand.clazz.isAssignableFrom( queryClass ) && rule.targetOperand.clazz.isAssignableFrom( targetClass );
    }


    /**
     * Exception thrown to exit a matcher. Not really an error.
     */
    protected static class MatchFailed extends ControlFlowException {

        public static final MatchFailed INSTANCE = new MatchFailed();

    }


    /**
     * Rule that attempts to match a query relational expression against a target relational expression.
     *
     * The rule declares the query and target types; this allows the engine to fire only a few rules in a given context.
     */
    protected abstract static class UnifyRule {

        protected final int slotCount;
        protected final Operand queryOperand;
        protected final Operand targetOperand;


        protected UnifyRule( int slotCount, Operand queryOperand, Operand targetOperand ) {
            this.slotCount = slotCount;
            this.queryOperand = queryOperand;
            this.targetOperand = targetOperand;
        }


        /**
         * Applies this rule to a particular node in a query. The goal is to convert {@code query} into {@code target}. Before the rule is invoked, Polypheny-DB has made sure that query's
         * children are equivalent to target's children.
         *
         * There are 3 possible outcomes:
         *
         * <ul>
         * <li>{@code query} already exactly matches {@code target}; returns {@code target}</li>
         * <li>{@code query} is sufficiently close to a match for {@code target}; returns {@code target}</li>
         * <li>{@code query} cannot be made to match {@code target}; returns null</li>
         * </ul>
         *
         * REVIEW: Is possible that we match query PLUS one or more of its ancestors?
         *
         * @param call Input parameters
         */
        protected abstract UnifyResult apply( UnifyRuleCall call );


        protected UnifyRuleCall match( SubstitutionVisitor visitor, MutableAlg query, MutableAlg target ) {
            if ( queryOperand.matches( visitor, query ) ) {
                if ( targetOperand.matches( visitor, target ) ) {
                    return visitor.new UnifyRuleCall( this, query, target, copy( visitor.slots, slotCount ) );
                }
            }
            return null;
        }


        protected <E> ImmutableList<E> copy( E[] slots, int slotCount ) {
            // Optimize if there are 0 or 1 slots.
            switch ( slotCount ) {
                case 0:
                    return ImmutableList.of();
                case 1:
                    return ImmutableList.of( slots[0] );
                default:
                    return ImmutableList.copyOf( slots ).subList( 0, slotCount );
            }
        }

    }


    /**
     * Arguments to an application of a {@link UnifyRule}.
     */
    protected class UnifyRuleCall {

        protected final UnifyRule rule;
        public final MutableAlg query;
        public final MutableAlg target;
        protected final ImmutableList<MutableAlg> slots;


        public UnifyRuleCall( UnifyRule rule, MutableAlg query, MutableAlg target, ImmutableList<MutableAlg> slots ) {
            this.rule = Objects.requireNonNull( rule );
            this.query = Objects.requireNonNull( query );
            this.target = Objects.requireNonNull( target );
            this.slots = Objects.requireNonNull( slots );
        }


        public UnifyResult result( MutableAlg result ) {
            assert MutableAlgs.contains( result, target );
            assert equalType( "result", result, "query", query, Litmus.THROW );
            MutableAlg replace = replacementMap.get( target );
            if ( replace != null ) {
                assert false; // replacementMap is always empty
                // result =
                replace( result, target, replace );
            }
            register( result, query );
            return new UnifyResult( this, result );
        }


        /**
         * Creates a {@link UnifyRuleCall} based on the parent of {@code query}.
         */
        public UnifyRuleCall create( MutableAlg query ) {
            return new UnifyRuleCall( rule, query, target, slots );
        }


        public AlgCluster getCluster() {
            return cluster;
        }


        public RexSimplify getSimplify() {
            return simplify;
        }

    }


    /**
     * Result of an application of a {@link UnifyRule} indicating that the rule successfully matched {@code query} against {@code target} and
     * generated a {@code result} that is equivalent to {@code query} and contains {@code target}.
     */
    protected static class UnifyResult {

        private final UnifyRuleCall call;
        // equivalent to "query", contains "result"
        private final MutableAlg result;


        UnifyResult( UnifyRuleCall call, MutableAlg result ) {
            this.call = call;
            assert equalType( "query", call.query, "result", result, Litmus.THROW );
            this.result = result;
        }

    }


    /**
     * Abstract base class for implementing {@link UnifyRule}.
     */
    protected abstract static class AbstractUnifyRule extends UnifyRule {

        public AbstractUnifyRule( Operand queryOperand, Operand targetOperand, int slotCount ) {
            super( slotCount, queryOperand, targetOperand );
            //noinspection AssertWithSideEffects
            assert isValid();
        }


        protected boolean isValid() {
            final SlotCounter slotCounter = new SlotCounter();
            slotCounter.visit( queryOperand );
            assert slotCounter.queryCount == slotCount;
            assert slotCounter.targetCount == 0;
            slotCounter.queryCount = 0;
            slotCounter.visit( targetOperand );
            assert slotCounter.queryCount == 0;
            assert slotCounter.targetCount == slotCount;
            return true;
        }


        /**
         * Creates an operand with given inputs.
         */
        protected static Operand operand( Class<? extends MutableAlg> clazz, Operand... inputOperands ) {
            return new InternalOperand( clazz, ImmutableList.copyOf( inputOperands ) );
        }


        /**
         * Creates an operand that doesn't check inputs.
         */
        protected static Operand any( Class<? extends MutableAlg> clazz ) {
            return new AnyOperand( clazz );
        }


        /**
         * Creates an operand that matches a relational expression in the query.
         */
        protected static Operand query( int ordinal ) {
            return new QueryOperand( ordinal );
        }


        /**
         * Creates an operand that matches a relational expression in the
         * target.
         */
        protected static Operand target( int ordinal ) {
            return new TargetOperand( ordinal );
        }

    }


    /**
     * Implementation of {@link UnifyRule} that matches if the query is already equal to the target.
     *
     * Matches scans to the same table, because these will be {@link MutableScan}s with the same {@link LogicalRelScan} instance.
     */
    private static class TrivialRule extends AbstractUnifyRule {

        private static final TrivialRule INSTANCE = new TrivialRule();


        private TrivialRule() {
            super( any( MutableAlg.class ), any( MutableAlg.class ), 0 );
        }


        @Override
        public UnifyResult apply( UnifyRuleCall call ) {
            if ( call.query.equals( call.target ) ) {
                return call.result( call.query );
            }
            return null;
        }

    }


    /**
     * Implementation of {@link UnifyRule} that matches {@link LogicalRelScan}.
     */
    private static class ScanToProjectUnifyRule extends AbstractUnifyRule {

        public static final ScanToProjectUnifyRule INSTANCE = new ScanToProjectUnifyRule();


        private ScanToProjectUnifyRule() {
            super( any( MutableScan.class ), any( MutableProject.class ), 0 );
        }


        @Override
        public UnifyResult apply( UnifyRuleCall call ) {
            final MutableProject target = (MutableProject) call.target;
            final MutableScan query = (MutableScan) call.query;
            // We do not need to check query's parent type to avoid duplication of ProjectToProjectUnifyRule or FilterToProjectUnifyRule, since SubstitutionVisitor performs a top-down match.
            if ( !query.equals( target.getInput() ) ) {
                return null;
            }
            final RexShuttle shuttle = getRexShuttle( target );
            final RexBuilder rexBuilder = target.cluster.getRexBuilder();
            final List<RexNode> newProjects;
            try {
                newProjects = (List<RexNode>) shuttle.apply( rexBuilder.identityProjects( query.rowType ) );
            } catch ( MatchFailed e ) {
                return null;
            }
            final MutableProject newProject = MutableProject.of( query.rowType, target, newProjects );
            final MutableAlg newProject2 = MutableAlgs.strip( newProject );
            return call.result( newProject2 );
        }

    }


    /**
     * Implementation of {@link UnifyRule} that matches {@link LogicalRelProject}.
     */
    private static class ProjectToProjectUnifyRule extends AbstractUnifyRule {

        public static final ProjectToProjectUnifyRule INSTANCE = new ProjectToProjectUnifyRule();


        private ProjectToProjectUnifyRule() {
            super( operand( MutableProject.class, query( 0 ) ), operand( MutableProject.class, target( 0 ) ), 1 );
        }


        @Override
        public UnifyResult apply( UnifyRuleCall call ) {
            final MutableProject target = (MutableProject) call.target;
            final MutableProject query = (MutableProject) call.query;
            final RexShuttle shuttle = getRexShuttle( target );
            final List<RexNode> newProjects;
            try {
                newProjects = shuttle.apply( query.projects );
            } catch ( MatchFailed e ) {
                return null;
            }
            final MutableProject newProject = MutableProject.of( query.rowType, target, newProjects );
            final MutableAlg newProject2 = MutableAlgs.strip( newProject );
            return call.result( newProject2 );
        }

    }


    /**
     * Implementation of {@link UnifyRule} that matches a {@link MutableFilter} to a {@link MutableProject}.
     */
    private static class FilterToProjectUnifyRule extends AbstractUnifyRule {

        public static final FilterToProjectUnifyRule INSTANCE = new FilterToProjectUnifyRule();


        private FilterToProjectUnifyRule() {
            super( operand( MutableFilter.class, query( 0 ) ), operand( MutableProject.class, target( 0 ) ), 1 );
        }


        @Override
        public UnifyResult apply( UnifyRuleCall call ) {
            // Child of projectTarget is equivalent to child of filterQuery.
            try {
                // TODO: make sure that constants are ok
                final MutableProject target = (MutableProject) call.target;
                final RexShuttle shuttle = getRexShuttle( target );
                final RexNode newCondition;
                final MutableFilter query = (MutableFilter) call.query;
                try {
                    newCondition = query.condition.accept( shuttle );
                } catch ( MatchFailed e ) {
                    return null;
                }
                final MutableFilter newFilter = MutableFilter.of( target, newCondition );
                if ( query.getParent() instanceof MutableProject ) {
                    final MutableAlg inverse = invert( ((MutableProject) query.getParent()).getNamedProjects(), newFilter, shuttle );
                    return call.create( query.getParent() ).result( inverse );
                } else {
                    final MutableAlg inverse = invert( query, newFilter, target );
                    return call.result( inverse );
                }
            } catch ( MatchFailed e ) {
                return null;
            }
        }


        protected MutableAlg invert( List<Pair<RexNode, String>> namedProjects, MutableAlg input, RexShuttle shuttle ) {
            LOGGER.trace( "SubstitutionVisitor: invert:\nprojects: {}\ninput: {}\nproject: {}\n", namedProjects, input, shuttle );
            final List<RexNode> exprList = new ArrayList<>();
            final RexBuilder rexBuilder = input.cluster.getRexBuilder();
            final List<RexNode> projects = Pair.left( namedProjects );
            for ( RexNode expr : projects ) {
                exprList.add( rexBuilder.makeZeroLiteral( expr.getType() ) );
            }
            for ( Ord<RexNode> expr : Ord.zip( projects ) ) {
                final RexNode node = expr.e.accept( shuttle );
                if ( node == null ) {
                    throw MatchFailed.INSTANCE;
                }
                exprList.set( expr.i, node );
            }
            return MutableProject.of( input, exprList, Pair.right( namedProjects ) );
        }


        protected MutableAlg invert( MutableAlg model, MutableAlg input, MutableProject project ) {
            LOGGER.trace( "SubstitutionVisitor: invert:\nmodel: {}\ninput: {}\nproject: {}\n", model, input, project );
            if ( project.projects.size() < model.rowType.getFieldCount() ) {
                throw MatchFailed.INSTANCE;
            }
            final List<RexNode> exprList = new ArrayList<>();
            final RexBuilder rexBuilder = model.cluster.getRexBuilder();
            for ( AlgDataTypeField field : model.rowType.getFields() ) {
                exprList.add( rexBuilder.makeZeroLiteral( field.getType() ) );
            }
            for ( Ord<RexNode> expr : Ord.zip( project.projects ) ) {
                if ( expr.e instanceof RexIndexRef ) {
                    final int target = ((RexIndexRef) expr.e).getIndex();
                    exprList.set( target, rexBuilder.ensureType( expr.e.getType(), RexIndexRef.of( expr.i, input.rowType ), false ) );
                } else {
                    throw MatchFailed.INSTANCE;
                }
            }
            return MutableProject.of( model.rowType, input, exprList );
        }

    }


    /**
     * Implementation of {@link UnifyRule} that matches a {@link MutableFilter}.
     */
    private static class FilterToFilterUnifyRule extends AbstractUnifyRule {

        public static final FilterToFilterUnifyRule INSTANCE = new FilterToFilterUnifyRule();


        private FilterToFilterUnifyRule() {
            super( operand( MutableFilter.class, query( 0 ) ),
                    operand( MutableFilter.class, target( 0 ) ), 1 );
        }


        @Override
        public UnifyResult apply( UnifyRuleCall call ) {
            // in.query can be rewritten in terms of in.target if its condition
            // is weaker. For example:
            //   query: SELECT * FROM t WHERE x = 1 AND y = 2
            //   target: SELECT * FROM t WHERE x = 1
            // transforms to
            //   result: SELECT * FROM (target) WHERE y = 2
            final MutableFilter query = (MutableFilter) call.query;
            final MutableFilter target = (MutableFilter) call.target;
            final MutableFilter newFilter = createFilter( call, query, target );
            if ( newFilter == null ) {
                return null;
            }
            return call.result( newFilter );
        }


        MutableFilter createFilter( UnifyRuleCall call, MutableFilter query, MutableFilter target ) {
            final RexNode newCondition = splitFilter( call.getSimplify(), query.condition, target.condition );
            if ( newCondition == null ) {
                // Could not map query onto target.
                return null;
            }
            if ( newCondition.isAlwaysTrue() ) {
                return target;
            }
            return MutableFilter.of( target, newCondition );
        }

    }


    /**
     * Implementation of {@link UnifyRule} that matches a {@link MutableProject} to a {@link MutableFilter}.
     */
    private static class ProjectToFilterUnifyRule extends AbstractUnifyRule {

        public static final ProjectToFilterUnifyRule INSTANCE = new ProjectToFilterUnifyRule();


        private ProjectToFilterUnifyRule() {
            super( operand( MutableProject.class, query( 0 ) ),
                    operand( MutableFilter.class, target( 0 ) ), 1 );
        }


        @Override
        public UnifyResult apply( UnifyRuleCall call ) {
            if ( call.query.getParent() instanceof MutableFilter ) {
                final UnifyRuleCall in2 = call.create( call.query.getParent() );
                final MutableFilter query = (MutableFilter) in2.query;
                final MutableFilter target = (MutableFilter) in2.target;
                final MutableFilter newFilter = FilterToFilterUnifyRule.INSTANCE.createFilter( call, query, target );
                if ( newFilter == null ) {
                    return null;
                }
                return in2.result( query.replaceInParent( newFilter ) );
            }
            return null;
        }

    }


    /**
     * Implementation of {@link UnifyRule} that matches a {@link LogicalRelAggregate} to a {@link LogicalRelAggregate},
     * provided that they have the same child.
     */
    private static class AggregateToAggregateUnifyRule extends AbstractUnifyRule {

        public static final AggregateToAggregateUnifyRule INSTANCE = new AggregateToAggregateUnifyRule();


        private AggregateToAggregateUnifyRule() {
            super( operand( MutableAggregate.class, query( 0 ) ),
                    operand( MutableAggregate.class, target( 0 ) ), 1 );
        }


        @Override
        public UnifyResult apply( UnifyRuleCall call ) {
            final MutableAggregate query = (MutableAggregate) call.query;
            final MutableAggregate target = (MutableAggregate) call.target;
            assert query != target;
            // in.query can be rewritten in terms of in.target if its groupSet is a subset, and its aggCalls are a superset. For example:
            //   query: SELECT x, COUNT(b) FROM t GROUP BY x
            //   target: SELECT x, y, SUM(a) AS s, COUNT(b) AS cb FROM t GROUP BY x, y
            // transforms to
            //   result: SELECT x, SUM(cb) FROM (target) GROUP BY x
            if ( query.getInput() != target.getInput() ) {
                return null;
            }
            if ( !target.groupSet.contains( query.groupSet ) ) {
                return null;
            }
            MutableAlg result = unifyAggregates( query, target );
            if ( result == null ) {
                return null;
            }
            return call.result( result );
        }

    }


    public static MutableAggregate permute( MutableAggregate aggregate, MutableAlg input, Mapping mapping ) {
        ImmutableBitSet groupSet = Mappings.apply( mapping, aggregate.groupSet );
        ImmutableList<ImmutableBitSet> groupSets = Mappings.apply2( mapping, aggregate.groupSets );
        List<AggregateCall> aggregateCalls = Util.transform( aggregate.aggCalls, call -> call.transform( mapping ) );
        return MutableAggregate.of( input, groupSet, groupSets, aggregateCalls );
    }


    public static MutableAlg unifyAggregates( MutableAggregate query, MutableAggregate target ) {
        if ( query.getGroupType() != Aggregate.Group.SIMPLE || target.getGroupType() != Aggregate.Group.SIMPLE ) {
            throw new AssertionError( Bug.CALCITE_461_FIXED );
        }
        MutableAlg result;
        if ( query.groupSet.equals( target.groupSet ) ) {
            // Same level of aggregation. Generate a project.
            final List<Integer> projects = new ArrayList<>();
            final int groupCount = query.groupSet.cardinality();
            for ( int i = 0; i < groupCount; i++ ) {
                projects.add( i );
            }
            for ( AggregateCall aggregateCall : query.aggCalls ) {
                int i = target.aggCalls.indexOf( aggregateCall );
                if ( i < 0 ) {
                    return null;
                }
                projects.add( groupCount + i );
            }
            result = MutableAlgs.createProject( target, projects );
        } else {
            // Target is coarser level of aggregation. Generate an aggregate.
            final ImmutableBitSet.Builder groupSet = ImmutableBitSet.builder();
            final List<Integer> targetGroupList = target.groupSet.asList();
            for ( int c : query.groupSet ) {
                int c2 = targetGroupList.indexOf( c );
                if ( c2 < 0 ) {
                    return null;
                }
                groupSet.set( c2 );
            }
            final List<AggregateCall> aggregateCalls = new ArrayList<>();
            for ( AggregateCall aggregateCall : query.aggCalls ) {
                if ( aggregateCall.isDistinct() ) {
                    return null;
                }
                int i = target.aggCalls.indexOf( aggregateCall );
                if ( i < 0 ) {
                    return null;
                }
                aggregateCalls.add(
                        AggregateCall.create(
                                getRollup( aggregateCall.getAggregation() ),
                                aggregateCall.isDistinct(),
                                aggregateCall.isApproximate(),
                                ImmutableList.of( target.groupSet.cardinality() + i ),
                                -1,
                                aggregateCall.collation,
                                aggregateCall.type,
                                aggregateCall.name ) );
            }
            result = MutableAggregate.of( target, groupSet.build(), null, aggregateCalls );
        }
        return MutableAlgs.createCastAlg( result, query.rowType, true );
    }


    /**
     * Implementation of {@link UnifyRule} that matches a {@link MutableAggregate} on a {@link MutableProject} query to an {@link MutableAggregate} target.
     *
     * The rule is necessary when we unify query=Aggregate(x) with target=Aggregate(x, y). Query will tend to have an extra Project(x) on its input, which this rule knows is safe to ignore.
     */
    private static class AggregateOnProjectToAggregateUnifyRule extends AbstractUnifyRule {

        public static final AggregateOnProjectToAggregateUnifyRule INSTANCE = new AggregateOnProjectToAggregateUnifyRule();


        private AggregateOnProjectToAggregateUnifyRule() {
            super( operand( MutableAggregate.class, operand( MutableProject.class, query( 0 ) ) ),
                    operand( MutableAggregate.class, target( 0 ) ), 1 );
        }


        @Override
        public UnifyResult apply( UnifyRuleCall call ) {
            final MutableAggregate query = (MutableAggregate) call.query;
            final MutableAggregate target = (MutableAggregate) call.target;
            if ( !(query.getInput() instanceof MutableProject) ) {
                return null;
            }
            final MutableProject project = (MutableProject) query.getInput();
            if ( project.getInput() != target.getInput() ) {
                return null;
            }
            final Mappings.TargetMapping mapping = project.getMapping();
            if ( mapping == null ) {
                return null;
            }
            final MutableAggregate aggregate2 = permute( query, project.getInput(), mapping.inverse() );
            final MutableAlg result = unifyAggregates( aggregate2, target );
            return result == null ? null : call.result( result );
        }

    }


    public static AggFunction getRollup( AggFunction aggregation ) {
        if ( Arrays.asList(
                OperatorName.SUM,
                OperatorName.MIN,
                OperatorName.MAX,
                OperatorName.SUM0,
                OperatorName.ANY_VALUE ).contains( aggregation.getOperatorName() ) ) {
            return aggregation;
        } else if ( aggregation.getOperatorName() == OperatorName.COUNT ) {
            return OperatorRegistry.getAgg( OperatorName.SUM0 );
        } else {
            return null;
        }
    }


    /**
     * Builds a shuttle that stores a list of expressions, and can map incoming expressions to references to them.
     */
    protected static RexShuttle getRexShuttle( MutableProject target ) {
        final Map<RexNode, Integer> map = new HashMap<>();
        for ( RexNode e : target.projects ) {
            map.put( e, map.size() );
        }
        return new RexShuttle() {
            @Override
            public RexNode visitIndexRef( RexIndexRef ref ) {
                final Integer integer = map.get( ref );
                if ( integer != null ) {
                    return new RexIndexRef( integer, ref.getType() );
                }
                throw MatchFailed.INSTANCE;
            }


            @Override
            public RexNode visitCall( RexCall call ) {
                final Integer integer = map.get( call );
                if ( integer != null ) {
                    return new RexIndexRef( integer, call.getType() );
                }
                return super.visitCall( call );
            }
        };
    }


    /**
     * Returns if one alg is weaker than another.
     */
    protected boolean isWeaker( MutableAlg alg0, MutableAlg alg ) {
        if ( alg0 == alg || equivalents.get( alg0 ).contains( alg ) ) {
            return false;
        }

        if ( !(alg0 instanceof MutableFilter) || !(alg instanceof MutableFilter) ) {
            return false;
        }

        if ( !alg.rowType.equals( alg0.rowType ) ) {
            return false;
        }

        final MutableAlg alg0input = ((MutableFilter) alg0).getInput();
        final MutableAlg alginput = ((MutableFilter) alg).getInput();
        if ( alg0input != alginput && !equivalents.get( alg0input ).contains( alginput ) ) {
            return false;
        }

        RexExecutorImpl rexImpl = (RexExecutorImpl) (alg.cluster.getPlanner().getExecutor());
        RexImplicationChecker rexImplicationChecker = new RexImplicationChecker( alg.cluster.getRexBuilder(), rexImpl, alg.rowType );

        return rexImplicationChecker.implies( ((MutableFilter) alg0).condition, ((MutableFilter) alg).condition );
    }


    /**
     * Returns whether two relational expressions have the same row-type.
     */
    public static boolean equalType( String desc0, MutableAlg alg0, String desc1, MutableAlg alg1, Litmus litmus ) {
        return AlgOptUtil.equal( desc0, alg0.rowType, desc1, alg1.rowType, litmus );
    }


    /**
     * Operand to a {@link UnifyRule}.
     */
    protected abstract static class Operand {

        protected final Class<? extends MutableAlg> clazz;


        protected Operand( Class<? extends MutableAlg> clazz ) {
            this.clazz = clazz;
        }


        public abstract boolean matches( SubstitutionVisitor visitor, MutableAlg alg );


        public boolean isWeaker( SubstitutionVisitor visitor, MutableAlg alg ) {
            return false;
        }

    }


    /**
     * Operand to a {@link UnifyRule} that matches a relational expression of a given type. It has zero or more child operands.
     */
    private static class InternalOperand extends Operand {

        private final List<Operand> inputs;


        InternalOperand( Class<? extends MutableAlg> clazz, List<Operand> inputs ) {
            super( clazz );
            this.inputs = inputs;
        }


        @Override
        public boolean matches( SubstitutionVisitor visitor, MutableAlg alg ) {
            return clazz.isInstance( alg ) && allMatch( visitor, inputs, alg.getInputs() );
        }


        @Override
        public boolean isWeaker( SubstitutionVisitor visitor, MutableAlg alg ) {
            return clazz.isInstance( alg ) && allWeaker( visitor, inputs, alg.getInputs() );
        }


        private static boolean allMatch( SubstitutionVisitor visitor, List<Operand> operands, List<MutableAlg> algs ) {
            if ( operands.size() != algs.size() ) {
                return false;
            }
            for ( Pair<Operand, MutableAlg> pair : Pair.zip( operands, algs ) ) {
                if ( !pair.left.matches( visitor, pair.right ) ) {
                    return false;
                }
            }
            return true;
        }


        private static boolean allWeaker( SubstitutionVisitor visitor, List<Operand> operands, List<MutableAlg> algs ) {
            if ( operands.size() != algs.size() ) {
                return false;
            }
            for ( Pair<Operand, MutableAlg> pair : Pair.zip( operands, algs ) ) {
                if ( !pair.left.isWeaker( visitor, pair.right ) ) {
                    return false;
                }
            }
            return true;
        }

    }


    /**
     * Operand to a {@link UnifyRule} that matches a relational expression of a given type.
     */
    private static class AnyOperand extends Operand {

        AnyOperand( Class<? extends MutableAlg> clazz ) {
            super( clazz );
        }


        @Override
        public boolean matches( SubstitutionVisitor visitor, MutableAlg alg ) {
            return clazz.isInstance( alg );
        }

    }


    /**
     * Operand that assigns a particular relational expression to a variable.
     *
     * It is applied to a descendant of the query, writes the operand into the slots array, and always matches.
     * There is a corresponding operand of type {@link TargetOperand} that checks whether its relational expression, a descendant of the target, is equivalent to this {@code QueryOperand}'s relational expression.
     */
    private static class QueryOperand extends Operand {

        private final int ordinal;


        protected QueryOperand( int ordinal ) {
            super( MutableAlg.class );
            this.ordinal = ordinal;
        }


        @Override
        public boolean matches( SubstitutionVisitor visitor, MutableAlg alg ) {
            visitor.slots[ordinal] = alg;
            return true;
        }

    }


    /**
     * Operand that checks that a relational expression matches the corresponding relational expression that was passed to a {@link QueryOperand}.
     */
    private static class TargetOperand extends Operand {

        private final int ordinal;


        protected TargetOperand( int ordinal ) {
            super( MutableAlg.class );
            this.ordinal = ordinal;
        }


        @Override
        public boolean matches( SubstitutionVisitor visitor, MutableAlg alg ) {
            final MutableAlg alg0 = visitor.slots[ordinal];
            assert alg0 != null : "QueryOperand should have been called first";
            return alg0 == alg || visitor.equivalents.get( alg0 ).contains( alg );
        }


        @Override
        public boolean isWeaker( SubstitutionVisitor visitor, MutableAlg alg ) {
            final MutableAlg alg0 = visitor.slots[ordinal];
            assert alg0 != null : "QueryOperand should have been called first";
            return visitor.isWeaker( alg0, alg );
        }

    }


    /**
     * Visitor that counts how many {@link QueryOperand} and {@link TargetOperand} in an operand tree.
     */
    private static class SlotCounter {

        int queryCount;
        int targetCount;


        void visit( Operand operand ) {
            if ( operand instanceof QueryOperand ) {
                ++queryCount;
            } else if ( operand instanceof TargetOperand ) {
                ++targetCount;
            } else if ( operand instanceof AnyOperand ) {
                // nothing
            } else {
                for ( Operand input : ((InternalOperand) operand).inputs ) {
                    visit( input );
                }
            }
        }

    }


    /**
     * Rule that converts a {@link LogicalRelFilter} on top of a {@link LogicalRelProject}
     * into a trivial filter (on a boolean column).
     */
    public static class FilterOnProjectRule extends AlgOptRule {

        public static final FilterOnProjectRule INSTANCE = new FilterOnProjectRule( AlgFactories.LOGICAL_BUILDER );


        /**
         * Creates a FilterOnProjectRule.
         *
         * @param algBuilderFactory Builder for relational expressions
         */
        public FilterOnProjectRule( AlgBuilderFactory algBuilderFactory ) {
            super(
                    operand(
                            LogicalRelFilter.class,
                            null,
                            filter -> filter.getCondition() instanceof RexIndexRef,
<<<<<<< HEAD
                            some( operand( LogicalProject.class, any() ) ) ),
=======
                            some( operand( LogicalRelProject.class, any() ) ) ),
>>>>>>> 250079c0
                    algBuilderFactory, null );
        }


        @Override
        public void onMatch( AlgOptRuleCall call ) {
            final LogicalRelFilter filter = call.alg( 0 );
            final LogicalRelProject project = call.alg( 1 );

            final List<RexNode> newProjects = new ArrayList<>( project.getProjects() );
            newProjects.add( filter.getCondition() );

            final AlgCluster cluster = filter.getCluster();
            AlgDataType newRowType =
                    cluster.getTypeFactory().builder()
                            .addAll( project.getTupleType().getFields() )
                            .add( null, "condition", null, Util.last( newProjects ).getType() )
                            .build();
            final AlgNode newProject =
                    project.copy(
                            project.getTraitSet(),
                            project.getInput(),
                            newProjects,
                            newRowType );

            final RexIndexRef newCondition = cluster.getRexBuilder().makeInputRef( newProject, newProjects.size() - 1 );

            call.transformTo( LogicalRelFilter.create( newProject, newCondition ) );
        }

    }

}
<|MERGE_RESOLUTION|>--- conflicted
+++ resolved
@@ -59,21 +59,12 @@
 import org.polypheny.db.algebra.core.AggregateCall;
 import org.polypheny.db.algebra.core.AlgFactories;
 import org.polypheny.db.algebra.fun.AggFunction;
-<<<<<<< HEAD
-import org.polypheny.db.algebra.logical.relational.LogicalAggregate;
-import org.polypheny.db.algebra.logical.relational.LogicalFilter;
-import org.polypheny.db.algebra.logical.relational.LogicalJoin;
-import org.polypheny.db.algebra.logical.relational.LogicalProject;
-import org.polypheny.db.algebra.logical.relational.LogicalRelScan;
-import org.polypheny.db.algebra.logical.relational.LogicalUnion;
-=======
 import org.polypheny.db.algebra.logical.relational.LogicalRelAggregate;
 import org.polypheny.db.algebra.logical.relational.LogicalRelFilter;
 import org.polypheny.db.algebra.logical.relational.LogicalRelJoin;
 import org.polypheny.db.algebra.logical.relational.LogicalRelProject;
 import org.polypheny.db.algebra.logical.relational.LogicalRelScan;
 import org.polypheny.db.algebra.logical.relational.LogicalRelUnion;
->>>>>>> 250079c0
 import org.polypheny.db.algebra.mutable.Holder;
 import org.polypheny.db.algebra.mutable.MutableAggregate;
 import org.polypheny.db.algebra.mutable.MutableAlg;
@@ -131,19 +122,11 @@
  *
  * The inputs must only include the core relational operators:
  * {@link LogicalRelScan},
-<<<<<<< HEAD
- * {@link LogicalFilter},
- * {@link LogicalProject},
- * {@link LogicalJoin},
- * {@link LogicalUnion},
- * {@link LogicalAggregate}.
-=======
  * {@link LogicalRelFilter},
  * {@link LogicalRelProject},
  * {@link LogicalRelJoin},
  * {@link LogicalRelUnion},
  * {@link LogicalRelAggregate}.
->>>>>>> 250079c0
  */
 public class SubstitutionVisitor {
 
@@ -1656,11 +1639,7 @@
                             LogicalRelFilter.class,
                             null,
                             filter -> filter.getCondition() instanceof RexIndexRef,
-<<<<<<< HEAD
-                            some( operand( LogicalProject.class, any() ) ) ),
-=======
                             some( operand( LogicalRelProject.class, any() ) ) ),
->>>>>>> 250079c0
                     algBuilderFactory, null );
         }
 
