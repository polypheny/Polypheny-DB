--- conflicted
+++ resolved
@@ -87,16 +87,10 @@
         return super.explainTerms( pw ).item( "condition", condition );
     }
 
-<<<<<<< HEAD
-=======
 
->>>>>>> 93fbff67
     @Override
     public boolean isDataModifying() {
         return false;
     }
-<<<<<<< HEAD
-=======
 
->>>>>>> 93fbff67
 }