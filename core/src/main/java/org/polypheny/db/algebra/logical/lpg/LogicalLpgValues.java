/*
 * Copyright 2019-2024 The Polypheny Project
 *
 * Licensed under the Apache License, Version 2.0 (the "License");
 * you may not use this file except in compliance with the License.
 * You may obtain a copy of the License at
 *
 * http://www.apache.org/licenses/LICENSE-2.0
 *
 * Unless required by applicable law or agreed to in writing, software
 * distributed under the License is distributed on an "AS IS" BASIS,
 * WITHOUT WARRANTIES OR CONDITIONS OF ANY KIND, either express or implied.
 * See the License for the specific language governing permissions and
 * limitations under the License.
 */

package org.polypheny.db.algebra.logical.lpg;

import com.google.common.base.Charsets;
import com.google.common.collect.ImmutableList;
import java.util.ArrayList;
import java.util.Arrays;
import java.util.Collection;
import java.util.List;
import java.util.Map.Entry;
import java.util.Objects;
import lombok.Getter;
import org.polypheny.db.algebra.AlgNode;
import org.polypheny.db.algebra.AlgShuttle;
import org.polypheny.db.algebra.core.lpg.LpgValues;
import org.polypheny.db.algebra.core.relational.RelationalTransformable;
import org.polypheny.db.algebra.logical.relational.LogicalRelValues;
import org.polypheny.db.algebra.type.AlgDataType;
import org.polypheny.db.algebra.type.AlgDataTypeField;
import org.polypheny.db.algebra.type.AlgDataTypeFieldImpl;
import org.polypheny.db.algebra.type.AlgDataTypeSystem;
import org.polypheny.db.algebra.type.AlgRecordType;
import org.polypheny.db.catalog.entity.Entity;
import org.polypheny.db.catalog.snapshot.Snapshot;
<<<<<<< HEAD
import org.polypheny.db.plan.AlgOptCluster;
=======
import org.polypheny.db.plan.AlgCluster;
>>>>>>> 18d3cce9
import org.polypheny.db.plan.AlgTraitSet;
import org.polypheny.db.rex.RexLiteral;
import org.polypheny.db.schema.trait.ModelTrait;
import org.polypheny.db.type.BasicPolyType;
import org.polypheny.db.type.PolyType;
import org.polypheny.db.type.entity.PolyString;
import org.polypheny.db.type.entity.PolyValue;
import org.polypheny.db.type.entity.graph.PolyEdge;
import org.polypheny.db.type.entity.graph.PolyEdge.EdgeDirection;
import org.polypheny.db.type.entity.graph.PolyNode;
import org.polypheny.db.util.Collation;
import org.polypheny.db.util.Pair;


@Getter
public class LogicalLpgValues extends LpgValues implements RelationalTransformable {

    public static final BasicPolyType ID_TYPE = new BasicPolyType( AlgDataTypeSystem.DEFAULT, PolyType.VARCHAR, 36 )
            .createWithCharsetAndCollation( Charsets.UTF_8, Collation.IMPLICIT );
    public static final BasicPolyType LABEL_TYPE = new BasicPolyType( AlgDataTypeSystem.DEFAULT, PolyType.VARCHAR, 255 )
            .createWithCharsetAndCollation( Charsets.UTF_8, Collation.IMPLICIT );
    public static final BasicPolyType VALUE_TYPE = new BasicPolyType( AlgDataTypeSystem.DEFAULT, PolyType.VARCHAR, 255 )
            .createWithCharsetAndCollation( Charsets.UTF_8, Collation.IMPLICIT );
    public static final BasicPolyType NODE_TYPE = new BasicPolyType( AlgDataTypeSystem.DEFAULT, PolyType.NODE );
    public static final BasicPolyType EDGE_TYPE = new BasicPolyType( AlgDataTypeSystem.DEFAULT, PolyType.EDGE );
    private final ImmutableList<ImmutableList<RexLiteral>> values;


    /**
     * Subclass of {@link LpgValues} not targeted at any particular engine or calling convention.
     */
    public LogicalLpgValues( AlgCluster cluster, AlgTraitSet traitSet, Collection<PolyNode> nodes, Collection<PolyEdge> edges, ImmutableList<ImmutableList<RexLiteral>> values, AlgDataType rowType ) {
        super( cluster, traitSet, nodes, edges, values, rowType );
        this.values = values;

        assert edges.stream().noneMatch( e -> e.direction == EdgeDirection.NONE ) : "Edges which are created need to have a direction.";

        this.rowType = rowType;
    }


    public static LogicalLpgValues create(
            AlgCluster cluster,
            AlgTraitSet traitSet,
            AlgDataType rowType,
            ImmutableList<ImmutableList<RexLiteral>> values ) {
        return new LogicalLpgValues( cluster, traitSet, List.of(), List.of(), values, rowType );
    }


    public static LogicalLpgValues create(
            AlgCluster cluster,
            AlgTraitSet traitSet,
            List<Pair<PolyString, PolyNode>> nodes,
            AlgDataType nodeType,
            List<Pair<PolyString, PolyEdge>> edges,
            AlgDataType edgeType ) {

        List<AlgDataTypeField> fields = new ArrayList<>();

        int i = 0;
        for ( PolyString name : Pair.left( nodes ).stream().filter( Objects::nonNull ).toList() ) {
            fields.add( new AlgDataTypeFieldImpl( -1L, name.value, i, nodeType ) );
            i++;
        }

        for ( PolyString name : Pair.left( edges ).stream().filter( s -> s.value != null ).toList() ) {
            fields.add( new AlgDataTypeFieldImpl( -1L, name.value, i, edgeType ) );
            i++;
        }

        AlgRecordType rowType = new AlgRecordType( fields );

        return new LogicalLpgValues( cluster, traitSet, Pair.right( nodes ), Pair.right( edges ), ImmutableList.of(), rowType );

    }


    @Override
    public List<AlgNode> getRelationalEquivalent( List<AlgNode> values, List<Entity> entities, Snapshot snapshot ) {
        AlgTraitSet out = traitSet.replace( ModelTrait.RELATIONAL );

<<<<<<< HEAD
        AlgOptCluster cluster = AlgOptCluster.create( getCluster().getPlanner(), getCluster().getRexBuilder(), out, snapshot );
=======
        AlgCluster cluster = AlgCluster.create( getCluster().getPlanner(), getCluster().getRexBuilder(), out, snapshot );
>>>>>>> 18d3cce9

        LogicalRelValues nodeValues = new LogicalRelValues( cluster, out, entities.get( 0 ).getTupleType(), getNodeValues( nodes ) );
        LogicalRelValues nodePropertyValues = new LogicalRelValues( cluster, out, entities.get( 1 ).getTupleType(), getNodePropertyValues( nodes ) );

        if ( edges.isEmpty() ) {
            return Arrays.asList( nodeValues, nodePropertyValues.tuples.isEmpty() ? null : nodePropertyValues );
        }

        assert entities.size() == 4 && entities.get( 2 ) != null && entities.get( 3 ) != null;
        LogicalRelValues edgeValues = new LogicalRelValues( cluster, out, entities.get( 2 ).getTupleType(), getEdgeValues( edges ) );
        LogicalRelValues edgePropertyValues = new LogicalRelValues( cluster, out, entities.get( 3 ).getTupleType(), getEdgePropertyValues( edges ) );

        return Arrays.asList(
                nodeValues,
                nodePropertyValues.tuples.isEmpty() ? null : nodePropertyValues,
                edgeValues,
                edgePropertyValues.tuples.isEmpty() ? null : edgePropertyValues );
    }


    private ImmutableList<ImmutableList<RexLiteral>> getNodeValues( ImmutableList<PolyNode> nodes ) {
        ImmutableList.Builder<ImmutableList<RexLiteral>> rows = ImmutableList.builder();
        for ( PolyNode node : nodes ) {
            RexLiteral id = getStringLiteral( node.id.value, ID_TYPE );
            // empty node without label, as non label nodes are permitted (use $, as null is not possible for pk)
            ImmutableList.Builder<RexLiteral> idRow = ImmutableList.builder();
            idRow.add( id );
            idRow.add( getCluster().getRexBuilder().makeLiteral( "$" ) );
            rows.add( idRow.build() );

            for ( PolyString label : node.labels ) {
                ImmutableList.Builder<RexLiteral> row = ImmutableList.builder();
                row.add( id );
                row.add( getStringLiteral( label.value, LABEL_TYPE ) );
                rows.add( row.build() );
            }
        }
        return rows.build();
    }


    private ImmutableList<ImmutableList<RexLiteral>> getNodePropertyValues( ImmutableList<PolyNode> nodes ) {
        ImmutableList.Builder<ImmutableList<RexLiteral>> rows = ImmutableList.builder();
        for ( PolyNode node : nodes ) {
            RexLiteral id = getStringLiteral( node.id.value, ID_TYPE );

            for ( Entry<PolyString, PolyValue> entry : node.properties.entrySet() ) {
                ImmutableList.Builder<RexLiteral> row = ImmutableList.builder();
                row.add( id );
                row.add( getStringLiteral( entry.getKey().value, LABEL_TYPE ) );
                row.add( getStringLiteral( entry.getValue().toString(), VALUE_TYPE ) );
                rows.add( row.build() );
            }
        }
        return rows.build();
    }


    private static RexLiteral getStringLiteral( String value, BasicPolyType type ) {
        return new RexLiteral( PolyString.of( value ), type, PolyType.VARCHAR );
    }


    private ImmutableList<ImmutableList<RexLiteral>> getEdgeValues( ImmutableList<PolyEdge> edges ) {
        ImmutableList.Builder<ImmutableList<RexLiteral>> rows = ImmutableList.builder();
        for ( PolyEdge edge : edges ) {
            ImmutableList.Builder<RexLiteral> row = ImmutableList.builder();
            row.add( getStringLiteral( edge.id.value, ID_TYPE ) );
            row.add( getStringLiteral( edge.labels.get( 0 ).value, LABEL_TYPE ) );

            row.add( getStringLiteral( edge.source.value, ID_TYPE ) );
            row.add( getStringLiteral( edge.target.value, ID_TYPE ) );
            rows.add( row.build() );
        }

        return rows.build();
    }


    private ImmutableList<ImmutableList<RexLiteral>> getEdgePropertyValues( ImmutableList<PolyEdge> edges ) {
        ImmutableList.Builder<ImmutableList<RexLiteral>> rows = ImmutableList.builder();
        for ( PolyEdge edge : edges ) {
            RexLiteral id = getStringLiteral( edge.id.value, ID_TYPE );

            for ( Entry<PolyString, PolyValue> entry : edge.properties.entrySet() ) {
                ImmutableList.Builder<RexLiteral> row = ImmutableList.builder();
                row.add( id );
                row.add( getStringLiteral( entry.getKey().value, LABEL_TYPE ) );
                row.add( getStringLiteral( entry.getValue().toString(), VALUE_TYPE ) );
                rows.add( row.build() );
            }
        }
        return rows.build();
    }


    public boolean isEmptyGraphValues() {
        return edges.isEmpty() && nodes.isEmpty();
    }


    @Override
    public AlgNode accept( AlgShuttle shuttle ) {
        return shuttle.visit( this );
    }

}<|MERGE_RESOLUTION|>--- conflicted
+++ resolved
@@ -37,11 +37,7 @@
 import org.polypheny.db.algebra.type.AlgRecordType;
 import org.polypheny.db.catalog.entity.Entity;
 import org.polypheny.db.catalog.snapshot.Snapshot;
-<<<<<<< HEAD
-import org.polypheny.db.plan.AlgOptCluster;
-=======
 import org.polypheny.db.plan.AlgCluster;
->>>>>>> 18d3cce9
 import org.polypheny.db.plan.AlgTraitSet;
 import org.polypheny.db.rex.RexLiteral;
 import org.polypheny.db.schema.trait.ModelTrait;
@@ -124,11 +120,7 @@
     public List<AlgNode> getRelationalEquivalent( List<AlgNode> values, List<Entity> entities, Snapshot snapshot ) {
         AlgTraitSet out = traitSet.replace( ModelTrait.RELATIONAL );
 
-<<<<<<< HEAD
-        AlgOptCluster cluster = AlgOptCluster.create( getCluster().getPlanner(), getCluster().getRexBuilder(), out, snapshot );
-=======
         AlgCluster cluster = AlgCluster.create( getCluster().getPlanner(), getCluster().getRexBuilder(), out, snapshot );
->>>>>>> 18d3cce9
 
         LogicalRelValues nodeValues = new LogicalRelValues( cluster, out, entities.get( 0 ).getTupleType(), getNodeValues( nodes ) );
         LogicalRelValues nodePropertyValues = new LogicalRelValues( cluster, out, entities.get( 1 ).getTupleType(), getNodePropertyValues( nodes ) );
