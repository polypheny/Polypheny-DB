/*
 * Copyright 2019-2024 The Polypheny Project
 *
 * Licensed under the Apache License, Version 2.0 (the "License");
 * you may not use this file except in compliance with the License.
 * You may obtain a copy of the License at
 *
 * http://www.apache.org/licenses/LICENSE-2.0
 *
 * Unless required by applicable law or agreed to in writing, software
 * distributed under the License is distributed on an "AS IS" BASIS,
 * WITHOUT WARRANTIES OR CONDITIONS OF ANY KIND, either express or implied.
 * See the License for the specific language governing permissions and
 * limitations under the License.
 *
 * This file incorporates code covered by the following terms:
 *
 * Licensed to the Apache Software Foundation (ASF) under one or more
 * contributor license agreements.  See the NOTICE file distributed with
 * this work for additional information regarding copyright ownership.
 * The ASF licenses this file to you under the Apache License, Version 2.0
 * (the "License"); you may not use this file except in compliance with
 * the License.  You may obtain a copy of the License at
 *
 * http://www.apache.org/licenses/LICENSE-2.0
 *
 * Unless required by applicable law or agreed to in writing, software
 * distributed under the License is distributed on an "AS IS" BASIS,
 * WITHOUT WARRANTIES OR CONDITIONS OF ANY KIND, either express or implied.
 * See the License for the specific language governing permissions and
 * limitations under the License.
 */

package org.polypheny.db.algebra.rules;


import com.google.common.annotations.VisibleForTesting;
import com.google.common.collect.BoundType;
import com.google.common.collect.ImmutableList;
import com.google.common.collect.ImmutableMap;
import com.google.common.collect.ImmutableRangeSet;
import com.google.common.collect.ImmutableSortedSet;
import com.google.common.collect.Range;
import com.google.common.collect.RangeSet;
import com.google.common.collect.TreeRangeSet;
import java.util.ArrayDeque;
import java.util.ArrayList;
import java.util.Calendar;
import java.util.Deque;
import java.util.EnumSet;
import java.util.HashMap;
import java.util.List;
import java.util.Map;
import java.util.Objects;
import java.util.Set;
import java.util.function.Predicate;
import javax.annotation.Nonnull;
import org.polypheny.db.algebra.constant.Kind;
import org.polypheny.db.algebra.core.AlgFactories;
import org.polypheny.db.algebra.core.Filter;
import org.polypheny.db.algebra.operators.OperatorName;
import org.polypheny.db.config.PolyphenyDbConnectionConfig;
import org.polypheny.db.functions.Functions;
import org.polypheny.db.languages.OperatorRegistry;
import org.polypheny.db.nodes.Operator;
import org.polypheny.db.nodes.TimeUnitRange;
import org.polypheny.db.plan.AlgOptRule;
import org.polypheny.db.plan.AlgOptRuleCall;
import org.polypheny.db.rex.RexBuilder;
import org.polypheny.db.rex.RexCall;
import org.polypheny.db.rex.RexLiteral;
import org.polypheny.db.rex.RexNode;
import org.polypheny.db.rex.RexShuttle;
import org.polypheny.db.rex.RexUtil;
import org.polypheny.db.rex.RexVisitorImpl;
import org.polypheny.db.tools.AlgBuilder;
import org.polypheny.db.tools.AlgBuilderFactory;
import org.polypheny.db.util.Bug;
import org.polypheny.db.util.DateString;
import org.polypheny.db.util.TimestampString;
import org.polypheny.db.util.Util;


/**
 * Collection of planner rules that convert {@code EXTRACT(timeUnit FROM dateTime) = constant}, {@code FLOOR(dateTime to timeUnit} = constant} and {@code CEIL(dateTime to timeUnit} = constant} to {@code dateTime BETWEEN lower AND upper}.
 *
 * The rules allow conversion of queries on time dimension tables, such as
 *
 * <blockquote>
 * SELECT ... FROM sales JOIN time_by_day USING (time_id)
 * WHERE time_by_day.the_year = 1997
 * AND time_by_day.the_month IN (4, 5, 6)
 * </blockquote>
 *
 * into
 *
 * <blockquote>
 * SELECT ... FROM sales JOIN time_by_day USING (time_id)
 * WHERE the_date BETWEEN DATE '2016-04-01' AND DATE '2016-06-30'
 * </blockquote>
 *
 * and is especially useful for Druid, which has a single timestamp column.
 */
public abstract class DateRangeRules {

    private DateRangeRules() {
    }


    private static final Predicate<Filter> FILTER_PREDICATE =
            filter -> {
                try ( ExtractFinder finder = ExtractFinder.THREAD_INSTANCES.get() ) {
                    assert finder.timeUnits.isEmpty() && finder.opKinds.isEmpty() : "previous user did not clean up";
                    filter.getCondition().accept( finder );
                    // bail out if there is no EXTRACT of YEAR, or call to FLOOR or CEIL
                    return finder.timeUnits.contains( TimeUnitRange.YEAR )
                            || finder.opKinds.contains( Kind.FLOOR )
                            || finder.opKinds.contains( Kind.CEIL );
                }
            };

    public static final AlgOptRule FILTER_INSTANCE = new FilterDateRangeRule( AlgFactories.LOGICAL_BUILDER );

    private static final Map<TimeUnitRange, Integer> TIME_UNIT_CODES =
            ImmutableMap.<TimeUnitRange, Integer>builder()
                    .put( TimeUnitRange.YEAR, Calendar.YEAR )
                    .put( TimeUnitRange.MONTH, Calendar.MONTH )
                    .put( TimeUnitRange.DAY, Calendar.DAY_OF_MONTH )
                    .put( TimeUnitRange.HOUR, Calendar.HOUR )
                    .put( TimeUnitRange.MINUTE, Calendar.MINUTE )
                    .put( TimeUnitRange.SECOND, Calendar.SECOND )
                    .put( TimeUnitRange.MILLISECOND, Calendar.MILLISECOND )
                    .build();

    private static final Map<TimeUnitRange, TimeUnitRange> TIME_UNIT_PARENTS =
            ImmutableMap.<TimeUnitRange, TimeUnitRange>builder()
                    .put( TimeUnitRange.MONTH, TimeUnitRange.YEAR )
                    .put( TimeUnitRange.DAY, TimeUnitRange.MONTH )
                    .put( TimeUnitRange.HOUR, TimeUnitRange.DAY )
                    .put( TimeUnitRange.MINUTE, TimeUnitRange.HOUR )
                    .put( TimeUnitRange.SECOND, TimeUnitRange.MINUTE )
                    .put( TimeUnitRange.MILLISECOND, TimeUnitRange.SECOND )
                    .put( TimeUnitRange.MICROSECOND, TimeUnitRange.SECOND )
                    .build();


    /**
     * Tests whether an expression contains one or more calls to the {@code EXTRACT} function, and if so, returns the time units used.
     *
     * The result is an immutable set in natural order. This is important, because code relies on the collection being sorted (so YEAR comes before MONTH before HOUR) and unique.
     * A predicate on MONTH is not useful if there is no predicate on YEAR. Then when we apply the predicate on DAY it doesn't generate hundreds of ranges we'll later throw away.
     */
    public static ImmutableSortedSet<TimeUnitRange> extractTimeUnits( RexNode e ) {
        try ( ExtractFinder finder = ExtractFinder.THREAD_INSTANCES.get() ) {
            assert finder.timeUnits.isEmpty() && finder.opKinds.isEmpty() : "previous user did not clean up";
            e.accept( finder );
            return ImmutableSortedSet.copyOf( finder.timeUnits );
        }
    }


    /**
     * Replaces calls to EXTRACT, FLOOR and CEIL in an expression.
     */
    @VisibleForTesting
    public static RexNode replaceTimeUnits( RexBuilder rexBuilder, RexNode e, String timeZone ) {
        ImmutableSortedSet<TimeUnitRange> timeUnits = extractTimeUnits( e );
        if ( !timeUnits.contains( TimeUnitRange.YEAR ) ) {
            // Case when we have FLOOR or CEIL but no extract on YEAR.
            // Add YEAR as TimeUnit so that FLOOR gets replaced in first iteration with timeUnit YEAR.
            timeUnits = ImmutableSortedSet.<TimeUnitRange>naturalOrder().addAll( timeUnits ).add( TimeUnitRange.YEAR ).build();
        }
        final Map<RexNode, RangeSet<Calendar>> operandRanges = new HashMap<>();
        for ( TimeUnitRange timeUnit : timeUnits ) {
            e = e.accept( new ExtractShuttle( rexBuilder, timeUnit, operandRanges, timeUnits, timeZone ) );
        }
        return e;
    }


    /**
     * Rule that converts EXTRACT, FLOOR and CEIL in a {@link Filter} into a date range.
     */
    @SuppressWarnings("WeakerAccess")
    public static class FilterDateRangeRule extends AlgOptRule {

        public FilterDateRangeRule( AlgBuilderFactory algBuilderFactory ) {
            super( operand( Filter.class, null, FILTER_PREDICATE, any() ), algBuilderFactory, "FilterDateRangeRule" );
        }


        @Override
        public void onMatch( AlgOptRuleCall call ) {
            final Filter filter = call.alg( 0 );
            final RexBuilder rexBuilder = filter.getCluster().getRexBuilder();
            final String timeZone = filter.getCluster().getPlanner().getContext().unwrap( PolyphenyDbConnectionConfig.class ).orElseThrow().timeZone();
            final RexNode condition = replaceTimeUnits( rexBuilder, filter.getCondition(), timeZone );
            if ( condition.equals( filter.getCondition() ) ) {
                return;
            }
            final AlgBuilder algBuilder = algBuilderFactory.create( filter.getCluster(), null );
            algBuilder.push( filter.getInput() ).filter( condition );
            call.transformTo( algBuilder.build() );
        }

    }


    /**
     * Visitor that searches for calls to {@code EXTRACT}, {@code FLOOR} or {@code CEIL}, building a list of distinct time units.
     */
    private static class ExtractFinder extends RexVisitorImpl implements AutoCloseable {

        private final Set<TimeUnitRange> timeUnits = EnumSet.noneOf( TimeUnitRange.class );
        private final Set<Kind> opKinds = EnumSet.noneOf( Kind.class );

        private static final ThreadLocal<ExtractFinder> THREAD_INSTANCES = ThreadLocal.withInitial( ExtractFinder::new );


        private ExtractFinder() {
            super( true );
        }


        @Override
        public Object visitCall( RexCall call ) {
            switch ( call.getKind() ) {
                case EXTRACT:
                    final RexLiteral operand = (RexLiteral) call.getOperands().get( 0 );
<<<<<<< HEAD
                    timeUnits.add( operand.value.asInterval().qualifier.getTimeUnitRange() );
=======
                    timeUnits.add( operand.value.asSymbol().asEnum( TimeUnitRange.class ) );
>>>>>>> 250079c0
                    break;
                case FLOOR:
                case CEIL:
                    // Check that the call to FLOOR/CEIL is on date-time
                    if ( call.getOperands().size() == 2 ) {
                        opKinds.add( call.getKind() );
                    }
                    break;
            }
            return super.visitCall( call );
        }


        @Override
        public void close() {
            timeUnits.clear();
            opKinds.clear();
        }

    }


    /**
     * Walks over an expression, replacing calls to {@code EXTRACT}, {@code FLOOR} and {@code CEIL} with date ranges.
     */
    @VisibleForTesting
    static class ExtractShuttle extends RexShuttle {

        private final RexBuilder rexBuilder;
        private final TimeUnitRange timeUnit;
        private final Map<RexNode, RangeSet<Calendar>> operandRanges;
        private final Deque<RexCall> calls = new ArrayDeque<>();
        private final ImmutableSortedSet<TimeUnitRange> timeUnitRanges;
        private final String timeZone;


        @VisibleForTesting
        ExtractShuttle( RexBuilder rexBuilder, TimeUnitRange timeUnit, Map<RexNode, RangeSet<Calendar>> operandRanges, ImmutableSortedSet<TimeUnitRange> timeUnitRanges, String timeZone ) {
            this.rexBuilder = Objects.requireNonNull( rexBuilder );
            this.timeUnit = Objects.requireNonNull( timeUnit );
            Bug.upgrade( "Change type to Map<RexNode, RangeSet<Calendar>> when [POLYPHENYDB-1367] is fixed" );
            this.operandRanges = Objects.requireNonNull( operandRanges );
            this.timeUnitRanges = Objects.requireNonNull( timeUnitRanges );
            this.timeZone = timeZone;
        }


        @Override
        public RexNode visitCall( RexCall call ) {
            switch ( call.getKind() ) {
                case EQUALS:
                case GREATER_THAN_OR_EQUAL:
                case LESS_THAN_OR_EQUAL:
                case GREATER_THAN:
                case LESS_THAN:
                    final RexNode op0 = call.operands.get( 0 );
                    final RexNode op1 = call.operands.get( 1 );
<<<<<<< HEAD
                    switch ( op0.getKind() ) {
                        case LITERAL:
                            assert op0 instanceof RexLiteral;
                            if ( isExtractCall( op1 ) ) {
                                assert op1 instanceof RexCall;
                                final RexCall subCall = (RexCall) op1;
                                RexNode operand = subCall.getOperands().get( 1 );
                                if ( canRewriteExtract( operand ) ) {
                                    return compareExtract( call.getKind().reverse(), operand, (RexLiteral) op0 );
                                }
                            }
                            if ( isFloorCeilCall( op1 ) ) {
                                assert op1 instanceof RexCall;
                                final RexCall subCall = (RexCall) op1;
                                final RexLiteral flag = (RexLiteral) subCall.operands.get( 1 );
                                final TimeUnitRange timeUnit = flag.value.asInterval().qualifier.getTimeUnitRange();
                                return compareFloorCeil( call.getKind().reverse(), subCall.getOperands().get( 0 ), (RexLiteral) op0, timeUnit, op1.getKind() == Kind.FLOOR );
=======
                    if ( Objects.requireNonNull( op0.getKind() ) == Kind.LITERAL ) {
                        assert op0 instanceof RexLiteral;
                        if ( isExtractCall( op1 ) ) {
                            assert op1 instanceof RexCall;
                            final RexCall subCall = (RexCall) op1;
                            RexNode operand = subCall.getOperands().get( 1 );
                            if ( canRewriteExtract( operand ) ) {
                                return compareExtract( call.getKind().reverse(), operand, (RexLiteral) op0 );
>>>>>>> 250079c0
                            }
                        }
                        if ( isFloorCeilCall( op1 ) ) {
                            assert op1 instanceof RexCall;
                            final RexCall subCall = (RexCall) op1;
                            final RexLiteral flag = (RexLiteral) subCall.operands.get( 1 );
                            final TimeUnitRange timeUnit = flag.value.asSymbol().asEnum( TimeUnitRange.class );
                            return compareFloorCeil( call.getKind().reverse(), subCall.getOperands().get( 0 ), (RexLiteral) op0, timeUnit, op1.getKind() == Kind.FLOOR );
                        }
                    }
<<<<<<< HEAD
                    switch ( op1.getKind() ) {
                        case LITERAL:
                            assert op1 instanceof RexLiteral;
                            if ( isExtractCall( op0 ) ) {
                                assert op0 instanceof RexCall;
                                final RexCall subCall = (RexCall) op0;
                                RexNode operand = subCall.operands.get( 1 );
                                if ( canRewriteExtract( operand ) ) {
                                    return compareExtract( call.getKind(), subCall.operands.get( 1 ), (RexLiteral) op1 );
                                }
                            }
                            if ( isFloorCeilCall( op0 ) ) {
                                final RexCall subCall = (RexCall) op0;
                                final RexLiteral flag = (RexLiteral) subCall.operands.get( 1 );
                                final TimeUnitRange timeUnit = flag.value.asInterval().qualifier.getTimeUnitRange();
                                return compareFloorCeil( call.getKind(), subCall.getOperands().get( 0 ), (RexLiteral) op1, timeUnit, op0.getKind() == Kind.FLOOR );
=======
                    if ( Objects.requireNonNull( op1.getKind() ) == Kind.LITERAL ) {
                        assert op1 instanceof RexLiteral;
                        if ( isExtractCall( op0 ) ) {
                            assert op0 instanceof RexCall;
                            final RexCall subCall = (RexCall) op0;
                            RexNode operand = subCall.operands.get( 1 );
                            if ( canRewriteExtract( operand ) ) {
                                return compareExtract( call.getKind(), subCall.operands.get( 1 ), (RexLiteral) op1 );
>>>>>>> 250079c0
                            }
                        }
                        if ( isFloorCeilCall( op0 ) ) {
                            final RexCall subCall = (RexCall) op0;
                            final RexLiteral flag = (RexLiteral) subCall.operands.get( 1 );
                            final TimeUnitRange timeUnit = flag.value.asSymbol().asEnum( TimeUnitRange.class );
                            return compareFloorCeil( call.getKind(), subCall.getOperands().get( 0 ), (RexLiteral) op1, timeUnit, op0.getKind() == Kind.FLOOR );
                        }
                    }
                    // fall through
                default:
                    calls.push( call );
                    try {
                        return super.visitCall( call );
                    } finally {
                        calls.pop();
                    }
            }
        }


        private boolean canRewriteExtract( RexNode operand ) {
            // We rely on timeUnits being sorted (so YEAR comes before MONTH before HOUR) and unique. If we have seen a predicate on YEAR, operandRanges will not be empty.
            // This checks whether we can rewrite the "extract" condition. For example, in the condition
            //
            //   extract(MONTH from time) = someValue
            //   OR extract(YEAR from time) = someValue
            //
            // we cannot rewrite extract on MONTH.
            if ( timeUnit == TimeUnitRange.YEAR ) {
                return true;
            }
            final RangeSet<Calendar> calendarRangeSet = operandRanges.get( operand );
            if ( calendarRangeSet == null || calendarRangeSet.isEmpty() ) {
                return false;
            }
            for ( Range<Calendar> range : calendarRangeSet.asRanges() ) {
                // Cannot reWrite if range does not have an upper or lower bound
                if ( !range.hasUpperBound() || !range.hasLowerBound() ) {
                    return false;
                }
            }
            return true;
        }


        @Override
        protected List<RexNode> visitList( List<? extends RexNode> exprs, boolean[] update ) {
            if ( exprs.isEmpty() ) {
                return ImmutableList.of(); // a bit more efficient
            }
            if ( Objects.requireNonNull( calls.peek().getKind() ) == Kind.AND ) {
                return super.visitList( exprs, update );
            }
            if ( timeUnit != TimeUnitRange.YEAR ) {
                // Already visited for lower TimeUnit ranges in the loop below.
                // Early bail out.
                //noinspection unchecked
                return (List<RexNode>) exprs;
            }
            final Map<RexNode, RangeSet<Calendar>> save = ImmutableMap.copyOf( operandRanges );
            final ImmutableList.Builder<RexNode> clonedOperands = ImmutableList.builder();
            for ( RexNode operand : exprs ) {
                RexNode clonedOperand = operand;
                for ( TimeUnitRange timeUnit : timeUnitRanges ) {
                    clonedOperand = clonedOperand.accept( new ExtractShuttle( rexBuilder, timeUnit, operandRanges, timeUnitRanges, timeZone ) );
                }
                if ( (clonedOperand != operand) && (update != null) ) {
                    update[0] = true;
                }
                clonedOperands.add( clonedOperand );

                // Restore the state. For an operator such as "OR", an argument cannot inherit the previous argument's state.
                operandRanges.clear();
                operandRanges.putAll( save );
            }
            return clonedOperands.build();
        }


        boolean isExtractCall( RexNode e ) {
            return switch ( e.getKind() ) {
                case EXTRACT -> {
                    final RexCall call = (RexCall) e;
                    final RexLiteral flag = (RexLiteral) call.operands.get( 0 );
<<<<<<< HEAD
                    final TimeUnitRange timeUnit = flag.value.asInterval().qualifier.getTimeUnitRange();
                    return timeUnit == this.timeUnit;
                default:
                    return false;
            }
=======
                    final TimeUnitRange timeUnit = flag.value.asSymbol().asEnum( TimeUnitRange.class );
                    yield timeUnit == this.timeUnit;
                }
                default -> false;
            };
>>>>>>> 250079c0
        }


        RexNode compareExtract( Kind comparison, RexNode operand, RexLiteral literal ) {
            RangeSet<Calendar> rangeSet = operandRanges.get( operand );
            if ( rangeSet == null ) {
                rangeSet = ImmutableRangeSet.<Calendar>of().complement();
            }
            final RangeSet<Calendar> s2 = TreeRangeSet.create();
            // Calendar.MONTH is 0-based
<<<<<<< HEAD
            final int v = literal.value.asInterval().value.intValue() - (timeUnit == TimeUnitRange.MONTH ? 1 : 0);
=======
            final int v = literal.value.asNumber().intValue() - (timeUnit == TimeUnitRange.MONTH ? 1 : 0);
>>>>>>> 250079c0

            if ( !isValid( v, timeUnit ) ) {
                // Comparison with an invalid value for timeUnit, always false.
                return rexBuilder.makeLiteral( false );
            }

            for ( Range<Calendar> r : rangeSet.asRanges() ) {
                final Calendar c;
                switch ( timeUnit ) {
                    case YEAR:
                        c = Util.calendar();
                        c.clear();
                        c.set( v, Calendar.JANUARY, 1 );
                        s2.add( extractRange( timeUnit, comparison, c ) );
                        break;
                    case MONTH:
                    case DAY:
                    case HOUR:
                    case MINUTE:
                    case SECOND:
                        if ( r.hasLowerBound() && r.hasUpperBound() ) {
                            c = (Calendar) r.lowerEndpoint().clone();
                            int i = 0;
                            while ( next( c, timeUnit, v, r, i++ > 0 ) ) {
                                s2.add( extractRange( timeUnit, comparison, c ) );
                            }
                        }
                }
            }
            // Intersect old range set with new.
            s2.removeAll( rangeSet.complement() );
            operandRanges.put( operand, ImmutableRangeSet.copyOf( s2 ) );
            final List<RexNode> nodes = new ArrayList<>();
            for ( Range<Calendar> r : s2.asRanges() ) {
                nodes.add( toRex( operand, r ) );
            }
            return RexUtil.composeDisjunction( rexBuilder, nodes );
        }


        // Assumes v is a valid value for given timeunit
        private boolean next( Calendar c, TimeUnitRange timeUnit, int v, Range<Calendar> r, boolean strict ) {
            final Calendar original = (Calendar) c.clone();
            final int code = TIME_UNIT_CODES.get( timeUnit );
            for ( ; ; ) {
                c.set( code, v );
                int v2 = c.get( code );
                if ( v2 < v ) {
                    // E.g. when we set DAY=30 on 2014-02-01, we get 2014-02-30 because February has 28 days.
                    continue;
                }
                if ( strict && original.compareTo( c ) == 0 ) {
                    c.add( TIME_UNIT_CODES.get( TIME_UNIT_PARENTS.get( timeUnit ) ), 1 );
                    continue;
                }
                if ( !r.contains( c ) ) {
                    return false;
                }
                return true;
            }
        }


        private static boolean isValid( int v, TimeUnitRange timeUnit ) {
            return switch ( timeUnit ) {
                case YEAR -> v > 0;
                case MONTH -> v >= Calendar.JANUARY && v <= Calendar.DECEMBER;
                case DAY -> v > 0 && v <= 31;
                case HOUR -> v >= 0 && v <= 24;
                case MINUTE, SECOND -> v >= 0 && v <= 60;
                default -> false;
            };
        }


        private @Nonnull
        RexNode toRex( RexNode operand, Range<Calendar> r ) {
            final List<RexNode> nodes = new ArrayList<>();
            if ( r.hasLowerBound() ) {
                final Operator op =
                        r.lowerBoundType() == BoundType.CLOSED
                                ? OperatorRegistry.get( OperatorName.GREATER_THAN_OR_EQUAL )
                                : OperatorRegistry.get( OperatorName.GREATER_THAN );
                nodes.add( rexBuilder.makeCall( op, operand, dateTimeLiteral( rexBuilder, r.lowerEndpoint(), operand ) ) );
            }
            if ( r.hasUpperBound() ) {
                final Operator op = r.upperBoundType() == BoundType.CLOSED
                        ? OperatorRegistry.get( OperatorName.LESS_THAN_OR_EQUAL )
                        : OperatorRegistry.get( OperatorName.LESS_THAN );
                nodes.add( rexBuilder.makeCall( op, operand, dateTimeLiteral( rexBuilder, r.upperEndpoint(), operand ) ) );
            }
            return RexUtil.composeConjunction( rexBuilder, nodes );
        }


        private RexLiteral dateTimeLiteral( RexBuilder rexBuilder, Calendar calendar, RexNode operand ) {
            final TimestampString ts;
            final int p;
            switch ( operand.getType().getPolyType() ) {
                case TIMESTAMP:
                    ts = TimestampString.fromCalendarFields( calendar );
                    p = operand.getType().getPrecision();
                    return rexBuilder.makeTimestampLiteral( ts, p );
                case DATE:
                    final DateString d = DateString.fromCalendarFields( calendar );
                    return rexBuilder.makeDateLiteral( d );
                default:
                    throw Util.unexpected( operand.getType().getPolyType() );
            }
        }


        private Range<Calendar> extractRange( TimeUnitRange timeUnit, Kind comparison, Calendar c ) {
            return switch ( comparison ) {
                case EQUALS -> Range.closedOpen( round( c, timeUnit, true ), round( c, timeUnit, false ) );
                case LESS_THAN -> Range.lessThan( round( c, timeUnit, true ) );
                case LESS_THAN_OR_EQUAL -> Range.lessThan( round( c, timeUnit, false ) );
                case GREATER_THAN -> Range.atLeast( round( c, timeUnit, false ) );
                case GREATER_THAN_OR_EQUAL -> Range.atLeast( round( c, timeUnit, true ) );
                default -> throw new AssertionError( comparison );
            };
        }


        /**
         * Returns a copy of a calendar, optionally rounded up to the next time unit.
         */
        private Calendar round( Calendar c, TimeUnitRange timeUnit, boolean down ) {
            c = (Calendar) c.clone();
            if ( !down ) {
                final Integer code = TIME_UNIT_CODES.get( timeUnit );
                final int v = c.get( code );
                c.set( code, v + 1 );
            }
            return c;
        }


        private RexNode compareFloorCeil( Kind comparison, RexNode operand, RexLiteral timeLiteral, TimeUnitRange timeUnit, boolean floor ) {
            RangeSet<Calendar> rangeSet = operandRanges.get( operand );
            if ( rangeSet == null ) {
                rangeSet = ImmutableRangeSet.<Calendar>of().complement();
            }
            final RangeSet<Calendar> s2 = TreeRangeSet.create();
            final Calendar c = timestampValue( timeLiteral );
            final Range<Calendar> range = floor
                    ? floorRange( timeUnit, comparison, c )
                    : ceilRange( timeUnit, comparison, c );
            s2.add( range );
            // Intersect old range set with new.
            s2.removeAll( rangeSet.complement() );
            operandRanges.put( operand, ImmutableRangeSet.copyOf( s2 ) );
            if ( range.isEmpty() ) {
                return rexBuilder.makeLiteral( false );
            }
            return toRex( operand, range );
        }


        private Calendar timestampValue( RexLiteral timeLiteral ) {
<<<<<<< HEAD
            switch ( timeLiteral.getPolyType() ) {
                case TIMESTAMP_WITH_LOCAL_TIME_ZONE:
                    final TimeZone tz = TimeZone.getTimeZone( this.timeZone );
                    return Util.calendar( Functions.timestampWithLocalTimeZoneToTimestamp( timeLiteral.value.asTimestamp().milliSinceEpoch, tz ) );
                case TIMESTAMP:
                    return Util.calendar( timeLiteral.value.asTimestamp().milliSinceEpoch );
                case DATE:
                    // Cast date to timestamp with local time zone
                    //final DateString d = timeLiteral.getValue( DateString.class );
                    return Util.calendar( timeLiteral.value.asDate().milliSinceEpoch );
                default:
                    throw Util.unexpected( timeLiteral.getPolyType() );
            }
=======
            return switch ( timeLiteral.getPolyType() ) {
                case TIMESTAMP -> Util.calendar( timeLiteral.value.asTimestamp().millisSinceEpoch );
                case DATE ->
                    // Cast date to timestamp with local time zone
                        Util.calendar( timeLiteral.value.asDate().millisSinceEpoch );
                default -> throw Util.unexpected( timeLiteral.getPolyType() );
            };
>>>>>>> 250079c0
        }


        private Range<Calendar> floorRange( TimeUnitRange timeUnit, Kind comparison, Calendar c ) {
            Calendar floor = floor( c, timeUnit );
            boolean boundary = floor.equals( c );
            return switch ( comparison ) {
                case EQUALS -> Range.closedOpen( floor, boundary ? increment( floor, timeUnit ) : floor );
                case LESS_THAN -> boundary ? Range.lessThan( floor ) : Range.lessThan( increment( floor, timeUnit ) );
                case LESS_THAN_OR_EQUAL -> Range.lessThan( increment( floor, timeUnit ) );
                case GREATER_THAN -> Range.atLeast( increment( floor, timeUnit ) );
                case GREATER_THAN_OR_EQUAL -> boundary ? Range.atLeast( floor ) : Range.atLeast( increment( floor, timeUnit ) );
                default -> throw Util.unexpected( comparison );
            };
        }


        private Range<Calendar> ceilRange( TimeUnitRange timeUnit, Kind comparison, Calendar c ) {
            final Calendar ceil = ceil( c, timeUnit );
            boolean boundary = ceil.equals( c );
            return switch ( comparison ) {
                case EQUALS -> Range.openClosed( boundary ? decrement( ceil, timeUnit ) : ceil, ceil );
                case LESS_THAN -> Range.atMost( decrement( ceil, timeUnit ) );
                case LESS_THAN_OR_EQUAL -> boundary ? Range.atMost( ceil ) : Range.atMost( decrement( ceil, timeUnit ) );
                case GREATER_THAN -> boundary ? Range.greaterThan( ceil ) : Range.greaterThan( decrement( ceil, timeUnit ) );
                case GREATER_THAN_OR_EQUAL -> Range.greaterThan( decrement( ceil, timeUnit ) );
                default -> throw Util.unexpected( comparison );
            };
        }


        boolean isFloorCeilCall( RexNode e ) {
            return switch ( e.getKind() ) {
                case FLOOR, CEIL -> {
                    final RexCall call = (RexCall) e;
                    yield call.getOperands().size() == 2;
                }
                default -> false;
            };
        }


        private Calendar increment( Calendar c, TimeUnitRange timeUnit ) {
            c = (Calendar) c.clone();
            c.add( TIME_UNIT_CODES.get( timeUnit ), 1 );
            return c;
        }


        private Calendar decrement( Calendar c, TimeUnitRange timeUnit ) {
            c = (Calendar) c.clone();
            c.add( TIME_UNIT_CODES.get( timeUnit ), -1 );
            return c;
        }


        private Calendar ceil( Calendar c, TimeUnitRange timeUnit ) {
            Calendar floor = floor( c, timeUnit );
            return floor.equals( c ) ? floor : increment( floor, timeUnit );
        }


        /**
         * Computes floor of a calendar to a given time unit.
         *
         * @return returns a copy of calendar, floored to the given time unit
         */
        private Calendar floor( Calendar c, TimeUnitRange timeUnit ) {
            c = (Calendar) c.clone();
            switch ( timeUnit ) {
                case YEAR:
                    c.set( TIME_UNIT_CODES.get( TimeUnitRange.MONTH ), Calendar.JANUARY );
                    // fall through; need to zero out lower time units
                case MONTH:
                    c.set( TIME_UNIT_CODES.get( TimeUnitRange.DAY ), 1 );
                    // fall through; need to zero out lower time units
                case DAY:
                    c.set( TIME_UNIT_CODES.get( TimeUnitRange.HOUR ), 0 );
                    // fall through; need to zero out lower time units
                case HOUR:
                    c.set( TIME_UNIT_CODES.get( TimeUnitRange.MINUTE ), 0 );
                    // fall through; need to zero out lower time units
                case MINUTE:
                    c.set( TIME_UNIT_CODES.get( TimeUnitRange.SECOND ), 0 );
                    // fall through; need to zero out lower time units
                case SECOND:
                    c.set( TIME_UNIT_CODES.get( TimeUnitRange.MILLISECOND ), 0 );
            }
            return c;
        }

    }

}
<|MERGE_RESOLUTION|>--- conflicted
+++ resolved
@@ -60,7 +60,6 @@
 import org.polypheny.db.algebra.core.Filter;
 import org.polypheny.db.algebra.operators.OperatorName;
 import org.polypheny.db.config.PolyphenyDbConnectionConfig;
-import org.polypheny.db.functions.Functions;
 import org.polypheny.db.languages.OperatorRegistry;
 import org.polypheny.db.nodes.Operator;
 import org.polypheny.db.nodes.TimeUnitRange;
@@ -227,11 +226,7 @@
             switch ( call.getKind() ) {
                 case EXTRACT:
                     final RexLiteral operand = (RexLiteral) call.getOperands().get( 0 );
-<<<<<<< HEAD
-                    timeUnits.add( operand.value.asInterval().qualifier.getTimeUnitRange() );
-=======
                     timeUnits.add( operand.value.asSymbol().asEnum( TimeUnitRange.class ) );
->>>>>>> 250079c0
                     break;
                 case FLOOR:
                 case CEIL:
@@ -289,25 +284,6 @@
                 case LESS_THAN:
                     final RexNode op0 = call.operands.get( 0 );
                     final RexNode op1 = call.operands.get( 1 );
-<<<<<<< HEAD
-                    switch ( op0.getKind() ) {
-                        case LITERAL:
-                            assert op0 instanceof RexLiteral;
-                            if ( isExtractCall( op1 ) ) {
-                                assert op1 instanceof RexCall;
-                                final RexCall subCall = (RexCall) op1;
-                                RexNode operand = subCall.getOperands().get( 1 );
-                                if ( canRewriteExtract( operand ) ) {
-                                    return compareExtract( call.getKind().reverse(), operand, (RexLiteral) op0 );
-                                }
-                            }
-                            if ( isFloorCeilCall( op1 ) ) {
-                                assert op1 instanceof RexCall;
-                                final RexCall subCall = (RexCall) op1;
-                                final RexLiteral flag = (RexLiteral) subCall.operands.get( 1 );
-                                final TimeUnitRange timeUnit = flag.value.asInterval().qualifier.getTimeUnitRange();
-                                return compareFloorCeil( call.getKind().reverse(), subCall.getOperands().get( 0 ), (RexLiteral) op0, timeUnit, op1.getKind() == Kind.FLOOR );
-=======
                     if ( Objects.requireNonNull( op0.getKind() ) == Kind.LITERAL ) {
                         assert op0 instanceof RexLiteral;
                         if ( isExtractCall( op1 ) ) {
@@ -316,7 +292,6 @@
                             RexNode operand = subCall.getOperands().get( 1 );
                             if ( canRewriteExtract( operand ) ) {
                                 return compareExtract( call.getKind().reverse(), operand, (RexLiteral) op0 );
->>>>>>> 250079c0
                             }
                         }
                         if ( isFloorCeilCall( op1 ) ) {
@@ -327,24 +302,6 @@
                             return compareFloorCeil( call.getKind().reverse(), subCall.getOperands().get( 0 ), (RexLiteral) op0, timeUnit, op1.getKind() == Kind.FLOOR );
                         }
                     }
-<<<<<<< HEAD
-                    switch ( op1.getKind() ) {
-                        case LITERAL:
-                            assert op1 instanceof RexLiteral;
-                            if ( isExtractCall( op0 ) ) {
-                                assert op0 instanceof RexCall;
-                                final RexCall subCall = (RexCall) op0;
-                                RexNode operand = subCall.operands.get( 1 );
-                                if ( canRewriteExtract( operand ) ) {
-                                    return compareExtract( call.getKind(), subCall.operands.get( 1 ), (RexLiteral) op1 );
-                                }
-                            }
-                            if ( isFloorCeilCall( op0 ) ) {
-                                final RexCall subCall = (RexCall) op0;
-                                final RexLiteral flag = (RexLiteral) subCall.operands.get( 1 );
-                                final TimeUnitRange timeUnit = flag.value.asInterval().qualifier.getTimeUnitRange();
-                                return compareFloorCeil( call.getKind(), subCall.getOperands().get( 0 ), (RexLiteral) op1, timeUnit, op0.getKind() == Kind.FLOOR );
-=======
                     if ( Objects.requireNonNull( op1.getKind() ) == Kind.LITERAL ) {
                         assert op1 instanceof RexLiteral;
                         if ( isExtractCall( op0 ) ) {
@@ -353,7 +310,6 @@
                             RexNode operand = subCall.operands.get( 1 );
                             if ( canRewriteExtract( operand ) ) {
                                 return compareExtract( call.getKind(), subCall.operands.get( 1 ), (RexLiteral) op1 );
->>>>>>> 250079c0
                             }
                         }
                         if ( isFloorCeilCall( op0 ) ) {
@@ -439,19 +395,11 @@
                 case EXTRACT -> {
                     final RexCall call = (RexCall) e;
                     final RexLiteral flag = (RexLiteral) call.operands.get( 0 );
-<<<<<<< HEAD
-                    final TimeUnitRange timeUnit = flag.value.asInterval().qualifier.getTimeUnitRange();
-                    return timeUnit == this.timeUnit;
-                default:
-                    return false;
-            }
-=======
                     final TimeUnitRange timeUnit = flag.value.asSymbol().asEnum( TimeUnitRange.class );
                     yield timeUnit == this.timeUnit;
                 }
                 default -> false;
             };
->>>>>>> 250079c0
         }
 
 
@@ -462,11 +410,7 @@
             }
             final RangeSet<Calendar> s2 = TreeRangeSet.create();
             // Calendar.MONTH is 0-based
-<<<<<<< HEAD
-            final int v = literal.value.asInterval().value.intValue() - (timeUnit == TimeUnitRange.MONTH ? 1 : 0);
-=======
             final int v = literal.value.asNumber().intValue() - (timeUnit == TimeUnitRange.MONTH ? 1 : 0);
->>>>>>> 250079c0
 
             if ( !isValid( v, timeUnit ) ) {
                 // Comparison with an invalid value for timeUnit, always false.
@@ -627,21 +571,6 @@
 
 
         private Calendar timestampValue( RexLiteral timeLiteral ) {
-<<<<<<< HEAD
-            switch ( timeLiteral.getPolyType() ) {
-                case TIMESTAMP_WITH_LOCAL_TIME_ZONE:
-                    final TimeZone tz = TimeZone.getTimeZone( this.timeZone );
-                    return Util.calendar( Functions.timestampWithLocalTimeZoneToTimestamp( timeLiteral.value.asTimestamp().milliSinceEpoch, tz ) );
-                case TIMESTAMP:
-                    return Util.calendar( timeLiteral.value.asTimestamp().milliSinceEpoch );
-                case DATE:
-                    // Cast date to timestamp with local time zone
-                    //final DateString d = timeLiteral.getValue( DateString.class );
-                    return Util.calendar( timeLiteral.value.asDate().milliSinceEpoch );
-                default:
-                    throw Util.unexpected( timeLiteral.getPolyType() );
-            }
-=======
             return switch ( timeLiteral.getPolyType() ) {
                 case TIMESTAMP -> Util.calendar( timeLiteral.value.asTimestamp().millisSinceEpoch );
                 case DATE ->
@@ -649,7 +578,6 @@
                         Util.calendar( timeLiteral.value.asDate().millisSinceEpoch );
                 default -> throw Util.unexpected( timeLiteral.getPolyType() );
             };
->>>>>>> 250079c0
         }
 
 
