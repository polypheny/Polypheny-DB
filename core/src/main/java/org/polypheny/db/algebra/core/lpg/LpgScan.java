/*
 * Copyright 2019-2024 The Polypheny Project
 *
 * Licensed under the Apache License, Version 2.0 (the "License");
 * you may not use this file except in compliance with the License.
 * You may obtain a copy of the License at
 *
 * http://www.apache.org/licenses/LICENSE-2.0
 *
 * Unless required by applicable law or agreed to in writing, software
 * distributed under the License is distributed on an "AS IS" BASIS,
 * WITHOUT WARRANTIES OR CONDITIONS OF ANY KIND, either express or implied.
 * See the License for the specific language governing permissions and
 * limitations under the License.
 */

package org.polypheny.db.algebra.core.lpg;

<<<<<<< HEAD
import org.polypheny.db.algebra.core.common.Scan;
import org.polypheny.db.algebra.type.GraphType;
import org.polypheny.db.catalog.entity.Entity;
import org.polypheny.db.plan.AlgOptCluster;
=======
import org.polypheny.db.algebra.AlgWriter;
import org.polypheny.db.algebra.core.common.Scan;
import org.polypheny.db.algebra.type.GraphType;
import org.polypheny.db.catalog.entity.Entity;
import org.polypheny.db.plan.AlgCluster;
>>>>>>> 250079c0
import org.polypheny.db.plan.AlgTraitSet;
import org.polypheny.db.schema.trait.ModelTrait;


public abstract class LpgScan<E extends Entity> extends Scan<E> implements LpgAlg {


    /**
     * Creates a {@link LpgScan}.
<<<<<<< HEAD
     * {@link ModelTrait#GRAPH} native node, which is able to scan a LPG graph.
     */
    public LpgScan( AlgOptCluster cluster, AlgTraitSet traitSet, E graph ) {
=======
     * {@link ModelTrait#GRAPH} native node, which is able to relScan a LPG graph.
     */
    public LpgScan( AlgCluster cluster, AlgTraitSet traitSet, E graph ) {
>>>>>>> 250079c0
        super( cluster, traitSet.replace( ModelTrait.GRAPH ), graph );
        this.rowType = GraphType.of();//new AlgRecordType( List.of( new AlgDataTypeFieldImpl( "g", 0, cluster.getTypeFactory().createPolyType( PolyType.GRAPH ) ) ) );
    }


    @Override
    public String algCompareString() {
<<<<<<< HEAD
        return "$" + getClass().getSimpleName() + "$" + entity.id;
=======
        return getClass().getSimpleName() + "$"
                + entity.id + "&";
    }


    @Override
    public AlgWriter explainTerms( AlgWriter pw ) {
        return super.explainTerms( pw )
                .item( "id", entity.id )
                .item( "layer", entity.getLayer() );
>>>>>>> 250079c0
    }


    @Override
    public NodeType getNodeType() {
        return NodeType.SCAN;
    }

}<|MERGE_RESOLUTION|>--- conflicted
+++ resolved
@@ -16,18 +16,11 @@
 
 package org.polypheny.db.algebra.core.lpg;
 
-<<<<<<< HEAD
-import org.polypheny.db.algebra.core.common.Scan;
-import org.polypheny.db.algebra.type.GraphType;
-import org.polypheny.db.catalog.entity.Entity;
-import org.polypheny.db.plan.AlgOptCluster;
-=======
 import org.polypheny.db.algebra.AlgWriter;
 import org.polypheny.db.algebra.core.common.Scan;
 import org.polypheny.db.algebra.type.GraphType;
 import org.polypheny.db.catalog.entity.Entity;
 import org.polypheny.db.plan.AlgCluster;
->>>>>>> 250079c0
 import org.polypheny.db.plan.AlgTraitSet;
 import org.polypheny.db.schema.trait.ModelTrait;
 
@@ -37,15 +30,9 @@
 
     /**
      * Creates a {@link LpgScan}.
-<<<<<<< HEAD
-     * {@link ModelTrait#GRAPH} native node, which is able to scan a LPG graph.
-     */
-    public LpgScan( AlgOptCluster cluster, AlgTraitSet traitSet, E graph ) {
-=======
      * {@link ModelTrait#GRAPH} native node, which is able to relScan a LPG graph.
      */
     public LpgScan( AlgCluster cluster, AlgTraitSet traitSet, E graph ) {
->>>>>>> 250079c0
         super( cluster, traitSet.replace( ModelTrait.GRAPH ), graph );
         this.rowType = GraphType.of();//new AlgRecordType( List.of( new AlgDataTypeFieldImpl( "g", 0, cluster.getTypeFactory().createPolyType( PolyType.GRAPH ) ) ) );
     }
@@ -53,9 +40,6 @@
 
     @Override
     public String algCompareString() {
-<<<<<<< HEAD
-        return "$" + getClass().getSimpleName() + "$" + entity.id;
-=======
         return getClass().getSimpleName() + "$"
                 + entity.id + "&";
     }
@@ -66,7 +50,6 @@
         return super.explainTerms( pw )
                 .item( "id", entity.id )
                 .item( "layer", entity.getLayer() );
->>>>>>> 250079c0
     }
 
 
