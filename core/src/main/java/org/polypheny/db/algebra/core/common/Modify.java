--- conflicted
+++ resolved
@@ -59,10 +59,7 @@
         INSERT, UPDATE, DELETE, MERGE
     }
 
-<<<<<<< HEAD
-=======
 
->>>>>>> 93fbff67
     public boolean isDataModifying() {
         return true;
     }
