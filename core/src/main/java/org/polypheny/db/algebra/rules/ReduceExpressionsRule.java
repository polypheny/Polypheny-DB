--- conflicted
+++ resolved
@@ -200,12 +200,7 @@
                 alwaysTrue = !alwaysTrue;
             }
             RexNode operand = ((RexCall) rexNode).getOperands().get( 0 );
-<<<<<<< HEAD
-            if ( operand instanceof RexIndexRef ) {
-                RexIndexRef inputRef = (RexIndexRef) operand;
-=======
             if ( operand instanceof RexIndexRef inputRef ) {
->>>>>>> 18d3cce9
                 if ( !inputRef.getType().isNullable() ) {
                     if ( alwaysTrue ) {
                         call.transformTo( filter.getInput() );
