--- conflicted
+++ resolved
@@ -34,11 +34,7 @@
     /**
      * Subclass of {@link DocumentSort} not targeted at any particular engine or calling convention.
      */
-<<<<<<< HEAD
-    public LogicalDocumentSort( AlgOptCluster cluster, AlgTraitSet traits, AlgNode child, AlgCollation collation, List<RexNode> targets, RexNode offset, RexNode fetch ) {
-=======
     public LogicalDocumentSort( AlgCluster cluster, AlgTraitSet traits, AlgNode child, AlgCollation collation, List<RexNode> targets, RexNode offset, RexNode fetch ) {
->>>>>>> 18d3cce9
         super( cluster, traits, child, collation, targets, offset, fetch );
     }
 
