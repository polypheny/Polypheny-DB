--- conflicted
+++ resolved
@@ -46,9 +46,9 @@
 import org.polypheny.db.algebra.logical.LogicalJoin;
 import org.polypheny.db.algebra.logical.LogicalMatch;
 import org.polypheny.db.algebra.logical.LogicalMinus;
+import org.polypheny.db.algebra.logical.LogicalModify;
 import org.polypheny.db.algebra.logical.LogicalProject;
 import org.polypheny.db.algebra.logical.LogicalSort;
-import org.polypheny.db.algebra.logical.LogicalTableModify;
 import org.polypheny.db.algebra.logical.LogicalUnion;
 import org.polypheny.db.algebra.logical.LogicalValues;
 import org.polypheny.db.algebra.logical.graph.LogicalGraphFilter;
@@ -92,11 +92,10 @@
 
     AlgNode visit( LogicalExchange exchange );
 
-    AlgNode visit( LogicalTableModify modify );
+    AlgNode visit( LogicalModify modify );
 
     AlgNode visit( LogicalConditionalExecute lce );
 
-<<<<<<< HEAD
     AlgNode visit( LogicalGraphModify modify );
 
     AlgNode visit( LogicalGraphScan scan );
@@ -108,9 +107,8 @@
     AlgNode visit( LogicalGraphMatch match );
 
     AlgNode visit( LogicalGraphProject project );
-=======
+
     AlgNode visit( LogicalConstraintEnforcer constraintEnforcer );
->>>>>>> 2c7bf928
 
     AlgNode visit( AlgNode other );
 
