--- conflicted
+++ resolved
@@ -469,20 +469,11 @@
             this.joinAlg = joinAlg;
             this.isSemiJoin = isSemiJoin;
             this.simplify = simplify;
-<<<<<<< HEAD
-            nFieldsLeft = joinRel.getLeft().getTupleType().getFields().size();
-            nFieldsRight = joinRel.getRight().getTupleType().getFields().size();
-            nSysFields = joinRel.getSystemFieldList().size();
-            leftFieldsBitSet = ImmutableBitSet.range( nSysFields, nSysFields + nFieldsLeft );
-            rightFieldsBitSet = ImmutableBitSet.range( nSysFields + nFieldsLeft, nSysFields + nFieldsLeft + nFieldsRight );
-            allFieldsBitSet = ImmutableBitSet.range( 0, nSysFields + nFieldsLeft + nFieldsRight );
-=======
             nFieldsLeft = joinAlg.getLeft().getTupleType().getFields().size();
             nFieldsRight = joinAlg.getRight().getTupleType().getFields().size();
             leftFieldsBitSet = ImmutableBitSet.range( 0, nFieldsLeft );
             rightFieldsBitSet = ImmutableBitSet.range( nFieldsLeft, nFieldsLeft + nFieldsRight );
             allFieldsBitSet = ImmutableBitSet.range( 0, nFieldsLeft + nFieldsRight );
->>>>>>> 18d3cce9
 
             exprFields = new HashMap<>();
             allExprs = new HashSet<>();
