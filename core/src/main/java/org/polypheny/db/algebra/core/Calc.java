/*
 * Copyright 2019-2025 The Polypheny Project
 *
 * Licensed under the Apache License, Version 2.0 (the "License");
 * you may not use this file except in compliance with the License.
 * You may obtain a copy of the License at
 *
 * http://www.apache.org/licenses/LICENSE-2.0
 *
 * Unless required by applicable law or agreed to in writing, software
 * distributed under the License is distributed on an "AS IS" BASIS,
 * WITHOUT WARRANTIES OR CONDITIONS OF ANY KIND, either express or implied.
 * See the License for the specific language governing permissions and
 * limitations under the License.
 *
 * This file incorporates code covered by the following terms:
 *
 * Licensed to the Apache Software Foundation (ASF) under one or more
 * contributor license agreements.  See the NOTICE file distributed with
 * this work for additional information regarding copyright ownership.
 * The ASF licenses this file to you under the Apache License, Version 2.0
 * (the "License"); you may not use this file except in compliance with
 * the License.  You may obtain a copy of the License at
 *
 * http://www.apache.org/licenses/LICENSE-2.0
 *
 * Unless required by applicable law or agreed to in writing, software
 * distributed under the License is distributed on an "AS IS" BASIS,
 * WITHOUT WARRANTIES OR CONDITIONS OF ANY KIND, either express or implied.
 * See the License for the specific language governing permissions and
 * limitations under the License.
 */

package org.polypheny.db.algebra.core;


import java.util.List;
import lombok.Getter;
import org.polypheny.db.algebra.AlgNode;
import org.polypheny.db.algebra.AlgWriter;
import org.polypheny.db.algebra.SingleAlg;
import org.polypheny.db.algebra.logical.relational.LogicalCalc;
import org.polypheny.db.algebra.metadata.AlgMdUtil;
import org.polypheny.db.algebra.metadata.AlgMetadataQuery;
import org.polypheny.db.algebra.polyalg.arguments.ListArg;
import org.polypheny.db.algebra.polyalg.arguments.PolyAlgArg;
import org.polypheny.db.algebra.polyalg.arguments.PolyAlgArgs;
import org.polypheny.db.algebra.polyalg.arguments.RexArg;
import org.polypheny.db.plan.AlgCluster;
import org.polypheny.db.plan.AlgOptCost;
import org.polypheny.db.plan.AlgOptUtil;
import org.polypheny.db.plan.AlgPlanner;
import org.polypheny.db.plan.AlgTraitSet;
import org.polypheny.db.rex.RexBuilder;
import org.polypheny.db.rex.RexLocalRef;
import org.polypheny.db.rex.RexNode;
import org.polypheny.db.rex.RexProgram;
import org.polypheny.db.rex.RexProgramBuilder;
import org.polypheny.db.rex.RexShuttle;
import org.polypheny.db.util.Litmus;


/**
 * <code>Calc</code> is an abstract base class for implementations of {@link LogicalCalc}.
 */
public abstract class Calc extends SingleAlg {

    @Getter
    protected final RexProgram program;


    /**
     * Creates a Calc.
     *
     * @param cluster Cluster
     * @param traits Traits
     * @param child Input relation
     * @param program Calc program
     */
    protected Calc( AlgCluster cluster, AlgTraitSet traits, AlgNode child, RexProgram program ) {
        super( cluster, traits, child );
        this.rowType = program.getOutputRowType();
        this.program = program;
        assert isValid( Litmus.THROW, null );
    }


    @Override
    public final Calc copy( AlgTraitSet traitSet, List<AlgNode> inputs ) {
        return copy( traitSet, sole( inputs ), program );
    }


    /**
     * Creates a copy of this {@code Calc}.
     *
     * @param traitSet Traits
     * @param child Input relation
     * @param program Calc program
     * @return New {@code Calc} if any parameter differs from the value of this {@code Calc}, or just {@code this} if all the parameters are the same
     * @see #copy(AlgTraitSet, java.util.List)
     */
    public abstract Calc copy( AlgTraitSet traitSet, AlgNode child, RexProgram program );


    @Override
    public boolean isValid( Litmus litmus, Context context ) {
        if ( !AlgOptUtil.equal( "program's input type", program.getInputRowType(), "child's output type", getInput().getTupleType(), litmus ) ) {
            return litmus.fail( null );
        }
        if ( !program.isValid( litmus, context ) ) {
            return litmus.fail( null );
        }
        if ( !program.isNormalized( litmus, getCluster().getRexBuilder() ) ) {
            return litmus.fail( null );
        }
        return litmus.succeed();
    }


    @Override
    public double estimateTupleCount( AlgMetadataQuery mq ) {
        return AlgMdUtil.estimateFilteredRows( getInput(), program, mq );
    }


    @Override
    public AlgOptCost computeSelfCost( AlgPlanner planner, AlgMetadataQuery mq ) {
        double dRows = mq.getTupleCount( this ).orElse( Double.MAX_VALUE );
        double dCpu = mq.getTupleCount( getInput() ).orElse( Double.MAX_VALUE ) * program.getExprCount();
        double dIo = 0;
        return planner.getCostFactory().makeCost( dRows, dCpu, dIo );
    }


    @Override
    public AlgWriter explainTerms( AlgWriter pw ) {
        return program.explainCalc( super.explainTerms( pw ) );
    }


    @Override
    public AlgNode accept( RexShuttle shuttle ) {
        List<RexNode> oldExprs = program.getExprList();
        List<RexNode> exprs = shuttle.apply( oldExprs );
        List<RexLocalRef> oldProjects = program.getProjectList();
        List<RexLocalRef> projects = shuttle.apply( oldProjects );
        RexLocalRef oldCondition = program.getCondition();
        RexNode condition;
        if ( oldCondition != null ) {
            condition = shuttle.apply( oldCondition );
            assert condition instanceof RexLocalRef : "Invalid condition after rewrite. Expected RexLocalRef, got " + condition;
        } else {
            condition = null;
        }
        if ( exprs == oldExprs && projects == oldProjects && condition == oldCondition ) {
            return this;
        }
        return copy(
                traitSet,
                getInput(),
                new RexProgram( program.getInputRowType(), exprs, projects, (RexLocalRef) condition, program.getOutputRowType() ) );
    }


    @Override
    public String algCompareString() {
        return this.getClass().getSimpleName() + "$" +
                input.algCompareString() + "$" +
                (program != null ? program.toString() : "") + "&";
    }


    public static RexProgram getProgramFromArgs( PolyAlgArgs args, AlgNode input, RexBuilder b ) {
        List<RexNode> exprs = args.getListArg( "exprs", RexArg.class ).map( RexArg::getNode );
        List<RexArg> projectsArg = args.getListArg( "projects", RexArg.class ).getArgs();
        RexNode condition = args.getArg( "condition", RexArg.class ).getNode();

        RexProgramBuilder builder = new RexProgramBuilder( input.getTupleType(), b );
        exprs.forEach( builder::registerInput );
        projectsArg.forEach( p -> builder.addProject( p.getNode(), p.getAlias() ) );
        if ( condition != null ) {
            builder.addCondition( condition );
        }
<<<<<<< HEAD
        return builder.getProgram(false);
=======
        return builder.getProgram( false );
>>>>>>> f989ee3a
    }


    @Override
    public PolyAlgArgs bindArguments() {
        PolyAlgArgs args = new PolyAlgArgs( getPolyAlgDeclaration() );
        PolyAlgArg exprs = new ListArg<>( program.getExprList(), RexArg::new, args.getDecl().canUnpackValues() );
        PolyAlgArg projects = new ListArg<>( program.getProjectList(), RexArg::new, program.getOutputRowType().getFieldNames(), args.getDecl().canUnpackValues() );

        args.put( "exprs", exprs )
                .put( "projects", projects )
                .put( "condition", new RexArg( program.getCondition() ) );
        return args;
    }

}<|MERGE_RESOLUTION|>--- conflicted
+++ resolved
@@ -182,11 +182,7 @@
         if ( condition != null ) {
             builder.addCondition( condition );
         }
-<<<<<<< HEAD
-        return builder.getProgram(false);
-=======
         return builder.getProgram( false );
->>>>>>> f989ee3a
     }
 
 
