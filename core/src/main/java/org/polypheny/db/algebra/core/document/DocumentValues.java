--- conflicted
+++ resolved
@@ -142,16 +142,10 @@
         return List.of( getRelationalEquivalent() );
     }
 
-<<<<<<< HEAD
-=======
 
->>>>>>> 93fbff67
     @Override
     public boolean isDataModifying() {
         return false;
     }
-<<<<<<< HEAD
-=======
 
->>>>>>> 93fbff67
 }