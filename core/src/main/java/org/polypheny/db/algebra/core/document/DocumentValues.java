--- conflicted
+++ resolved
@@ -25,21 +25,13 @@
 import org.bson.types.ObjectId;
 import org.polypheny.db.algebra.AbstractAlgNode;
 import org.polypheny.db.algebra.AlgNode;
-<<<<<<< HEAD
-import org.polypheny.db.algebra.logical.relational.LogicalValues;
-=======
 import org.polypheny.db.algebra.logical.relational.LogicalRelValues;
->>>>>>> 250079c0
 import org.polypheny.db.algebra.type.AlgDataTypeFactory;
 import org.polypheny.db.algebra.type.DocumentType;
 import org.polypheny.db.catalog.entity.Entity;
 import org.polypheny.db.catalog.exceptions.GenericRuntimeException;
 import org.polypheny.db.catalog.snapshot.Snapshot;
-<<<<<<< HEAD
-import org.polypheny.db.plan.AlgOptCluster;
-=======
 import org.polypheny.db.plan.AlgCluster;
->>>>>>> 250079c0
 import org.polypheny.db.plan.AlgTraitSet;
 import org.polypheny.db.rex.RexBuilder;
 import org.polypheny.db.rex.RexDynamicParam;
@@ -57,46 +49,27 @@
     public final List<PolyDocument> documents;
 
     public final List<RexDynamicParam> dynamicDocuments;
-<<<<<<< HEAD
-
-=======
->>>>>>> 250079c0
 
 
     /**
      * Creates a {@link DocumentValues}.
      * {@link ModelTrait#DOCUMENT} node, which contains values.
      */
-<<<<<<< HEAD
-    public DocumentValues( AlgOptCluster cluster, AlgTraitSet traitSet, List<PolyDocument> documents ) {
-=======
     public DocumentValues( AlgCluster cluster, AlgTraitSet traitSet, List<PolyDocument> documents ) {
->>>>>>> 250079c0
         this( cluster, traitSet, documents, new ArrayList<>() );
     }
 
 
-<<<<<<< HEAD
-    public DocumentValues( AlgOptCluster cluster, AlgTraitSet traitSet, List<PolyDocument> documents, List<RexDynamicParam> dynamicDocuments ) {
-=======
     public DocumentValues( AlgCluster cluster, AlgTraitSet traitSet, List<PolyDocument> documents, List<RexDynamicParam> dynamicDocuments ) {
->>>>>>> 250079c0
         super( cluster, traitSet );
         this.rowType = DocumentType.ofId();
         this.documents = validate( documents );
         this.dynamicDocuments = dynamicDocuments;
     }
-<<<<<<< HEAD
 
 
     protected static List<PolyDocument> validate( List<PolyDocument> docs ) {
 
-=======
-
-
-    protected static List<PolyDocument> validate( List<PolyDocument> docs ) {
-
->>>>>>> 250079c0
         for ( PolyDocument doc : docs ) {
             PolyString id = PolyString.of( DocumentType.DOCUMENT_ID );
             if ( !doc.containsKey( id ) ) {
@@ -110,16 +83,6 @@
         }
 
         return docs;
-<<<<<<< HEAD
-    }
-
-
-    public boolean isPrepared() {
-        return !dynamicDocuments.isEmpty();//documents.size() == 1 && documents.get( 0 ).asDocument().size() == 1 && documents.get( 0 ).asDocument().containsKey( PolyString.of( DocumentType.DOCUMENT_ID ) );
-    }
-
-
-=======
     }
 
 
@@ -128,7 +91,6 @@
     }
 
 
->>>>>>> 250079c0
     protected static ImmutableList<ImmutableList<RexLiteral>> relationalize( List<PolyDocument> tuples, RexBuilder rexBuilder ) {
         List<ImmutableList<RexLiteral>> normalized = new ArrayList<>();
 
@@ -143,15 +105,9 @@
                     throw new GenericRuntimeException( "Error while transforming document to relational values" );
                 }
 
-<<<<<<< HEAD
-                normalizedTuple.add( 0, rexBuilder.makeLiteral( PolyBinary.of( id.serialize().getBytes() ), AlgDataTypeFactory.DEFAULT.createPolyType( PolyType.VARBINARY, DocumentType.ID_SIZE ), PolyType.VARBINARY ) );
-                byte[] parsed = tuple.serialize().getBytes();
-                normalizedTuple.add( 1, rexBuilder.makeLiteral( PolyBinary.of( parsed ), AlgDataTypeFactory.DEFAULT.createPolyType( PolyType.VARBINARY, DocumentType.DATA_SIZE ), PolyType.VARBINARY ) );
-=======
                 normalizedTuple.add( 0, rexBuilder.makeLiteral( PolyBinary.of( id.serialize().getBytes() ), AlgDataTypeFactory.DEFAULT.createPolyType( PolyType.TEXT ), PolyType.TEXT ) );
                 byte[] parsed = tuple.serialize().getBytes();
                 normalizedTuple.add( 1, rexBuilder.makeLiteral( PolyBinary.of( parsed ), AlgDataTypeFactory.DEFAULT.createPolyType( PolyType.TEXT ), PolyType.TEXT ) );
->>>>>>> 250079c0
                 normalized.add( ImmutableList.copyOf( normalizedTuple ) );
             }
         }
@@ -162,13 +118,9 @@
 
     @Override
     public String algCompareString() {
-<<<<<<< HEAD
-        return getClass().getCanonicalName() + "$" + documents.hashCode() + "$";
-=======
         return getClass().getCanonicalName() + "$"
                 + (dynamicDocuments == null && documents != null ? documents.stream().map( PolyDocument::hashCode ).map( Objects::toString ).collect( Collectors.joining( "$" ) ) : "")
                 + (dynamicDocuments != null ? dynamicDocuments.stream().map( d -> d.name ).collect( Collectors.joining( "$" ) ) : "") + "&";
->>>>>>> 250079c0
     }
 
 
@@ -180,15 +132,9 @@
 
     public LogicalRelValues getRelationalEquivalent() {
         AlgTraitSet out = traitSet.replace( ModelTrait.RELATIONAL );
-<<<<<<< HEAD
-        AlgOptCluster cluster = AlgOptCluster.create( getCluster().getPlanner(), getCluster().getRexBuilder(), traitSet, getCluster().getSnapshot() );
-
-        return new LogicalValues( cluster, out, DocumentType.ofRelational(), relationalize( documents, cluster.getRexBuilder() ) );
-=======
         AlgCluster cluster = AlgCluster.create( getCluster().getPlanner(), getCluster().getRexBuilder(), traitSet, getCluster().getSnapshot() );
 
         return new LogicalRelValues( cluster, out, DocumentType.ofRelational(), relationalize( documents, cluster.getRexBuilder() ) );
->>>>>>> 250079c0
     }
 
 
