/*
 * Copyright 2019-2024 The Polypheny Project
 *
 * Licensed under the Apache License, Version 2.0 (the "License");
 * you may not use this file except in compliance with the License.
 * You may obtain a copy of the License at
 *
 * http://www.apache.org/licenses/LICENSE-2.0
 *
 * Unless required by applicable law or agreed to in writing, software
 * distributed under the License is distributed on an "AS IS" BASIS,
 * WITHOUT WARRANTIES OR CONDITIONS OF ANY KIND, either express or implied.
 * See the License for the specific language governing permissions and
 * limitations under the License.
 */

package org.polypheny.db.algebra.core.document;

import java.util.ArrayList;
import java.util.Arrays;
import java.util.List;
import java.util.Map;
import java.util.Map.Entry;
import java.util.Objects;
import java.util.stream.Collectors;
import org.jetbrains.annotations.NotNull;
import org.polypheny.db.algebra.AlgNode;
import org.polypheny.db.algebra.SingleAlg;
import org.polypheny.db.algebra.operators.OperatorName;
import org.polypheny.db.algebra.type.DocumentType;
import org.polypheny.db.languages.OperatorRegistry;
import org.polypheny.db.languages.QueryLanguage;
import org.polypheny.db.plan.AlgCluster;
import org.polypheny.db.plan.AlgTraitSet;
import org.polypheny.db.rex.RexBuilder;
import org.polypheny.db.rex.RexIndexRef;
import org.polypheny.db.rex.RexNode;
import org.polypheny.db.rex.RexShuttle;
import org.polypheny.db.schema.trait.ModelTrait;
import org.polypheny.db.type.PolyType;
import org.polypheny.db.type.entity.PolyList;
import org.polypheny.db.type.entity.PolyString;


public abstract class DocumentProject extends SingleAlg implements DocumentAlg {


    public Map<String, ? extends RexNode> includes;
    public List<String> excludes;


    /**
     * Creates a {@link DocumentProject}.
     * {@link ModelTrait#DOCUMENT} native node of a project.
     */
    protected DocumentProject( AlgCluster cluster, AlgTraitSet traits, AlgNode input, @NotNull Map<String, ? extends RexNode> includes, @NotNull List<String> excludes ) {
        super( cluster, traits, input );
        this.includes = includes;
        this.excludes = excludes;
        this.rowType = DocumentType.ofIncludes( includes ).ofExcludes( excludes );
    }


    @Override
    public String algCompareString() {
        return "$" + getClass().getSimpleName() + "$" + includes.hashCode() + "$" + excludes.hashCode() + getInput().algCompareString();
    }


    @Override
    public DocType getDocType() {
        return DocType.PROJECT;
    }


    @Override
    public AlgNode accept( RexShuttle shuttle ) {
        List<RexNode> exp = this.includes.values().stream().map( p -> (RexNode) p ).collect( Collectors.toList() );
        List<RexNode> exps = shuttle.apply( exp );
        if ( exp == exps ) {
            return this;
        }
        return copy( traitSet, List.of( input ) );
    }


    public RexNode asSingleProject() {
        RexBuilder builder = getCluster().getRexBuilder();
        RexNode doc = RexIndexRef.of( 0, DocumentType.ofId() );
        List<RexNode> nodes = new ArrayList<>();
        nodes.add( doc );
        // null key is replaceRoot
        nodes.add(
                builder.makeLiteral(
                        PolyList.copyOf( includes.keySet().stream().filter( Objects::nonNull ).map( v -> PolyList.copyOf( Arrays.stream( v.split( "\\." ) ).map( PolyString::of ).toList() ) )
                                .toList() ),
                        builder.getTypeFactory().createArrayType( builder.getTypeFactory().createPolyType( PolyType.CHAR, 255 ), -1 ), PolyType.ARRAY ) );
        nodes.addAll( includes.entrySet().stream().filter( o -> Objects.nonNull( o.getKey() ) ).map( Entry::getValue ).toList() );

        if ( !includes.isEmpty() ) {
            doc = builder.makeCall( getTupleType(), OperatorRegistry.get( QueryLanguage.from( "mongo" ), OperatorName.MQL_MERGE ), nodes );

            List<Entry<String, ? extends RexNode>> root = includes.entrySet().stream().filter( obj -> Objects.isNull( obj.getKey() ) ).collect( Collectors.toList() );
            if ( !root.isEmpty() ) {
                return builder.makeCall( getTupleType(), OperatorRegistry.get( QueryLanguage.from( "mongo" ), OperatorName.MQL_REPLACE_ROOT ), root.get( 0 ).getValue() );
            }
        }

        if ( !excludes.isEmpty() ) {
            doc = builder.makeCall(
                    getTupleType(),
                    OperatorRegistry.get( QueryLanguage.from( "mongo" ), OperatorName.MQL_REMOVE ),
                    doc,
                    builder.makeArray(
                            builder.getTypeFactory().createArrayType(
                                    builder.getTypeFactory().createArrayType( builder.getTypeFactory().createPolyType( PolyType.CHAR, 255 ), -1 ),
                                    -1 ),
                            excludes.stream().map( value -> PolyList.of( Arrays.stream( value.split( "\\." ) ).map( PolyString::of ).toList() ) ).collect( Collectors.toList() ) ) );
        }

        return doc;
    }

<<<<<<< HEAD
=======

>>>>>>> 93fbff67
    @Override
    public boolean isDataModifying() {
        return false;
    }

}<|MERGE_RESOLUTION|>--- conflicted
+++ resolved
@@ -121,10 +121,7 @@
         return doc;
     }
 
-<<<<<<< HEAD
-=======
 
->>>>>>> 93fbff67
     @Override
     public boolean isDataModifying() {
         return false;
