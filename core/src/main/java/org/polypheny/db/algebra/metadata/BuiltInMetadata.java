/*
 * Copyright 2019-2024 The Polypheny Project
 *
 * Licensed under the Apache License, Version 2.0 (the "License");
 * you may not use this file except in compliance with the License.
 * You may obtain a copy of the License at
 *
 * http://www.apache.org/licenses/LICENSE-2.0
 *
 * Unless required by applicable law or agreed to in writing, software
 * distributed under the License is distributed on an "AS IS" BASIS,
 * WITHOUT WARRANTIES OR CONDITIONS OF ANY KIND, either express or implied.
 * See the License for the specific language governing permissions and
 * limitations under the License.
 *
 * This file incorporates code covered by the following terms:
 *
 * Licensed to the Apache Software Foundation (ASF) under one or more
 * contributor license agreements.  See the NOTICE file distributed with
 * this work for additional information regarding copyright ownership.
 * The ASF licenses this file to you under the Apache License, Version 2.0
 * (the "License"); you may not use this file except in compliance with
 * the License.  You may obtain a copy of the License at
 *
 * http://www.apache.org/licenses/LICENSE-2.0
 *
 * Unless required by applicable law or agreed to in writing, software
 * distributed under the License is distributed on an "AS IS" BASIS,
 * WITHOUT WARRANTIES OR CONDITIONS OF ANY KIND, either express or implied.
 * See the License for the specific language governing permissions and
 * limitations under the License.
 */

package org.polypheny.db.algebra.metadata;


import com.google.common.collect.ImmutableList;
import com.google.common.collect.Multimap;
import java.util.List;
import java.util.Set;
import org.polypheny.db.algebra.AlgCollation;
import org.polypheny.db.algebra.AlgDistribution;
import org.polypheny.db.algebra.AlgNode;
import org.polypheny.db.algebra.constant.ExplainLevel;
import org.polypheny.db.algebra.core.relational.RelScan;
import org.polypheny.db.plan.AlgOptCost;
import org.polypheny.db.plan.AlgOptPredicateList;
import org.polypheny.db.rex.RexNode;
import org.polypheny.db.rex.RexTableIndexRef;
import org.polypheny.db.rex.RexTableIndexRef.AlgTableRef;
import org.polypheny.db.util.BuiltInMethod;
import org.polypheny.db.util.ImmutableBitSet;


/**
 * Contains the interfaces for several common forms of metadata.
 */
public abstract class BuiltInMetadata {

    /**
     * Metadata about the selectivity of a predicate.
     */
    public interface Selectivity extends Metadata {

        MetadataDef<Selectivity> DEF = MetadataDef.of( Selectivity.class, Selectivity.Handler.class, BuiltInMethod.SELECTIVITY.method );

        /**
         * Estimates the percentage of an expression's output rows which satisfy a given predicate. Returns null to indicate that no reliable estimate can be produced.
         *
         * @param predicate predicate whose selectivity is to be estimated against rel's output
         * @return estimated selectivity (between 0.0 and 1.0), or null if no reliable estimate can be determined
         */
        Double getSelectivity( RexNode predicate );

        /**
         * Handler API.
         */
        interface Handler extends MetadataHandler<Selectivity> {

            Double getSelectivity( AlgNode r, AlgMetadataQuery mq, RexNode predicate );

        }

    }


    /**
     * Metadata about which combinations of columns are unique identifiers.
     */
    public interface UniqueKeys extends Metadata {

        MetadataDef<UniqueKeys> DEF = MetadataDef.of( UniqueKeys.class, UniqueKeys.Handler.class, BuiltInMethod.UNIQUE_KEYS.method );

        /**
         * Determines the set of unique minimal keys for this expression. A key is represented as an {@link ImmutableBitSet}, where each bit position represents a 0-based output column ordinal.
         * <p>
         * Nulls can be ignored if the algebra expression has filtered out null values.
         *
         * @param ignoreNulls if true, ignore null values when determining whether the keys are unique
         * @return set of keys, or null if this information cannot be determined (whereas empty set indicates definitely no keys at all)
         */
        Set<ImmutableBitSet> getUniqueKeys( boolean ignoreNulls );

        /**
         * Handler API.
         */
        interface Handler extends MetadataHandler<UniqueKeys> {

            Set<ImmutableBitSet> getUniqueKeys( AlgNode r, AlgMetadataQuery mq, boolean ignoreNulls );

        }

    }


    /**
     * Metadata about whether a set of columns uniquely identifies a row.
     */
    public interface ColumnUniqueness extends Metadata {

        MetadataDef<ColumnUniqueness> DEF = MetadataDef.of( ColumnUniqueness.class, ColumnUniqueness.Handler.class, BuiltInMethod.COLUMN_UNIQUENESS.method );

        /**
         * Determines whether a specified set of columns from a specified algebra expression are unique.
         * <p>
         * For example, if the algebra expression is a {@code Scan} to T(A, B, C, D) whose key is (A, B), then:
         * <ul>
         * <li>{@code areColumnsUnique([0, 1])} yields true,
         * <li>{@code areColumnsUnique([0])} yields false,
         * <li>{@code areColumnsUnique([0, 2])} yields false.
         * </ul>
         *
         * Nulls can be ignored if the algebra expression has filtered out null values.
         *
         * @param columns column mask representing the subset of columns for which uniqueness will be determined
         * @param ignoreNulls if true, ignore null values when determining column uniqueness
         * @return whether the columns are unique, or null if not enough information is available to make that determination
         */
        Boolean areColumnsUnique( ImmutableBitSet columns, boolean ignoreNulls );

        /**
         * Handler API.
         */
        interface Handler extends MetadataHandler<ColumnUniqueness> {

            Boolean areColumnsUnique( AlgNode r, AlgMetadataQuery mq, ImmutableBitSet columns, boolean ignoreNulls );

        }

    }


    /**
     * Metadata about which columns are sorted.
     */
    public interface Collation extends Metadata {

        MetadataDef<Collation> DEF = MetadataDef.of( Collation.class, Collation.Handler.class, BuiltInMethod.COLLATIONS.method );

        /**
         * Determines which columns are sorted.
         */
        ImmutableList<AlgCollation> collations();

        /**
         * Handler API.
         */
        interface Handler extends MetadataHandler<Collation> {

            ImmutableList<AlgCollation> collations( AlgNode r, AlgMetadataQuery mq );

        }

    }


    /**
     * Metadata about how an algebra expression is distributed.
     * <p>
     * If you are an operator consuming an algebra expression, which subset of the rows are you seeing? You might be seeing all of them (BROADCAST or SINGLETON), only those whose key column values have a particular hash
     * code (HASH) or only those whose column values have particular values or ranges of values (RANGE).
     * <p>
     * When an algebra expression is partitioned, it is often partitioned among nodes, but it may be partitioned among threads running on the same node.
     */
    public interface Distribution extends Metadata {

        MetadataDef<Distribution> DEF = MetadataDef.of( Distribution.class, Distribution.Handler.class, BuiltInMethod.DISTRIBUTION.method );

        /**
         * Determines how the rows are distributed.
         */
        AlgDistribution distribution();

        /**
         * Handler API.
         */
        interface Handler extends MetadataHandler<Distribution> {

            AlgDistribution distribution( AlgNode r, AlgMetadataQuery mq );

        }

    }


    /**
     * Metadata about the node types in an algebra expression.
     * <p>
     * For each algebra expression, it returns a multimap from the class to the nodes instantiating that class. Each node will appear in the multimap only once.
     */
    public interface NodeTypes extends Metadata {

        MetadataDef<NodeTypes> DEF = MetadataDef.of( NodeTypes.class, NodeTypes.Handler.class, BuiltInMethod.NODE_TYPES.method );

        /**
         * Returns a multimap from the class to the nodes instantiating that class. The default implementation for a node classifies it as a {@link AlgNode}.
         */
        Multimap<Class<? extends AlgNode>, AlgNode> getNodeTypes();

        /**
         * Handler API.
         */
        interface Handler extends MetadataHandler<NodeTypes> {

            Multimap<Class<? extends AlgNode>, AlgNode> getNodeTypes( AlgNode r, AlgMetadataQuery mq );

        }

    }


    /**
     * Metadata about the number of tuples returned by an expression.
     */
    public interface TupleCount extends Metadata {

        MetadataDef<TupleCount> DEF = MetadataDef.of( TupleCount.class, TupleCount.Handler.class, BuiltInMethod.TUPLE_COUNT.method );

        /**
         * Estimates the number of rows which will be returned by an algebra expression. The default implementation for this query asks the alg itself
         * via {@link AlgNode#estimateTupleCount}, but metadata providers can override this with their own cost models.
         *
         * @return estimated row count, or null if no reliable estimate can be determined
         */
        Double getTupleCount();

        /**
         * Handler API.
         */
        interface Handler extends MetadataHandler<TupleCount> {

            Double getTupleCount( AlgNode r, AlgMetadataQuery mq );

        }

    }


    /**
     * Metadata about the maximum number of rows returned by an algebra expression.
     */
    public interface MaxRowCount extends Metadata {

        MetadataDef<MaxRowCount> DEF = MetadataDef.of( MaxRowCount.class, MaxRowCount.Handler.class, BuiltInMethod.MAX_ROW_COUNT.method );

        /**
         * Estimates the max number of rows which will be returned by a algebra expression.
         * <p>
         * The default implementation for this query returns {@link Double#POSITIVE_INFINITY}, but metadata providers can override this with their own cost models.
         *
         * @return upper bound on the number of rows returned
         */
        Double getMaxRowCount();

        /**
         * Handler API.
         */
        interface Handler extends MetadataHandler<MaxRowCount> {

            Double getMaxRowCount( AlgNode r, AlgMetadataQuery mq );

        }

    }


    /**
     * Metadata about the minimum number of rows returned by a algebra expression.
     */
    public interface MinRowCount extends Metadata {

        MetadataDef<MinRowCount> DEF = MetadataDef.of( MinRowCount.class, MinRowCount.Handler.class, BuiltInMethod.MIN_ROW_COUNT.method );

        /**
         * Estimates the minimum number of rows which will be returned by a algebra expression.
         * <p>
         * The default implementation for this query returns 0, but metadata providers can override this with their own cost models.
         *
         * @return lower bound on the number of rows returned
         */
        Double getMinRowCount();

        /**
         * Handler API.
         */
        interface Handler extends MetadataHandler<MinRowCount> {

            Double getMinRowCount( AlgNode r, AlgMetadataQuery mq );

        }

    }


    /**
     * Metadata about the number of distinct rows returned by a set of columns in a algebra expression.
     */
    public interface DistinctRowCount extends Metadata {

        MetadataDef<DistinctRowCount> DEF = MetadataDef.of( DistinctRowCount.class, DistinctRowCount.Handler.class, BuiltInMethod.DISTINCT_ROW_COUNT.method );

        /**
         * Estimates the number of rows which would be produced by a GROUP BY on the set of columns indicated by groupKey, where the input to the GROUP BY has been pre-filtered by predicate. This quantity (leaving out predicate) is
         * often referred to as cardinality (as in gender being a "low-cardinality column").
         *
         * @param groupKey column mask representing group by columns
         * @param predicate pre-filtered predicates
         * @return distinct row count for groupKey, filtered by predicate, or null if no reliable estimate can be determined
         */
        Double getDistinctRowCount( ImmutableBitSet groupKey, RexNode predicate );

        /**
         * Handler API.
         */
        interface Handler extends MetadataHandler<DistinctRowCount> {

            Double getDistinctRowCount( AlgNode r, AlgMetadataQuery mq, ImmutableBitSet groupKey, RexNode predicate );

        }

    }


    /**
     * Metadata about the proportion of original rows that remain in a algebra expression.
     */
    public interface PercentageOriginalRows extends Metadata {

        MetadataDef<PercentageOriginalRows> DEF = MetadataDef.of( PercentageOriginalRows.class, PercentageOriginalRows.Handler.class, BuiltInMethod.PERCENTAGE_ORIGINAL_ROWS.method );

        /**
         * Estimates the percentage of the number of rows actually produced by a algebra expression out of the number of rows it would produce if all single-table filter conditions were removed.
         *
         * @return estimated percentage (between 0.0 and 1.0), or null if no reliable estimate can be determined
         */
        Double getPercentageOriginalRows();

        /**
         * Handler API.
         */
        interface Handler extends MetadataHandler<PercentageOriginalRows> {

            Double getPercentageOriginalRows( AlgNode r, AlgMetadataQuery mq );

        }

    }


    /**
     * Metadata about the number of distinct values in the original source of a column or set of columns.
     */
    public interface PopulationSize extends Metadata {

        MetadataDef<PopulationSize> DEF = MetadataDef.of( PopulationSize.class, PopulationSize.Handler.class, BuiltInMethod.POPULATION_SIZE.method );

        /**
         * Estimates the distinct row count in the original source for the given {@code groupKey}, ignoring any filtering being applied by the expression.
         * Typically, "original source" means base table, but for derived columns, the estimate may come from a non-leaf alg such as a LogicalProject.
         *
         * @param groupKey column mask representing the subset of columns for which the row count will be determined
         * @return distinct row count for the given groupKey, or null if no reliable estimate can be determined
         */
        Double getPopulationSize( ImmutableBitSet groupKey );

        /**
         * Handler API.
         */
        interface Handler extends MetadataHandler<PopulationSize> {

            Double getPopulationSize( AlgNode r, AlgMetadataQuery mq, ImmutableBitSet groupKey );

        }

    }


    /**
     * Metadata about the size of rows and columns.
     */
    public interface Size extends Metadata {

        MetadataDef<Size> DEF = MetadataDef.of( Size.class, Size.Handler.class, BuiltInMethod.AVERAGE_ROW_SIZE.method, BuiltInMethod.AVERAGE_COLUMN_SIZES.method );

        /**
         * Determines the average size (in bytes) of a row from this algebra expression.
         *
         * @return average size of a row, in bytes, or null if not known
         */
        Double averageRowSize();

        /**
         * Determines the average size (in bytes) of a value of a column in this algebra expression.
         * <p>
         * Null values are included (presumably they occupy close to 0 bytes).
         * <p>
         * It is left to the caller to decide whether the size is the compressed size, the uncompressed size, or memory allocation when the value is wrapped in an object in the Java heap.
         * The uncompressed size is probably a good compromise.
         *
         * @return an immutable list containing, for each column, the average size of a column value, in bytes. Each value or the entire list may be null if the metadata is not available
         */
        List<Double> averageColumnSizes();

        /**
         * Handler API.
         */
        interface Handler extends MetadataHandler<Size> {

            Double averageRowSize( AlgNode r, AlgMetadataQuery mq );

            List<Double> averageColumnSizes( AlgNode r, AlgMetadataQuery mq );

        }

    }


    /**
     * Metadata about the origins of columns.
     */
    public interface ColumnOrigin extends Metadata {

        MetadataDef<ColumnOrigin> DEF = MetadataDef.of( ColumnOrigin.class, ColumnOrigin.Handler.class, BuiltInMethod.COLUMN_ORIGIN.method );

        /**
         * For a given output column of an expression, determines all columns of underlying tables which contribute to result values. An output column may have more than one origin due to expressions such as Union and
         * LogicalProject. The optimizer may use this information for catalog access (e.g. index availability).
         *
         * @param outputColumn 0-based ordinal for output column of interest
         * @return set of origin columns, or null if this information cannot be determined (whereas empty set indicates definitely no origin columns at all)
         */
        Set<AlgColumnOrigin> getColumnOrigins( int outputColumn );

        /**
         * Handler API.
         */
        interface Handler extends MetadataHandler<ColumnOrigin> {

            Set<AlgColumnOrigin> getColumnOrigins( AlgNode r, AlgMetadataQuery mq, int outputColumn );

        }

    }


    /**
     * Metadata about the origins of expressions.
     */
    public interface ExpressionLineage extends Metadata {

        MetadataDef<ExpressionLineage> DEF = MetadataDef.of( ExpressionLineage.class, ExpressionLineage.Handler.class, BuiltInMethod.EXPRESSION_LINEAGE.method );

        /**
         * Given the input expression applied on the given {@link AlgNode}, this provider returns the expression with its lineage resolved.
<<<<<<< HEAD
         *
=======
         * <p>
>>>>>>> 18d3cce9
         * In particular, the result will be a set of nodes which might contain references to columns in Scan operators ({@link RexTableIndexRef}). An expression can have more than one lineage expression due to
         * Union operators. However, we do not check column equality in Filter predicates. Each Scan operator below the node is identified uniquely by its qualified name and its entity number.
         * <p>
         * For example, if the expression is {@code $0 + 2} and {@code $0} originated from column {@code $3} in the {@code 0} occurrence of table {@code A} in the plan, result will be: {@code A.#0.$3 + 2}.
         * Occurrences are generated in no particular order, but it is guaranteed that if two expressions referred to the same table, the qualified name + occurrence will be the same.
         *
         * @param expression expression whose lineage we want to resolve
         * @return set of expressions with lineage resolved, or null if this information cannot be determined (e.g. origin of an expression is an aggregation in an {@link org.polypheny.db.algebra.core.Aggregate} operator)
         */
        Set<RexNode> getExpressionLineage( RexNode expression );

        /**
         * Handler API.
         */
        interface Handler extends MetadataHandler<ExpressionLineage> {

            Set<RexNode> getExpressionLineage( AlgNode r, AlgMetadataQuery mq, RexNode expression );

        }

    }


    /**
     * Metadata to obtain references to tables used by a given expression.
     */
    public interface TableReferences extends Metadata {

        MetadataDef<TableReferences> DEF = MetadataDef.of( TableReferences.class, TableReferences.Handler.class, BuiltInMethod.TABLE_REFERENCES.method );

        /**
         * This provider returns the tables used by a given plan.
         * <p>
         * In particular, the result will be a set of unique table references ({@link AlgTableRef}) corresponding to each Scan operator in the plan. These table references are
         * composed by the table qualified name and an entity number.
         * <p>
         * Importantly, the table identifiers returned by this metadata provider will be consistent with the unique identifiers used by the {@link ExpressionLineage} provider,
         * meaning that it is guaranteed that same table will use same unique identifiers in both.
         *
         * @return set of unique table identifiers, or null if this information cannot be determined
         */
        Set<AlgTableRef> getTableReferences();

        /**
         * Handler API.
         */
        interface Handler extends MetadataHandler<TableReferences> {

            Set<AlgTableRef> getTableReferences( AlgNode r, AlgMetadataQuery mq );

        }

    }


    /**
     * Metadata about the cost of evaluating an algebra expression, including all of its inputs.
     */
    public interface CumulativeCost extends Metadata {

        MetadataDef<CumulativeCost> DEF = MetadataDef.of( CumulativeCost.class, CumulativeCost.Handler.class, BuiltInMethod.CUMULATIVE_COST.method );

        /**
         * Estimates the cost of executing an algebra expression, including the cost of its inputs. The default implementation for this query adds {@link NonCumulativeCost#getNonCumulativeCost}
         * to the cumulative cost of each input, but metadata providers can override this with their own cost models, e.g. to take into account interactions between expressions.
         *
         * @return estimated cost, or null if no reliable estimate can be determined
         */
        AlgOptCost getCumulativeCost();

        /**
         * Handler API.
         */
        interface Handler extends MetadataHandler<CumulativeCost> {

            AlgOptCost getCumulativeCost( AlgNode r, AlgMetadataQuery mq );

        }

    }


    /**
     * Metadata about the cost of evaluating an algebra expression, not including its inputs.
     */
    public interface NonCumulativeCost extends Metadata {

        MetadataDef<NonCumulativeCost> DEF = MetadataDef.of( NonCumulativeCost.class, NonCumulativeCost.Handler.class, BuiltInMethod.NON_CUMULATIVE_COST.method );

        /**
         * Estimates the cost of executing an algebra expression, not counting the cost of its inputs. (However, the non-cumulative cost is still usually dependent on the row counts of the inputs.)
         * The default implementation for this query asks the alg itself via {@link AlgNode#computeSelfCost}, but metadata providers can override this with their own cost models.
         *
         * @return estimated cost, or null if no reliable estimate can be determined
         */
        AlgOptCost getNonCumulativeCost();

        /**
         * Handler API.
         */
        interface Handler extends MetadataHandler<NonCumulativeCost> {

            AlgOptCost getNonCumulativeCost( AlgNode r, AlgMetadataQuery mq );

        }

    }


    /**
     * Metadata about whether an algebra expression should appear in a plan.
     */
    public interface ExplainVisibility extends Metadata {

        MetadataDef<ExplainVisibility> DEF = MetadataDef.of( ExplainVisibility.class, ExplainVisibility.Handler.class, BuiltInMethod.EXPLAIN_VISIBILITY.method );

        /**
         * Determines whether an algebra expression should be visible in EXPLAIN PLAN output at a particular level of detail.
         *
         * @param explainLevel level of detail
         * @return true for visible, false for invisible
         */
        Boolean isVisibleInExplain( ExplainLevel explainLevel );

        /**
         * Handler API.
         */
        interface Handler extends MetadataHandler<ExplainVisibility> {

            Boolean isVisibleInExplain( AlgNode r, AlgMetadataQuery mq, ExplainLevel explainLevel );

        }

    }


    /**
     * Metadata about the predicates that hold in the rows emitted from an algebra expression.
     */
    public interface Predicates extends Metadata {

        MetadataDef<Predicates> DEF = MetadataDef.of( Predicates.class, Predicates.Handler.class, BuiltInMethod.PREDICATES.method );

        /**
         * Derives the predicates that hold on rows emitted from an algebra expression.
         *
         * @return Predicate list
         */
        AlgOptPredicateList getPredicates();

        /**
         * Handler API.
         */
        interface Handler extends MetadataHandler<Predicates> {

            AlgOptPredicateList getPredicates( AlgNode r, AlgMetadataQuery mq );

        }

    }


    /**
<<<<<<< HEAD
     * Metadata about the predicates that hold in the rows emitted from a relational expression.
     *
     * The difference with respect to {@link Predicates} provider is that this provider tries to extract ALL predicates even if they are not applied on the output expressions of the relational expression; we rely
=======
     * Metadata about the predicates that hold in the rows emitted from an algebra expression.
     * <p>
     * The difference with respect to {@link Predicates} provider is that this provider tries to extract ALL predicates even if they are not applied on the output expressions of the algebra expression; we rely
>>>>>>> 18d3cce9
     * on {@link RexTableIndexRef} to reference origin columns in {@link RelScan} for the result predicates.
     */
    public interface AllPredicates extends Metadata {

        MetadataDef<AllPredicates> DEF = MetadataDef.of( AllPredicates.class, AllPredicates.Handler.class, BuiltInMethod.ALL_PREDICATES.method );

        /**
         * Derives the predicates that hold on rows emitted from an algebra expression.
         *
         * @return predicate list, or null if the provider cannot infer the lineage for any of the expressions contained in any of the predicates
         */
        AlgOptPredicateList getAllPredicates();

        /**
         * Handler API.
         */
        interface Handler extends MetadataHandler<AllPredicates> {

            AlgOptPredicateList getAllPredicates( AlgNode r, AlgMetadataQuery mq );

        }

    }


    /**
     * Metadata about the degree of parallelism of an algebra expression, and how its operators are assigned to processes with independent resource pools.
     */
    public interface Parallelism extends Metadata {

        MetadataDef<Parallelism> DEF = MetadataDef.of( Parallelism.class, Parallelism.Handler.class, BuiltInMethod.IS_PHASE_TRANSITION.method, BuiltInMethod.SPLIT_COUNT.method );

        /**
<<<<<<< HEAD
         * Returns whether each physical operator implementing this relational expression belongs to a different process than its inputs.
         *
=======
         * Returns whether each physical operator implementing this algebra expression belongs to a different process than its inputs.
         * <p>
>>>>>>> 18d3cce9
         * A collection of operators processing all of the splits of a particular stage in the query pipeline is called a "phase". A phase starts with a leaf node such as a {@link RelScan},
         * or with a phase-change node such as an {@link org.polypheny.db.algebra.core.Exchange}. Hadoop's shuffle operator (a form of sort-exchange) causes data to be sent across the network.
         */
        Boolean isPhaseTransition();

        /**
         * Returns the number of distinct splits of the data.
         * <p>
         * Note that splits must be distinct. For broadcast, where each copy is the same, returns 1.
         * <p>
         * Thus the split count is the <em>proportion</em> of the data seen by each operator instance.
         */
        Integer splitCount();

        /**
         * Handler API.
         */
        interface Handler extends MetadataHandler<Parallelism> {

            Boolean isPhaseTransition( AlgNode r, AlgMetadataQuery mq );

            Integer splitCount( AlgNode r, AlgMetadataQuery mq );

        }

    }


    /**
     * Metadata about the memory use of an operator.
     */
    public interface Memory extends Metadata {

        MetadataDef<Memory> DEF = MetadataDef.of(
                Memory.class,
                Memory.Handler.class, BuiltInMethod.MEMORY.method,
                BuiltInMethod.CUMULATIVE_MEMORY_WITHIN_PHASE.method,
                BuiltInMethod.CUMULATIVE_MEMORY_WITHIN_PHASE_SPLIT.method );

        /**
         * Returns the expected amount of memory, in bytes, required by a physical operator implementing this algebra expression, across all splits.
         * <p>
         * How much memory is used depends very much on the algorithm; for example, an implementation of {@link org.polypheny.db.algebra.core.Aggregate} that loads all data into a hash table requires approximately
         * {@code rowCount * averageRowSize} bytes, whereas an implementation that assumes that the input is sorted requires only {@code averageRowSize} bytes to maintain a single accumulator for each aggregate function.
         */
        Double memory();

        /**
         * Returns the cumulative amount of memory, in bytes, required by the physical operator implementing this algebra expression, and all other operators within the same phase, across all splits.
         *
         * @see Parallelism#splitCount()
         */
        Double cumulativeMemoryWithinPhase();

        /**
         * Returns the expected cumulative amount of memory, in bytes, required by the physical operator implementing this algebra expression, and all operators within the same phase, within each split.
         * <p>
         * Basic formula:
         *
         * <blockquote>
         * cumulativeMemoryWithinPhaseSplit = cumulativeMemoryWithinPhase / Parallelism.splitCount
         * </blockquote>
         */
        Double cumulativeMemoryWithinPhaseSplit();

        /**
         * Handler API.
         */
        interface Handler extends MetadataHandler<Memory> {

            Double memory( AlgNode r, AlgMetadataQuery mq );

            Double cumulativeMemoryWithinPhase( AlgNode r, AlgMetadataQuery mq );

            Double cumulativeMemoryWithinPhaseSplit( AlgNode r, AlgMetadataQuery mq );

        }

    }


}
<|MERGE_RESOLUTION|>--- conflicted
+++ resolved
@@ -472,11 +472,7 @@
 
         /**
          * Given the input expression applied on the given {@link AlgNode}, this provider returns the expression with its lineage resolved.
-<<<<<<< HEAD
-         *
-=======
-         * <p>
->>>>>>> 18d3cce9
+         * <p>
          * In particular, the result will be a set of nodes which might contain references to columns in Scan operators ({@link RexTableIndexRef}). An expression can have more than one lineage expression due to
          * Union operators. However, we do not check column equality in Filter predicates. Each Scan operator below the node is identified uniquely by its qualified name and its entity number.
          * <p>
@@ -640,15 +636,9 @@
 
 
     /**
-<<<<<<< HEAD
-     * Metadata about the predicates that hold in the rows emitted from a relational expression.
-     *
-     * The difference with respect to {@link Predicates} provider is that this provider tries to extract ALL predicates even if they are not applied on the output expressions of the relational expression; we rely
-=======
      * Metadata about the predicates that hold in the rows emitted from an algebra expression.
      * <p>
      * The difference with respect to {@link Predicates} provider is that this provider tries to extract ALL predicates even if they are not applied on the output expressions of the algebra expression; we rely
->>>>>>> 18d3cce9
      * on {@link RexTableIndexRef} to reference origin columns in {@link RelScan} for the result predicates.
      */
     public interface AllPredicates extends Metadata {
@@ -682,13 +672,8 @@
         MetadataDef<Parallelism> DEF = MetadataDef.of( Parallelism.class, Parallelism.Handler.class, BuiltInMethod.IS_PHASE_TRANSITION.method, BuiltInMethod.SPLIT_COUNT.method );
 
         /**
-<<<<<<< HEAD
-         * Returns whether each physical operator implementing this relational expression belongs to a different process than its inputs.
-         *
-=======
          * Returns whether each physical operator implementing this algebra expression belongs to a different process than its inputs.
          * <p>
->>>>>>> 18d3cce9
          * A collection of operators processing all of the splits of a particular stage in the query pipeline is called a "phase". A phase starts with a leaf node such as a {@link RelScan},
          * or with a phase-change node such as an {@link org.polypheny.db.algebra.core.Exchange}. Hadoop's shuffle operator (a form of sort-exchange) causes data to be sent across the network.
          */
