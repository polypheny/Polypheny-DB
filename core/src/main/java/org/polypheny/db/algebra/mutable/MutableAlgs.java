--- conflicted
+++ resolved
@@ -61,19 +61,11 @@
 import org.polypheny.db.algebra.core.relational.RelModify;
 import org.polypheny.db.algebra.core.relational.RelScan;
 import org.polypheny.db.algebra.logical.relational.LogicalCalc;
-<<<<<<< HEAD
-import org.polypheny.db.algebra.logical.relational.LogicalCorrelate;
-import org.polypheny.db.algebra.logical.relational.LogicalExchange;
-import org.polypheny.db.algebra.logical.relational.LogicalRelModify;
-import org.polypheny.db.algebra.logical.relational.LogicalSort;
-import org.polypheny.db.algebra.logical.relational.LogicalTableFunctionScan;
-=======
 import org.polypheny.db.algebra.logical.relational.LogicalRelCorrelate;
 import org.polypheny.db.algebra.logical.relational.LogicalRelExchange;
 import org.polypheny.db.algebra.logical.relational.LogicalRelModify;
 import org.polypheny.db.algebra.logical.relational.LogicalRelSort;
 import org.polypheny.db.algebra.logical.relational.LogicalRelTableFunctionScan;
->>>>>>> 250079c0
 import org.polypheny.db.algebra.logical.relational.LogicalWindow;
 import org.polypheny.db.algebra.type.AlgDataType;
 import org.polypheny.db.plan.AlgOptUtil;
@@ -402,13 +394,8 @@
             final RelTableFunctionScan relTableFunctionScan = (RelTableFunctionScan) alg;
             final List<MutableAlg> inputs = toMutables( relTableFunctionScan.getInputs() );
             return MutableTableFunctionScan.of(
-<<<<<<< HEAD
-                    tableFunctionScan.getCluster(),
-                    tableFunctionScan.getTupleType(),
-=======
                     relTableFunctionScan.getCluster(),
                     relTableFunctionScan.getTupleType(),
->>>>>>> 250079c0
                     inputs,
                     relTableFunctionScan.getCall(),
                     relTableFunctionScan.getElementType(),
