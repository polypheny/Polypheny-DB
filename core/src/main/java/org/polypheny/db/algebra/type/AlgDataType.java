/*
 * Copyright 2019-2024 The Polypheny Project
 *
 * Licensed under the Apache License, Version 2.0 (the "License");
 * you may not use this file except in compliance with the License.
 * You may obtain a copy of the License at
 *
 * http://www.apache.org/licenses/LICENSE-2.0
 *
 * Unless required by applicable law or agreed to in writing, software
 * distributed under the License is distributed on an "AS IS" BASIS,
 * WITHOUT WARRANTIES OR CONDITIONS OF ANY KIND, either express or implied.
 * See the License for the specific language governing permissions and
 * limitations under the License.
 *
 * This file incorporates code covered by the following terms:
 *
 * Licensed to the Apache Software Foundation (ASF) under one or more
 * contributor license agreements.  See the NOTICE file distributed with
 * this work for additional information regarding copyright ownership.
 * The ASF licenses this file to you under the Apache License, Version 2.0
 * (the "License"); you may not use this file except in compliance with
 * the License.  You may obtain a copy of the License at
 *
 * http://www.apache.org/licenses/LICENSE-2.0
 *
 * Unless required by applicable law or agreed to in writing, software
 * distributed under the License is distributed on an "AS IS" BASIS,
 * WITHOUT WARRANTIES OR CONDITIONS OF ANY KIND, either express or implied.
 * See the License for the specific language governing permissions and
 * limitations under the License.
 */

package org.polypheny.db.algebra.type;


import java.nio.charset.Charset;
import java.util.List;
import org.apache.calcite.linq4j.tree.Expression;
import org.polypheny.db.catalog.impl.Expressible;
import org.polypheny.db.nodes.IntervalQualifier;
import org.polypheny.db.type.PolyType;
import org.polypheny.db.util.Collation;
import org.polypheny.db.util.Wrapper;


/**
 * RelDataType represents the type of scalar expression or entire row returned from a relational expression.
 * <p>
 * This is a somewhat "fat" interface which unions the attributes of many different type classes into one. Inelegant,
 * but since our type system was defined before the advent of Java generics, it avoids a lot of typecasting.
 */
public interface AlgDataType extends Wrapper, Expressible {

    int SCALE_NOT_SPECIFIED = Integer.MIN_VALUE;
    int PRECISION_NOT_SPECIFIED = -1;

    /**
     * Queries whether this is a structured type.
     *
     * @return whether this type has fields; examples include rows and user-defined structured types in SQL, and classes in Java
     */
    boolean isStruct();

    default AlgDataType asRelational() {
        throw new UnsupportedOperationException();
    }

    default AlgDataType asDocument() {
        throw new UnsupportedOperationException();
    }

    default AlgDataType asGraph() {
        throw new UnsupportedOperationException();
    }


    /**
     * Gets the fields in a struct type. The field count is equal to the size of the returned list.
     *
     * @return read-only list of fields
     */
    List<AlgDataTypeField> getFields();

    /**
     * Returns the names of the fields in a struct type. The field count is equal to the size of the returned list.
     *
     * @return read-only list of field names
     */
    List<String> getFieldNames();

    List<Long> getFieldIds();


    /**
     * Returns the number of fields in a struct type.
<<<<<<< HEAD
     *
=======
     * <p>
>>>>>>> 250079c0
     * This method is equivalent to <code>{@link #getFields}.size()</code>.
     */
    int getFieldCount();

    /**
     * Returns the rule for resolving the fields of a structured type, or {@link StructKind#NONE} if this is not a structured type.
     *
     * @return the StructKind that determines how this type's fields are resolved
     */
    StructKind getStructKind();

    /**
     * Looks up a field by name.
     * <p>
     * NOTE: Be careful choosing the value of {@code caseSensitive}:
     * <ul>
     * <li>If the field name was supplied by an end-user (e.g. as a column alias in SQL), use your session's case-sensitivity setting.</li>
     * <li>Only hard-code {@code true} if you are sure that the field name is internally generated.</li>
     * <li>Hard-coding {@code false} is almost certainly wrong.</li>
     * </ul>
     *
     * @param fieldName Name of field to find
     * @param caseSensitive Whether match is case-sensitive
     * @param elideRecord Whether to find fields nested within records
     * @return named field, or null if not found
     */
    AlgDataTypeField getField( String fieldName, boolean caseSensitive, boolean elideRecord );

    /**
     * Queries whether this type allows null values.
     *
     * @return whether type allows null values
     */
    boolean isNullable();

    /**
     * Gets the component type if this type is a collection, otherwise null.
     *
     * @return canonical type descriptor for components
     */
    AlgDataType getComponentType();

    /**
     * Gets this type's character set, or null if this type cannot carry a character set or has no character set defined.
     *
     * @return charset of type
     */
    Charset getCharset();

    /**
     * Gets this type's collation, or null if this type cannot carry a collation or has no collation defined.
     *
     * @return collation of type
     */
    Collation getCollation();

    /**
     * Gets this type's interval qualifier, or null if this is not an interval type.
     *
     * @return interval qualifier
     */
    IntervalQualifier getIntervalQualifier();

    /**
     * Gets the JDBC-defined precision for values of this type. Note that this is not always the same as the user-specified
     * precision. For example, the type INTEGER has no user-specified precision, but this method returns 10 for an INTEGER type.
     * <p>
     * Returns {@link #PRECISION_NOT_SPECIFIED} (-1) if precision is not applicable for this type or  in Class BasicPolyType the defaultPrecision for the Datatype
     *
     * @return number of decimal digits for exact numeric types; number of decimal digits in mantissa for approximate numeric types; number of decimal digits for fractional seconds of datetime types; length in characters for character types; length in bytes for binary types; length in bits for bit types; 1 for BOOLEAN; -1 if precision is not valid for this type
     */
    int getPrecision();

    /**
     * Gets the JDBC-defined precision for values of this type. Note that this is not always the same as the user-specified
     * precision. For example, the type INTEGER has no user-specified precision, but this method returns 10 for an INTEGER type.
     * <p>
     * Returns {@link #PRECISION_NOT_SPECIFIED} (-1) if precision is not applicable for this type.
     *
     * @return number of decimal digits for exact numeric types; number of decimal digits in mantissa for approximate numeric types; number of decimal digits for fractional seconds of datetime types; length in characters for character types; length in bytes for binary types; length in bits for bit types; 1 for BOOLEAN; -1 if precision is not valid for this type
     */
    int getRawPrecision();


    /**
     * Gets the scale of this type. Returns {@link #SCALE_NOT_SPECIFIED} (-1) if scale is not valid for this type.
     *
     * @return number of digits of scale
     */
    int getScale();

    /**
     * Gets the {@link PolyType} of this type.
     *
     * @return PolyType, or null if this is not a predefined type
     */
    PolyType getPolyType();


    /**
     * Gets a string representation of this type without detail such as character set and nullability.
     *
     * @return abbreviated type string
     */
    String toString();

    /**
     * Gets a string representation of this type with full detail such as character set and nullability. The string must
     * serve as a "digest" for this type, meaning two types can be considered identical iff their digests are equal.
     *
     * @return full type string
     */
    String getFullTypeString();

    /**
     * Gets a canonical object representing the family of this type. Two values can be compared if and only if their types
     * are in the same family.
     *
     * @return canonical object representing type family
     */
    AlgDataTypeFamily getFamily();

    /**
     * @return precedence list for this type
     */
    AlgDataTypePrecedenceList getPrecedenceList();

    /**
     * @return the category of comparison operators which make sense when applied to values of this type
     */
    AlgDataTypeComparability getComparability();

    /**
     * @return whether it has dynamic structure (for "schema-on-read" table)
     */
    boolean isDynamicStruct();


<<<<<<< HEAD
    default <T extends AlgDataType> T unwrap( Class<T> clazz ) {
        if ( this.getClass().isInstance( clazz ) ) {
            return clazz.cast( this );
        }
        return null;
=======
    default Expression asExpression() {
        throw new UnsupportedOperationException();
>>>>>>> 250079c0
    }

}
<|MERGE_RESOLUTION|>--- conflicted
+++ resolved
@@ -94,11 +94,7 @@
 
     /**
      * Returns the number of fields in a struct type.
-<<<<<<< HEAD
-     *
-=======
-     * <p>
->>>>>>> 250079c0
+     * <p>
      * This method is equivalent to <code>{@link #getFields}.size()</code>.
      */
     int getFieldCount();
@@ -237,16 +233,8 @@
     boolean isDynamicStruct();
 
 
-<<<<<<< HEAD
-    default <T extends AlgDataType> T unwrap( Class<T> clazz ) {
-        if ( this.getClass().isInstance( clazz ) ) {
-            return clazz.cast( this );
-        }
-        return null;
-=======
     default Expression asExpression() {
         throw new UnsupportedOperationException();
->>>>>>> 250079c0
     }
 
 }
