--- conflicted
+++ resolved
@@ -302,13 +302,10 @@
         return false;
     }
 
-<<<<<<< HEAD
-=======
-
->>>>>>> 93fbff67
+
     @Override
     public boolean isDataModifying() {
         return false;
     }
 
-}
+}