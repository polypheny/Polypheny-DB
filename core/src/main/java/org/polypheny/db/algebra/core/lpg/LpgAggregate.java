--- conflicted
+++ resolved
@@ -81,15 +81,6 @@
         return NodeType.AGGREGATE;
     }
 
-<<<<<<< HEAD
-    public static AlgDataType deriveTupleType(AlgCluster cluster, AlgDataType inputType, List<RexNameRef> groups, List<LaxAggregateCall> aggCalls) {
-        final AlgDataTypeFactory.Builder builder = cluster.getTypeFactory().builder();
-        for ( LaxAggregateCall aggCall : aggCalls ) {
-            builder.add( aggCall.name, null, aggCall.getType( cluster ));
-        }
-        List<AlgDataTypeField> fields = inputType.getFields();
-        for (RexNameRef group : groups) {
-=======
 
     public static AlgDataType deriveTupleType( AlgCluster cluster, AlgDataType inputType, List<RexNameRef> groups, List<LaxAggregateCall> aggCalls ) {
         final AlgDataTypeFactory.Builder builder = cluster.getTypeFactory().builder();
@@ -98,7 +89,6 @@
         }
         List<AlgDataTypeField> fields = inputType.getFields();
         for ( RexNameRef group : groups ) {
->>>>>>> f989ee3a
             int idx = group.getIndex().orElseThrow();
             builder.add( fields.get( idx ) );
         }
