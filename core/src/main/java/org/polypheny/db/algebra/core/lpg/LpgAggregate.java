/*
 * Copyright 2019-2024 The Polypheny Project
 *
 * Licensed under the Apache License, Version 2.0 (the "License");
 * you may not use this file except in compliance with the License.
 * You may obtain a copy of the License at
 *
 * http://www.apache.org/licenses/LICENSE-2.0
 *
 * Unless required by applicable law or agreed to in writing, software
 * distributed under the License is distributed on an "AS IS" BASIS,
 * WITHOUT WARRANTIES OR CONDITIONS OF ANY KIND, either express or implied.
 * See the License for the specific language governing permissions and
 * limitations under the License.
 */

package org.polypheny.db.algebra.core.lpg;

import java.util.List;
import java.util.Objects;
import java.util.stream.Collectors;
import org.jetbrains.annotations.NotNull;
import org.polypheny.db.algebra.AlgNode;
import org.polypheny.db.algebra.SingleAlg;
import org.polypheny.db.algebra.core.LaxAggregateCall;
import org.polypheny.db.algebra.type.AlgDataType;
import org.polypheny.db.algebra.type.AlgDataTypeFactory;
import org.polypheny.db.algebra.type.DocumentType;
<<<<<<< HEAD
import org.polypheny.db.plan.AlgOptCluster;
=======
import org.polypheny.db.plan.AlgCluster;
>>>>>>> 18d3cce9
import org.polypheny.db.plan.AlgTraitSet;
import org.polypheny.db.rex.RexNameRef;
import org.polypheny.db.schema.trait.ModelTrait;


public abstract class LpgAggregate extends SingleAlg implements LpgAlg {


    @NotNull
    public final List<RexNameRef> groups;
    @NotNull
    public final List<LaxAggregateCall> aggCalls;


    /**
     * Creates a {@link LpgAggregate}.
     * {@link ModelTrait#GRAPH} native node of a aggregate.
     */
<<<<<<< HEAD
    protected LpgAggregate( AlgOptCluster cluster, AlgTraitSet traits, AlgNode child, @NotNull List<RexNameRef> groups, @NotNull List<LaxAggregateCall> aggCalls, AlgDataType tupleType ) {
=======
    protected LpgAggregate( AlgCluster cluster, AlgTraitSet traits, AlgNode child, @NotNull List<RexNameRef> groups, @NotNull List<LaxAggregateCall> aggCalls, AlgDataType tupleType ) {
>>>>>>> 18d3cce9
        super( cluster, traits, child );
        this.groups = groups;
        this.aggCalls = aggCalls;
        this.rowType = tupleType;
    }


    @Override
    public String algCompareString() {
        return this.getClass().getSimpleName() + "$" +
                input.algCompareString() + "$" +
                groups.hashCode() + "$" +
                aggCalls.stream().map( Objects::toString ).collect( Collectors.joining( " $ " ) ) + "&";
    }


    @Override
    protected AlgDataType deriveRowType() {
        AlgDataTypeFactory.Builder builder = getCluster().getTypeFactory().builder();
        builder.add( "_id", null, DocumentType.ofDoc() );

        for ( LaxAggregateCall aggCall : aggCalls ) {
            builder.add( aggCall.name, null, DocumentType.ofDoc() );
        }

        return builder.build();
    }


    @Override
    public NodeType getNodeType() {
        return NodeType.AGGREGATE;
    }

}<|MERGE_RESOLUTION|>--- conflicted
+++ resolved
@@ -26,11 +26,7 @@
 import org.polypheny.db.algebra.type.AlgDataType;
 import org.polypheny.db.algebra.type.AlgDataTypeFactory;
 import org.polypheny.db.algebra.type.DocumentType;
-<<<<<<< HEAD
-import org.polypheny.db.plan.AlgOptCluster;
-=======
 import org.polypheny.db.plan.AlgCluster;
->>>>>>> 18d3cce9
 import org.polypheny.db.plan.AlgTraitSet;
 import org.polypheny.db.rex.RexNameRef;
 import org.polypheny.db.schema.trait.ModelTrait;
@@ -49,11 +45,7 @@
      * Creates a {@link LpgAggregate}.
      * {@link ModelTrait#GRAPH} native node of a aggregate.
      */
-<<<<<<< HEAD
-    protected LpgAggregate( AlgOptCluster cluster, AlgTraitSet traits, AlgNode child, @NotNull List<RexNameRef> groups, @NotNull List<LaxAggregateCall> aggCalls, AlgDataType tupleType ) {
-=======
     protected LpgAggregate( AlgCluster cluster, AlgTraitSet traits, AlgNode child, @NotNull List<RexNameRef> groups, @NotNull List<LaxAggregateCall> aggCalls, AlgDataType tupleType ) {
->>>>>>> 18d3cce9
         super( cluster, traits, child );
         this.groups = groups;
         this.aggCalls = aggCalls;
