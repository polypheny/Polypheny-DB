/*
 * Copyright 2019-2024 The Polypheny Project
 *
 * Licensed under the Apache License, Version 2.0 (the "License");
 * you may not use this file except in compliance with the License.
 * You may obtain a copy of the License at
 *
 * http://www.apache.org/licenses/LICENSE-2.0
 *
 * Unless required by applicable law or agreed to in writing, software
 * distributed under the License is distributed on an "AS IS" BASIS,
 * WITHOUT WARRANTIES OR CONDITIONS OF ANY KIND, either express or implied.
 * See the License for the specific language governing permissions and
 * limitations under the License.
 */

package org.polypheny.db.algebra.core.lpg;

import java.util.ArrayList;
import java.util.List;
import lombok.Getter;
import org.polypheny.db.algebra.AlgNode;
import org.polypheny.db.algebra.SingleAlg;
import org.polypheny.db.algebra.type.AlgDataType;
import org.polypheny.db.algebra.type.AlgDataTypeField;
import org.polypheny.db.algebra.type.AlgDataTypeFieldImpl;
import org.polypheny.db.algebra.type.AlgRecordType;
import org.polypheny.db.plan.AlgCluster;
import org.polypheny.db.plan.AlgTraitSet;
import org.polypheny.db.rex.RexNode;
import org.polypheny.db.rex.RexShuttle;
import org.polypheny.db.schema.trait.ModelTrait;
import org.polypheny.db.type.entity.PolyString;


@Getter
public abstract class LpgProject extends SingleAlg implements LpgAlg {

    protected final List<? extends RexNode> projects;
    protected final List<PolyString> names;


    /**
     * Creates a {@link LpgProject}.
     * {@link ModelTrait#GRAPH} native node of a project.
     */
    protected LpgProject( AlgCluster cluster, AlgTraitSet traits, AlgNode input, List<? extends RexNode> projects, List<PolyString> names ) {
        super( cluster, traits, input );
        this.projects = projects;
        this.names = names;
    }


    @Override
    public String algCompareString() {
        return "$" + getClass().getSimpleName() +
                "$" + projects.hashCode() +
                "$" + input.algCompareString();
    }


    @Override
    public NodeType getNodeType() {
        return NodeType.PROJECT;
    }


    @Override
    protected AlgDataType deriveRowType() {
        List<AlgDataTypeField> fields = new ArrayList<>();
        if ( names != null && projects != null ) {
            int i = 0;
            int index = 0;
            for ( PolyString name : names ) {
                if ( name != null ) {
                    fields.add( new AlgDataTypeFieldImpl( -1L, name.value, index, projects.get( i ).getType() ) );
                    index++;
                }
                i++;
            }
        } else {
            throw new UnsupportedOperationException();
        }

        return new AlgRecordType( fields );
    }


    @Override
    public AlgNode accept( RexShuttle shuttle ) {
        List<RexNode> exp = this.projects.stream().map( p -> (RexNode) p ).toList();
        List<RexNode> exps = shuttle.apply( exp );
        if ( exp == exps ) {
            return this;
        }
        return copy( traitSet, List.of( input ) );
    }

<<<<<<< HEAD
=======

>>>>>>> 93fbff67
    @Override
    public boolean isDataModifying() {
        return false;
    }

}<|MERGE_RESOLUTION|>--- conflicted
+++ resolved
@@ -96,10 +96,7 @@
         return copy( traitSet, List.of( input ) );
     }
 
-<<<<<<< HEAD
-=======
 
->>>>>>> 93fbff67
     @Override
     public boolean isDataModifying() {
         return false;
