--- conflicted
+++ resolved
@@ -58,7 +58,6 @@
 import org.polypheny.db.rex.RexNode;
 import org.polypheny.db.rex.RexTableIndexRef.AlgTableRef;
 import org.polypheny.db.util.ImmutableBitSet;
-import javax.annotation.Nullable;
 
 
 /**
@@ -244,6 +243,7 @@
         }
     }
 
+
     /**
      * Returns the {@link BuiltInMetadata.MaxRowCount#getMaxRowCount()} statistic.
      *
@@ -291,11 +291,7 @@
             } catch ( JaninoRelMetadataProvider.NoHandler e ) {
                 cumulativeCostHandler = revise( e.algClass, BuiltInMetadata.CumulativeCost.DEF );
             } catch ( CyclicMetadataException e ) {
-<<<<<<< HEAD
-                alg.getCluster().getPlanner().getCostFactory().makeInfiniteCost();
-=======
                 return alg.getCluster().getPlanner().getCostFactory().makeInfiniteCost();
->>>>>>> f989ee3a
             }
         }
     }
