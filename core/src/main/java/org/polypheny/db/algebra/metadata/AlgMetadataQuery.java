--- conflicted
+++ resolved
@@ -49,10 +49,7 @@
 import org.polypheny.db.algebra.AlgDistribution;
 import org.polypheny.db.algebra.AlgNode;
 import org.polypheny.db.algebra.constant.ExplainLevel;
-<<<<<<< HEAD
-=======
 import org.polypheny.db.algebra.metadata.BuiltInMetadata.TupleCount;
->>>>>>> 18d3cce9
 import org.polypheny.db.catalog.entity.Entity;
 import org.polypheny.db.plan.AlgOptCost;
 import org.polypheny.db.plan.AlgOptPredicateList;
@@ -227,13 +224,8 @@
     /**
      * Returns the {@link TupleCount#getTupleCount()} statistic.
      *
-<<<<<<< HEAD
-     * @param alg the relational expression
-     * @return estimated row count, or null if no reliable estimate can be determined
-=======
      * @param alg the algebra expression
      * @return estimated tuple count, or null if no reliable estimate can be determined
->>>>>>> 18d3cce9
      */
     public Double getTupleCount( AlgNode alg ) {
         for ( ; ; ) {
