--- conflicted
+++ resolved
@@ -78,11 +78,7 @@
             // Don't remove sort if would also remove OFFSET or LIMIT.
             return;
         }
-<<<<<<< HEAD
-        if ( Objects.requireNonNull( sort.getTraitSet().getTrait( ModelTraitDef.INSTANCE ) ).getDataModel() == DataModel.DOCUMENT ) {
-=======
         if ( Objects.requireNonNull( sort.getTraitSet().getTrait( ModelTraitDef.INSTANCE ) ).dataModel() == DataModel.DOCUMENT ) {
->>>>>>> 18d3cce9
             // Don't remove sort if the data model is document
             return;
         }
