--- conflicted
+++ resolved
@@ -48,20 +48,6 @@
 import org.polypheny.db.algebra.core.Union;
 import org.polypheny.db.algebra.core.Values;
 import org.polypheny.db.algebra.core.relational.RelScan;
-<<<<<<< HEAD
-import org.polypheny.db.algebra.logical.relational.LogicalAggregate;
-import org.polypheny.db.algebra.logical.relational.LogicalFilter;
-import org.polypheny.db.algebra.logical.relational.LogicalJoin;
-import org.polypheny.db.algebra.logical.relational.LogicalProject;
-import org.polypheny.db.algebra.logical.relational.LogicalRelScan;
-import org.polypheny.db.algebra.logical.relational.LogicalSort;
-import org.polypheny.db.algebra.logical.relational.LogicalUnion;
-import org.polypheny.db.catalog.entity.logical.LogicalTable;
-import org.polypheny.db.plan.AlgOptCluster;
-import org.polypheny.db.plan.AlgOptRule;
-import org.polypheny.db.plan.AlgOptRuleCall;
-import org.polypheny.db.schema.Entity;
-=======
 import org.polypheny.db.algebra.logical.relational.LogicalRelAggregate;
 import org.polypheny.db.algebra.logical.relational.LogicalRelFilter;
 import org.polypheny.db.algebra.logical.relational.LogicalRelJoin;
@@ -72,7 +58,6 @@
 import org.polypheny.db.plan.AlgCluster;
 import org.polypheny.db.plan.AlgOptRule;
 import org.polypheny.db.plan.AlgOptRuleCall;
->>>>>>> 18d3cce9
 import org.polypheny.db.schema.types.StreamableEntity;
 import org.polypheny.db.tools.AlgBuilder;
 import org.polypheny.db.tools.AlgBuilderFactory;
@@ -123,11 +108,7 @@
             Util.discard( delta );
             final Project project = call.alg( 1 );
             final LogicalDelta newDelta = LogicalDelta.create( project.getInput() );
-<<<<<<< HEAD
-            final LogicalProject newProject = LogicalProject.create( newDelta, project.getProjects(), project.getTupleType().getFieldNames() );
-=======
             final LogicalRelProject newProject = LogicalRelProject.create( newDelta, project.getProjects(), project.getTupleType().getFieldNames() );
->>>>>>> 18d3cce9
             call.transformTo( newProject );
         }
 
@@ -283,24 +264,9 @@
         public void onMatch( AlgOptRuleCall call ) {
             final Delta delta = call.alg( 0 );
             final RelScan<?> scan = call.alg( 1 );
-<<<<<<< HEAD
-            final AlgOptCluster cluster = delta.getCluster();
-            Optional<StreamableEntity> oStreamableTable = scan.entity.unwrap( StreamableEntity.class );
-            if ( oStreamableTable.isPresent() ) {
-                final Entity entity1 = oStreamableTable.get().stream();
-                final LogicalTable catalogTable = scan.entity.unwrap( LogicalTable.class ).orElse( null );
-                /*final CatalogPartitionPlacement placement = scan.entity.unwrap( PhysicalTable.class ).getPartitionPlacement().unwrap( CatalogPartitionPlacement.class );
-                final AlgOptEntity algOptEntity2 =
-                        AlgOptEntityImpl.create( algOptEntity.getRelOptSchema(),
-                                algOptEntity.getRowType(),
-                                entity1,
-                                catalogTable,
-                                placement );*/
-=======
             final AlgCluster cluster = delta.getCluster();
             Optional<StreamableEntity> oStreamableTable = scan.entity.unwrap( StreamableEntity.class );
             if ( oStreamableTable.isPresent() ) {
->>>>>>> 18d3cce9
                 final LogicalRelScan newScan = LogicalRelScan.create( cluster, null );
                 call.transformTo( newScan );
             }
