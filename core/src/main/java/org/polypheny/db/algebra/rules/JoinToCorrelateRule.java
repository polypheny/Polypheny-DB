--- conflicted
+++ resolved
@@ -105,11 +105,7 @@
         AlgNode right = join.getRight();
         final AlgNode left = join.getLeft();
         final int leftFieldCount = left.getTupleType().getFieldCount();
-<<<<<<< HEAD
-        final AlgOptCluster cluster = join.getCluster();
-=======
         final AlgCluster cluster = join.getCluster();
->>>>>>> 250079c0
         final RexBuilder rexBuilder = cluster.getRexBuilder();
         final AlgBuilder algBuilder = call.builder();
         final CorrelationId correlationId = cluster.createCorrel();
