--- conflicted
+++ resolved
@@ -60,13 +60,10 @@
                 + input.algCompareString() + "&";
     }
 
-<<<<<<< HEAD
-=======
 
->>>>>>> 93fbff67
     @Override
     public boolean isDataModifying() {
         return false;
     }
 
-}
+}