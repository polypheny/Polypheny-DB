--- conflicted
+++ resolved
@@ -49,11 +49,7 @@
      * @param offset Expression for number of rows to discard before returning first row
      * @param fetch Expression for number of rows to fetch
      */
-<<<<<<< HEAD
-    public DocumentSort( AlgOptCluster cluster, AlgTraitSet traits, AlgNode child, AlgCollation collation, List<RexNode> targets, @Nullable RexNode offset, @Nullable RexNode fetch ) {
-=======
     public DocumentSort( AlgCluster cluster, AlgTraitSet traits, AlgNode child, AlgCollation collation, List<RexNode> targets, @Nullable RexNode offset, @Nullable RexNode fetch ) {
->>>>>>> 18d3cce9
         // we remove the collation from the trait set, as it is not a trait for documents
         super( cluster, traits.replace( AlgCollations.EMPTY ), child );
         this.collation = collation;
