--- conflicted
+++ resolved
@@ -429,13 +429,10 @@
 
     }
 
-<<<<<<< HEAD
-=======
-
->>>>>>> 93fbff67
+
     @Override
     public boolean isDataModifying() {
         return false;
     }
 
-}
+}