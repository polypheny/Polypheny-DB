--- conflicted
+++ resolved
@@ -213,13 +213,10 @@
                 rowType.toString() + "&";
     }
 
-<<<<<<< HEAD
-=======
-
->>>>>>> 93fbff67
+
     @Override
     public boolean isDataModifying() {
         return false;
     }
 
-}
+}