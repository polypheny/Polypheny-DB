/*
 * Copyright 2019-2024 The Polypheny Project
 *
 * Licensed under the Apache License, Version 2.0 (the "License");
 * you may not use this file except in compliance with the License.
 * You may obtain a copy of the License at
 *
 * http://www.apache.org/licenses/LICENSE-2.0
 *
 * Unless required by applicable law or agreed to in writing, software
 * distributed under the License is distributed on an "AS IS" BASIS,
 * WITHOUT WARRANTIES OR CONDITIONS OF ANY KIND, either express or implied.
 * See the License for the specific language governing permissions and
 * limitations under the License.
 *
 * This file incorporates code covered by the following terms:
 *
 * Licensed to the Apache Software Foundation (ASF) under one or more
 * contributor license agreements.  See the NOTICE file distributed with
 * this work for additional information regarding copyright ownership.
 * The ASF licenses this file to you under the Apache License, Version 2.0
 * (the "License"); you may not use this file except in compliance with
 * the License.  You may obtain a copy of the License at
 *
 * http://www.apache.org/licenses/LICENSE-2.0
 *
 * Unless required by applicable law or agreed to in writing, software
 * distributed under the License is distributed on an "AS IS" BASIS,
 * WITHOUT WARRANTIES OR CONDITIONS OF ANY KIND, either express or implied.
 * See the License for the specific language governing permissions and
 * limitations under the License.
 */

package org.polypheny.db.algebra.core;


import com.google.common.collect.ImmutableSet;
import java.util.List;
import lombok.Getter;
import org.polypheny.db.algebra.AlgNode;
import org.polypheny.db.algebra.AlgWriter;
import org.polypheny.db.algebra.BiAlg;
import org.polypheny.db.algebra.constant.SemiJoinType;
import org.polypheny.db.algebra.metadata.AlgMetadataQuery;
import org.polypheny.db.algebra.type.AlgDataType;
import org.polypheny.db.plan.AlgCluster;
import org.polypheny.db.plan.AlgOptCost;
import org.polypheny.db.plan.AlgOptUtil;
import org.polypheny.db.plan.AlgPlanner;
import org.polypheny.db.plan.AlgTraitSet;
import org.polypheny.db.util.ImmutableBitSet;
import org.polypheny.db.util.Litmus;
import org.polypheny.db.util.ValidatorUtil;


/**
 * A relational operator that performs nested-loop joins.
 * <p>
 * It behaves like a kind of {@link org.polypheny.db.algebra.core.Join}, but works by setting variables in its environment and
 * restarting its right-hand input.
 * <p>
 * Correlate is not a join since: typical rules should not match Correlate.
 * <p>
 * A Correlate is used to represent a correlated query. One implementation strategy is to de-correlate the expression.
 *
 * <table>
 * <caption>Mapping of physical operations to logical ones</caption>
 * <tr><th>Physical operation</th><th>Logical operation</th></tr>
 * <tr><td>NestedLoops</td><td>Correlate(A, B, regular)</td></tr>
 * <tr><td>NestedLoopsOuter</td><td>Correlate(A, B, outer)</td></tr>
 * <tr><td>NestedLoopsSemi</td><td>Correlate(A, B, semi)</td></tr>
 * <tr><td>NestedLoopsAnti</td><td>Correlate(A, B, anti)</td></tr>
 * <tr><td>HashJoin</td><td>EquiJoin(A, B)</td></tr>
 * <tr><td>HashJoinOuter</td><td>EquiJoin(A, B, outer)</td></tr>
 * <tr><td>HashJoinSemi</td><td>SemiJoin(A, B, semi)</td></tr>
 * <tr><td>HashJoinAnti</td><td>SemiJoin(A, B, anti)</td></tr>
 * </table>
 *
 * @see CorrelationId
 */
@Getter
public abstract class Correlate extends BiAlg {

    protected final CorrelationId correlationId;
    protected final ImmutableBitSet requiredColumns;
    protected final SemiJoinType joinType;


    /**
     * Creates a Correlate.
     *
     * @param cluster Cluster this relational expression belongs to
     * @param left Left input relational expression
     * @param right Right input relational expression
     * @param correlationId Variable name for the row of left input
     * @param requiredColumns Set of columns that are used by correlation
     * @param joinType Join type
     */
    protected Correlate( AlgCluster cluster, AlgTraitSet traits, AlgNode left, AlgNode right, CorrelationId correlationId, ImmutableBitSet requiredColumns, SemiJoinType joinType ) {
        super( cluster, traits, left, right );
        this.joinType = joinType;
        this.correlationId = correlationId;
        this.requiredColumns = requiredColumns;
    }


    @Override
    public boolean isValid( Litmus litmus, Context context ) {
        return super.isValid( litmus, context ) && AlgOptUtil.notContainsCorrelation( left, correlationId, litmus );
    }


    @Override
    public Correlate copy( AlgTraitSet traitSet, List<AlgNode> inputs ) {
        assert inputs.size() == 2;
        return copy( traitSet, inputs.get( 0 ), inputs.get( 1 ), correlationId, requiredColumns, joinType );
    }


    public abstract Correlate copy( AlgTraitSet traitSet, AlgNode left, AlgNode right, CorrelationId correlationId, ImmutableBitSet requiredColumns, SemiJoinType joinType );


    @Override
    protected AlgDataType deriveRowType() {
        return switch ( joinType ) {
            case LEFT, INNER -> ValidatorUtil.deriveJoinRowType(
                    left.getTupleType(),
                    right.getTupleType(),
                    joinType.toJoinType(),
                    getCluster().getTypeFactory(),
<<<<<<< HEAD
                    null,
                    ImmutableList.of() );
=======
                    null );
>>>>>>> 18d3cce9
            case ANTI, SEMI -> left.getTupleType();
            default -> throw new IllegalStateException( "Unknown join type " + joinType );
        };
    }


    @Override
    public AlgWriter explainTerms( AlgWriter pw ) {
        return super.explainTerms( pw )
                .item( "correlation", correlationId )
                .item( "joinType", joinType.lowerName )
                .item( "requiredColumns", requiredColumns.toString() );
    }


    @Override
    public String getCorrelVariable() {
        return correlationId.getName();
    }


    @Override
    public ImmutableSet<CorrelationId> getVariablesSet() {
        return ImmutableSet.of( correlationId );
    }


    @Override
    public AlgOptCost computeSelfCost( AlgPlanner planner, AlgMetadataQuery mq ) {
        double rowCount = mq.getTupleCount( this );

        final double rightRowCount = right.estimateTupleCount( mq );
        final double leftRowCount = left.estimateTupleCount( mq );
        if ( Double.isInfinite( leftRowCount ) || Double.isInfinite( rightRowCount ) ) {
            return planner.getCostFactory().makeInfiniteCost();
        }

        Double restartCount = mq.getTupleCount( getLeft() );
        // RelMetadataQuery.getCumulativeCost(getRight()); does not work for
        // RelSubset, so we ask planner to cost-estimate right relation
        AlgOptCost rightCost = planner.getCost( getRight(), mq );
        AlgOptCost rescanCost = rightCost.multiplyBy( Math.max( 1.0, restartCount - 1 ) );

        return planner.getCostFactory().makeCost( rowCount /* generate results */ + leftRowCount /* relScan left results */, 0, 0 ).plus( rescanCost );
    }


    @Override
    public String algCompareString() {
        return this.getClass().getSimpleName() + "$" +
                left.algCompareString() + "$" +
                right.algCompareString() + "$" +
                (requiredColumns != null ? requiredColumns.toString() : "") + "$" +
                (joinType != null ? joinType.name() : "") + "&";
    }

}<|MERGE_RESOLUTION|>--- conflicted
+++ resolved
@@ -128,12 +128,7 @@
                     right.getTupleType(),
                     joinType.toJoinType(),
                     getCluster().getTypeFactory(),
-<<<<<<< HEAD
-                    null,
-                    ImmutableList.of() );
-=======
                     null );
->>>>>>> 18d3cce9
             case ANTI, SEMI -> left.getTupleType();
             default -> throw new IllegalStateException( "Unknown join type " + joinType );
         };
