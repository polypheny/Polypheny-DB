/*
 * Copyright 2019-2024 The Polypheny Project
 *
 * Licensed under the Apache License, Version 2.0 (the "License");
 * you may not use this file except in compliance with the License.
 * You may obtain a copy of the License at
 *
 * http://www.apache.org/licenses/LICENSE-2.0
 *
 * Unless required by applicable law or agreed to in writing, software
 * distributed under the License is distributed on an "AS IS" BASIS,
 * WITHOUT WARRANTIES OR CONDITIONS OF ANY KIND, either express or implied.
 * See the License for the specific language governing permissions and
 * limitations under the License.
 *
 * This file incorporates code covered by the following terms:
 *
 * Licensed to the Apache Software Foundation (ASF) under one or more
 * contributor license agreements.  See the NOTICE file distributed with
 * this work for additional information regarding copyright ownership.
 * The ASF licenses this file to you under the Apache License, Version 2.0
 * (the "License"); you may not use this file except in compliance with
 * the License.  You may obtain a copy of the License at
 *
 * http://www.apache.org/licenses/LICENSE-2.0
 *
 * Unless required by applicable law or agreed to in writing, software
 * distributed under the License is distributed on an "AS IS" BASIS,
 * WITHOUT WARRANTIES OR CONDITIONS OF ANY KIND, either express or implied.
 * See the License for the specific language governing permissions and
 * limitations under the License.
 */

package org.polypheny.db.algebra;


import com.google.common.collect.ImmutableList;
import com.google.common.collect.ImmutableMap;
import com.google.common.collect.ImmutableSet;
import com.google.common.collect.ImmutableSortedMap;
import com.google.common.collect.ImmutableSortedSet;
import com.google.common.collect.Iterables;
import com.google.common.collect.Multimap;
import com.google.common.collect.MultimapBuilder;
import com.google.common.collect.Sets;
import com.google.common.collect.SortedSetMultimap;
import java.math.BigDecimal;
import java.util.ArrayList;
import java.util.Collection;
import java.util.Collections;
import java.util.HashMap;
import java.util.HashSet;
import java.util.List;
import java.util.Map;
import java.util.NavigableMap;
import java.util.Objects;
import java.util.Set;
import java.util.SortedMap;
import java.util.TreeMap;
import javax.annotation.Nonnull;
import lombok.Getter;
import org.apache.calcite.linq4j.Ord;
import org.apache.calcite.linq4j.function.Function2;
import org.polypheny.db.algebra.AlgDecorrelator.Frame;
import org.polypheny.db.algebra.constant.ExplainFormat;
import org.polypheny.db.algebra.constant.ExplainLevel;
import org.polypheny.db.algebra.constant.Kind;
import org.polypheny.db.algebra.core.Aggregate;
import org.polypheny.db.algebra.core.AggregateCall;
import org.polypheny.db.algebra.core.Correlate;
import org.polypheny.db.algebra.core.CorrelationId;
import org.polypheny.db.algebra.core.Filter;
import org.polypheny.db.algebra.core.JoinAlgType;
import org.polypheny.db.algebra.core.Project;
import org.polypheny.db.algebra.core.Sort;
import org.polypheny.db.algebra.core.Values;
import org.polypheny.db.algebra.logical.relational.LogicalRelAggregate;
import org.polypheny.db.algebra.logical.relational.LogicalRelCorrelate;
import org.polypheny.db.algebra.logical.relational.LogicalRelFilter;
import org.polypheny.db.algebra.logical.relational.LogicalRelJoin;
import org.polypheny.db.algebra.logical.relational.LogicalRelProject;
import org.polypheny.db.algebra.logical.relational.LogicalRelSort;
import org.polypheny.db.algebra.metadata.AlgMdUtil;
import org.polypheny.db.algebra.metadata.AlgMetadataQuery;
import org.polypheny.db.algebra.operators.OperatorName;
import org.polypheny.db.algebra.rules.FilterCorrelateRule;
import org.polypheny.db.algebra.rules.FilterJoinRule;
import org.polypheny.db.algebra.rules.FilterProjectTransposeRule;
import org.polypheny.db.algebra.type.AlgDataType;
import org.polypheny.db.algebra.type.AlgDataTypeFactory;
import org.polypheny.db.algebra.type.AlgDataTypeField;
import org.polypheny.db.languages.OperatorRegistry;
import org.polypheny.db.nodes.Function;
import org.polypheny.db.nodes.Function.FunctionType;
import org.polypheny.db.nodes.Operator;
import org.polypheny.db.plan.AlgCluster;
import org.polypheny.db.plan.AlgOptCostImpl;
import org.polypheny.db.plan.AlgOptRule;
import org.polypheny.db.plan.AlgOptRuleCall;
import org.polypheny.db.plan.AlgOptUtil;
import org.polypheny.db.plan.Context;
import org.polypheny.db.plan.hep.HepAlgVertex;
import org.polypheny.db.plan.hep.HepPlanner;
import org.polypheny.db.plan.hep.HepProgram;
import org.polypheny.db.rex.RexBuilder;
import org.polypheny.db.rex.RexCall;
import org.polypheny.db.rex.RexCorrelVariable;
import org.polypheny.db.rex.RexFieldAccess;
import org.polypheny.db.rex.RexIndexRef;
import org.polypheny.db.rex.RexLiteral;
import org.polypheny.db.rex.RexNode;
import org.polypheny.db.rex.RexShuttle;
import org.polypheny.db.rex.RexSubQuery;
import org.polypheny.db.rex.RexUtil;
import org.polypheny.db.rex.RexVisitorImpl;
import org.polypheny.db.tools.AlgBuilder;
import org.polypheny.db.tools.AlgBuilderFactory;
import org.polypheny.db.util.Bug;
import org.polypheny.db.util.Holder;
import org.polypheny.db.util.ImmutableBitSet;
import org.polypheny.db.util.Litmus;
import org.polypheny.db.util.Pair;
import org.polypheny.db.util.Util;
import org.polypheny.db.util.mapping.Mappings;
import org.polypheny.db.util.trace.PolyphenyDbTrace;
import org.slf4j.Logger;


/**
 * {@link AlgDecorrelator} replaces all correlated expressions (corExp) in a relational expression (AlgNode) tree with non-correlated expressions that are produced from joining the {@link AlgNode} that produces the
 * corExp with the {@link AlgNode} that references it.
 *
 * <ul>
 * <li>replace {@code CorelMap} constructor parameter with a AlgNode</li>
 * <li>make {@link #currentAlg} immutable (would require a fresh {@link AlgDecorrelator} for each node being decorrelated)</li>
 * <li>make fields of {@code CorelMap} immutable</li>
 * <li>make sub-class rules static, and have them create their own de-correlator</li>
 * </ul>
 */
public class AlgDecorrelator implements AlgProducingVisitor<Frame> {

    private static final Logger SQL2REL_LOGGER = PolyphenyDbTrace.getSqlToRelTracer();


    private final AlgBuilder algBuilder;

    // map built during translation
    private CorelMap cm;


    // The alg which is being visited
    private AlgNode currentAlg;

    private final Context context;

    /**
     * Built during decorrelation, of alg to all the newly created correlated variables in its output, and to map old input positions to new input positions. This is from the view point of the parent alg of a new alg.
     */
    private final Map<AlgNode, Frame> map = new HashMap<>();

    private final Set<LogicalRelCorrelate> generatedCorAlgs = new HashSet<>();


    @Getter
    private final ImmutableMap<Class<? extends AlgNode>, java.util.function.Function<AlgNode, Frame>> handlers = ImmutableMap.<Class<? extends AlgNode>, java.util.function.Function<AlgNode, Frame>>builder()
            .put( LogicalRelCorrelate.class, c -> decorrelateAlg( (LogicalRelCorrelate) c ) )
            .put( LogicalRelProject.class, c -> decorrelateAlg( (LogicalRelProject) c ) )
            .put( LogicalRelFilter.class, c -> decorrelateAlg( (LogicalRelFilter) c ) )
            .put( LogicalRelJoin.class, c -> decorrelateAlg( (LogicalRelJoin) c ) )
            .put( LogicalRelSort.class, c -> decorrelateAlg( (LogicalRelSort) c ) )
            .put( LogicalRelAggregate.class, c -> decorrelateAlg( (LogicalRelAggregate) c ) )
            .put( Values.class, c -> decorrelateAlg( (Values) c ) )
            .put( Sort.class, c -> decorrelateAlg( (Sort) c ) )
            .build();

    @Getter
    private final java.util.function.Function<AlgNode, Frame> defaultHandler = this::decorrelateAlg;


    private AlgDecorrelator( CorelMap cm, Context context, AlgBuilder algBuilder ) {
        this.cm = cm;
        this.context = context;
        this.algBuilder = algBuilder;
    }


    /**
     * Decorrelates a query.
     * <p>
     * This is the main entry point to {@link AlgDecorrelator}.
     *
     * @param rootAlg Root node of the query
     * @param algBuilder Builder for relational expressions
     * @return Equivalent query with all {@link LogicalRelCorrelate} instances removed
     */
    public static AlgNode decorrelateQuery( AlgNode rootAlg, AlgBuilder algBuilder ) {
        final CorelMap corelMap = new CorelMapBuilder().build( rootAlg );
        if ( !corelMap.hasCorrelation() ) {
            return rootAlg;
        }

        final AlgCluster cluster = rootAlg.getCluster();
        final AlgDecorrelator decorrelator = new AlgDecorrelator( corelMap, cluster.getPlanner().getContext(), algBuilder );

        AlgNode newRootRel = decorrelator.removeCorrelationViaRule( rootAlg );

        if ( SQL2REL_LOGGER.isDebugEnabled() ) {
            SQL2REL_LOGGER.debug(
                    AlgOptUtil.dumpPlan(
                            "Plan after removing Correlator",
                            newRootRel,
                            ExplainFormat.TEXT,
                            ExplainLevel.EXPPLAN_ATTRIBUTES ) );
        }

        if ( !decorrelator.cm.mapCorToCorRel.isEmpty() ) {
            newRootRel = decorrelator.decorrelate( newRootRel );
        }

        return newRootRel;
    }


    private void setCurrent( AlgNode root, LogicalRelCorrelate corRel ) {
        currentAlg = corRel;
        if ( corRel != null ) {
            cm = new CorelMapBuilder().build( Util.first( root, corRel ) );
        }
    }


    private AlgBuilderFactory algBuilderFactory() {
        return AlgBuilder.proto( algBuilder );
    }


    private AlgNode decorrelate( AlgNode root ) {
        // first adjust count() expression if any
        final AlgBuilderFactory f = algBuilderFactory();
        HepProgram program = HepProgram.builder()
                .addRuleInstance( new AdjustProjectForCountAggregateRule( false, f ) )
                .addRuleInstance( new AdjustProjectForCountAggregateRule( true, f ) )
                .addRuleInstance( new FilterJoinRule.FilterIntoJoinRule( true, f, FilterJoinRule.TRUE_PREDICATE ) )
                .addRuleInstance( new FilterProjectTransposeRule( Filter.class, Project.class, true, true, f ) )
                .addRuleInstance( new FilterCorrelateRule( f ) )
                .build();

        HepPlanner planner = createPlanner( program );

        planner.setRoot( root );
        root = planner.findBestExp();

        // Perform decorrelation.
        map.clear();

        final Frame frame = getInvoke( root, null );
        if ( frame != null ) {
            // has been rewritten; apply rules post-decorrelation
            final HepProgram program2 = HepProgram.builder()
                    .addRuleInstance( new FilterJoinRule.FilterIntoJoinRule( true, f, FilterJoinRule.TRUE_PREDICATE ) )
                    .addRuleInstance( new FilterJoinRule.JoinConditionPushRule( f, FilterJoinRule.TRUE_PREDICATE ) )
                    .build();

            final HepPlanner planner2 = createPlanner( program2 );
            final AlgNode newRoot = frame.r;
            planner2.setRoot( newRoot );
            return planner2.findBestExp();
        }

        return root;
    }


    private Function2<AlgNode, AlgNode, Void> createCopyHook() {
        return ( oldNode, newNode ) -> {
            if ( cm.mapRefRelToCorRef.containsKey( oldNode ) ) {
                cm.mapRefRelToCorRef.putAll( newNode, cm.mapRefRelToCorRef.get( oldNode ) );
            }
            if ( oldNode instanceof LogicalRelCorrelate && newNode instanceof LogicalRelCorrelate ) {
                LogicalRelCorrelate oldCor = (LogicalRelCorrelate) oldNode;
                CorrelationId c = oldCor.getCorrelationId();
                if ( cm.mapCorToCorRel.get( c ) == oldNode ) {
                    cm.mapCorToCorRel.put( c, newNode );
                }

                if ( generatedCorAlgs.contains( oldNode ) ) {
                    generatedCorAlgs.add( (LogicalRelCorrelate) newNode );
                }
            }
            return null;
        };
    }


    private HepPlanner createPlanner( HepProgram program ) {
        // Create a planner with a hook to update the mapping tables when a node is copied when it is registered.
        return new HepPlanner( program, context, true, createCopyHook(), AlgOptCostImpl.FACTORY );
    }


    public AlgNode removeCorrelationViaRule( AlgNode root ) {
        final AlgBuilderFactory f = algBuilderFactory();
        HepProgram program = HepProgram.builder()
                .addRuleInstance( new RemoveSingleAggregateRule( f ) )
                .addRuleInstance( new RemoveCorrelationForScalarProjectRule( f ) )
                .addRuleInstance( new RemoveCorrelationForScalarAggregateRule( f ) )
                .build();

        HepPlanner planner = createPlanner( program );

        planner.setRoot( root );
        return planner.findBestExp();
    }


    protected RexNode decorrelateExpr( AlgNode currentRel, Map<AlgNode, Frame> map, CorelMap cm, RexNode exp ) {
        DecorrelateRexShuttle shuttle = new DecorrelateRexShuttle( currentRel, map, cm );
        return exp.accept( shuttle );
    }


    protected RexNode removeCorrelationExpr( RexNode exp, boolean projectPulledAboveLeftCorrelator ) {
        RemoveCorrelationRexShuttle shuttle =
                new RemoveCorrelationRexShuttle(
                        algBuilder.getRexBuilder(),
                        projectPulledAboveLeftCorrelator,
                        null,
                        ImmutableSet.of() );
        return exp.accept( shuttle );
    }


    protected RexNode removeCorrelationExpr( RexNode exp, boolean projectPulledAboveLeftCorrelator, RexIndexRef nullIndicator ) {
        RemoveCorrelationRexShuttle shuttle =
                new RemoveCorrelationRexShuttle(
                        algBuilder.getRexBuilder(),
                        projectPulledAboveLeftCorrelator,
                        nullIndicator,
                        ImmutableSet.of() );
        return exp.accept( shuttle );
    }


    protected RexNode removeCorrelationExpr( RexNode exp, boolean projectPulledAboveLeftCorrelator, Set<Integer> isCount ) {
        RemoveCorrelationRexShuttle shuttle =
                new RemoveCorrelationRexShuttle(
                        algBuilder.getRexBuilder(),
                        projectPulledAboveLeftCorrelator,
                        null,
                        isCount );
        return exp.accept( shuttle );
    }


    /**
     * Fallback if none of the other {@code decorrelateRel} methods match.
     */
    public Frame decorrelateAlg( AlgNode alg ) {
        AlgNode newRel = alg.copy( alg.getTraitSet(), alg.getInputs() );

        if ( !alg.getInputs().isEmpty() ) {
            List<AlgNode> oldInputs = alg.getInputs();
            List<AlgNode> newInputs = new ArrayList<>();
            for ( int i = 0; i < oldInputs.size(); ++i ) {
                final Frame frame = getInvoke( oldInputs.get( i ), alg );
                if ( frame == null || !frame.corDefOutputs.isEmpty() ) {
                    // if input is not rewritten, or if it produces correlated variables, terminate rewrite
                    return null;
                }
                newInputs.add( frame.r );
                newRel.replaceInput( i, frame.r );
            }

            if ( !Util.equalShallow( oldInputs, newInputs ) ) {
                newRel = alg.copy( alg.getTraitSet(), newInputs );
            }
        }

        // the output position should not change since there are no corVars coming from below.
        return register( alg, newRel, identityMap( alg.getTupleType().getFieldCount() ), ImmutableSortedMap.of() );
    }


    /**
     * Rewrite Sort.
     *
     * @param alg Sort to be rewritten
     */
    public Frame decorrelateAlg( Sort alg ) {
        //
        // Rewrite logic:
        //
        // 1. change the collations field to reference the new input.
        //

        // Sort itself should not reference corVars.
        assert !cm.mapRefRelToCorRef.containsKey( alg );

        // Sort only references field positions in collations field.
        // The collations field in the newRel now need to refer to the new output positions in its input.
        // Its output does not change the input ordering, so there's no need to call propagateExpr.

        final AlgNode oldInput = alg.getInput();
        final Frame frame = getInvoke( oldInput, alg );
        if ( frame == null ) {
            // If input has not been rewritten, do not rewrite this alg.
            return null;
        }
        final AlgNode newInput = frame.r;

        Mappings.TargetMapping mapping =
                Mappings.target(
                        frame.oldToNewOutputs,
                        oldInput.getTupleType().getFieldCount(),
                        newInput.getTupleType().getFieldCount() );

        AlgCollation oldCollation = alg.getCollation();
        AlgCollation newCollation = RexUtil.apply( mapping, oldCollation );

        final Sort newSort = LogicalRelSort.create( newInput, newCollation, alg.offset, alg.fetch );

        // Sort does not change input ordering
        return register( alg, newSort, frame.oldToNewOutputs, frame.corDefOutputs );
    }


    /**
     * Rewrites a {@link Values}.
     *
     * @param alg Values to be rewritten
     */
    public Frame decorrelateAlg( Values alg ) {
        // There are no inputs, so alg does not need to be changed.
        return null;
    }


    /**
     * Rewrites a {@link LogicalRelAggregate}.
     *
     * @param alg Aggregate to rewrite
     */
    public Frame decorrelateAlg( LogicalRelAggregate alg ) {
        if ( alg.getGroupType() != Aggregate.Group.SIMPLE ) {
            throw new AssertionError( Bug.CALCITE_461_FIXED );
        }
        //
        // Rewrite logic:
        //
        // 1. Permute the group by keys to the front.
        // 2. If the input of an aggregate produces correlated variables, add them to the group list.
        // 3. Change aggCalls to reference the new project.
        //

        // Aggregate itself should not reference corVars.
        assert !cm.mapRefRelToCorRef.containsKey( alg );

        final AlgNode oldInput = alg.getInput();
        final Frame frame = getInvoke( oldInput, alg );
        if ( frame == null ) {
            // If input has not been rewritten, do not rewrite this alg.
            return null;
        }
        final AlgNode newInput = frame.r;

        // map from newInput
        Map<Integer, Integer> mapNewInputToProjOutputs = new HashMap<>();
        final int oldGroupKeyCount = alg.getGroupSet().cardinality();

        // Project projects the original expressions, plus any correlated variables the input wants to pass along.
        final List<Pair<RexNode, String>> projects = new ArrayList<>();

        List<AlgDataTypeField> newInputOutput = newInput.getTupleType().getFields();

        int newPos = 0;

        // oldInput has the original group by keys in the front.
        final NavigableMap<Integer, RexLiteral> omittedConstants = new TreeMap<>();
        for ( int i = 0; i < oldGroupKeyCount; i++ ) {
            final RexLiteral constant = projectedLiteral( newInput, i );
            if ( constant != null ) {
                // Exclude constants. Aggregate({true}) occurs because Aggregate({}) would generate 1 row even when applied to an empty table.
                omittedConstants.put( i, constant );
                continue;
            }
            int newInputPos = frame.oldToNewOutputs.get( i );
            projects.add( RexIndexRef.of2( newInputPos, newInputOutput ) );
            mapNewInputToProjOutputs.put( newInputPos, newPos );
            newPos++;
        }

        final SortedMap<CorDef, Integer> corDefOutputs = new TreeMap<>();
        if ( !frame.corDefOutputs.isEmpty() ) {
            // If input produces correlated variables, move them to the front, right after any existing GROUP BY fields.

            // Now add the corVars from the input, starting from position oldGroupKeyCount.
            for ( Map.Entry<CorDef, Integer> entry : frame.corDefOutputs.entrySet() ) {
                projects.add( RexIndexRef.of2( entry.getValue(), newInputOutput ) );

                corDefOutputs.put( entry.getKey(), newPos );
                mapNewInputToProjOutputs.put( entry.getValue(), newPos );
                newPos++;
            }
        }

        // add the remaining fields
        final int newGroupKeyCount = newPos;
        for ( int i = 0; i < newInputOutput.size(); i++ ) {
            if ( !mapNewInputToProjOutputs.containsKey( i ) ) {
                projects.add( RexIndexRef.of2( i, newInputOutput ) );
                mapNewInputToProjOutputs.put( i, newPos );
                newPos++;
            }
        }

        assert newPos == newInputOutput.size();

        // This Project will be what the old input maps to, replacing any previous mapping from old input).
        AlgNode newProject = algBuilder.push( newInput )
                .projectNamed( Pair.left( projects ), Pair.right( projects ), true )
                .build();

        // update mappings:
        // oldInput ----> newInput
        //
        //                newProject
        //                   |
        // oldInput ----> newInput
        //
        // is transformed to
        //
        // oldInput ----> newProject
        //                   |
        //                newInput
        Map<Integer, Integer> combinedMap = new HashMap<>();

        for ( Integer oldInputPos : frame.oldToNewOutputs.keySet() ) {
            combinedMap.put(
                    oldInputPos,
                    mapNewInputToProjOutputs.get( frame.oldToNewOutputs.get( oldInputPos ) ) );
        }

        register( oldInput, newProject, combinedMap, corDefOutputs );

        // now it's time to rewrite the Aggregate
        final ImmutableBitSet newGroupSet = ImmutableBitSet.range( newGroupKeyCount );
        List<AggregateCall> newAggCalls = new ArrayList<>();
        List<AggregateCall> oldAggCalls = alg.getAggCallList();

        int oldInputOutputFieldCount = alg.getGroupSet().cardinality();
        int newInputOutputFieldCount = newGroupSet.cardinality();

        int i = -1;
        for ( AggregateCall oldAggCall : oldAggCalls ) {
            ++i;
            List<Integer> oldAggArgs = oldAggCall.getArgList();

            List<Integer> aggArgs = new ArrayList<>();

            // Adjust the Aggregate argument positions.
            // Note Aggregate does not change input ordering, so the input output position mapping can be used to derive the new positions for the argument.
            for ( int oldPos : oldAggArgs ) {
                aggArgs.add( combinedMap.get( oldPos ) );
            }
            final int filterArg =
                    oldAggCall.filterArg < 0
                            ? oldAggCall.filterArg
                            : combinedMap.get( oldAggCall.filterArg );

            newAggCalls.add( oldAggCall.adaptTo( newProject, aggArgs, filterArg, oldGroupKeyCount, newGroupKeyCount ) );

            // The old to new output position mapping will be the same as that of newProject, plus any aggregates that the oldAgg produces.
            combinedMap.put(
                    oldInputOutputFieldCount + i,
                    newInputOutputFieldCount + i );
        }

        algBuilder.push( LogicalRelAggregate.create( newProject, newGroupSet, null, newAggCalls ) );

        if ( !omittedConstants.isEmpty() ) {
            final List<RexNode> postProjects = new ArrayList<>( algBuilder.fields() );
            for ( Map.Entry<Integer, RexLiteral> entry : omittedConstants.descendingMap().entrySet() ) {
                postProjects.add( entry.getKey() + frame.corDefOutputs.size(), entry.getValue() );
            }
            algBuilder.project( postProjects );
        }

        // Aggregate does not change input ordering so corVars will be located at the same position as the input newProject.
        return register( alg, algBuilder.build(), combinedMap, corDefOutputs );
    }


    public Frame getInvoke( AlgNode r, AlgNode parent ) {
        final Frame frame = handle( r );
        if ( frame != null ) {
            map.put( r, frame );
        }
        currentAlg = parent;
        return frame;
    }


    /**
     * Returns a literal output field, or null if it is not literal.
     */
    private static RexLiteral projectedLiteral( AlgNode alg, int i ) {
        if ( alg instanceof Project ) {
            final Project project = (Project) alg;
            final RexNode node = project.getProjects().get( i );
            if ( node instanceof RexLiteral ) {
                return (RexLiteral) node;
            }
        }
        return null;
    }


    /**
     * Rewrite LogicalProject.
     *
     * @param alg the project alg to rewrite
     */
    public Frame decorrelateAlg( LogicalRelProject alg ) {
        //
        // Rewrite logic:
        //
        // 1. Pass along any correlated variables coming from the input.
        //

        final AlgNode oldInput = alg.getInput();
        Frame frame = getInvoke( oldInput, alg );
        if ( frame == null ) {
            // If input has not been rewritten, do not rewrite this alg.
            return null;
        }
        final List<RexNode> oldProjects = alg.getProjects();
        final List<AlgDataTypeField> algOutput = alg.getTupleType().getFields();

        // Project projects the original expressions, plus any correlated variables the input wants to pass along.
        final List<Pair<RexNode, String>> projects = new ArrayList<>();

        // If this Project has correlated reference, create value generator and produce the correlated variables in the new output.
        if ( cm.mapRefRelToCorRef.containsKey( alg ) ) {
            frame = decorrelateInputWithValueGenerator( alg, frame );
        }

        // Project projects the original expressions
        final Map<Integer, Integer> mapOldToNewOutputs = new HashMap<>();
        int newPos;
        for ( newPos = 0; newPos < oldProjects.size(); newPos++ ) {
            projects.add(
                    newPos,
                    Pair.of(
                            decorrelateExpr( currentAlg, map, cm, oldProjects.get( newPos ) ),
                            algOutput.get( newPos ).getName() ) );
            mapOldToNewOutputs.put( newPos, newPos );
        }

        // Project any correlated variables the input wants to pass along.
        final SortedMap<CorDef, Integer> corDefOutputs = new TreeMap<>();
        for ( Map.Entry<CorDef, Integer> entry : frame.corDefOutputs.entrySet() ) {
            projects.add( RexIndexRef.of2( entry.getValue(), frame.r.getTupleType().getFields() ) );
            corDefOutputs.put( entry.getKey(), newPos );
            newPos++;
        }

        AlgNode newProject = algBuilder.push( frame.r )
                .projectNamed( Pair.left( projects ), Pair.right( projects ), true )
                .build();

        return register( alg, newProject, mapOldToNewOutputs, corDefOutputs );
    }


    /**
     * Create {@link AlgNode} tree that produces a list of correlated variables.
     *
     * @param correlations correlated variables to generate
     * @param valueGenFieldOffset offset in the output that generated columns will start
     * @param corDefOutputs output positions for the correlated variables generated
     * @return {@link AlgNode} the root of the resultant {@link AlgNode} tree
     */
    private AlgNode createValueGenerator( Iterable<CorRef> correlations, int valueGenFieldOffset, SortedMap<CorDef, Integer> corDefOutputs ) {
        final Map<AlgNode, List<Integer>> mapNewInputToOutputs = new HashMap<>();

        final Map<AlgNode, Integer> mapNewInputToNewOffset = new HashMap<>();

        // Input provides the definition of a correlated variable.
        // Add to map all the referenced positions (relative to each input alg).
        for ( CorRef corVar : correlations ) {
            final int oldCorVarOffset = corVar.field;

            final AlgNode oldInput = getCorAlg( corVar );
            assert oldInput != null;
            final Frame frame = getFrame( oldInput, true );
            assert frame != null;
            final AlgNode newInput = frame.r;

            final List<Integer> newLocalOutputs;
            if ( !mapNewInputToOutputs.containsKey( newInput ) ) {
                newLocalOutputs = new ArrayList<>();
            } else {
                newLocalOutputs = mapNewInputToOutputs.get( newInput );
            }

            final int newCorVarOffset = frame.oldToNewOutputs.get( oldCorVarOffset );

            // Add all unique positions referenced.
            if ( !newLocalOutputs.contains( newCorVarOffset ) ) {
                newLocalOutputs.add( newCorVarOffset );
            }
            mapNewInputToOutputs.put( newInput, newLocalOutputs );
        }

        int offset = 0;

        // Project only the correlated fields out of each input and join the project together.
        // To make sure the plan does not change in terms of join order, join these rels based on their occurrence in corVar list which is sorted.
        final Set<AlgNode> joinedInputs = new HashSet<>();

        AlgNode r = null;
        for ( CorRef corVar : correlations ) {
            final AlgNode oldInput = getCorAlg( corVar );
            assert oldInput != null;
            final AlgNode newInput = getFrame( oldInput, true ).r;
            assert newInput != null;

            if ( !joinedInputs.contains( newInput ) ) {
                AlgNode project = AlgOptUtil.createProject( newInput, mapNewInputToOutputs.get( newInput ) );
                AlgNode distinct = algBuilder.push( project )
                        .distinct()
                        .build();
                AlgCluster cluster = distinct.getCluster();

                joinedInputs.add( newInput );
                mapNewInputToNewOffset.put( newInput, offset );
                offset += distinct.getTupleType().getFieldCount();

                if ( r == null ) {
                    r = distinct;
                } else {
                    r = LogicalRelJoin.create(
                            r,
                            distinct,
                            cluster.getRexBuilder().makeLiteral( true ),
                            ImmutableSet.of(),
                            JoinAlgType.INNER );
                }
            }
        }

        // Translate the positions of correlated variables to be relative to the join output, leaving room for valueGenFieldOffset because valueGenerators are joined with the original left input of the rel
        // referencing correlated variables.
        for ( CorRef corRef : correlations ) {
            // The first input of a Correlate is always the alg defining the correlated variables.
            final AlgNode oldInput = getCorAlg( corRef );
            assert oldInput != null;
            final Frame frame = getFrame( oldInput, true );
            final AlgNode newInput = frame.r;
            assert newInput != null;

            final List<Integer> newLocalOutputs = mapNewInputToOutputs.get( newInput );

            final int newLocalOutput = frame.oldToNewOutputs.get( corRef.field );

            // newOutput is the index of the corVar in the referenced position list plus the offset of referenced position list of each newInput.
            final int newOutput = newLocalOutputs.indexOf( newLocalOutput ) + mapNewInputToNewOffset.get( newInput ) + valueGenFieldOffset;

            corDefOutputs.put( corRef.def(), newOutput );
        }

        return r;
    }


    private Frame getFrame( AlgNode r, boolean safe ) {
        final Frame frame = map.get( r );
        if ( frame == null && safe ) {
            return new Frame( r, r, ImmutableSortedMap.of(), identityMap( r.getTupleType().getFieldCount() ) );
        }
        return frame;
    }


    private AlgNode getCorAlg( CorRef corVar ) {
        final AlgNode r = cm.mapCorToCorRel.get( corVar.corr );
        return r.getInput( 0 );
    }


    /**
     * Adds a value generator to satisfy the correlating variables used by a algebraic expression, if those variables are not already provided by its input.
     */
    private Frame maybeAddValueGenerator( AlgNode alg, Frame frame ) {
        final CorelMap cm1 = new CorelMapBuilder().build( frame.r, alg );
        if ( !cm1.mapRefRelToCorRef.containsKey( alg ) ) {
            return frame;
        }
        final Collection<CorRef> needs = cm1.mapRefRelToCorRef.get( alg );
        final ImmutableSortedSet<CorDef> haves = frame.corDefOutputs.keySet();
        if ( hasAll( needs, haves ) ) {
            return frame;
        }
        return decorrelateInputWithValueGenerator( alg, frame );
    }


    /**
     * Returns whether all of a collection of {@link CorRef}s are satisfied by at least one of a collection of {@link CorDef}s.
     */
    private boolean hasAll( Collection<CorRef> corRefs, Collection<CorDef> corDefs ) {
        for ( CorRef corRef : corRefs ) {
            if ( !has( corDefs, corRef ) ) {
                return false;
            }
        }
        return true;
    }


    /**
     * Returns whether a {@link CorrelationId} is satisfied by at least one of a collection of {@link CorDef}s.
     */
    private boolean has( Collection<CorDef> corDefs, CorRef corr ) {
        for ( CorDef corDef : corDefs ) {
            if ( corDef.corr.equals( corr.corr ) && corDef.field == corr.field ) {
                return true;
            }
        }
        return false;
    }


    private Frame decorrelateInputWithValueGenerator( AlgNode alg, Frame frame ) {
        // currently only handles one input
        assert alg.getInputs().size() == 1;
        AlgNode oldInput = frame.r;

        final SortedMap<CorDef, Integer> corDefOutputs = new TreeMap<>( frame.corDefOutputs );

        final Collection<CorRef> corVarList = cm.mapRefRelToCorRef.get( alg );

        // Try to populate correlation variables using local fields.
        // This means that we do not need a value generator.
        if ( alg instanceof Filter ) {
            SortedMap<CorDef, Integer> map = new TreeMap<>();
            List<RexNode> projects = new ArrayList<>();
            for ( CorRef correlation : corVarList ) {
                final CorDef def = correlation.def();
                if ( corDefOutputs.containsKey( def ) || map.containsKey( def ) ) {
                    continue;
                }
                try {
                    findCorrelationEquivalent( correlation, ((Filter) alg).getCondition() );
                } catch ( Util.FoundOne e ) {
                    if ( e.getNode() instanceof RexIndexRef ) {
                        map.put( def, ((RexIndexRef) e.getNode()).getIndex() );
                    } else {
                        map.put( def, frame.r.getTupleType().getFieldCount() + projects.size() );
                        projects.add( (RexNode) e.getNode() );
                    }
                }
            }
            // If all correlation variables are now satisfied, skip creating a value generator.
            if ( map.size() == corVarList.size() ) {
                map.putAll( frame.corDefOutputs );
                final AlgNode r;
                if ( !projects.isEmpty() ) {
                    algBuilder.push( oldInput ).project( Iterables.concat( algBuilder.fields(), projects ) );
                    r = algBuilder.build();
                } else {
                    r = oldInput;
                }
                return register( alg.getInput( 0 ), r, frame.oldToNewOutputs, map );
            }
        }

        int leftInputOutputCount = frame.r.getTupleType().getFieldCount();

        // can directly add positions into corDefOutputs since join does not change the output ordering from the inputs.
        AlgNode valueGen = createValueGenerator( corVarList, leftInputOutputCount, corDefOutputs );

        AlgNode join = LogicalRelJoin.create( frame.r, valueGen, algBuilder.literal( true ), ImmutableSet.of(), JoinAlgType.INNER );

        // Join or Filter does not change the old input ordering. All input fields from newLeftInput (i.e. the original input to the old Filter) are in the output and in the same position.
        return register( alg.getInput( 0 ), join, frame.oldToNewOutputs, corDefOutputs );
    }


    /**
     * Finds a {@link RexIndexRef} that is equivalent to a {@link CorRef}, and if found, throws a {@link org.polypheny.db.util.Util.FoundOne}.
     */
    private void findCorrelationEquivalent( CorRef correlation, RexNode e ) throws Util.FoundOne {
        switch ( e.getKind() ) {
            case EQUALS:
                final RexCall call = (RexCall) e;
                final List<RexNode> operands = call.getOperands();
                if ( references( operands.get( 0 ), correlation ) ) {
                    throw new Util.FoundOne( operands.get( 1 ) );
                }
                if ( references( operands.get( 1 ), correlation ) ) {
                    throw new Util.FoundOne( operands.get( 0 ) );
                }
                break;
            case AND:
                for ( RexNode operand : ((RexCall) e).getOperands() ) {
                    findCorrelationEquivalent( correlation, operand );
                }
        }
    }


    private boolean references( RexNode e, CorRef correlation ) {
        switch ( e.getKind() ) {
            case CAST:
                final RexNode operand = ((RexCall) e).getOperands().get( 0 );
                if ( isWidening( e.getType(), operand.getType() ) ) {
                    return references( operand, correlation );
                }
                return false;
            case FIELD_ACCESS:
                final RexFieldAccess f = (RexFieldAccess) e;
                if ( f.getField().getIndex() == correlation.field && f.getReferenceExpr() instanceof RexCorrelVariable ) {
                    if ( ((RexCorrelVariable) f.getReferenceExpr()).id == correlation.corr ) {
                        return true;
                    }
                }
                // fall through
            default:
                return false;
        }
    }


    /**
     * Returns whether one type is just a widening of another.
     * <p>
     * For example:
     * <ul>
     * <li>{@code VARCHAR(10)} is a widening of {@code VARCHAR(5)}.</li>
     * <li>{@code VARCHAR(10)} is a widening of {@code VARCHAR(10) NOT NULL}.</li>
     * </ul>
     */
    private boolean isWidening( AlgDataType type, AlgDataType type1 ) {
        return type.getPolyType() == type1.getPolyType() && type.getPrecision() >= type1.getPrecision();
    }


    /**
     * Rewrite LogicalFilter.
     *
     * @param alg the filter alg to rewrite
     */
    public Frame decorrelateAlg( LogicalRelFilter alg ) {
        //
        // Rewrite logic:
        //
        // 1. If a Filter references a correlated field in its filter condition, rewrite the Filter to be
        //   Filter
        //     Join(cross product)
        //       originalFilterInput
        //       ValueGenerator(produces distinct sets of correlated variables) and rewrite the correlated fieldAccess in the filter condition to reference the Join output.
        //
        // 2. If Filter does not reference correlated variables, simply rewrite the filter condition using new input.
        //

        final AlgNode oldInput = alg.getInput();
        Frame frame = getInvoke( oldInput, alg );
        if ( frame == null ) {
            // If input has not been rewritten, do not rewrite this alg.
            return null;
        }

        // If this Filter has correlated reference, create value generator and produce the correlated variables in the new output.
        frame = maybeAddValueGenerator( alg, frame );

        final CorelMap cm2 = new CorelMapBuilder().build( alg );

        // Replace the filter expression to reference output of the join Map filter to the new filter over join
        algBuilder.push( frame.r ).filter( decorrelateExpr( currentAlg, map, cm2, alg.getCondition() ) );

        // Filter does not change the input ordering.
        // Filter alg does not permute the input.
        // All corVars produced by filter will have the same output positions in the input alg.
        return register( alg, algBuilder.build(), frame.oldToNewOutputs, frame.corDefOutputs );
    }


    /**
     * Rewrite Correlate into a left outer join.
     *
     * @param alg Correlator
     */
    public Frame decorrelateAlg( LogicalRelCorrelate alg ) {
        //
        // Rewrite logic:
        //
        // The original left input will be joined with the new right input that has generated correlated variables propagated up. For any generated
        // corVars that are not used in the join key, pass them along to be joined later with the Correlates that produce them.
        //

        // the right input to Correlate should produce correlated variables
        final AlgNode oldLeft = alg.getInput( 0 );
        final AlgNode oldRight = alg.getInput( 1 );

        final Frame leftFrame = getInvoke( oldLeft, alg );
        final Frame rightFrame = getInvoke( oldRight, alg );

        if ( leftFrame == null || rightFrame == null ) {
            // If any input has not been rewritten, do not rewrite this alg.
            return null;
        }

        if ( rightFrame.corDefOutputs.isEmpty() ) {
            return null;
        }

        assert alg.getRequiredColumns().cardinality() <= rightFrame.corDefOutputs.keySet().size();

        // Change correlator alg into a join.
        // Join all the correlated variables produced by this correlator alg with the values generated and propagated from the right input
        final SortedMap<CorDef, Integer> corDefOutputs = new TreeMap<>( rightFrame.corDefOutputs );
        final List<RexNode> conditions = new ArrayList<>();
        final List<AlgDataTypeField> newLeftOutput = leftFrame.r.getTupleType().getFields();
        int newLeftFieldCount = newLeftOutput.size();

        final List<AlgDataTypeField> newRightOutput = rightFrame.r.getTupleType().getFields();

        for ( Map.Entry<CorDef, Integer> rightOutput : new ArrayList<>( corDefOutputs.entrySet() ) ) {
            final CorDef corDef = rightOutput.getKey();
            if ( !corDef.corr.equals( alg.getCorrelationId() ) ) {
                continue;
            }
            final int newLeftPos = leftFrame.oldToNewOutputs.get( corDef.field );
            final int newRightPos = rightOutput.getValue();
            conditions.add(
                    algBuilder.call(
                            OperatorRegistry.get( OperatorName.EQUALS ),
                            RexIndexRef.of( newLeftPos, newLeftOutput ),
                            new RexIndexRef( newLeftFieldCount + newRightPos, newRightOutput.get( newRightPos ).getType() ) ) );

            // remove this corVar from output position mapping
            corDefOutputs.remove( corDef );
        }

        // Update the output position for the corVars: only pass on the cor vars that are not used in the join key.
        for ( CorDef corDef : corDefOutputs.keySet() ) {
            int newPos = corDefOutputs.get( corDef ) + newLeftFieldCount;
            corDefOutputs.put( corDef, newPos );
        }

        // then add any corVar from the left input. Do not need to change output positions.
        corDefOutputs.putAll( leftFrame.corDefOutputs );

        // Create the mapping between the output of the old correlation alg and the new join rel

        int oldLeftFieldCount = oldLeft.getTupleType().getFieldCount();

        int oldRightFieldCount = oldRight.getTupleType().getFieldCount();
        //noinspection AssertWithSideEffects
        assert alg.getTupleType().getFieldCount() == oldLeftFieldCount + oldRightFieldCount;

        // Left input positions are not changed.
        final Map<Integer, Integer> mapOldToNewOutputs = new HashMap<>( leftFrame.oldToNewOutputs );

        // Right input positions are shifted by newLeftFieldCount.
        for ( int i = 0; i < oldRightFieldCount; i++ ) {
            mapOldToNewOutputs.put( i + oldLeftFieldCount, rightFrame.oldToNewOutputs.get( i ) + newLeftFieldCount );
        }

        final RexNode condition = RexUtil.composeConjunction( algBuilder.getRexBuilder(), conditions );
        AlgNode newJoin = LogicalRelJoin.create( leftFrame.r, rightFrame.r, condition, ImmutableSet.of(), alg.getJoinType().toJoinType() );

        return register( alg, newJoin, mapOldToNewOutputs, corDefOutputs );
    }


    /**
     * Rewrite LogicalJoin.
     *
     * @param alg Join
     */
    public Frame decorrelateAlg( LogicalRelJoin alg ) {
        //
        // Rewrite logic:
        //
        // 1. rewrite join condition.
        // 2. map output positions and produce corVars if any.
        //

        final AlgNode oldLeft = alg.getInput( 0 );
        final AlgNode oldRight = alg.getInput( 1 );

        final Frame leftFrame = getInvoke( oldLeft, alg );
        final Frame rightFrame = getInvoke( oldRight, alg );

        if ( leftFrame == null || rightFrame == null ) {
            // If any input has not been rewritten, do not rewrite this alg.
            return null;
        }

        final AlgNode newJoin =
                LogicalRelJoin.create(
                        leftFrame.r,
                        rightFrame.r,
                        decorrelateExpr( currentAlg, map, cm, alg.getCondition() ),
                        ImmutableSet.of(),
                        alg.getJoinType() );

        // Create the mapping between the output of the old correlation alg and the new join rel
        Map<Integer, Integer> mapOldToNewOutputs = new HashMap<>();

        int oldLeftFieldCount = oldLeft.getTupleType().getFieldCount();
        int newLeftFieldCount = leftFrame.r.getTupleType().getFieldCount();

        int oldRightFieldCount = oldRight.getTupleType().getFieldCount();
        //noinspection AssertWithSideEffects
        assert alg.getTupleType().getFieldCount() == oldLeftFieldCount + oldRightFieldCount;

        // Left input positions are not changed.
        mapOldToNewOutputs.putAll( leftFrame.oldToNewOutputs );

        // Right input positions are shifted by newLeftFieldCount.
        for ( int i = 0; i < oldRightFieldCount; i++ ) {
            mapOldToNewOutputs.put( i + oldLeftFieldCount, rightFrame.oldToNewOutputs.get( i ) + newLeftFieldCount );
        }

        final SortedMap<CorDef, Integer> corDefOutputs = new TreeMap<>( leftFrame.corDefOutputs );

        // Right input positions are shifted by newLeftFieldCount.
        for ( Map.Entry<CorDef, Integer> entry : rightFrame.corDefOutputs.entrySet() ) {
            corDefOutputs.put( entry.getKey(), entry.getValue() + newLeftFieldCount );
        }
        return register( alg, newJoin, mapOldToNewOutputs, corDefOutputs );
    }


    private static RexIndexRef getNewForOldInputRef( AlgNode currentRel, Map<AlgNode, Frame> map, RexIndexRef oldInputRef ) {
        assert currentRel != null;

        int oldOrdinal = oldInputRef.getIndex();
        int newOrdinal = 0;

        // determine which input alg oldOrdinal references, and adjust oldOrdinal to be relative to that input rel
        AlgNode oldInput = null;

        for ( AlgNode oldInput0 : currentRel.getInputs() ) {
            AlgDataType oldInputType = oldInput0.getTupleType();
            int n = oldInputType.getFieldCount();
            if ( oldOrdinal < n ) {
                oldInput = oldInput0;
                break;
            }
            AlgNode newInput = map.get( oldInput0 ).r;
            newOrdinal += newInput.getTupleType().getFieldCount();
            oldOrdinal -= n;
        }

        assert oldInput != null;

        final Frame frame = map.get( oldInput );
        assert frame != null;

        // now oldOrdinal is relative to oldInput
        int oldLocalOrdinal = oldOrdinal;

        // figure out the newLocalOrdinal, relative to the newInput.
        int newLocalOrdinal = oldLocalOrdinal;

        if ( !frame.oldToNewOutputs.isEmpty() ) {
            newLocalOrdinal = frame.oldToNewOutputs.get( oldLocalOrdinal );
        }

        newOrdinal += newLocalOrdinal;

        return new RexIndexRef( newOrdinal, frame.r.getTupleType().getFields().get( newLocalOrdinal ).getType() );
    }


    /**
     * Pulls project above the join from its RHS input. Enforces nullability for join output.
     *
     * @param join Join
     * @param project Original project as the right-hand input of the join
     * @param nullIndicatorPos Position of null indicator
     * @return the subtree with the new Project at the root
     */
    private AlgNode projectJoinOutputWithNullability( LogicalRelJoin join, LogicalRelProject project, int nullIndicatorPos ) {
        final AlgDataTypeFactory typeFactory = join.getCluster().getTypeFactory();
        final AlgNode left = join.getLeft();
        final JoinAlgType joinType = join.getJoinType();

        RexIndexRef nullIndicator =
                new RexIndexRef(
                        nullIndicatorPos,
                        typeFactory.createTypeWithNullability(
                                join.getTupleType().getFields().get( nullIndicatorPos ).getType(),
                                true ) );

        // now create the new project
        List<Pair<RexNode, String>> newProjExprs = new ArrayList<>();

        // project everything from the LHS and then those from the original projRel
        List<AlgDataTypeField> leftInputFields = left.getTupleType().getFields();

        for ( int i = 0; i < leftInputFields.size(); i++ ) {
            newProjExprs.add( RexIndexRef.of2( i, leftInputFields ) );
        }

        // Marked where the projected expr is coming from so that the types will become nullable for the original projections which are now coming out of the nullable side of the OJ.
        boolean projectPulledAboveLeftCorrelator = joinType.generatesNullsOnRight();

        for ( Pair<RexNode, String> pair : project.getNamedProjects() ) {
            RexNode newProjExpr =
                    removeCorrelationExpr(
                            pair.left,
                            projectPulledAboveLeftCorrelator,
                            nullIndicator );

            newProjExprs.add( Pair.of( newProjExpr, pair.right ) );
        }

        return algBuilder.push( join )
                .projectNamed( Pair.left( newProjExprs ), Pair.right( newProjExprs ), true )
                .build();
    }


    /**
     * Pulls a {@link Project} above a {@link Correlate} from its RHS input.
     * Enforces nullability for join output.
     *
     * @param correlate Correlate
     * @param project the original project as the RHS input of the join
     * @param isCount Positions which are calls to the <code>COUNT</code> aggregation function
     * @return the subtree with the new Project at the root
     */
    private AlgNode aggregateCorrelatorOutput( Correlate correlate, LogicalRelProject project, Set<Integer> isCount ) {
        final AlgNode left = correlate.getLeft();
        final JoinAlgType joinType = correlate.getJoinType().toJoinType();

        // now create the new project
        final List<Pair<RexNode, String>> newProjects = new ArrayList<>();

        // Project everything from the LHS and then those from the original project
        final List<AlgDataTypeField> leftInputFields = left.getTupleType().getFields();

        for ( int i = 0; i < leftInputFields.size(); i++ ) {
            newProjects.add( RexIndexRef.of2( i, leftInputFields ) );
        }

        // Marked where the projected expr is coming from so that the types will become nullable for the original projections which are now coming out of the nullable side of the OJ.
        boolean projectPulledAboveLeftCorrelator = joinType.generatesNullsOnRight();

        for ( Pair<RexNode, String> pair : project.getNamedProjects() ) {
            RexNode newProjExpr =
                    removeCorrelationExpr(
                            pair.left,
                            projectPulledAboveLeftCorrelator,
                            isCount );
            newProjects.add( Pair.of( newProjExpr, pair.right ) );
        }

        return algBuilder.push( correlate )
                .projectNamed( Pair.left( newProjects ), Pair.right( newProjects ), true )
                .build();
    }


    /**
     * Checks whether the correlations in projRel and filter are related to the correlated variables provided by corRel.
     *
     * @param correlate Correlate
     * @param project The original Project as the RHS input of the join
     * @param filter Filter
     * @param correlatedJoinKeys Correlated join keys
     * @return true if filter and proj only references corVar provided by corRel
     */
    private boolean checkCorVars( LogicalRelCorrelate correlate, LogicalRelProject project, LogicalRelFilter filter, List<RexFieldAccess> correlatedJoinKeys ) {
        if ( filter != null ) {
            assert correlatedJoinKeys != null;

            // Check that all correlated refs in the filter condition are used in the join(as field access).
            Set<CorRef> corVarInFilter = Sets.newHashSet( cm.mapRefRelToCorRef.get( filter ) );

            for ( RexFieldAccess correlatedJoinKey : correlatedJoinKeys ) {
                corVarInFilter.remove( cm.mapFieldAccessToCorRef.get( correlatedJoinKey ) );
            }

            if ( !corVarInFilter.isEmpty() ) {
                return false;
            }

            // Check that the correlated variables referenced in these comparisons do come from the Correlate.
            corVarInFilter.addAll( cm.mapRefRelToCorRef.get( filter ) );

            for ( CorRef corVar : corVarInFilter ) {
                if ( cm.mapCorToCorRel.get( corVar.corr ) != correlate ) {
                    return false;
                }
            }
        }

        // If project has any correlated reference, make sure they are also provided by the current correlate. They will be projected out of the LHS of the correlate.
        if ( (project != null) && cm.mapRefRelToCorRef.containsKey( project ) ) {
            for ( CorRef corVar : cm.mapRefRelToCorRef.get( project ) ) {
                if ( cm.mapCorToCorRel.get( corVar.corr ) != correlate ) {
                    return false;
                }
            }
        }

        return true;
    }


    /**
     * Remove correlated variables from the tree at root corRel
     *
     * @param correlate Correlate
     */
    private void removeCorVarFromTree( LogicalRelCorrelate correlate ) {
        if ( cm.mapCorToCorRel.get( correlate.getCorrelationId() ) == correlate ) {
            cm.mapCorToCorRel.remove( correlate.getCorrelationId() );
        }
    }


    /**
     * Projects all {@code input} output fields plus the additional expressions.
     *
     * @param input Input relational expression
     * @param additionalExprs Additional expressions and names
     * @return the new Project
     */
    private AlgNode createProjectWithAdditionalExprs( AlgNode input, List<Pair<RexNode, String>> additionalExprs ) {
        final List<AlgDataTypeField> fieldList = input.getTupleType().getFields();
        List<Pair<RexNode, String>> projects = new ArrayList<>();
        for ( Ord<AlgDataTypeField> field : Ord.zip( fieldList ) ) {
            projects.add(
                    Pair.of(
                            (RexNode) algBuilder.getRexBuilder().makeInputRef( field.e.getType(), field.i ),
                            field.e.getName() ) );
        }
        projects.addAll( additionalExprs );
        return algBuilder.push( input )
                .projectNamed( Pair.left( projects ), Pair.right( projects ), true )
                .build();
    }


    // Returns an immutable map with the identity [0: 0, .., count-1: count-1].
    static Map<Integer, Integer> identityMap( int count ) {
        ImmutableMap.Builder<Integer, Integer> builder = ImmutableMap.builder();
        for ( int i = 0; i < count; i++ ) {
            builder.put( i, i );
        }
        return builder.build();
    }


    /**
     * Registers a relational expression and the relational expression it became after decorrelation.
     */
    Frame register( AlgNode alg, AlgNode newRel, Map<Integer, Integer> oldToNewOutputs, SortedMap<CorDef, Integer> corDefOutputs ) {
        final Frame frame = new Frame( alg, newRel, corDefOutputs, oldToNewOutputs );
        map.put( alg, frame );
        return frame;
    }


    static boolean allLessThan( Collection<Integer> integers, int limit, Litmus ret ) {
        for ( int value : integers ) {
            if ( value >= limit ) {
                return ret.fail( "out of range; value: {}, limit: {}", value, limit );
            }
        }
        return ret.succeed();
    }


    private static AlgNode stripHep( AlgNode alg ) {
        if ( alg instanceof HepAlgVertex ) {
            HepAlgVertex hepAlgVertex = (HepAlgVertex) alg;
            alg = hepAlgVertex.getCurrentAlg();
        }
        return alg;
    }


    /**
     * Shuttle that decorrelates.
     */
    private static class DecorrelateRexShuttle extends RexShuttle {

        private final AlgNode currentAlg;
        private final Map<AlgNode, Frame> map;
        private final CorelMap cm;


        private DecorrelateRexShuttle( AlgNode currentAlg, Map<AlgNode, Frame> map, CorelMap cm ) {
            this.currentAlg = Objects.requireNonNull( currentAlg );
            this.map = Objects.requireNonNull( map );
            this.cm = Objects.requireNonNull( cm );
        }


        @Override
        public RexNode visitFieldAccess( RexFieldAccess fieldAccess ) {
            int newInputOutputOffset = 0;
            for ( AlgNode input : currentAlg.getInputs() ) {
                final Frame frame = map.get( input );

                if ( frame != null ) {
                    // try to find in this input alg the position of corVar
                    final CorRef corRef = cm.mapFieldAccessToCorRef.get( fieldAccess );

                    if ( corRef != null ) {
                        Integer newInputPos = frame.corDefOutputs.get( corRef.def() );
                        if ( newInputPos != null ) {
                            // This input does produce the corVar referenced.
                            return new RexIndexRef( newInputPos + newInputOutputOffset, frame.r.getTupleType().getFields().get( newInputPos ).getType() );
                        }
                    }

                    // this input does not produce the corVar needed
                    newInputOutputOffset += frame.r.getTupleType().getFieldCount();
                } else {
                    // this input is not rewritten
                    newInputOutputOffset += input.getTupleType().getFieldCount();
                }
            }
            return fieldAccess;
        }


        @Override
        public RexNode visitIndexRef( RexIndexRef inputRef ) {
            final RexIndexRef ref = getNewForOldInputRef( currentAlg, map, inputRef );
            if ( ref.getIndex() == inputRef.getIndex() && ref.getType() == inputRef.getType() ) {
                return inputRef; // re-use old object, to prevent needless expr cloning
            }
            return ref;
        }

    }


    /**
     * Shuttle that removes correlations.
     */
    private class RemoveCorrelationRexShuttle extends RexShuttle {

        final RexBuilder rexBuilder;
        final AlgDataTypeFactory typeFactory;
        final boolean projectPulledAboveLeftCorrelator;
        final RexIndexRef nullIndicator;
        final ImmutableSet<Integer> isCount;


        RemoveCorrelationRexShuttle( RexBuilder rexBuilder, boolean projectPulledAboveLeftCorrelator, RexIndexRef nullIndicator, Set<Integer> isCount ) {
            this.projectPulledAboveLeftCorrelator = projectPulledAboveLeftCorrelator;
            this.nullIndicator = nullIndicator; // may be null
            this.isCount = ImmutableSet.copyOf( isCount );
            this.rexBuilder = rexBuilder;
            this.typeFactory = rexBuilder.getTypeFactory();
        }


        private RexNode createCaseExpression( RexIndexRef nullInputRef, RexLiteral lit, RexNode rexNode ) {
            RexNode[] caseOperands = new RexNode[3];

            // Construct a CASE expression to handle the null indicator.
            //
            // This also covers the case where a left correlated sub-query projects fields from outer relation. Since LOJ cannot produce nulls on the LHS, the projection now need to make a nullable LHS
            // reference using a nullability indicator. If this this indicator is null, it means the sub-query does not produce any value. As a result, any RHS ref by this usbquery needs to produce null value.

            // WHEN indicator IS NULL
            caseOperands[0] =
                    rexBuilder.makeCall(
                            OperatorRegistry.get( OperatorName.IS_NULL ),
                            new RexIndexRef(
                                    nullInputRef.getIndex(),
                                    typeFactory.createTypeWithNullability(
                                            nullInputRef.getType(),
                                            true ) ) );

            // THEN CAST(NULL AS newInputTypeNullable)
            caseOperands[1] =
                    rexBuilder.makeCast(
                            typeFactory.createTypeWithNullability(
                                    rexNode.getType(),
                                    true ),
                            lit );

            // ELSE cast (newInput AS newInputTypeNullable) END
            caseOperands[2] =
                    rexBuilder.makeCast(
                            typeFactory.createTypeWithNullability(
                                    rexNode.getType(),
                                    true ),
                            rexNode );

            return rexBuilder.makeCall(
                    OperatorRegistry.get( OperatorName.CASE ),
                    caseOperands );
        }


        @Override
        public RexNode visitFieldAccess( RexFieldAccess fieldAccess ) {
            if ( cm.mapFieldAccessToCorRef.containsKey( fieldAccess ) ) {
                // if it is a corVar, change it to be input ref.
                CorRef corVar = cm.mapFieldAccessToCorRef.get( fieldAccess );

                // corVar offset should point to the leftInput of currentRel, which is the Correlate.
                RexNode newRexNode = new RexIndexRef( corVar.field, fieldAccess.getType() );

                if ( projectPulledAboveLeftCorrelator && (nullIndicator != null) ) {
                    // need to enforce nullability by applying an additional cast operator over the transformed expression.
                    newRexNode = createCaseExpression( nullIndicator, rexBuilder.constantNull(), newRexNode );
                }
                return newRexNode;
            }
            return fieldAccess;
        }


        @Override
        public RexNode visitIndexRef( RexIndexRef inputRef ) {
<<<<<<< HEAD
            if ( currentAlg instanceof LogicalCorrelate ) {
                // If this alg references corVar and now it needs to be rewritten it must have been pulled above the Correlate replace the input ref to account for the LHS of the
                // Correlate
                final int leftInputFieldCount = ((LogicalCorrelate) currentAlg).getLeft().getTupleType().getFieldCount();
=======
            if ( currentAlg instanceof LogicalRelCorrelate ) {
                // If this alg references corVar and now it needs to be rewritten it must have been pulled above the Correlate replace the input ref to account for the LHS of the
                // Correlate
                final int leftInputFieldCount = ((LogicalRelCorrelate) currentAlg).getLeft().getTupleType().getFieldCount();
>>>>>>> 250079c0
                AlgDataType newType = inputRef.getType();

                if ( projectPulledAboveLeftCorrelator ) {
                    newType = typeFactory.createTypeWithNullability( newType, true );
                }

                int pos = inputRef.getIndex();
                RexIndexRef newInputRef = new RexIndexRef( leftInputFieldCount + pos, newType );

                if ( (isCount != null) && isCount.contains( pos ) ) {
                    return createCaseExpression( newInputRef, rexBuilder.makeExactLiteral( BigDecimal.ZERO ), newInputRef );
                } else {
                    return newInputRef;
                }
            }
            return inputRef;
        }


        @Override
        public RexNode visitLiteral( RexLiteral literal ) {
            // Use nullIndicator to decide whether to project null.
            // Do nothing if the literal is null.
            if ( !RexUtil.isNull( literal ) && projectPulledAboveLeftCorrelator && (nullIndicator != null) ) {
                return createCaseExpression( nullIndicator, rexBuilder.constantNull(), literal );
            }
            return literal;
        }


        @Override
        public RexNode visitCall( final RexCall call ) {
            RexNode newCall;

            boolean[] update = { false };
            List<RexNode> clonedOperands = visitList( call.operands, update );
            if ( update[0] ) {
                Operator operator = call.getOperator();

                boolean isSpecialCast = false;
                if ( operator instanceof Function ) {
                    if ( operator.getKind() == Kind.CAST ) {
                        if ( call.operands.size() < 2 ) {
                            isSpecialCast = true;
                        }
                    }
                }

                final AlgDataType newType;
                if ( !isSpecialCast ) {
                    // TODO: ideally this only needs to be called if the result type will also change. However, since that requires support from type inference rules to tell whether a rule decides return type based on input types,
                    //  for now all operators will be recreated with new type if any operand changed, unless the operator has "built-in" type.
                    newType = rexBuilder.deriveReturnType( operator, clonedOperands );
                } else {
                    // Use the current return type when creating a new call, for operators with return type built into the operator definition, and with no type inference rules, such as cast function with less than 2 operands.

                    // TODO: Comments in RexShuttle.visitCall() mention other types in this category. Need to resolve those together and preferably in the base class RexShuttle.
                    newType = call.getType();
                }
                newCall = rexBuilder.makeCall( newType, operator, clonedOperands );
            } else {
                newCall = call;
            }

            if ( projectPulledAboveLeftCorrelator && (nullIndicator != null) ) {
                return createCaseExpression( nullIndicator, rexBuilder.constantNull(), newCall );
            }
            return newCall;
        }

    }


    /**
     * Rule to remove single_value alg. For cases like
     *
     * <blockquote>AggRel single_value proj/filter/agg/ join on unique LHS key AggRel single group</blockquote>
     */
    private static final class RemoveSingleAggregateRule extends AlgOptRule {

        RemoveSingleAggregateRule( AlgBuilderFactory algBuilderFactory ) {
            super(
                    operand(
                            LogicalRelAggregate.class,
                            operand(
                                    LogicalRelProject.class,
                                    operand( LogicalRelAggregate.class, any() ) ) ),
                    algBuilderFactory,
                    null );
        }


        @Override
        public void onMatch( AlgOptRuleCall call ) {
            LogicalRelAggregate singleAggregate = call.alg( 0 );
            LogicalRelProject project = call.alg( 1 );
            LogicalRelAggregate aggregate = call.alg( 2 );

            // check singleAggRel is single_value agg
            if ( (!singleAggregate.getGroupSet().isEmpty())
                    || (singleAggregate.getAggCallList().size() != 1)
                    || !(singleAggregate.getAggCallList().get( 0 ).getAggregation().getFunctionType() == FunctionType.SINGLE_VALUE) ) {
                return;
            }

            // check projRel only projects one expression
            // check this project only projects one expression, i.e. scalar sub-queries.
            List<RexNode> projExprs = project.getProjects();
            if ( projExprs.size() != 1 ) {
                return;
            }

            // check the input to project is an aggregate on the entire input
            if ( !aggregate.getGroupSet().isEmpty() ) {
                return;
            }

            // singleAggRel produces a nullable type, so create the new projection that casts proj expr to a nullable type.
            final AlgBuilder algBuilder = call.builder();
            final AlgDataType type = algBuilder.getTypeFactory().createTypeWithNullability( projExprs.get( 0 ).getType(), true );
            final RexNode cast = algBuilder.getRexBuilder().makeCast( type, projExprs.get( 0 ) );
            algBuilder.push( aggregate ).project( cast );
            call.transformTo( algBuilder.build() );
        }

    }


    /**
     * Planner rule that removes correlations for scalar projects.
     */
    private final class RemoveCorrelationForScalarProjectRule extends AlgOptRule {

        RemoveCorrelationForScalarProjectRule( AlgBuilderFactory algBuilderFactory ) {
            super(
                    operand(
                            LogicalRelCorrelate.class,
                            operand( AlgNode.class, any() ),
                            operand(
                                    LogicalRelAggregate.class,
                                    operand( LogicalRelProject.class, operand( AlgNode.class, any() ) ) ) ),
                    algBuilderFactory, null );
        }


        @Override
        public void onMatch( AlgOptRuleCall call ) {
            final LogicalRelCorrelate correlate = call.alg( 0 );
            final AlgNode left = call.alg( 1 );
            final LogicalRelAggregate aggregate = call.alg( 2 );
            final LogicalRelProject project = call.alg( 3 );
            AlgNode right = call.alg( 4 );
            final AlgCluster cluster = correlate.getCluster();

            setCurrent( call.getPlanner().getRoot(), correlate );

            // Check for this pattern.
            // The pattern matching could be simplified if rules can be applied during decorrelation.
            //
            // Correlate(left correlation, condition = true)
            //   leftInput
            //   Aggregate (groupby (0) single_value())
            //     Project-A (may reference corVar)
            //       rightInput
            final JoinAlgType joinType = correlate.getJoinType().toJoinType();

            // corRel.getCondition was here, however Correlate was updated so it never includes a join condition. The code was not modified for brevity.
            RexNode joinCond = algBuilder.literal( true );
            if ( (joinType != JoinAlgType.LEFT) || (joinCond != algBuilder.literal( true )) ) {
                return;
            }

            // check that the agg is of the following type:
            // doing a single_value() on the entire input
            if ( (!aggregate.getGroupSet().isEmpty())
                    || (aggregate.getAggCallList().size() != 1)
                    || !(aggregate.getAggCallList().get( 0 ).getAggregation().getFunctionType() == FunctionType.SINGLE_VALUE) ) {
                return;
            }

            // check this project only projects one expression, i.e. scalar sub-queries.
            if ( project.getProjects().size() != 1 ) {
                return;
            }

            int nullIndicatorPos;

            if ( (right instanceof LogicalRelFilter) && cm.mapRefRelToCorRef.containsKey( right ) ) {
                // rightInput has this shape:
                //
                //       Filter (references corVar)
                //         filterInput

                // If rightInput is a filter and contains correlated reference, make sure the correlated keys in the filter condition forms a unique key of the RHS.

                LogicalRelFilter filter = (LogicalRelFilter) right;
                right = filter.getInput();

                assert right instanceof HepAlgVertex;
                right = ((HepAlgVertex) right).getCurrentAlg();

                // check filter input contains no correlation
                if ( AlgOptUtil.getVariablesUsed( right ).size() > 0 ) {
                    return;
                }

                // extract the correlation out of the filter

                // First breaking up the filter conditions into equality comparisons between rightJoinKeys (from the original filterInput) and correlatedJoinKeys. correlatedJoinKeys
                // can be expressions, while rightJoinKeys need to be input refs. These comparisons are AND'ed together.
                List<RexNode> tmpRightJoinKeys = new ArrayList<>();
                List<RexNode> correlatedJoinKeys = new ArrayList<>();
                AlgOptUtil.splitCorrelatedFilterCondition( filter, tmpRightJoinKeys, correlatedJoinKeys, false );

                // check that the columns referenced in these comparisons form a unique key of the filterInput
                final List<RexIndexRef> rightJoinKeys = new ArrayList<>();
                for ( RexNode key : tmpRightJoinKeys ) {
                    assert key instanceof RexIndexRef;
                    rightJoinKeys.add( (RexIndexRef) key );
                }

                // check that the columns referenced in rightJoinKeys form a unique key of the filterInput
                if ( rightJoinKeys.isEmpty() ) {
                    return;
                }

                // The join filters out the nulls.  So, it's ok if there are nulls in the join keys.
                final AlgMetadataQuery mq = call.getMetadataQuery();
                if ( !AlgMdUtil.areColumnsDefinitelyUniqueWhenNullsFiltered( mq, right, rightJoinKeys ) ) {
                    SQL2REL_LOGGER.debug( "{} are not unique keys for {}", rightJoinKeys.toString(), right.toString() );
                    return;
                }

                RexUtil.FieldAccessFinder visitor = new RexUtil.FieldAccessFinder();
                RexUtil.apply( visitor, correlatedJoinKeys, null );
                List<RexFieldAccess> correlatedKeyList = visitor.getFieldAccessList();

                if ( !checkCorVars( correlate, project, filter, correlatedKeyList ) ) {
                    return;
                }

                // Change the plan to this structure.
                // Note that the Aggregate is removed.
                //
                // Project-A' (replace corVar to input ref from the Join)
                //   Join (replace corVar to input ref from leftInput)
                //     leftInput
                //     rightInput (previously filterInput)

                // Change the filter condition into a join condition
                joinCond = removeCorrelationExpr( filter.getCondition(), false );

                nullIndicatorPos = left.getTupleType().getFieldCount() + rightJoinKeys.get( 0 ).getIndex();
            } else if ( cm.mapRefRelToCorRef.containsKey( project ) ) {
                // check filter input contains no correlation
                if ( AlgOptUtil.getVariablesUsed( right ).size() > 0 ) {
                    return;
                }

                if ( !checkCorVars( correlate, project, null, null ) ) {
                    return;
                }

                // Change the plan to this structure.
                //
                // Project-A' (replace corVar to input ref from Join)
                //   Join (left, condition = true)
                //     leftInput
                //     Aggregate(groupby(0), single_value(0), s_v(1)....)
                //       Project-B (everything from input plus literal true)
                //         projectInput

                // make the new Project to provide a null indicator
                right = createProjectWithAdditionalExprs(
                        right,
                        ImmutableList.of( Pair.of( algBuilder.literal( true ), "nullIndicator" ) ) );

                // make the new aggRel
                right = AlgOptUtil.createSingleValueAggAlg( cluster, right );

                // The last field:
                //     single_value(true)
                // is the nullIndicator
                nullIndicatorPos = left.getTupleType().getFieldCount() + right.getTupleType().getFieldCount() - 1;
            } else {
                return;
            }

            // make the new join rel
            LogicalRelJoin join = LogicalRelJoin.create( left, right, joinCond, ImmutableSet.of(), joinType );

            AlgNode newProject = projectJoinOutputWithNullability( join, project, nullIndicatorPos );

            call.transformTo( newProject );

            removeCorVarFromTree( correlate );
        }

    }


    /**
     * Planner rule that removes correlations for scalar aggregates.
     */
    private final class RemoveCorrelationForScalarAggregateRule extends AlgOptRule {

        RemoveCorrelationForScalarAggregateRule( AlgBuilderFactory algBuilderFactory ) {
            super(
                    operand(
                            LogicalRelCorrelate.class,
                            operand( AlgNode.class, any() ),
                            operand(
                                    LogicalRelProject.class,
                                    operand( LogicalRelAggregate.class,
                                            null, Aggregate::isSimple,
                                            operand( LogicalRelProject.class, operand( AlgNode.class, any() ) ) ) ) ),
                    algBuilderFactory,
                    null );
        }


        @Override
        public void onMatch( AlgOptRuleCall call ) {
            final LogicalRelCorrelate correlate = call.alg( 0 );
            final AlgNode left = call.alg( 1 );
            final LogicalRelProject aggOutputProject = call.alg( 2 );
            final LogicalRelAggregate aggregate = call.alg( 3 );
            final LogicalRelProject aggInputProject = call.alg( 4 );
            AlgNode right = call.alg( 5 );
            final AlgBuilder builder = call.builder();
            final RexBuilder rexBuilder = builder.getRexBuilder();
            final AlgCluster cluster = correlate.getCluster();

            setCurrent( call.getPlanner().getRoot(), correlate );

            // check for this pattern
            // The pattern matching could be simplified if rules can be applied
            // during decorrelation,
            //
            // CorrelateRel(left correlation, condition = true)
            //   leftInput
            //   Project-A (a RexNode)
            //     Aggregate (groupby (0), agg0(), agg1()...)
            //       Project-B (references coVar)
            //         rightInput

            // check aggOutputProject projects only one expression
            final List<RexNode> aggOutputProjects = aggOutputProject.getProjects();
            if ( aggOutputProjects.size() != 1 ) {
                return;
            }

            final JoinAlgType joinType = correlate.getJoinType().toJoinType();
            // corRel.getCondition was here, however Correlate was updated so it never includes a join condition. The code was not modified for brevity.
            RexNode joinCond = rexBuilder.makeLiteral( true );
            if ( (joinType != JoinAlgType.LEFT) || (joinCond != rexBuilder.makeLiteral( true )) ) {
                return;
            }

            // check that the agg is on the entire input
            if ( !aggregate.getGroupSet().isEmpty() ) {
                return;
            }

            final List<RexNode> aggInputProjects = aggInputProject.getProjects();

            final List<AggregateCall> aggCalls = aggregate.getAggCallList();
            final Set<Integer> isCountStar = new HashSet<>();

            // mark if agg produces count(*) which needs to reference the nullIndicator after the transformation.
            int k = -1;
            for ( AggregateCall aggCall : aggCalls ) {
                ++k;
                if ( (aggCall.getAggregation().getFunctionType() == FunctionType.COUNT) && (aggCall.getArgList().size() == 0) ) {
                    isCountStar.add( k );
                }
            }

            if ( (right instanceof LogicalRelFilter) && cm.mapRefRelToCorRef.containsKey( right ) ) {
                // rightInput has this shape:
                //
                //       Filter (references corVar)
                //         filterInput
                LogicalRelFilter filter = (LogicalRelFilter) right;
                right = filter.getInput();

                assert right instanceof HepAlgVertex;
                right = ((HepAlgVertex) right).getCurrentAlg();

                // check filter input contains no correlation
                if ( AlgOptUtil.getVariablesUsed( right ).size() > 0 ) {
                    return;
                }

                // check filter condition type First extract the correlation out of the filter

                // First breaking up the filter conditions into equality comparisons between rightJoinKeys(from the original filterInput) and correlatedJoinKeys. correlatedJoinKeys
                // can only be RexFieldAccess, while rightJoinKeys can be expressions. These comparisons are AND'ed together.
                List<RexNode> rightJoinKeys = new ArrayList<>();
                List<RexNode> tmpCorrelatedJoinKeys = new ArrayList<>();
                AlgOptUtil.splitCorrelatedFilterCondition( filter, rightJoinKeys, tmpCorrelatedJoinKeys, true );

                // make sure the correlated reference forms a unique key check that the columns referenced in these comparisons form a unique key of the leftInput
                List<RexFieldAccess> correlatedJoinKeys = new ArrayList<>();
                List<RexIndexRef> correlatedInputRefJoinKeys = new ArrayList<>();
                for ( RexNode joinKey : tmpCorrelatedJoinKeys ) {
                    assert joinKey instanceof RexFieldAccess;
                    correlatedJoinKeys.add( (RexFieldAccess) joinKey );
                    RexNode correlatedInputRef = removeCorrelationExpr( joinKey, false );
                    assert correlatedInputRef instanceof RexIndexRef;
                    correlatedInputRefJoinKeys.add( (RexIndexRef) correlatedInputRef );
                }

                // check that the columns referenced in rightJoinKeys form a unique key of the filterInput
                if ( correlatedInputRefJoinKeys.isEmpty() ) {
                    return;
                }

                // The join filters out the nulls.  So, it's ok if there are nulls in the join keys.
                final AlgMetadataQuery mq = call.getMetadataQuery();
                if ( !AlgMdUtil.areColumnsDefinitelyUniqueWhenNullsFiltered( mq, left, correlatedInputRefJoinKeys ) ) {
                    SQL2REL_LOGGER.debug( "{} are not unique keys for {}", correlatedJoinKeys.toString(), left.toString() );
                    return;
                }

                // check corVar references are valid
                if ( !checkCorVars( correlate, aggInputProject, filter, correlatedJoinKeys ) ) {
                    return;
                }

                // Rewrite the above plan:
                //
                // Correlate(left correlation, condition = true)
                //   leftInput
                //   Project-A (a RexNode)
                //     Aggregate (groupby(0), agg0(),agg1()...)
                //       Project-B (may reference corVar)
                //         Filter (references corVar)
                //           rightInput (no correlated reference)
                //

                // to this plan:
                //
                // Project-A' (all gby keys + rewritten nullable ProjExpr)
                //   Aggregate (groupby(all left input refs)
                //                 agg0(rewritten expression),
                //                 agg1()...)
                //     Project-B' (rewritten original projected exprs)
                //       Join(replace corVar w/ input ref from leftInput)
                //         leftInput
                //         rightInput
                //

                // In the case where agg is count(*) or count($corVar), it is changed to count(nullIndicator).
                // Note:  any non-nullable field from the RHS can be used as the indicator however a "true" field is added to the projection list from the RHS for simplicity to avoid
                // searching for non-null fields.
                //
                // Project-A' (all gby keys + rewritten nullable ProjExpr)
                //   Aggregate (groupby(all left input refs),
                //                 count(nullIndicator), other aggs...)
                //     Project-B' (all left input refs plus
                //                    the rewritten original projected exprs)
                //       Join(replace corVar to input ref from leftInput)
                //         leftInput
                //         Project (everything from rightInput plus
                //                     the nullIndicator "true")
                //           rightInput
                //

                // first change the filter condition into a join condition
                joinCond = removeCorrelationExpr( filter.getCondition(), false );
            } else if ( cm.mapRefRelToCorRef.containsKey( aggInputProject ) ) {
                // check rightInput contains no correlation
                if ( AlgOptUtil.getVariablesUsed( right ).size() > 0 ) {
                    return;
                }

                // check corVar references are valid
                if ( !checkCorVars( correlate, aggInputProject, null, null ) ) {
                    return;
                }

                int nFields = left.getTupleType().getFieldCount();
                ImmutableBitSet allCols = ImmutableBitSet.range( nFields );

                // leftInput contains unique keys i.e. each row is distinct and can group by on all the left fields
                final AlgMetadataQuery mq = call.getMetadataQuery();
                if ( !AlgMdUtil.areColumnsDefinitelyUnique( mq, left, allCols ) ) {
                    SQL2REL_LOGGER.debug( "There are no unique keys for {}", left );
                    return;
                }
                //
                // Rewrite the above plan:
                //
                // CorrelateRel(left correlation, condition = true)
                //   leftInput
                //   Project-A (a RexNode)
                //     Aggregate (groupby(0), agg0(), agg1()...)
                //       Project-B (references coVar)
                //         rightInput (no correlated reference)
                //

                // to this plan:
                //
                // Project-A' (all gby keys + rewritten nullable ProjExpr)
                //   Aggregate (groupby(all left input refs)
                //                 agg0(rewritten expression),
                //                 agg1()...)
                //     Project-B' (rewritten original projected exprs)
                //       Join (LOJ cond = true)
                //         leftInput
                //         rightInput
                //

                // In the case where agg is count($corVar), it is changed to count(nullIndicator).
                // Note:  any non-nullable field from the RHS can be used as the indicator however a "true" field is added to the projection list from the
                // RHS for simplicity to avoid searching for non-null fields.
                //
                // Project-A' (all gby keys + rewritten nullable ProjExpr)
                //   Aggregate (groupby(all left input refs),
                //                 count(nullIndicator), other aggs...)
                //     Project-B' (all left input refs plus
                //                    the rewritten original projected exprs)
                //       Join (replace corVar to input ref from leftInput)
                //         leftInput
                //         Project (everything from rightInput plus
                //                     the nullIndicator "true")
                //           rightInput
            } else {
                return;
            }

            AlgDataType leftInputFieldType = left.getTupleType();
            int leftInputFieldCount = leftInputFieldType.getFieldCount();
            int joinOutputProjExprCount = leftInputFieldCount + aggInputProjects.size() + 1;

            right = createProjectWithAdditionalExprs( right, ImmutableList.of( Pair.of( rexBuilder.makeLiteral( true ), "nullIndicator" ) ) );

            LogicalRelJoin join =
                    LogicalRelJoin.create(
                            left,
                            right,
                            joinCond,
                            ImmutableSet.of(),
                            joinType );

            // To the consumer of joinOutputProjRel, nullIndicator is located at the end
            int nullIndicatorPos = join.getTupleType().getFieldCount() - 1;

            RexIndexRef nullIndicator =
                    new RexIndexRef(
                            nullIndicatorPos,
                            cluster.getTypeFactory()
                                    .createTypeWithNullability( join.getTupleType().getFields().get( nullIndicatorPos ).getType(), true ) );

            // first project all group-by keys plus the transformed agg input
            List<RexNode> joinOutputProjects = new ArrayList<>();

            // LOJ Join preserves LHS types
            for ( int i = 0; i < leftInputFieldCount; i++ ) {
                joinOutputProjects.add(
                        rexBuilder.makeInputRef(
                                leftInputFieldType.getFields().get( i ).getType(), i ) );
            }

            for ( RexNode aggInputProjExpr : aggInputProjects ) {
                joinOutputProjects.add(
                        removeCorrelationExpr(
                                aggInputProjExpr,
                                joinType.generatesNullsOnRight(),
                                nullIndicator ) );
            }

            joinOutputProjects.add( rexBuilder.makeInputRef( join, nullIndicatorPos ) );

            final AlgNode joinOutputProject = builder.push( join )
                    .project( joinOutputProjects )
                    .build();

            // nullIndicator is now at a different location in the output of the join
            nullIndicatorPos = joinOutputProjExprCount - 1;

            final int groupCount = leftInputFieldCount;

            List<AggregateCall> newAggCalls = new ArrayList<>();
            k = -1;
            for ( AggregateCall aggCall : aggCalls ) {
                ++k;
                final List<Integer> argList;

                if ( isCountStar.contains( k ) ) {
                    // This is a count(*), transform it to count(nullIndicator) the null indicator is located at the end
                    argList = Collections.singletonList( nullIndicatorPos );
                } else {
                    argList = new ArrayList<>();

                    for ( int aggArg : aggCall.getArgList() ) {
                        argList.add( aggArg + groupCount );
                    }
                }

                int filterArg = aggCall.filterArg < 0
                        ? aggCall.filterArg
                        : aggCall.filterArg + groupCount;
                newAggCalls.add(
                        aggCall.adaptTo(
                                joinOutputProject,
                                argList,
                                filterArg,
                                aggregate.getGroupCount(),
                                groupCount ) );
            }

            ImmutableBitSet groupSet = ImmutableBitSet.range( groupCount );
            LogicalRelAggregate newAggregate = LogicalRelAggregate.create( joinOutputProject, groupSet, null, newAggCalls );
            List<RexNode> newAggOutputProjectList = new ArrayList<>();
            for ( int i : groupSet ) {
                newAggOutputProjectList.add( rexBuilder.makeInputRef( newAggregate, i ) );
            }

            RexNode newAggOutputProjects = removeCorrelationExpr( aggOutputProjects.get( 0 ), false );
            newAggOutputProjectList.add(
                    rexBuilder.makeCast(
                            cluster.getTypeFactory().createTypeWithNullability( newAggOutputProjects.getType(), true ),
                            newAggOutputProjects ) );

            builder.push( newAggregate ).project( newAggOutputProjectList );
            call.transformTo( builder.build() );

            removeCorVarFromTree( correlate );
        }

    }

    // REVIEW: This rule is non-static, depends on the state of members in RelDecorrelator, and has side-effects in the decorrelator.
    // This breaks the contract of a planner rule, and the rule will not be reusable in other planners.

    // REVIEW: Shouldn't it also be incorporating the flavor attribute into the description?


    /**
     * Planner rule that adjusts projects when counts are added.
     */
    private final class AdjustProjectForCountAggregateRule extends AlgOptRule {

        final boolean flavor;


        AdjustProjectForCountAggregateRule( boolean flavor, AlgBuilderFactory algBuilderFactory ) {
            super(
                    flavor
                            ? operand( LogicalRelCorrelate.class, operand( AlgNode.class, any() ), operand( LogicalRelProject.class, operand( LogicalRelAggregate.class, any() ) ) )
                            : operand( LogicalRelCorrelate.class, operand( AlgNode.class, any() ), operand( LogicalRelAggregate.class, any() ) ),
                    algBuilderFactory,
                    null );
            this.flavor = flavor;
        }


        @Override
        public void onMatch( AlgOptRuleCall call ) {
            final LogicalRelCorrelate correlate = call.alg( 0 );
            final AlgNode left = call.alg( 1 );
            final LogicalRelProject aggOutputProject;
            final LogicalRelAggregate aggregate;
            if ( flavor ) {
                aggOutputProject = call.alg( 2 );
                aggregate = call.alg( 3 );
            } else {
                aggregate = call.alg( 2 );

                // Create identity projection
                final List<Pair<RexNode, String>> projects = new ArrayList<>();
                final List<AlgDataTypeField> fields = aggregate.getTupleType().getFields();
                for ( int i = 0; i < fields.size(); i++ ) {
                    projects.add( RexIndexRef.of2( projects.size(), fields ) );
                }
                final AlgBuilder algBuilder = call.builder();
                algBuilder.push( aggregate )
                        .projectNamed(
                                Pair.left( projects ),
                                Pair.right( projects ),
                                true );
                aggOutputProject = (LogicalRelProject) algBuilder.build();
            }
            onMatch2( call, correlate, left, aggOutputProject, aggregate );
        }


        private void onMatch2( AlgOptRuleCall call, LogicalRelCorrelate correlate, AlgNode leftInput, LogicalRelProject aggOutputProject, LogicalRelAggregate aggregate ) {
            if ( generatedCorAlgs.contains( correlate ) ) {
                // This Correlate was generated by a previous invocation of this rule. No further work to do.
                return;
            }

            setCurrent( call.getPlanner().getRoot(), correlate );

            // check for this pattern
            // The pattern matching could be simplified if rules can be applied during decorrelation,
            //
            // CorrelateRel(left correlation, condition = true)
            //   leftInput
            //   Project-A (a RexNode)
            //     Aggregate (groupby (0), agg0(), agg1()...)

            // check aggOutputProj projects only one expression
            List<RexNode> aggOutputProjExprs = aggOutputProject.getProjects();
            if ( aggOutputProjExprs.size() != 1 ) {
                return;
            }

            JoinAlgType joinType = correlate.getJoinType().toJoinType();
            // corRel.getCondition was here, however Correlate was updated so it never includes a join condition. The code was not modified for brevity.
            RexNode joinCond = algBuilder.literal( true );
            if ( (joinType != JoinAlgType.LEFT) || (joinCond != algBuilder.literal( true )) ) {
                return;
            }

            // check that the agg is on the entire input
            if ( !aggregate.getGroupSet().isEmpty() ) {
                return;
            }

            List<AggregateCall> aggCalls = aggregate.getAggCallList();
            Set<Integer> isCount = new HashSet<>();

            // remember the count() positions
            int i = -1;
            for ( AggregateCall aggCall : aggCalls ) {
                ++i;
                if ( aggCall.getAggregation().getFunctionType() == FunctionType.COUNT ) {
                    isCount.add( i );
                }
            }

            // now rewrite the plan to
            //
            // Project-A' (all LHS plus transformed original projections, replacing references to count() with case statement)
            //   Correlate(left correlation, condition = true)
            //     leftInput
            //     Aggregate(groupby (0), agg0(), agg1()...)
            //
            LogicalRelCorrelate newCorrelate =
                    LogicalRelCorrelate.create(
                            leftInput,
                            aggregate,
                            correlate.getCorrelationId(),
                            correlate.getRequiredColumns(),
                            correlate.getJoinType() );

            // remember this alg so we don't fire rule on it again
            // REVIEW jhyde 29-Oct-2007: rules should not save state; rule should recognize patterns where it does or does not need to do work
            generatedCorAlgs.add( newCorrelate );

            // need to update the mapCorToCorRel Update the output position for the corVars: only pass on the corVars that are not used in the join key.
            if ( cm.mapCorToCorRel.get( correlate.getCorrelationId() ) == correlate ) {
                cm.mapCorToCorRel.put( correlate.getCorrelationId(), newCorrelate );
            }

            AlgNode newOutput = aggregateCorrelatorOutput( newCorrelate, aggOutputProject, isCount );

            call.transformTo( newOutput );
        }

    }


    /**
     * A unique reference to a correlation field.
     * <p>
     * For instance, if a {@link AlgNode} references emp.name multiple times, it would result in multiple {@code CorRef} objects that differ just in {@link CorRef#uniqueKey}.
     */
    static class CorRef implements Comparable<CorRef> {

        public final int uniqueKey;
        public final CorrelationId corr;
        public final int field;


        CorRef( CorrelationId corr, int field, int uniqueKey ) {
            this.corr = corr;
            this.field = field;
            this.uniqueKey = uniqueKey;
        }


        @Override
        public String toString() {
            return corr.getName() + '.' + field;
        }


        @Override
        public int hashCode() {
            return Objects.hash( uniqueKey, corr, field );
        }


        @Override
        public boolean equals( Object o ) {
            return this == o || o instanceof CorRef
                    && uniqueKey == ((CorRef) o).uniqueKey
                    && corr == ((CorRef) o).corr
                    && field == ((CorRef) o).field;
        }


        @Override
        public int compareTo( @Nonnull CorRef o ) {
            int c = corr.compareTo( o.corr );
            if ( c != 0 ) {
                return c;
            }
            c = Integer.compare( field, o.field );
            if ( c != 0 ) {
                return c;
            }
            return Integer.compare( uniqueKey, o.uniqueKey );
        }


        public CorDef def() {
            return new CorDef( corr, field );
        }

    }


    /**
     * A correlation and a field.
     */
    record CorDef(CorrelationId corr, int field) implements Comparable<CorDef> {


        @Override
        public String toString() {
            return corr.getName() + '.' + field;
        }


        @Override
        public boolean equals( Object o ) {
            return this == o
                    || o instanceof CorDef
                    && corr == ((CorDef) o).corr
                    && field == ((CorDef) o).field;
        }


        @Override
        public int compareTo( @Nonnull CorDef o ) {
            int c = corr.compareTo( o.corr );
            if ( c != 0 ) {
                return c;
            }
            return Integer.compare( field, o.field );
        }

    }


    /**
     * A map of the locations of {@link LogicalRelCorrelate} in a tree of {@link AlgNode}s.
     * <p>
     * It is used to drive the decorrelation process.
     * Treat it as immutable; rebuild if you modify the tree.
     * <p>
     * There are three maps:
     * <ol>
     * <li>{@link #mapRefRelToCorRef} maps a {@link AlgNode} to the correlated variables it references;</li>
     * <li>{@link #mapCorToCorRel} maps a correlated variable to the {@link Correlate} providing it;</li>
     * <li>{@link #mapFieldAccessToCorRef} maps a rex field access to the corVar it represents. Because typeFlattener does not clone or modify a correlated field access this map does not need to be updated.</li>
     * </ol>
     */
    private record CorelMap(Multimap<AlgNode, CorRef> mapRefRelToCorRef, SortedMap<CorrelationId, AlgNode> mapCorToCorRel, Map<RexFieldAccess, CorRef> mapFieldAccessToCorRef) {

        // TODO: create immutable copies of all maps
        private CorelMap( Multimap<AlgNode, CorRef> mapRefRelToCorRef, SortedMap<CorrelationId, AlgNode> mapCorToCorRel, Map<RexFieldAccess, CorRef> mapFieldAccessToCorRef ) {
            this.mapRefRelToCorRef = mapRefRelToCorRef;
            this.mapCorToCorRel = mapCorToCorRel;
            this.mapFieldAccessToCorRef = ImmutableMap.copyOf( mapFieldAccessToCorRef );
        }


        @Override
        public String toString() {
            return "mapRefRelToCorRef=" + mapRefRelToCorRef + "\nmapCorToCorRel=" + mapCorToCorRel + "\nmapFieldAccessToCorRef=" + mapFieldAccessToCorRef + "\n";
        }


        @Override
        public boolean equals( Object obj ) {
            return obj == this
                    || obj instanceof CorelMap
                    && mapRefRelToCorRef.equals( ((CorelMap) obj).mapRefRelToCorRef )
                    && mapCorToCorRel.equals( ((CorelMap) obj).mapCorToCorRel )
                    && mapFieldAccessToCorRef.equals( ((CorelMap) obj).mapFieldAccessToCorRef );
        }


        /**
         * Creates a CorelMap with given contents.
         */
        public static CorelMap of( SortedSetMultimap<AlgNode, CorRef> mapRefRelToCorVar, SortedMap<CorrelationId, AlgNode> mapCorToCorRel, Map<RexFieldAccess, CorRef> mapFieldAccessToCorVar ) {
            return new CorelMap( mapRefRelToCorVar, mapCorToCorRel, mapFieldAccessToCorVar );
        }


        /**
         * Returns whether there are any correlating variables in this statement.
         *
         * @return whether there are any correlating variables
         */
        public boolean hasCorrelation() {
            return !mapCorToCorRel.isEmpty();
        }

    }


    /**
     * Builds a {@link AlgDecorrelator.CorelMap}.
     */
    private static class CorelMapBuilder extends AlgShuttleImpl {

        final SortedMap<CorrelationId, AlgNode> mapCorToCorRel = new TreeMap<>();

        final SortedSetMultimap<AlgNode, CorRef> mapRefRelToCorRef =
                MultimapBuilder.SortedSetMultimapBuilder.hashKeys()
                        .treeSetValues()
                        .build();

        final Map<RexFieldAccess, CorRef> mapFieldAccessToCorVar = new HashMap<>();

        final Holder<Integer> offset = Holder.of( 0 );
        int corrIdGenerator = 0;


        /**
         * Creates a CorelMap by iterating over a {@link AlgNode} tree.
         */
        CorelMap build( AlgNode... algs ) {
            for ( AlgNode alg : algs ) {
                stripHep( alg ).accept( this );
            }
            return new CorelMap( mapRefRelToCorRef, mapCorToCorRel, mapFieldAccessToCorVar );
        }


        @Override
        public AlgNode visit( LogicalRelJoin join ) {
            try {
                stack.push( join );
                join.getCondition().accept( rexVisitor( join ) );
            } finally {
                stack.pop();
            }
            return visitJoin( join );
        }


        @Override
        protected AlgNode visitChild( AlgNode parent, int i, AlgNode input ) {
            return super.visitChild( parent, i, stripHep( input ) );
        }


        @Override
        public AlgNode visit( LogicalRelCorrelate correlate ) {
            mapCorToCorRel.put( correlate.getCorrelationId(), correlate );
            return visitJoin( correlate );
        }


        private AlgNode visitJoin( BiAlg join ) {
            final int x = offset.get();
            visitChild( join, 0, join.getLeft() );
            offset.set( x + join.getLeft().getTupleType().getFieldCount() );
            visitChild( join, 1, join.getRight() );
            offset.set( x );
            return join;
        }


        @Override
        public AlgNode visit( final LogicalRelFilter filter ) {
            try {
                stack.push( filter );
                filter.getCondition().accept( rexVisitor( filter ) );
            } finally {
                stack.pop();
            }
            return super.visit( filter );
        }


        @Override
        public AlgNode visit( LogicalRelProject project ) {
            try {
                stack.push( project );
                for ( RexNode node : project.getProjects() ) {
                    node.accept( rexVisitor( project ) );
                }
            } finally {
                stack.pop();
            }
            return super.visit( project );
        }


        private RexVisitorImpl<Void> rexVisitor( final AlgNode alg ) {
            return new RexVisitorImpl<>( true ) {
                @Override
                public Void visitFieldAccess( RexFieldAccess fieldAccess ) {
                    final RexNode ref = fieldAccess.getReferenceExpr();
                    if ( ref instanceof RexCorrelVariable ) {
                        final RexCorrelVariable var = (RexCorrelVariable) ref;
                        if ( mapFieldAccessToCorVar.containsKey( fieldAccess ) ) {
                            // for cases where different Rel nodes are referring to same correlation var (e.g. in case of NOT IN) avoid generating another correlation var
                            // and record the 'rel' is using the same correlation
                            mapRefRelToCorRef.put( alg, mapFieldAccessToCorVar.get( fieldAccess ) );
                        } else {
                            final CorRef correlation = new CorRef( var.id, fieldAccess.getField().getIndex(), corrIdGenerator++ );
                            mapFieldAccessToCorVar.put( fieldAccess, correlation );
                            mapRefRelToCorRef.put( alg, correlation );
                        }
                    }
                    return super.visitFieldAccess( fieldAccess );
                }


                @Override
                public Void visitSubQuery( RexSubQuery subQuery ) {
                    subQuery.alg.accept( CorelMapBuilder.this );
                    return super.visitSubQuery( subQuery );
                }
            };
        }

    }


    /**
     * Frame describing the relational expression after decorrelation and where to find the output fields and correlation variables among its output fields.
     */
    public static class Frame {

        final AlgNode r;
        final ImmutableSortedMap<CorDef, Integer> corDefOutputs;
        final ImmutableSortedMap<Integer, Integer> oldToNewOutputs;


        Frame( AlgNode oldRel, AlgNode r, SortedMap<CorDef, Integer> corDefOutputs, Map<Integer, Integer> oldToNewOutputs ) {
            this.r = Objects.requireNonNull( r );
            this.corDefOutputs = ImmutableSortedMap.copyOf( corDefOutputs );
            this.oldToNewOutputs = ImmutableSortedMap.copyOf( oldToNewOutputs );
            assert allLessThan( this.corDefOutputs.values(), r.getTupleType().getFieldCount(), Litmus.THROW );
            assert allLessThan( this.oldToNewOutputs.keySet(), oldRel.getTupleType().getFieldCount(), Litmus.THROW );
            assert allLessThan( this.oldToNewOutputs.values(), r.getTupleType().getFieldCount(), Litmus.THROW );
        }

    }

}<|MERGE_RESOLUTION|>--- conflicted
+++ resolved
@@ -1528,17 +1528,10 @@
 
         @Override
         public RexNode visitIndexRef( RexIndexRef inputRef ) {
-<<<<<<< HEAD
-            if ( currentAlg instanceof LogicalCorrelate ) {
-                // If this alg references corVar and now it needs to be rewritten it must have been pulled above the Correlate replace the input ref to account for the LHS of the
-                // Correlate
-                final int leftInputFieldCount = ((LogicalCorrelate) currentAlg).getLeft().getTupleType().getFieldCount();
-=======
             if ( currentAlg instanceof LogicalRelCorrelate ) {
                 // If this alg references corVar and now it needs to be rewritten it must have been pulled above the Correlate replace the input ref to account for the LHS of the
                 // Correlate
                 final int leftInputFieldCount = ((LogicalRelCorrelate) currentAlg).getLeft().getTupleType().getFieldCount();
->>>>>>> 250079c0
                 AlgDataType newType = inputRef.getType();
 
                 if ( projectPulledAboveLeftCorrelator ) {
