/*
 * Copyright 2019-2024 The Polypheny Project
 *
 * Licensed under the Apache License, Version 2.0 (the "License");
 * you may not use this file except in compliance with the License.
 * You may obtain a copy of the License at
 *
 * http://www.apache.org/licenses/LICENSE-2.0
 *
 * Unless required by applicable law or agreed to in writing, software
 * distributed under the License is distributed on an "AS IS" BASIS,
 * WITHOUT WARRANTIES OR CONDITIONS OF ANY KIND, either express or implied.
 * See the License for the specific language governing permissions and
 * limitations under the License.
 *
 * This file incorporates code covered by the following terms:
 *
 * Licensed to the Apache Software Foundation (ASF) under one or more
 * contributor license agreements.  See the NOTICE file distributed with
 * this work for additional information regarding copyright ownership.
 * The ASF licenses this file to you under the Apache License, Version 2.0
 * (the "License"); you may not use this file except in compliance with
 * the License.  You may obtain a copy of the License at
 *
 * http://www.apache.org/licenses/LICENSE-2.0
 *
 * Unless required by applicable law or agreed to in writing, software
 * distributed under the License is distributed on an "AS IS" BASIS,
 * WITHOUT WARRANTIES OR CONDITIONS OF ANY KIND, either express or implied.
 * See the License for the specific language governing permissions and
 * limitations under the License.
 */

package org.polypheny.db.algebra;


import com.google.common.collect.ImmutableList;
import com.google.common.collect.ImmutableMap;
import com.google.common.collect.ImmutableSet;
import com.google.common.collect.ImmutableSortedMap;
import com.google.common.collect.ImmutableSortedSet;
import com.google.common.collect.Iterables;
import com.google.common.collect.Multimap;
import com.google.common.collect.MultimapBuilder;
import com.google.common.collect.Sets;
import com.google.common.collect.SortedSetMultimap;
import java.math.BigDecimal;
import java.util.ArrayList;
import java.util.Collection;
import java.util.Collections;
import java.util.HashMap;
import java.util.HashSet;
import java.util.List;
import java.util.Map;
import java.util.NavigableMap;
import java.util.Objects;
import java.util.Set;
import java.util.SortedMap;
import java.util.TreeMap;
import javax.annotation.Nonnull;
import lombok.Getter;
import org.apache.calcite.linq4j.Ord;
import org.apache.calcite.linq4j.function.Function2;
import org.polypheny.db.algebra.AlgDecorrelator.Frame;
import org.polypheny.db.algebra.constant.ExplainFormat;
import org.polypheny.db.algebra.constant.ExplainLevel;
import org.polypheny.db.algebra.constant.Kind;
import org.polypheny.db.algebra.core.Aggregate;
import org.polypheny.db.algebra.core.AggregateCall;
import org.polypheny.db.algebra.core.Correlate;
import org.polypheny.db.algebra.core.CorrelationId;
import org.polypheny.db.algebra.core.Filter;
import org.polypheny.db.algebra.core.JoinAlgType;
import org.polypheny.db.algebra.core.Project;
import org.polypheny.db.algebra.core.Sort;
import org.polypheny.db.algebra.core.Values;
import org.polypheny.db.algebra.logical.relational.LogicalRelAggregate;
import org.polypheny.db.algebra.logical.relational.LogicalRelCorrelate;
import org.polypheny.db.algebra.logical.relational.LogicalRelFilter;
import org.polypheny.db.algebra.logical.relational.LogicalRelJoin;
import org.polypheny.db.algebra.logical.relational.LogicalRelProject;
import org.polypheny.db.algebra.logical.relational.LogicalRelSort;
import org.polypheny.db.algebra.metadata.AlgMdUtil;
import org.polypheny.db.algebra.metadata.AlgMetadataQuery;
import org.polypheny.db.algebra.operators.OperatorName;
import org.polypheny.db.algebra.rules.FilterCorrelateRule;
import org.polypheny.db.algebra.rules.FilterJoinRule;
import org.polypheny.db.algebra.rules.FilterProjectTransposeRule;
import org.polypheny.db.algebra.type.AlgDataType;
import org.polypheny.db.algebra.type.AlgDataTypeFactory;
import org.polypheny.db.algebra.type.AlgDataTypeField;
import org.polypheny.db.languages.OperatorRegistry;
import org.polypheny.db.nodes.Function;
import org.polypheny.db.nodes.Function.FunctionType;
import org.polypheny.db.nodes.Operator;
import org.polypheny.db.plan.AlgCluster;
import org.polypheny.db.plan.AlgOptCostImpl;
import org.polypheny.db.plan.AlgOptRule;
import org.polypheny.db.plan.AlgOptRuleCall;
import org.polypheny.db.plan.AlgOptUtil;
import org.polypheny.db.plan.Context;
import org.polypheny.db.plan.hep.HepAlgVertex;
import org.polypheny.db.plan.hep.HepPlanner;
import org.polypheny.db.plan.hep.HepProgram;
import org.polypheny.db.rex.RexBuilder;
import org.polypheny.db.rex.RexCall;
import org.polypheny.db.rex.RexCorrelVariable;
import org.polypheny.db.rex.RexFieldAccess;
import org.polypheny.db.rex.RexIndexRef;
import org.polypheny.db.rex.RexLiteral;
import org.polypheny.db.rex.RexNode;
import org.polypheny.db.rex.RexShuttle;
import org.polypheny.db.rex.RexSubQuery;
import org.polypheny.db.rex.RexUtil;
import org.polypheny.db.rex.RexVisitorImpl;
import org.polypheny.db.tools.AlgBuilder;
import org.polypheny.db.tools.AlgBuilderFactory;
import org.polypheny.db.util.Holder;
import org.polypheny.db.util.ImmutableBitSet;
import org.polypheny.db.util.Litmus;
import org.polypheny.db.util.Pair;
import org.polypheny.db.util.Util;
import org.polypheny.db.util.mapping.Mappings;
import org.polypheny.db.util.trace.PolyphenyDbTrace;
import org.slf4j.Logger;


/**
 * {@link AlgDecorrelator} replaces all correlated expressions (corExp) in a relational expression (AlgNode) tree with non-correlated expressions that are produced from joining the {@link AlgNode} that produces the
 * corExp with the {@link AlgNode} that references it.
 *
 * <ul>
 * <li>replace {@code CorelMap} constructor parameter with a AlgNode</li>
 * <li>make {@link #currentAlg} immutable (would require a fresh {@link AlgDecorrelator} for each node being decorrelated)</li>
 * <li>make fields of {@code CorelMap} immutable</li>
 * <li>make sub-class rules static, and have them create their own de-correlator</li>
 * </ul>
 */
public class AlgDecorrelator implements AlgProducingVisitor<Frame> {

    private static final Logger SQL2REL_LOGGER = PolyphenyDbTrace.getSqlToRelTracer();


    private final AlgBuilder algBuilder;

    // map built during translation
    private CorelMap cm;


    // The alg which is being visited
    private AlgNode currentAlg;

    private final Context context;

    /**
     * Built during decorrelation, of alg to all the newly created correlated variables in its output, and to map old input positions to new input positions. This is from the view point of the parent alg of a new alg.
     */
    private final Map<AlgNode, Frame> map = new HashMap<>();

    private final Set<LogicalRelCorrelate> generatedCorAlgs = new HashSet<>();


    @Getter
    private final ImmutableMap<Class<? extends AlgNode>, java.util.function.Function<AlgNode, Frame>> handlers = ImmutableMap.<Class<? extends AlgNode>, java.util.function.Function<AlgNode, Frame>>builder()
            .put( LogicalRelCorrelate.class, c -> decorrelateAlg( (LogicalRelCorrelate) c ) )
            .put( LogicalRelProject.class, c -> decorrelateAlg( (LogicalRelProject) c ) )
            .put( LogicalRelFilter.class, c -> decorrelateAlg( (LogicalRelFilter) c ) )
            .put( LogicalRelJoin.class, c -> decorrelateAlg( (LogicalRelJoin) c ) )
            .put( LogicalRelSort.class, c -> decorrelateAlg( (LogicalRelSort) c ) )
            .put( LogicalRelAggregate.class, c -> decorrelateAlg( (LogicalRelAggregate) c ) )
            .put( Values.class, c -> decorrelateAlg( (Values) c ) )
            .put( Sort.class, c -> decorrelateAlg( (Sort) c ) )
            .build();

    @Getter
    private final java.util.function.Function<AlgNode, Frame> defaultHandler = this::decorrelateAlg;


    @Getter
    private final ImmutableMap<Class<? extends AlgNode>, java.util.function.Function<AlgNode, Frame>> handlers = ImmutableMap.<Class<? extends AlgNode>, java.util.function.Function<AlgNode, Frame>>builder()
            .put( LogicalCorrelate.class, c -> decorrelateAlg( (LogicalCorrelate) c ) )
            .put( LogicalProject.class, c -> decorrelateAlg( (LogicalProject) c ) )
            .put( LogicalFilter.class, c -> decorrelateAlg( (LogicalFilter) c ) )
            .put( LogicalJoin.class, c -> decorrelateAlg( (LogicalJoin) c ) )
            .put( LogicalSort.class, c -> decorrelateAlg( (LogicalSort) c ) )
            .put( LogicalAggregate.class, c -> decorrelateAlg( (LogicalAggregate) c ) )
            .put( Values.class, c -> decorrelateAlg( (Values) c ) )
            .put( Sort.class, c -> decorrelateAlg( (Sort) c ) )
            .build();

    @Getter
    private final java.util.function.Function<AlgNode, Frame> defaultHandler = this::decorrelateAlg;




    private AlgDecorrelator( CorelMap cm, Context context, AlgBuilder algBuilder ) {
        this.cm = cm;
        this.context = context;
        this.algBuilder = algBuilder;
    }


    /**
     * Decorrelates a query.
     * <p>
     * This is the main entry point to {@link AlgDecorrelator}.
     *
     * @param rootAlg Root node of the query
     * @param algBuilder Builder for relational expressions
     * @return Equivalent query with all {@link LogicalRelCorrelate} instances removed
     */
    public static AlgNode decorrelateQuery( AlgNode rootAlg, AlgBuilder algBuilder ) {
        final CorelMap corelMap = new CorelMapBuilder().build( rootAlg );
        if ( !corelMap.hasCorrelation() ) {
            return rootAlg;
        }

        final AlgCluster cluster = rootAlg.getCluster();
        final AlgDecorrelator decorrelator = new AlgDecorrelator( corelMap, cluster.getPlanner().getContext(), algBuilder );

        AlgNode newRootRel = decorrelator.removeCorrelationViaRule( rootAlg );

        if ( SQL2REL_LOGGER.isDebugEnabled() ) {
            SQL2REL_LOGGER.debug(
                    AlgOptUtil.dumpPlan(
                            "Plan after removing Correlator",
                            newRootRel,
                            ExplainFormat.TEXT,
                            ExplainLevel.EXPPLAN_ATTRIBUTES ) );
        }

        if ( !decorrelator.cm.mapCorToCorRel.isEmpty() ) {
            newRootRel = decorrelator.decorrelate( newRootRel );
        }

        return newRootRel;
    }


    private void setCurrent( AlgNode root, LogicalRelCorrelate corRel ) {
        currentAlg = corRel;
        if ( corRel != null ) {
            cm = new CorelMapBuilder().build( Util.first( root, corRel ) );
        }
    }


    private AlgBuilderFactory algBuilderFactory() {
        return AlgBuilder.proto( algBuilder );
    }


    private AlgNode decorrelate( AlgNode root ) {
        // first adjust count() expression if any
        final AlgBuilderFactory f = algBuilderFactory();
        HepProgram program = HepProgram.builder()
                .addRuleInstance( new AdjustProjectForCountAggregateRule( false, f ) )
                .addRuleInstance( new AdjustProjectForCountAggregateRule( true, f ) )
                .addRuleInstance( new FilterJoinRule.FilterIntoJoinRule( true, f, FilterJoinRule.TRUE_PREDICATE ) )
                .addRuleInstance( new FilterProjectTransposeRule( Filter.class, Project.class, true, true, f ) )
                .addRuleInstance( new FilterCorrelateRule( f ) )
                .build();

        HepPlanner planner = createPlanner( program );

        planner.setRoot( root );
        root = planner.findBestExp();

        // Perform decorrelation.
        map.clear();

        final Frame frame = getInvoke( root, null );
        if ( frame != null ) {
            // has been rewritten; apply rules post-decorrelation
            final HepProgram program2 = HepProgram.builder()
                    .addRuleInstance( new FilterJoinRule.FilterIntoJoinRule( true, f, FilterJoinRule.TRUE_PREDICATE ) )
                    .addRuleInstance( new FilterJoinRule.JoinConditionPushRule( f, FilterJoinRule.TRUE_PREDICATE ) )
                    .build();

            final HepPlanner planner2 = createPlanner( program2 );
            final AlgNode newRoot = frame.r;
            planner2.setRoot( newRoot );
            return planner2.findBestExp();
        }

        return root;
    }


    private Function2<AlgNode, AlgNode, Void> createCopyHook() {
        return ( oldNode, newNode ) -> {
            if ( cm.mapRefRelToCorRef.containsKey( oldNode ) ) {
                cm.mapRefRelToCorRef.putAll( newNode, cm.mapRefRelToCorRef.get( oldNode ) );
            }
            if ( oldNode instanceof LogicalRelCorrelate && newNode instanceof LogicalRelCorrelate ) {
                LogicalRelCorrelate oldCor = (LogicalRelCorrelate) oldNode;
                CorrelationId c = oldCor.getCorrelationId();
                if ( cm.mapCorToCorRel.get( c ) == oldNode ) {
                    cm.mapCorToCorRel.put( c, newNode );
                }

                if ( generatedCorAlgs.contains( oldNode ) ) {
                    generatedCorAlgs.add( (LogicalRelCorrelate) newNode );
                }
            }
            return null;
        };
    }


    private HepPlanner createPlanner( HepProgram program ) {
        // Create a planner with a hook to update the mapping tables when a node is copied when it is registered.
        return new HepPlanner( program, context, true, createCopyHook(), AlgOptCostImpl.FACTORY );
    }


    public AlgNode removeCorrelationViaRule( AlgNode root ) {
        final AlgBuilderFactory f = algBuilderFactory();
        HepProgram program = HepProgram.builder()
                .addRuleInstance( new RemoveSingleAggregateRule( f ) )
                .addRuleInstance( new RemoveCorrelationForScalarProjectRule( f ) )
                .addRuleInstance( new RemoveCorrelationForScalarAggregateRule( f ) )
                .build();

        HepPlanner planner = createPlanner( program );

        planner.setRoot( root );
        return planner.findBestExp();
    }


    protected RexNode decorrelateExpr( AlgNode currentRel, Map<AlgNode, Frame> map, CorelMap cm, RexNode exp ) {
        DecorrelateRexShuttle shuttle = new DecorrelateRexShuttle( currentRel, map, cm );
        return exp.accept( shuttle );
    }


    protected RexNode removeCorrelationExpr( RexNode exp, boolean projectPulledAboveLeftCorrelator ) {
        RemoveCorrelationRexShuttle shuttle =
                new RemoveCorrelationRexShuttle(
                        algBuilder.getRexBuilder(),
                        projectPulledAboveLeftCorrelator,
                        null,
                        ImmutableSet.of() );
        return exp.accept( shuttle );
    }


    protected RexNode removeCorrelationExpr( RexNode exp, boolean projectPulledAboveLeftCorrelator, RexIndexRef nullIndicator ) {
        RemoveCorrelationRexShuttle shuttle =
                new RemoveCorrelationRexShuttle(
                        algBuilder.getRexBuilder(),
                        projectPulledAboveLeftCorrelator,
                        nullIndicator,
                        ImmutableSet.of() );
        return exp.accept( shuttle );
    }


    protected RexNode removeCorrelationExpr( RexNode exp, boolean projectPulledAboveLeftCorrelator, Set<Integer> isCount ) {
        RemoveCorrelationRexShuttle shuttle =
                new RemoveCorrelationRexShuttle(
                        algBuilder.getRexBuilder(),
                        projectPulledAboveLeftCorrelator,
                        null,
                        isCount );
        return exp.accept( shuttle );
    }


    /**
     * Fallback if none of the other {@code decorrelateRel} methods match.
     */
    public Frame decorrelateAlg( AlgNode alg ) {
        AlgNode newRel = alg.copy( alg.getTraitSet(), alg.getInputs() );

        if ( !alg.getInputs().isEmpty() ) {
            List<AlgNode> oldInputs = alg.getInputs();
            List<AlgNode> newInputs = new ArrayList<>();
            for ( int i = 0; i < oldInputs.size(); ++i ) {
                final Frame frame = getInvoke( oldInputs.get( i ), alg );
                if ( frame == null || !frame.corDefOutputs.isEmpty() ) {
                    // if input is not rewritten, or if it produces correlated variables, terminate rewrite
                    return null;
                }
                newInputs.add( frame.r );
                newRel.replaceInput( i, frame.r );
            }

            if ( !Util.equalShallow( oldInputs, newInputs ) ) {
                newRel = alg.copy( alg.getTraitSet(), newInputs );
            }
        }

        // the output position should not change since there are no corVars coming from below.
        return register( alg, newRel, identityMap( alg.getTupleType().getFieldCount() ), ImmutableSortedMap.of() );
    }


    /**
     * Rewrite Sort.
     *
     * @param alg Sort to be rewritten
     */
    public Frame decorrelateAlg( Sort alg ) {
        //
        // Rewrite logic:
        //
        // 1. change the collations field to reference the new input.
        //

        // Sort itself should not reference corVars.
        assert !cm.mapRefRelToCorRef.containsKey( alg );

        // Sort only references field positions in collations field.
        // The collations field in the newRel now need to refer to the new output positions in its input.
        // Its output does not change the input ordering, so there's no need to call propagateExpr.

        final AlgNode oldInput = alg.getInput();
        final Frame frame = getInvoke( oldInput, alg );
        if ( frame == null ) {
            // If input has not been rewritten, do not rewrite this alg.
            return null;
        }
        final AlgNode newInput = frame.r;

        Mappings.TargetMapping mapping =
                Mappings.target(
                        frame.oldToNewOutputs,
                        oldInput.getTupleType().getFieldCount(),
                        newInput.getTupleType().getFieldCount() );

        AlgCollation oldCollation = alg.getCollation();
        AlgCollation newCollation = RexUtil.apply( mapping, oldCollation );

        final Sort newSort = LogicalRelSort.create( newInput, newCollation, alg.offset, alg.fetch );

        // Sort does not change input ordering
        return register( alg, newSort, frame.oldToNewOutputs, frame.corDefOutputs );
    }


    /**
     * Rewrites a {@link Values}.
     *
     * @param alg Values to be rewritten
     */
    public Frame decorrelateAlg( Values alg ) {
        // There are no inputs, so alg does not need to be changed.
        return null;
    }


    /**
     * Rewrites a {@link LogicalRelAggregate}.
     *
     * @param alg Aggregate to rewrite
     */
    public Frame decorrelateAlg( LogicalRelAggregate alg ) {
        if ( alg.getGroupType() != Aggregate.Group.SIMPLE ) {
            throw new AssertionError( "Non-simple group encountered" );
        }
        //
        // Rewrite logic:
        //
        // 1. Permute the group by keys to the front.
        // 2. If the input of an aggregate produces correlated variables, add them to the group list.
        // 3. Change aggCalls to reference the new project.
        //

        // Aggregate itself should not reference corVars.
        assert !cm.mapRefRelToCorRef.containsKey( alg );

        final AlgNode oldInput = alg.getInput();
        final Frame frame = getInvoke( oldInput, alg );
        if ( frame == null ) {
            // If input has not been rewritten, do not rewrite this alg.
            return null;
        }
        final AlgNode newInput = frame.r;

        // map from newInput
        Map<Integer, Integer> mapNewInputToProjOutputs = new HashMap<>();
        final int oldGroupKeyCount = alg.getGroupSet().cardinality();

        // Project projects the original expressions, plus any correlated variables the input wants to pass along.
        final List<Pair<RexNode, String>> projects = new ArrayList<>();

        List<AlgDataTypeField> newInputOutput = newInput.getTupleType().getFields();

        int newPos = 0;

        // oldInput has the original group by keys in the front.
        final NavigableMap<Integer, RexLiteral> omittedConstants = new TreeMap<>();
        for ( int i = 0; i < oldGroupKeyCount; i++ ) {
            final RexLiteral constant = projectedLiteral( newInput, i );
            if ( constant != null ) {
                // Exclude constants. Aggregate({true}) occurs because Aggregate({}) would generate 1 row even when applied to an empty table.
                omittedConstants.put( i, constant );
                continue;
            }
            int newInputPos = frame.oldToNewOutputs.get( i );
            projects.add( RexIndexRef.of2( newInputPos, newInputOutput ) );
            mapNewInputToProjOutputs.put( newInputPos, newPos );
            newPos++;
        }

        final SortedMap<CorDef, Integer> corDefOutputs = new TreeMap<>();
        if ( !frame.corDefOutputs.isEmpty() ) {
            // If input produces correlated variables, move them to the front, right after any existing GROUP BY fields.

            // Now add the corVars from the input, starting from position oldGroupKeyCount.
            for ( Map.Entry<CorDef, Integer> entry : frame.corDefOutputs.entrySet() ) {
                projects.add( RexIndexRef.of2( entry.getValue(), newInputOutput ) );

                corDefOutputs.put( entry.getKey(), newPos );
                mapNewInputToProjOutputs.put( entry.getValue(), newPos );
                newPos++;
            }
        }

        // add the remaining fields
        final int newGroupKeyCount = newPos;
        for ( int i = 0; i < newInputOutput.size(); i++ ) {
            if ( !mapNewInputToProjOutputs.containsKey( i ) ) {
                projects.add( RexIndexRef.of2( i, newInputOutput ) );
                mapNewInputToProjOutputs.put( i, newPos );
                newPos++;
            }
        }

        assert newPos == newInputOutput.size();

        // This Project will be what the old input maps to, replacing any previous mapping from old input).
        AlgNode newProject = algBuilder.push( newInput )
                .projectNamed( Pair.left( projects ), Pair.right( projects ), true )
                .build();

        // update mappings:
        // oldInput ----> newInput
        //
        //                newProject
        //                   |
        // oldInput ----> newInput
        //
        // is transformed to
        //
        // oldInput ----> newProject
        //                   |
        //                newInput
        Map<Integer, Integer> combinedMap = new HashMap<>();

        for ( Integer oldInputPos : frame.oldToNewOutputs.keySet() ) {
            combinedMap.put(
                    oldInputPos,
                    mapNewInputToProjOutputs.get( frame.oldToNewOutputs.get( oldInputPos ) ) );
        }

        register( oldInput, newProject, combinedMap, corDefOutputs );

        // now it's time to rewrite the Aggregate
        final ImmutableBitSet newGroupSet = ImmutableBitSet.range( newGroupKeyCount );
        List<AggregateCall> newAggCalls = new ArrayList<>();
        List<AggregateCall> oldAggCalls = alg.getAggCallList();

        int oldInputOutputFieldCount = alg.getGroupSet().cardinality();
        int newInputOutputFieldCount = newGroupSet.cardinality();

        int i = -1;
        for ( AggregateCall oldAggCall : oldAggCalls ) {
            ++i;
            List<Integer> oldAggArgs = oldAggCall.getArgList();

            List<Integer> aggArgs = new ArrayList<>();

            // Adjust the Aggregate argument positions.
            // Note Aggregate does not change input ordering, so the input output position mapping can be used to derive the new positions for the argument.
            for ( int oldPos : oldAggArgs ) {
                aggArgs.add( combinedMap.get( oldPos ) );
            }
            final int filterArg =
                    oldAggCall.filterArg < 0
                            ? oldAggCall.filterArg
                            : combinedMap.get( oldAggCall.filterArg );

            newAggCalls.add( oldAggCall.adaptTo( newProject, aggArgs, filterArg, oldGroupKeyCount, newGroupKeyCount ) );

            // The old to new output position mapping will be the same as that of newProject, plus any aggregates that the oldAgg produces.
            combinedMap.put(
                    oldInputOutputFieldCount + i,
                    newInputOutputFieldCount + i );
        }

        algBuilder.push( LogicalRelAggregate.create( newProject, newGroupSet, null, newAggCalls ) );

        if ( !omittedConstants.isEmpty() ) {
            final List<RexNode> postProjects = new ArrayList<>( algBuilder.fields() );
            for ( Map.Entry<Integer, RexLiteral> entry : omittedConstants.descendingMap().entrySet() ) {
                postProjects.add( entry.getKey() + frame.corDefOutputs.size(), entry.getValue() );
            }
            algBuilder.project( postProjects );
        }

        // Aggregate does not change input ordering so corVars will be located at the same position as the input newProject.
        return register( alg, algBuilder.build(), combinedMap, corDefOutputs );
    }


    public Frame getInvoke( AlgNode r, AlgNode parent ) {
        final Frame frame = handle( r );
        if ( frame != null ) {
            map.put( r, frame );
        }
        currentAlg = parent;
        return frame;
    }


    /**
     * Returns a literal output field, or null if it is not literal.
     */
    private static RexLiteral projectedLiteral( AlgNode alg, int i ) {
        if ( alg instanceof Project ) {
            final Project project = (Project) alg;
            final RexNode node = project.getProjects().get( i );
            if ( node instanceof RexLiteral ) {
                return (RexLiteral) node;
            }
        }
        return null;
    }


    /**
     * Rewrite LogicalProject.
     *
     * @param alg the project alg to rewrite
     */
    public Frame decorrelateAlg( LogicalRelProject alg ) {
        //
        // Rewrite logic:
        //
        // 1. Pass along any correlated variables coming from the input.
        //

        final AlgNode oldInput = alg.getInput();
        Frame frame = getInvoke( oldInput, alg );
        if ( frame == null ) {
            // If input has not been rewritten, do not rewrite this alg.
            return null;
        }
        final List<RexNode> oldProjects = alg.getProjects();
        final List<AlgDataTypeField> algOutput = alg.getTupleType().getFields();

        // Project projects the original expressions, plus any correlated variables the input wants to pass along.
        final List<Pair<RexNode, String>> projects = new ArrayList<>();

        // If this Project has correlated reference, create value generator and produce the correlated variables in the new output.
        if ( cm.mapRefRelToCorRef.containsKey( alg ) ) {
            frame = decorrelateInputWithValueGenerator( alg, frame );
        }

        // Project projects the original expressions
        final Map<Integer, Integer> mapOldToNewOutputs = new HashMap<>();
        int newPos;
        for ( newPos = 0; newPos < oldProjects.size(); newPos++ ) {
            projects.add(
                    newPos,
                    Pair.of(
                            decorrelateExpr( currentAlg, map, cm, oldProjects.get( newPos ) ),
                            algOutput.get( newPos ).getName() ) );
            mapOldToNewOutputs.put( newPos, newPos );
        }

        // Project any correlated variables the input wants to pass along.
        final SortedMap<CorDef, Integer> corDefOutputs = new TreeMap<>();
        for ( Map.Entry<CorDef, Integer> entry : frame.corDefOutputs.entrySet() ) {
            projects.add( RexIndexRef.of2( entry.getValue(), frame.r.getTupleType().getFields() ) );
            corDefOutputs.put( entry.getKey(), newPos );
            newPos++;
        }

        AlgNode newProject = algBuilder.push( frame.r )
                .projectNamed( Pair.left( projects ), Pair.right( projects ), true )
                .build();

        return register( alg, newProject, mapOldToNewOutputs, corDefOutputs );
    }


    /**
     * Create {@link AlgNode} tree that produces a list of correlated variables.
     *
     * @param correlations correlated variables to generate
     * @param valueGenFieldOffset offset in the output that generated columns will start
     * @param corDefOutputs output positions for the correlated variables generated
     * @return {@link AlgNode} the root of the resultant {@link AlgNode} tree
     */
    private AlgNode createValueGenerator( Iterable<CorRef> correlations, int valueGenFieldOffset, SortedMap<CorDef, Integer> corDefOutputs ) {
        final Map<AlgNode, List<Integer>> mapNewInputToOutputs = new HashMap<>();

        final Map<AlgNode, Integer> mapNewInputToNewOffset = new HashMap<>();

        // Input provides the definition of a correlated variable.
        // Add to map all the referenced positions (relative to each input alg).
        for ( CorRef corVar : correlations ) {
            final int oldCorVarOffset = corVar.field;

            final AlgNode oldInput = getCorAlg( corVar );
            assert oldInput != null;
            final Frame frame = getFrame( oldInput, true );
            assert frame != null;
            final AlgNode newInput = frame.r;

            final List<Integer> newLocalOutputs;
            if ( !mapNewInputToOutputs.containsKey( newInput ) ) {
                newLocalOutputs = new ArrayList<>();
            } else {
                newLocalOutputs = mapNewInputToOutputs.get( newInput );
            }

            final int newCorVarOffset = frame.oldToNewOutputs.get( oldCorVarOffset );

            // Add all unique positions referenced.
            if ( !newLocalOutputs.contains( newCorVarOffset ) ) {
                newLocalOutputs.add( newCorVarOffset );
            }
            mapNewInputToOutputs.put( newInput, newLocalOutputs );
        }

        int offset = 0;

        // Project only the correlated fields out of each input and join the project together.
        // To make sure the plan does not change in terms of join order, join these rels based on their occurrence in corVar list which is sorted.
        final Set<AlgNode> joinedInputs = new HashSet<>();

        AlgNode r = null;
        for ( CorRef corVar : correlations ) {
            final AlgNode oldInput = getCorAlg( corVar );
            assert oldInput != null;
            final AlgNode newInput = getFrame( oldInput, true ).r;
            assert newInput != null;

            if ( !joinedInputs.contains( newInput ) ) {
                AlgNode project = AlgOptUtil.createProject( newInput, mapNewInputToOutputs.get( newInput ) );
                AlgNode distinct = algBuilder.push( project )
                        .distinct()
                        .build();
                AlgCluster cluster = distinct.getCluster();

                joinedInputs.add( newInput );
                mapNewInputToNewOffset.put( newInput, offset );
                offset += distinct.getTupleType().getFieldCount();

                if ( r == null ) {
                    r = distinct;
                } else {
                    r = LogicalRelJoin.create(
                            r,
                            distinct,
                            cluster.getRexBuilder().makeLiteral( true ),
                            ImmutableSet.of(),
                            JoinAlgType.INNER );
                }
            }
        }

        // Translate the positions of correlated variables to be relative to the join output, leaving room for valueGenFieldOffset because valueGenerators are joined with the original left input of the rel
        // referencing correlated variables.
        for ( CorRef corRef : correlations ) {
            // The first input of a Correlate is always the alg defining the correlated variables.
            final AlgNode oldInput = getCorAlg( corRef );
            assert oldInput != null;
            final Frame frame = getFrame( oldInput, true );
            final AlgNode newInput = frame.r;
            assert newInput != null;

            final List<Integer> newLocalOutputs = mapNewInputToOutputs.get( newInput );

            final int newLocalOutput = frame.oldToNewOutputs.get( corRef.field );

            // newOutput is the index of the corVar in the referenced position list plus the offset of referenced position list of each newInput.
            final int newOutput = newLocalOutputs.indexOf( newLocalOutput ) + mapNewInputToNewOffset.get( newInput ) + valueGenFieldOffset;

            corDefOutputs.put( corRef.def(), newOutput );
        }

        return r;
    }


    private Frame getFrame( AlgNode r, boolean safe ) {
        final Frame frame = map.get( r );
        if ( frame == null && safe ) {
            return new Frame( r, r, ImmutableSortedMap.of(), identityMap( r.getTupleType().getFieldCount() ) );
        }
        return frame;
    }


    private AlgNode getCorAlg( CorRef corVar ) {
        final AlgNode r = cm.mapCorToCorRel.get( corVar.corr );
        return r.getInput( 0 );
    }


    /**
     * Adds a value generator to satisfy the correlating variables used by a algebraic expression, if those variables are not already provided by its input.
     */
    private Frame maybeAddValueGenerator( AlgNode alg, Frame frame ) {
        final CorelMap cm1 = new CorelMapBuilder().build( frame.r, alg );
        if ( !cm1.mapRefRelToCorRef.containsKey( alg ) ) {
            return frame;
        }
        final Collection<CorRef> needs = cm1.mapRefRelToCorRef.get( alg );
        final ImmutableSortedSet<CorDef> haves = frame.corDefOutputs.keySet();
        if ( hasAll( needs, haves ) ) {
            return frame;
        }
        return decorrelateInputWithValueGenerator( alg, frame );
    }


    /**
     * Returns whether all of a collection of {@link CorRef}s are satisfied by at least one of a collection of {@link CorDef}s.
     */
    private boolean hasAll( Collection<CorRef> corRefs, Collection<CorDef> corDefs ) {
        for ( CorRef corRef : corRefs ) {
            if ( !has( corDefs, corRef ) ) {
                return false;
            }
        }
        return true;
    }


    /**
     * Returns whether a {@link CorrelationId} is satisfied by at least one of a collection of {@link CorDef}s.
     */
    private boolean has( Collection<CorDef> corDefs, CorRef corr ) {
        for ( CorDef corDef : corDefs ) {
            if ( corDef.corr.equals( corr.corr ) && corDef.field == corr.field ) {
                return true;
            }
        }
        return false;
    }


    private Frame decorrelateInputWithValueGenerator( AlgNode alg, Frame frame ) {
        // currently only handles one input
        assert alg.getInputs().size() == 1;
        AlgNode oldInput = frame.r;

        final SortedMap<CorDef, Integer> corDefOutputs = new TreeMap<>( frame.corDefOutputs );

        final Collection<CorRef> corVarList = cm.mapRefRelToCorRef.get( alg );

        // Try to populate correlation variables using local fields.
        // This means that we do not need a value generator.
        if ( alg instanceof Filter ) {
            SortedMap<CorDef, Integer> map = new TreeMap<>();
            List<RexNode> projects = new ArrayList<>();
            for ( CorRef correlation : corVarList ) {
                final CorDef def = correlation.def();
                if ( corDefOutputs.containsKey( def ) || map.containsKey( def ) ) {
                    continue;
                }
                try {
                    findCorrelationEquivalent( correlation, ((Filter) alg).getCondition() );
                } catch ( Util.FoundOne e ) {
                    if ( e.getNode() instanceof RexIndexRef ) {
                        map.put( def, ((RexIndexRef) e.getNode()).getIndex() );
                    } else {
                        map.put( def, frame.r.getTupleType().getFieldCount() + projects.size() );
                        projects.add( (RexNode) e.getNode() );
                    }
                }
            }
            // If all correlation variables are now satisfied, skip creating a value generator.
            if ( map.size() == corVarList.size() ) {
                map.putAll( frame.corDefOutputs );
                final AlgNode r;
                if ( !projects.isEmpty() ) {
                    algBuilder.push( oldInput ).project( Iterables.concat( algBuilder.fields(), projects ) );
                    r = algBuilder.build();
                } else {
                    r = oldInput;
                }
                return register( alg.getInput( 0 ), r, frame.oldToNewOutputs, map );
            }
        }

        int leftInputOutputCount = frame.r.getTupleType().getFieldCount();

        // can directly add positions into corDefOutputs since join does not change the output ordering from the inputs.
        AlgNode valueGen = createValueGenerator( corVarList, leftInputOutputCount, corDefOutputs );

        AlgNode join = LogicalRelJoin.create( frame.r, valueGen, algBuilder.literal( true ), ImmutableSet.of(), JoinAlgType.INNER );

        // Join or Filter does not change the old input ordering. All input fields from newLeftInput (i.e. the original input to the old Filter) are in the output and in the same position.
        return register( alg.getInput( 0 ), join, frame.oldToNewOutputs, corDefOutputs );
    }


    /**
     * Finds a {@link RexIndexRef} that is equivalent to a {@link CorRef}, and if found, throws a {@link org.polypheny.db.util.Util.FoundOne}.
     */
    private void findCorrelationEquivalent( CorRef correlation, RexNode e ) throws Util.FoundOne {
        switch ( e.getKind() ) {
            case EQUALS:
                final RexCall call = (RexCall) e;
                final List<RexNode> operands = call.getOperands();
                if ( references( operands.get( 0 ), correlation ) ) {
                    throw new Util.FoundOne( operands.get( 1 ) );
                }
                if ( references( operands.get( 1 ), correlation ) ) {
                    throw new Util.FoundOne( operands.get( 0 ) );
                }
                break;
            case AND:
                for ( RexNode operand : ((RexCall) e).getOperands() ) {
                    findCorrelationEquivalent( correlation, operand );
                }
        }
    }


    private boolean references( RexNode e, CorRef correlation ) {
        switch ( e.getKind() ) {
            case CAST:
                final RexNode operand = ((RexCall) e).getOperands().get( 0 );
                if ( isWidening( e.getType(), operand.getType() ) ) {
                    return references( operand, correlation );
                }
                return false;
            case FIELD_ACCESS:
                final RexFieldAccess f = (RexFieldAccess) e;
                if ( f.getField().getIndex() == correlation.field && f.getReferenceExpr() instanceof RexCorrelVariable ) {
                    if ( ((RexCorrelVariable) f.getReferenceExpr()).id == correlation.corr ) {
                        return true;
                    }
                }
                // fall through
            default:
                return false;
        }
    }


    /**
     * Returns whether one type is just a widening of another.
     * <p>
     * For example:
     * <ul>
     * <li>{@code VARCHAR(10)} is a widening of {@code VARCHAR(5)}.</li>
     * <li>{@code VARCHAR(10)} is a widening of {@code VARCHAR(10) NOT NULL}.</li>
     * </ul>
     */
    private boolean isWidening( AlgDataType type, AlgDataType type1 ) {
        return type.getPolyType() == type1.getPolyType() && type.getPrecision() >= type1.getPrecision();
    }


    /**
     * Rewrite LogicalFilter.
     *
     * @param alg the filter alg to rewrite
     */
    public Frame decorrelateAlg( LogicalRelFilter alg ) {
        //
        // Rewrite logic:
        //
        // 1. If a Filter references a correlated field in its filter condition, rewrite the Filter to be
        //   Filter
        //     Join(cross product)
        //       originalFilterInput
        //       ValueGenerator(produces distinct sets of correlated variables) and rewrite the correlated fieldAccess in the filter condition to reference the Join output.
        //
        // 2. If Filter does not reference correlated variables, simply rewrite the filter condition using new input.
        //

        final AlgNode oldInput = alg.getInput();
        Frame frame = getInvoke( oldInput, alg );
        if ( frame == null ) {
            // If input has not been rewritten, do not rewrite this alg.
            return null;
        }

        // If this Filter has correlated reference, create value generator and produce the correlated variables in the new output.
        frame = maybeAddValueGenerator( alg, frame );

        final CorelMap cm2 = new CorelMapBuilder().build( alg );

        // Replace the filter expression to reference output of the join Map filter to the new filter over join
        algBuilder.push( frame.r ).filter( decorrelateExpr( currentAlg, map, cm2, alg.getCondition() ) );

        // Filter does not change the input ordering.
        // Filter alg does not permute the input.
        // All corVars produced by filter will have the same output positions in the input alg.
        return register( alg, algBuilder.build(), frame.oldToNewOutputs, frame.corDefOutputs );
    }


    /**
     * Rewrite Correlate into a left outer join.
     *
     * @param alg Correlator
     */
    public Frame decorrelateAlg( LogicalRelCorrelate alg ) {
        //
        // Rewrite logic:
        //
        // The original left input will be joined with the new right input that has generated correlated variables propagated up. For any generated
        // corVars that are not used in the join key, pass them along to be joined later with the Correlates that produce them.
        //

        // the right input to Correlate should produce correlated variables
        final AlgNode oldLeft = alg.getInput( 0 );
        final AlgNode oldRight = alg.getInput( 1 );

        final Frame leftFrame = getInvoke( oldLeft, alg );
        final Frame rightFrame = getInvoke( oldRight, alg );

        if ( leftFrame == null || rightFrame == null ) {
            // If any input has not been rewritten, do not rewrite this alg.
            return null;
        }

        if ( rightFrame.corDefOutputs.isEmpty() ) {
            return null;
        }

        assert alg.getRequiredColumns().cardinality() <= rightFrame.corDefOutputs.keySet().size();

        // Change correlator alg into a join.
        // Join all the correlated variables produced by this correlator alg with the values generated and propagated from the right input
        final SortedMap<CorDef, Integer> corDefOutputs = new TreeMap<>( rightFrame.corDefOutputs );
        final List<RexNode> conditions = new ArrayList<>();
        final List<AlgDataTypeField> newLeftOutput = leftFrame.r.getTupleType().getFields();
        int newLeftFieldCount = newLeftOutput.size();

        final List<AlgDataTypeField> newRightOutput = rightFrame.r.getTupleType().getFields();

        for ( Map.Entry<CorDef, Integer> rightOutput : new ArrayList<>( corDefOutputs.entrySet() ) ) {
            final CorDef corDef = rightOutput.getKey();
            if ( !corDef.corr.equals( alg.getCorrelationId() ) ) {
                continue;
            }
            final int newLeftPos = leftFrame.oldToNewOutputs.get( corDef.field );
            final int newRightPos = rightOutput.getValue();
            conditions.add(
                    algBuilder.call(
                            OperatorRegistry.get( OperatorName.EQUALS ),
                            RexIndexRef.of( newLeftPos, newLeftOutput ),
                            new RexIndexRef( newLeftFieldCount + newRightPos, newRightOutput.get( newRightPos ).getType() ) ) );

            // remove this corVar from output position mapping
            corDefOutputs.remove( corDef );
        }

        // Update the output position for the corVars: only pass on the cor vars that are not used in the join key.
        for ( CorDef corDef : corDefOutputs.keySet() ) {
            int newPos = corDefOutputs.get( corDef ) + newLeftFieldCount;
            corDefOutputs.put( corDef, newPos );
        }

        // then add any corVar from the left input. Do not need to change output positions.
        corDefOutputs.putAll( leftFrame.corDefOutputs );

        // Create the mapping between the output of the old correlation alg and the new join rel

        int oldLeftFieldCount = oldLeft.getTupleType().getFieldCount();

        int oldRightFieldCount = oldRight.getTupleType().getFieldCount();
        //noinspection AssertWithSideEffects
        assert alg.getTupleType().getFieldCount() == oldLeftFieldCount + oldRightFieldCount;

        // Left input positions are not changed.
        final Map<Integer, Integer> mapOldToNewOutputs = new HashMap<>( leftFrame.oldToNewOutputs );

        // Right input positions are shifted by newLeftFieldCount.
        for ( int i = 0; i < oldRightFieldCount; i++ ) {
            mapOldToNewOutputs.put( i + oldLeftFieldCount, rightFrame.oldToNewOutputs.get( i ) + newLeftFieldCount );
        }

        final RexNode condition = RexUtil.composeConjunction( algBuilder.getRexBuilder(), conditions );
        AlgNode newJoin = LogicalRelJoin.create( leftFrame.r, rightFrame.r, condition, ImmutableSet.of(), alg.getJoinType().toJoinType() );

        return register( alg, newJoin, mapOldToNewOutputs, corDefOutputs );
    }


    /**
     * Rewrite LogicalJoin.
     *
     * @param alg Join
     */
    public Frame decorrelateAlg( LogicalRelJoin alg ) {
        //
        // Rewrite logic:
        //
        // 1. rewrite join condition.
        // 2. map output positions and produce corVars if any.
        //

        final AlgNode oldLeft = alg.getInput( 0 );
        final AlgNode oldRight = alg.getInput( 1 );

        final Frame leftFrame = getInvoke( oldLeft, alg );
        final Frame rightFrame = getInvoke( oldRight, alg );

        if ( leftFrame == null || rightFrame == null ) {
            // If any input has not been rewritten, do not rewrite this alg.
            return null;
        }

        final AlgNode newJoin =
                LogicalRelJoin.create(
                        leftFrame.r,
                        rightFrame.r,
                        decorrelateExpr( currentAlg, map, cm, alg.getCondition() ),
                        ImmutableSet.of(),
                        alg.getJoinType() );

        // Create the mapping between the output of the old correlation alg and the new join rel
        Map<Integer, Integer> mapOldToNewOutputs = new HashMap<>();

        int oldLeftFieldCount = oldLeft.getTupleType().getFieldCount();
        int newLeftFieldCount = leftFrame.r.getTupleType().getFieldCount();

        int oldRightFieldCount = oldRight.getTupleType().getFieldCount();
        //noinspection AssertWithSideEffects
        assert alg.getTupleType().getFieldCount() == oldLeftFieldCount + oldRightFieldCount;

        // Left input positions are not changed.
        mapOldToNewOutputs.putAll( leftFrame.oldToNewOutputs );

        // Right input positions are shifted by newLeftFieldCount.
        for ( int i = 0; i < oldRightFieldCount; i++ ) {
            mapOldToNewOutputs.put( i + oldLeftFieldCount, rightFrame.oldToNewOutputs.get( i ) + newLeftFieldCount );
        }

        final SortedMap<CorDef, Integer> corDefOutputs = new TreeMap<>( leftFrame.corDefOutputs );

        // Right input positions are shifted by newLeftFieldCount.
        for ( Map.Entry<CorDef, Integer> entry : rightFrame.corDefOutputs.entrySet() ) {
            corDefOutputs.put( entry.getKey(), entry.getValue() + newLeftFieldCount );
        }
        return register( alg, newJoin, mapOldToNewOutputs, corDefOutputs );
    }


    private static RexIndexRef getNewForOldInputRef( AlgNode currentRel, Map<AlgNode, Frame> map, RexIndexRef oldInputRef ) {
        assert currentRel != null;

        int oldOrdinal = oldInputRef.getIndex();
        int newOrdinal = 0;

        // determine which input alg oldOrdinal references, and adjust oldOrdinal to be relative to that input rel
        AlgNode oldInput = null;

        for ( AlgNode oldInput0 : currentRel.getInputs() ) {
            AlgDataType oldInputType = oldInput0.getTupleType();
            int n = oldInputType.getFieldCount();
            if ( oldOrdinal < n ) {
                oldInput = oldInput0;
                break;
            }
            AlgNode newInput = map.get( oldInput0 ).r;
            newOrdinal += newInput.getTupleType().getFieldCount();
            oldOrdinal -= n;
        }

        assert oldInput != null;

        final Frame frame = map.get( oldInput );
        assert frame != null;

        // now oldOrdinal is relative to oldInput
        int oldLocalOrdinal = oldOrdinal;

        // figure out the newLocalOrdinal, relative to the newInput.
        int newLocalOrdinal = oldLocalOrdinal;

        if ( !frame.oldToNewOutputs.isEmpty() ) {
            newLocalOrdinal = frame.oldToNewOutputs.get( oldLocalOrdinal );
        }

        newOrdinal += newLocalOrdinal;

        return new RexIndexRef( newOrdinal, frame.r.getTupleType().getFields().get( newLocalOrdinal ).getType() );
    }


    /**
     * Pulls project above the join from its RHS input. Enforces nullability for join output.
     *
     * @param join Join
     * @param project Original project as the right-hand input of the join
     * @param nullIndicatorPos Position of null indicator
     * @return the subtree with the new Project at the root
     */
    private AlgNode projectJoinOutputWithNullability( LogicalRelJoin join, LogicalRelProject project, int nullIndicatorPos ) {
        final AlgDataTypeFactory typeFactory = join.getCluster().getTypeFactory();
        final AlgNode left = join.getLeft();
        final JoinAlgType joinType = join.getJoinType();

        RexIndexRef nullIndicator =
                new RexIndexRef(
                        nullIndicatorPos,
                        typeFactory.createTypeWithNullability(
                                join.getTupleType().getFields().get( nullIndicatorPos ).getType(),
                                true ) );

        // now create the new project
        List<Pair<RexNode, String>> newProjExprs = new ArrayList<>();

        // project everything from the LHS and then those from the original projRel
        List<AlgDataTypeField> leftInputFields = left.getTupleType().getFields();

        for ( int i = 0; i < leftInputFields.size(); i++ ) {
            newProjExprs.add( RexIndexRef.of2( i, leftInputFields ) );
        }

        // Marked where the projected expr is coming from so that the types will become nullable for the original projections which are now coming out of the nullable side of the OJ.
        boolean projectPulledAboveLeftCorrelator = joinType.generatesNullsOnRight();

        for ( Pair<RexNode, String> pair : project.getNamedProjects() ) {
            RexNode newProjExpr =
                    removeCorrelationExpr(
                            pair.left,
                            projectPulledAboveLeftCorrelator,
                            nullIndicator );

            newProjExprs.add( Pair.of( newProjExpr, pair.right ) );
        }

        return algBuilder.push( join )
                .projectNamed( Pair.left( newProjExprs ), Pair.right( newProjExprs ), true )
                .build();
    }


    /**
     * Pulls a {@link Project} above a {@link Correlate} from its RHS input.
     * Enforces nullability for join output.
     *
     * @param correlate Correlate
     * @param project the original project as the RHS input of the join
     * @param isCount Positions which are calls to the <code>COUNT</code> aggregation function
     * @return the subtree with the new Project at the root
     */
    private AlgNode aggregateCorrelatorOutput( Correlate correlate, LogicalRelProject project, Set<Integer> isCount ) {
        final AlgNode left = correlate.getLeft();
        final JoinAlgType joinType = correlate.getJoinType().toJoinType();

        // now create the new project
        final List<Pair<RexNode, String>> newProjects = new ArrayList<>();

        // Project everything from the LHS and then those from the original project
        final List<AlgDataTypeField> leftInputFields = left.getTupleType().getFields();

        for ( int i = 0; i < leftInputFields.size(); i++ ) {
            newProjects.add( RexIndexRef.of2( i, leftInputFields ) );
        }

        // Marked where the projected expr is coming from so that the types will become nullable for the original projections which are now coming out of the nullable side of the OJ.
        boolean projectPulledAboveLeftCorrelator = joinType.generatesNullsOnRight();

        for ( Pair<RexNode, String> pair : project.getNamedProjects() ) {
            RexNode newProjExpr =
                    removeCorrelationExpr(
                            pair.left,
                            projectPulledAboveLeftCorrelator,
                            isCount );
            newProjects.add( Pair.of( newProjExpr, pair.right ) );
        }

        return algBuilder.push( correlate )
                .projectNamed( Pair.left( newProjects ), Pair.right( newProjects ), true )
                .build();
    }


    /**
     * Checks whether the correlations in projRel and filter are related to the correlated variables provided by corRel.
     *
     * @param correlate Correlate
     * @param project The original Project as the RHS input of the join
     * @param filter Filter
     * @param correlatedJoinKeys Correlated join keys
     * @return true if filter and proj only references corVar provided by corRel
     */
    private boolean checkCorVars( LogicalRelCorrelate correlate, LogicalRelProject project, LogicalRelFilter filter, List<RexFieldAccess> correlatedJoinKeys ) {
        if ( filter != null ) {
            assert correlatedJoinKeys != null;

            // Check that all correlated refs in the filter condition are used in the join(as field access).
            Set<CorRef> corVarInFilter = Sets.newHashSet( cm.mapRefRelToCorRef.get( filter ) );

            for ( RexFieldAccess correlatedJoinKey : correlatedJoinKeys ) {
                corVarInFilter.remove( cm.mapFieldAccessToCorRef.get( correlatedJoinKey ) );
            }

            if ( !corVarInFilter.isEmpty() ) {
                return false;
            }

            // Check that the correlated variables referenced in these comparisons do come from the Correlate.
            corVarInFilter.addAll( cm.mapRefRelToCorRef.get( filter ) );

            for ( CorRef corVar : corVarInFilter ) {
                if ( cm.mapCorToCorRel.get( corVar.corr ) != correlate ) {
                    return false;
                }
            }
        }

        // If project has any correlated reference, make sure they are also provided by the current correlate. They will be projected out of the LHS of the correlate.
        if ( (project != null) && cm.mapRefRelToCorRef.containsKey( project ) ) {
            for ( CorRef corVar : cm.mapRefRelToCorRef.get( project ) ) {
                if ( cm.mapCorToCorRel.get( corVar.corr ) != correlate ) {
                    return false;
                }
            }
        }

        return true;
    }


    /**
     * Remove correlated variables from the tree at root corRel
     *
     * @param correlate Correlate
     */
    private void removeCorVarFromTree( LogicalRelCorrelate correlate ) {
        if ( cm.mapCorToCorRel.get( correlate.getCorrelationId() ) == correlate ) {
            cm.mapCorToCorRel.remove( correlate.getCorrelationId() );
        }
    }


    /**
     * Projects all {@code input} output fields plus the additional expressions.
     *
     * @param input Input relational expression
     * @param additionalExprs Additional expressions and names
     * @return the new Project
     */
    private AlgNode createProjectWithAdditionalExprs( AlgNode input, List<Pair<RexNode, String>> additionalExprs ) {
        final List<AlgDataTypeField> fieldList = input.getTupleType().getFields();
        List<Pair<RexNode, String>> projects = new ArrayList<>();
        for ( Ord<AlgDataTypeField> field : Ord.zip( fieldList ) ) {
            projects.add(
                    Pair.of(
                            (RexNode) algBuilder.getRexBuilder().makeInputRef( field.e.getType(), field.i ),
                            field.e.getName() ) );
        }
        projects.addAll( additionalExprs );
        return algBuilder.push( input )
                .projectNamed( Pair.left( projects ), Pair.right( projects ), true )
                .build();
    }


    // Returns an immutable map with the identity [0: 0, .., count-1: count-1].
    static Map<Integer, Integer> identityMap( int count ) {
        ImmutableMap.Builder<Integer, Integer> builder = ImmutableMap.builder();
        for ( int i = 0; i < count; i++ ) {
            builder.put( i, i );
        }
        return builder.build();
    }


    /**
     * Registers a relational expression and the relational expression it became after decorrelation.
     */
    Frame register( AlgNode alg, AlgNode newRel, Map<Integer, Integer> oldToNewOutputs, SortedMap<CorDef, Integer> corDefOutputs ) {
        final Frame frame = new Frame( alg, newRel, corDefOutputs, oldToNewOutputs );
        map.put( alg, frame );
        return frame;
    }


    static boolean allLessThan( Collection<Integer> integers, int limit, Litmus ret ) {
        for ( int value : integers ) {
            if ( value >= limit ) {
                return ret.fail( "out of range; value: {}, limit: {}", value, limit );
            }
        }
        return ret.succeed();
    }


    private static AlgNode stripHep( AlgNode alg ) {
        if ( alg instanceof HepAlgVertex ) {
            HepAlgVertex hepAlgVertex = (HepAlgVertex) alg;
            alg = hepAlgVertex.getCurrentAlg();
        }
        return alg;
    }


    /**
     * Shuttle that decorrelates.
     */
    private static class DecorrelateRexShuttle extends RexShuttle {

        private final AlgNode currentAlg;
        private final Map<AlgNode, Frame> map;
        private final CorelMap cm;


        private DecorrelateRexShuttle( AlgNode currentAlg, Map<AlgNode, Frame> map, CorelMap cm ) {
            this.currentAlg = Objects.requireNonNull( currentAlg );
            this.map = Objects.requireNonNull( map );
            this.cm = Objects.requireNonNull( cm );
        }


        @Override
        public RexNode visitFieldAccess( RexFieldAccess fieldAccess ) {
            int newInputOutputOffset = 0;
            for ( AlgNode input : currentAlg.getInputs() ) {
                final Frame frame = map.get( input );

                if ( frame != null ) {
                    // try to find in this input alg the position of corVar
                    final CorRef corRef = cm.mapFieldAccessToCorRef.get( fieldAccess );

                    if ( corRef != null ) {
                        Integer newInputPos = frame.corDefOutputs.get( corRef.def() );
                        if ( newInputPos != null ) {
                            // This input does produce the corVar referenced.
                            return new RexIndexRef( newInputPos + newInputOutputOffset, frame.r.getTupleType().getFields().get( newInputPos ).getType() );
                        }
                    }

                    // this input does not produce the corVar needed
                    newInputOutputOffset += frame.r.getTupleType().getFieldCount();
                } else {
                    // this input is not rewritten
                    newInputOutputOffset += input.getTupleType().getFieldCount();
                }
            }
            return fieldAccess;
        }


        @Override
        public RexNode visitIndexRef( RexIndexRef inputRef ) {
            final RexIndexRef ref = getNewForOldInputRef( currentAlg, map, inputRef );
            if ( ref.getIndex() == inputRef.getIndex() && ref.getType() == inputRef.getType() ) {
                return inputRef; // re-use old object, to prevent needless expr cloning
            }
            return ref;
        }

    }


    /**
     * Shuttle that removes correlations.
     */
    private class RemoveCorrelationRexShuttle extends RexShuttle {

        final RexBuilder rexBuilder;
        final AlgDataTypeFactory typeFactory;
        final boolean projectPulledAboveLeftCorrelator;
        final RexIndexRef nullIndicator;
        final ImmutableSet<Integer> isCount;


        RemoveCorrelationRexShuttle( RexBuilder rexBuilder, boolean projectPulledAboveLeftCorrelator, RexIndexRef nullIndicator, Set<Integer> isCount ) {
            this.projectPulledAboveLeftCorrelator = projectPulledAboveLeftCorrelator;
            this.nullIndicator = nullIndicator; // may be null
            this.isCount = ImmutableSet.copyOf( isCount );
            this.rexBuilder = rexBuilder;
            this.typeFactory = rexBuilder.getTypeFactory();
        }


        private RexNode createCaseExpression( RexIndexRef nullInputRef, RexLiteral lit, RexNode rexNode ) {
            RexNode[] caseOperands = new RexNode[3];

            // Construct a CASE expression to handle the null indicator.
            //
            // This also covers the case where a left correlated sub-query projects fields from outer relation. Since LOJ cannot produce nulls on the LHS, the projection now need to make a nullable LHS
            // reference using a nullability indicator. If this this indicator is null, it means the sub-query does not produce any value. As a result, any RHS ref by this usbquery needs to produce null value.

            // WHEN indicator IS NULL
            caseOperands[0] =
                    rexBuilder.makeCall(
                            OperatorRegistry.get( OperatorName.IS_NULL ),
                            new RexIndexRef(
                                    nullInputRef.getIndex(),
                                    typeFactory.createTypeWithNullability(
                                            nullInputRef.getType(),
                                            true ) ) );

            // THEN CAST(NULL AS newInputTypeNullable)
            caseOperands[1] =
                    rexBuilder.makeCast(
                            typeFactory.createTypeWithNullability(
                                    rexNode.getType(),
                                    true ),
                            lit );

            // ELSE cast (newInput AS newInputTypeNullable) END
            caseOperands[2] =
                    rexBuilder.makeCast(
                            typeFactory.createTypeWithNullability(
                                    rexNode.getType(),
                                    true ),
                            rexNode );

            return rexBuilder.makeCall(
                    OperatorRegistry.get( OperatorName.CASE ),
                    caseOperands );
        }


        @Override
        public RexNode visitFieldAccess( RexFieldAccess fieldAccess ) {
            if ( cm.mapFieldAccessToCorRef.containsKey( fieldAccess ) ) {
                // if it is a corVar, change it to be input ref.
                CorRef corVar = cm.mapFieldAccessToCorRef.get( fieldAccess );

                // corVar offset should point to the leftInput of currentRel, which is the Correlate.
                RexNode newRexNode = new RexIndexRef( corVar.field, fieldAccess.getType() );

                if ( projectPulledAboveLeftCorrelator && (nullIndicator != null) ) {
                    // need to enforce nullability by applying an additional cast operator over the transformed expression.
                    newRexNode = createCaseExpression( nullIndicator, rexBuilder.constantNull(), newRexNode );
                }
                return newRexNode;
            }
            return fieldAccess;
        }


        @Override
        public RexNode visitIndexRef( RexIndexRef inputRef ) {
<<<<<<< HEAD
            if ( currentAlg instanceof LogicalCorrelate ) {
                // If this alg references corVar and now it needs to be rewritten it must have been pulled above the Correlate replace the input ref to account for the LHS of the
                // Correlate
                final int leftInputFieldCount = ((LogicalCorrelate) currentAlg).getLeft().getTupleType().getFieldCount();
=======
            if ( currentAlg instanceof LogicalRelCorrelate ) {
                // If this alg references corVar and now it needs to be rewritten it must have been pulled above the Correlate replace the input ref to account for the LHS of the
                // Correlate
                final int leftInputFieldCount = ((LogicalRelCorrelate) currentAlg).getLeft().getTupleType().getFieldCount();
>>>>>>> 18d3cce9
                AlgDataType newType = inputRef.getType();

                if ( projectPulledAboveLeftCorrelator ) {
                    newType = typeFactory.createTypeWithNullability( newType, true );
                }

                int pos = inputRef.getIndex();
                RexIndexRef newInputRef = new RexIndexRef( leftInputFieldCount + pos, newType );

                if ( (isCount != null) && isCount.contains( pos ) ) {
                    return createCaseExpression( newInputRef, rexBuilder.makeExactLiteral( BigDecimal.ZERO ), newInputRef );
                } else {
                    return newInputRef;
                }
            }
            return inputRef;
        }


        @Override
        public RexNode visitLiteral( RexLiteral literal ) {
            // Use nullIndicator to decide whether to project null.
            // Do nothing if the literal is null.
            if ( !RexUtil.isNull( literal ) && projectPulledAboveLeftCorrelator && (nullIndicator != null) ) {
                return createCaseExpression( nullIndicator, rexBuilder.constantNull(), literal );
            }
            return literal;
        }


        @Override
        public RexNode visitCall( final RexCall call ) {
            RexNode newCall;

            boolean[] update = { false };
            List<RexNode> clonedOperands = visitList( call.operands, update );
            if ( update[0] ) {
                Operator operator = call.getOperator();

                boolean isSpecialCast = false;
                if ( operator instanceof Function ) {
                    if ( operator.getKind() == Kind.CAST ) {
                        if ( call.operands.size() < 2 ) {
                            isSpecialCast = true;
                        }
                    }
                }

                final AlgDataType newType;
                if ( !isSpecialCast ) {
                    // TODO: ideally this only needs to be called if the result type will also change. However, since that requires support from type inference rules to tell whether a rule decides return type based on input types,
                    //  for now all operators will be recreated with new type if any operand changed, unless the operator has "built-in" type.
                    newType = rexBuilder.deriveReturnType( operator, clonedOperands );
                } else {
                    // Use the current return type when creating a new call, for operators with return type built into the operator definition, and with no type inference rules, such as cast function with less than 2 operands.

                    // TODO: Comments in RexShuttle.visitCall() mention other types in this category. Need to resolve those together and preferably in the base class RexShuttle.
                    newType = call.getType();
                }
                newCall = rexBuilder.makeCall( newType, operator, clonedOperands );
            } else {
                newCall = call;
            }

            if ( projectPulledAboveLeftCorrelator && (nullIndicator != null) ) {
                return createCaseExpression( nullIndicator, rexBuilder.constantNull(), newCall );
            }
            return newCall;
        }

    }


    /**
     * Rule to remove single_value alg. For cases like
     *
     * <blockquote>AggRel single_value proj/filter/agg/ join on unique LHS key AggRel single group</blockquote>
     */
    private static final class RemoveSingleAggregateRule extends AlgOptRule {

        RemoveSingleAggregateRule( AlgBuilderFactory algBuilderFactory ) {
            super(
                    operand(
                            LogicalRelAggregate.class,
                            operand(
                                    LogicalRelProject.class,
                                    operand( LogicalRelAggregate.class, any() ) ) ),
                    algBuilderFactory,
                    null );
        }


        @Override
        public void onMatch( AlgOptRuleCall call ) {
            LogicalRelAggregate singleAggregate = call.alg( 0 );
            LogicalRelProject project = call.alg( 1 );
            LogicalRelAggregate aggregate = call.alg( 2 );

            // check singleAggRel is single_value agg
            if ( (!singleAggregate.getGroupSet().isEmpty())
                    || (singleAggregate.getAggCallList().size() != 1)
                    || !(singleAggregate.getAggCallList().get( 0 ).getAggregation().getFunctionType() == FunctionType.SINGLE_VALUE) ) {
                return;
            }

            // check projRel only projects one expression
            // check this project only projects one expression, i.e. scalar sub-queries.
            List<RexNode> projExprs = project.getProjects();
            if ( projExprs.size() != 1 ) {
                return;
            }

            // check the input to project is an aggregate on the entire input
            if ( !aggregate.getGroupSet().isEmpty() ) {
                return;
            }

            // singleAggRel produces a nullable type, so create the new projection that casts proj expr to a nullable type.
            final AlgBuilder algBuilder = call.builder();
            final AlgDataType type = algBuilder.getTypeFactory().createTypeWithNullability( projExprs.get( 0 ).getType(), true );
            final RexNode cast = algBuilder.getRexBuilder().makeCast( type, projExprs.get( 0 ) );
            algBuilder.push( aggregate ).project( cast );
            call.transformTo( algBuilder.build() );
        }

    }


    /**
     * Planner rule that removes correlations for scalar projects.
     */
    private final class RemoveCorrelationForScalarProjectRule extends AlgOptRule {

        RemoveCorrelationForScalarProjectRule( AlgBuilderFactory algBuilderFactory ) {
            super(
                    operand(
                            LogicalRelCorrelate.class,
                            operand( AlgNode.class, any() ),
                            operand(
                                    LogicalRelAggregate.class,
                                    operand( LogicalRelProject.class, operand( AlgNode.class, any() ) ) ) ),
                    algBuilderFactory, null );
        }


        @Override
        public void onMatch( AlgOptRuleCall call ) {
            final LogicalRelCorrelate correlate = call.alg( 0 );
            final AlgNode left = call.alg( 1 );
            final LogicalRelAggregate aggregate = call.alg( 2 );
            final LogicalRelProject project = call.alg( 3 );
            AlgNode right = call.alg( 4 );
            final AlgCluster cluster = correlate.getCluster();

            setCurrent( call.getPlanner().getRoot(), correlate );

            // Check for this pattern.
            // The pattern matching could be simplified if rules can be applied during decorrelation.
            //
            // Correlate(left correlation, condition = true)
            //   leftInput
            //   Aggregate (groupby (0) single_value())
            //     Project-A (may reference corVar)
            //       rightInput
            final JoinAlgType joinType = correlate.getJoinType().toJoinType();

            // corRel.getCondition was here, however Correlate was updated so it never includes a join condition. The code was not modified for brevity.
            RexNode joinCond = algBuilder.literal( true );
            if ( (joinType != JoinAlgType.LEFT) || (joinCond != algBuilder.literal( true )) ) {
                return;
            }

            // check that the agg is of the following type:
            // doing a single_value() on the entire input
            if ( (!aggregate.getGroupSet().isEmpty())
                    || (aggregate.getAggCallList().size() != 1)
                    || !(aggregate.getAggCallList().get( 0 ).getAggregation().getFunctionType() == FunctionType.SINGLE_VALUE) ) {
                return;
            }

            // check this project only projects one expression, i.e. scalar sub-queries.
            if ( project.getProjects().size() != 1 ) {
                return;
            }

            int nullIndicatorPos;

            if ( (right instanceof LogicalRelFilter) && cm.mapRefRelToCorRef.containsKey( right ) ) {
                // rightInput has this shape:
                //
                //       Filter (references corVar)
                //         filterInput

                // If rightInput is a filter and contains correlated reference, make sure the correlated keys in the filter condition forms a unique key of the RHS.

                LogicalRelFilter filter = (LogicalRelFilter) right;
                right = filter.getInput();

                assert right instanceof HepAlgVertex;
                right = ((HepAlgVertex) right).getCurrentAlg();

                // check filter input contains no correlation
                if ( AlgOptUtil.getVariablesUsed( right ).size() > 0 ) {
                    return;
                }

                // extract the correlation out of the filter

                // First breaking up the filter conditions into equality comparisons between rightJoinKeys (from the original filterInput) and correlatedJoinKeys. correlatedJoinKeys
                // can be expressions, while rightJoinKeys need to be input refs. These comparisons are AND'ed together.
                List<RexNode> tmpRightJoinKeys = new ArrayList<>();
                List<RexNode> correlatedJoinKeys = new ArrayList<>();
                AlgOptUtil.splitCorrelatedFilterCondition( filter, tmpRightJoinKeys, correlatedJoinKeys, false );

                // check that the columns referenced in these comparisons form a unique key of the filterInput
                final List<RexIndexRef> rightJoinKeys = new ArrayList<>();
                for ( RexNode key : tmpRightJoinKeys ) {
                    assert key instanceof RexIndexRef;
                    rightJoinKeys.add( (RexIndexRef) key );
                }

                // check that the columns referenced in rightJoinKeys form a unique key of the filterInput
                if ( rightJoinKeys.isEmpty() ) {
                    return;
                }

                // The join filters out the nulls.  So, it's ok if there are nulls in the join keys.
                final AlgMetadataQuery mq = call.getMetadataQuery();
                if ( !AlgMdUtil.areColumnsDefinitelyUniqueWhenNullsFiltered( mq, right, rightJoinKeys ) ) {
                    SQL2REL_LOGGER.debug( "{} are not unique keys for {}", rightJoinKeys.toString(), right.toString() );
                    return;
                }

                RexUtil.FieldAccessFinder visitor = new RexUtil.FieldAccessFinder();
                RexUtil.apply( visitor, correlatedJoinKeys, null );
                List<RexFieldAccess> correlatedKeyList = visitor.getFieldAccessList();

                if ( !checkCorVars( correlate, project, filter, correlatedKeyList ) ) {
                    return;
                }

                // Change the plan to this structure.
                // Note that the Aggregate is removed.
                //
                // Project-A' (replace corVar to input ref from the Join)
                //   Join (replace corVar to input ref from leftInput)
                //     leftInput
                //     rightInput (previously filterInput)

                // Change the filter condition into a join condition
                joinCond = removeCorrelationExpr( filter.getCondition(), false );

                nullIndicatorPos = left.getTupleType().getFieldCount() + rightJoinKeys.get( 0 ).getIndex();
            } else if ( cm.mapRefRelToCorRef.containsKey( project ) ) {
                // check filter input contains no correlation
                if ( AlgOptUtil.getVariablesUsed( right ).size() > 0 ) {
                    return;
                }

                if ( !checkCorVars( correlate, project, null, null ) ) {
                    return;
                }

                // Change the plan to this structure.
                //
                // Project-A' (replace corVar to input ref from Join)
                //   Join (left, condition = true)
                //     leftInput
                //     Aggregate(groupby(0), single_value(0), s_v(1)....)
                //       Project-B (everything from input plus literal true)
                //         projectInput

                // make the new Project to provide a null indicator
                right = createProjectWithAdditionalExprs(
                        right,
                        ImmutableList.of( Pair.of( algBuilder.literal( true ), "nullIndicator" ) ) );

                // make the new aggRel
                right = AlgOptUtil.createSingleValueAggAlg( cluster, right );

                // The last field:
                //     single_value(true)
                // is the nullIndicator
                nullIndicatorPos = left.getTupleType().getFieldCount() + right.getTupleType().getFieldCount() - 1;
            } else {
                return;
            }

            // make the new join rel
            LogicalRelJoin join = LogicalRelJoin.create( left, right, joinCond, ImmutableSet.of(), joinType );

            AlgNode newProject = projectJoinOutputWithNullability( join, project, nullIndicatorPos );

            call.transformTo( newProject );

            removeCorVarFromTree( correlate );
        }

    }


    /**
     * Planner rule that removes correlations for scalar aggregates.
     */
    private final class RemoveCorrelationForScalarAggregateRule extends AlgOptRule {

        RemoveCorrelationForScalarAggregateRule( AlgBuilderFactory algBuilderFactory ) {
            super(
                    operand(
                            LogicalRelCorrelate.class,
                            operand( AlgNode.class, any() ),
                            operand(
                                    LogicalRelProject.class,
                                    operand( LogicalRelAggregate.class,
                                            null, Aggregate::isSimple,
                                            operand( LogicalRelProject.class, operand( AlgNode.class, any() ) ) ) ) ),
                    algBuilderFactory,
                    null );
        }


        @Override
        public void onMatch( AlgOptRuleCall call ) {
            final LogicalRelCorrelate correlate = call.alg( 0 );
            final AlgNode left = call.alg( 1 );
            final LogicalRelProject aggOutputProject = call.alg( 2 );
            final LogicalRelAggregate aggregate = call.alg( 3 );
            final LogicalRelProject aggInputProject = call.alg( 4 );
            AlgNode right = call.alg( 5 );
            final AlgBuilder builder = call.builder();
            final RexBuilder rexBuilder = builder.getRexBuilder();
            final AlgCluster cluster = correlate.getCluster();

            setCurrent( call.getPlanner().getRoot(), correlate );

            // check for this pattern
            // The pattern matching could be simplified if rules can be applied
            // during decorrelation,
            //
            // CorrelateRel(left correlation, condition = true)
            //   leftInput
            //   Project-A (a RexNode)
            //     Aggregate (groupby (0), agg0(), agg1()...)
            //       Project-B (references coVar)
            //         rightInput

            // check aggOutputProject projects only one expression
            final List<RexNode> aggOutputProjects = aggOutputProject.getProjects();
            if ( aggOutputProjects.size() != 1 ) {
                return;
            }

            final JoinAlgType joinType = correlate.getJoinType().toJoinType();
            // corRel.getCondition was here, however Correlate was updated so it never includes a join condition. The code was not modified for brevity.
            RexNode joinCond = rexBuilder.makeLiteral( true );
            if ( (joinType != JoinAlgType.LEFT) || (joinCond != rexBuilder.makeLiteral( true )) ) {
                return;
            }

            // check that the agg is on the entire input
            if ( !aggregate.getGroupSet().isEmpty() ) {
                return;
            }

            final List<RexNode> aggInputProjects = aggInputProject.getProjects();

            final List<AggregateCall> aggCalls = aggregate.getAggCallList();
            final Set<Integer> isCountStar = new HashSet<>();

            // mark if agg produces count(*) which needs to reference the nullIndicator after the transformation.
            int k = -1;
            for ( AggregateCall aggCall : aggCalls ) {
                ++k;
                if ( (aggCall.getAggregation().getFunctionType() == FunctionType.COUNT) && (aggCall.getArgList().size() == 0) ) {
                    isCountStar.add( k );
                }
            }

            if ( (right instanceof LogicalRelFilter) && cm.mapRefRelToCorRef.containsKey( right ) ) {
                // rightInput has this shape:
                //
                //       Filter (references corVar)
                //         filterInput
                LogicalRelFilter filter = (LogicalRelFilter) right;
                right = filter.getInput();

                assert right instanceof HepAlgVertex;
                right = ((HepAlgVertex) right).getCurrentAlg();

                // check filter input contains no correlation
                if ( AlgOptUtil.getVariablesUsed( right ).size() > 0 ) {
                    return;
                }

                // check filter condition type First extract the correlation out of the filter

                // First breaking up the filter conditions into equality comparisons between rightJoinKeys(from the original filterInput) and correlatedJoinKeys. correlatedJoinKeys
                // can only be RexFieldAccess, while rightJoinKeys can be expressions. These comparisons are AND'ed together.
                List<RexNode> rightJoinKeys = new ArrayList<>();
                List<RexNode> tmpCorrelatedJoinKeys = new ArrayList<>();
                AlgOptUtil.splitCorrelatedFilterCondition( filter, rightJoinKeys, tmpCorrelatedJoinKeys, true );

                // make sure the correlated reference forms a unique key check that the columns referenced in these comparisons form a unique key of the leftInput
                List<RexFieldAccess> correlatedJoinKeys = new ArrayList<>();
                List<RexIndexRef> correlatedInputRefJoinKeys = new ArrayList<>();
                for ( RexNode joinKey : tmpCorrelatedJoinKeys ) {
                    assert joinKey instanceof RexFieldAccess;
                    correlatedJoinKeys.add( (RexFieldAccess) joinKey );
                    RexNode correlatedInputRef = removeCorrelationExpr( joinKey, false );
                    assert correlatedInputRef instanceof RexIndexRef;
                    correlatedInputRefJoinKeys.add( (RexIndexRef) correlatedInputRef );
                }

                // check that the columns referenced in rightJoinKeys form a unique key of the filterInput
                if ( correlatedInputRefJoinKeys.isEmpty() ) {
                    return;
                }

                // The join filters out the nulls.  So, it's ok if there are nulls in the join keys.
                final AlgMetadataQuery mq = call.getMetadataQuery();
                if ( !AlgMdUtil.areColumnsDefinitelyUniqueWhenNullsFiltered( mq, left, correlatedInputRefJoinKeys ) ) {
                    SQL2REL_LOGGER.debug( "{} are not unique keys for {}", correlatedJoinKeys.toString(), left.toString() );
                    return;
                }

                // check corVar references are valid
                if ( !checkCorVars( correlate, aggInputProject, filter, correlatedJoinKeys ) ) {
                    return;
                }

                // Rewrite the above plan:
                //
                // Correlate(left correlation, condition = true)
                //   leftInput
                //   Project-A (a RexNode)
                //     Aggregate (groupby(0), agg0(),agg1()...)
                //       Project-B (may reference corVar)
                //         Filter (references corVar)
                //           rightInput (no correlated reference)
                //

                // to this plan:
                //
                // Project-A' (all gby keys + rewritten nullable ProjExpr)
                //   Aggregate (groupby(all left input refs)
                //                 agg0(rewritten expression),
                //                 agg1()...)
                //     Project-B' (rewritten original projected exprs)
                //       Join(replace corVar w/ input ref from leftInput)
                //         leftInput
                //         rightInput
                //

                // In the case where agg is count(*) or count($corVar), it is changed to count(nullIndicator).
                // Note:  any non-nullable field from the RHS can be used as the indicator however a "true" field is added to the projection list from the RHS for simplicity to avoid
                // searching for non-null fields.
                //
                // Project-A' (all gby keys + rewritten nullable ProjExpr)
                //   Aggregate (groupby(all left input refs),
                //                 count(nullIndicator), other aggs...)
                //     Project-B' (all left input refs plus
                //                    the rewritten original projected exprs)
                //       Join(replace corVar to input ref from leftInput)
                //         leftInput
                //         Project (everything from rightInput plus
                //                     the nullIndicator "true")
                //           rightInput
                //

                // first change the filter condition into a join condition
                joinCond = removeCorrelationExpr( filter.getCondition(), false );
            } else if ( cm.mapRefRelToCorRef.containsKey( aggInputProject ) ) {
                // check rightInput contains no correlation
                if ( AlgOptUtil.getVariablesUsed( right ).size() > 0 ) {
                    return;
                }

                // check corVar references are valid
                if ( !checkCorVars( correlate, aggInputProject, null, null ) ) {
                    return;
                }

                int nFields = left.getTupleType().getFieldCount();
                ImmutableBitSet allCols = ImmutableBitSet.range( nFields );

                // leftInput contains unique keys i.e. each row is distinct and can group by on all the left fields
                final AlgMetadataQuery mq = call.getMetadataQuery();
                if ( !AlgMdUtil.areColumnsDefinitelyUnique( mq, left, allCols ) ) {
                    SQL2REL_LOGGER.debug( "There are no unique keys for {}", left );
                    return;
                }
                //
                // Rewrite the above plan:
                //
                // CorrelateRel(left correlation, condition = true)
                //   leftInput
                //   Project-A (a RexNode)
                //     Aggregate (groupby(0), agg0(), agg1()...)
                //       Project-B (references coVar)
                //         rightInput (no correlated reference)
                //

                // to this plan:
                //
                // Project-A' (all gby keys + rewritten nullable ProjExpr)
                //   Aggregate (groupby(all left input refs)
                //                 agg0(rewritten expression),
                //                 agg1()...)
                //     Project-B' (rewritten original projected exprs)
                //       Join (LOJ cond = true)
                //         leftInput
                //         rightInput
                //

                // In the case where agg is count($corVar), it is changed to count(nullIndicator).
                // Note:  any non-nullable field from the RHS can be used as the indicator however a "true" field is added to the projection list from the
                // RHS for simplicity to avoid searching for non-null fields.
                //
                // Project-A' (all gby keys + rewritten nullable ProjExpr)
                //   Aggregate (groupby(all left input refs),
                //                 count(nullIndicator), other aggs...)
                //     Project-B' (all left input refs plus
                //                    the rewritten original projected exprs)
                //       Join (replace corVar to input ref from leftInput)
                //         leftInput
                //         Project (everything from rightInput plus
                //                     the nullIndicator "true")
                //           rightInput
            } else {
                return;
            }

            AlgDataType leftInputFieldType = left.getTupleType();
            int leftInputFieldCount = leftInputFieldType.getFieldCount();
            int joinOutputProjExprCount = leftInputFieldCount + aggInputProjects.size() + 1;

            right = createProjectWithAdditionalExprs( right, ImmutableList.of( Pair.of( rexBuilder.makeLiteral( true ), "nullIndicator" ) ) );

            LogicalRelJoin join =
                    LogicalRelJoin.create(
                            left,
                            right,
                            joinCond,
                            ImmutableSet.of(),
                            joinType );

            // To the consumer of joinOutputProjRel, nullIndicator is located at the end
            int nullIndicatorPos = join.getTupleType().getFieldCount() - 1;

            RexIndexRef nullIndicator =
                    new RexIndexRef(
                            nullIndicatorPos,
                            cluster.getTypeFactory()
                                    .createTypeWithNullability( join.getTupleType().getFields().get( nullIndicatorPos ).getType(), true ) );

            // first project all group-by keys plus the transformed agg input
            List<RexNode> joinOutputProjects = new ArrayList<>();

            // LOJ Join preserves LHS types
            for ( int i = 0; i < leftInputFieldCount; i++ ) {
                joinOutputProjects.add(
                        rexBuilder.makeInputRef(
                                leftInputFieldType.getFields().get( i ).getType(), i ) );
            }

            for ( RexNode aggInputProjExpr : aggInputProjects ) {
                joinOutputProjects.add(
                        removeCorrelationExpr(
                                aggInputProjExpr,
                                joinType.generatesNullsOnRight(),
                                nullIndicator ) );
            }

            joinOutputProjects.add( rexBuilder.makeInputRef( join, nullIndicatorPos ) );

            final AlgNode joinOutputProject = builder.push( join )
                    .project( joinOutputProjects )
                    .build();

            // nullIndicator is now at a different location in the output of the join
            nullIndicatorPos = joinOutputProjExprCount - 1;

            final int groupCount = leftInputFieldCount;

            List<AggregateCall> newAggCalls = new ArrayList<>();
            k = -1;
            for ( AggregateCall aggCall : aggCalls ) {
                ++k;
                final List<Integer> argList;

                if ( isCountStar.contains( k ) ) {
                    // This is a count(*), transform it to count(nullIndicator) the null indicator is located at the end
                    argList = Collections.singletonList( nullIndicatorPos );
                } else {
                    argList = new ArrayList<>();

                    for ( int aggArg : aggCall.getArgList() ) {
                        argList.add( aggArg + groupCount );
                    }
                }

                int filterArg = aggCall.filterArg < 0
                        ? aggCall.filterArg
                        : aggCall.filterArg + groupCount;
                newAggCalls.add(
                        aggCall.adaptTo(
                                joinOutputProject,
                                argList,
                                filterArg,
                                aggregate.getGroupCount(),
                                groupCount ) );
            }

            ImmutableBitSet groupSet = ImmutableBitSet.range( groupCount );
            LogicalRelAggregate newAggregate = LogicalRelAggregate.create( joinOutputProject, groupSet, null, newAggCalls );
            List<RexNode> newAggOutputProjectList = new ArrayList<>();
            for ( int i : groupSet ) {
                newAggOutputProjectList.add( rexBuilder.makeInputRef( newAggregate, i ) );
            }

            RexNode newAggOutputProjects = removeCorrelationExpr( aggOutputProjects.get( 0 ), false );
            newAggOutputProjectList.add(
                    rexBuilder.makeCast(
                            cluster.getTypeFactory().createTypeWithNullability( newAggOutputProjects.getType(), true ),
                            newAggOutputProjects ) );

            builder.push( newAggregate ).project( newAggOutputProjectList );
            call.transformTo( builder.build() );

            removeCorVarFromTree( correlate );
        }

    }

    // REVIEW: This rule is non-static, depends on the state of members in RelDecorrelator, and has side-effects in the decorrelator.
    // This breaks the contract of a planner rule, and the rule will not be reusable in other planners.

    // REVIEW: Shouldn't it also be incorporating the flavor attribute into the description?


    /**
     * Planner rule that adjusts projects when counts are added.
     */
    private final class AdjustProjectForCountAggregateRule extends AlgOptRule {

        final boolean flavor;


        AdjustProjectForCountAggregateRule( boolean flavor, AlgBuilderFactory algBuilderFactory ) {
            super(
                    flavor
                            ? operand( LogicalRelCorrelate.class, operand( AlgNode.class, any() ), operand( LogicalRelProject.class, operand( LogicalRelAggregate.class, any() ) ) )
                            : operand( LogicalRelCorrelate.class, operand( AlgNode.class, any() ), operand( LogicalRelAggregate.class, any() ) ),
                    algBuilderFactory,
                    null );
            this.flavor = flavor;
        }


        @Override
        public void onMatch( AlgOptRuleCall call ) {
            final LogicalRelCorrelate correlate = call.alg( 0 );
            final AlgNode left = call.alg( 1 );
            final LogicalRelProject aggOutputProject;
            final LogicalRelAggregate aggregate;
            if ( flavor ) {
                aggOutputProject = call.alg( 2 );
                aggregate = call.alg( 3 );
            } else {
                aggregate = call.alg( 2 );

                // Create identity projection
                final List<Pair<RexNode, String>> projects = new ArrayList<>();
                final List<AlgDataTypeField> fields = aggregate.getTupleType().getFields();
                for ( int i = 0; i < fields.size(); i++ ) {
                    projects.add( RexIndexRef.of2( projects.size(), fields ) );
                }
                final AlgBuilder algBuilder = call.builder();
                algBuilder.push( aggregate )
                        .projectNamed(
                                Pair.left( projects ),
                                Pair.right( projects ),
                                true );
                aggOutputProject = (LogicalRelProject) algBuilder.build();
            }
            onMatch2( call, correlate, left, aggOutputProject, aggregate );
        }


        private void onMatch2( AlgOptRuleCall call, LogicalRelCorrelate correlate, AlgNode leftInput, LogicalRelProject aggOutputProject, LogicalRelAggregate aggregate ) {
            if ( generatedCorAlgs.contains( correlate ) ) {
                // This Correlate was generated by a previous invocation of this rule. No further work to do.
                return;
            }

            setCurrent( call.getPlanner().getRoot(), correlate );

            // check for this pattern
            // The pattern matching could be simplified if rules can be applied during decorrelation,
            //
            // CorrelateRel(left correlation, condition = true)
            //   leftInput
            //   Project-A (a RexNode)
            //     Aggregate (groupby (0), agg0(), agg1()...)

            // check aggOutputProj projects only one expression
            List<RexNode> aggOutputProjExprs = aggOutputProject.getProjects();
            if ( aggOutputProjExprs.size() != 1 ) {
                return;
            }

            JoinAlgType joinType = correlate.getJoinType().toJoinType();
            // corRel.getCondition was here, however Correlate was updated so it never includes a join condition. The code was not modified for brevity.
            RexNode joinCond = algBuilder.literal( true );
            if ( (joinType != JoinAlgType.LEFT) || (joinCond != algBuilder.literal( true )) ) {
                return;
            }

            // check that the agg is on the entire input
            if ( !aggregate.getGroupSet().isEmpty() ) {
                return;
            }

            List<AggregateCall> aggCalls = aggregate.getAggCallList();
            Set<Integer> isCount = new HashSet<>();

            // remember the count() positions
            int i = -1;
            for ( AggregateCall aggCall : aggCalls ) {
                ++i;
                if ( aggCall.getAggregation().getFunctionType() == FunctionType.COUNT ) {
                    isCount.add( i );
                }
            }

            // now rewrite the plan to
            //
            // Project-A' (all LHS plus transformed original projections, replacing references to count() with case statement)
            //   Correlate(left correlation, condition = true)
            //     leftInput
            //     Aggregate(groupby (0), agg0(), agg1()...)
            //
            LogicalRelCorrelate newCorrelate =
                    LogicalRelCorrelate.create(
                            leftInput,
                            aggregate,
                            correlate.getCorrelationId(),
                            correlate.getRequiredColumns(),
                            correlate.getJoinType() );

            // remember this alg so we don't fire rule on it again
            // REVIEW jhyde 29-Oct-2007: rules should not save state; rule should recognize patterns where it does or does not need to do work
            generatedCorAlgs.add( newCorrelate );

            // need to update the mapCorToCorRel Update the output position for the corVars: only pass on the corVars that are not used in the join key.
            if ( cm.mapCorToCorRel.get( correlate.getCorrelationId() ) == correlate ) {
                cm.mapCorToCorRel.put( correlate.getCorrelationId(), newCorrelate );
            }

            AlgNode newOutput = aggregateCorrelatorOutput( newCorrelate, aggOutputProject, isCount );

            call.transformTo( newOutput );
        }

    }


    /**
     * A unique reference to a correlation field.
     * <p>
     * For instance, if a {@link AlgNode} references emp.name multiple times, it would result in multiple {@code CorRef} objects that differ just in {@link CorRef#uniqueKey}.
     */
    static class CorRef implements Comparable<CorRef> {

        public final int uniqueKey;
        public final CorrelationId corr;
        public final int field;


        CorRef( CorrelationId corr, int field, int uniqueKey ) {
            this.corr = corr;
            this.field = field;
            this.uniqueKey = uniqueKey;
        }


        @Override
        public String toString() {
            return corr.getName() + '.' + field;
        }


        @Override
        public int hashCode() {
            return Objects.hash( uniqueKey, corr, field );
        }


        @Override
        public boolean equals( Object o ) {
            return this == o || o instanceof CorRef
                    && uniqueKey == ((CorRef) o).uniqueKey
                    && corr == ((CorRef) o).corr
                    && field == ((CorRef) o).field;
        }


        @Override
        public int compareTo( @Nonnull CorRef o ) {
            int c = corr.compareTo( o.corr );
            if ( c != 0 ) {
                return c;
            }
            c = Integer.compare( field, o.field );
            if ( c != 0 ) {
                return c;
            }
            return Integer.compare( uniqueKey, o.uniqueKey );
        }


        public CorDef def() {
            return new CorDef( corr, field );
        }

    }


    /**
     * A correlation and a field.
     */
    record CorDef( CorrelationId corr, int field ) implements Comparable<CorDef> {


        @Override
        public String toString() {
            return corr.getName() + '.' + field;
        }


        @Override
        public boolean equals( Object o ) {
            return this == o
                    || o instanceof CorDef
                    && corr == ((CorDef) o).corr
                    && field == ((CorDef) o).field;
        }


        @Override
        public int compareTo( @Nonnull CorDef o ) {
            int c = corr.compareTo( o.corr );
            if ( c != 0 ) {
                return c;
            }
            return Integer.compare( field, o.field );
        }

    }


    /**
     * A map of the locations of {@link LogicalRelCorrelate} in a tree of {@link AlgNode}s.
     * <p>
     * It is used to drive the decorrelation process.
     * Treat it as immutable; rebuild if you modify the tree.
     * <p>
     * There are three maps:
     * <ol>
     * <li>{@link #mapRefRelToCorRef} maps a {@link AlgNode} to the correlated variables it references;</li>
     * <li>{@link #mapCorToCorRel} maps a correlated variable to the {@link Correlate} providing it;</li>
     * <li>{@link #mapFieldAccessToCorRef} maps a rex field access to the corVar it represents. Because typeFlattener does not clone or modify a correlated field access this map does not need to be updated.</li>
     * </ol>
     */
    private record CorelMap( Multimap<AlgNode, CorRef> mapRefRelToCorRef, SortedMap<CorrelationId, AlgNode> mapCorToCorRel, Map<RexFieldAccess, CorRef> mapFieldAccessToCorRef ) {

        // TODO: create immutable copies of all maps
        private CorelMap( Multimap<AlgNode, CorRef> mapRefRelToCorRef, SortedMap<CorrelationId, AlgNode> mapCorToCorRel, Map<RexFieldAccess, CorRef> mapFieldAccessToCorRef ) {
            this.mapRefRelToCorRef = mapRefRelToCorRef;
            this.mapCorToCorRel = mapCorToCorRel;
            this.mapFieldAccessToCorRef = ImmutableMap.copyOf( mapFieldAccessToCorRef );
        }


        @Override
        public String toString() {
            return "mapRefRelToCorRef=" + mapRefRelToCorRef + "\nmapCorToCorRel=" + mapCorToCorRel + "\nmapFieldAccessToCorRef=" + mapFieldAccessToCorRef + "\n";
        }


        @Override
        public boolean equals( Object obj ) {
            return obj == this
                    || obj instanceof CorelMap
                    && mapRefRelToCorRef.equals( ((CorelMap) obj).mapRefRelToCorRef )
                    && mapCorToCorRel.equals( ((CorelMap) obj).mapCorToCorRel )
                    && mapFieldAccessToCorRef.equals( ((CorelMap) obj).mapFieldAccessToCorRef );
        }


        /**
         * Creates a CorelMap with given contents.
         */
        public static CorelMap of( SortedSetMultimap<AlgNode, CorRef> mapRefRelToCorVar, SortedMap<CorrelationId, AlgNode> mapCorToCorRel, Map<RexFieldAccess, CorRef> mapFieldAccessToCorVar ) {
            return new CorelMap( mapRefRelToCorVar, mapCorToCorRel, mapFieldAccessToCorVar );
        }


        /**
         * Returns whether there are any correlating variables in this statement.
         *
         * @return whether there are any correlating variables
         */
        public boolean hasCorrelation() {
            return !mapCorToCorRel.isEmpty();
        }

    }


    /**
     * Builds a {@link AlgDecorrelator.CorelMap}.
     */
    private static class CorelMapBuilder extends AlgShuttleImpl {

        final SortedMap<CorrelationId, AlgNode> mapCorToCorRel = new TreeMap<>();

        final SortedSetMultimap<AlgNode, CorRef> mapRefRelToCorRef =
                MultimapBuilder.SortedSetMultimapBuilder.hashKeys()
                        .treeSetValues()
                        .build();

        final Map<RexFieldAccess, CorRef> mapFieldAccessToCorVar = new HashMap<>();

        final Holder<Integer> offset = Holder.of( 0 );
        int corrIdGenerator = 0;


        /**
         * Creates a CorelMap by iterating over a {@link AlgNode} tree.
         */
        CorelMap build( AlgNode... algs ) {
            for ( AlgNode alg : algs ) {
                stripHep( alg ).accept( this );
            }
            return new CorelMap( mapRefRelToCorRef, mapCorToCorRel, mapFieldAccessToCorVar );
        }


        @Override
        public AlgNode visit( LogicalRelJoin join ) {
            try {
                stack.push( join );
                join.getCondition().accept( rexVisitor( join ) );
            } finally {
                stack.pop();
            }
            return visitJoin( join );
        }


        @Override
        protected AlgNode visitChild( AlgNode parent, int i, AlgNode input ) {
            return super.visitChild( parent, i, stripHep( input ) );
        }


        @Override
        public AlgNode visit( LogicalRelCorrelate correlate ) {
            mapCorToCorRel.put( correlate.getCorrelationId(), correlate );
            return visitJoin( correlate );
        }


        private AlgNode visitJoin( BiAlg join ) {
            final int x = offset.get();
            visitChild( join, 0, join.getLeft() );
            offset.set( x + join.getLeft().getTupleType().getFieldCount() );
            visitChild( join, 1, join.getRight() );
            offset.set( x );
            return join;
        }


        @Override
        public AlgNode visit( final LogicalRelFilter filter ) {
            try {
                stack.push( filter );
                filter.getCondition().accept( rexVisitor( filter ) );
            } finally {
                stack.pop();
            }
            return super.visit( filter );
        }


        @Override
        public AlgNode visit( LogicalRelProject project ) {
            try {
                stack.push( project );
                for ( RexNode node : project.getProjects() ) {
                    node.accept( rexVisitor( project ) );
                }
            } finally {
                stack.pop();
            }
            return super.visit( project );
        }


        private RexVisitorImpl<Void> rexVisitor( final AlgNode alg ) {
            return new RexVisitorImpl<>( true ) {
                @Override
                public Void visitFieldAccess( RexFieldAccess fieldAccess ) {
                    final RexNode ref = fieldAccess.getReferenceExpr();
                    if ( ref instanceof RexCorrelVariable ) {
                        final RexCorrelVariable var = (RexCorrelVariable) ref;
                        if ( mapFieldAccessToCorVar.containsKey( fieldAccess ) ) {
                            // for cases where different Rel nodes are referring to same correlation var (e.g. in case of NOT IN) avoid generating another correlation var
                            // and record the 'rel' is using the same correlation
                            mapRefRelToCorRef.put( alg, mapFieldAccessToCorVar.get( fieldAccess ) );
                        } else {
                            final CorRef correlation = new CorRef( var.id, fieldAccess.getField().getIndex(), corrIdGenerator++ );
                            mapFieldAccessToCorVar.put( fieldAccess, correlation );
                            mapRefRelToCorRef.put( alg, correlation );
                        }
                    }
                    return super.visitFieldAccess( fieldAccess );
                }


                @Override
                public Void visitSubQuery( RexSubQuery subQuery ) {
                    subQuery.alg.accept( CorelMapBuilder.this );
                    return super.visitSubQuery( subQuery );
                }
            };
        }

    }


    /**
     * Frame describing the relational expression after decorrelation and where to find the output fields and correlation variables among its output fields.
     */
    public static class Frame {

        final AlgNode r;
        final ImmutableSortedMap<CorDef, Integer> corDefOutputs;
        final ImmutableSortedMap<Integer, Integer> oldToNewOutputs;


        Frame( AlgNode oldRel, AlgNode r, SortedMap<CorDef, Integer> corDefOutputs, Map<Integer, Integer> oldToNewOutputs ) {
            this.r = Objects.requireNonNull( r );
            this.corDefOutputs = ImmutableSortedMap.copyOf( corDefOutputs );
            this.oldToNewOutputs = ImmutableSortedMap.copyOf( oldToNewOutputs );
            assert allLessThan( this.corDefOutputs.values(), r.getTupleType().getFieldCount(), Litmus.THROW );
            assert allLessThan( this.oldToNewOutputs.keySet(), oldRel.getTupleType().getFieldCount(), Litmus.THROW );
            assert allLessThan( this.oldToNewOutputs.values(), r.getTupleType().getFieldCount(), Litmus.THROW );
        }

    }

}<|MERGE_RESOLUTION|>--- conflicted
+++ resolved
@@ -176,24 +176,6 @@
     private final java.util.function.Function<AlgNode, Frame> defaultHandler = this::decorrelateAlg;
 
 
-    @Getter
-    private final ImmutableMap<Class<? extends AlgNode>, java.util.function.Function<AlgNode, Frame>> handlers = ImmutableMap.<Class<? extends AlgNode>, java.util.function.Function<AlgNode, Frame>>builder()
-            .put( LogicalCorrelate.class, c -> decorrelateAlg( (LogicalCorrelate) c ) )
-            .put( LogicalProject.class, c -> decorrelateAlg( (LogicalProject) c ) )
-            .put( LogicalFilter.class, c -> decorrelateAlg( (LogicalFilter) c ) )
-            .put( LogicalJoin.class, c -> decorrelateAlg( (LogicalJoin) c ) )
-            .put( LogicalSort.class, c -> decorrelateAlg( (LogicalSort) c ) )
-            .put( LogicalAggregate.class, c -> decorrelateAlg( (LogicalAggregate) c ) )
-            .put( Values.class, c -> decorrelateAlg( (Values) c ) )
-            .put( Sort.class, c -> decorrelateAlg( (Sort) c ) )
-            .build();
-
-    @Getter
-    private final java.util.function.Function<AlgNode, Frame> defaultHandler = this::decorrelateAlg;
-
-
-
-
     private AlgDecorrelator( CorelMap cm, Context context, AlgBuilder algBuilder ) {
         this.cm = cm;
         this.context = context;
@@ -1545,17 +1527,10 @@
 
         @Override
         public RexNode visitIndexRef( RexIndexRef inputRef ) {
-<<<<<<< HEAD
-            if ( currentAlg instanceof LogicalCorrelate ) {
-                // If this alg references corVar and now it needs to be rewritten it must have been pulled above the Correlate replace the input ref to account for the LHS of the
-                // Correlate
-                final int leftInputFieldCount = ((LogicalCorrelate) currentAlg).getLeft().getTupleType().getFieldCount();
-=======
             if ( currentAlg instanceof LogicalRelCorrelate ) {
                 // If this alg references corVar and now it needs to be rewritten it must have been pulled above the Correlate replace the input ref to account for the LHS of the
                 // Correlate
                 final int leftInputFieldCount = ((LogicalRelCorrelate) currentAlg).getLeft().getTupleType().getFieldCount();
->>>>>>> 18d3cce9
                 AlgDataType newType = inputRef.getType();
 
                 if ( projectPulledAboveLeftCorrelator ) {
