--- conflicted
+++ resolved
@@ -94,10 +94,7 @@
         return NodeType.UNWIND;
     }
 
-<<<<<<< HEAD
-=======
 
->>>>>>> 93fbff67
     @Override
     public boolean isDataModifying() {
         return false;
