--- conflicted
+++ resolved
@@ -78,9 +78,6 @@
 
     @Override
     public String algCompareString() {
-<<<<<<< HEAD
-        return "$" + getClass().getSimpleName() + "$" + entity.id + "$" + entity.getLayer() + "$" + operation + "$" + input.algCompareString() + "$" + updates.hashCode() + "$" + removes.hashCode() + "$" + renames.hashCode();
-=======
         return getClass().getSimpleName() + "$" +
                 entity.id + "$" +
                 entity.getLayer() + "$" +
@@ -89,7 +86,6 @@
                 updates.hashCode() + "$" +
                 removes.hashCode() + "$" +
                 renames.hashCode() + "&";
->>>>>>> 18d3cce9
     }
 
 
