--- conflicted
+++ resolved
@@ -185,12 +185,8 @@
     }
 
 
-<<<<<<< HEAD
-    public List<Double> averageColumnSizes( RelScan alg, AlgMetadataQuery mq ) {
-=======
     @SuppressWarnings("unused")
     public List<Double> averageColumnSizes( RelScan<?> alg, AlgMetadataQuery mq ) {
->>>>>>> 250079c0
         final List<AlgDataTypeField> fields = alg.getTupleType().getFields();
         final ImmutableList.Builder<Double> list = ImmutableList.builder();
         for ( AlgDataTypeField field : fields ) {
@@ -377,22 +373,11 @@
 
 
     public Double averageRexSize( RexNode node, List<Double> inputColumnSizes ) {
-<<<<<<< HEAD
-        switch ( node.getKind() ) {
-            case INPUT_REF:
-                return inputColumnSizes.get( ((RexIndexRef) node).getIndex() );
-            case LITERAL:
-                return typeValueSize( node.getType(), ((RexLiteral) node).getValue() );
-            default:
-                if ( node instanceof RexCall ) {
-                    RexCall call = (RexCall) node;
-=======
         return switch ( node.getKind() ) {
             case INPUT_REF -> inputColumnSizes.get( ((RexIndexRef) node).getIndex() );
             case LITERAL -> typeValueSize( node.getType(), ((RexLiteral) node).getValue() );
             default -> {
                 if ( node instanceof RexCall call ) {
->>>>>>> 250079c0
                     for ( RexNode operand : call.getOperands() ) {
                         // It's a reasonable assumption that a function's result will have similar size to its argument of a similar type. For example, UPPER(c) has the same average size as c.
                         if ( operand.getType().getPolyType() == node.getType().getPolyType() ) {
