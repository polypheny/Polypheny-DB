--- conflicted
+++ resolved
@@ -47,10 +47,6 @@
 import org.polypheny.db.algebra.core.RelTableFunctionScan;
 import org.polypheny.db.algebra.core.SetOp;
 import org.polypheny.db.algebra.core.Sort;
-<<<<<<< HEAD
-import org.polypheny.db.algebra.core.TableFunctionScan;
-=======
->>>>>>> 250079c0
 import org.polypheny.db.catalog.entity.Entity;
 import org.polypheny.db.rex.RexIndexRef;
 import org.polypheny.db.rex.RexNode;
@@ -234,11 +230,7 @@
 
         // Detect the case where a physical table expression is performing projection, and say we don't know instead of making any assumptions.
         // (Theoretically we could try to map the projection using column names.)  This detection assumes the table expression doesn't handle rename as well.
-<<<<<<< HEAD
-        if ( entity.getRowType() != alg.getTupleType() ) {
-=======
         if ( entity.getTupleType() != alg.getTupleType() ) {
->>>>>>> 250079c0
             return null;
         }
 
