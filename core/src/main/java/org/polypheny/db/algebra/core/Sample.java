--- conflicted
+++ resolved
@@ -108,10 +108,7 @@
                 .item( "repeatableSeed", params.isRepeatable() ? params.getRepeatableSeed() : "-" );
     }
 
-<<<<<<< HEAD
-=======
 
->>>>>>> 93fbff67
     @Override
     public boolean isDataModifying() {
         return false;
