/*
 * Copyright 2019-2024 The Polypheny Project
 *
 * Licensed under the Apache License, Version 2.0 (the "License");
 * you may not use this file except in compliance with the License.
 * You may obtain a copy of the License at
 *
 * http://www.apache.org/licenses/LICENSE-2.0
 *
 * Unless required by applicable law or agreed to in writing, software
 * distributed under the License is distributed on an "AS IS" BASIS,
 * WITHOUT WARRANTIES OR CONDITIONS OF ANY KIND, either express or implied.
 * See the License for the specific language governing permissions and
 * limitations under the License.
 */

package org.polypheny.db.algebra.logical.relational;

import com.google.common.collect.ImmutableList;
import java.util.ArrayList;
import java.util.List;
import lombok.Getter;
import org.jetbrains.annotations.Nullable;
import org.polypheny.db.algebra.AlgCollation;
import org.polypheny.db.algebra.AlgCollationTraitDef;
import org.polypheny.db.algebra.AlgNode;
import org.polypheny.db.algebra.core.relational.RelScan;
import org.polypheny.db.algebra.type.AlgDataType;
import org.polypheny.db.catalog.entity.Entity;
import org.polypheny.db.catalog.entity.logical.LogicalView;
<<<<<<< HEAD
import org.polypheny.db.plan.AlgOptCluster;
=======
import org.polypheny.db.plan.AlgCluster;
>>>>>>> 250079c0
import org.polypheny.db.plan.AlgTraitSet;
import org.polypheny.db.plan.Convention;
import org.polypheny.db.rex.RexBuilder;
import org.polypheny.db.rex.RexNode;


@Getter
public class LogicalRelViewScan extends RelScan<Entity> {

    private final AlgNode algNode;
    private final AlgCollation algCollation;


<<<<<<< HEAD
    public LogicalRelViewScan( AlgOptCluster cluster, AlgTraitSet traitSet, Entity table, AlgNode algNode, AlgCollation algCollation ) {
=======
    public LogicalRelViewScan( AlgCluster cluster, AlgTraitSet traitSet, Entity table, AlgNode algNode, AlgCollation algCollation ) {
>>>>>>> 250079c0
        super( cluster, traitSet, table );
        this.algNode = algNode;
        this.algCollation = algCollation;
    }


<<<<<<< HEAD
    public static AlgNode create( AlgOptCluster cluster, final Entity entity ) {
=======
    public static AlgNode create( AlgCluster cluster, final Entity entity ) {
>>>>>>> 250079c0

        final AlgTraitSet traitSet =
                cluster.traitSetOf( Convention.NONE )
                        .replaceIfs(
                                AlgCollationTraitDef.INSTANCE,
                                () -> {
                                    if ( entity != null ) {
                                        return entity.getCollations();
                                    }
                                    return ImmutableList.of();
                                } );

        LogicalView logicalView = entity.unwrap( LogicalView.class ).orElseThrow();
        AlgCollation algCollation = logicalView.getAlgCollation();

        return new LogicalRelViewScan( cluster, traitSet, entity, logicalView.prepareView( cluster ), algCollation );
    }


    @Override
    public boolean containsView() {
        return true;
    }


    @Override
<<<<<<< HEAD
    public AlgNode unfoldView( @Nullable AlgNode parent, int index, AlgOptCluster cluster ) {
=======
    public AlgNode unfoldView( @Nullable AlgNode parent, int index, AlgCluster cluster ) {
>>>>>>> 250079c0
        AlgNode unfolded = unfoldView( cluster ).unfoldView( this, 0, cluster );
        if ( parent != null ) {
            parent.replaceInput( index, unfolded );
        }
        return unfolded;
    }


<<<<<<< HEAD
    public AlgNode unfoldView( AlgOptCluster cluster ) {
=======
    public AlgNode unfoldView( AlgCluster cluster ) {
>>>>>>> 250079c0
        RexBuilder rexBuilder = this.getCluster().getRexBuilder();
        final List<RexNode> exprs = new ArrayList<>();
        final AlgDataType rowType = this.getTupleType();
        final int fieldCount = rowType.getFieldCount();
        for ( int i = 0; i < fieldCount; i++ ) {
            exprs.add( rexBuilder.makeInputRef( this, i ) );
        }

        algNode.replaceCluster( cluster );

<<<<<<< HEAD
        return LogicalProject.create( algNode, exprs, this.getTupleType().getFieldNames() );
=======
        return LogicalRelProject.create( algNode, exprs, this.getTupleType().getFieldNames() );
>>>>>>> 250079c0
    }

}<|MERGE_RESOLUTION|>--- conflicted
+++ resolved
@@ -28,11 +28,7 @@
 import org.polypheny.db.algebra.type.AlgDataType;
 import org.polypheny.db.catalog.entity.Entity;
 import org.polypheny.db.catalog.entity.logical.LogicalView;
-<<<<<<< HEAD
-import org.polypheny.db.plan.AlgOptCluster;
-=======
 import org.polypheny.db.plan.AlgCluster;
->>>>>>> 250079c0
 import org.polypheny.db.plan.AlgTraitSet;
 import org.polypheny.db.plan.Convention;
 import org.polypheny.db.rex.RexBuilder;
@@ -46,22 +42,14 @@
     private final AlgCollation algCollation;
 
 
-<<<<<<< HEAD
-    public LogicalRelViewScan( AlgOptCluster cluster, AlgTraitSet traitSet, Entity table, AlgNode algNode, AlgCollation algCollation ) {
-=======
     public LogicalRelViewScan( AlgCluster cluster, AlgTraitSet traitSet, Entity table, AlgNode algNode, AlgCollation algCollation ) {
->>>>>>> 250079c0
         super( cluster, traitSet, table );
         this.algNode = algNode;
         this.algCollation = algCollation;
     }
 
 
-<<<<<<< HEAD
-    public static AlgNode create( AlgOptCluster cluster, final Entity entity ) {
-=======
     public static AlgNode create( AlgCluster cluster, final Entity entity ) {
->>>>>>> 250079c0
 
         final AlgTraitSet traitSet =
                 cluster.traitSetOf( Convention.NONE )
@@ -88,11 +76,7 @@
 
 
     @Override
-<<<<<<< HEAD
-    public AlgNode unfoldView( @Nullable AlgNode parent, int index, AlgOptCluster cluster ) {
-=======
     public AlgNode unfoldView( @Nullable AlgNode parent, int index, AlgCluster cluster ) {
->>>>>>> 250079c0
         AlgNode unfolded = unfoldView( cluster ).unfoldView( this, 0, cluster );
         if ( parent != null ) {
             parent.replaceInput( index, unfolded );
@@ -101,11 +85,7 @@
     }
 
 
-<<<<<<< HEAD
-    public AlgNode unfoldView( AlgOptCluster cluster ) {
-=======
     public AlgNode unfoldView( AlgCluster cluster ) {
->>>>>>> 250079c0
         RexBuilder rexBuilder = this.getCluster().getRexBuilder();
         final List<RexNode> exprs = new ArrayList<>();
         final AlgDataType rowType = this.getTupleType();
@@ -116,11 +96,7 @@
 
         algNode.replaceCluster( cluster );
 
-<<<<<<< HEAD
-        return LogicalProject.create( algNode, exprs, this.getTupleType().getFieldNames() );
-=======
         return LogicalRelProject.create( algNode, exprs, this.getTupleType().getFieldNames() );
->>>>>>> 250079c0
     }
 
 }