--- conflicted
+++ resolved
@@ -114,11 +114,7 @@
         algBuilder.union( true, branchCount );
         final AlgNode union = algBuilder.peek();
 
-<<<<<<< HEAD
-        // 2nd level GB: create a GB (col0, col1, count(c)) for each branch the index of c is union.getRowType().getFieldList().size() - 1
-=======
         // 2nd level GB: create a GB (col0, col1, count(c)) for each branch the index of c is union.getTupleType().getFieldList().size() - 1
->>>>>>> 18d3cce9
         final int fieldCount = union.getTupleType().getFieldCount();
 
         final ImmutableBitSet groupSet = ImmutableBitSet.range( fieldCount - 1 );
