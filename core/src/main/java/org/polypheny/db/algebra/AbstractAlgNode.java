/*
 * Copyright 2019-2024 The Polypheny Project
 *
 * Licensed under the Apache License, Version 2.0 (the "License");
 * you may not use this file except in compliance with the License.
 * You may obtain a copy of the License at
 *
 * http://www.apache.org/licenses/LICENSE-2.0
 *
 * Unless required by applicable law or agreed to in writing, software
 * distributed under the License is distributed on an "AS IS" BASIS,
 * WITHOUT WARRANTIES OR CONDITIONS OF ANY KIND, either express or implied.
 * See the License for the specific language governing permissions and
 * limitations under the License.
 *
 * This file incorporates code covered by the following terms:
 *
 * Licensed to the Apache Software Foundation (ASF) under one or more
 * contributor license agreements.  See the NOTICE file distributed with
 * this work for additional information regarding copyright ownership.
 * The ASF licenses this file to you under the Apache License, Version 2.0
 * (the "License"); you may not use this file except in compliance with
 * the License.  You may obtain a copy of the License at
 *
 * http://www.apache.org/licenses/LICENSE-2.0
 *
 * Unless required by applicable law or agreed to in writing, software
 * distributed under the License is distributed on an "AS IS" BASIS,
 * WITHOUT WARRANTIES OR CONDITIONS OF ANY KIND, either express or implied.
 * See the License for the specific language governing permissions and
 * limitations under the License.
 */

package org.polypheny.db.algebra;


import com.google.common.collect.ImmutableList;
import com.google.common.collect.ImmutableSet;
import java.io.PrintWriter;
import java.io.StringWriter;
import java.util.ArrayList;
import java.util.Collections;
import java.util.List;
import java.util.Set;
import java.util.concurrent.atomic.AtomicInteger;
import lombok.Getter;
import lombok.Setter;
import lombok.experimental.SuperBuilder;
import org.polypheny.db.algebra.constant.ExplainLevel;
import org.polypheny.db.algebra.core.CorrelationId;
import org.polypheny.db.algebra.externalize.AlgWriterImpl;
import org.polypheny.db.algebra.metadata.AlgMetadataQuery;
import org.polypheny.db.algebra.metadata.Metadata;
import org.polypheny.db.algebra.metadata.MetadataFactory;
import org.polypheny.db.algebra.type.AlgDataType;
import org.polypheny.db.catalog.entity.Entity;
<<<<<<< HEAD
import org.polypheny.db.plan.AlgOptCluster;
import org.polypheny.db.plan.AlgOptCost;
import org.polypheny.db.plan.AlgOptPlanner;
=======
import org.polypheny.db.plan.AlgCluster;
import org.polypheny.db.plan.AlgOptCost;
>>>>>>> 250079c0
import org.polypheny.db.plan.AlgOptUtil;
import org.polypheny.db.plan.AlgPlanner;
import org.polypheny.db.plan.AlgTrait;
import org.polypheny.db.plan.AlgTraitSet;
import org.polypheny.db.plan.Convention;
import org.polypheny.db.plan.ConventionTraitDef;
import org.polypheny.db.rex.RexCall;
import org.polypheny.db.rex.RexCorrelVariable;
import org.polypheny.db.rex.RexDynamicParam;
import org.polypheny.db.rex.RexElementRef;
import org.polypheny.db.rex.RexFieldAccess;
import org.polypheny.db.rex.RexIndexRef;
import org.polypheny.db.rex.RexLiteral;
import org.polypheny.db.rex.RexLocalRef;
import org.polypheny.db.rex.RexNameRef;
import org.polypheny.db.rex.RexNode;
import org.polypheny.db.rex.RexOver;
import org.polypheny.db.rex.RexPatternFieldRef;
import org.polypheny.db.rex.RexRangeRef;
import org.polypheny.db.rex.RexShuttle;
<<<<<<< HEAD
=======
import org.polypheny.db.rex.RexSubQuery;
import org.polypheny.db.rex.RexTableIndexRef;
import org.polypheny.db.rex.RexVisitor;
>>>>>>> 250079c0
import org.polypheny.db.schema.trait.ModelTrait;
import org.polypheny.db.schema.trait.ModelTraitDef;
import org.polypheny.db.util.Litmus;
import org.polypheny.db.util.Pair;
import org.polypheny.db.util.Util;
import org.polypheny.db.util.trace.PolyphenyDbTrace;
import org.slf4j.Logger;


/**
 * Base class for every algebraic expression ({@link AlgNode}).
 */
@SuperBuilder(toBuilder = true)
public abstract class AbstractAlgNode implements AlgNode {

    /**
     * Generator for {@link #id} values.
     */
    private static final AtomicInteger NEXT_ID = new AtomicInteger( 0 );

    private static final Logger LOGGER = PolyphenyDbTrace.getPlannerTracer();


    /**
     * Description, consists of id plus digest.
     */
    private String desc;

    /**
     * Cached type of this relational expression.
     */
    protected AlgDataType rowType;

    /**
     * A short description of this expression's type, inputs, and other properties. The string uniquely identifies
     * the node; another node is equivalent if and only if it has the same value.
     * Computed by {@link #computeDigest}, assigned by {@link #onRegister}, returned by {@link #getDigest()}.
     *
     * @see #desc
     */
    @Getter
    protected String digest;

    // Setter is used to set the cluster in Views
    @Setter
    @Getter
    private transient AlgCluster cluster;

    /**
     * unique id of this object -- for debugging
     */
    @Getter
    protected final int id;

    /**
     * The AlgTraitSet that describes the traits of this AlgNode.
     * Setter is used to set the cluster in Views
     */
    @Setter
    @Getter
    protected AlgTraitSet traitSet;


    /**
     * Creates an <code>AbstractAlgNode</code>.
     */
    public AbstractAlgNode( AlgCluster cluster, AlgTraitSet traitSet ) {
        super();
        assert cluster != null;
        this.cluster = cluster;
        this.traitSet = traitSet;
        this.id = NEXT_ID.getAndIncrement();
        this.digest = getAlgTypeName() + "#" + id;
        this.desc = digest;
        LOGGER.trace( "new {}", digest );
    }


    @Override
    public AlgNode copy( AlgTraitSet traitSet, List<AlgNode> inputs ) {
        // Note that empty set equals empty set, so expressions with zero inputs do not generally need to implement their own copy method.
        if ( getInputs().equals( inputs ) && traitSet == getTraitSet() ) {
            return this;
        }
        throw new AssertionError( "Algebra expression should override copy. Class=[" + getClass() + "]; traits=[" + getTraitSet() + "]; desired traits=[" + traitSet + "]" );
    }


    public static <T> T sole( List<T> collection ) {
        assert collection.size() == 1;
        return collection.get( 0 );
    }


    @Override
    public List<RexNode> getChildExps() {
        return ImmutableList.of();
    }


    @Override
    public final Convention getConvention() {
        return traitSet.getTrait( ConventionTraitDef.INSTANCE );
    }


    @Override
    public String getCorrelVariable() {
        return null;
    }


    @Override
    public AlgNode getInput( int i ) {
        List<AlgNode> inputs = getInputs();
        return inputs.get( i );
    }


    @Override
    public void register( AlgPlanner planner ) {
        Util.discard( planner );
    }


    @Override
    public final String getAlgTypeName() {
        String className = getClass().getName();
        int i = className.lastIndexOf( "$" );
        if ( i >= 0 ) {
            return className.substring( i + 1 );
        }
        i = className.lastIndexOf( "." );
        if ( i >= 0 ) {
            return className.substring( i + 1 );
        }
        return className;
    }


    @Override
    public boolean isValid( Litmus litmus, Context context ) {
        return litmus.succeed();
    }


    @Override
    public final AlgDataType getTupleType() {
        if ( rowType == null ) {
            rowType = deriveRowType();
            assert rowType != null : this;
        }
        return rowType;
    }


    protected AlgDataType deriveRowType() {
        // This method is only called if rowType is null, so you don't NEED to implement it if rowType is always set.
        throw new UnsupportedOperationException( "The rowType could not be derived." );
    }


    @Override
    public AlgDataType getExpectedInputRowType( int ordinalInParent ) {
        return getTupleType();
    }


    @Override
    public List<AlgNode> getInputs() {
        return Collections.emptyList();
    }


    @Override
    public double estimateTupleCount( AlgMetadataQuery mq ) {
        return 1.0;
    }


    @Override
    public final Set<String> getVariablesStopped() {
        return CorrelationId.names( getVariablesSet() );
    }


    @Override
    public ImmutableSet<CorrelationId> getVariablesSet() {
        return ImmutableSet.of();
    }


    @Override
    public void collectVariablesUsed( Set<CorrelationId> variableSet ) {
        // for default case, nothing to do
    }


    @Override
    public void collectVariablesSet( Set<CorrelationId> variableSet ) {
    }


    @Override
    public void childrenAccept( AlgVisitor visitor ) {
        List<AlgNode> inputs = getInputs();
        for ( int i = 0; i < inputs.size(); i++ ) {
            visitor.visit( inputs.get( i ), i, this );
        }
    }


    @Override
    public AlgNode accept( AlgShuttle shuttle ) {
        // Call fall-back method. Specific logical types (such as LogicalProject and LogicalJoin) have their own RelShuttle.visit methods.
        return shuttle.visit( this );
    }


    @Override
    public AlgNode accept( RexShuttle shuttle ) {
        return this;
    }


    @Override
    public AlgOptCost computeSelfCost( AlgPlanner planner, AlgMetadataQuery mq ) {
        // by default, assume cost is proportional to number of rows
        double tupleCount = mq.getTupleCount( this );
        return planner.getCostFactory().makeCost( tupleCount, tupleCount, 0 );
    }


    @Override
    public final <M extends Metadata> M metadata( Class<M> metadataClass, AlgMetadataQuery mq ) {
        final MetadataFactory factory = cluster.getMetadataFactory();
        final M metadata = factory.query( this, mq, metadataClass );
        assert metadata != null : "no provider found (alg=" + this + ", m=" + metadataClass + "); a backstop provider is recommended";
        // Usually the metadata belongs to the alg that created it. AlgSubset and HepAlgVertex are notable exceptions, so
        // disable the assert. It's not worth the performance hit to override this method for them.
        return metadata;
    }


    @Override
    public void explain( AlgWriter pw ) {
        explainTerms( pw ).done( this );
    }


    /**
     * Describes the inputs and attributes of this expression.
     * Each node should call {@code super.explainTerms}, then call the {@link AlgWriterImpl#input(String, AlgNode)} and
     * {@link AlgWriterImpl#item(String, Object)} methods for each input and attribute.
     *
     * @param pw Plan writer
     * @return Plan writer for fluent-explain pattern
     */
    public AlgWriter explainTerms( AlgWriter pw ) {
        ModelTrait trait = getTraitSet().getTrait( ModelTraitDef.INSTANCE );
        if ( trait != null ) {
            return pw.item( "model", trait.dataModel().name() );
        }
        return pw;
    }


    @Override
    public AlgNode onRegister( AlgPlanner planner ) {
        List<AlgNode> oldInputs = getInputs();
        List<AlgNode> inputs = new ArrayList<>( oldInputs.size() );
        for ( final AlgNode input : oldInputs ) {
            AlgNode e = planner.ensureRegistered( input, null );
<<<<<<< HEAD
            if ( e != input ) {
                // TODO: change 'equal' to 'eq', which is stronger.
                assert AlgOptUtil.equal(
                        "rowtype of alg before registration",
                        input.getTupleType(),
                        "rowtype of alg after registration",
                        e.getTupleType(),
                        Litmus.THROW );
            }
=======
            assert e == input || AlgOptUtil.equal(
                    "tupletype of alg before registration",
                    input.getTupleType(),
                    "tupletype of alg after registration",
                    e.getTupleType(),
                    Litmus.THROW );
>>>>>>> 250079c0
            inputs.add( e );
        }
        AlgNode r = this;
        if ( !Util.equalShallow( oldInputs, inputs ) ) {
            r = copy( getTraitSet(), inputs );
        }
        r.recomputeDigest();
        assert r.isValid( Litmus.THROW, null );
        return r;
    }


    @Override
    public String recomputeDigest() {
        String tempDigest = computeDigest();
        assert tempDigest != null : "computeDigest() should be non-null";

        this.desc = "alg#" + id + ":" + tempDigest;
        this.digest = tempDigest;
        return this.digest;
    }


    @Override
    public void replaceInput( int ordinalInParent, AlgNode p ) {
        throw new UnsupportedOperationException( "replaceInput called on " + this );
    }


    public String toString() {
        return desc;
    }


    @Override
    public final String getDescription() {
        return desc;
    }


    @Override
    public Entity getEntity() {
        return null;
    }


    @Override
<<<<<<< HEAD
    public void replaceCluster( AlgOptCluster cluster ) {
=======
    public void replaceCluster( AlgCluster cluster ) {
>>>>>>> 250079c0
        for ( AlgNode input : getInputs() ) {
            input.replaceCluster( cluster );
        }
        setCluster( cluster );
    }


    /**
     * Computes the digest. Does not modify this object.
     *
     * @return Digest
     */
    protected String computeDigest() {
        StringWriter sw = new StringWriter();
        AlgWriter pw =
                new AlgWriterImpl( new PrintWriter( sw ), ExplainLevel.DIGEST_ATTRIBUTES, false ) {
                    @Override
                    protected void explain_( AlgNode alg, List<Pair<String, Object>> values ) {
                        pw.write( getAlgTypeName() );

                        for ( AlgTrait<?> trait : traitSet ) {
                            pw.write( "." );
                            pw.write( trait.toString() );
                        }

                        pw.write( "(" );
                        int j = 0;
                        for ( Pair<String, Object> value : values ) {
                            if ( j++ > 0 ) {
                                pw.write( "," );
                            }
                            pw.write( value.left );
                            pw.write( "=" );
                            if ( value.right instanceof AlgNode input ) {
                                pw.write( input.getAlgTypeName() );
                                pw.write( "#" );
                                pw.write( Integer.toString( input.getId() ) );
                            } else {
                                pw.write( String.valueOf( value.right ) );
                            }
                        }
                        pw.write( ")" );
                    }
                };
        explain( pw );
        return sw.toString();
    }


    public static class AlgComparatorBuilder extends AlgShuttleImpl implements RexVisitor<String> {


        @Override
        public String visitIndexRef( RexIndexRef inputRef ) {
            return "$" + inputRef.getIndex();
        }


        @Override
        public String visitLocalRef( RexLocalRef localRef ) {
            return "l$" + localRef.getIndex();
        }


        @Override
        public String visitLiteral( RexLiteral literal ) {
            return literal.value == null ? "null" : literal.value.toJson();
        }


        @Override
        public String visitCall( RexCall call ) {
            return call.op.getName() + "(" + call.getOperands().stream().map( operand -> operand.accept( this ) ).reduce( ( s, s2 ) -> s + "," + s2 ).orElse( "" ) + ")";
        }


        @Override
        public String visitOver( RexOver over ) {
            return "$over";
        }


        @Override
        public String visitCorrelVariable( RexCorrelVariable correlVariable ) {
            return "$" + correlVariable.id;
        }


        @Override
        public String visitDynamicParam( RexDynamicParam dynamicParam ) {
            return "$" + dynamicParam.getIndex() + "(" + dynamicParam.getType().getFullTypeString() + ")";
        }


        @Override
        public String visitRangeRef( RexRangeRef rangeRef ) {
            return "$" + rangeRef.getOffset() + "[" + rangeRef.getOffset() + ".." + rangeRef.getOffset() + "]";
        }


        @Override
        public String visitFieldAccess( RexFieldAccess fieldAccess ) {
            return fieldAccess.toString();
        }


        @Override
        public String visitSubQuery( RexSubQuery subQuery ) {
            return "$subquery[" + subQuery.alg.accept( this ) + "]";
        }


        @Override
        public String visitTableInputRef( RexTableIndexRef fieldRef ) {
            return "$table" + fieldRef.getIndex();
        }


        @Override
        public String visitPatternFieldRef( RexPatternFieldRef fieldRef ) {
            return "$pattern" + fieldRef.getIndex();
        }


        @Override
        public String visitNameRef( RexNameRef nameRef ) {
            return "$name" + nameRef.getName();
        }


        @Override
        public String visitElementRef( RexElementRef rexElementRef ) {
            return "$element(" + rexElementRef.getCollectionRef().accept( this ) + ")";
        }

    }


}
<|MERGE_RESOLUTION|>--- conflicted
+++ resolved
@@ -54,14 +54,8 @@
 import org.polypheny.db.algebra.metadata.MetadataFactory;
 import org.polypheny.db.algebra.type.AlgDataType;
 import org.polypheny.db.catalog.entity.Entity;
-<<<<<<< HEAD
-import org.polypheny.db.plan.AlgOptCluster;
-import org.polypheny.db.plan.AlgOptCost;
-import org.polypheny.db.plan.AlgOptPlanner;
-=======
 import org.polypheny.db.plan.AlgCluster;
 import org.polypheny.db.plan.AlgOptCost;
->>>>>>> 250079c0
 import org.polypheny.db.plan.AlgOptUtil;
 import org.polypheny.db.plan.AlgPlanner;
 import org.polypheny.db.plan.AlgTrait;
@@ -82,12 +76,9 @@
 import org.polypheny.db.rex.RexPatternFieldRef;
 import org.polypheny.db.rex.RexRangeRef;
 import org.polypheny.db.rex.RexShuttle;
-<<<<<<< HEAD
-=======
 import org.polypheny.db.rex.RexSubQuery;
 import org.polypheny.db.rex.RexTableIndexRef;
 import org.polypheny.db.rex.RexVisitor;
->>>>>>> 250079c0
 import org.polypheny.db.schema.trait.ModelTrait;
 import org.polypheny.db.schema.trait.ModelTraitDef;
 import org.polypheny.db.util.Litmus;
@@ -361,24 +352,12 @@
         List<AlgNode> inputs = new ArrayList<>( oldInputs.size() );
         for ( final AlgNode input : oldInputs ) {
             AlgNode e = planner.ensureRegistered( input, null );
-<<<<<<< HEAD
-            if ( e != input ) {
-                // TODO: change 'equal' to 'eq', which is stronger.
-                assert AlgOptUtil.equal(
-                        "rowtype of alg before registration",
-                        input.getTupleType(),
-                        "rowtype of alg after registration",
-                        e.getTupleType(),
-                        Litmus.THROW );
-            }
-=======
             assert e == input || AlgOptUtil.equal(
                     "tupletype of alg before registration",
                     input.getTupleType(),
                     "tupletype of alg after registration",
                     e.getTupleType(),
                     Litmus.THROW );
->>>>>>> 250079c0
             inputs.add( e );
         }
         AlgNode r = this;
@@ -426,11 +405,7 @@
 
 
     @Override
-<<<<<<< HEAD
-    public void replaceCluster( AlgOptCluster cluster ) {
-=======
     public void replaceCluster( AlgCluster cluster ) {
->>>>>>> 250079c0
         for ( AlgNode input : getInputs() ) {
             input.replaceCluster( cluster );
         }
