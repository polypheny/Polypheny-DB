--- conflicted
+++ resolved
@@ -33,25 +33,15 @@
 import org.polypheny.db.algebra.core.document.DocumentValues;
 import org.polypheny.db.algebra.core.relational.RelModify;
 import org.polypheny.db.algebra.core.relational.RelScan;
-<<<<<<< HEAD
-import org.polypheny.db.algebra.logical.relational.LogicalProject;
-import org.polypheny.db.algebra.logical.relational.LogicalRelModify;
-import org.polypheny.db.algebra.logical.relational.LogicalValues;
-=======
 import org.polypheny.db.algebra.logical.relational.LogicalRelModify;
 import org.polypheny.db.algebra.logical.relational.LogicalRelProject;
 import org.polypheny.db.algebra.logical.relational.LogicalRelValues;
->>>>>>> 18d3cce9
 import org.polypheny.db.algebra.type.AlgDataType;
 import org.polypheny.db.algebra.type.AlgDataTypeField;
 import org.polypheny.db.catalog.entity.Entity;
 import org.polypheny.db.catalog.entity.physical.PhysicalTable;
 import org.polypheny.db.catalog.exceptions.GenericRuntimeException;
-<<<<<<< HEAD
-import org.polypheny.db.plan.AlgOptCluster;
-=======
 import org.polypheny.db.plan.AlgCluster;
->>>>>>> 18d3cce9
 import org.polypheny.db.plan.AlgTraitSet;
 import org.polypheny.db.plan.volcano.AlgSubset;
 import org.polypheny.db.rex.RexBuilder;
@@ -134,19 +124,11 @@
 
         if ( !modify.isInsert() ) {
             // get collection, which is modified
-<<<<<<< HEAD
-            algBuilder.scan( modify.getEntity() );
-            // at the moment no data model is able to conditionally insert
-            attachFilter( modify, algBuilder, rexBuilder );
-        } else {
-            if ( input.getTupleType().getFieldCount() != modify.getEntity().getRowType().getFieldCount() ) {
-=======
             algBuilder.relScan( modify.getEntity() );
             // at the moment no data model is able to conditionally insert
             attachFilter( modify, algBuilder, rexBuilder );
         } else {
             if ( input.getTupleType().getFieldCount() != modify.getEntity().getTupleType().getFieldCount() ) {
->>>>>>> 18d3cce9
                 return null;
             }
             // attach a projection, so the values can be inserted on execution
@@ -170,15 +152,9 @@
 
 
     @NotNull
-<<<<<<< HEAD
-    public static LogicalProject getCollector( RexBuilder rexBuilder, AlgNode input ) {
-        return LogicalProject.create(
-                LogicalValues.createOneRow( input.getCluster() ),
-=======
     public static LogicalRelProject getCollector( RexBuilder rexBuilder, AlgNode input ) {
         return LogicalRelProject.create(
                 LogicalRelValues.createOneRow( input.getCluster() ),
->>>>>>> 18d3cce9
                 input.getTupleType()
                         .getFields()
                         .stream()
@@ -199,20 +175,12 @@
 
 
     public static void attachFilter( AlgNode modify, AlgBuilder algBuilder, RexBuilder rexBuilder ) {
-<<<<<<< HEAD
-        List<Integer> indexes = IntStream.range( 0, modify.getEntity().getRowType().getFieldCount() ).boxed().toList();
-=======
         List<Integer> indexes = IntStream.range( 0, modify.getEntity().getTupleType().getFieldCount() ).boxed().toList();
->>>>>>> 18d3cce9
 
         if ( modify.getEntity().unwrap( PhysicalTable.class ).isPresent() ) {
             indexes = new ArrayList<>();
             for ( long fieldId : modify.getEntity().unwrap( PhysicalTable.class ).orElseThrow().getUniqueFieldIds() ) {
-<<<<<<< HEAD
-                indexes.add( modify.getEntity().getRowType().getFieldIds().indexOf( fieldId ) );
-=======
                 indexes.add( modify.getEntity().getTupleType().getFieldIds().indexOf( fieldId ) );
->>>>>>> 18d3cce9
             }
         }
 
@@ -225,22 +193,14 @@
         List<RexNode> fields = new ArrayList<>();
         int i = 0;
         int j = 0;
-<<<<<<< HEAD
-        for ( AlgDataTypeField field : entity.getRowType().getFields() ) {
-=======
         for ( AlgDataTypeField field : entity.getTupleType().getFields() ) {
->>>>>>> 18d3cce9
             if ( !indexes.contains( i ) ) {
                 i++;
                 continue;
             }
             fields.add(
                     algBuilder.equals(
-<<<<<<< HEAD
-                            rexBuilder.makeInputRef( entity.getRowType(), i ),
-=======
                             rexBuilder.makeInputRef( entity.getTupleType(), i ),
->>>>>>> 18d3cce9
                             rexBuilder.makeDynamicParam( field.getType(), i ) ) );
             i++;
             j++;
@@ -300,11 +260,7 @@
         @Override
         public RexNode visitFieldAccess( RexFieldAccess fieldAccess ) {
             int index = fieldAccess.getField().getIndex();
-<<<<<<< HEAD
-            return new RexIndexRef( index, entity.getRowType().getFields().get( index ).getType() );
-=======
             return new RexIndexRef( index, entity.getTupleType().getFields().get( index ).getType() );
->>>>>>> 18d3cce9
         }
 
 
