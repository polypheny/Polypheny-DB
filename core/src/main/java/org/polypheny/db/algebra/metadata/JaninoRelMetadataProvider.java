/*
 * Copyright 2019-2024 The Polypheny Project
 *
 * Licensed under the Apache License, Version 2.0 (the "License");
 * you may not use this file except in compliance with the License.
 * You may obtain a copy of the License at
 *
 * http://www.apache.org/licenses/LICENSE-2.0
 *
 * Unless required by applicable law or agreed to in writing, software
 * distributed under the License is distributed on an "AS IS" BASIS,
 * WITHOUT WARRANTIES OR CONDITIONS OF ANY KIND, either express or implied.
 * See the License for the specific language governing permissions and
 * limitations under the License.
 *
 * This file incorporates code covered by the following terms:
 *
 * Licensed to the Apache Software Foundation (ASF) under one or more
 * contributor license agreements.  See the NOTICE file distributed with
 * this work for additional information regarding copyright ownership.
 * The ASF licenses this file to you under the Apache License, Version 2.0
 * (the "License"); you may not use this file except in compliance with
 * the License.  You may obtain a copy of the License at
 *
 * http://www.apache.org/licenses/LICENSE-2.0
 *
 * Unless required by applicable law or agreed to in writing, software
 * distributed under the License is distributed on an "AS IS" BASIS,
 * WITHOUT WARRANTIES OR CONDITIONS OF ANY KIND, either express or implied.
 * See the License for the specific language governing permissions and
 * limitations under the License.
 */

package org.polypheny.db.algebra.metadata;


import com.google.common.cache.CacheBuilder;
import com.google.common.cache.CacheLoader;
import com.google.common.cache.LoadingCache;
import com.google.common.collect.ImmutableList;
import com.google.common.collect.LinkedHashMultimap;
import com.google.common.collect.Lists;
import com.google.common.collect.Multimap;
import com.google.common.util.concurrent.UncheckedExecutionException;
import java.io.IOException;
import java.lang.reflect.Constructor;
import java.lang.reflect.InvocationTargetException;
import java.lang.reflect.Method;
import java.util.ArrayList;
import java.util.Arrays;
import java.util.Collection;
import java.util.HashSet;
import java.util.List;
import java.util.Map;
import java.util.Set;
import java.util.concurrent.CopyOnWriteArraySet;
import java.util.concurrent.ExecutionException;
import org.apache.calcite.linq4j.Ord;
import org.apache.calcite.linq4j.tree.Primitive;
import org.codehaus.commons.compiler.CompileException;
import org.codehaus.commons.compiler.CompilerFactoryFactory;
import org.codehaus.commons.compiler.ICompilerFactory;
import org.codehaus.commons.compiler.ISimpleCompiler;
import org.polypheny.db.algebra.AbstractAlgNode;
import org.polypheny.db.algebra.AlgNode;
import org.polypheny.db.algebra.convert.ConverterImpl;
import org.polypheny.db.algebra.enumerable.EnumerableAggregate;
import org.polypheny.db.algebra.enumerable.EnumerableFilter;
import org.polypheny.db.algebra.enumerable.EnumerableJoin;
import org.polypheny.db.algebra.enumerable.EnumerableLpgUnwind;
import org.polypheny.db.algebra.enumerable.EnumerableProject;
import org.polypheny.db.algebra.enumerable.EnumerableScan;
import org.polypheny.db.algebra.enumerable.EnumerableTransformer;
import org.polypheny.db.algebra.enumerable.common.EnumerableBatchIterator;
import org.polypheny.db.algebra.enumerable.common.EnumerableConditionalExecute;
import org.polypheny.db.algebra.enumerable.common.EnumerableModifyCollect;
import org.polypheny.db.algebra.logical.common.LogicalConditionalExecute;
import org.polypheny.db.algebra.logical.common.LogicalConstraintEnforcer;
import org.polypheny.db.algebra.logical.common.LogicalContextSwitcher;
import org.polypheny.db.algebra.logical.common.LogicalStreamer;
import org.polypheny.db.algebra.logical.common.LogicalTransformer;
import org.polypheny.db.algebra.logical.document.LogicalDocumentAggregate;
import org.polypheny.db.algebra.logical.document.LogicalDocumentFilter;
import org.polypheny.db.algebra.logical.document.LogicalDocumentModify;
import org.polypheny.db.algebra.logical.document.LogicalDocumentProject;
import org.polypheny.db.algebra.logical.document.LogicalDocumentScan;
import org.polypheny.db.algebra.logical.document.LogicalDocumentSort;
import org.polypheny.db.algebra.logical.document.LogicalDocumentTransformer;
import org.polypheny.db.algebra.logical.document.LogicalDocumentValues;
import org.polypheny.db.algebra.logical.lpg.LogicalLpgAggregate;
import org.polypheny.db.algebra.logical.lpg.LogicalLpgFilter;
import org.polypheny.db.algebra.logical.lpg.LogicalLpgMatch;
import org.polypheny.db.algebra.logical.lpg.LogicalLpgModify;
import org.polypheny.db.algebra.logical.lpg.LogicalLpgProject;
import org.polypheny.db.algebra.logical.lpg.LogicalLpgScan;
import org.polypheny.db.algebra.logical.lpg.LogicalLpgSort;
import org.polypheny.db.algebra.logical.lpg.LogicalLpgTransformer;
import org.polypheny.db.algebra.logical.lpg.LogicalLpgUnion;
import org.polypheny.db.algebra.logical.lpg.LogicalLpgUnwind;
import org.polypheny.db.algebra.logical.lpg.LogicalLpgValues;
import org.polypheny.db.algebra.logical.relational.LogicalCalc;
<<<<<<< HEAD
import org.polypheny.db.algebra.logical.relational.LogicalCorrelate;
import org.polypheny.db.algebra.logical.relational.LogicalExchange;
import org.polypheny.db.algebra.logical.relational.LogicalFilter;
import org.polypheny.db.algebra.logical.relational.LogicalIntersect;
import org.polypheny.db.algebra.logical.relational.LogicalJoin;
import org.polypheny.db.algebra.logical.relational.LogicalMinus;
import org.polypheny.db.algebra.logical.relational.LogicalProject;
import org.polypheny.db.algebra.logical.relational.LogicalRelModify;
import org.polypheny.db.algebra.logical.relational.LogicalRelScan;
import org.polypheny.db.algebra.logical.relational.LogicalSort;
import org.polypheny.db.algebra.logical.relational.LogicalTableFunctionScan;
import org.polypheny.db.algebra.logical.relational.LogicalUnion;
import org.polypheny.db.algebra.logical.relational.LogicalValues;
=======
import org.polypheny.db.algebra.logical.relational.LogicalRelAggregate;
import org.polypheny.db.algebra.logical.relational.LogicalRelCorrelate;
import org.polypheny.db.algebra.logical.relational.LogicalRelExchange;
import org.polypheny.db.algebra.logical.relational.LogicalRelFilter;
import org.polypheny.db.algebra.logical.relational.LogicalRelIntersect;
import org.polypheny.db.algebra.logical.relational.LogicalRelJoin;
import org.polypheny.db.algebra.logical.relational.LogicalRelMinus;
import org.polypheny.db.algebra.logical.relational.LogicalRelModify;
import org.polypheny.db.algebra.logical.relational.LogicalRelProject;
import org.polypheny.db.algebra.logical.relational.LogicalRelScan;
import org.polypheny.db.algebra.logical.relational.LogicalRelSort;
import org.polypheny.db.algebra.logical.relational.LogicalRelTableFunctionScan;
import org.polypheny.db.algebra.logical.relational.LogicalRelUnion;
import org.polypheny.db.algebra.logical.relational.LogicalRelValues;
>>>>>>> 250079c0
import org.polypheny.db.algebra.logical.relational.LogicalWindow;
import org.polypheny.db.algebra.stream.LogicalChi;
import org.polypheny.db.algebra.stream.LogicalDelta;
import org.polypheny.db.config.RuntimeConfig;
import org.polypheny.db.interpreter.JaninoRexCompiler;
import org.polypheny.db.plan.hep.HepAlgVertex;
import org.polypheny.db.plan.volcano.AbstractConverter;
import org.polypheny.db.plan.volcano.AlgSubset;
import org.polypheny.db.rex.RexNode;
import org.polypheny.db.util.ControlFlowException;
import org.polypheny.db.util.Pair;
import org.polypheny.db.util.SaffronProperties;
import org.polypheny.db.util.Util;


/**
 * Implementation of the {@link AlgMetadataProvider} interface that generates a class that dispatches to the underlying providers.
 */
public class JaninoRelMetadataProvider implements AlgMetadataProvider {

    private final AlgMetadataProvider provider;

    public static final JaninoRelMetadataProvider DEFAULT = JaninoRelMetadataProvider.of( DefaultAlgMetadataProvider.INSTANCE );

    private static final Set<Class<? extends AlgNode>> ALL_ALGS = new CopyOnWriteArraySet<>();

    /**
     * Cache of pre-generated handlers by provider and kind of metadata.
     * For the cache to be effective, providers should implement identity correctly.
     */
    private static final LoadingCache<Key, MetadataHandler<? extends Metadata>> HANDLERS =
            maxSize( CacheBuilder.newBuilder(), SaffronProperties.INSTANCE.metadataHandlerCacheMaximumSize().get() )
                    .build( CacheLoader.from( key -> load3( key.def, key.provider.handlers( key.def ), key.algClasses ) ) );


    // Pre-register the most common relational operators, to reduce the number of times we re-generate.
    static {
        DEFAULT.register(
                Arrays.asList(
                        AlgNode.class,
                        AbstractAlgNode.class,
                        AlgSubset.class,
                        HepAlgVertex.class,
                        ConverterImpl.class,
                        AbstractConverter.class,

                        LogicalRelAggregate.class,
                        LogicalCalc.class,
<<<<<<< HEAD
                        LogicalCorrelate.class,
                        LogicalExchange.class,
                        LogicalFilter.class,
                        LogicalIntersect.class,
                        LogicalJoin.class,
                        LogicalMinus.class,
                        LogicalProject.class,
                        LogicalSort.class,
                        LogicalTableFunctionScan.class,
                        LogicalRelModify.class,
                        LogicalRelScan.class,
                        LogicalUnion.class,
                        LogicalValues.class,
=======
                        LogicalRelCorrelate.class,
                        LogicalRelExchange.class,
                        LogicalRelFilter.class,
                        LogicalRelIntersect.class,
                        LogicalRelJoin.class,
                        LogicalRelMinus.class,
                        LogicalRelProject.class,
                        LogicalRelSort.class,
                        LogicalRelTableFunctionScan.class,
                        LogicalRelModify.class,
                        LogicalRelScan.class,
                        LogicalRelUnion.class,
                        LogicalRelValues.class,
>>>>>>> 250079c0
                        LogicalWindow.class,
                        LogicalChi.class,
                        LogicalDelta.class,

                        // Common
                        LogicalTransformer.class,
                        LogicalStreamer.class,
                        LogicalContextSwitcher.class,
                        LogicalConditionalExecute.class,
                        LogicalConstraintEnforcer.class,

                        // LPG
                        LogicalLpgScan.class,
                        LogicalLpgAggregate.class,
                        LogicalLpgFilter.class,
                        LogicalLpgMatch.class,
                        LogicalLpgModify.class,
                        LogicalLpgProject.class,
                        LogicalLpgSort.class,
                        LogicalLpgTransformer.class,
                        LogicalLpgUnion.class,
                        LogicalLpgUnwind.class,
                        LogicalLpgValues.class,

                        // Document
                        LogicalDocumentScan.class,
                        LogicalDocumentAggregate.class,
                        LogicalDocumentFilter.class,
                        LogicalDocumentProject.class,
                        LogicalDocumentModify.class,
                        LogicalDocumentSort.class,
                        LogicalDocumentTransformer.class,
                        LogicalDocumentValues.class,

                        // Enumerable
                        EnumerableAggregate.class,
                        EnumerableFilter.class,
                        EnumerableProject.class,
                        EnumerableJoin.class,
                        EnumerableScan.class,
                        EnumerableLpgUnwind.class,
                        EnumerableTransformer.class,
                        EnumerableTransformer.class,
                        EnumerableBatchIterator.class,
                        EnumerableConditionalExecute.class,
                        EnumerableModifyCollect.class ) );
    }


    /**
     * Private constructor; use {@link #of}.
     */
    private JaninoRelMetadataProvider( AlgMetadataProvider provider ) {
        this.provider = provider;
    }


    /**
     * Creates a JaninoRelMetadataProvider.
     *
     * @param provider Underlying provider
     */
    public static JaninoRelMetadataProvider of( AlgMetadataProvider provider ) {
        if ( provider instanceof JaninoRelMetadataProvider ) {
            return (JaninoRelMetadataProvider) provider;
        }
        return new JaninoRelMetadataProvider( provider );
    }


    // helper for initialization
    private static <K, V> CacheBuilder<K, V> maxSize( CacheBuilder<K, V> builder, int size ) {
        if ( size >= 0 ) {
            builder.maximumSize( size );
        }
        return builder;
    }


    @Override
    public boolean equals( Object obj ) {
        return obj == this
                || obj instanceof JaninoRelMetadataProvider
                && ((JaninoRelMetadataProvider) obj).provider.equals( provider );
    }


    @Override
    public int hashCode() {
        return 109 + provider.hashCode();
    }


    @Override
    public <M extends Metadata> UnboundMetadata<M> apply( Class<? extends AlgNode> algClass, Class<? extends M> metadataClass ) {
        throw new UnsupportedOperationException();
    }


    @Override
    public <M extends Metadata> Multimap<Method, MetadataHandler<M>>
    handlers( MetadataDef<M> def ) {
        return provider.handlers( def );
    }


    private static <M extends Metadata> MetadataHandler<M> load3( MetadataDef<M> def, Multimap<Method, MetadataHandler<M>> map, ImmutableList<Class<? extends AlgNode>> algClasses ) {
        final StringBuilder buff = new StringBuilder();
        final String name = "GeneratedMetadataHandler_" + def.metadataClass.getSimpleName();
        final Set<MetadataHandler<?>> providerSet = new HashSet<>();
        final List<Pair<String, MetadataHandler<?>>> providerList = new ArrayList<>();
        //noinspection unchecked
        final ReflectiveAlgMetadataProvider.Space space = new ReflectiveAlgMetadataProvider.Space( (Multimap) map );
<<<<<<< HEAD
        for ( MetadataHandler<?> provider : space.providerMap.values() ) {
=======
        for ( MetadataHandler<?> provider : space.providers.values() ) {
>>>>>>> 250079c0
            if ( providerSet.add( provider ) ) {
                providerList.add( Pair.of( "provider" + (providerSet.size() - 1), provider ) );
            }
        }

        buff.append( "  private final java.util.List relClasses;\n" );
        for ( Pair<String, MetadataHandler<?>> pair : providerList ) {
            buff.append( "  public final " ).append( pair.right.getClass().getName() )
                    .append( ' ' ).append( pair.left ).append( ";\n" );
        }
        buff.append( "  public " ).append( name ).append( "(java.util.List relClasses" );
        for ( Pair<String, MetadataHandler<?>> pair : providerList ) {
            buff.append( ",\n" )
                    .append( "      " )
                    .append( pair.right.getClass().getName() )
                    .append( ' ' )
                    .append( pair.left );
        }
        buff.append( ") {\n" )
                .append( "    this.relClasses = relClasses;\n" );

        for ( Pair<String, MetadataHandler<?>> pair : providerList ) {
            buff.append( "    this." )
                    .append( pair.left )
                    .append( " = " )
                    .append( pair.left )
                    .append( ";\n" );
        }
        buff.append( "  }\n" )
                .append( "  public " )
                .append( MetadataDef.class.getName() )
                .append( " getDef() {\n" )
                .append( "    return " )
                .append( def.metadataClass.getName() )
                .append( ".DEF;\n" )
                .append( "  }\n" );
        for ( Ord<Method> method : Ord.zip( def.methods ) ) {
            buff.append( "  public " )
                    .append( method.e.getReturnType().getName() )
                    .append( " " )
                    .append( method.e.getName() )
                    .append( "(\n" )
                    .append( "      " )
                    .append( AlgNode.class.getName() )
                    .append( " r,\n" )
                    .append( "      " )
                    .append( AlgMetadataQuery.class.getName() )
                    .append( " mq" );
            paramList( buff, method.e )
                    .append( ") {\n" );
            buff.append( "    final java.util.List key = " )
                    .append( ImmutableList.class.getName() ) // this should be re-evaluated, if it is even needed anymore
                    .append( ".of(" )
                    .append( def.metadataClass.getName() );
            if ( method.i == 0 ) {
                buff.append( ".DEF" );
            } else {
                buff.append( ".DEF.methods.get(" )
                        .append( method.i )
                        .append( ")" );
            }
            buff.append( ", r" );
            safeArgList( buff, method.e )
                    .append( ");\n" )
                    .append( "    final Object v = mq.map.get(key);\n" )
                    .append( "    if (v != null) {\n" )
                    .append( "      if (v == " )
                    .append( NullSentinel.class.getName() )
                    .append( ".ACTIVE) {\n" )
                    .append( "        throw " )
                    .append( CyclicMetadataException.class.getName() )
                    .append( ".INSTANCE;\n" )
                    .append( "      }\n" )
                    .append( "      if (v == " )
                    .append( NullSentinel.class.getName() )
                    .append( ".INSTANCE) {\n" )
                    .append( "        return null;\n" )
                    .append( "      }\n" )
                    .append( "      return (" )
                    .append( method.e.getReturnType().getName() )
                    .append( ") v;\n" )
                    .append( "    }\n" )
                    .append( "    mq.map.put(key," )
                    .append( NullSentinel.class.getName() )
                    .append( ".ACTIVE);\n" )
                    .append( "    try {\n" )
                    .append( "      final " )
                    .append( method.e.getReturnType().getName() )
                    .append( " x = " )
                    .append( method.e.getName() )
                    .append( "_(r, mq" );
            argList( buff, method.e )
                    .append( ");\n" )
                    .append( "      mq.map.put(key, " )
                    .append( NullSentinel.class.getName() )
                    .append( ".mask(x));\n" )
                    .append( "      return x;\n" )
                    .append( "    } catch (" )
                    .append( Exception.class.getName() )
                    .append( " e) {\n" )
                    .append( "      mq.map.remove(key);\n" )
                    .append( "      throw e;\n" )
                    .append( "    }\n" )
                    .append( "  }\n" )
                    .append( "\n" )
                    .append( "  private " )
                    .append( method.e.getReturnType().getName() )
                    .append( " " )
                    .append( method.e.getName() )
                    .append( "_(\n" )
                    .append( "      " )
                    .append( AlgNode.class.getName() )
                    .append( " r,\n" )
                    .append( "      " )
                    .append( AlgMetadataQuery.class.getName() )
                    .append( " mq" );
            paramList( buff, method.e )
                    .append( ") {\n" );
            buff.append( "    switch (relClasses.indexOf(r.getClass())) {\n" );

            // Build a list of clauses, grouping clauses that have the same action.
            final Multimap<String, Integer> clauses = LinkedHashMultimap.create();
            final StringBuilder buf2 = new StringBuilder();
            for ( Ord<Class<? extends AlgNode>> algClass : Ord.zip( algClasses ) ) {
                if ( algClass.e == HepAlgVertex.class ) {
                    buf2.append( "      return " )
                            .append( method.e.getName() )
                            .append( "(((" )
                            .append( algClass.e.getName() )
                            .append( ") r).getCurrentAlg(), mq" );
                    argList( buf2, method.e )
                            .append( ");\n" );
                } else {
                    final Method handler = space.find( algClass.e, method.e );
                    final String v = findProvider( providerList, handler.getDeclaringClass() );
                    buf2.append( "      return " )
                            .append( v )
                            .append( "." )
                            .append( method.e.getName() )
                            .append( "((" )
                            .append( handler.getParameterTypes()[0].getName() )
                            .append( ") r, mq" );
                    argList( buf2, method.e )
                            .append( ");\n" );
                }
                clauses.put( buf2.toString(), algClass.i );
                buf2.setLength( 0 );
            }
            buf2.append( "      throw new " )
                    .append( NoHandler.class.getName() )
                    .append( "(r.getClass());\n" )
                    .append( "    }\n" )
                    .append( "  }\n" );
            clauses.put( buf2.toString(), -1 );
            for ( Map.Entry<String, Collection<Integer>> pair : clauses.asMap().entrySet() ) {
                if ( pair.getValue().contains( algClasses.indexOf( AlgNode.class ) ) ) {
                    buff.append( "    default:\n" );
                } else {
                    for ( Integer integer : pair.getValue() ) {
                        buff.append( "    case " ).append( integer ).append( ":\n" );
                    }
                }
                buff.append( pair.getKey() );
            }
        }
        final List<Object> argList = new ArrayList<>( Pair.right( providerList ) );
        argList.add( 0, ImmutableList.copyOf( algClasses ) );
        try {
            return compile( name, buff.toString(), def, argList );
        } catch ( CompileException | IOException e ) {
            throw new RuntimeException( "Error compiling:\n" + buff, e );
        }
    }


    private static String findProvider( List<Pair<String, MetadataHandler<?>>> providerList, Class<?> declaringClass ) {
        for ( Pair<String, MetadataHandler<?>> pair : providerList ) {
            if ( declaringClass.isInstance( pair.right ) ) {
                return pair.left;
            }
        }
        throw new AssertionError( "not found: " + declaringClass );
    }


    /**
     * Returns e.g. ", ignoreNulls".
     */
    private static StringBuilder argList( StringBuilder buff, Method method ) {
        for ( Ord<Class<?>> t : Ord.zip( method.getParameterTypes() ) ) {
            buff.append( ", a" ).append( t.i );
        }
        return buff;
    }


    /**
     * Returns e.g. ", ignoreNulls".
     */
    private static StringBuilder safeArgList( StringBuilder buff, Method method ) {
        for ( Ord<Class<?>> t : Ord.zip( method.getParameterTypes() ) ) {
            if ( Primitive.is( t.e ) ) {
                buff.append( ", a" ).append( t.i );
            } else if ( RexNode.class.isAssignableFrom( t.e ) ) {
                // For RexNode, convert to string, because equals does not look deep.
                //   a1 == null ? "" : a1.toString()
                buff.append( ", a" )
                        .append( t.i )
                        .append( " == null ? \"\" : a" )
                        .append( t.i )
                        .append( ".toString()" );
            } else {
                buff.append( ", " )
                        .append( NullSentinel.class.getName() )
                        .append( ".mask(a" )
                        .append( t.i )
                        .append( ")" );
            }
        }
        return buff;
    }


    /**
     * Returns e.g. ",\n boolean ignoreNulls".
     */
    private static StringBuilder paramList( StringBuilder buff, Method method ) {
        for ( Ord<Class<?>> t : Ord.zip( method.getParameterTypes() ) ) {
            buff.append( ",\n      " )
                    .append( t.e.getName() )
                    .append( " a" )
                    .append( t.i );
        }
        return buff;
    }


    static <M extends Metadata> MetadataHandler<M> compile( String className, String classBody, MetadataDef<M> def, List<Object> argList ) throws CompileException, IOException {
        final ICompilerFactory compilerFactory;
        try {
            compilerFactory = CompilerFactoryFactory.getDefaultCompilerFactory();
        } catch ( Exception e ) {
            throw new IllegalStateException( "Unable to instantiate java compiler", e );
        }

        final ISimpleCompiler compiler = compilerFactory.newSimpleCompiler();
        compiler.setParentClassLoader( JaninoRexCompiler.class.getClassLoader() );

        final String s = "public final class " + className + " implements " + def.handlerClass.getCanonicalName() + " {\n" + classBody + "\n" + "}";

        if ( RuntimeConfig.DEBUG.getBoolean() ) {
            // Add line numbers to the generated janino class
            compiler.setDebuggingInformation( true, true, true );
            System.out.println( s );
        }

        compiler.cook( s );
        final Constructor<?> constructor;
        final Object o;
        try {
            constructor = compiler.getClassLoader().loadClass( className ).getDeclaredConstructors()[0];
            o = constructor.newInstance( argList.toArray() );
        } catch ( InstantiationException | IllegalAccessException | InvocationTargetException | ClassNotFoundException e ) {
            throw new RuntimeException( e );
        }
        return def.handlerClass.cast( o );
    }


    synchronized <M extends Metadata, H extends MetadataHandler<M>> H create( MetadataDef<M> def ) {
        try {
            final Key<?> key = new Key<>( def, provider, ImmutableList.copyOf( ALL_ALGS ) );
            //noinspection unchecked
            return (H) HANDLERS.get( key );
        } catch ( UncheckedExecutionException | ExecutionException e ) {
            Util.throwIfUnchecked( e.getCause() );
            throw new RuntimeException( e.getCause() );
        }
    }


    synchronized <M extends Metadata, H extends MetadataHandler<M>> H revise( Class<? extends AlgNode> rClass, MetadataDef<M> def ) {
        if ( ALL_ALGS.add( rClass ) ) {
            HANDLERS.invalidateAll();
        }
        return create( def );
    }


    /**
     * Registers some classes. Does not flush the providers, but next time we need to generate a provider, it will handle all of these classes.
     * So, calling this method reduces the number of times we need to re-generate.
     */
    public void register( Iterable<Class<? extends AlgNode>> classes ) {
        // Register the classes and their base classes up to AlgNode. Don't bother to remove duplicates; addAll will do that.
        final List<Class<? extends AlgNode>> list = Lists.newArrayList( classes );
        for ( int i = 0; i < list.size(); i++ ) {
            final Class<? extends AlgNode> c = list.get( i );
            final Class<?> s = c.getSuperclass();
            if ( s != null && AlgNode.class.isAssignableFrom( s ) ) {
                //noinspection unchecked
                list.add( (Class<? extends AlgNode>) s );
            }
        }
        synchronized ( this ) {
            if ( ALL_ALGS.addAll( list ) ) {
                HANDLERS.invalidateAll();
            }
        }
    }


    /**
     * Exception that indicates there should be a handler for this class but there is not. The action is probably to re-generate the handler class.
     */
    public static class NoHandler extends ControlFlowException {

        public final Class<? extends AlgNode> algClass;


        public NoHandler( Class<? extends AlgNode> algClass ) {
            this.algClass = algClass;
        }

    }


    /**
     * Key for the cache.
     */
    private static class Key<M extends Metadata> {

        public final MetadataDef<M> def;
        public final AlgMetadataProvider provider;
        public final ImmutableList<Class<? extends AlgNode>> algClasses;


        private Key( MetadataDef<M> def, AlgMetadataProvider provider, ImmutableList<Class<? extends AlgNode>> algClassList ) {
            this.def = def;
            this.provider = provider;
            this.algClasses = algClassList;
        }


        @Override
        public int hashCode() {
            return (def.hashCode() * 37 + provider.hashCode()) * 37 + algClasses.hashCode();
        }


        @Override
        public boolean equals( Object obj ) {
            return this == obj
                    || obj instanceof Key
                    && ((Key<?>) obj).def.equals( def )
                    && ((Key<?>) obj).provider.equals( provider )
                    && ((Key<?>) obj).algClasses.equals( algClasses );
        }

    }

}
<|MERGE_RESOLUTION|>--- conflicted
+++ resolved
@@ -99,21 +99,6 @@
 import org.polypheny.db.algebra.logical.lpg.LogicalLpgUnwind;
 import org.polypheny.db.algebra.logical.lpg.LogicalLpgValues;
 import org.polypheny.db.algebra.logical.relational.LogicalCalc;
-<<<<<<< HEAD
-import org.polypheny.db.algebra.logical.relational.LogicalCorrelate;
-import org.polypheny.db.algebra.logical.relational.LogicalExchange;
-import org.polypheny.db.algebra.logical.relational.LogicalFilter;
-import org.polypheny.db.algebra.logical.relational.LogicalIntersect;
-import org.polypheny.db.algebra.logical.relational.LogicalJoin;
-import org.polypheny.db.algebra.logical.relational.LogicalMinus;
-import org.polypheny.db.algebra.logical.relational.LogicalProject;
-import org.polypheny.db.algebra.logical.relational.LogicalRelModify;
-import org.polypheny.db.algebra.logical.relational.LogicalRelScan;
-import org.polypheny.db.algebra.logical.relational.LogicalSort;
-import org.polypheny.db.algebra.logical.relational.LogicalTableFunctionScan;
-import org.polypheny.db.algebra.logical.relational.LogicalUnion;
-import org.polypheny.db.algebra.logical.relational.LogicalValues;
-=======
 import org.polypheny.db.algebra.logical.relational.LogicalRelAggregate;
 import org.polypheny.db.algebra.logical.relational.LogicalRelCorrelate;
 import org.polypheny.db.algebra.logical.relational.LogicalRelExchange;
@@ -128,7 +113,6 @@
 import org.polypheny.db.algebra.logical.relational.LogicalRelTableFunctionScan;
 import org.polypheny.db.algebra.logical.relational.LogicalRelUnion;
 import org.polypheny.db.algebra.logical.relational.LogicalRelValues;
->>>>>>> 250079c0
 import org.polypheny.db.algebra.logical.relational.LogicalWindow;
 import org.polypheny.db.algebra.stream.LogicalChi;
 import org.polypheny.db.algebra.stream.LogicalDelta;
@@ -177,21 +161,6 @@
 
                         LogicalRelAggregate.class,
                         LogicalCalc.class,
-<<<<<<< HEAD
-                        LogicalCorrelate.class,
-                        LogicalExchange.class,
-                        LogicalFilter.class,
-                        LogicalIntersect.class,
-                        LogicalJoin.class,
-                        LogicalMinus.class,
-                        LogicalProject.class,
-                        LogicalSort.class,
-                        LogicalTableFunctionScan.class,
-                        LogicalRelModify.class,
-                        LogicalRelScan.class,
-                        LogicalUnion.class,
-                        LogicalValues.class,
-=======
                         LogicalRelCorrelate.class,
                         LogicalRelExchange.class,
                         LogicalRelFilter.class,
@@ -205,7 +174,6 @@
                         LogicalRelScan.class,
                         LogicalRelUnion.class,
                         LogicalRelValues.class,
->>>>>>> 250079c0
                         LogicalWindow.class,
                         LogicalChi.class,
                         LogicalDelta.class,
@@ -319,11 +287,7 @@
         final List<Pair<String, MetadataHandler<?>>> providerList = new ArrayList<>();
         //noinspection unchecked
         final ReflectiveAlgMetadataProvider.Space space = new ReflectiveAlgMetadataProvider.Space( (Multimap) map );
-<<<<<<< HEAD
-        for ( MetadataHandler<?> provider : space.providerMap.values() ) {
-=======
         for ( MetadataHandler<?> provider : space.providers.values() ) {
->>>>>>> 250079c0
             if ( providerSet.add( provider ) ) {
                 providerList.add( Pair.of( "provider" + (providerSet.size() - 1), provider ) );
             }
