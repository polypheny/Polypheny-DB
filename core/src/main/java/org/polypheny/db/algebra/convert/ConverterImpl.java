/*
 * Copyright 2019-2025 The Polypheny Project
 *
 * Licensed under the Apache License, Version 2.0 (the "License");
 * you may not use this file except in compliance with the License.
 * You may obtain a copy of the License at
 *
 * http://www.apache.org/licenses/LICENSE-2.0
 *
 * Unless required by applicable law or agreed to in writing, software
 * distributed under the License is distributed on an "AS IS" BASIS,
 * WITHOUT WARRANTIES OR CONDITIONS OF ANY KIND, either express or implied.
 * See the License for the specific language governing permissions and
 * limitations under the License.
 *
 * This file incorporates code covered by the following terms:
 *
 * Licensed to the Apache Software Foundation (ASF) under one or more
 * contributor license agreements.  See the NOTICE file distributed with
 * this work for additional information regarding copyright ownership.
 * The ASF licenses this file to you under the Apache License, Version 2.0
 * (the "License"); you may not use this file except in compliance with
 * the License.  You may obtain a copy of the License at
 *
 * http://www.apache.org/licenses/LICENSE-2.0
 *
 * Unless required by applicable law or agreed to in writing, software
 * distributed under the License is distributed on an "AS IS" BASIS,
 * WITHOUT WARRANTIES OR CONDITIONS OF ANY KIND, either express or implied.
 * See the License for the specific language governing permissions and
 * limitations under the License.
 */

package org.polypheny.db.algebra.convert;


import java.util.Optional;
import org.polypheny.db.algebra.AlgNode;
import org.polypheny.db.algebra.SingleAlg;
import org.polypheny.db.algebra.metadata.AlgMetadataQuery;
import org.polypheny.db.plan.AlgCluster;
import org.polypheny.db.plan.AlgOptCost;
import org.polypheny.db.plan.AlgPlanner;
import org.polypheny.db.plan.AlgTraitDef;
import org.polypheny.db.plan.AlgTraitSet;


/**
 * Abstract implementation of {@link Converter}.
 */
public abstract class ConverterImpl extends SingleAlg implements Converter {

    protected AlgTraitSet inTraits;
    protected final AlgTraitDef<?> traitDef;


    /**
     * Creates a ConverterImpl.
     *
     * @param cluster planner's cluster
     * @param traitDef the {@link AlgTraitDef} this converter converts
     * @param traits the output traits of this converter
     * @param child child alg (provides input traits)
     */
    protected ConverterImpl( AlgCluster cluster, AlgTraitDef<?> traitDef, AlgTraitSet traits, AlgNode child ) {
        super( cluster, traits, child );
        this.inTraits = child.getTraitSet();
        this.traitDef = traitDef;
    }


    @Override
    public AlgOptCost computeSelfCost( AlgPlanner planner, AlgMetadataQuery mq ) {
        Optional<Double> dRows = mq.getTupleCount( getInput() );
        double dIo = 0;
        if ( dRows.isEmpty() ) {
            return planner.getCostFactory().makeCost( Double.MAX_VALUE, Double.MAX_VALUE, dIo );
        }

        return planner.getCostFactory().makeCost( dRows.get(), dRows.get(), dIo );
    }


    @Override
    public AlgTraitSet getInputTraits() {
        return inTraits;
    }


    @Override
    public AlgTraitDef<?> getTraitDef() {
        return traitDef;
    }


    @Override
    public String algCompareString() {
        return this.getClass().getSimpleName() + "$"
                + input.algCompareString() + "&";
    }

<<<<<<< HEAD
=======

>>>>>>> 93fbff67
    @Override
    public boolean isDataModifying() {
        return false;
    }

}
<|MERGE_RESOLUTION|>--- conflicted
+++ resolved
@@ -99,13 +99,10 @@
                 + input.algCompareString() + "&";
     }
 
-<<<<<<< HEAD
-=======
 
->>>>>>> 93fbff67
     @Override
     public boolean isDataModifying() {
         return false;
     }
 
-}
+}