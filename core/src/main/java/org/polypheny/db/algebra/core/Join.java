/*
 * Copyright 2019-2024 The Polypheny Project
 *
 * Licensed under the Apache License, Version 2.0 (the "License");
 * you may not use this file except in compliance with the License.
 * You may obtain a copy of the License at
 *
 * http://www.apache.org/licenses/LICENSE-2.0
 *
 * Unless required by applicable law or agreed to in writing, software
 * distributed under the License is distributed on an "AS IS" BASIS,
 * WITHOUT WARRANTIES OR CONDITIONS OF ANY KIND, either express or implied.
 * See the License for the specific language governing permissions and
 * limitations under the License.
 *
 * This file incorporates code covered by the following terms:
 *
 * Licensed to the Apache Software Foundation (ASF) under one or more
 * contributor license agreements.  See the NOTICE file distributed with
 * this work for additional information regarding copyright ownership.
 * The ASF licenses this file to you under the Apache License, Version 2.0
 * (the "License"); you may not use this file except in compliance with
 * the License.  You may obtain a copy of the License at
 *
 * http://www.apache.org/licenses/LICENSE-2.0
 *
 * Unless required by applicable law or agreed to in writing, software
 * distributed under the License is distributed on an "AS IS" BASIS,
 * WITHOUT WARRANTIES OR CONDITIONS OF ANY KIND, either express or implied.
 * See the License for the specific language governing permissions and
 * limitations under the License.
 */

package org.polypheny.db.algebra.core;


import com.google.common.collect.ImmutableList;
import com.google.common.collect.ImmutableSet;
import java.util.List;
import java.util.Objects;
import java.util.Set;
import lombok.Getter;
import org.polypheny.db.algebra.AlgNode;
import org.polypheny.db.algebra.AlgWriter;
import org.polypheny.db.algebra.BiAlg;
import org.polypheny.db.algebra.metadata.AlgMdUtil;
import org.polypheny.db.algebra.metadata.AlgMetadataQuery;
import org.polypheny.db.algebra.rules.JoinAddRedundantSemiJoinRule;
import org.polypheny.db.algebra.type.AlgDataType;
import org.polypheny.db.plan.AlgCluster;
import org.polypheny.db.plan.AlgOptCost;
import org.polypheny.db.plan.AlgPlanner;
import org.polypheny.db.plan.AlgTraitSet;
import org.polypheny.db.rex.RexChecker;
import org.polypheny.db.rex.RexNode;
import org.polypheny.db.rex.RexShuttle;
import org.polypheny.db.type.PolyType;
import org.polypheny.db.util.Litmus;
import org.polypheny.db.util.Util;
import org.polypheny.db.util.ValidatorUtil;


/**
 * Relational expression that combines two relational expressions according to some condition.
 * <p>
 * Each output row has columns from the left and right inputs. The set of output rows is a subset of the cartesian product
 * of the two inputs; precisely which subset depends on the join condition.
 */
public abstract class Join extends BiAlg {

    @Getter
    protected final RexNode condition;
    protected final ImmutableSet<CorrelationId> variablesSet;

    /**
     * Values must be of enumeration {@link JoinAlgType}, except that {@link JoinAlgType#RIGHT} is disallowed.
     */
    @Getter
    protected final JoinAlgType joinType;

    // Next time we need to change the constructor of Join, let's change the "Set<String> variablesStopped" parameter to "Set<CorrelationId> variablesSet".
    // At that point we would deprecate AlgNode.getVariablesStopped().


    /**
     * Creates a Join.
     * <p>
     * Note: We plan to change the {@code variablesStopped} parameter to {@code Set&lt;CorrelationId&gt; variablesSet}
     * because {@link #getVariablesSet()} is preferred over {@link #getVariablesStopped()}. This constructor is not
     * deprecated, for now, because maintaining overloaded constructors in multiple sub-classes would be onerous.
     *
     * @param cluster Cluster
     * @param traitSet Trait set
     * @param left Left input
     * @param right Right input
     * @param condition Join condition
     * @param joinType Join type
     * @param variablesSet Set variables that are set by the LHS and used by the RHS and are not available to nodes above this Join in the tree
     */
    protected Join( AlgCluster cluster, AlgTraitSet traitSet, AlgNode left, AlgNode right, RexNode condition, Set<CorrelationId> variablesSet, JoinAlgType joinType ) {
        super( cluster, traitSet, left, right );
        this.condition = Objects.requireNonNull( condition );
        this.variablesSet = ImmutableSet.copyOf( variablesSet );
        this.joinType = Objects.requireNonNull( joinType );
    }


    @Override
    public List<RexNode> getChildExps() {
        return ImmutableList.of( condition );
    }


    @Override
    public AlgNode accept( RexShuttle shuttle ) {
        RexNode condition = shuttle.apply( this.condition );
        if ( this.condition == condition ) {
            return this;
        }
        return copy( traitSet, condition, left, right, joinType, isSemiJoinDone() );
    }


    @Override
    public boolean isValid( Litmus litmus, Context context ) {
        if ( !super.isValid( litmus, context ) ) {
            return false;
        }
<<<<<<< HEAD
        if ( getTupleType().getFieldCount() != getSystemFieldList().size() + left.getTupleType().getFieldCount() + (this instanceof SemiJoin ? 0 : right.getTupleType().getFieldCount()) ) {
=======
        if ( getTupleType().getFieldCount() != left.getTupleType().getFieldCount() + (this instanceof SemiJoin ? 0 : right.getTupleType().getFieldCount()) ) {
>>>>>>> 250079c0
            return litmus.fail( "field count mismatch" );
        }
        if ( condition != null ) {
            if ( condition.getType().getPolyType() != PolyType.BOOLEAN ) {
                return litmus.fail( "condition must be boolean: {}", condition.getType() );
            }
            // The input to the condition is a row type consisting of left fields, and right fields. Very similar to the output row type, except that fields
            // have not yet been made due to outer joins.
            RexChecker checker =
                    new RexChecker(
                            getCluster().getTypeFactory().builder()
<<<<<<< HEAD
                                    .addAll( getSystemFieldList() )
=======
>>>>>>> 250079c0
                                    .addAll( getLeft().getTupleType().getFields() )
                                    .addAll( getRight().getTupleType().getFields() )
                                    .build(),
                            context, litmus );
            condition.accept( checker );
            if ( checker.getFailureCount() > 0 ) {
                return litmus.fail( checker.getFailureCount() + " failures in condition " + condition );
            }
        }
        return litmus.succeed();
    }


    @Override
    public AlgOptCost computeSelfCost( AlgPlanner planner, AlgMetadataQuery mq ) {
        // REVIEW jvs: Just for now...
        double rowCount = mq.getTupleCount( this );
        return planner.getCostFactory().makeCost( rowCount, 0, 0 );
    }


    @Override
    public double estimateTupleCount( AlgMetadataQuery mq ) {
        return Util.first( AlgMdUtil.getJoinRowCount( mq, this, condition ), 1D );
    }


    @Override
    public ImmutableSet<CorrelationId> getVariablesSet() {
        return variablesSet;
    }


    @Override
    public AlgWriter explainTerms( AlgWriter pw ) {
        return super.explainTerms( pw )
                .item( "condition", condition )
                .item( "joinType", joinType.lowerName );
    }


    @Override
    protected AlgDataType deriveRowType() {
<<<<<<< HEAD
        return ValidatorUtil.deriveJoinRowType( left.getTupleType(), right.getTupleType(), joinType, getCluster().getTypeFactory(), null, getSystemFieldList() );
=======
        return ValidatorUtil.deriveJoinRowType( left.getTupleType(), right.getTupleType(), joinType, getCluster().getTypeFactory(), null );
>>>>>>> 250079c0
    }


    /**
     * Returns whether this LogicalJoin has already spawned a {@link SemiJoin} via {@link JoinAddRedundantSemiJoinRule}.
     * <p>
     * The base implementation returns false.
     *
     * @return whether this join has already spawned a semi join
     */
    public boolean isSemiJoinDone() {
        return false;
    }


    @Override
    public final Join copy( AlgTraitSet traitSet, List<AlgNode> inputs ) {
        assert inputs.size() == 2;
        return copy( traitSet, getCondition(), inputs.get( 0 ), inputs.get( 1 ), joinType, isSemiJoinDone() );
    }


    /**
     * Creates a copy of this join, overriding condition, system fields and inputs.
     *
     * General contract as {@link AlgNode#copy}.
     *
     * @param traitSet Traits
     * @param conditionExpr Condition
     * @param left Left input
     * @param right Right input
     * @param joinType Join type
     * @param semiJoinDone Whether this join has been translated to a semi-join
     * @return Copy of this join
     */
    @SuppressWarnings("JavadocBlankLines")
    public abstract Join copy( AlgTraitSet traitSet, RexNode conditionExpr, AlgNode left, AlgNode right, JoinAlgType joinType, boolean semiJoinDone );


    @Override
    public boolean containsJoin() {
        return true;
    }


    /**
     * Analyzes the join condition.
     *
     * @return Analyzed join condition
     */
    public JoinInfo analyzeCondition() {
        return JoinInfo.of( left, right, condition );
    }


    @Override
    public String algCompareString() {
        return this.getClass().getSimpleName() + "$" +
                left.algCompareString() + "$" +
                right.algCompareString() + "$" +
                (condition != null ? condition.hashCode() : "") + "$" +
                (joinType != null ? joinType.name() : "") + "&";
    }


<<<<<<< HEAD
}
=======
}
>>>>>>> 250079c0
<|MERGE_RESOLUTION|>--- conflicted
+++ resolved
@@ -126,11 +126,7 @@
         if ( !super.isValid( litmus, context ) ) {
             return false;
         }
-<<<<<<< HEAD
-        if ( getTupleType().getFieldCount() != getSystemFieldList().size() + left.getTupleType().getFieldCount() + (this instanceof SemiJoin ? 0 : right.getTupleType().getFieldCount()) ) {
-=======
         if ( getTupleType().getFieldCount() != left.getTupleType().getFieldCount() + (this instanceof SemiJoin ? 0 : right.getTupleType().getFieldCount()) ) {
->>>>>>> 250079c0
             return litmus.fail( "field count mismatch" );
         }
         if ( condition != null ) {
@@ -142,10 +138,6 @@
             RexChecker checker =
                     new RexChecker(
                             getCluster().getTypeFactory().builder()
-<<<<<<< HEAD
-                                    .addAll( getSystemFieldList() )
-=======
->>>>>>> 250079c0
                                     .addAll( getLeft().getTupleType().getFields() )
                                     .addAll( getRight().getTupleType().getFields() )
                                     .build(),
@@ -189,11 +181,7 @@
 
     @Override
     protected AlgDataType deriveRowType() {
-<<<<<<< HEAD
-        return ValidatorUtil.deriveJoinRowType( left.getTupleType(), right.getTupleType(), joinType, getCluster().getTypeFactory(), null, getSystemFieldList() );
-=======
         return ValidatorUtil.deriveJoinRowType( left.getTupleType(), right.getTupleType(), joinType, getCluster().getTypeFactory(), null );
->>>>>>> 250079c0
     }
 
 
@@ -259,8 +247,4 @@
     }
 
 
-<<<<<<< HEAD
-}
-=======
-}
->>>>>>> 250079c0
+}