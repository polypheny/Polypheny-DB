/*
 * Copyright 2019-2024 The Polypheny Project
 *
 * Licensed under the Apache License, Version 2.0 (the "License");
 * you may not use this file except in compliance with the License.
 * You may obtain a copy of the License at
 *
 * http://www.apache.org/licenses/LICENSE-2.0
 *
 * Unless required by applicable law or agreed to in writing, software
 * distributed under the License is distributed on an "AS IS" BASIS,
 * WITHOUT WARRANTIES OR CONDITIONS OF ANY KIND, either express or implied.
 * See the License for the specific language governing permissions and
 * limitations under the License.
 *
 * This file incorporates code covered by the following terms:
 *
 * Licensed to the Apache Software Foundation (ASF) under one or more
 * contributor license agreements.  See the NOTICE file distributed with
 * this work for additional information regarding copyright ownership.
 * The ASF licenses this file to you under the Apache License, Version 2.0
 * (the "License"); you may not use this file except in compliance with
 * the License.  You may obtain a copy of the License at
 *
 * http://www.apache.org/licenses/LICENSE-2.0
 *
 * Unless required by applicable law or agreed to in writing, software
 * distributed under the License is distributed on an "AS IS" BASIS,
 * WITHOUT WARRANTIES OR CONDITIONS OF ANY KIND, either express or implied.
 * See the License for the specific language governing permissions and
 * limitations under the License.
 */

package org.polypheny.db.algebra.core;


import com.google.common.collect.ImmutableList;
import com.google.common.collect.ImmutableSet;
import java.util.List;
import java.util.Objects;
import java.util.Set;
import lombok.Getter;
import org.polypheny.db.algebra.AlgNode;
import org.polypheny.db.algebra.AlgWriter;
import org.polypheny.db.algebra.BiAlg;
import org.polypheny.db.algebra.metadata.AlgMdUtil;
import org.polypheny.db.algebra.metadata.AlgMetadataQuery;
import org.polypheny.db.algebra.rules.JoinAddRedundantSemiJoinRule;
import org.polypheny.db.algebra.type.AlgDataType;
import org.polypheny.db.plan.AlgCluster;
import org.polypheny.db.plan.AlgOptCost;
import org.polypheny.db.plan.AlgPlanner;
import org.polypheny.db.plan.AlgTraitSet;
import org.polypheny.db.rex.RexChecker;
import org.polypheny.db.rex.RexNode;
import org.polypheny.db.rex.RexShuttle;
import org.polypheny.db.type.PolyType;
import org.polypheny.db.util.Litmus;
import org.polypheny.db.util.Util;
import org.polypheny.db.util.ValidatorUtil;


/**
 * Relational expression that combines two relational expressions according to some condition.
 * <p>
 * Each output row has columns from the left and right inputs. The set of output rows is a subset of the cartesian product
 * of the two inputs; precisely which subset depends on the join condition.
 */
public abstract class Join extends BiAlg {

    @Getter
    protected final RexNode condition;
    protected final ImmutableSet<CorrelationId> variablesSet;

    /**
     * Values must be of enumeration {@link JoinAlgType}, except that {@link JoinAlgType#RIGHT} is disallowed.
     */
    @Getter
    protected final JoinAlgType joinType;

    // Next time we need to change the constructor of Join, let's change the "Set<String> variablesStopped" parameter to "Set<CorrelationId> variablesSet".
    // At that point we would deprecate AlgNode.getVariablesStopped().


    /**
     * Creates a Join.
     * <p>
     * Note: We plan to change the {@code variablesStopped} parameter to {@code Set&lt;CorrelationId&gt; variablesSet}
     * because {@link #getVariablesSet()} is preferred over {@link #getVariablesStopped()}. This constructor is not
     * deprecated, for now, because maintaining overloaded constructors in multiple sub-classes would be onerous.
     *
     * @param cluster Cluster
     * @param traitSet Trait set
     * @param left Left input
     * @param right Right input
     * @param condition Join condition
     * @param joinType Join type
     * @param variablesSet Set variables that are set by the LHS and used by the RHS and are not available to nodes above this Join in the tree
     */
    protected Join( AlgCluster cluster, AlgTraitSet traitSet, AlgNode left, AlgNode right, RexNode condition, Set<CorrelationId> variablesSet, JoinAlgType joinType ) {
        super( cluster, traitSet, left, right );
        this.condition = Objects.requireNonNull( condition );
        this.variablesSet = ImmutableSet.copyOf( variablesSet );
        this.joinType = Objects.requireNonNull( joinType );
    }


    @Override
    public List<RexNode> getChildExps() {
        return ImmutableList.of( condition );
    }


    @Override
    public AlgNode accept( RexShuttle shuttle ) {
        RexNode condition = shuttle.apply( this.condition );
        if ( this.condition == condition ) {
            return this;
        }
        return copy( traitSet, condition, left, right, joinType, isSemiJoinDone() );
    }


    @Override
    public boolean isValid( Litmus litmus, Context context ) {
        if ( !super.isValid( litmus, context ) ) {
            return false;
        }
<<<<<<< HEAD
        if ( getTupleType().getFieldCount() != getSystemFieldList().size() + left.getTupleType().getFieldCount() + (this instanceof SemiJoin ? 0 : right.getTupleType().getFieldCount()) ) {
=======
        if ( getTupleType().getFieldCount() != left.getTupleType().getFieldCount() + (this instanceof SemiJoin ? 0 : right.getTupleType().getFieldCount()) ) {
>>>>>>> 18d3cce9
            return litmus.fail( "field count mismatch" );
        }
        if ( condition != null ) {
            if ( condition.getType().getPolyType() != PolyType.BOOLEAN ) {
                return litmus.fail( "condition must be boolean: {}", condition.getType() );
            }
<<<<<<< HEAD
            // The input to the condition is a row type consisting of system fields, left fields, and right fields. Very similar to the output row type, except that fields
=======
            // The input to the condition is a row type consisting of left fields, and right fields. Very similar to the output row type, except that fields
>>>>>>> 18d3cce9
            // have not yet been made due to outer joins.
            RexChecker checker =
                    new RexChecker(
                            getCluster().getTypeFactory().builder()
<<<<<<< HEAD
                                    .addAll( getSystemFieldList() )
=======
>>>>>>> 18d3cce9
                                    .addAll( getLeft().getTupleType().getFields() )
                                    .addAll( getRight().getTupleType().getFields() )
                                    .build(),
                            context, litmus );
            condition.accept( checker );
            if ( checker.getFailureCount() > 0 ) {
                return litmus.fail( checker.getFailureCount() + " failures in condition " + condition );
            }
        }
        return litmus.succeed();
    }


    @Override
    public AlgOptCost computeSelfCost( AlgPlanner planner, AlgMetadataQuery mq ) {
        // REVIEW jvs: Just for now...
        double rowCount = mq.getTupleCount( this );
        return planner.getCostFactory().makeCost( rowCount, 0, 0 );
    }


    @Override
    public double estimateTupleCount( AlgMetadataQuery mq ) {
        return Util.first( AlgMdUtil.getJoinRowCount( mq, this, condition ), 1D );
    }


    @Override
    public ImmutableSet<CorrelationId> getVariablesSet() {
        return variablesSet;
    }


    @Override
    public AlgWriter explainTerms( AlgWriter pw ) {
        return super.explainTerms( pw )
                .item( "condition", condition )
                .item( "joinType", joinType.lowerName );
    }


    @Override
    protected AlgDataType deriveRowType() {
<<<<<<< HEAD
        return ValidatorUtil.deriveJoinRowType( left.getTupleType(), right.getTupleType(), joinType, getCluster().getTypeFactory(), null, getSystemFieldList() );
=======
        return ValidatorUtil.deriveJoinRowType( left.getTupleType(), right.getTupleType(), joinType, getCluster().getTypeFactory(), null );
>>>>>>> 18d3cce9
    }


    /**
     * Returns whether this LogicalJoin has already spawned a {@link SemiJoin} via {@link JoinAddRedundantSemiJoinRule}.
     * <p>
     * The base implementation returns false.
     *
     * @return whether this join has already spawned a semi join
     */
    public boolean isSemiJoinDone() {
        return false;
    }


    @Override
    public final Join copy( AlgTraitSet traitSet, List<AlgNode> inputs ) {
        assert inputs.size() == 2;
        return copy( traitSet, getCondition(), inputs.get( 0 ), inputs.get( 1 ), joinType, isSemiJoinDone() );
    }


    /**
     * Creates a copy of this join, overriding condition, system fields and inputs.
     *
     * General contract as {@link AlgNode#copy}.
     *
     * @param traitSet Traits
     * @param conditionExpr Condition
     * @param left Left input
     * @param right Right input
     * @param joinType Join type
     * @param semiJoinDone Whether this join has been translated to a semi-join
     * @return Copy of this join
     */
    @SuppressWarnings("JavadocBlankLines")
    public abstract Join copy( AlgTraitSet traitSet, RexNode conditionExpr, AlgNode left, AlgNode right, JoinAlgType joinType, boolean semiJoinDone );


    @Override
    public boolean containsJoin() {
        return true;
    }


    /**
     * Analyzes the join condition.
     *
     * @return Analyzed join condition
     */
    public JoinInfo analyzeCondition() {
        return JoinInfo.of( left, right, condition );
    }


    @Override
    public String algCompareString() {
        return this.getClass().getSimpleName() + "$" +
                left.algCompareString() + "$" +
                right.algCompareString() + "$" +
                (condition != null ? condition.hashCode() : "") + "$" +
                (joinType != null ? joinType.name() : "") + "$";
    }


<<<<<<< HEAD
}
=======
}
>>>>>>> 18d3cce9
<|MERGE_RESOLUTION|>--- conflicted
+++ resolved
@@ -126,30 +126,18 @@
         if ( !super.isValid( litmus, context ) ) {
             return false;
         }
-<<<<<<< HEAD
-        if ( getTupleType().getFieldCount() != getSystemFieldList().size() + left.getTupleType().getFieldCount() + (this instanceof SemiJoin ? 0 : right.getTupleType().getFieldCount()) ) {
-=======
         if ( getTupleType().getFieldCount() != left.getTupleType().getFieldCount() + (this instanceof SemiJoin ? 0 : right.getTupleType().getFieldCount()) ) {
->>>>>>> 18d3cce9
             return litmus.fail( "field count mismatch" );
         }
         if ( condition != null ) {
             if ( condition.getType().getPolyType() != PolyType.BOOLEAN ) {
                 return litmus.fail( "condition must be boolean: {}", condition.getType() );
             }
-<<<<<<< HEAD
-            // The input to the condition is a row type consisting of system fields, left fields, and right fields. Very similar to the output row type, except that fields
-=======
             // The input to the condition is a row type consisting of left fields, and right fields. Very similar to the output row type, except that fields
->>>>>>> 18d3cce9
             // have not yet been made due to outer joins.
             RexChecker checker =
                     new RexChecker(
                             getCluster().getTypeFactory().builder()
-<<<<<<< HEAD
-                                    .addAll( getSystemFieldList() )
-=======
->>>>>>> 18d3cce9
                                     .addAll( getLeft().getTupleType().getFields() )
                                     .addAll( getRight().getTupleType().getFields() )
                                     .build(),
@@ -193,11 +181,7 @@
 
     @Override
     protected AlgDataType deriveRowType() {
-<<<<<<< HEAD
-        return ValidatorUtil.deriveJoinRowType( left.getTupleType(), right.getTupleType(), joinType, getCluster().getTypeFactory(), null, getSystemFieldList() );
-=======
         return ValidatorUtil.deriveJoinRowType( left.getTupleType(), right.getTupleType(), joinType, getCluster().getTypeFactory(), null );
->>>>>>> 18d3cce9
     }
 
 
@@ -259,12 +243,8 @@
                 left.algCompareString() + "$" +
                 right.algCompareString() + "$" +
                 (condition != null ? condition.hashCode() : "") + "$" +
-                (joinType != null ? joinType.name() : "") + "$";
-    }
-
-
-<<<<<<< HEAD
-}
-=======
-}
->>>>>>> 18d3cce9
+                (joinType != null ? joinType.name() : "") + "&";
+    }
+
+
+}