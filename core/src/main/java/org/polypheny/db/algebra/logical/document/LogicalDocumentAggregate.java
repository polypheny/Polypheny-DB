--- conflicted
+++ resolved
@@ -22,11 +22,7 @@
 import org.polypheny.db.algebra.AlgShuttle;
 import org.polypheny.db.algebra.core.LaxAggregateCall;
 import org.polypheny.db.algebra.core.document.DocumentAggregate;
-<<<<<<< HEAD
-import org.polypheny.db.plan.AlgOptCluster;
-=======
 import org.polypheny.db.plan.AlgCluster;
->>>>>>> 18d3cce9
 import org.polypheny.db.plan.AlgTraitSet;
 import org.polypheny.db.plan.Convention;
 import org.polypheny.db.rex.RexNameRef;
@@ -37,11 +33,7 @@
     /**
      * Subclass of {@link DocumentAggregate} not targeted at any particular engine or calling convention.
      */
-<<<<<<< HEAD
-    protected LogicalDocumentAggregate( AlgOptCluster cluster, AlgTraitSet traits, AlgNode child, @Nullable RexNameRef group, List<LaxAggregateCall> aggCalls ) {
-=======
     protected LogicalDocumentAggregate( AlgCluster cluster, AlgTraitSet traits, AlgNode child, @Nullable RexNameRef group, List<LaxAggregateCall> aggCalls ) {
->>>>>>> 18d3cce9
         super( cluster, traits, child, group, aggCalls );
     }
 
@@ -55,11 +47,7 @@
 
 
     private static LogicalDocumentAggregate create_( final AlgNode input, @Nullable RexNameRef group, List<LaxAggregateCall> aggCalls ) {
-<<<<<<< HEAD
-        final AlgOptCluster cluster = input.getCluster();
-=======
         final AlgCluster cluster = input.getCluster();
->>>>>>> 18d3cce9
         final AlgTraitSet traitSet = cluster.traitSetOf( Convention.NONE );
         return new LogicalDocumentAggregate( cluster, traitSet, input, group, aggCalls );
     }
