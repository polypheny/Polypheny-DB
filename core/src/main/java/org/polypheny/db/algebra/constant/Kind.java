/*
 * Copyright 2019-2024 The Polypheny Project
 *
 * Licensed under the Apache License, Version 2.0 (the "License");
 * you may not use this file except in compliance with the License.
 * You may obtain a copy of the License at
 *
 * http://www.apache.org/licenses/LICENSE-2.0
 *
 * Unless required by applicable law or agreed to in writing, software
 * distributed under the License is distributed on an "AS IS" BASIS,
 * WITHOUT WARRANTIES OR CONDITIONS OF ANY KIND, either express or implied.
 * See the License for the specific language governing permissions and
 * limitations under the License.
 */

package org.polypheny.db.algebra.constant;


import com.esri.core.geometry.Operator;
import java.util.Collection;
import java.util.EnumSet;
import java.util.Locale;
import java.util.Set;
import org.polypheny.db.algebra.AlgNode;
import org.polypheny.db.nodes.Call;
import org.polypheny.db.nodes.Node;


/**
 * Enumerates the possible types of {@link Node}.
 *
 * The values are immutable, canonical constants, so you can use Kinds to find particular types of expressions quickly.
 * To identity a call to a common operator such as '=', use {@link Node#isA}:
 *
 * <blockquote>
 * exp.{@link Node#isA isA}({@link #EQUALS})
 * </blockquote>
 *
 * Only commonly-used nodes have their own type; other nodes are of type {@link #OTHER}. Some of the values, such as
 * {@link #SET_QUERY}, represent aggregates.
 *
 * To quickly choose between a number of options, use a switch statement:
 *
 * <blockquote>
 * <pre>switch (exp.getKind()) {
 * case {@link #EQUALS}:
 *     ...;
 * case {@link #NOT_EQUALS}:
 *     ...;
 * default:
 *     throw new AssertionError("unexpected");
 * }</pre>
 * </blockquote>
 *
 * Note that we do not even have to check that a {@code SqlNode} is a {@link Call}.
 *
 * To identify a category of expressions, use {@code SqlNode.isA} with an aggregate Kind. The following expression will
 * return <code>true</code> for calls to '=' and '&gt;=', but <code>false</code> for the constant '5', or a call to '+':
 *
 * <blockquote>
 * <pre>exp.isA({@link #COMPARISON Kind.COMPARISON})</pre>
 * </blockquote>
 *
 * RexNode also has a {@code getKind} method; {@code Kind} values are preserved during translation from {@code SqlNode}
 * to {@code RexNode}, where applicable.
 *
 * There is no water-tight definition of "common", but that's OK. There will always be operators that don't have their own
 * kind, and for these we use the {@code SqlOperator}. But for really the common ones, e.g. the many places where we are
 * looking for {@code AND}, {@code OR} and {@code EQUALS}, the enum helps.
 *
 * (If we were using Scala, {@link Operator} would be a case class, and we wouldn't need {@code Kind}. But we're not.)
 */
public enum Kind {

    // the basics

    /**
     * Expression not covered by any other {@link Kind} value.
     *
     * @see #OTHER_FUNCTION
     */
    OTHER,

    /**
     * SELECT statement or sub-query.
     */
    SELECT,

    /**
     * JOIN operator or compound FROM clause.
     *
     * A FROM clause with more than one table is represented as if it were a join. For example, "FROM x, y, z" is represented
     * as "JOIN(x, JOIN(x, y))".
     */
    JOIN,

    /**
     * Identifier
     */
    IDENTIFIER,

    /**
     * A literal.
     */
    LITERAL,

    /**
     * Function that is not a special function.
     *
     * @see #FUNCTION
     */
    OTHER_FUNCTION,

    /**
     * distance functions.
     */
    DISTANCE,

    /**
     * GEO functions.
     */
    GEO,

    /**
     * POSITION Function
     */
    POSITION,

    /**
     * EXPLAIN statement
     */
    EXPLAIN,

    /**
     * DESCRIBE SCHEMA statement
     */
    DESCRIBE_NAMESPACE,

    /**
     * DESCRIBE TABLE statement
     */
    DESCRIBE_TABLE,

    /**
     * INSERT statement
     */
    INSERT,

    /**
     * DELETE statement
     */
    DELETE,

    /**
     * UPDATE statement
     */
    UPDATE,

    /**
     * "ALTER scope SET option = value" statement.
     */
    SET_OPTION,

    /**
     * A dynamic parameter.
     */
    DYNAMIC_PARAM,

    /**
     * ORDER BY clause.
     *
     * @see #DESCENDING
     * @see #NULLS_FIRST
     * @see #NULLS_LAST
     */
    ORDER_BY,

    /**
     * WITH clause.
     */
    WITH,

    /**
     * Item in WITH clause.
     */
    WITH_ITEM,

    /**
     * Union
     */
    UNION,

    /**
     * Except
     */
    EXCEPT,

    /**
     * Intersect
     */
    INTERSECT,

    /**
     * AS operator
     */
    AS,

    /**
     * ARGUMENT_ASSIGNMENT operator, {@code =>}
     */
    ARGUMENT_ASSIGNMENT,

    /**
     * DEFAULT operator
     */
    DEFAULT,

    /**
     * OVER operator
     */
    OVER,

    /**
     * FILTER operator
     */
    FILTER,

    /**
     * WITHIN_GROUP operator
     */
    WITHIN_GROUP,

    /**
     * Window specification
     */
    WINDOW,

    /**
     * MERGE statement
     */
    MERGE,

    /**
     * TABLESAMPLE operator
     */
    TABLESAMPLE,

    /**
     * MATCH_RECOGNIZE clause
     */
    MATCH_RECOGNIZE,
    // binary operators

    /**
     * The arithmetic multiplication operator, "*".
     */
    TIMES,

    /**
     * The arithmetic division operator, "/".
     */
    DIVIDE,

    /**
     * The arithmetic remainder operator, "MOD" (and "%" in some dialects).
     */
    MOD,

    /**
     * The arithmetic plus operator, "+".
     *
     * @see #PLUS_PREFIX
     */
    PLUS,

    /**
     * The arithmetic minus operator, "-".
     *
     * @see #MINUS_PREFIX
     */
    MINUS,

    /**
     * the alternation operator in a pattern expression within a match_recognize clause
     */
    PATTERN_ALTER,

    /**
     * the concatenation operator in a pattern expression within a match_recognize clause
     */
    PATTERN_CONCAT,

    // comparison operators

    /**
     * The "IN" operator.
     */
    IN,

    /**
     * The "NOT IN" operator.
     *
     * Only occurs in SqlNode trees. Is expanded to NOT(IN ...) before entering {@link AlgNode} land.
     */
    NOT_IN( "NOT IN" ),

    /**
     * The less-than operator, "&lt;".
     */
    LESS_THAN( "<" ),

    /**
     * The greater-than operator, "&gt;".
     */
    GREATER_THAN( ">" ),

    /**
     * The less-than-or-equal operator, "&lt;=".
     */
    LESS_THAN_OR_EQUAL( "<=" ),

    /**
     * The greater-than-or-equal operator, "&gt;=".
     */
    GREATER_THAN_OR_EQUAL( ">=" ),

    /**
     * The equals operator, "=".
     */
    EQUALS( "=" ),

    /**
     * The not-equals operator, "&#33;=" or "&lt;&gt;".
     * The latter is standard, and preferred.
     */
    NOT_EQUALS( "<>" ),

    /**
     * The is-distinct-from operator.
     */
    IS_DISTINCT_FROM,

    /**
     * The is-not-distinct-from operator.
     */
    IS_NOT_DISTINCT_FROM,

    /**
     * The logical "OR" operator.
     */
    OR,

    /**
     * The logical "AND" operator.
     */
    AND,

    // other infix

    /**
     * Dot
     */
    DOT,

    /**
     * The "OVERLAPS" operator for periods.
     */
    OVERLAPS,

    /**
     * The "CONTAINS" operator for periods.
     */
    CONTAINS,

    /**
     * The "PRECEDES" operator for periods.
     */
    PRECEDES,

    /**
     * The "IMMEDIATELY PRECEDES" operator for periods.
     */
    IMMEDIATELY_PRECEDES( "IMMEDIATELY PRECEDES" ),

    /**
     * The "SUCCEEDS" operator for periods.
     */
    SUCCEEDS,

    /**
     * The "IMMEDIATELY SUCCEEDS" operator for periods.
     */
    IMMEDIATELY_SUCCEEDS( "IMMEDIATELY SUCCEEDS" ),

    /**
     * The "EQUALS" operator for periods.
     */
    PERIOD_EQUALS( "EQUALS" ),

    /**
     * The "LIKE" operator.
     */
    LIKE,

    /**
     * The "SIMILAR" operator.
     */
    SIMILAR,

    /**
     * The "BETWEEN" operator.
     */
    BETWEEN,

    /**
     * A "CASE" expression.
     */
    CASE,

    /**
     * The "NULLIF" operator.
     */
    NULLIF,

    /**
     * The "COALESCE" operator.
     */
    COALESCE,

    /**
     * The "DECODE" function (Oracle).
     */
    DECODE,

    /**
     * The "NVL" function (Oracle).
     */
    NVL,

    /**
     * The "GREATEST" function (Oracle).
     */
    GREATEST,

    /**
     * The "LEAST" function (Oracle).
     */
    LEAST,

    /**
     * The "TIMESTAMP_ADD" function (ODBC, SQL Server, MySQL).
     */
    TIMESTAMP_ADD,

    /**
     * The "TIMESTAMP_DIFF" function (ODBC, SQL Server, MySQL).
     */
    TIMESTAMP_DIFF,

    // prefix operators

    /**
     * The logical "NOT" operator.
     */
    NOT,

    /**
     * The unary plus operator, as in "+1".
     *
     * @see #PLUS
     */
    PLUS_PREFIX,

    /**
     * The unary minus operator, as in "-1".
     *
     * @see #MINUS
     */
    MINUS_PREFIX,

    /**
     * The "EXISTS" operator.
     */
    EXISTS,

    /**
     * The "SOME" quantification operator (also called "ANY").
     */
    SOME,

    /**
     * The "ALL" quantification operator.
     */
    ALL,

    /**
     * The "VALUES" operator.
     */
    VALUES,

    /**
     * Explicit table, e.g. <code>select * from (TABLE t)</code> or <code>TABLE t</code>. See also {@link #COLLECTION_TABLE}.
     */
    EXPLICIT_TABLE,

    /**
     * Scalar query; that is, a sub-query used in an expression context, and returning one row and one column.
     */
    SCALAR_QUERY,

    /**
     * ProcedureCall
     */
    PROCEDURE_CALL,

    /**
     * NewSpecification
     */
    NEW_SPECIFICATION,

    /**
     * Special functions in MATCH_RECOGNIZE.
     */
    FINAL,

    RUNNING,

    PREV,

    NEXT,

    FIRST,

    LAST,

    CLASSIFIER,

    MATCH_NUMBER,

    /**
     * The "SKIP TO FIRST" qualifier of restarting point in a MATCH_RECOGNIZE clause.
     */
    SKIP_TO_FIRST,

    /**
     * The "SKIP TO LAST" qualifier of restarting point in a MATCH_RECOGNIZE clause.
     */
    SKIP_TO_LAST,

    // postfix operators

    /**
     * DESC in ORDER BY. A parse tree, not a true expression.
     */
    DESCENDING,

    /**
     * NULLS FIRST clause in ORDER BY. A parse tree, not a true expression.
     */
    NULLS_FIRST,

    /**
     * NULLS LAST clause in ORDER BY. A parse tree, not a true expression.
     */
    NULLS_LAST,

    /**
     * The "IS TRUE" operator.
     */
    IS_TRUE,

    /**
     * The "IS FALSE" operator.
     */
    IS_FALSE,

    /**
     * The "IS NOT TRUE" operator.
     */
    IS_NOT_TRUE,

    /**
     * The "IS NOT FALSE" operator.
     */
    IS_NOT_FALSE,

    /**
     * The "IS UNKNOWN" operator.
     */
    IS_UNKNOWN,

    /**
     * The "IS NULL" operator.
     */
    IS_NULL,

    /**
     * The "IS NOT NULL" operator.
     */
    IS_NOT_NULL,

    /**
     * The "PRECEDING" qualifier of an interval end-point in a window specification.
     */
    PRECEDING,

    /**
     * The "FOLLOWING" qualifier of an interval end-point in a window specification.
     */
    FOLLOWING,

    /**
     * The field access operator, ".".
     *
     * (Only used at the RexNode level; at SqlNode level, a field-access is part of an identifier.)
     */
    FIELD_ACCESS,

    /**
     * Reference to an input field.
     *
     * (Only used at the RexNode level.)
     */
    INPUT_REF,

    /**
     * Reference to an input field, with a qualified name (and perhaps an identifier)
     *
     * (Only used at the RexNode level.)
     */
    NAME_INDEX_REF,
    /**
     * Reference to an input field, with a qualified name and an identifier
     *
     * (Only used at the RexNode level.)
     */
    TABLE_INPUT_REF,

    /**
     * Reference to an input field, with pattern var as modifier
     *
     * (Only used at the RexNode level.)
     */
    PATTERN_INPUT_REF,
    /**
     * Reference to a sub-expression computed within the current relational operator.
     *
     * (Only used at the RexNode level.)
     */
    LOCAL_REF,

    /**
     * Reference to correlation variable.
     *
     * (Only used at the RexNode level.)
     */
    CORREL_VARIABLE,

    /**
     * the repetition quantifier of a pattern factor in a match_recognize clause.
     */
    PATTERN_QUANTIFIER,

    // functions

    /**
     * The row-constructor function. May be explicit or implicit: {@code VALUES 1, ROW (2)}.
     */
    ROW,

    /**
     * The non-standard constructor used to pass a COLUMN_LIST parameter to a user-defined transform.
     */
    COLUMN_LIST,

    /**
     * The "CAST" operator.
     */
    CAST,

    /**
     * The "NEXT VALUE OF sequence" operator.
     */
    NEXT_VALUE,

    /**
     * The "CURRENT VALUE OF sequence" operator.
     */
    CURRENT_VALUE,

    /**
     * The "FLOOR" function
     */
    FLOOR,

    /**
     * The "CEIL" function
     */
    CEIL,

    /**
     * The "TRIM" function.
     */
    TRIM,

    /**
     * The "LTRIM" function (Oracle).
     */
    LTRIM,

    /**
     * The "RTRIM" function (Oracle).
     */
    RTRIM,

    /**
     * The "EXTRACT" function.
     */
    EXTRACT,

    /**
     * Call to a function using JDBC function syntax.
     */
    JDBC_FN,

    /**
     * The MULTISET value constructor.
     */
    MULTISET_VALUE_CONSTRUCTOR,

    /**
     * The MULTISET query constructor.
     */
    MULTISET_QUERY_CONSTRUCTOR,

    /**
     * The JSON value expression.
     */
    JSON_VALUE_EXPRESSION,

    /**
     * The JSON API common syntax.
     */
    JSON_API_COMMON_SYNTAX,

    /**
     * The {@code JSON_ARRAYAGG} aggregate function.
     */
    JSON_ARRAYAGG,

    /**
     * The {@code JSON_OBJECTAGG} aggregate function.
     */
    JSON_OBJECTAGG,

    /**
     * The "UNNEST" operator.
     */
    UNNEST,

    /**
     * The "LATERAL" qualifier to relations in the FROM clause.
     */
    LATERAL,

    /**
     * Table operator which converts user-defined transform into a relation, for example,
     * <code>select * from TABLE(udx(x, y, z))</code>. See also the {@link #EXPLICIT_TABLE} prefix operator.
     */
    COLLECTION_TABLE,

    /**
     * Array Value Constructor, e.g. {@code Array[1, 2, 3]}.
     */
    ARRAY_VALUE_CONSTRUCTOR,

    /**
     * Array Query Constructor, e.g. {@code Array(select deptno from dept)}.
     */
    ARRAY_QUERY_CONSTRUCTOR,

    /**
     * Map Value Constructor, e.g. {@code Map['washington', 1, 'obama', 44]}.
     */
    MAP_VALUE_CONSTRUCTOR,

    /**
     * Map Query Constructor, e.g. {@code MAP (SELECT empno, deptno FROM emp)}.
     */
    MAP_QUERY_CONSTRUCTOR,

    /**
     * CURSOR constructor, for example, <code>select * from TABLE(udx(CURSOR(select ...), x, y, z))</code>
     */
    CURSOR,

    // internal operators (evaluated in validator) 200-299

    /**
     * Literal chain operator (for composite string literals).
     * An internal operator that does not appear in SQL syntax.
     */
    LITERAL_CHAIN,

    /**
     * Escape operator (always part of LIKE or SIMILAR TO expression).
     * An internal operator that does not appear in SQL syntax.
     */
    ESCAPE,

    /**
     * The internal REINTERPRET operator (meaning a reinterpret cast).
     * An internal operator that does not appear in SQL syntax.
     */
    REINTERPRET,

    /**
     * The internal {@code EXTEND} operator that qualifies a table name in the {@code FROM} clause.
     */
    EXTEND,

    /**
     * The internal {@code CUBE} operator that occurs within a {@code GROUP BY} clause.
     */
    CUBE,

    /**
     * The internal {@code ROLLUP} operator that occurs within a {@code GROUP BY} clause.
     */
    ROLLUP,

    /**
     * The internal {@code GROUPING SETS} operator that occurs within a {@code GROUP BY} clause.
     */
    GROUPING_SETS,

    /**
     * The {@code GROUPING(e, ...)} function.
     */
    GROUPING,

    /**
     * The {@code GROUP_ID()} function.
     */
    GROUP_ID,

    /**
     * The internal "permute" function in a MATCH_RECOGNIZE clause.
     */
    PATTERN_PERMUTE,

    /**
     * The special patterns to exclude enclosing pattern from output in a MATCH_RECOGNIZE clause.
     */
    PATTERN_EXCLUDED,

    // Aggregate functions

    /**
     * The {@code COUNT} aggregate function.
     */
    COUNT,

    /**
     * The {@code SUM} aggregate function.
     */
    SUM,

    /**
     * The {@code SUM0} aggregate function.
     */
    SUM0,

    /**
     * The {@code MIN} aggregate function.
     */
    MIN,

    /**
     * The {@code MAX} aggregate function.
     */
    MAX,

    /**
     * The {@code LEAD} aggregate function.
     */
    LEAD,

    /**
     * The {@code LAG} aggregate function.
     */
    LAG,

    /**
     * The {@code FIRST_VALUE} aggregate function.
     */
    FIRST_VALUE,

    /**
     * The {@code LAST_VALUE} aggregate function.
     */
    LAST_VALUE,

    /**
     * The {@code ANY_VALUE} aggregate function.
     */
    ANY_VALUE,

    /**
     * The {@code COVAR_POP} aggregate function.
     */
    COVAR_POP,

    /**
     * The {@code COVAR_SAMP} aggregate function.
     */
    COVAR_SAMP,

    /**
     * The {@code REGR_COUNT} aggregate function.
     */
    REGR_COUNT,

    /**
     * The {@code REGR_SXX} aggregate function.
     */
    REGR_SXX,

    /**
     * The {@code REGR_SYY} aggregate function.
     */
    REGR_SYY,

    /**
     * The {@code AVG} aggregate function.
     */
    AVG,

    /**
     * The {@code STDDEV_POP} aggregate function.
     */
    STDDEV_POP,

    /**
     * The {@code STDDEV_SAMP} aggregate function.
     */
    STDDEV_SAMP,

    /**
     * The {@code VAR_POP} aggregate function.
     */
    VAR_POP,

    /**
     * The {@code VAR_SAMP} aggregate function.
     */
    VAR_SAMP,

    /**
     * The {@code NTILE} aggregate function.
     */
    NTILE,

    /**
     * The {@code NTH_VALUE} aggregate function.
     */
    NTH_VALUE,

    /**
     * The {@code COLLECT} aggregate function.
     */
    COLLECT,

    /**
     * The {@code FUSION} aggregate function.
     */
    FUSION,

    /**
     * The {@code SINGLE_VALUE} aggregate function.
     */
    SINGLE_VALUE,

    /**
     * The {@code BIT_AND} aggregate function.
     */
    BIT_AND,

    /**
     * The {@code BIT_OR} aggregate function.
     */
    BIT_OR,

    /**
     * The {@code ROW_NUMBER} window function.
     */
    ROW_NUMBER,

    /**
     * The {@code RANK} window function.
     */
    RANK,

    /**
     * The {@code PERCENT_RANK} window function.
     */
    PERCENT_RANK,

    /**
     * The {@code DENSE_RANK} window function.
     */
    DENSE_RANK,

    /**
     * The {@code ROW_NUMBER} window function.
     */
    CUME_DIST,

    // Group functions

    /**
     * The {@code TUMBLE} group function.
     */
    TUMBLE,

    /**
     * The {@code TUMBLE_START} auxiliary function of the {@link #TUMBLE} group function.
     */
    TUMBLE_START,

    /**
     * The {@code TUMBLE_END} auxiliary function of the {@link #TUMBLE} group function.
     */
    TUMBLE_END,

    /**
     * The {@code HOP} group function.
     */
    HOP,

    /**
     * The {@code HOP_START} auxiliary function of the {@link #HOP} group function.
     */
    HOP_START,

    /**
     * The {@code HOP_END} auxiliary function of the {@link #HOP} group function.
     */
    HOP_END,

    /**
     * The {@code SESSION} group function.
     */
    SESSION,

    /**
     * The {@code SESSION_START} auxiliary function of the {@link #SESSION} group function.
     */
    SESSION_START,

    /**
     * The {@code SESSION_END} auxiliary function of the {@link #SESSION} group function.
     */
    SESSION_END,

    /**
     * Column declaration.
     */
    COLUMN_DECL,

    /**
     * Attribute definition.
     */
    ATTRIBUTE_DEF,

    /**
     * {@code CHECK} constraint.
     */
    CHECK,

    /**
     * {@code UNIQUE} constraint.
     */
    UNIQUE,

    /**
     * {@code PRIMARY KEY} constraint.
     */
    PRIMARY_KEY,

    /**
     * {@code FOREIGN KEY} constraint.
     */
    FOREIGN_KEY,

    // DDL and session control statements follow. The list is not exhaustive: feel free to add more.

    /**
     * {@code COMMIT} session control statement.
     */
    COMMIT,

    /**
     * {@code ROLLBACK} session control statement.
     */
    ROLLBACK,

    /**
     * {@code ALTER SESSION} DDL statement.
     */
    ALTER_SESSION,

    /**
     * {@code CREATE NAMESPACE} DDL statement.
     */
    CREATE_NAMESPACE,

    /**
     * {@code CREATE FOREIGN SCHEMA} DDL statement.
     */
    CREATE_FOREIGN_SCHEMA,

    /**
     * {@code ALTER NAMESPACE} DDL statement.
     */
    ALTER_NAMESPACE,

    /**
     * {@code DROP NAMESPACE} DDL statement.
     */
    DROP_NAMESPACE,

    /**
     * {@code CREATE TABLE} DDL statement.
     */
    CREATE_TABLE,

    /**
     * {@code TRUNCATE} DDL statement
     */
    TRUNCATE,

    /**
     * {@code ALTER TABLE} DDL statement.
     */
    ALTER_TABLE,

    /**
     * {@code DROP TABLE} DDL statement.
     */
    DROP_TABLE,

    /**
     * {@code ALTER TABLE xxx DROP COLUMN} DDL statement.
     */
    DROP_COLUMN,

    /**
     * {@code CREATE VIEW} DDL statement.
     */
    CREATE_VIEW,

    /**
     * {@code ALTER VIEW} DDL statement.
     */
    ALTER_VIEW,

    /**
     * {@code DROP VIEW} DDL statement.
     */
    DROP_VIEW,

    /**
     * {@code CREATE MATERIALIZED VIEW} DDL statement.
     */
    CREATE_MATERIALIZED_VIEW,

    /**
     * {@code ALTER MATERIALIZED VIEW} DDL statement.
     */
    ALTER_MATERIALIZED_VIEW,

    /**
     * {@code DROP MATERIALIZED VIEW} DDL statement.
     */
    DROP_MATERIALIZED_VIEW,

    /**
     * {@code CREATE SEQUENCE} DDL statement.
     */
    CREATE_SEQUENCE,

    /**
     * {@code ALTER SEQUENCE} DDL statement.
     */
    ALTER_SEQUENCE,

    /**
     * {@code DROP SEQUENCE} DDL statement.
     */
    DROP_SEQUENCE,

    /**
     * {@code CREATE INDEX} DDL statement.
     */
    CREATE_INDEX,

    /**
     * {@code ALTER INDEX} DDL statement.
     */
    ALTER_INDEX,

    /**
     * {@code DROP INDEX} DDL statement.
     */
    DROP_INDEX,

    /**
     * {@code CREATE TYPE} DDL statement.
     */
    CREATE_TYPE,

    /**
     * {@code DROP TYPE} DDL statement.
     */
    DROP_TYPE,

    /**
     * {@code CREATE FUNCTION} DDL statement.
     */
    CREATE_FUNCTION,

    /**
     * {@code DROP FUNCTION} DDL statement.
     */
    DROP_FUNCTION,

    /**
     * DDL statement not handled above.
     *
     */
    OTHER_DDL,

    CROSS_MODEL_ITEM,

    /**
     * Document model transform document into string representation
     */
    MQL_JSONIFY,

    /**
     * Document model single selected value of field
     */
    MQL_QUERY_VALUE,

    /**
     * Document model item operator, which retrieves from any underlying array
     */
    MQL_ITEM,

    /**
     * Document model {@code $size} operator
     */
    MQL_SIZE_MATCH,

    /**
     * Document model {@code $regex} operator
     */
    MQL_REGEX_MATCH,

    /**
     * Document model {@code $type} operator
     */
    MQL_TYPE_MATCH,

    /**
     * Document model {@code $slice} operator
     */
    MQL_SLICE,

    /**
     * Document model exclusive project {@code $project: 0}
     */
    MQL_EXCLUDE,

    /**
     * Document model {@code $elemMatch} operator
     */
    MQL_ELEM_MATCH,

    /**
     * Document model {@code $unwind} operator
     */
    UNWIND,

    /**
     * Document model {@code UPDATE} operator, which handles only REPLACE during updates
     */
    MQL_UPDATE_REPLACE,

    /**
     * Document model {@code UPDATE} operator, which handles new DOCUMENTS during updates
     */
    MQL_ADD_FIELDS,

    /**
     * Document model {@code UPDATE} operator, which handles removing DOCUMENTS during updates
     */
    MQL_UPDATE_REMOVE,

    /**
     * Document model {@code UPDATE} operator, which handles rename DOCUMENTS during updates
     */
    MQL_UPDATE_RENAME,

    /**
     * Document model {@code UPDATE} operator, which wrapes the other UPDATE operations
     */
    MQL_UPDATE,

    /**
     * Document model {@code $exists} operator
     */
    MQL_EXISTS,
<<<<<<< HEAD

    /**
     * Document model {@code $geoIntersects} operator
     */
    MQL_GEO_INTERSECTS,

    /**
     * Document model {@code $geoWithin} operator
     */
    MQL_GEO_WITHIN,

    /**
     * Document model {@code $near} operator
     */
    MQL_NEAR,

    /**
     * Document model {@code $nearSphere} operator
     */
    MQL_NEAR_SPHERE,
=======
>>>>>>> 18d3cce9
    /*
     * Deserialize operator
     */
    DESERIALIZE,

    /*
     * CYPHER function
     */
    CYPHER_FUNCTION,

    ELEMENT_REF;

    // Most of the static fields are categories, aggregating several kinds into a set.

    /**
     * Category consisting of set-query node types.
     *
     * Consists of: {@link #EXCEPT}, {@link #INTERSECT}, {@link #UNION}.
     */
    public static final EnumSet<Kind> SET_QUERY = EnumSet.of( UNION, INTERSECT, EXCEPT );

    /**
     * Category consisting of all built-in aggregate functions.
     */
    public static final EnumSet<Kind> AGGREGATE = EnumSet.of(
            COUNT,
            SUM,
            SUM0,
            MIN,
            MAX,
            LEAD,
            LAG,
            FIRST_VALUE,
            LAST_VALUE,
            COVAR_POP,
            COVAR_SAMP,
            REGR_COUNT,
            REGR_SXX,
            REGR_SYY,
            AVG,
            STDDEV_POP,
            STDDEV_SAMP,
            VAR_POP,
            VAR_SAMP,
            NTILE,
            COLLECT,
            FUSION,
            SINGLE_VALUE,
            ROW_NUMBER,
            RANK,
            PERCENT_RANK,
            DENSE_RANK,
            CUME_DIST,
            JSON_ARRAYAGG,
            JSON_OBJECTAGG,
            BIT_AND,
            BIT_OR );

    /**
     * Category consisting of all DML operators.
     *
     * Consists of:
     * {@link #INSERT},
     * {@link #UPDATE},
     * {@link #DELETE},
     * {@link #MERGE},
     * {@link #PROCEDURE_CALL}.
     *
     * NOTE jvs 1-June-2006: For now we treat procedure calls as DML; this makes it easy for JDBC clients to call execute or
     * executeUpdate and not have to process dummy cursor results. If in the future we support procedures which return
     * results sets, we'll need to refine this.
     */
    public static final EnumSet<Kind> DML = EnumSet.of(
            INSERT,
            DELETE,
            UPDATE,
            MERGE,
            PROCEDURE_CALL );

    /**
     * Category consisting of all DDL operators.
     */
    public static final EnumSet<Kind> DDL = EnumSet.of(
            COMMIT,
            ROLLBACK,
            ALTER_SESSION,
            CREATE_NAMESPACE,
            CREATE_FOREIGN_SCHEMA,
            DROP_NAMESPACE,
            CREATE_TABLE,
            ALTER_TABLE,
            DROP_TABLE,
            CREATE_VIEW,
            ALTER_VIEW,
            DROP_VIEW,
            CREATE_MATERIALIZED_VIEW,
            ALTER_MATERIALIZED_VIEW,
            DROP_MATERIALIZED_VIEW,
            CREATE_SEQUENCE,
            ALTER_SEQUENCE,
            DROP_SEQUENCE,
            CREATE_INDEX,
            ALTER_INDEX,
            DROP_INDEX,
            CREATE_TYPE,
            DROP_TYPE,
            SET_OPTION,
            TRUNCATE,
            ALTER_NAMESPACE,
            OTHER_DDL );

    /**
     * Category consisting of query node types.
     *
     * Consists of:
     * {@link #SELECT},
     * {@link #EXCEPT},
     * {@link #INTERSECT},
     * {@link #UNION},
     * {@link #VALUES},
     * {@link #ORDER_BY},
     * {@link #EXPLICIT_TABLE}.
     */
    public static final EnumSet<Kind> QUERY = EnumSet.of(
            SELECT,
            UNION,
            INTERSECT,
            EXCEPT,
            VALUES,
            WITH,
            ORDER_BY,
            EXPLICIT_TABLE );

    /**
     * Category consisting of all expression operators.
     *
     * A node is an expression if it is NOT one of the following:
     * {@link #AS},
     * {@link #ARGUMENT_ASSIGNMENT},
     * {@link #DEFAULT},
     * {@link #DESCENDING},
     * {@link #SELECT},
     * {@link #JOIN},
     * {@link #OTHER_FUNCTION},
     * {@link #CAST},
     * {@link #TRIM},
     * {@link #LITERAL_CHAIN},
     * {@link #JDBC_FN},
     * {@link #PRECEDING},
     * {@link #FOLLOWING},
     * {@link #ORDER_BY},
     * {@link #COLLECTION_TABLE},
     * {@link #TABLESAMPLE},
     * or an aggregate function, DML or DDL.
     */
    public static final Set<Kind> EXPRESSION =
            EnumSet.complementOf(
                    concat(
                            EnumSet.of( AS, ARGUMENT_ASSIGNMENT, DEFAULT, RUNNING, FINAL, LAST, FIRST, PREV, NEXT, DESCENDING,
                                    CUBE, ROLLUP, GROUPING_SETS, EXTEND, LATERAL, SELECT, JOIN, OTHER_FUNCTION, POSITION,
                                    CAST, TRIM, FLOOR, CEIL, TIMESTAMP_ADD, TIMESTAMP_DIFF, EXTRACT, LITERAL_CHAIN, JDBC_FN,
                                    PRECEDING, FOLLOWING, ORDER_BY, NULLS_FIRST, NULLS_LAST, COLLECTION_TABLE, TABLESAMPLE,
                                    VALUES, WITH, WITH_ITEM, SKIP_TO_FIRST, SKIP_TO_LAST, JSON_VALUE_EXPRESSION,
                                    JSON_API_COMMON_SYNTAX ),
                            AGGREGATE, DML, DDL ) );

    /**
     * Category of all SQL statement types.
     *
     * Consists of all types in {@link #QUERY}, {@link #DML} and {@link #DDL}.
     */
    public static final EnumSet<Kind> TOP_LEVEL = concat( QUERY, DML, DDL );

    /**
     * Category consisting of regular and special functions.
     *
     * Consists of regular functions {@link #OTHER_FUNCTION} and special functions {@link #ROW}, {@link #TRIM}, {@link #CAST}, {@link #JDBC_FN}.
     */
    public static final Set<Kind> FUNCTION = EnumSet.of(
            OTHER_FUNCTION,
            ROW,
            TRIM,
            LTRIM,
            RTRIM,
            CAST,
            JDBC_FN,
            POSITION );

    /**
     * Category of SqlAvgAggFunction.
     *
     * Consists of {@link #AVG}, {@link #STDDEV_POP}, {@link #STDDEV_SAMP}, {@link #VAR_POP}, {@link #VAR_SAMP}.
     */
    public static final Set<Kind> AVG_AGG_FUNCTIONS = EnumSet.of(
            AVG,
            STDDEV_POP,
            STDDEV_SAMP,
            VAR_POP,
            VAR_SAMP );

    /**
     * Category of SqlCovarAggFunction.
     *
     * Consists of {@link #COVAR_POP}, {@link #COVAR_SAMP}, {@link #REGR_SXX}, {@link #REGR_SYY}.
     */
    public static final Set<Kind> COVAR_AVG_AGG_FUNCTIONS = EnumSet.of(
            COVAR_POP,
            COVAR_SAMP,
            REGR_COUNT,
            REGR_SXX,
            REGR_SYY );

    /**
     * Category of comparison operators.
     *
     * Consists of:
     * {@link #IN},
     * {@link #EQUALS},
     * {@link #NOT_EQUALS},
     * {@link #LESS_THAN},
     * {@link #GREATER_THAN},
     * {@link #LESS_THAN_OR_EQUAL},
     * {@link #GREATER_THAN_OR_EQUAL}.
     */
    public static final Set<Kind> COMPARISON = EnumSet.of(
            IN,
            EQUALS,
            NOT_EQUALS,
            LESS_THAN,
            GREATER_THAN,
            GREATER_THAN_OR_EQUAL,
            LESS_THAN_OR_EQUAL );

    public static final Set<Kind> ORDER = EnumSet.of( ORDER_BY );

    public static final Set<Kind> MQL_KIND = EnumSet.of(
            MQL_QUERY_VALUE,
            MQL_JSONIFY,
            MQL_ITEM,
            MQL_SIZE_MATCH,
            MQL_REGEX_MATCH,
            MQL_TYPE_MATCH,
            MQL_SLICE,
            MQL_EXCLUDE,
            MQL_ELEM_MATCH,
            UNWIND,
            MQL_UPDATE_REPLACE,
            MQL_ADD_FIELDS,
            MQL_UPDATE_REMOVE,
            MQL_UPDATE_RENAME,
            MQL_JSONIFY,
            MQL_UPDATE,
            MQL_EXISTS,
            MQL_GEO_INTERSECTS,
            MQL_GEO_WITHIN,
            MQL_NEAR,
            MQL_NEAR_SPHERE);

    /**
     * Lower-case name.
     */
    public final String lowerName = name().toLowerCase( Locale.ROOT );
    public final String sql;


    Kind() {
        sql = name();
    }


    Kind( String sql ) {
        this.sql = sql;
    }


    /**
     * Returns the kind that corresponds to this operator but in the opposite direction. Or returns this,
     * if this kind is not reversible.
     *
     * For example, {@code GREATER_THAN.reverse()} returns {@link #LESS_THAN}.
     */
    public Kind reverse() {
        switch ( this ) {
            case GREATER_THAN:
                return LESS_THAN;
            case GREATER_THAN_OR_EQUAL:
                return LESS_THAN_OR_EQUAL;
            case LESS_THAN:
                return GREATER_THAN;
            case LESS_THAN_OR_EQUAL:
                return GREATER_THAN_OR_EQUAL;
            default:
                return this;
        }
    }


    /**
     * Returns the kind that you get if you apply NOT to this kind.
     *
     * For example, {@code IS_NOT_NULL.negate()} returns {@link #IS_NULL}.
     *
     * For {@link #IS_TRUE}, {@link #IS_FALSE}, {@link #IS_NOT_TRUE}, {@link #IS_NOT_FALSE}, nullable inputs need to be
     * treated carefully.
     *
     * {@code NOT(IS_TRUE(null))} = {@code NOT(false)} = {@code true}, while {@code IS_FALSE(null)} = {@code false},
     * so {@code NOT(IS_TRUE(X))} should be {@code IS_NOT_TRUE(X)}.
     * On the other hand, {@code IS_TRUE(NOT(null))} = {@code IS_TRUE(null)} = {@code false}.
     *
     * This is why negate() != negateNullSafe() for these operators.
     */
    public Kind negate() {
        switch ( this ) {
            case IS_TRUE:
                return IS_NOT_TRUE;
            case IS_FALSE:
                return IS_NOT_FALSE;
            case IS_NULL:
                return IS_NOT_NULL;
            case IS_NOT_TRUE:
                return IS_TRUE;
            case IS_NOT_FALSE:
                return IS_FALSE;
            case IS_NOT_NULL:
                return IS_NULL;
            case IS_DISTINCT_FROM:
                return IS_NOT_DISTINCT_FROM;
            case IS_NOT_DISTINCT_FROM:
                return IS_DISTINCT_FROM;
            default:
                return this;
        }
    }


    /**
     * Returns the kind that you get if you negate this kind.
     * To conform to null semantics, null value should not be compared.
     *
     * For {@link #IS_TRUE}, {@link #IS_FALSE}, {@link #IS_NOT_TRUE} and {@link #IS_NOT_FALSE}, nullable inputs
     * need to be treated carefully:
     *
     * <ul>
     * <li>NOT(IS_TRUE(null)) = NOT(false) = true</li>
     * <li>IS_TRUE(NOT(null)) = IS_TRUE(null) = false</li>
     * <li>IS_FALSE(null) = false</li>
     * <li>IS_NOT_TRUE(null) = true</li>
     * </ul>
     */
    public Kind negateNullSafe() {
        switch ( this ) {
            case EQUALS:
                return NOT_EQUALS;
            case NOT_EQUALS:
                return EQUALS;
            case LESS_THAN:
                return GREATER_THAN_OR_EQUAL;
            case GREATER_THAN:
                return LESS_THAN_OR_EQUAL;
            case LESS_THAN_OR_EQUAL:
                return GREATER_THAN;
            case GREATER_THAN_OR_EQUAL:
                return LESS_THAN;
            case IS_TRUE:
                return IS_FALSE;
            case IS_FALSE:
                return IS_TRUE;
            case IS_NOT_TRUE:
                return IS_NOT_FALSE;
            case IS_NOT_FALSE:
                return IS_NOT_TRUE;
            // (NOT x) IS NULL => x IS NULL
            // Similarly (NOT x) IS NOT NULL => x IS NOT NULL
            case IS_NOT_NULL:
            case IS_NULL:
                return this;
            default:
                return this.negate();
        }
    }


    /**
     * Returns whether this {@code Kind} belongs to a given category.
     *
     * A category is a collection of kinds, not necessarily disjoint.
     * For example, QUERY is { SELECT, UNION, INTERSECT, EXCEPT, VALUES, ORDER_BY, EXPLICIT_TABLE }.
     *
     * @param category Category
     * @return Whether this kind belongs to the given category
     */
    public final boolean belongsTo( Collection<Kind> category ) {
        return category.contains( this );
    }


    @SafeVarargs
    private static <E extends Enum<E>> EnumSet<E> concat( EnumSet<E> set0, EnumSet<E>... sets ) {
        EnumSet<E> set = set0.clone();
        for ( EnumSet<E> s : sets ) {
            set.addAll( s );
        }
        return set;
    }
}<|MERGE_RESOLUTION|>--- conflicted
+++ resolved
@@ -118,11 +118,6 @@
     DISTANCE,
 
     /**
-     * GEO functions.
-     */
-    GEO,
-
-    /**
      * POSITION Function
      */
     POSITION,
@@ -1323,29 +1318,6 @@
      * Document model {@code $exists} operator
      */
     MQL_EXISTS,
-<<<<<<< HEAD
-
-    /**
-     * Document model {@code $geoIntersects} operator
-     */
-    MQL_GEO_INTERSECTS,
-
-    /**
-     * Document model {@code $geoWithin} operator
-     */
-    MQL_GEO_WITHIN,
-
-    /**
-     * Document model {@code $near} operator
-     */
-    MQL_NEAR,
-
-    /**
-     * Document model {@code $nearSphere} operator
-     */
-    MQL_NEAR_SPHERE,
-=======
->>>>>>> 18d3cce9
     /*
      * Deserialize operator
      */
@@ -1598,11 +1570,7 @@
             MQL_UPDATE_RENAME,
             MQL_JSONIFY,
             MQL_UPDATE,
-            MQL_EXISTS,
-            MQL_GEO_INTERSECTS,
-            MQL_GEO_WITHIN,
-            MQL_NEAR,
-            MQL_NEAR_SPHERE);
+            MQL_EXISTS );
 
     /**
      * Lower-case name.
