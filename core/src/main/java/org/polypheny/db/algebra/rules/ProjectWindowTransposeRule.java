/*
 * Copyright 2019-2024 The Polypheny Project
 *
 * Licensed under the Apache License, Version 2.0 (the "License");
 * you may not use this file except in compliance with the License.
 * You may obtain a copy of the License at
 *
 * http://www.apache.org/licenses/LICENSE-2.0
 *
 * Unless required by applicable law or agreed to in writing, software
 * distributed under the License is distributed on an "AS IS" BASIS,
 * WITHOUT WARRANTIES OR CONDITIONS OF ANY KIND, either express or implied.
 * See the License for the specific language governing permissions and
 * limitations under the License.
 *
 * This file incorporates code covered by the following terms:
 *
 * Licensed to the Apache Software Foundation (ASF) under one or more
 * contributor license agreements.  See the NOTICE file distributed with
 * this work for additional information regarding copyright ownership.
 * The ASF licenses this file to you under the Apache License, Version 2.0
 * (the "License"); you may not use this file except in compliance with
 * the License.  You may obtain a copy of the License at
 *
 * http://www.apache.org/licenses/LICENSE-2.0
 *
 * Unless required by applicable law or agreed to in writing, software
 * distributed under the License is distributed on an "AS IS" BASIS,
 * WITHOUT WARRANTIES OR CONDITIONS OF ANY KIND, either express or implied.
 * See the License for the specific language governing permissions and
 * limitations under the License.
 */

package org.polypheny.db.algebra.rules;


import java.util.ArrayList;
import java.util.List;
import org.polypheny.db.algebra.AlgCollations;
import org.polypheny.db.algebra.AlgFieldCollation;
import org.polypheny.db.algebra.core.AlgFactories;
import org.polypheny.db.algebra.core.Window.Group;
import org.polypheny.db.algebra.core.Window.RexWinAggCall;
import org.polypheny.db.algebra.logical.relational.LogicalRelProject;
import org.polypheny.db.algebra.logical.relational.LogicalWindow;
import org.polypheny.db.algebra.type.AlgDataTypeFactory;
import org.polypheny.db.algebra.type.AlgDataTypeField;
import org.polypheny.db.plan.AlgCluster;
import org.polypheny.db.plan.AlgOptRule;
import org.polypheny.db.plan.AlgOptRuleCall;
import org.polypheny.db.rex.RexCall;
import org.polypheny.db.rex.RexIndexRef;
import org.polypheny.db.rex.RexNode;
import org.polypheny.db.rex.RexShuttle;
import org.polypheny.db.tools.AlgBuilderFactory;
import org.polypheny.db.util.BitSets;
import org.polypheny.db.util.ImmutableBitSet;


/**
 * Planner rule that pushes a {@link LogicalRelProject} past a {@link LogicalWindow}.
 */
public class ProjectWindowTransposeRule extends AlgOptRule {

    /**
     * The default instance of {@link org.polypheny.db.algebra.rules.ProjectWindowTransposeRule}.
     */
    public static final ProjectWindowTransposeRule INSTANCE = new ProjectWindowTransposeRule( AlgFactories.LOGICAL_BUILDER );


    /**
     * Creates ProjectWindowTransposeRule.
     *
     * @param algBuilderFactory Builder for relational expressions
     */
    public ProjectWindowTransposeRule( AlgBuilderFactory algBuilderFactory ) {
        super(
                operand( LogicalRelProject.class, operand( LogicalWindow.class, any() ) ),
                algBuilderFactory, null );
    }


    @Override
    public void onMatch( AlgOptRuleCall call ) {
        final LogicalRelProject project = call.alg( 0 );
        final LogicalWindow window = call.alg( 1 );
<<<<<<< HEAD
        final AlgOptCluster cluster = window.getCluster();
=======
        final AlgCluster cluster = window.getCluster();
>>>>>>> 250079c0
        final List<AlgDataTypeField> rowTypeWindowInput = window.getInput().getTupleType().getFields();
        final int windowInputColumn = rowTypeWindowInput.size();

        // Record the window input columns which are actually referred either in the LogicalProject above LogicalWindow or LogicalWindow itself
        // (Note that the constants used in LogicalWindow are not considered here)
        final ImmutableBitSet beReferred = findReference( project, window );

        // If all the window input columns are referred, it is impossible to trim anyone of them out
        if ( beReferred.cardinality() == windowInputColumn ) {
            return;
        }

        // Put a DrillProjectRel below LogicalWindow
        final List<RexNode> exps = new ArrayList<>();
        final AlgDataTypeFactory.Builder builder = cluster.getTypeFactory().builder();

        // Keep only the fields which are referred
        for ( int index : BitSets.toIter( beReferred ) ) {
            final AlgDataTypeField algDataTypeField = rowTypeWindowInput.get( index );
            exps.add( new RexIndexRef( index, algDataTypeField.getType() ) );
            builder.add( algDataTypeField );
        }

        final LogicalRelProject projectBelowWindow = new LogicalRelProject( cluster, window.getTraitSet(), window.getInput(), exps, builder.build() );

        // Create a new LogicalWindow with necessary inputs only
        final List<Group> groups = new ArrayList<>();

        // As the un-referred columns are trimmed by the LogicalProject, the indices specified in LogicalWindow would need to be adjusted
        final RexShuttle indexAdjustment = new RexShuttle() {
            @Override
            public RexNode visitIndexRef( RexIndexRef inputRef ) {
                final int newIndex = getAdjustedIndex( inputRef.getIndex(), beReferred, windowInputColumn );
                return new RexIndexRef( newIndex, inputRef.getType() );
            }


            @Override
            public RexNode visitCall( final RexCall call ) {
                if ( call instanceof RexWinAggCall ) {
                    boolean[] update = { false };
                    final List<RexNode> clonedOperands = visitList( call.operands, update );
                    if ( update[0] ) {
                        return new RexWinAggCall(
                                call.getOperator(),
                                call.getType(),
                                clonedOperands,
                                ((RexWinAggCall) call).ordinal,
                                ((RexWinAggCall) call).distinct );
                    } else {
                        return call;
                    }
                } else {
                    return super.visitCall( call );
                }
            }
        };

        int aggCallIndex = windowInputColumn;
        final AlgDataTypeFactory.Builder outputBuilder = cluster.getTypeFactory().builder();
        outputBuilder.addAll( projectBelowWindow.getTupleType().getFields() );
        for ( Group group : window.groups ) {
            final ImmutableBitSet.Builder keys = ImmutableBitSet.builder();
            final List<AlgFieldCollation> orderKeys = new ArrayList<>();
            final List<RexWinAggCall> aggCalls = new ArrayList<>();

            // Adjust keys
            for ( int index : group.keys ) {
                keys.set( getAdjustedIndex( index, beReferred, windowInputColumn ) );
            }

            // Adjust orderKeys
            for ( AlgFieldCollation algFieldCollation : group.orderKeys.getFieldCollations() ) {
                final int index = algFieldCollation.getFieldIndex();
                orderKeys.add( algFieldCollation.copy( getAdjustedIndex( index, beReferred, windowInputColumn ) ) );
            }

            // Adjust Window Functions
            for ( RexWinAggCall rexWinAggCall : group.aggCalls ) {
                aggCalls.add( (RexWinAggCall) rexWinAggCall.accept( indexAdjustment ) );

                final AlgDataTypeField algDataTypeField = window.getTupleType().getFields().get( aggCallIndex );
                outputBuilder.add( algDataTypeField );
                ++aggCallIndex;
            }

            groups.add( new Group( keys.build(), group.isRows, group.lowerBound, group.upperBound, AlgCollations.of( orderKeys ), aggCalls ) );
        }

        final LogicalWindow newLogicalWindow = LogicalWindow.create( window.getTraitSet(), projectBelowWindow, window.constants, outputBuilder.build(), groups );

        // Modify the top LogicalProject
        final List<RexNode> topProjExps = new ArrayList<>();
        for ( RexNode rexNode : project.getChildExps() ) {
            topProjExps.add( rexNode.accept( indexAdjustment ) );
        }

        final LogicalRelProject newTopProj = project.copy(
                newLogicalWindow.getTraitSet(),
                newLogicalWindow,
                topProjExps,
                project.getTupleType() );

        if ( ProjectRemoveRule.isTrivial( newTopProj ) ) {
            call.transformTo( newLogicalWindow );
        } else {
            call.transformTo( newTopProj );
        }
    }


<<<<<<< HEAD
    private ImmutableBitSet findReference( final LogicalProject project, final LogicalWindow window ) {
=======
    private ImmutableBitSet findReference( final LogicalRelProject project, final LogicalWindow window ) {
>>>>>>> 250079c0
        final int windowInputColumn = window.getInput().getTupleType().getFieldCount();
        final ImmutableBitSet.Builder beReferred = ImmutableBitSet.builder();

        final RexShuttle referenceFinder = new RexShuttle() {
            @Override
            public RexNode visitIndexRef( RexIndexRef inputRef ) {
                final int index = inputRef.getIndex();
                if ( index < windowInputColumn ) {
                    beReferred.set( index );
                }
                return inputRef;
            }
        };

        // Reference in LogicalProject
        for ( RexNode rexNode : project.getChildExps() ) {
            rexNode.accept( referenceFinder );
        }

        // Reference in LogicalWindow
        for ( Group group : window.groups ) {
            // Reference in Partition-By
            for ( int index : group.keys ) {
                if ( index < windowInputColumn ) {
                    beReferred.set( index );
                }
            }

            // Reference in Order-By
            for ( AlgFieldCollation algFieldCollation : group.orderKeys.getFieldCollations() ) {
                if ( algFieldCollation.getFieldIndex() < windowInputColumn ) {
                    beReferred.set( algFieldCollation.getFieldIndex() );
                }
            }

            // Reference in Window Functions
            for ( RexWinAggCall rexWinAggCall : group.aggCalls ) {
                rexWinAggCall.accept( referenceFinder );
            }
        }
        return beReferred.build();
    }


    private int getAdjustedIndex( final int initIndex, final ImmutableBitSet beReferred, final int windowInputColumn ) {
        if ( initIndex >= windowInputColumn ) {
            return beReferred.cardinality() + (initIndex - windowInputColumn);
        } else {
            return beReferred.get( 0, initIndex ).cardinality();
        }
    }

}<|MERGE_RESOLUTION|>--- conflicted
+++ resolved
@@ -84,11 +84,7 @@
     public void onMatch( AlgOptRuleCall call ) {
         final LogicalRelProject project = call.alg( 0 );
         final LogicalWindow window = call.alg( 1 );
-<<<<<<< HEAD
-        final AlgOptCluster cluster = window.getCluster();
-=======
         final AlgCluster cluster = window.getCluster();
->>>>>>> 250079c0
         final List<AlgDataTypeField> rowTypeWindowInput = window.getInput().getTupleType().getFields();
         final int windowInputColumn = rowTypeWindowInput.size();
 
@@ -200,11 +196,7 @@
     }
 
 
-<<<<<<< HEAD
-    private ImmutableBitSet findReference( final LogicalProject project, final LogicalWindow window ) {
-=======
     private ImmutableBitSet findReference( final LogicalRelProject project, final LogicalWindow window ) {
->>>>>>> 250079c0
         final int windowInputColumn = window.getInput().getTupleType().getFieldCount();
         final ImmutableBitSet.Builder beReferred = ImmutableBitSet.builder();
 
