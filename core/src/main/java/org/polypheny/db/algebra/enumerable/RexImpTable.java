/*
 * Copyright 2019-2024 The Polypheny Project
 *
 * Licensed under the Apache License, Version 2.0 (the "License");
 * you may not use this file except in compliance with the License.
 * You may obtain a copy of the License at
 *
 * http://www.apache.org/licenses/LICENSE-2.0
 *
 * Unless required by applicable law or agreed to in writing, software
 * distributed under the License is distributed on an "AS IS" BASIS,
 * WITHOUT WARRANTIES OR CONDITIONS OF ANY KIND, either express or implied.
 * See the License for the specific language governing permissions and
 * limitations under the License.
 *
 * This file incorporates code covered by the following terms:
 *
 * Licensed to the Apache Software Foundation (ASF) under one or more
 * contributor license agreements.  See the NOTICE file distributed with
 * this work for additional information regarding copyright ownership.
 * The ASF licenses this file to you under the Apache License, Version 2.0
 * (the "License"); you may not use this file except in compliance with
 * the License.  You may obtain a copy of the License at
 *
 * http://www.apache.org/licenses/LICENSE-2.0
 *
 * Unless required by applicable law or agreed to in writing, software
 * distributed under the License is distributed on an "AS IS" BASIS,
 * WITHOUT WARRANTIES OR CONDITIONS OF ANY KIND, either express or implied.
 * See the License for the specific language governing permissions and
 * limitations under the License.
 */

package org.polypheny.db.algebra.enumerable;


import static org.apache.calcite.linq4j.tree.ExpressionType.Add;
import static org.apache.calcite.linq4j.tree.ExpressionType.AndAlso;
import static org.apache.calcite.linq4j.tree.ExpressionType.Divide;
import static org.apache.calcite.linq4j.tree.ExpressionType.GreaterThan;
import static org.apache.calcite.linq4j.tree.ExpressionType.GreaterThanOrEqual;
import static org.apache.calcite.linq4j.tree.ExpressionType.LessThanOrEqual;
import static org.apache.calcite.linq4j.tree.ExpressionType.Multiply;
import static org.apache.calcite.linq4j.tree.ExpressionType.Negate;
import static org.apache.calcite.linq4j.tree.ExpressionType.Not;
import static org.apache.calcite.linq4j.tree.ExpressionType.NotEqual;
import static org.apache.calcite.linq4j.tree.ExpressionType.OrElse;
import static org.apache.calcite.linq4j.tree.ExpressionType.Subtract;
import static org.apache.calcite.linq4j.tree.ExpressionType.UnaryPlus;

import com.google.common.collect.ImmutableList;
import com.google.common.collect.Iterables;
import java.lang.reflect.Constructor;
import java.lang.reflect.InvocationTargetException;
import java.lang.reflect.Method;
import java.lang.reflect.Modifier;
import java.lang.reflect.Type;
import java.math.BigDecimal;
import java.math.RoundingMode;
import java.util.ArrayList;
import java.util.Arrays;
import java.util.Collections;
import java.util.HashMap;
import java.util.List;
import java.util.Map;
import java.util.Objects;
import java.util.function.Supplier;
import lombok.Getter;
import lombok.Value;
import lombok.extern.slf4j.Slf4j;
import org.apache.calcite.linq4j.Ord;
import org.apache.calcite.linq4j.tree.BlockBuilder;
import org.apache.calcite.linq4j.tree.BlockStatement;
import org.apache.calcite.linq4j.tree.ConditionalStatement;
import org.apache.calcite.linq4j.tree.ConstantExpression;
import org.apache.calcite.linq4j.tree.Expression;
import org.apache.calcite.linq4j.tree.ExpressionType;
import org.apache.calcite.linq4j.tree.Expressions;
import org.apache.calcite.linq4j.tree.MethodCallExpression;
import org.apache.calcite.linq4j.tree.OptimizeShuttle;
import org.apache.calcite.linq4j.tree.ParameterExpression;
import org.apache.calcite.linq4j.tree.Primitive;
import org.apache.calcite.linq4j.tree.Types;
import org.polypheny.db.adapter.java.JavaTypeFactory;
import org.polypheny.db.algebra.constant.Kind;
import org.polypheny.db.algebra.fun.AggFunction;
import org.polypheny.db.algebra.fun.TrimFunction.Flag;
import org.polypheny.db.algebra.fun.TrimFunction.TrimFlagHolder;
import org.polypheny.db.algebra.fun.UserDefined;
import org.polypheny.db.algebra.operators.OperatorName;
import org.polypheny.db.algebra.type.AlgDataType;
import org.polypheny.db.algebra.type.AlgDataTypeFactory;
import org.polypheny.db.algebra.type.AlgDataTypeFactoryImpl;
import org.polypheny.db.functions.Functions;
import org.polypheny.db.functions.MqlFunctions;
import org.polypheny.db.languages.OperatorRegistry;
import org.polypheny.db.languages.QueryLanguage;
import org.polypheny.db.nodes.BinaryOperator;
import org.polypheny.db.nodes.JsonAgg;
import org.polypheny.db.nodes.Operator;
import org.polypheny.db.nodes.TimeUnitRange;
import org.polypheny.db.rex.RexCall;
import org.polypheny.db.rex.RexLiteral;
import org.polypheny.db.rex.RexNode;
import org.polypheny.db.schema.Function;
import org.polypheny.db.schema.ImplementableAggFunction;
import org.polypheny.db.schema.ImplementableFunction;
import org.polypheny.db.schema.impl.AggregateFunctionImpl;
import org.polypheny.db.type.PolyType;
import org.polypheny.db.type.PolyTypeUtil;
import org.polypheny.db.type.entity.PolyBoolean;
import org.polypheny.db.type.entity.PolyString;
import org.polypheny.db.type.entity.PolyValue;
import org.polypheny.db.type.entity.category.PolyNumber;
import org.polypheny.db.type.entity.numerical.PolyBigDecimal;
import org.polypheny.db.type.entity.numerical.PolyDouble;
import org.polypheny.db.util.BuiltInMethod;
import org.polypheny.db.util.Util;
import org.polypheny.db.util.temporal.DateTimeUtils;
import org.polypheny.db.util.temporal.TimeUnit;


/**
 * Contains implementations of Rex operators as Java code.
 */
@Slf4j
public class RexImpTable {

    public static final ConstantExpression NULL_EXPR = Expressions.constant( null );
    public static final Expression FALSE_EXPR = PolyBoolean.FALSE.asExpression();
    public static final Expression TRUE_EXPR = PolyBoolean.TRUE.asExpression();
    public static final Expression BOXED_FALSE_EXPR = PolyBoolean.FALSE.asExpression();
    public static final Expression BOXED_TRUE_EXPR = PolyBoolean.TRUE.asExpression();

    private final Map<Operator, CallImplementor> map = new HashMap<>();
    private final Map<AggFunction, Supplier<? extends AggImplementor>> aggMap = new HashMap<>();
    private final Map<AggFunction, Supplier<? extends WinAggImplementor>> winAggMap = new HashMap<>();


    RexImpTable() {
        defineMethod( OperatorRegistry.get( OperatorName.ROW ), BuiltInMethod.ARRAY.method, NullPolicy.ANY );
        defineMethod( OperatorRegistry.get( OperatorName.UPPER ), BuiltInMethod.UPPER.method, NullPolicy.STRICT );
        defineMethod( OperatorRegistry.get( OperatorName.LOWER ), BuiltInMethod.LOWER.method, NullPolicy.STRICT );
        defineMethod( OperatorRegistry.get( OperatorName.INITCAP ), BuiltInMethod.INITCAP.method, NullPolicy.STRICT );
        defineMethod( OperatorRegistry.get( OperatorName.SUBSTRING ), BuiltInMethod.SUBSTRING.method, NullPolicy.STRICT );
        defineMethod( OperatorRegistry.get( OperatorName.REPLACE ), BuiltInMethod.REPLACE.method, NullPolicy.STRICT );
        defineMethod( OperatorRegistry.get( OperatorName.ORACLE_TRANSLATE3 ), BuiltInMethod.TRANSLATE3.method, NullPolicy.STRICT );
        defineMethod( OperatorRegistry.get( OperatorName.CHARACTER_LENGTH ), BuiltInMethod.CHAR_LENGTH.method, NullPolicy.STRICT );
        defineMethod( OperatorRegistry.get( OperatorName.CHAR_LENGTH ), BuiltInMethod.CHAR_LENGTH.method, NullPolicy.STRICT );
        defineMethod( OperatorRegistry.get( OperatorName.CONCAT ), BuiltInMethod.STRING_CONCAT.method, NullPolicy.STRICT );
        defineMethod( OperatorRegistry.get( OperatorName.OVERLAY ), BuiltInMethod.OVERLAY.method, NullPolicy.STRICT );
        defineMethod( OperatorRegistry.get( OperatorName.POSITION ), BuiltInMethod.POSITION.method, NullPolicy.STRICT );

        final TrimImplementor trimImplementor = new TrimImplementor();
        defineImplementor( OperatorRegistry.get( OperatorName.TRIM ), NullPolicy.STRICT, trimImplementor, false );

        // logical
        defineBinary( OperatorRegistry.get( OperatorName.AND ), AndAlso, NullPolicy.AND, null );
        defineBinary( OperatorRegistry.get( OperatorName.OR ), OrElse, NullPolicy.OR, null );
        defineUnary( OperatorRegistry.get( OperatorName.NOT ), Not, NullPolicy.NOT );

        // comparisons
        defineMethod( OperatorRegistry.get( OperatorName.LESS_THAN ), "lt", NullPolicy.STRICT );
        defineBinary( OperatorRegistry.get( OperatorName.LESS_THAN_OR_EQUAL ), LessThanOrEqual, NullPolicy.STRICT, "le" );
        defineBinary( OperatorRegistry.get( OperatorName.GREATER_THAN ), GreaterThan, NullPolicy.STRICT, "gt" );
        defineBinary( OperatorRegistry.get( OperatorName.GREATER_THAN_OR_EQUAL ), GreaterThanOrEqual, NullPolicy.STRICT, "ge" );
        defineMethod( OperatorRegistry.get( OperatorName.EQUALS ), "eq", NullPolicy.STRICT );
        defineBinary( OperatorRegistry.get( OperatorName.NOT_EQUALS ), NotEqual, NullPolicy.STRICT, "ne" );

        // arithmetic
        defineBinary( OperatorRegistry.get( OperatorName.PLUS ), Add, NullPolicy.STRICT, "plus" );
        defineBinary( OperatorRegistry.get( OperatorName.MINUS ), Subtract, NullPolicy.STRICT, "minus" );
        defineBinary( OperatorRegistry.get( OperatorName.MULTIPLY ), Multiply, NullPolicy.STRICT, "multiply" );
        defineBinary( OperatorRegistry.get( OperatorName.DIVIDE ), Divide, NullPolicy.STRICT, "divide" );
        defineBinary( OperatorRegistry.get( OperatorName.DIVIDE_INTEGER ), Divide, NullPolicy.STRICT, "divide" );
        defineUnary( OperatorRegistry.get( OperatorName.UNARY_MINUS ), Negate, NullPolicy.STRICT );
        defineUnary( OperatorRegistry.get( OperatorName.UNARY_PLUS ), UnaryPlus, NullPolicy.STRICT );

        defineMethod( OperatorRegistry.get( OperatorName.MOD ), "mod", NullPolicy.STRICT );
        defineMethod( OperatorRegistry.get( OperatorName.EXP ), "exp", NullPolicy.STRICT );
        defineMethod( OperatorRegistry.get( OperatorName.POWER ), "power", NullPolicy.STRICT );
        defineMethod( OperatorRegistry.get( OperatorName.LN ), "ln", NullPolicy.STRICT );
        defineMethod( OperatorRegistry.get( OperatorName.LOG10 ), "log10", NullPolicy.STRICT );
        defineMethod( OperatorRegistry.get( OperatorName.ABS ), "abs", NullPolicy.STRICT );

        defineImplementor( OperatorRegistry.get( OperatorName.RAND ), NullPolicy.STRICT,
                new NotNullImplementor() {
                    final NotNullImplementor[] implementors = {
                            new ReflectiveCallNotNullImplementor( BuiltInMethod.RAND.method ),
                            new ReflectiveCallNotNullImplementor( BuiltInMethod.RAND_SEED.method )
                    };


                    @Override
                    public Expression implement( RexToLixTranslator translator, RexCall call, List<Expression> translatedOperands ) {
                        return implementors[call.getOperands().size()].implement( translator, call, translatedOperands );
                    }
                }, false );
        defineImplementor( OperatorRegistry.get( OperatorName.RAND_INTEGER ), NullPolicy.STRICT,
                new NotNullImplementor() {
                    final NotNullImplementor[] implementors = {
                            null,
                            new ReflectiveCallNotNullImplementor( BuiltInMethod.RAND_INTEGER.method ),
                            new ReflectiveCallNotNullImplementor( BuiltInMethod.RAND_INTEGER_SEED.method )
                    };


                    @Override
                    public Expression implement( RexToLixTranslator translator, RexCall call, List<Expression> translatedOperands ) {
                        return implementors[call.getOperands().size()].implement( translator, call, translatedOperands );
                    }
                }, false );

        defineMethod( OperatorRegistry.get( OperatorName.ACOS ), "acos", NullPolicy.STRICT );
        defineMethod( OperatorRegistry.get( OperatorName.ASIN ), "asin", NullPolicy.STRICT );
        defineMethod( OperatorRegistry.get( OperatorName.ATAN ), "atan", NullPolicy.STRICT );
        defineMethod( OperatorRegistry.get( OperatorName.ATAN2 ), "atan2", NullPolicy.STRICT );
        defineMethod( OperatorRegistry.get( OperatorName.COS ), "cos", NullPolicy.STRICT );
        defineMethod( OperatorRegistry.get( OperatorName.COT ), "cot", NullPolicy.STRICT );
        defineMethod( OperatorRegistry.get( OperatorName.DEGREES ), "degrees", NullPolicy.STRICT );
        defineMethod( OperatorRegistry.get( OperatorName.RADIANS ), "radians", NullPolicy.STRICT );
        defineMethod( OperatorRegistry.get( OperatorName.ROUND ), "sround", NullPolicy.STRICT );
        defineMethod( OperatorRegistry.get( OperatorName.SIGN ), "sign", NullPolicy.STRICT );
        defineMethod( OperatorRegistry.get( OperatorName.SIN ), "sin", NullPolicy.STRICT );
        defineMethod( OperatorRegistry.get( OperatorName.TAN ), "tan", NullPolicy.STRICT );
        defineMethod( OperatorRegistry.get( OperatorName.TRUNCATE ), "struncate", NullPolicy.STRICT );
        defineMethod( OperatorRegistry.get( OperatorName.DISTANCE ), "distance", NullPolicy.ANY );
        defineMethod( OperatorRegistry.get( OperatorName.META ), "meta", NullPolicy.ANY );

        map.put( OperatorRegistry.get( OperatorName.PI ), ( translator, call, nullAs ) -> PolyDouble.of( Math.PI ).asExpression() );

        // datetime
        defineImplementor( OperatorRegistry.get( OperatorName.DATETIME_PLUS ), NullPolicy.STRICT, new DatetimeArithmeticImplementor(), false );
        defineImplementor( OperatorRegistry.get( OperatorName.MINUS_DATE ), NullPolicy.STRICT, new DatetimeArithmeticImplementor(), false );
        defineImplementor( OperatorRegistry.get( OperatorName.EXTRACT ), NullPolicy.STRICT, new ExtractImplementor(), false );
        defineImplementor( OperatorRegistry.get( OperatorName.FLOOR ), NullPolicy.STRICT,
                new FloorImplementor(
                        BuiltInMethod.FLOOR.method.getName(),
                        BuiltInMethod.UNIX_TIMESTAMP_FLOOR.method,
                        BuiltInMethod.UNIX_DATE_FLOOR.method ),
                false );
        defineImplementor( OperatorRegistry.get( OperatorName.CEIL ), NullPolicy.STRICT,
                new FloorImplementor(
                        BuiltInMethod.CEIL.method.getName(),
                        BuiltInMethod.UNIX_TIMESTAMP_CEIL.method,
                        BuiltInMethod.UNIX_DATE_CEIL.method ),
                false );

        map.put( OperatorRegistry.get( OperatorName.IS_NULL ), new IsXxxImplementor( null, false ) );
        map.put( OperatorRegistry.get( OperatorName.IS_NOT_NULL ), new IsXxxImplementor( null, true ) );
        map.put( OperatorRegistry.get( OperatorName.IS_TRUE ), new IsXxxImplementor( true, false ) );
        map.put( OperatorRegistry.get( OperatorName.IS_NOT_TRUE ), new IsXxxImplementor( true, true ) );
        map.put( OperatorRegistry.get( OperatorName.IS_FALSE ), new IsXxxImplementor( false, false ) );
        map.put( OperatorRegistry.get( OperatorName.IS_NOT_FALSE ), new IsXxxImplementor( false, true ) );

        // LIKE and SIMILAR
        final MethodImplementor likeImplementor = new MethodImplementor( BuiltInMethod.LIKE.method );
        defineImplementor( OperatorRegistry.get( OperatorName.LIKE ), NullPolicy.STRICT, likeImplementor, false );
        defineImplementor( OperatorRegistry.get( OperatorName.NOT_LIKE ), NullPolicy.STRICT, NotImplementor.of( likeImplementor ), false );
        final MethodImplementor similarImplementor = new MethodImplementor( BuiltInMethod.SIMILAR.method );
        defineImplementor( OperatorRegistry.get( OperatorName.SIMILAR_TO ), NullPolicy.STRICT, similarImplementor, false );
        defineImplementor( OperatorRegistry.get( OperatorName.NOT_SIMILAR_TO ), NullPolicy.STRICT, NotImplementor.of( similarImplementor ), false );

        // Multisets & arrays
        defineMethod( OperatorRegistry.get( OperatorName.CARDINALITY ), BuiltInMethod.COLLECTION_SIZE.method, NullPolicy.STRICT );
        defineMethod( OperatorRegistry.get( OperatorName.SLICE ), BuiltInMethod.SLICE.method, NullPolicy.NONE );
        defineMethod( OperatorRegistry.get( OperatorName.ELEMENT ), BuiltInMethod.ELEMENT.method, NullPolicy.STRICT );
        defineMethod( OperatorRegistry.get( OperatorName.STRUCT_ACCESS ), BuiltInMethod.STRUCT_ACCESS.method, NullPolicy.ANY );
        defineMethod( OperatorRegistry.get( OperatorName.MEMBER_OF ), BuiltInMethod.MEMBER_OF.method, NullPolicy.NONE );
        final MethodImplementor isEmptyImplementor = new MethodImplementor( BuiltInMethod.IS_EMPTY.method );
        defineImplementor( OperatorRegistry.get( OperatorName.IS_EMPTY ), NullPolicy.NONE, isEmptyImplementor, false );
        defineImplementor( OperatorRegistry.get( OperatorName.IS_NOT_EMPTY ), NullPolicy.NONE, NotImplementor.of( isEmptyImplementor ), false );
        final MethodImplementor isASetImplementor = new MethodImplementor( BuiltInMethod.IS_A_SET.method );
        defineImplementor( OperatorRegistry.get( OperatorName.IS_A_SET ), NullPolicy.NONE, isASetImplementor, false );
        defineImplementor( OperatorRegistry.get( OperatorName.IS_NOT_A_SET ), NullPolicy.NONE, NotImplementor.of( isASetImplementor ), false );
        defineMethod( OperatorRegistry.get( OperatorName.MULTISET_INTERSECT_DISTINCT ), BuiltInMethod.MULTISET_INTERSECT_DISTINCT.method, NullPolicy.NONE );
        defineMethod( OperatorRegistry.get( OperatorName.MULTISET_INTERSECT ), BuiltInMethod.MULTISET_INTERSECT_ALL.method, NullPolicy.NONE );
        defineMethod( OperatorRegistry.get( OperatorName.MULTISET_EXCEPT_DISTINCT ), BuiltInMethod.MULTISET_EXCEPT_DISTINCT.method, NullPolicy.NONE );
        defineMethod( OperatorRegistry.get( OperatorName.MULTISET_EXCEPT ), BuiltInMethod.MULTISET_EXCEPT_ALL.method, NullPolicy.NONE );
        defineMethod( OperatorRegistry.get( OperatorName.MULTISET_UNION_DISTINCT ), BuiltInMethod.MULTISET_UNION_DISTINCT.method, NullPolicy.NONE );
        defineMethod( OperatorRegistry.get( OperatorName.MULTISET_UNION ), BuiltInMethod.MULTISET_UNION_ALL.method, NullPolicy.NONE );
        final MethodImplementor subMultisetImplementor = new MethodImplementor( BuiltInMethod.SUBMULTISET_OF.method );
        defineImplementor( OperatorRegistry.get( OperatorName.SUBMULTISET_OF ), NullPolicy.NONE, subMultisetImplementor, false );
        defineImplementor( OperatorRegistry.get( OperatorName.NOT_SUBMULTISET_OF ), NullPolicy.NONE, NotImplementor.of( subMultisetImplementor ), false );

        map.put( OperatorRegistry.get( OperatorName.CASE ), new CaseImplementor() );
        map.put( OperatorRegistry.get( OperatorName.COALESCE ), new CoalesceImplementor() );
        map.put( OperatorRegistry.get( OperatorName.CAST ), new CastOptimizedImplementor() );

        defineImplementor( OperatorRegistry.get( OperatorName.REINTERPRET ), NullPolicy.STRICT, new ReinterpretImplementor(), false );

        final CallImplementor value = new ValueConstructorImplementor();
        map.put( OperatorRegistry.get( OperatorName.MAP_VALUE_CONSTRUCTOR ), value );
        map.put( OperatorRegistry.get( OperatorName.ARRAY_VALUE_CONSTRUCTOR ), value );
        map.put( OperatorRegistry.get( OperatorName.ITEM ), new ItemImplementor() );

        map.put( OperatorRegistry.get( OperatorName.DEFAULT ), ( translator, call, nullAs ) -> Expressions.constant( null ) );

        // Sequences
        defineMethod( OperatorRegistry.get( OperatorName.CURRENT_VALUE ), BuiltInMethod.SEQUENCE_CURRENT_VALUE.method, NullPolicy.STRICT );
        defineMethod( OperatorRegistry.get( OperatorName.NEXT_VALUE ), BuiltInMethod.SEQUENCE_NEXT_VALUE.method, NullPolicy.STRICT );

        // Json Operators
        defineMethod( OperatorRegistry.get( OperatorName.JSON_VALUE_EXPRESSION ), BuiltInMethod.JSON_VALUE_EXPRESSION.method, NullPolicy.STRICT );
        defineMethod( OperatorRegistry.get( OperatorName.JSON_VALUE_EXPRESSION_EXCLUDED ), BuiltInMethod.JSON_VALUE_EXPRESSION_EXCLUDE.method, NullPolicy.STRICT );
        defineMethod( OperatorRegistry.get( OperatorName.JSON_STRUCTURED_VALUE_EXPRESSION ), BuiltInMethod.JSON_STRUCTURED_VALUE_EXPRESSION.method, NullPolicy.STRICT );
        defineMethod( OperatorRegistry.get( OperatorName.JSON_API_COMMON_SYNTAX ), BuiltInMethod.JSON_API_COMMON_SYNTAX.method, NullPolicy.NONE );
        defineMethod( OperatorRegistry.get( OperatorName.JSON_EXISTS ), BuiltInMethod.JSON_EXISTS.method, NullPolicy.NONE );
        defineMethod( OperatorRegistry.get( OperatorName.JSON_VALUE_ANY ), BuiltInMethod.JSON_VALUE_ANY.method, NullPolicy.NONE );
        defineMethod( OperatorRegistry.get( OperatorName.JSON_QUERY ), BuiltInMethod.JSON_QUERY.method, NullPolicy.NONE );
        defineMethod( OperatorRegistry.get( OperatorName.JSON_OBJECT ), BuiltInMethod.JSON_OBJECT.method, NullPolicy.NONE );
        aggMap.put( OperatorRegistry.getAgg( OperatorName.JSON_OBJECTAGG ), JsonObjectAggImplementor.supplierFor( BuiltInMethod.JSON_OBJECTAGG_ADD.method ) );
        defineMethod( OperatorRegistry.get( OperatorName.JSON_ARRAY ), BuiltInMethod.JSON_ARRAY.method, NullPolicy.NONE );
        aggMap.put( OperatorRegistry.getAgg( OperatorName.JSON_ARRAYAGG ), JsonArrayAggImplementor.supplierFor( BuiltInMethod.JSON_ARRAYAGG_ADD.method ) );
        defineImplementor( OperatorRegistry.get( OperatorName.IS_JSON_VALUE ), NullPolicy.NONE, new MethodImplementor( BuiltInMethod.IS_JSON_VALUE.method ), false );
        defineImplementor( OperatorRegistry.get( OperatorName.IS_JSON_OBJECT ), NullPolicy.NONE, new MethodImplementor( BuiltInMethod.IS_JSON_OBJECT.method ), false );
        defineImplementor( OperatorRegistry.get( OperatorName.IS_JSON_ARRAY ), NullPolicy.NONE, new MethodImplementor( BuiltInMethod.IS_JSON_ARRAY.method ), false );
        defineImplementor( OperatorRegistry.get( OperatorName.IS_JSON_SCALAR ), NullPolicy.NONE, new MethodImplementor( BuiltInMethod.IS_JSON_SCALAR.method ), false );
        defineImplementor( OperatorRegistry.get( OperatorName.IS_NOT_JSON_VALUE ), NullPolicy.NONE, NotImplementor.of( new MethodImplementor( BuiltInMethod.IS_JSON_VALUE.method ) ), false );
        defineImplementor( OperatorRegistry.get( OperatorName.IS_NOT_JSON_OBJECT ), NullPolicy.NONE, NotImplementor.of( new MethodImplementor( BuiltInMethod.IS_JSON_OBJECT.method ) ), false );
        defineImplementor( OperatorRegistry.get( OperatorName.IS_NOT_JSON_ARRAY ), NullPolicy.NONE, NotImplementor.of( new MethodImplementor( BuiltInMethod.IS_JSON_ARRAY.method ) ), false );
        defineImplementor( OperatorRegistry.get( OperatorName.IS_NOT_JSON_SCALAR ), NullPolicy.NONE, NotImplementor.of( new MethodImplementor( BuiltInMethod.IS_JSON_SCALAR.method ) ), false );

        // Mongo functions
        if ( QueryLanguage.containsLanguage( "mongo" ) ) {
            defineMongoMethods();
        }

        // Cypher functions
        if ( QueryLanguage.containsLanguage( "cypher" ) ) {
            defineCypherMethods();
        }

        defineGeoFunctions();

        // Cross Model Sql
        defineMethod( OperatorRegistry.get( OperatorName.CROSS_MODEL_ITEM ), BuiltInMethod.X_MODEL_ITEM.method, NullPolicy.NONE );
        defineMethod( OperatorRegistry.get( OperatorName.TO_JSON ), BuiltInMethod.TO_JSON.method, NullPolicy.NONE );

        // System functions
        final SystemFunctionImplementor systemFunctionImplementor = new SystemFunctionImplementor();
        map.put( OperatorRegistry.get( OperatorName.USER ), systemFunctionImplementor );
        map.put( OperatorRegistry.get( OperatorName.CURRENT_USER ), systemFunctionImplementor );
        map.put( OperatorRegistry.get( OperatorName.SESSION_USER ), systemFunctionImplementor );
        map.put( OperatorRegistry.get( OperatorName.SYSTEM_USER ), systemFunctionImplementor );
        map.put( OperatorRegistry.get( OperatorName.CURRENT_PATH ), systemFunctionImplementor );
        map.put( OperatorRegistry.get( OperatorName.CURRENT_ROLE ), systemFunctionImplementor );
        map.put( OperatorRegistry.get( OperatorName.CURRENT_CATALOG ), systemFunctionImplementor );

        // Current time functions
        map.put( OperatorRegistry.get( OperatorName.CURRENT_TIME ), systemFunctionImplementor );
        map.put( OperatorRegistry.get( OperatorName.CURRENT_TIMESTAMP ), systemFunctionImplementor );
        map.put( OperatorRegistry.get( OperatorName.CURRENT_DATE ), systemFunctionImplementor );
        map.put( OperatorRegistry.get( OperatorName.LOCALTIME ), systemFunctionImplementor );
        map.put( OperatorRegistry.get( OperatorName.LOCALTIMESTAMP ), systemFunctionImplementor );

        aggMap.put( OperatorRegistry.getAgg( OperatorName.COUNT ), constructorSupplier( CountImplementor.class ) );
        aggMap.put( OperatorRegistry.getAgg( OperatorName.REGR_COUNT ), constructorSupplier( CountImplementor.class ) );
        aggMap.put( OperatorRegistry.getAgg( OperatorName.SUM0 ), constructorSupplier( SumImplementor.class ) );
        aggMap.put( OperatorRegistry.getAgg( OperatorName.SUM ), constructorSupplier( SumImplementor.class ) );
        Supplier<MinMaxImplementor> minMax = constructorSupplier( MinMaxImplementor.class );
        aggMap.put( OperatorRegistry.getAgg( OperatorName.MIN ), minMax );
        aggMap.put( OperatorRegistry.getAgg( OperatorName.MAX ), minMax );
        aggMap.put( OperatorRegistry.getAgg( OperatorName.ANY_VALUE ), minMax );
        final Supplier<BitOpImplementor> bitop = constructorSupplier( BitOpImplementor.class );
        aggMap.put( OperatorRegistry.getAgg( OperatorName.BIT_AND ), bitop );
        aggMap.put( OperatorRegistry.getAgg( OperatorName.BIT_OR ), bitop );
        aggMap.put( OperatorRegistry.getAgg( OperatorName.SINGLE_VALUE ), constructorSupplier( SingleValueImplementor.class ) );
        aggMap.put( OperatorRegistry.getAgg( OperatorName.COLLECT ), constructorSupplier( CollectImplementor.class ) );
        aggMap.put( OperatorRegistry.getAgg( OperatorName.FUSION ), constructorSupplier( FusionImplementor.class ) );
        final Supplier<GroupingImplementor> grouping = constructorSupplier( GroupingImplementor.class );
        aggMap.put( OperatorRegistry.getAgg( OperatorName.GROUPING ), grouping );
        aggMap.put( OperatorRegistry.getAgg( OperatorName.GROUP_ID ), grouping );
        aggMap.put( OperatorRegistry.getAgg( OperatorName.GROUPING_ID ), grouping );
        winAggMap.put( OperatorRegistry.getAgg( OperatorName.RANK ), constructorSupplier( RankImplementor.class ) );
        winAggMap.put( OperatorRegistry.getAgg( OperatorName.DENSE_RANK ), constructorSupplier( DenseRankImplementor.class ) );
        winAggMap.put( OperatorRegistry.getAgg( OperatorName.ROW_NUMBER ), constructorSupplier( RowNumberImplementor.class ) );
        winAggMap.put( OperatorRegistry.getAgg( OperatorName.FIRST_VALUE ), constructorSupplier( FirstValueImplementor.class ) );
        winAggMap.put( OperatorRegistry.getAgg( OperatorName.NTH_VALUE ), constructorSupplier( NthValueImplementor.class ) );
        winAggMap.put( OperatorRegistry.getAgg( OperatorName.LAST_VALUE ), constructorSupplier( LastValueImplementor.class ) );
        winAggMap.put( OperatorRegistry.getAgg( OperatorName.LEAD ), constructorSupplier( LeadImplementor.class ) );
        winAggMap.put( OperatorRegistry.getAgg( OperatorName.LAG ), constructorSupplier( LagImplementor.class ) );
        winAggMap.put( OperatorRegistry.getAgg( OperatorName.NTILE ), constructorSupplier( NtileImplementor.class ) );
        winAggMap.put( OperatorRegistry.getAgg( OperatorName.COUNT ), constructorSupplier( CountWinImplementor.class ) );
        winAggMap.put( OperatorRegistry.getAgg( OperatorName.REGR_COUNT ), constructorSupplier( CountWinImplementor.class ) );
    }


    private void defineGeoFunctions() {
        // geo functions
        defineMethod( OperatorRegistry.get( OperatorName.ST_GEOMFROMTEXT ), BuiltInMethod.ST_GEOMFROMTEXT.method, NullPolicy.STRICT );
        defineMethod( OperatorRegistry.get( OperatorName.ST_GEOMFROMTWKB ), BuiltInMethod.ST_GEOMFROMTWKB.method, NullPolicy.STRICT );
        defineMethod( OperatorRegistry.get( OperatorName.ST_GEOMFROMGEOJSON ), BuiltInMethod.ST_GEOMFROMGEOJSON.method, NullPolicy.STRICT );
        defineMethod( OperatorRegistry.get( OperatorName.ST_ASTEXT ), BuiltInMethod.ST_ASTEXT.method, NullPolicy.STRICT );
        defineMethod( OperatorRegistry.get( OperatorName.ST_ASTWKB ), BuiltInMethod.ST_ASTWKB.method, NullPolicy.STRICT );
        defineMethod( OperatorRegistry.get( OperatorName.ST_ASGEOJSON ), BuiltInMethod.ST_ASGEOJSON.method, NullPolicy.STRICT );
        defineMethod( OperatorRegistry.get( OperatorName.ST_TRANSFORM ), BuiltInMethod.ST_TRANSFORM.method, NullPolicy.STRICT );
        // Common properties
        defineMethod( OperatorRegistry.get( OperatorName.ST_ISSIMPLE ), BuiltInMethod.ST_ISSIMPLE.method, NullPolicy.STRICT );
        defineMethod( OperatorRegistry.get( OperatorName.ST_ISEMPTY ), BuiltInMethod.ST_ISEMPTY.method, NullPolicy.STRICT );
        defineMethod( OperatorRegistry.get( OperatorName.ST_NUMPOINTS ), BuiltInMethod.ST_NUMPOINTS.method, NullPolicy.STRICT );
        defineMethod( OperatorRegistry.get( OperatorName.ST_DIMENSION ), BuiltInMethod.ST_DIMENSION.method, NullPolicy.STRICT );
        defineMethod( OperatorRegistry.get( OperatorName.ST_LENGTH ), BuiltInMethod.ST_LENGTH.method, NullPolicy.STRICT );
        defineMethod( OperatorRegistry.get( OperatorName.ST_AREA ), BuiltInMethod.ST_AREA.method, NullPolicy.STRICT );
        defineMethod( OperatorRegistry.get( OperatorName.ST_ENVELOPE ), BuiltInMethod.ST_ENVELOPE.method, NullPolicy.STRICT );
        defineMethod( OperatorRegistry.get( OperatorName.ST_BOUNDARY ), BuiltInMethod.ST_BOUNDARY.method, NullPolicy.STRICT );
        defineMethod( OperatorRegistry.get( OperatorName.ST_BOUNDARYDIMENSION ), BuiltInMethod.ST_BOUNDARYDIMENSION.method, NullPolicy.STRICT );
        defineMethod( OperatorRegistry.get( OperatorName.ST_CONVEXHULL ), BuiltInMethod.ST_CONVEXHULL.method, NullPolicy.STRICT );
        defineMethod( OperatorRegistry.get( OperatorName.ST_CENTROID ), BuiltInMethod.ST_CENTROID.method, NullPolicy.STRICT );
        defineMethod( OperatorRegistry.get( OperatorName.ST_REVERSE ), BuiltInMethod.ST_REVERSE.method, NullPolicy.STRICT );
        defineMethod( OperatorRegistry.get( OperatorName.ST_BUFFER ), BuiltInMethod.ST_BUFFER.method, NullPolicy.STRICT );
        // Spatial relationships
        defineMethod( OperatorRegistry.get( OperatorName.ST_EQUALS ), BuiltInMethod.ST_EQUALS.method, NullPolicy.STRICT );
        defineMethod( OperatorRegistry.get( OperatorName.ST_DWITHIN ), BuiltInMethod.ST_DWITHIN.method, NullPolicy.STRICT );
        defineMethod( OperatorRegistry.get( OperatorName.ST_DISJOINT ), BuiltInMethod.ST_DISJOINT.method, NullPolicy.STRICT );
        defineMethod( OperatorRegistry.get( OperatorName.ST_TOUCHES ), BuiltInMethod.ST_TOUCHES.method, NullPolicy.STRICT );
        defineMethod( OperatorRegistry.get( OperatorName.ST_INTERSECTS ), BuiltInMethod.ST_INTERSECTS.method, NullPolicy.STRICT );
        defineMethod( OperatorRegistry.get( OperatorName.ST_CROSSES ), BuiltInMethod.ST_CROSSES.method, NullPolicy.STRICT );
        defineMethod( OperatorRegistry.get( OperatorName.ST_WITHIN ), BuiltInMethod.ST_WITHIN.method, NullPolicy.STRICT );
        defineMethod( OperatorRegistry.get( OperatorName.ST_CONTAINS ), BuiltInMethod.ST_CONTAINS.method, NullPolicy.STRICT );
        defineMethod( OperatorRegistry.get( OperatorName.ST_OVERLAPS ), BuiltInMethod.ST_OVERLAPS.method, NullPolicy.STRICT );
        defineMethod( OperatorRegistry.get( OperatorName.ST_COVERS ), BuiltInMethod.ST_COVERS.method, NullPolicy.STRICT );
        defineMethod( OperatorRegistry.get( OperatorName.ST_COVEREDBY ), BuiltInMethod.ST_COVEREDBY.method, NullPolicy.STRICT );
        defineMethod( OperatorRegistry.get( OperatorName.ST_RELATE ), BuiltInMethod.ST_RELATE.method, NullPolicy.STRICT );
        // Yield metric values
        defineMethod( OperatorRegistry.get( OperatorName.ST_DISTANCE ), BuiltInMethod.ST_DISTANCE.method, NullPolicy.STRICT );
        // Set operations
        defineMethod( OperatorRegistry.get( OperatorName.ST_INTERSECTION ), BuiltInMethod.ST_INTERSECTION.method, NullPolicy.STRICT );
        defineMethod( OperatorRegistry.get( OperatorName.ST_UNION ), BuiltInMethod.ST_UNION.method, NullPolicy.STRICT );
        defineMethod( OperatorRegistry.get( OperatorName.ST_DIFFERENCE ), BuiltInMethod.ST_DIFFERENCE.method, NullPolicy.STRICT );
        defineMethod( OperatorRegistry.get( OperatorName.ST_SYMDIFFERENCE ), BuiltInMethod.ST_SYMDIFFERENCE.method, NullPolicy.STRICT );
        // on Points
        defineMethod( OperatorRegistry.get( OperatorName.ST_X ), BuiltInMethod.ST_X.method, NullPolicy.STRICT );
        defineMethod( OperatorRegistry.get( OperatorName.ST_Y ), BuiltInMethod.ST_Y.method, NullPolicy.STRICT );
        defineMethod( OperatorRegistry.get( OperatorName.ST_Z ), BuiltInMethod.ST_Z.method, NullPolicy.STRICT );
        // on LineStrings
        defineMethod( OperatorRegistry.get( OperatorName.ST_ISCLOSED ), BuiltInMethod.ST_ISCLOSED.method, NullPolicy.STRICT );
        defineMethod( OperatorRegistry.get( OperatorName.ST_ISRING ), BuiltInMethod.ST_ISRING.method, NullPolicy.STRICT );
        defineMethod( OperatorRegistry.get( OperatorName.ST_ISCOORDINATE ), BuiltInMethod.ST_ISCOORDINATE.method, NullPolicy.STRICT );
        defineMethod( OperatorRegistry.get( OperatorName.ST_STARTPOINT ), BuiltInMethod.ST_STARTPOINT.method, NullPolicy.STRICT );
        defineMethod( OperatorRegistry.get( OperatorName.ST_ENDPOINT ), BuiltInMethod.ST_ENDPOINT.method, NullPolicy.STRICT );
        // on Polygons
        defineMethod( OperatorRegistry.get( OperatorName.ST_ISRECTANGLE ), BuiltInMethod.ST_ISRECTANGLE.method, NullPolicy.STRICT );
        defineMethod( OperatorRegistry.get( OperatorName.ST_EXTERIORRING ), BuiltInMethod.ST_EXTERIORRING.method, NullPolicy.STRICT );
        defineMethod( OperatorRegistry.get( OperatorName.ST_NUMINTERIORRING ), BuiltInMethod.ST_NUMINTERIORRING.method, NullPolicy.STRICT );
        defineMethod( OperatorRegistry.get( OperatorName.ST_INTERIORRINGN ), BuiltInMethod.ST_INTERIORRINGN.method, NullPolicy.STRICT );
        // on GeometryCollection
        defineMethod( OperatorRegistry.get( OperatorName.ST_NUMGEOMETRIES ), BuiltInMethod.ST_NUMGEOMETRIES.method, NullPolicy.STRICT );
        defineMethod( OperatorRegistry.get( OperatorName.ST_GEOMETRYN ), BuiltInMethod.ST_GEOMETRYN.method, NullPolicy.STRICT );
    }


    private void defineCypherMethods() {
        CypherImplementor implementor = new CypherImplementor();
        QueryLanguage cypher = QueryLanguage.from( "cypher" );
        map.put( OperatorRegistry.get( cypher, OperatorName.CYPHER_ALL_MATCH ), implementor );
        map.put( OperatorRegistry.get( cypher, OperatorName.CYPHER_ANY_MATCH ), implementor );
        map.put( OperatorRegistry.get( cypher, OperatorName.CYPHER_SINGLE_MATCH ), implementor );
        map.put( OperatorRegistry.get( cypher, OperatorName.CYPHER_NONE_MATCH ), implementor );
        defineMethod( OperatorRegistry.get( cypher, OperatorName.CYPHER_LIKE ), BuiltInMethod.CYPHER_LIKE.method, NullPolicy.NONE );
        defineMethod( OperatorRegistry.get( cypher, OperatorName.CYPHER_PATH_MATCH ), BuiltInMethod.CYPHER_PATH_MATCH.method, NullPolicy.NONE );
        defineMethod( OperatorRegistry.get( cypher, OperatorName.CYPHER_NODE_EXTRACT ), BuiltInMethod.CYPHER_NODE_EXTRACT.method, NullPolicy.NONE );
        defineMethod( OperatorRegistry.get( cypher, OperatorName.CYPHER_EXTRACT_FROM_PATH ), BuiltInMethod.CYPHER_EXTRACT_FROM_PATH.method, NullPolicy.NONE );
        defineMethod( OperatorRegistry.get( cypher, OperatorName.CYPHER_NODE_MATCH ), BuiltInMethod.CYPHER_NODE_MATCH.method, NullPolicy.NONE );
        defineMethod( OperatorRegistry.get( cypher, OperatorName.CYPHER_HAS_LABEL ), BuiltInMethod.CYPHER_HAS_LABEL.method, NullPolicy.NONE );
        defineMethod( OperatorRegistry.get( cypher, OperatorName.CYPHER_HAS_PROPERTY ), BuiltInMethod.CYPHER_HAS_PROPERTY.method, NullPolicy.NONE );
        defineMethod( OperatorRegistry.get( cypher, OperatorName.CYPHER_EXTRACT_PROPERTY ), BuiltInMethod.CYPHER_EXTRACT_PROPERTY.method, NullPolicy.NONE );
        defineMethod( OperatorRegistry.get( cypher, OperatorName.CYPHER_EXTRACT_PROPERTIES ), BuiltInMethod.CYPHER_EXTRACT_PROPERTIES.method, NullPolicy.NONE );
        defineMethod( OperatorRegistry.get( cypher, OperatorName.CYPHER_EXTRACT_ID ), BuiltInMethod.CYPHER_EXTRACT_ID.method, NullPolicy.NONE );
        defineMethod( OperatorRegistry.get( cypher, OperatorName.CYPHER_EXTRACT_LABELS ), BuiltInMethod.CYPHER_EXTRACT_LABELS.method, NullPolicy.NONE );
        defineMethod( OperatorRegistry.get( cypher, OperatorName.CYPHER_EXTRACT_LABEL ), BuiltInMethod.CYPHER_EXTRACT_LABEL.method, NullPolicy.NONE );
        defineMethod( OperatorRegistry.get( cypher, OperatorName.CYPHER_TO_LIST ), BuiltInMethod.CYPHER_TO_LIST.method, NullPolicy.NONE );
        defineMethod( OperatorRegistry.get( cypher, OperatorName.CYPHER_ADJUST_EDGE ), BuiltInMethod.CYPHER_ADJUST_EDGE.method, NullPolicy.NONE );
        defineMethod( OperatorRegistry.get( cypher, OperatorName.CYPHER_SET_PROPERTY ), BuiltInMethod.CYPHER_SET_PROPERTY.method, NullPolicy.NONE );
        defineMethod( OperatorRegistry.get( cypher, OperatorName.CYPHER_SET_PROPERTIES ), BuiltInMethod.CYPHER_SET_PROPERTIES.method, NullPolicy.NONE );
        defineMethod( OperatorRegistry.get( cypher, OperatorName.CYPHER_SET_LABELS ), BuiltInMethod.CYPHER_SET_LABELS.method, NullPolicy.NONE );
        defineMethod( OperatorRegistry.get( cypher, OperatorName.CYPHER_REMOVE_LABELS ), BuiltInMethod.CYPHER_REMOVE_LABELS.method, NullPolicy.NONE );
        defineMethod( OperatorRegistry.get( cypher, OperatorName.CYPHER_REMOVE_PROPERTY ), BuiltInMethod.CYPHER_REMOVE_PROPERTY.method, NullPolicy.NONE );
<<<<<<< HEAD
        defineMethod( OperatorRegistry.get( cypher, OperatorName.CYPHER_GRAPH_ONLY_LABEL ), BuiltInMethod.X_MODEL_GRAPH_ONLY_LABEL.method, NullPolicy.NONE );
        defineMethod( OperatorRegistry.get( cypher, OperatorName.CYPHER_POINT ), BuiltInMethod.CYPHER_POINT.method, NullPolicy.NONE );
        defineMethod( OperatorRegistry.get( cypher, OperatorName.DISTANCE ), BuiltInMethod.CYPHER_DISTANCE.method, NullPolicy.NONE );
        defineMethod( OperatorRegistry.get( cypher, OperatorName.CYPHER_WITHINBBOX), BuiltInMethod.CYPHER_WITHIN_BBOX.method, NullPolicy.NONE );
=======
>>>>>>> 556a47e4
    }


    private void defineMongoMethods() {
        QueryLanguage mongo = QueryLanguage.from( "mongo" );
        defineBinary( OperatorRegistry.get( mongo, OperatorName.MQL_ITEM ), ExpressionType.Parameter, NullPolicy.STRICT, "docItem" );
        defineImplementor( OperatorRegistry.get( mongo, OperatorName.MQL_EQUALS ), NullPolicy.NONE, new MethodImplementor( BuiltInMethod.MQL_EQ.method ), false );
        defineImplementor( OperatorRegistry.get( mongo, OperatorName.MQL_GT ), NullPolicy.NONE, new MethodImplementor( BuiltInMethod.MQL_GT.method ), false );
        defineImplementor( OperatorRegistry.get( mongo, OperatorName.MQL_GTE ), NullPolicy.NONE, new MethodImplementor( BuiltInMethod.MQL_GTE.method ), false );
        defineImplementor( OperatorRegistry.get( mongo, OperatorName.MQL_LT ), NullPolicy.NONE, new MethodImplementor( BuiltInMethod.MQL_LT.method ), false );
        defineImplementor( OperatorRegistry.get( mongo, OperatorName.MQL_LTE ), NullPolicy.NONE, new MethodImplementor( BuiltInMethod.MQL_LTE.method ), false );
        defineImplementor( OperatorRegistry.get( mongo, OperatorName.MQL_SIZE_MATCH ), NullPolicy.NONE, new MethodImplementor( BuiltInMethod.MQL_SIZE_MATCH.method ), false );
        defineImplementor( OperatorRegistry.get( mongo, OperatorName.MQL_REGEX_MATCH ), NullPolicy.NONE, new MethodImplementor( BuiltInMethod.MQL_REGEX_MATCH.method ), false );
        defineImplementor( OperatorRegistry.get( mongo, OperatorName.MQL_JSON_MATCH ), NullPolicy.NONE, new MethodImplementor( BuiltInMethod.MQL_JSON_MATCH.method ), false );
        defineImplementor( OperatorRegistry.get( mongo, OperatorName.MQL_TYPE_MATCH ), NullPolicy.NONE, new MethodImplementor( BuiltInMethod.MQL_TYPE_MATCH.method ), false );
        defineMethod( OperatorRegistry.get( mongo, OperatorName.MQL_SLICE ), BuiltInMethod.MQL_SLICE.method, NullPolicy.STRICT );
        defineMethod( OperatorRegistry.get( mongo, OperatorName.MQL_QUERY_VALUE ), BuiltInMethod.MQL_QUERY_VALUE.method, NullPolicy.STRICT );
        defineMethod( OperatorRegistry.get( mongo, OperatorName.MQL_ADD_FIELDS ), BuiltInMethod.MQL_ADD_FIELDS.method, NullPolicy.STRICT );

        defineMethod( OperatorRegistry.get( mongo, OperatorName.MQL_UPDATE_MIN ), BuiltInMethod.MQL_UPDATE_MIN.method, NullPolicy.STRICT );
        defineMethod( OperatorRegistry.get( mongo, OperatorName.MQL_UPDATE_MAX ), BuiltInMethod.MQL_UPDATE_MAX.method, NullPolicy.STRICT );
        defineMethod( OperatorRegistry.get( mongo, OperatorName.MQL_UPDATE_ADD_TO_SET ), BuiltInMethod.MQL_UPDATE_ADD_TO_SET.method, NullPolicy.STRICT );
        defineMethod( OperatorRegistry.get( mongo, OperatorName.MQL_UPDATE_RENAME ), BuiltInMethod.MQL_UPDATE_RENAME.method, NullPolicy.STRICT );
        defineMethod( OperatorRegistry.get( mongo, OperatorName.MQL_UPDATE_REPLACE ), BuiltInMethod.MQL_UPDATE_REPLACE.method, NullPolicy.STRICT );
        defineMethod( OperatorRegistry.get( mongo, OperatorName.MQL_REMOVE ), BuiltInMethod.MQL_REMOVE.method, NullPolicy.STRICT );
        defineMethod( OperatorRegistry.get( mongo, OperatorName.MQL_EXISTS ), BuiltInMethod.MQL_EXISTS.method, NullPolicy.STRICT );
        defineMethod( OperatorRegistry.get( mongo, OperatorName.MQL_MERGE ), BuiltInMethod.MQL_MERGE.method, NullPolicy.STRICT );
        defineMethod( OperatorRegistry.get( mongo, OperatorName.MQL_MERGE_ADD ), BuiltInMethod.MQL_MERGE_ADD.method, NullPolicy.STRICT );
        defineMethod( OperatorRegistry.get( mongo, OperatorName.MQL_PROJECT_INCLUDES ), BuiltInMethod.MQL_PROJECT_INCLUDES.method, NullPolicy.STRICT );
        defineMethod( OperatorRegistry.get( mongo, OperatorName.MQL_REPLACE_ROOT ), BuiltInMethod.MQL_REPLACE_ROOT.method, NullPolicy.STRICT );
        defineMethod( OperatorRegistry.get( mongo, OperatorName.MQL_NOT_UNSET ), BuiltInMethod.MQL_NOT_UNSET.method, NullPolicy.STRICT );

        // Geofunctions
        defineImplementor( OperatorRegistry.get( mongo, OperatorName.MQL_GEO_INTERSECTS ), NullPolicy.NONE, new MethodImplementor( BuiltInMethod.MQL_GEO_INTERSECTS.method ), false );
        defineImplementor( OperatorRegistry.get( mongo, OperatorName.MQL_GEO_WITHIN ), NullPolicy.NONE, new MethodImplementor( BuiltInMethod.MQL_GEO_WITHIN.method ), false );
        defineImplementor( OperatorRegistry.get( mongo, OperatorName.MQL_GEO_DISTANCE ), NullPolicy.NONE, new MethodImplementor( BuiltInMethod.MQL_GEO_DISTANCE.method ), false );
//        defineImplementor( OperatorRegistry.get( mongo, OperatorName.MQL_NEAR ), NullPolicy.NONE, new MethodImplementor( BuiltInMethod.MQL_NEAR.method ), false );
//        defineImplementor( OperatorRegistry.get( mongo, OperatorName.MQL_NEAR_SPHERE ), NullPolicy.NONE, new MethodImplementor( BuiltInMethod.MQL_NEAR_SPHERE.method ), false );
//        defineImplementor( OperatorRegistry.get( mongo, OperatorName.MQL_GEO_NEAR ), NullPolicy.NONE, new MethodImplementor( BuiltInMethod.MQL_GEO_NEAR.method ), false );

        defineMqlMethod( OperatorName.PLUS, "plus", NullPolicy.STRICT );
        defineMqlMethod( OperatorName.MINUS, "minus", NullPolicy.STRICT );
        defineMqlMethod( OperatorName.MULTIPLY, "multiply", NullPolicy.STRICT );
        defineMqlMethod( OperatorName.DIVIDE, "divide", NullPolicy.STRICT );

        map.put( OperatorRegistry.get( mongo, OperatorName.MQL_ELEM_MATCH ), new ElemMatchImplementor() );
    }


    private <T> Supplier<T> constructorSupplier( Class<T> klass ) {
        final Constructor<T> constructor;
        try {
            constructor = klass.getDeclaredConstructor();
        } catch ( NoSuchMethodException e ) {
            throw new IllegalArgumentException( klass + " should implement zero arguments constructor" );
        }
        return () -> {
            try {
                return constructor.newInstance();
            } catch ( InstantiationException | IllegalAccessException | InvocationTargetException e ) {
                throw new IllegalStateException( "Error while creating aggregate implementor " + constructor, e );
            }
        };
    }


    private void defineImplementor( Operator operator, NullPolicy nullPolicy, NotNullImplementor implementor, boolean harmonize ) {
        CallImplementor callImplementor = createImplementor( implementor, nullPolicy, harmonize );
        map.put( operator, callImplementor );
    }


    private static RexCall call2( boolean harmonize, RexToLixTranslator translator, RexCall call ) {
        if ( !harmonize ) {
            return call;
        }
        final List<RexNode> operands2 = harmonize( translator, call.getOperands() );
        if ( operands2.equals( call.getOperands() ) ) {
            return call;
        }
        return call.clone( call.getType(), operands2 );
    }


    public static CallImplementor createImplementor( final NotNullImplementor implementor, final NullPolicy nullPolicy, final boolean harmonize ) {
        return switch ( nullPolicy ) {
            case ANY, STRICT, SEMI_STRICT -> ( translator, call, nullAs ) -> implementNullSemantics0( translator, call, nullAs, nullPolicy, harmonize, implementor );
            case AND ->
                /* TODO:
                if (nullAs == NullAs.FALSE) {
                    nullPolicy2 = NullPolicy.ANY;
                }
                */
                // If any of the arguments are false, result is false;
                // else if any arguments are null, result is null;
                // else true.
                //
                // b0 == null ? (b1 == null || b1 ? null : Boolean.FALSE)
                //   : b0 ? b1
                //   : Boolean.FALSE;
                    ( translator, call, nullAs ) -> {
                        assert call.getOperator().getOperatorName() == OperatorName.AND : "AND null semantics is supported only for AND operator. Actual operator is " + call.getOperator();
                        final RexCall call2 = call2( false, translator, call );
                        switch ( nullAs ) {
                            case NOT_POSSIBLE:
                                // This doesn't mean that none of the arguments might be null, ex: (s and s is not null)
                                nullAs = NullAs.TRUE;
                                // fallthru
                            case TRUE:
                                // AND call should return false iff has FALSEs, thus if we convert nulls to true then no harm is made
                            case FALSE:
                                // AND call should return false iff has FALSEs or has NULLs, thus if we convert nulls to false, no harm is made
                                final List<Expression> expressions = translator.translateList( call2.getOperands(), nullAs );
                                return EnumUtils.foldAnd( expressions );
                            case NULL:
                            case IS_NULL:
                            case IS_NOT_NULL:
                                final List<Expression> nullAsTrue = translator.translateList( call2.getOperands(), NullAs.TRUE );
                                final List<Expression> nullAsIsNull = translator.translateList( call2.getOperands(), NullAs.IS_NULL );
                                Expression hasFalse = EnumUtils.not( EnumUtils.foldAnd( nullAsTrue ) );
                                Expression hasNull = EnumUtils.foldOr( nullAsIsNull );
                                return nullAs.handle( EnumUtils.condition( hasFalse, BOXED_FALSE_EXPR, EnumUtils.condition( hasNull, NULL_EXPR, BOXED_TRUE_EXPR ) ) );
                            default:
                                throw new IllegalArgumentException( "Unknown nullAs when implementing AND: " + nullAs );
                        }
                    };
            case OR ->
                // If any of the arguments are true, result is true;
                // else if any arguments are null, result is null;
                // else false.
                //
                // b0 == null ? (b1 == null || !b1 ? null : Boolean.TRUE)
                //   : !b0 ? b1
                //   : Boolean.TRUE;
                    ( translator, call, nullAs ) -> {
                        assert call.getOperator().getOperatorName() == OperatorName.OR : "OR null semantics is supported only for OR operator. Actual operator is " + call.getOperator();
                        final RexCall call2 = call2( harmonize, translator, call );
                        switch ( nullAs ) {
                            case NOT_POSSIBLE:
                                // This doesn't mean that none of the arguments might be null, ex: (s or s is null)
                                nullAs = NullAs.FALSE;
                                // fallthru
                            case TRUE:
                                // This should return false iff all arguments are FALSE, thus we convert nulls to TRUE and foldOr
                            case FALSE:
                                // This should return true iff has TRUE arguments, thus we convert nulls to FALSE and foldOr
                                final List<Expression> expressions = translator.translateList( call2.getOperands(), nullAs );
                                return EnumUtils.foldOr( expressions );
                            case NULL:
                            case IS_NULL:
                            case IS_NOT_NULL:
                                final List<Expression> nullAsFalse = translator.translateList( call2.getOperands(), NullAs.FALSE );
                                final List<Expression> nullAsIsNull = translator.translateList( call2.getOperands(), NullAs.IS_NULL );
                                Expression hasTrue = EnumUtils.foldOr( nullAsFalse );
                                Expression hasNull = EnumUtils.foldOr( nullAsIsNull );
                                return nullAs.handle( EnumUtils.condition( hasTrue, BOXED_TRUE_EXPR, EnumUtils.condition( hasNull, NULL_EXPR, BOXED_FALSE_EXPR ) ) );
                            default:
                                throw new IllegalArgumentException( "Unknown nullAs when implementing OR: " + nullAs );
                        }
                    };
            case NOT ->
                // If any of the arguments are false, result is true;
                // else if any arguments are null, result is null;
                // else false.
                    new CallImplementor() {
                        @Override
                        public Expression implement( RexToLixTranslator translator, RexCall call, NullAs nullAs ) {
                            if ( Objects.requireNonNull( nullAs ) == NullAs.NULL ) {
                                return Expressions.call( BuiltInMethod.NOT.method, translator.translateList( call.getOperands(), nullAs ) );
                            }
                            return EnumUtils.not( translator.translate( call.getOperands().get( 0 ), negate( nullAs ) ) );
                        }


                        private NullAs negate( NullAs nullAs ) {
                            return switch ( nullAs ) {
                                case FALSE -> NullAs.TRUE;
                                case TRUE -> NullAs.FALSE;
                                default -> nullAs;
                            };
                        }
                    };
            case NONE -> ( translator, call, nullAs ) -> {
                final RexCall call2 = call2( false, translator, call );
                return implementCall( translator, call2, implementor, nullAs );
            };
        };
    }


    private void defineMethod( Operator operator, String functionName, NullPolicy nullPolicy ) {
        defineImplementor( operator, nullPolicy, new MethodNameImplementor( functionName ), false );
    }


    private void defineMqlMethod( OperatorName operator, String functionName, NullPolicy nullPolicy ) {
        defineImplementor( OperatorRegistry.get( QueryLanguage.from( "mongo" ), operator ), nullPolicy, new MqlMethodNameImplementor( functionName ), false );
    }


    private void defineMethod( Operator operator, Method method, NullPolicy nullPolicy ) {
        defineImplementor( operator, nullPolicy, new MethodImplementor( method ), false );
    }


    private void defineMethodReflective( Operator operator, Method method, NullPolicy nullPolicy ) {
        defineImplementor( operator, nullPolicy, new ReflectiveCallNotNullImplementor( method ), false );
    }


    private void defineUnary( Operator operator, ExpressionType expressionType, NullPolicy nullPolicy ) {
        defineImplementor( operator, nullPolicy, new UnaryImplementor( expressionType ), false );
    }


    private void defineBinary( Operator operator, ExpressionType expressionType, NullPolicy nullPolicy, String backupMethodName ) {
        defineImplementor( operator, nullPolicy, new BinaryImplementor( expressionType, backupMethodName ), true );
    }


    public static final RexImpTable INSTANCE = new RexImpTable();


    public CallImplementor get( final Operator operator ) {
        if ( operator instanceof UserDefined ) {
            Function udf = ((UserDefined) operator).getFunction();
            if ( !(udf instanceof ImplementableFunction) ) {
                throw new IllegalStateException( "User defined function " + operator + " must implement ImplementableFunction" );
            }
            return ((ImplementableFunction) udf).getImplementor();
        }
        return map.get( operator );
    }


    public AggImplementor get( final AggFunction aggregation, boolean forWindowAggregate ) {
        if ( aggregation instanceof UserDefined udaf ) {
            if ( !(udaf.getFunction() instanceof ImplementableAggFunction) ) {
                throw new IllegalStateException( "User defined aggregation " + aggregation + " must implement ImplementableAggFunction" );
            }
            return ((ImplementableAggFunction) udaf.getFunction()).getImplementor( forWindowAggregate );
        }
        if ( forWindowAggregate ) {
            Supplier<? extends WinAggImplementor> winAgg = winAggMap.get( aggregation );
            if ( winAgg != null ) {
                return winAgg.get();
            }
            // Regular aggregates can be used in window context as well
        }

        Supplier<? extends AggImplementor> aggSupplier = aggMap.get( aggregation );
        if ( aggSupplier == null ) {
            return null;
        }

        return aggSupplier.get();
    }


    static Expression maybeNegate( boolean negate, Expression expression ) {
        if ( !negate ) {
            return expression;
        } else {
            return EnumUtils.not( expression );
        }
    }


    static Expression optimize( Expression expression ) {
        return expression.accept( new OptimizeShuttle() );
    }


    static Expression optimize2( Expression operand, Expression expression ) {
        if ( Primitive.is( operand.getType() ) ) {
            // Primitive values cannot be null
            return optimize( expression );
        } else {
            return optimize( EnumUtils.condition( PolyValue.isNullExpression( operand ), NULL_EXPR, expression ) );
        }
    }


    private static boolean nullable( RexCall call, int i ) {
        return call.getOperands().get( i ).getType().isNullable();
    }


    /**
     * Ensures that operands have identical type.
     */
    private static List<RexNode> harmonize( final RexToLixTranslator translator, final List<RexNode> operands ) {
        int nullCount = 0;
        final List<AlgDataType> types = new ArrayList<>();
        final AlgDataTypeFactory typeFactory = translator.builder.getTypeFactory();
        for ( RexNode operand : operands ) {
            AlgDataType type = operand.getType();
            type = toSql( typeFactory, type );
            if ( translator.isNullable( operand ) ) {
                ++nullCount;
            } else {
                type = typeFactory.createTypeWithNullability( type, false );
            }
            types.add( type );
        }
        if ( allSame( types ) ) {
            // Operands have the same nullability and type. Return them unchanged.
            return operands;
        }
        final AlgDataType type = typeFactory.leastRestrictive( types );
        if ( type == null ) {
            // There is no common type. Presumably this is a binary operator with asymmetric arguments (e.g. interval / integer) which is not intended to be harmonized.
            return operands;
        }
        assert (nullCount > 0) == type.isNullable();
        final List<RexNode> list = new ArrayList<>();
        for ( RexNode operand : operands ) {
            list.add( translator.builder.ensureType( type, operand, false ) );
        }
        return list;
    }


    private static AlgDataType toSql( AlgDataTypeFactory typeFactory, AlgDataType type ) {
        if ( type instanceof AlgDataTypeFactoryImpl.JavaType ) {
            final PolyType typeName = type.getPolyType();
            if ( typeName != null && typeName != PolyType.OTHER ) {
                return typeFactory.createTypeWithNullability( typeFactory.createPolyType( typeName ), type.isNullable() );
            }
        }
        return type;
    }


    private static <E> boolean allSame( List<E> list ) {
        E prev = null;
        for ( E e : list ) {
            if ( prev != null && !prev.equals( e ) ) {
                return false;
            }
            prev = e;
        }
        return true;
    }


    private static Expression implementNullSemantics0( RexToLixTranslator translator, RexCall call, NullAs nullAs, NullPolicy nullPolicy, boolean harmonize, NotNullImplementor implementor ) {
        switch ( nullAs ) {
            case IS_NOT_NULL:
                // If "f" is strict, then "f(a0, a1) IS NOT NULL" is equivalent to "a0 IS NOT NULL AND a1 IS NOT NULL".
                if ( Objects.requireNonNull( nullPolicy ) == NullPolicy.STRICT ) {
                    return EnumUtils.foldAnd( translator.translateList( call.getOperands(), nullAs ) );
                }
                break;
            case IS_NULL:
                // If "f" is strict, then "f(a0, a1) IS NULL" is equivalent to "a0 IS NULL OR a1 IS NULL".
                if ( Objects.requireNonNull( nullPolicy ) == NullPolicy.STRICT ) {
                    return EnumUtils.foldOr( translator.translateList( call.getOperands(), nullAs ) );
                }
                break;
        }
        final RexCall call2 = call2( harmonize, translator, call );
        try {
            return implementNullSemantics( translator, call2, nullAs, nullPolicy, implementor );
        } catch ( RexToLixTranslator.AlwaysNull e ) {
            return switch ( nullAs ) {
                case NOT_POSSIBLE -> throw e;
                case FALSE -> FALSE_EXPR;
                case TRUE -> TRUE_EXPR;
                default -> NULL_EXPR;
            };
        }
    }


    private static Expression implementNullSemantics( RexToLixTranslator translator, RexCall call, NullAs nullAs, NullPolicy nullPolicy, NotNullImplementor implementor ) {
        final List<Expression> list = new ArrayList<>();
        switch ( nullAs ) {
            case NULL:
                // v0 == null || v1 == null ? null : f(v0, v1)
                for ( Ord<RexNode> operand : Ord.zip( call.getOperands() ) ) {
                    if ( translator.isNullable( operand.e ) ) {
                        list.add( translator.translate( operand.e, NullAs.IS_NULL ) );
                        translator = translator.setNullable( operand.e, false );
                    }
                }
                final Expression box = Expressions.box( implementCall( translator, call, implementor, nullAs ) );
                return optimize( EnumUtils.condition( EnumUtils.foldOr( list ), Types.castIfNecessary( box.getType(), NULL_EXPR ), box ) );
            case FALSE:
                // v0 != null && v1 != null && f(v0, v1)
                for ( Ord<RexNode> operand : Ord.zip( call.getOperands() ) ) {
                    if ( translator.isNullable( operand.e ) ) {
                        list.add( translator.translate( operand.e, NullAs.IS_NOT_NULL ) );
                        translator = translator.setNullable( operand.e, false );
                    }
                }
                list.add( implementCall( translator, call, implementor, nullAs ) );
                return EnumUtils.foldAnd( list );
            case TRUE:
                // v0 == null || v1 == null || f(v0, v1)
                for ( Ord<RexNode> operand : Ord.zip( call.getOperands() ) ) {
                    if ( translator.isNullable( operand.e ) ) {
                        list.add( translator.translate( operand.e, NullAs.IS_NULL ) );
                        translator = translator.setNullable( operand.e, false );
                    }
                }
                list.add( implementCall( translator, call, implementor, nullAs ) );
                return EnumUtils.foldOr( list );
            case NOT_POSSIBLE:
                // Need to transmit to the implementor the fact that call cannot return null. In particular, it should return a primitive (e.g. int) rather than a box type (Integer).
                // The cases with setNullable above might not help since the same RexNode can be referred via multiple ways: RexNode itself, RexLocalRef, and may be others.
                final Map<RexNode, Boolean> nullable = new HashMap<>();
                if ( Objects.requireNonNull( nullPolicy ) == NullPolicy.STRICT ) {// The arguments should be not nullable if STRICT operator is computed in nulls NOT_POSSIBLE mode
                    for ( RexNode arg : call.getOperands() ) {
                        if ( translator.isNullable( arg ) && !nullable.containsKey( arg ) ) {
                            nullable.put( arg, false );
                        }
                    }
                }
                nullable.put( call, false );
                translator = translator.setNullable( nullable );
                // fall through
            default:
                return implementCall( translator, call, implementor, nullAs );
        }
    }


    private static Expression implementCall( final RexToLixTranslator translator, RexCall call, NotNullImplementor implementor, final NullAs nullAs ) {
        List<Expression> translatedOperands = translator.translateList( call.getOperands() );
        // Make sure the operands marked not null in the translator have all been handled for nulls before being passed to the NotNullImplementor.
        if ( nullAs == NullAs.NOT_POSSIBLE ) {
            List<Expression> nullHandled = translatedOperands;
            for ( int i = 0; i < translatedOperands.size(); i++ ) {
                RexNode arg = call.getOperands().get( i );
                Expression e = translatedOperands.get( i );
                if ( !translator.isNullable( arg ) ) {
                    if ( nullHandled == translatedOperands ) {
                        nullHandled = new ArrayList<>( translatedOperands.subList( 0, i ) );
                    }
                    nullHandled.add( translator.handleNull( e, nullAs ) );
                } else if ( nullHandled != translatedOperands ) {
                    nullHandled.add( e );
                }
            }
            translatedOperands = nullHandled;
        }
        Expression result = implementor.implement( translator, call, translatedOperands );
        return translator.handleNull( result, nullAs );
    }


    /**
     * Strategy what an operator should return if one of its arguments is null.
     */
    public enum NullAs {
        /**
         * The most common policy among the SQL built-in operators. If one of the arguments is null, returns null.
         */
        NULL,

        /**
         * If one of the arguments is null, the function returns false. Example: {@code IS NOT NULL}.
         */
        FALSE,

        /**
         * If one of the arguments is null, the function returns true. Example: {@code IS NULL}.
         */
        TRUE,

        /**
         * It is not possible for any of the arguments to be null. If the argument type is nullable, the enclosing code will already have performed a not-null check. This may allow the operator
         * implementor to generate a more efficient implementation, for example, by avoiding boxing or unboxing.
         */
        NOT_POSSIBLE,

        /**
         * Return false if result is not null, true if result is null.
         */
        IS_NULL,

        /**
         * Return true if result is not null, false if result is null.
         */
        IS_NOT_NULL;


        public static NullAs of( boolean nullable ) {
            return nullable ? NULL : NOT_POSSIBLE;
        }


        /**
         * Adapts an expression with "normal" result to one that adheres to this particular policy.
         */
        public Expression handle( Expression x ) {
            switch ( Primitive.flavor( x.getType() ) ) {
                case PRIMITIVE:
                    // Expression cannot be null. We can skip any runtime checks.
                    return switch ( this ) {
                        case NULL, NOT_POSSIBLE, FALSE, TRUE -> x;
                        case IS_NULL -> FALSE_EXPR;
                        case IS_NOT_NULL -> TRUE_EXPR;
                    };
                case BOX:
                    if ( this == NullAs.NOT_POSSIBLE ) {
                        return RexToLixTranslator.convert( x, Objects.requireNonNull( Primitive.ofBox( x.getType() ) ).primitiveClass );
                    }
                    // fall through
                default:
                    if ( (this == FALSE || this == TRUE) && Types.isAssignableFrom( PolyBoolean.class, x.type ) ) {
                        return x;
                    }
                    // fall through
            }
            return switch ( this ) {
                case NULL, NOT_POSSIBLE -> x;
                case FALSE -> Expressions.call( BuiltInMethod.IS_TRUE.method, x );
                case TRUE -> Expressions.call( BuiltInMethod.IS_NOT_FALSE.method, x );
                case IS_NULL -> Expressions.new_( PolyBoolean.class, PolyValue.isNullExpression( x ) );
                case IS_NOT_NULL -> Expressions.new_( PolyBoolean.class, Expressions.equal( PolyValue.isNullExpression( x ), Expressions.constant( false ) ) );
            };
        }
    }


    static Expression getDefaultValue( Type type ) {
        if ( Primitive.is( type ) ) {
            Primitive p = Primitive.of( type );
            assert p != null;
            return Expressions.constant( p.defaultValue, type );
        }
        if ( Types.isAssignableFrom( PolyValue.class, type ) && PolyValue.getInitial( type ) != null ) {
            return PolyValue.getInitial( type ).asExpression();
        }
        return Expressions.constant( null, type );
    }


    /**
     * Multiplies an expression by a constant and divides by another constant, optimizing appropriately.
     * <p>
     * For example, {@code multiplyDivide(e, 10, 1000)} returns {@code e / 100}.
     */
    public static Expression multiplyDivide( Expression e, BigDecimal multiplier, BigDecimal divider ) {
        if ( multiplier.equals( BigDecimal.ONE ) ) {
            if ( divider.equals( BigDecimal.ONE ) ) {
                return e;
            }
            return Expressions.divide( e, Expressions.constant( divider.intValueExact() ) );
        }
        final BigDecimal x = multiplier.divide( divider, RoundingMode.UNNECESSARY );
        return switch ( x.compareTo( BigDecimal.ONE ) ) {
            case 0 -> e;
            case 1 -> EnumUtils.wrapPolyValue( e.type, Expressions.multiply(
                    EnumUtils.unwrapPolyValue( e, "longValue" ),
                    Expressions.constant( x.intValueExact() ) ) );
            case -1 -> multiplyDivide( e, BigDecimal.ONE, x );
            default -> throw new AssertionError();
        };
    }


    /**
     * Implementor for the {@code COUNT} aggregate function.
     */
    static class CountImplementor extends StrictAggImplementor {

        @Override
        public void implementNotNullAdd( AggContext info, AggAddContext add ) {
            add.currentBlock().add( Expressions.statement( Expressions.assign( add.accumulator().get( 0 ), Expressions.call( add.accumulator().get( 0 ), "increment" ) ) ) );
        }

    }


    /**
     * Implementor for the {@code COUNT} windowed aggregate function.
     */
    static class CountWinImplementor extends StrictWinAggImplementor {

        boolean justFrameRowCount;


        @Override
        public List<Type> getNotNullState( WinAggContext info ) {
            boolean hasNullable = false;
            for ( AlgDataType type : info.parameterAlgTypes() ) {
                if ( type.isNullable() ) {
                    hasNullable = true;
                    break;
                }
            }
            if ( !hasNullable ) {
                justFrameRowCount = true;
                return Collections.emptyList();
            }
            return super.getNotNullState( info );
        }


        @Override
        public void implementNotNullAdd( WinAggContext info, WinAggAddContext add ) {
            if ( justFrameRowCount ) {
                return;
            }
            add.currentBlock().add( Expressions.statement( Expressions.postIncrementAssign( add.accumulator().get( 0 ) ) ) );
        }


        @Override
        protected Expression implementNotNullResult( WinAggContext info, WinAggResultContext result ) {
            if ( justFrameRowCount ) {
                return result.getFrameRowCount();
            }
            return super.implementNotNullResult( info, result );
        }

    }


    /**
     * Implementor for the {@code SUM} windowed aggregate function.
     */
    static class SumImplementor extends StrictAggImplementor {

        @Override
        protected void implementNotNullReset( AggContext info, AggResetContext reset ) {
            Expression start = PolyValue.getInitialExpression( info.returnType() );//info.returnType() == BigDecimal.class
            //? Expressions.constant( BigDecimal.ZERO )
            //: Expressions.constant( 0 );

            reset.currentBlock().add( Expressions.statement( Expressions.assign( reset.accumulator().get( 0 ), start ) ) );
        }


        @Override
        public void implementNotNullAdd( AggContext info, AggAddContext add ) {
            Expression acc = add.accumulator().get( 0 );
            Expression next;
            if ( acc.type == PolyNumber.class ) {
                next = Expressions.call( acc, "plus", Expressions.convert_( add.arguments().get( 0 ), PolyNumber.class ) );
            } else {
                next = Expressions.add( acc, Types.castIfNecessary( acc.type, add.arguments().get( 0 ) ) );
            }
            accAdvance( add, acc, next );
        }


        @Override
        public Expression implementNotNullResult( AggContext info, AggResultContext result ) {
            return super.implementNotNullResult( info, result );
        }

    }


    /**
     * Implementor for the {@code MIN} and {@code MAX} aggregate functions.
     */
    static class MinMaxImplementor extends StrictAggImplementor {

        @Override
        protected void implementNotNullReset( AggContext info, AggResetContext reset ) {
            Expression acc = reset.accumulator().get( 0 );
            Primitive p = Primitive.of( acc.getType() );
            boolean isMin = OperatorName.MIN == info.aggregation().getOperatorName();
            Object inf = p == null ? null : (isMin ? p.max : p.min);
            reset.currentBlock().add( Expressions.statement( Expressions.assign( acc, Expressions.constant( inf, acc.getType() ) ) ) );
        }


        @Override
        public void implementNotNullAdd( AggContext info, AggAddContext add ) {
            Expression acc = add.accumulator().get( 0 );
            Expression arg = add.arguments().get( 0 );
            AggFunction aggregation = info.aggregation();
            final Method method = (aggregation.getOperatorName() == OperatorName.MIN
                    ? BuiltInMethod.LESSER
                    : BuiltInMethod.GREATER).method;
            Expression next = Expressions.call( method.getDeclaringClass(), method.getName(), acc, Expressions.unbox( arg ) );
            accAdvance( add, acc, next );
        }

    }


    /**
     * Implementor for the {@code SINGLE_VALUE} aggregate function.
     */
    static class SingleValueImplementor implements AggImplementor {

        @Override
        public List<Type> getStateType( AggContext info ) {
            return Arrays.asList( PolyBoolean.class, info.returnType() );
        }


        @Override
        public void implementReset( AggContext info, AggResetContext reset ) {
            List<Expression> acc = reset.accumulator();
            reset.currentBlock().add( Expressions.statement( Expressions.assign( acc.get( 0 ), FALSE_EXPR ) ) );
            reset.currentBlock().add(
                    Expressions.statement(
                            Expressions.assign(
                                    acc.get( 1 ),
                                    getDefaultValue( acc.get( 1 ).getType() ) ) ) );
        }


        @Override
        public void implementAdd( AggContext info, AggAddContext add ) {
            List<Expression> acc = add.accumulator();
            Expression flag = acc.get( 0 );
            add.currentBlock().add(
                    EnumUtils.ifThen(
                            flag,
                            Expressions.throw_(
                                    Expressions.new_(
                                            IllegalStateException.class,
                                            Expressions.constant( "more than one value in agg " + info.aggregation() ) ) ) ) );
            add.currentBlock().add( Expressions.statement( Expressions.assign( flag, TRUE_EXPR ) ) );
            add.currentBlock().add( Expressions.statement( Expressions.assign( acc.get( 1 ), add.arguments().get( 0 ) ) ) );
        }


        @Override
        public Expression implementResult( AggContext info, AggResultContext result ) {
            return RexToLixTranslator.convert( result.accumulator().get( 1 ), info.returnType() );
        }

    }


    /**
     * Implementor for the {@code COLLECT} aggregate function.
     */
    static class CollectImplementor extends StrictAggImplementor {

        @Override
        protected void implementNotNullReset( AggContext info, AggResetContext reset ) {
            // acc[0] = new ArrayList();
            reset.currentBlock().add( Expressions.statement( Expressions.assign( reset.accumulator().get( 0 ), Expressions.new_( ArrayList.class ) ) ) );
        }


        @Override
        public void implementNotNullAdd( AggContext info, AggAddContext add ) {
            // acc[0].add(arg);
            add.currentBlock().add(
                    Expressions.statement(
                            Expressions.call(
                                    add.accumulator().get( 0 ),
                                    BuiltInMethod.COLLECTION_ADD.method,
                                    add.arguments().get( 0 ) ) ) );
        }

    }


    /**
     * Implementor for the {@code FUSION} aggregate function.
     */
    static class FusionImplementor extends StrictAggImplementor {

        @Override
        protected void implementNotNullReset( AggContext info, AggResetContext reset ) {
            // acc[0] = new ArrayList();
            reset.currentBlock().add(
                    Expressions.statement(
                            Expressions.assign(
                                    reset.accumulator().get( 0 ),
                                    Expressions.new_( ArrayList.class ) ) ) );
        }


        @Override
        public void implementNotNullAdd( AggContext info, AggAddContext add ) {
            // acc[0].add(arg);
            add.currentBlock().add(
                    Expressions.statement(
                            Expressions.call(
                                    add.accumulator().get( 0 ),
                                    BuiltInMethod.COLLECTION_ADDALL.method,
                                    add.arguments().get( 0 ) ) ) );
        }

    }


    /**
     * Implementor for the {@code BIT_AND} and {@code BIT_OR} aggregate function.
     */
    static class BitOpImplementor extends StrictAggImplementor {

        @Override
        protected void implementNotNullReset( AggContext info, AggResetContext reset ) {
            Object initValue = info.aggregation().equals( OperatorRegistry.getAgg( OperatorName.BIT_AND ) ) ? -1 : 0;
            Expression start = Expressions.constant( initValue, info.returnType() );

            reset.currentBlock().add( Expressions.statement( Expressions.assign( reset.accumulator().get( 0 ), start ) ) );
        }


        @Override
        public void implementNotNullAdd( AggContext info, AggAddContext add ) {
            Expression acc = add.accumulator().get( 0 );
            Expression arg = add.arguments().get( 0 );
            AggFunction aggregation = info.aggregation();
            final Method method = (aggregation.equals( OperatorRegistry.getAgg( OperatorName.BIT_AND ) )
                    ? BuiltInMethod.BIT_AND
                    : BuiltInMethod.BIT_OR).method;
            Expression next = Expressions.call( method.getDeclaringClass(), method.getName(), acc, Expressions.unbox( arg ) );
            accAdvance( add, acc, next );
        }

    }


    /**
     * Implementor for the {@code GROUPING} aggregate function.
     */
    static class GroupingImplementor implements AggImplementor {

        @Override
        public List<Type> getStateType( AggContext info ) {
            return ImmutableList.of();
        }


        @Override
        public void implementReset( AggContext info, AggResetContext reset ) {
        }


        @Override
        public void implementAdd( AggContext info, AggAddContext add ) {
        }


        @Override
        public Expression implementResult( AggContext info, AggResultContext result ) {
            final List<Integer> keys = switch ( info.aggregation().getKind() ) {
                case GROUPING -> // "GROUPING(e, ...)", also "GROUPING_ID(e, ...)"
                        result.call().getArgList();
                case GROUP_ID -> // "GROUP_ID()"
                    // We don't implement GROUP_ID properly. In most circumstances, it returns 0, so we always return 0. Logged
                    // [POLYPHENYDB-1824] GROUP_ID returns wrong result
                        ImmutableList.of();
                default -> throw new AssertionError();
            };
            Expression e = null;
            if ( info.groupSets().size() > 1 ) {
                final List<Integer> keyOrdinals = info.keyOrdinals();
                long x = 1L << (keys.size() - 1);
                for ( int k : keys ) {
                    final int i = keyOrdinals.indexOf( k );
                    assert i >= 0;
                    final Expression e2 =
                            EnumUtils.condition(
                                    result.keyField( keyOrdinals.size() + i ),
                                    Expressions.constant( x ),
                                    Expressions.constant( 0L ) );
                    if ( e == null ) {
                        e = e2;
                    } else {
                        e = Expressions.add( e, e2 );
                    }
                    x >>= 1;
                }
            }
            return e != null ? e : Expressions.constant( 0, info.returnType() );
        }

    }


    /**
     * Implementor for user-defined aggregate functions.
     */
    public static class UserDefinedAggReflectiveImplementor extends StrictAggImplementor {

        private final AggregateFunctionImpl afi;


        public UserDefinedAggReflectiveImplementor( AggregateFunctionImpl afi ) {
            this.afi = afi;
        }


        @Override
        public List<Type> getNotNullState( AggContext info ) {
            if ( afi.isStatic ) {
                return Collections.singletonList( afi.accumulatorType );
            }
            return Arrays.asList( afi.accumulatorType, afi.declaringClass );
        }


        @Override
        protected void implementNotNullReset( AggContext info, AggResetContext reset ) {
            List<Expression> acc = reset.accumulator();
            if ( !afi.isStatic ) {
                reset.currentBlock().add( Expressions.statement( Expressions.assign( acc.get( 1 ), Expressions.new_( afi.declaringClass ) ) ) );
            }
            reset.currentBlock().add(
                    Expressions.statement(
                            Expressions.assign(
                                    acc.get( 0 ),
                                    Expressions.call(
                                            afi.isStatic
                                                    ? null
                                                    : acc.get( 1 ), afi.initMethod ) ) ) );
        }


        @Override
        protected void implementNotNullAdd( AggContext info, AggAddContext add ) {
            List<Expression> acc = add.accumulator();
            List<Expression> aggArgs = add.arguments();
            List<Expression> args = new ArrayList<>( aggArgs.size() + 1 );
            args.add( acc.get( 0 ) );
            args.addAll( aggArgs );
            add.currentBlock().add(
                    Expressions.statement(
                            Expressions.assign( acc.get( 0 ), Expressions.call( afi.isStatic ? null : acc.get( 1 ), afi.addMethod, args ) ) ) );
        }


        @Override
        protected Expression implementNotNullResult( AggContext info, AggResultContext result ) {
            List<Expression> acc = result.accumulator();
            return Expressions.call( afi.isStatic ? null : acc.get( 1 ), afi.resultMethod, acc.get( 0 ) );
        }

    }


    /**
     * Implementor for the {@code RANK} windowed aggregate function.
     */
    static class RankImplementor extends StrictWinAggImplementor {

        @Override
        protected void implementNotNullAdd( WinAggContext info, WinAggAddContext add ) {
            Expression acc = add.accumulator().get( 0 );
            // This is an example of the generated code
            BlockBuilder builder = add.nestBlock();
            add.currentBlock().add(
                    EnumUtils.ifThen(
                            Expressions.lessThan(
                                    add.compareRows( Expressions.subtract( add.currentPosition(), Expressions.constant( 1 ) ), add.currentPosition() ),
                                    Expressions.constant( 0 ) ),
                            Expressions.statement(
                                    Expressions.assign( acc, computeNewRank( acc, add ) ) ) ) );
            add.exitBlock();
            add.currentBlock().add(
                    EnumUtils.ifThen(
                            Expressions.greaterThan( add.currentPosition(), add.startIndex() ),
                            builder.toBlock() ) );
        }


        protected Expression computeNewRank( Expression acc, WinAggAddContext add ) {
            Expression pos = add.currentPosition();
            if ( !add.startIndex().equals( Expressions.constant( 0 ) ) ) {
                // In general, currentPosition-startIndex should be used. However, rank/dense_rank does not allow preceding/following clause so we always result in startIndex==0.
                pos = Expressions.subtract( pos, add.startIndex() );
            }
            return pos;
        }


        @Override
        protected Expression implementNotNullResult( WinAggContext info, WinAggResultContext result ) {
            // Rank is 1-based
            return Expressions.add( super.implementNotNullResult( info, result ), Expressions.constant( 1 ) );
        }

    }


    /**
     * Implementor for the {@code DENSE_RANK} windowed aggregate function.
     */
    static class DenseRankImplementor extends RankImplementor {

        @Override
        protected Expression computeNewRank( Expression acc, WinAggAddContext add ) {
            return Expressions.add( acc, Expressions.constant( 1 ) );
        }

    }


    /**
     * Implementor for the {@code FIRST_VALUE} and {@code LAST_VALUE} windowed aggregate functions.
     */
    static class FirstLastValueImplementor implements WinAggImplementor {

        private final SeekType seekType;


        protected FirstLastValueImplementor( SeekType seekType ) {
            this.seekType = seekType;
        }


        @Override
        public List<Type> getStateType( AggContext info ) {
            return Collections.emptyList();
        }


        @Override
        public void implementReset( AggContext info, AggResetContext reset ) {
            // no op
        }


        @Override
        public void implementAdd( AggContext info, AggAddContext add ) {
            // no op
        }


        @Override
        public boolean needCacheWhenFrameIntact() {
            return true;
        }


        @Override
        public Expression implementResult( AggContext info, AggResultContext result ) {
            WinAggResultContext winResult = (WinAggResultContext) result;

            return EnumUtils.condition(
                    winResult.hasRows(),
                    winResult.rowTranslator( winResult.computeIndex( Expressions.constant( 0 ), seekType ) )
                            .translate( winResult.rexArguments().get( 0 ), info.returnType() ),
                    getDefaultValue( info.returnType() ) );
        }

    }


    /**
     * Implementor for the {@code FIRST_VALUE} windowed aggregate function.
     */
    static class FirstValueImplementor extends FirstLastValueImplementor {

        protected FirstValueImplementor() {
            super( SeekType.START );
        }

    }


    /**
     * Implementor for the {@code LAST_VALUE} windowed aggregate function.
     */
    static class LastValueImplementor extends FirstLastValueImplementor {

        protected LastValueImplementor() {
            super( SeekType.END );
        }

    }


    /**
     * Implementor for the {@code NTH_VALUE} windowed aggregate function.
     */
    static class NthValueImplementor implements WinAggImplementor {

        @Override
        public List<Type> getStateType( AggContext info ) {
            return Collections.emptyList();
        }


        @Override
        public void implementReset( AggContext info, AggResetContext reset ) {
            // no op
        }


        @Override
        public void implementAdd( AggContext info, AggAddContext add ) {
            // no op
        }


        @Override
        public boolean needCacheWhenFrameIntact() {
            return true;
        }


        @Override
        public Expression implementResult( AggContext info, AggResultContext result ) {
            WinAggResultContext winResult = (WinAggResultContext) result;

            List<RexNode> rexArgs = winResult.rexArguments();

            ParameterExpression res = Expressions.parameter( 0, info.returnType(), result.currentBlock().newName( "nth" ) );

            RexToLixTranslator currentRowTranslator = winResult.rowTranslator( winResult.computeIndex( Expressions.constant( 0 ), SeekType.START ) );

            Expression dstIndex =
                    winResult.computeIndex(
                            Expressions.subtract(
                                    currentRowTranslator.translate( rexArgs.get( 1 ), int.class ),
                                    Expressions.constant( 1 ) ), SeekType.START );

            Expression rowInRange = winResult.rowInPartition( dstIndex );

            BlockBuilder thenBlock = result.nestBlock();
            Expression nthValue = winResult.rowTranslator( dstIndex ).translate( rexArgs.get( 0 ), res.type );
            thenBlock.add( Expressions.statement( Expressions.assign( res, nthValue ) ) );
            result.exitBlock();
            BlockStatement thenBranch = thenBlock.toBlock();

            Expression defaultValue = getDefaultValue( res.type );

            result.currentBlock().add( Expressions.declare( 0, res, null ) );
            result.currentBlock().add( EnumUtils.ifThenElse( rowInRange, thenBranch, Expressions.statement( Expressions.assign( res, defaultValue ) ) ) );
            return res;
        }

    }


    /**
     * Implementor for the {@code LEAD} and {@code LAG} windowed aggregate functions.
     */
    static class LeadLagImplementor implements WinAggImplementor {

        private final boolean isLead;


        protected LeadLagImplementor( boolean isLead ) {
            this.isLead = isLead;
        }


        @Override
        public List<Type> getStateType( AggContext info ) {
            return Collections.emptyList();
        }


        @Override
        public void implementReset( AggContext info, AggResetContext reset ) {
            // no op
        }


        @Override
        public void implementAdd( AggContext info, AggAddContext add ) {
            // no op
        }


        @Override
        public boolean needCacheWhenFrameIntact() {
            return false;
        }


        @Override
        public Expression implementResult( AggContext info, AggResultContext result ) {
            WinAggResultContext winResult = (WinAggResultContext) result;

            List<RexNode> rexArgs = winResult.rexArguments();

            ParameterExpression res = Expressions.parameter( 0, info.returnType(), result.currentBlock().newName( isLead ? "lead" : "lag" ) );

            Expression offset;
            RexToLixTranslator currentRowTranslator = winResult.rowTranslator( winResult.computeIndex( Expressions.constant( 0 ), SeekType.SET ) );
            if ( rexArgs.size() >= 2 ) {
                // lead(x, offset) or lead(x, offset, default)
                offset = currentRowTranslator.translate( rexArgs.get( 1 ), int.class );
            } else {
                offset = Expressions.constant( 1 );
            }
            if ( !isLead ) {
                offset = Expressions.negate( offset );
            }
            Expression dstIndex = winResult.computeIndex( offset, SeekType.SET );

            Expression rowInRange = winResult.rowInPartition( dstIndex );

            BlockBuilder thenBlock = result.nestBlock();
            Expression lagResult = winResult.rowTranslator( dstIndex ).translate( rexArgs.get( 0 ), res.type );
            thenBlock.add( Expressions.statement( Expressions.assign( res, lagResult ) ) );
            result.exitBlock();
            BlockStatement thenBranch = thenBlock.toBlock();

            Expression defaultValue =
                    rexArgs.size() == 3
                            ? currentRowTranslator.translate( rexArgs.get( 2 ), res.type )
                            : getDefaultValue( res.type );

            result.currentBlock().add( Expressions.declare( 0, res, null ) );
            result.currentBlock().add( EnumUtils.ifThenElse( rowInRange, thenBranch, Expressions.statement( Expressions.assign( res, defaultValue ) ) ) );
            return res;
        }

    }


    /**
     * Implementor for the {@code LEAD} windowed aggregate function.
     */
    public static class LeadImplementor extends LeadLagImplementor {

        protected LeadImplementor() {
            super( true );
        }

    }


    /**
     * Implementor for the {@code LAG} windowed aggregate function.
     */
    public static class LagImplementor extends LeadLagImplementor {

        protected LagImplementor() {
            super( false );
        }

    }


    /**
     * Implementor for the {@code NTILE} windowed aggregate function.
     */
    static class NtileImplementor implements WinAggImplementor {

        @Override
        public List<Type> getStateType( AggContext info ) {
            return Collections.emptyList();
        }


        @Override
        public void implementReset( AggContext info, AggResetContext reset ) {
            // no op
        }


        @Override
        public void implementAdd( AggContext info, AggAddContext add ) {
            // no op
        }


        @Override
        public boolean needCacheWhenFrameIntact() {
            return false;
        }


        @Override
        public Expression implementResult( AggContext info, AggResultContext result ) {
            WinAggResultContext winResult = (WinAggResultContext) result;

            List<RexNode> rexArgs = winResult.rexArguments();

            Expression tiles = winResult.rowTranslator( winResult.index() ).translate( rexArgs.get( 0 ), int.class );

            return Expressions.add(
                    Expressions.constant( 1 ),
                    Expressions.divide(
                            Expressions.multiply(
                                    tiles,
                                    Expressions.subtract( winResult.index(), winResult.startIndex() ) ),
                            winResult.getPartitionRowCount() ) );
        }

    }


    /**
     * Implementor for the {@code ROW_NUMBER} windowed aggregate function.
     */
    static class RowNumberImplementor extends StrictWinAggImplementor {

        @Override
        public List<Type> getNotNullState( WinAggContext info ) {
            return Collections.emptyList();
        }


        @Override
        protected void implementNotNullAdd( WinAggContext info, WinAggAddContext add ) {
            // no op
        }


        @Override
        protected Expression implementNotNullResult( WinAggContext info, WinAggResultContext result ) {
            // Window cannot be empty since ROWS/RANGE is not possible for ROW_NUMBER
            return Expressions.add( Expressions.subtract( result.index(), result.startIndex() ), Expressions.constant( 1 ) );
        }

    }


    /**
     * Implementor for the {@code JSON_OBJECTAGG} aggregate function.
     */
    static class JsonObjectAggImplementor implements AggImplementor {

        private final Method m;


        JsonObjectAggImplementor( Method m ) {
            this.m = m;
        }


        static Supplier<JsonObjectAggImplementor> supplierFor( Method m ) {
            return () -> new JsonObjectAggImplementor( m );
        }


        @Override
        public List<Type> getStateType( AggContext info ) {
            return Collections.singletonList( Map.class );
        }


        @Override
        public void implementReset( AggContext info, AggResetContext reset ) {
            reset.currentBlock().add(
                    Expressions.statement(
                            Expressions.assign( reset.accumulator().get( 0 ), Expressions.new_( HashMap.class ) ) ) );
        }


        @Override
        public void implementAdd( AggContext info, AggAddContext add ) {
            final JsonAgg function = (JsonAgg) info.aggregation();
            add.currentBlock().add(
                    Expressions.statement(
                            Expressions.call(
                                    m,
                                    Iterables.concat(
                                            Collections.singletonList( add.accumulator().get( 0 ) ),
                                            add.arguments(),
                                            Collections.singletonList( Expressions.constant( function.getNullClause() ) ) ) ) ) );
        }


        @Override
        public Expression implementResult( AggContext info, AggResultContext result ) {
            return Expressions.call( BuiltInMethod.JSONIZE.method, result.accumulator().get( 0 ) );
        }

    }


    /**
     * Implementor for the {@code JSON_ARRAYAGG} aggregate function.
     */
    static class JsonArrayAggImplementor implements AggImplementor {

        private final Method m;


        JsonArrayAggImplementor( Method m ) {
            this.m = m;
        }


        static Supplier<JsonArrayAggImplementor> supplierFor( Method m ) {
            return () -> new JsonArrayAggImplementor( m );
        }


        @Override
        public List<Type> getStateType( AggContext info ) {
            return Collections.singletonList( List.class );
        }


        @Override
        public void implementReset( AggContext info, AggResetContext reset ) {
            reset.currentBlock().add(
                    Expressions.statement(
                            Expressions.assign(
                                    reset.accumulator().get( 0 ),
                                    Expressions.new_( ArrayList.class ) ) ) );
        }


        @Override
        public void implementAdd( AggContext info, AggAddContext add ) {
            final JsonAgg function = (JsonAgg) info.aggregation();
            add.currentBlock().add(
                    Expressions.statement(
                            Expressions.call(
                                    m,
                                    Iterables.concat(
                                            Collections.singletonList( add.accumulator().get( 0 ) ),
                                            add.arguments(),
                                            Collections.singletonList( Expressions.constant( function.getNullClause() ) ) ) ) ) );
        }


        @Override
        public Expression implementResult( AggContext info, AggResultContext result ) {
            return Expressions.call( BuiltInMethod.JSONIZE.method, result.accumulator().get( 0 ) );
        }

    }


    /**
     * Implementor for the {@code TRIM} function.
     */
    private static class TrimImplementor implements NotNullImplementor {

        @Override
        public Expression implement( RexToLixTranslator translator, RexCall call, List<Expression> translatedOperands ) {
            final boolean strict = !translator.conformance.allowExtendedTrim();
            final Object value = ((ConstantExpression) translatedOperands.get( 0 )).value;
            Flag flag = ((TrimFlagHolder) value).getFlag();
            return Expressions.call(
                    BuiltInMethod.TRIM.method,
                    Expressions.constant( flag == Flag.BOTH || flag == Flag.LEADING ),
                    Expressions.constant( flag == Flag.BOTH || flag == Flag.TRAILING ),
                    translatedOperands.get( 1 ),
                    translatedOperands.get( 2 ),
                    Expressions.constant( strict ) );
        }

    }


    /**
     * Implementor for the {@code FLOOR} and {@code CEIL} functions.
     */
    private static class FloorImplementor extends MethodNameImplementor {

        final Method timestampMethod;
        final Method dateMethod;


        FloorImplementor( String methodName, Method timestampMethod, Method dateMethod ) {
            super( methodName );
            this.timestampMethod = timestampMethod;
            this.dateMethod = dateMethod;
        }


        @Override
        public Expression implement( RexToLixTranslator translator, RexCall call, List<Expression> translatedOperands ) {
            switch ( call.getOperands().size() ) {
                case 1:
                    return switch ( call.getType().getPolyType() ) {
                        case BIGINT, INTEGER, SMALLINT, TINYINT -> translatedOperands.get( 0 );
                        default -> super.implement( translator, call, translatedOperands );
                    };
                case 2:
                    final Type type;
                    final Method floorMethod;
                    Expression operand = translatedOperands.get( 0 );
                    if ( Objects.requireNonNull( call.getType().getPolyType() ) == PolyType.TIMESTAMP ) {
                        type = PolyBigDecimal.class;
                        operand = Expressions.call( PolyBigDecimal.class, "convert", operand );
                        floorMethod = timestampMethod;
                    } else {
                        type = PolyBigDecimal.class;
                        floorMethod = dateMethod;
                    }
                    ConstantExpression tur = (ConstantExpression) translatedOperands.get( 1 );
                    final TimeUnitRange timeUnitRange = (TimeUnitRange) tur.value;
                    return switch ( Objects.requireNonNull( timeUnitRange ) ) {
                        case YEAR, MONTH -> Expressions.call( floorMethod, tur, EnumUtils.convertPolyValue( call.type.getPolyType(), call( operand, type, TimeUnit.DAY ) ) );
                        default -> EnumUtils.convertPolyValue( call.type.getPolyType(), call( operand, type, timeUnitRange.startUnit ) );
                    };
                default:
                    throw new AssertionError();
            }
        }


        private Expression call( Expression operand, Type type, TimeUnit timeUnit ) {
            return Expressions.call( Functions.class, methodName,
                    operand,
                    Types.castIfNecessary( type, EnumUtils.wrapPolyValue( type, Expressions.constant( timeUnit.multiplier ) ) ) );
        }

    }


    /**
     * Implementor for a function that generates calls to a given method.
     */
    @Getter
    @Value
    public static class MethodImplementor implements NotNullImplementor {

        public Method method;


        MethodImplementor( Method method ) {
            this.method = method;
        }


        @Override
        public Expression implement( RexToLixTranslator translator, RexCall call, List<Expression> translatedOperands ) {
            return implement( translator.typeFactory, call, translatedOperands );
        }


        public Expression implement( JavaTypeFactory typeFactory, RexCall call, List<Expression> translatedOperands ) {
            final Expression expression;
            if ( Modifier.isStatic( method.getModifiers() ) ) {
                expression = Expressions.call( method, translatedOperands );
            } else {
                expression = Expressions.call( translatedOperands.get( 0 ), method, Util.skip( translatedOperands, 1 ) );
            }

            final Type returnType = typeFactory.getJavaClass( call.getType() );
            return Types.castIfNecessary( returnType, expression );
        }

    }


    /**
     * Implementor for SQL functions that generates calls to a given method name.
     * <p>
     * Use this, as opposed to {@link MethodImplementor}, if the SQL function is overloaded; then you can use one implementor for several overloads.
     */
    private static class MethodNameImplementor implements NotNullImplementor {

        protected final String methodName;


        MethodNameImplementor( String methodName ) {
            this.methodName = methodName;
        }


        @Override
        public Expression implement( RexToLixTranslator translator, RexCall call, List<Expression> translatedOperands ) {
            return Expressions.call( Functions.class, methodName, translatedOperands );
        }

    }


    private record MqlMethodNameImplementor( String methodName ) implements NotNullImplementor {


        @Override
        public Expression implement( RexToLixTranslator translator, RexCall call, List<Expression> translatedOperands ) {
            return Expressions.call( MqlFunctions.class, methodName, translatedOperands );
        }

    }


    /**
     * Implementor for binary operators.
     */
    private record BinaryImplementor( ExpressionType expressionType, String backupMethodName ) implements NotNullImplementor {

        /**
         * Types that can be arguments to comparison operators such as {@code <}.
         */
        private static final List<Primitive> COMP_OP_TYPES = ImmutableList.of( Primitive.BYTE, Primitive.CHAR, Primitive.SHORT, Primitive.INT, Primitive.LONG, Primitive.FLOAT, Primitive.DOUBLE );

        private static final List<BinaryOperator> COMPARISON_OPERATORS =
                ImmutableList.of(
                        OperatorRegistry.get( OperatorName.LESS_THAN, BinaryOperator.class ),
                        OperatorRegistry.get( OperatorName.LESS_THAN_OR_EQUAL, BinaryOperator.class ),
                        OperatorRegistry.get( OperatorName.GREATER_THAN, BinaryOperator.class ),
                        OperatorRegistry.get( OperatorName.GREATER_THAN_OR_EQUAL, BinaryOperator.class ) );
        public static final String METHOD_POSTFIX_FOR_ANY_TYPE = "Any";


        @Override
        public Expression implement( RexToLixTranslator translator, RexCall call, List<Expression> expressions ) {
            // neither nullable:
            //   return x OP y
            // x nullable
            //   null_returns_null
            //     return x == null ? null : x OP y
            //   ignore_null
            //     return x == null ? null : y
            // x, y both nullable
            //   null_returns_null
            //     return x == null || y == null ? null : x OP y
            //   ignore_null
            //     return x == null ? y : y == null ? x : x OP y
            if ( backupMethodName != null ) {
                // If one or both operands have ANY type, use the late-binding backup
                // method.
                if ( anyAnyOperands( call ) ) {
                    return callBackupMethodAnyType( translator, call, expressions );
                }

                final Type type0 = expressions.get( 0 ).getType();
                final Type type1 = expressions.get( 1 ).getType();
                final BinaryOperator op = (BinaryOperator) call.getOperator();
                final Primitive primitive = Primitive.ofBoxOr( type0 );
                if ( primitive == null
                        || type1 == BigDecimal.class
                        || Types.isAssignableFrom( PolyValue.class, type0 )
                        || Types.isAssignableFrom( PolyValue.class, type1 )
                        || COMPARISON_OPERATORS.contains( op )
                        && !COMP_OP_TYPES.contains( primitive ) ) {
                    return Expressions.call( Functions.class, backupMethodName, expressions );
                }
            }
            log.warn( "this should not happen" );
            final Type returnType = translator.typeFactory.getJavaClass( call.getType() );
            return Types.castIfNecessary( returnType, Expressions.makeBinary( expressionType, expressions.get( 0 ), expressions.get( 1 ) ) );
        }


        /**
         * Returns whether any of a call's operands have ANY type.
         */
        private boolean anyAnyOperands( RexCall call ) {
            for ( RexNode operand : call.operands ) {
                if ( operand.getType().getPolyType() == PolyType.ANY ) {
                    return true;
                }
            }
            return false;
        }


        private Expression callBackupMethodAnyType( RexToLixTranslator translator, RexCall call, List<Expression> expressions ) {
            final String backupMethodNameForAnyType = backupMethodName + METHOD_POSTFIX_FOR_ANY_TYPE;

            // one or both of parameter(s) is(are) ANY type
            final Expression expression0 = maybeBox( expressions.get( 0 ) );
            final Expression expression1 = maybeBox( expressions.get( 1 ) );
            return Expressions.call( Functions.class, backupMethodNameForAnyType, expression0, expression1 );
        }


        private Expression maybeBox( Expression expression ) {
            final Primitive primitive = Primitive.of( expression.getType() );
            if ( primitive != null ) {
                expression = Expressions.box( expression, primitive );
            }
            return expression;
        }

    }


    /**
     * Implementor for unary operators.
     */
    private record UnaryImplementor( ExpressionType expressionType ) implements NotNullImplementor {


        @Override
        public Expression implement( RexToLixTranslator translator, RexCall call, List<Expression> translatedOperands ) {
            final Expression operand = Expressions.convert_( translatedOperands.get( 0 ), PolyNumber.class );
            //final UnaryExpression e = Expressions.makeUnary( expressionType, operand );
            final Expression e = Expressions.call( operand, "negate" );
            if ( e.type.equals( operand.type ) ) {
                return e;
            }
            // Certain unary operators do not preserve type. For example, the "-" operator applied to a "byte" expression returns an "int".
            return Expressions.convert_( e, operand.type );
        }

    }


    /**
     * Implementor for the {@code EXTRACT(unit FROM datetime)} function.
     */
    private static class ExtractImplementor implements NotNullImplementor {

        @Override
        public Expression implement( RexToLixTranslator translator, RexCall call, List<Expression> translatedOperands ) {
            final TimeUnitRange timeUnitRange = (TimeUnitRange) ((ConstantExpression) translatedOperands.get( 0 )).value;
            assert timeUnitRange != null;
            final TimeUnit unit = timeUnitRange.startUnit;
            Expression operand = translatedOperands.get( 1 );
            final PolyType polyType = call.operands.get( 1 ).getType().getPolyType();
            switch ( unit ) {
                case MILLENNIUM:
                case CENTURY:
                case YEAR:
                case QUARTER:
                case MONTH:
                case DAY:
                case DOW:
                case DECADE:
                case DOY:
                case ISODOW:
                case ISOYEAR:
                case WEEK:
                    switch ( polyType ) {
                        case INTERVAL:
                            break;
                        case TIMESTAMP:
                            //operand = EnumUtils.unwrapPolyValue( operand, "longValue" );
                            return Expressions.call( BuiltInMethod.UNIX_DATE_EXTRACT.method, translatedOperands.get( 0 ), operand );

                        case DATE:
                            return Expressions.call( BuiltInMethod.UNIX_DATE_EXTRACT.method, translatedOperands.get( 0 ), operand );
                        default:
                            throw new AssertionError( "unexpected " + polyType );
                    }
                    break;
                case MILLISECOND:
                    return EnumUtils.wrapPolyValue( call.type.getPolyType(), Expressions.modulo( EnumUtils.unwrapPolyValue( operand, "longValue" ), Expressions.constant( TimeUnit.MINUTE.multiplier.longValue() ) ) );
                case MICROSECOND:
                    operand = Expressions.modulo( EnumUtils.unwrapPolyValue( operand, "longValue" ), Expressions.constant( TimeUnit.MINUTE.multiplier.longValue() ) );
                    return EnumUtils.wrapPolyValue( call.type.getPolyType(), Expressions.multiply( operand, Expressions.constant( TimeUnit.SECOND.multiplier.longValue() ) ) );
                case EPOCH:
                    switch ( polyType ) {
                        case DATE:
                            // convert to milliseconds
                            operand = Expressions.multiply( EnumUtils.unwrapPolyValue( operand, "longValue" ), Expressions.constant( TimeUnit.DAY.multiplier.longValue() ) );
                            return EnumUtils.wrapPolyValue( call.type.getPolyType(), Expressions.divide( operand, Expressions.constant( TimeUnit.SECOND.multiplier.longValue() ) ) );
                        case TIMESTAMP:
                            // convert to seconds
                            return EnumUtils.wrapPolyValue( call.type.getPolyType(), Expressions.divide( EnumUtils.unwrapPolyValue( operand, "longValue" ), Expressions.constant( TimeUnit.SECOND.multiplier.longValue() ) ) );
                        case INTERVAL:
                            // no convertlet conversion, pass it as extract
                            throw new AssertionError( "unexpected " + polyType );
                    }
                    break;
                case HOUR:
                case MINUTE:
                case SECOND:
                    if ( Objects.requireNonNull( polyType ) == PolyType.DATE ) {
                        return EnumUtils.wrapPolyValue( call.type.getPolyType(), Expressions.multiply( EnumUtils.unwrapPolyValue( operand, "longValue" ), Expressions.constant( 0L ) ) );
                    }
                    break;
            }

            MethodCallExpression num = Expressions.call( PolyValue.classFrom( call.type.getPolyType() ), "convert", operand );
            num = EnumUtils.unwrapPolyValue( num, "longValue" );
            operand = mod( num, getFactor( unit ) );
            if ( unit == TimeUnit.QUARTER ) {
                operand = Expressions.subtract( operand, Expressions.constant( 1L ) );
            }
            operand = Expressions.divide( operand, Expressions.constant( unit.multiplier.longValue() ) );
            if ( unit == TimeUnit.QUARTER ) {
                operand = Expressions.add( operand, Expressions.constant( 1L ) );
            }
            return EnumUtils.wrapPolyValue( call.type.getPolyType(), operand );
        }


    }


    private static Expression mod( Expression operand, long factor ) {
        if ( factor == 1L ) {
            return operand;
        } else {
            return Expressions.modulo( operand, Expressions.constant( factor ) );
        }
    }


    private static long getFactor( TimeUnit unit ) {
        return switch ( unit ) {
            case DAY -> 1L;
            case HOUR -> TimeUnit.DAY.multiplier.longValue();
            case MINUTE -> TimeUnit.HOUR.multiplier.longValue();
            case SECOND -> TimeUnit.MINUTE.multiplier.longValue();
            case MILLISECOND -> TimeUnit.SECOND.multiplier.longValue();
            case MONTH -> TimeUnit.YEAR.multiplier.longValue();
            case QUARTER -> TimeUnit.YEAR.multiplier.longValue();
            case YEAR, DECADE, CENTURY, MILLENNIUM -> 1L;
            default -> throw Util.unexpected( unit );
        };
    }


    /**
     * Implementor for the SQL {@code CASE} operator.
     */
    private static class CaseImplementor implements CallImplementor {

        @Override
        public Expression implement( RexToLixTranslator translator, RexCall call, NullAs nullAs ) {
            return implementRecurse( translator, call, nullAs, 0 );
        }


        private Expression implementRecurse( RexToLixTranslator translator, RexCall call, NullAs nullAs, int i ) {
            List<RexNode> operands = call.getOperands();
            if ( i == operands.size() - 1 ) {
                // the "else" clause
                return translator.translate(
                        translator.builder.ensureType(
                                call.getType(),
                                operands.get( i ),
                                false ),
                        nullAs );
            } else {
                Expression ifTrue;
                try {
                    ifTrue = translator.translate(
                            translator.builder.ensureType(
                                    call.getType(),
                                    operands.get( i + 1 ),
                                    false ),
                            nullAs );
                } catch ( RexToLixTranslator.AlwaysNull e ) {
                    ifTrue = null;
                }

                Expression ifFalse;
                try {
                    ifFalse = implementRecurse( translator, call, nullAs, i + 2 );
                } catch ( RexToLixTranslator.AlwaysNull e ) {
                    if ( ifTrue == null ) {
                        throw RexToLixTranslator.AlwaysNull.INSTANCE;
                    }
                    ifFalse = null;
                }

                Expression test = translator.translate( operands.get( i ), NullAs.FALSE );

                return ifTrue == null || ifFalse == null
                        ? Util.first( ifTrue, ifFalse )
                        : EnumUtils.condition( test, ifTrue, ifFalse );
            }
        }

    }


    /**
     * Implementor for the SQL {@code COALESCE} operator.
     */
    private static class CoalesceImplementor implements CallImplementor {

        @Override
        public Expression implement( RexToLixTranslator translator, RexCall call, NullAs nullAs ) {
            return implementRecurse( translator, call.operands, nullAs );
        }


        private Expression implementRecurse( RexToLixTranslator translator, List<RexNode> operands, NullAs nullAs ) {
            if ( operands.size() == 1 ) {
                return translator.translate( operands.get( 0 ) );
            } else {
                return EnumUtils.condition(
                        translator.translate( operands.get( 0 ), NullAs.IS_NULL ),
                        translator.translate( operands.get( 0 ), nullAs ),
                        implementRecurse( translator, Util.skip( operands ), nullAs ) );
            }
        }

    }


    /**
     * Implementor for the SQL {@code CAST} function that optimizes if, say, the argument is already of the desired type.
     */
    private static class CastOptimizedImplementor implements CallImplementor {

        private final CallImplementor accurate;


        private CastOptimizedImplementor() {
            accurate = createImplementor( new CastImplementor(), NullPolicy.STRICT, false );
        }


        @Override
        public Expression implement( RexToLixTranslator translator, RexCall call, NullAs nullAs ) {
            // Short-circuit if no cast is required
            RexNode arg = call.getOperands().get( 0 );
            if ( call.getType().equals( arg.getType() ) ) {
                // No cast required, omit cast
                return translator.translate( arg, nullAs );
            }
            if ( PolyTypeUtil.equalSansNullability( translator.typeFactory,
                    call.getType(), arg.getType() )
                    && nullAs == NullAs.NULL
                    && translator.deref( arg ) instanceof RexLiteral ) {
                return RexToLixTranslator.translateLiteral( (RexLiteral) translator.deref( arg ), call.getType(), translator.typeFactory, nullAs );
            }
            return accurate.implement( translator, call, nullAs );
        }

    }


    /**
     * Implementor for the SQL {@code CAST} operator.
     */
    private static class CastImplementor implements NotNullImplementor {

        @Override
        public Expression implement( RexToLixTranslator translator, RexCall call, List<Expression> translatedOperands ) {
            assert call.getOperands().size() == 1;
            final AlgDataType sourceType = call.getOperands().get( 0 ).getType();
            // It's only possible for the result to be null if both expression and target type are nullable. We assume that the caller did not make a mistake. If expression looks nullable, caller WILL have
            // checked that expression is not null before calling us.
            final boolean nullable =
                    translator.isNullable( call )
                            && sourceType.isNullable()
                            && !Primitive.is( translatedOperands.get( 0 ).getType() );
            final AlgDataType targetType = translator.nullifyType( call.getType(), nullable );
            return translator.translateCast( sourceType, targetType, translatedOperands.get( 0 ) );
        }

    }


    /**
     * Implementor for the {@code REINTERPRET} internal SQL operator.
     */
    private static class ReinterpretImplementor implements NotNullImplementor {

        @Override
        public Expression implement( RexToLixTranslator translator, RexCall call, List<Expression> translatedOperands ) {
            assert call.getOperands().size() == 1;
            return translatedOperands.get( 0 );
        }

    }


    /**
     * Implementor for a value-constructor.
     */
    private static class ValueConstructorImplementor implements CallImplementor {

        @Override
        public Expression implement( RexToLixTranslator translator, RexCall call, NullAs nullAs ) {
            return translator.translateConstructor( call.getOperands(), call.getOperator().getKind() );
        }

    }


    /**
     * Implementor for the {@code ITEM} SQL operator.
     */
    private static class ItemImplementor implements CallImplementor {

        @Override
        public Expression implement( RexToLixTranslator translator, RexCall call, NullAs nullAs ) {
            final MethodImplementor implementor = getImplementor( call.getOperands().get( 0 ).getType().getPolyType() );
            // Since we follow PostgreSQL's semantics that an out-of-bound reference returns NULL, x[y] can return null even if x and y are both NOT NULL.
            // (In SQL standard semantics, an out-of-bound reference to an array throws an exception.)
            final NullPolicy nullPolicy = NullPolicy.ANY;
            return implementNullSemantics0( translator, call, nullAs, nullPolicy, false, implementor );
        }


        private MethodImplementor getImplementor( PolyType polyType ) {
            return switch ( polyType ) {
                case ARRAY -> new MethodImplementor( BuiltInMethod.ARRAY_ITEM.method );
                case MAP -> new MethodImplementor( BuiltInMethod.MAP_ITEM.method );
                default -> new MethodImplementor( BuiltInMethod.ANY_ITEM.method );
            };
        }

    }


    private static class ElemMatchImplementor implements CallImplementor {

        @Override
        public Expression implement( RexToLixTranslator translator, RexCall call, NullAs nullAs ) {
            BlockBuilder builder = new BlockBuilder();

            final ParameterExpression i_ = Expressions.parameter( int.class, "i" );
            final ParameterExpression predicate = Expressions.parameter( boolean.class, "predicate" );
            final ParameterExpression _list = Expressions.parameter( Types.of( List.class, PolyValue.class ), "_list" );
            final ParameterExpression par = Expressions.parameter( PolyValue.class, "_arr" );
            final ParameterExpression get_ = Expressions.parameter( PolyValue.class, "_elem$" );
            final ParameterExpression cond_ = Expressions.parameter( boolean.class, "_cond" );
            builder.add( Expressions.declare( 0, par, translator.translate( call.getOperands().get( 0 ), NullAs.NOT_POSSIBLE, null ) ) );
            builder.add(
                    Expressions.declare( 0, predicate, Expressions.constant( false ) ) );
            builder.add(
                    Expressions.declare( 0, _list, Expressions.call( BuiltInMethod.MQL_GET_ARRAY.method, Expressions.convert_( par, PolyValue.class ) ) )
            );
            BlockStatement _do = Expressions.block(
                    Expressions.declare( 0, get_, Expressions.convert_( Expressions.call( _list, "get", i_ ), PolyValue.class ) ),
                    Expressions.declare( 0, cond_, Expressions.field( translator.translateWithoutAttach( call.getOperands().get( 1 ), NullAs.NOT_POSSIBLE, null ), "value" ) ),
                    EnumUtils.ifThen(
                            cond_,
                            Expressions.block( Expressions.return_( null, Expressions.constant( true ) ) ) )
            );

            builder.add( EnumUtils.for_( i_, _list, _do ) );

            builder.add( Expressions.return_( null, predicate ) );
            translator.getList().append( "forLoop", builder.toBlock() );
            return predicate;
        }


        private RexNode substitute( RexToLixTranslator translator, RexNode node, int pos ) {
            RexNode transformed = node;
            if ( node.isA( Kind.LOCAL_REF ) ) {
                transformed = translator.deref( node );
            }
            if ( transformed instanceof RexCall ) {
                int i = 0;

                for ( RexNode operand : ((RexCall) transformed).getOperands() ) {
                    RexNode n = substitute( translator, operand, i );
                    if ( n != null ) {
                        return n;
                    }
                    i++;
                }
            } else if ( pos == 0 ) {
                return node;
            }
            return null;
        }

    }


    private static class CypherImplementor implements CallImplementor {

        @Override
        public Expression implement( RexToLixTranslator translator, RexCall call, NullAs nullAs ) {
            // GRAPH, WHERE
            switch ( call.op.getOperatorName() ) {
                // if i0 is list:
                //     throw exception
                // List list = (List) i0;
                // int count = 0;
                // for e in list:
                //    if where(e):
                //      count++;
                // return list.count() == count (ALL)
                // return count == 1 (SINGLE)
                // return count >= 1 (ANY)
                // return count == 0 (NONE)
                case CYPHER_ALL_MATCH:
                case CYPHER_ANY_MATCH:
                case CYPHER_NONE_MATCH:
                case CYPHER_SINGLE_MATCH:
                    BlockBuilder blockBuilder = translator.getList();

                    RexNode list = call.getOperands().get( 0 );

                    Expression list_ = translator.translate( list, NullAs.NULL );
                    blockBuilder.add( EnumUtils.ifThen(
                            Expressions.typeIs( list_, List.class ),
                            Expressions.block(
                                    Expressions.throw_(
                                            Expressions.new_(
                                                    RuntimeException.class,
                                                    Expressions.constant( "The supplied element is no collection to test the predicate against." ) ) ) ) ) );

                    ParameterExpression cList = Expressions.parameter( List.class );
                    blockBuilder.add( Expressions.declare( Modifier.PRIVATE, cList, Expressions.convert_( list_, List.class ) ) );

                    ParameterExpression count_ = Expressions.parameter( int.class, "count_" + System.nanoTime() );
                    blockBuilder.add( Expressions.declare( Modifier.PRIVATE, count_, Expressions.constant( 0 ) ) );

                    ParameterExpression i_ = Expressions.parameter( int.class, "i_" + System.nanoTime() );
                    blockBuilder.add( Expressions.declare( Modifier.PRIVATE, i_, Expressions.constant( 0 ) ) );

                    ConditionalStatement ifIncr = EnumUtils.ifThen( translator.translate( call.operands.get( 1 ) ), Expressions.block( Expressions.statement( Expressions.increment( i_ ) ) ) );

                    blockBuilder.add( EnumUtils.for_( i_, cList, Expressions.block( ifIncr ) ) );

                    ParameterExpression return_ = Expressions.parameter( boolean.class, "return_" );

                    switch ( call.op.getOperatorName() ) {
                        case CYPHER_ALL_MATCH:
                            blockBuilder.add(
                                    Expressions.declare(
                                            Modifier.PRIVATE,
                                            return_,
                                            Expressions.equal( count_, Expressions.call( list_, "size" ) ) ) );

                            return return_;
                        case CYPHER_SINGLE_MATCH:
                            blockBuilder.add(
                                    Expressions.declare(
                                            Modifier.PRIVATE,
                                            return_,
                                            Expressions.equal( count_, Expressions.constant( 1 ) ) ) );

                            return return_;
                        case CYPHER_NONE_MATCH:
                            blockBuilder.add(
                                    Expressions.declare(
                                            Modifier.PRIVATE,
                                            return_,
                                            Expressions.equal( count_, Expressions.constant( 0 ) ) ) );

                            return return_;
                        case CYPHER_ANY_MATCH:
                            blockBuilder.add(
                                    Expressions.declare(
                                            Modifier.PRIVATE,
                                            return_,
                                            Expressions.greaterThanOrEqual( count_, Expressions.constant( 1 ) ) ) );

                            return return_;
                    }

                case CYPHER_PATH_MATCH:
                    throw new UnsupportedOperationException( "Pattern match is not yet supported" );

            }

            throw new UnsupportedOperationException( "Cypher operation was not supported." );
        }

    }


    /**
     * Implementor for SQL system functions.
     * <p>
     * Several of these are represented internally as constant values, set per execution.
     */
    private static class SystemFunctionImplementor implements CallImplementor {

        @Override
        public Expression implement( RexToLixTranslator translator, RexCall call, NullAs nullAs ) {
            switch ( nullAs ) {
                case IS_NULL:
                    return Expressions.constant( false );
                case IS_NOT_NULL:
                    return Expressions.constant( true );
            }
            final Operator op = call.getOperator();
            final Expression root = translator.getRoot();
            if ( op.equals( OperatorRegistry.get( OperatorName.CURRENT_USER ) )
                    || op.getOperatorName() == OperatorName.SESSION_USER
                    || op.getOperatorName() == OperatorName.USER ) {
                return PolyString.of( "pa" ).asExpression();
            } else if ( op.getOperatorName() == OperatorName.SYSTEM_USER ) {
                return PolyString.of( System.getProperty( "user.name" ) ).asExpression();
            } else if ( op.getOperatorName() == OperatorName.CURRENT_PATH
                    || op.getOperatorName() == OperatorName.CURRENT_ROLE
                    || op.getOperatorName() == OperatorName.CURRENT_CATALOG ) {
                // By default, the CURRENT_ROLE and CURRENT_CATALOG functions return the empty string because a role or a catalog has to be set explicitly.
                return PolyString.of( "" ).asExpression();
            } else if ( op.getOperatorName() == OperatorName.CURRENT_TIMESTAMP ) {
                return Expressions.call( BuiltInMethod.CURRENT_TIMESTAMP.method, root );
            } else if ( op.getOperatorName() == OperatorName.CURRENT_TIME ) {
                return Expressions.call( BuiltInMethod.CURRENT_TIME.method, root );
            } else if ( op.getOperatorName() == OperatorName.CURRENT_DATE ) {
                return Expressions.call( BuiltInMethod.CURRENT_DATE.method, root );
            } else if ( op.getOperatorName() == OperatorName.LOCALTIMESTAMP ) {
                return Expressions.call( BuiltInMethod.LOCAL_TIMESTAMP.method, root );
            } else if ( op.getOperatorName() == OperatorName.LOCALTIME ) {
                return Expressions.call( BuiltInMethod.LOCAL_TIME.method, root );
            } else {
                throw new AssertionError( "unknown function " + op );
            }
        }

    }


    /**
     * Implements "IS XXX" operations such as "IS NULL" or "IS NOT TRUE".
     * <p>
     * What these operators have in common:
     * 1. They return TRUE or FALSE, never NULL.
     * 2. Of the 3 input values (TRUE, FALSE, NULL) they return TRUE for 1 or 2,
     * FALSE for the other 2 or 1.
     */
    private record IsXxxImplementor( Boolean seek, boolean negate ) implements CallImplementor {


        @Override
        public Expression implement( RexToLixTranslator translator, RexCall call, NullAs nullAs ) {
            List<RexNode> operands = call.getOperands();
            assert operands.size() == 1;
            switch ( nullAs ) {
                case IS_NOT_NULL:
                    return BOXED_TRUE_EXPR;
                case IS_NULL:
                    return BOXED_FALSE_EXPR;
            }
            if ( seek == null ) {
                return translator.translate( operands.get( 0 ), negate
                        ? NullAs.IS_NOT_NULL
                        : NullAs.IS_NULL );
            } else {
                return maybeNegate(
                        negate == seek,
                        translator.translate(
                                operands.get( 0 ),
                                seek ? NullAs.FALSE : NullAs.TRUE ) );
            }
        }

    }


    /**
     * Implementor for the {@code NOT} operator.
     */
    private record NotImplementor( NotNullImplementor implementor ) implements NotNullImplementor {


        static NotNullImplementor of( NotNullImplementor implementor ) {
            return new NotImplementor( implementor );
        }


        @Override
        public Expression implement( RexToLixTranslator translator, RexCall call, List<Expression> translatedOperands ) {
            final Expression expression = implementor.implement( translator, call, translatedOperands );
            return Expressions.not( expression );
        }

    }


    /**
     * Implementor for various datetime arithmetic.
     */
    private static class DatetimeArithmeticImplementor implements NotNullImplementor {

        @Override
        public Expression implement( RexToLixTranslator translator, RexCall call, List<Expression> translatedOperands ) {
            final RexNode operand0 = call.getOperands().get( 0 );
            Expression trop0 = translatedOperands.get( 0 );
            final PolyType typeName1 = call.getOperands().get( 1 ).getType().getPolyType();
            Expression trop1 = translatedOperands.get( 1 );
            final PolyType typeName = call.getType().getPolyType();
            switch ( operand0.getType().getPolyType() ) {
                case DATE:
                    if ( Objects.requireNonNull( typeName ) == PolyType.TIMESTAMP ) {
                        trop0 = Expressions.convert_(
                                Expressions.multiply( trop0, Expressions.constant( DateTimeUtils.MILLIS_PER_DAY ) ),
                                long.class );
                    } else {
                        //case INTERVAL -> trop1;
                        trop1 = trop1;
                    }
                    break;
                case TIME:
                    trop1 = Expressions.convert_( trop1, int.class );
                    break;
            }
            if ( Objects.requireNonNull( typeName1 ) == PolyType.INTERVAL ) {
                if ( Objects.requireNonNull( call.getKind() ) == Kind.MINUS ) {
                    trop1 = Expressions.negate( trop1 );
                }
                if ( Objects.requireNonNull( typeName ) == PolyType.TIME ) {
                    return Expressions.convert_( trop0, long.class );
                }
                final BuiltInMethod method =
                        operand0.getType().getPolyType() == PolyType.TIMESTAMP
                                ? BuiltInMethod.ADD_MONTHS
                                : BuiltInMethod.ADD_MONTHS_INT;
                return Expressions.call( method.method, EnumUtils.convertPolyValue( typeName, trop0 ), trop1 );
            }
            return switch ( call.getKind() ) {
                case MINUS -> {
                    if ( Objects.requireNonNull( typeName ) == PolyType.INTERVAL ) {
                        yield Expressions.call( BuiltInMethod.SUBTRACT_MONTHS.method, trop0, trop1 );
                    }
                    TimeUnit fromUnit = typeName1 == PolyType.DATE ? TimeUnit.DAY : TimeUnit.MILLISECOND;
                    TimeUnit toUnit = TimeUnit.MILLISECOND;
                    yield multiplyDivide(
                            Expressions.convert_( Expressions.subtract( trop0, trop1 ), long.class ),
                            fromUnit.multiplier, toUnit.multiplier );
                }
                default -> throw new AssertionError( call );
            };
        }


        /**
         * Normalizes a TIME value into 00:00:00..23:59:39.
         */
        private Expression normalize( PolyType typeName, Expression e ) {
            if ( Objects.requireNonNull( typeName ) == PolyType.TIME ) {
                return Expressions.call( BuiltInMethod.FLOOR_MOD.method, e, Expressions.constant( DateTimeUtils.MILLIS_PER_DAY ) );
            }
            return e;
        }

    }

}
<|MERGE_RESOLUTION|>--- conflicted
+++ resolved
@@ -476,13 +476,10 @@
         defineMethod( OperatorRegistry.get( cypher, OperatorName.CYPHER_SET_LABELS ), BuiltInMethod.CYPHER_SET_LABELS.method, NullPolicy.NONE );
         defineMethod( OperatorRegistry.get( cypher, OperatorName.CYPHER_REMOVE_LABELS ), BuiltInMethod.CYPHER_REMOVE_LABELS.method, NullPolicy.NONE );
         defineMethod( OperatorRegistry.get( cypher, OperatorName.CYPHER_REMOVE_PROPERTY ), BuiltInMethod.CYPHER_REMOVE_PROPERTY.method, NullPolicy.NONE );
-<<<<<<< HEAD
         defineMethod( OperatorRegistry.get( cypher, OperatorName.CYPHER_GRAPH_ONLY_LABEL ), BuiltInMethod.X_MODEL_GRAPH_ONLY_LABEL.method, NullPolicy.NONE );
         defineMethod( OperatorRegistry.get( cypher, OperatorName.CYPHER_POINT ), BuiltInMethod.CYPHER_POINT.method, NullPolicy.NONE );
         defineMethod( OperatorRegistry.get( cypher, OperatorName.DISTANCE ), BuiltInMethod.CYPHER_DISTANCE.method, NullPolicy.NONE );
         defineMethod( OperatorRegistry.get( cypher, OperatorName.CYPHER_WITHINBBOX), BuiltInMethod.CYPHER_WITHIN_BBOX.method, NullPolicy.NONE );
-=======
->>>>>>> 556a47e4
     }
 
 
