/*
 * Copyright 2019-2024 The Polypheny Project
 *
 * Licensed under the Apache License, Version 2.0 (the "License");
 * you may not use this file except in compliance with the License.
 * You may obtain a copy of the License at
 *
 * http://www.apache.org/licenses/LICENSE-2.0
 *
 * Unless required by applicable law or agreed to in writing, software
 * distributed under the License is distributed on an "AS IS" BASIS,
 * WITHOUT WARRANTIES OR CONDITIONS OF ANY KIND, either express or implied.
 * See the License for the specific language governing permissions and
 * limitations under the License.
 */

package org.polypheny.db.algebra.core.document;

import com.google.common.collect.ImmutableList;
import java.util.List;
import java.util.Objects;
import java.util.Optional;
import java.util.stream.Collectors;
import org.jetbrains.annotations.NotNull;
import org.jetbrains.annotations.Nullable;
import org.polypheny.db.algebra.AlgNode;
import org.polypheny.db.algebra.SingleAlg;
<<<<<<< HEAD
import org.polypheny.db.algebra.core.DocumentAggregateCall;
import org.polypheny.db.algebra.type.DocumentType;
import org.polypheny.db.plan.AlgOptCluster;
=======
import org.polypheny.db.algebra.core.LaxAggregateCall;
import org.polypheny.db.algebra.type.AlgDataType;
import org.polypheny.db.algebra.type.AlgDataTypeFactory;
import org.polypheny.db.algebra.type.DocumentType;
import org.polypheny.db.plan.AlgCluster;
>>>>>>> 250079c0
import org.polypheny.db.plan.AlgTraitSet;
import org.polypheny.db.rex.RexNameRef;
import org.polypheny.db.schema.trait.ModelTrait;


public class DocumentAggregate extends SingleAlg implements DocumentAlg {

    @NotNull
<<<<<<< HEAD
    public final List<DocumentAggregateCall> aggCalls;

    @Nullable // null means "group by all columns in input row"
=======
    public final List<LaxAggregateCall> aggCalls;

    @Nullable // null means "group by all fields in the input tuple"
>>>>>>> 250079c0
    private final RexNameRef group;


    /**
     * Creates a {@link DocumentAggregate}.
     * {@link ModelTrait#DOCUMENT} native node of an aggregate.
     */
<<<<<<< HEAD
    protected DocumentAggregate( AlgOptCluster cluster, AlgTraitSet traits, AlgNode child, @Nullable RexNameRef group, List<DocumentAggregateCall> aggCalls ) {
=======
    protected DocumentAggregate( AlgCluster cluster, AlgTraitSet traits, AlgNode child, @Nullable RexNameRef group, List<LaxAggregateCall> aggCalls ) {
>>>>>>> 250079c0
        super( cluster, traits, child );
        this.group = group;
        this.aggCalls = ImmutableList.copyOf( aggCalls );
        this.rowType = DocumentType.ofDoc();
    }


    public Optional<RexNameRef> getGroup() {
        return Optional.ofNullable( group );
    }


    @Override
    public String algCompareString() {
        return this.getClass().getSimpleName() + "$" +
                input.algCompareString() + "$" +
                (group != null ? group.hashCode() : "") + "$" +
                aggCalls.stream().map( Objects::toString ).collect( Collectors.joining( " $ " ) ) + "&";
<<<<<<< HEAD
=======
    }


    @Override
    protected AlgDataType deriveRowType() {
        AlgDataTypeFactory.Builder builder = getCluster().getTypeFactory().builder();
        builder.add( "_id", null, DocumentType.ofDoc() );

        for ( LaxAggregateCall aggCall : aggCalls ) {
            builder.add( aggCall.name, null, DocumentType.ofDoc() );
        }

        return builder.build();
>>>>>>> 250079c0
    }


    @Override
    public DocType getDocType() {
        return DocType.AGGREGATE;
    }

}<|MERGE_RESOLUTION|>--- conflicted
+++ resolved
@@ -25,17 +25,11 @@
 import org.jetbrains.annotations.Nullable;
 import org.polypheny.db.algebra.AlgNode;
 import org.polypheny.db.algebra.SingleAlg;
-<<<<<<< HEAD
-import org.polypheny.db.algebra.core.DocumentAggregateCall;
-import org.polypheny.db.algebra.type.DocumentType;
-import org.polypheny.db.plan.AlgOptCluster;
-=======
 import org.polypheny.db.algebra.core.LaxAggregateCall;
 import org.polypheny.db.algebra.type.AlgDataType;
 import org.polypheny.db.algebra.type.AlgDataTypeFactory;
 import org.polypheny.db.algebra.type.DocumentType;
 import org.polypheny.db.plan.AlgCluster;
->>>>>>> 250079c0
 import org.polypheny.db.plan.AlgTraitSet;
 import org.polypheny.db.rex.RexNameRef;
 import org.polypheny.db.schema.trait.ModelTrait;
@@ -44,15 +38,9 @@
 public class DocumentAggregate extends SingleAlg implements DocumentAlg {
 
     @NotNull
-<<<<<<< HEAD
-    public final List<DocumentAggregateCall> aggCalls;
-
-    @Nullable // null means "group by all columns in input row"
-=======
     public final List<LaxAggregateCall> aggCalls;
 
     @Nullable // null means "group by all fields in the input tuple"
->>>>>>> 250079c0
     private final RexNameRef group;
 
 
@@ -60,11 +48,7 @@
      * Creates a {@link DocumentAggregate}.
      * {@link ModelTrait#DOCUMENT} native node of an aggregate.
      */
-<<<<<<< HEAD
-    protected DocumentAggregate( AlgOptCluster cluster, AlgTraitSet traits, AlgNode child, @Nullable RexNameRef group, List<DocumentAggregateCall> aggCalls ) {
-=======
     protected DocumentAggregate( AlgCluster cluster, AlgTraitSet traits, AlgNode child, @Nullable RexNameRef group, List<LaxAggregateCall> aggCalls ) {
->>>>>>> 250079c0
         super( cluster, traits, child );
         this.group = group;
         this.aggCalls = ImmutableList.copyOf( aggCalls );
@@ -83,8 +67,6 @@
                 input.algCompareString() + "$" +
                 (group != null ? group.hashCode() : "") + "$" +
                 aggCalls.stream().map( Objects::toString ).collect( Collectors.joining( " $ " ) ) + "&";
-<<<<<<< HEAD
-=======
     }
 
 
@@ -98,7 +80,6 @@
         }
 
         return builder.build();
->>>>>>> 250079c0
     }
 
 
