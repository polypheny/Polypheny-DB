--- conflicted
+++ resolved
@@ -29,11 +29,7 @@
 import org.polypheny.db.algebra.type.AlgDataType;
 import org.polypheny.db.algebra.type.AlgDataTypeFactory;
 import org.polypheny.db.algebra.type.DocumentType;
-<<<<<<< HEAD
-import org.polypheny.db.plan.AlgOptCluster;
-=======
 import org.polypheny.db.plan.AlgCluster;
->>>>>>> 18d3cce9
 import org.polypheny.db.plan.AlgTraitSet;
 import org.polypheny.db.rex.RexNameRef;
 import org.polypheny.db.schema.trait.ModelTrait;
@@ -44,11 +40,7 @@
     @NotNull
     public final List<LaxAggregateCall> aggCalls;
 
-<<<<<<< HEAD
-    @Nullable // null means "group by all columns in input row"
-=======
     @Nullable // null means "group by all fields in the input tuple"
->>>>>>> 18d3cce9
     private final RexNameRef group;
 
 
@@ -56,11 +48,7 @@
      * Creates a {@link DocumentAggregate}.
      * {@link ModelTrait#DOCUMENT} native node of an aggregate.
      */
-<<<<<<< HEAD
-    protected DocumentAggregate( AlgOptCluster cluster, AlgTraitSet traits, AlgNode child, @Nullable RexNameRef group, List<LaxAggregateCall> aggCalls ) {
-=======
     protected DocumentAggregate( AlgCluster cluster, AlgTraitSet traits, AlgNode child, @Nullable RexNameRef group, List<LaxAggregateCall> aggCalls ) {
->>>>>>> 18d3cce9
         super( cluster, traits, child );
         this.group = group;
         this.aggCalls = ImmutableList.copyOf( aggCalls );
