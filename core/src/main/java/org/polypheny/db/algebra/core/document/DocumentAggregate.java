/*
 * Copyright 2019-2024 The Polypheny Project
 *
 * Licensed under the Apache License, Version 2.0 (the "License");
 * you may not use this file except in compliance with the License.
 * You may obtain a copy of the License at
 *
 * http://www.apache.org/licenses/LICENSE-2.0
 *
 * Unless required by applicable law or agreed to in writing, software
 * distributed under the License is distributed on an "AS IS" BASIS,
 * WITHOUT WARRANTIES OR CONDITIONS OF ANY KIND, either express or implied.
 * See the License for the specific language governing permissions and
 * limitations under the License.
 */

package org.polypheny.db.algebra.core.document;

import com.google.common.collect.ImmutableList;
import java.util.List;
import java.util.Objects;
import java.util.Optional;
import java.util.stream.Collectors;
import org.jetbrains.annotations.NotNull;
import org.jetbrains.annotations.Nullable;
import org.polypheny.db.algebra.AlgNode;
import org.polypheny.db.algebra.SingleAlg;
import org.polypheny.db.algebra.core.LaxAggregateCall;
import org.polypheny.db.algebra.type.AlgDataType;
import org.polypheny.db.algebra.type.AlgDataTypeFactory;
import org.polypheny.db.algebra.type.DocumentType;
import org.polypheny.db.plan.AlgCluster;
import org.polypheny.db.plan.AlgTraitSet;
import org.polypheny.db.rex.RexNameRef;
import org.polypheny.db.schema.trait.ModelTrait;


public class DocumentAggregate extends SingleAlg implements DocumentAlg {

    @NotNull
    public final List<LaxAggregateCall> aggCalls;

    @Nullable // null means "group by all fields in the input tuple"
    private final RexNameRef group;


    /**
     * Creates a {@link DocumentAggregate}.
     * {@link ModelTrait#DOCUMENT} native node of an aggregate.
     */
    protected DocumentAggregate( AlgCluster cluster, AlgTraitSet traits, AlgNode child, @Nullable RexNameRef group, List<LaxAggregateCall> aggCalls ) {
        super( cluster, traits, child );
        this.group = group;
        this.aggCalls = ImmutableList.copyOf( aggCalls );
        this.rowType = DocumentType.ofDoc();
    }


    public Optional<RexNameRef> getGroup() {
        return Optional.ofNullable( group );
    }


    @Override
    public String algCompareString() {
        return this.getClass().getSimpleName() + "$" +
                input.algCompareString() + "$" +
                (group != null ? group.hashCode() : "") + "$" +
                aggCalls.stream().map( Objects::toString ).collect( Collectors.joining( " $ " ) ) + "&";
    }


    @Override
    protected AlgDataType deriveRowType() {
        AlgDataTypeFactory.Builder builder = getCluster().getTypeFactory().builder();
        builder.add( "_id", null, DocumentType.ofDoc() );

        for ( LaxAggregateCall aggCall : aggCalls ) {
            builder.add( aggCall.name, null, DocumentType.ofDoc() );
        }

        return builder.build();
    }


    @Override
    public DocType getDocType() {
        return DocType.AGGREGATE;
    }

<<<<<<< HEAD
=======

>>>>>>> 93fbff67
    @Override
    public boolean isDataModifying() {
        return false;
    }

}<|MERGE_RESOLUTION|>--- conflicted
+++ resolved
@@ -88,10 +88,7 @@
         return DocType.AGGREGATE;
     }
 
-<<<<<<< HEAD
-=======
 
->>>>>>> 93fbff67
     @Override
     public boolean isDataModifying() {
         return false;
