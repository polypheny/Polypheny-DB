--- conflicted
+++ resolved
@@ -63,16 +63,6 @@
 import org.polypheny.db.algebra.core.SetOp;
 import org.polypheny.db.algebra.core.Sort;
 import org.polypheny.db.algebra.core.relational.RelScan;
-<<<<<<< HEAD
-import org.polypheny.db.algebra.logical.relational.LogicalAggregate;
-import org.polypheny.db.algebra.logical.relational.LogicalFilter;
-import org.polypheny.db.algebra.logical.relational.LogicalJoin;
-import org.polypheny.db.algebra.logical.relational.LogicalProject;
-import org.polypheny.db.algebra.logical.relational.LogicalRelModify;
-import org.polypheny.db.algebra.logical.relational.LogicalRelScan;
-import org.polypheny.db.algebra.logical.relational.LogicalTableFunctionScan;
-import org.polypheny.db.algebra.logical.relational.LogicalValues;
-=======
 import org.polypheny.db.algebra.logical.relational.LogicalRelAggregate;
 import org.polypheny.db.algebra.logical.relational.LogicalRelFilter;
 import org.polypheny.db.algebra.logical.relational.LogicalRelJoin;
@@ -81,7 +71,6 @@
 import org.polypheny.db.algebra.logical.relational.LogicalRelScan;
 import org.polypheny.db.algebra.logical.relational.LogicalRelTableFunctionScan;
 import org.polypheny.db.algebra.logical.relational.LogicalRelValues;
->>>>>>> 18d3cce9
 import org.polypheny.db.algebra.metadata.AlgMetadataQuery;
 import org.polypheny.db.algebra.type.AlgDataType;
 import org.polypheny.db.algebra.type.AlgDataTypeFactory;
@@ -149,15 +138,9 @@
                 put( SemiJoin.class, ( a, i, s ) -> trimFields( (SemiJoin) a, i, s ) );
                 put( SetOp.class, ( a, i, s ) -> trimFields( (SetOp) a, i, s ) );
                 put( Sort.class, ( a, i, s ) -> trimFields( (Sort) a, i, s ) );
-<<<<<<< HEAD
-                put( LogicalValues.class, ( a, i, s ) -> trimFields( (LogicalValues) a, i, s ) );
-                put( LogicalRelModify.class, ( a, i, s ) -> trimFields( (LogicalRelModify) a, i, s ) );
-                put( LogicalTableFunctionScan.class, ( a, i, s ) -> trimFields( (LogicalTableFunctionScan) a, i, s ) );
-=======
                 put( LogicalRelValues.class, ( a, i, s ) -> trimFields( (LogicalRelValues) a, i, s ) );
                 put( LogicalRelModify.class, ( a, i, s ) -> trimFields( (LogicalRelModify) a, i, s ) );
                 put( LogicalRelTableFunctionScan.class, ( a, i, s ) -> trimFields( (LogicalRelTableFunctionScan) a, i, s ) );
->>>>>>> 18d3cce9
             }}
     );
 
@@ -282,14 +265,8 @@
         final int fieldCount = alg.getTupleType().getFieldCount();
         assert mapping.getSourceCount() == fieldCount : "source: " + mapping.getSourceCount() + " != " + fieldCount;
         final int newFieldCount = newRel.getTupleType().getFieldCount();
-<<<<<<< HEAD
-        assert mapping.getTargetCount() + extraFields.size() == newFieldCount || Bug.TODO_FIXED
-                : "target: " + mapping.getTargetCount() + " + " + extraFields.size() + " != " + newFieldCount;
-        assert !Bug.TODO_FIXED || newFieldCount > 0 : "alg has no fields after trim: " + alg;
-=======
         assert mapping.getTargetCount() + extraFields.size() == newFieldCount
                 : "target: " + mapping.getTargetCount() + " + " + extraFields.size() + " != " + newFieldCount;
->>>>>>> 18d3cce9
         if ( newRel.equals( alg ) ) {
             return result( alg, mapping );
         }
@@ -507,11 +484,7 @@
      * Variant of {@link #trimFields(AlgNode, ImmutableBitSet, Set)} for {@link LogicalRelJoin}.
      */
     public TrimResult trimFields( Join join, ImmutableBitSet fieldsUsed, Set<AlgDataTypeField> extraFields ) {
-<<<<<<< HEAD
-        final int fieldCount = join.getSystemFieldList().size() + join.getLeft().getTupleType().getFieldCount() + join.getRight().getTupleType().getFieldCount();
-=======
         final int fieldCount = join.getLeft().getTupleType().getFieldCount() + join.getRight().getTupleType().getFieldCount();
->>>>>>> 18d3cce9
         final RexNode conditionExpr = join.getCondition();
         final int systemFieldCount = 0;
 
@@ -824,11 +797,7 @@
     /**
      * Variant of {@link #trimFields(AlgNode, ImmutableBitSet, Set)} for {@link LogicalRelTableFunctionScan}.
      */
-<<<<<<< HEAD
-    public TrimResult trimFields( LogicalTableFunctionScan tabFun, ImmutableBitSet fieldsUsed, Set<AlgDataTypeField> extraFields ) {
-=======
     public TrimResult trimFields( LogicalRelTableFunctionScan tabFun, ImmutableBitSet fieldsUsed, Set<AlgDataTypeField> extraFields ) {
->>>>>>> 18d3cce9
         final AlgDataType rowType = tabFun.getTupleType();
         final int fieldCount = rowType.getFieldCount();
         final List<AlgNode> newInputs = new ArrayList<>();
@@ -865,11 +834,7 @@
     /**
      * Variant of {@link #trimFields(AlgNode, ImmutableBitSet, Set)} for {@link LogicalRelValues}.
      */
-<<<<<<< HEAD
-    public TrimResult trimFields( LogicalValues values, ImmutableBitSet fieldsUsed, Set<AlgDataTypeField> extraFields ) {
-=======
     public TrimResult trimFields( LogicalRelValues values, ImmutableBitSet fieldsUsed, Set<AlgDataTypeField> extraFields ) {
->>>>>>> 18d3cce9
         final AlgDataType rowType = values.getTupleType();
         final int fieldCount = rowType.getFieldCount();
 
