--- conflicted
+++ resolved
@@ -345,9 +345,26 @@
 
 
     public void rewriteAlg( LogicalConditionalExecute alg ) {
-<<<<<<< HEAD
-        LogicalConditionalExecute newRel = LogicalConditionalExecute.create( alg.getLeft(), alg.getRight(), alg );
-        setNewForOldRel( alg, newRel );
+        LogicalConditionalExecute newAlg = LogicalConditionalExecute.create( alg.getLeft(), alg.getRight(), alg );
+        setNewForOldRel( alg, newAlg );
+    }
+
+
+    public void rewriteAlg( LogicalStreamer alg ) {
+        LogicalStreamer newAlg = LogicalStreamer.create( alg.getLeft(), alg.getRight() );
+        setNewForOldRel( alg, newAlg );
+    }
+
+
+    public void rewriteAlg( LogicalBatchIterator alg ) {
+        LogicalBatchIterator newAlg = LogicalBatchIterator.create( alg.getInput() );
+        setNewForOldRel( alg, newAlg );
+    }
+
+
+    public void rewriteAlg( LogicalConstraintEnforcer alg ) {
+        LogicalConstraintEnforcer newAlg = LogicalConstraintEnforcer.create( alg.getLeft(), alg.getRight(), alg.getExceptionClasses(), alg.getExceptionMessages() );
+        setNewForOldRel( alg, newAlg );
     }
 
 
@@ -397,36 +414,8 @@
 
 
     public void rewriteAlg( LogicalModify alg ) {
-        LogicalModify newRel =
+        LogicalModify newAlg =
                 LogicalModify.create(
-=======
-        LogicalConditionalExecute newAlg = LogicalConditionalExecute.create( alg.getLeft(), alg.getRight(), alg );
-        setNewForOldRel( alg, newAlg );
-    }
-
-
-    public void rewriteAlg( LogicalStreamer alg ) {
-        LogicalStreamer newAlg = LogicalStreamer.create( alg.getLeft(), alg.getRight() );
-        setNewForOldRel( alg, newAlg );
-    }
-
-
-    public void rewriteAlg( LogicalBatchIterator alg ) {
-        LogicalBatchIterator newAlg = LogicalBatchIterator.create( alg.getInput() );
-        setNewForOldRel( alg, newAlg );
-    }
-
-
-    public void rewriteAlg( LogicalConstraintEnforcer alg ) {
-        LogicalConstraintEnforcer newAlg = LogicalConstraintEnforcer.create( alg.getLeft(), alg.getRight(), alg.getExceptionClasses(), alg.getExceptionMessages() );
-        setNewForOldRel( alg, newAlg );
-    }
-
-
-    public void rewriteAlg( LogicalTableModify alg ) {
-        LogicalTableModify newAlg =
-                LogicalTableModify.create(
->>>>>>> 2c7bf928
                         alg.getTable(),
                         alg.getCatalogReader(),
                         getNewForOldRel( alg.getInput() ),
@@ -473,11 +462,7 @@
 
 
     public void rewriteAlg( LogicalFilter alg ) {
-<<<<<<< HEAD
-        AlgNode newRel =
-=======
         AlgNode newAlg =
->>>>>>> 2c7bf928
                 alg.copy(
                         alg.getTraitSet(),
                         getNewForOldRel( alg.getInput() ),
@@ -487,11 +472,7 @@
 
 
     public void rewriteAlg( LogicalJoin alg ) {
-<<<<<<< HEAD
-        LogicalJoin newRel =
-=======
         LogicalJoin newAlg =
->>>>>>> 2c7bf928
                 LogicalJoin.create(
                         getNewForOldRel( alg.getLeft() ),
                         getNewForOldRel( alg.getRight() ),
@@ -750,13 +731,8 @@
     }
 
 
-<<<<<<< HEAD
     public void rewriteAlg( Scan alg ) {
-        AlgNode newRel = alg.getTable().toAlg( toAlgContext );
-=======
-    public void rewriteAlg( TableScan alg ) {
         AlgNode newAlg = alg.getTable().toAlg( toAlgContext );
->>>>>>> 2c7bf928
         if ( !PolyTypeUtil.isFlat( alg.getRowType() ) ) {
             final List<Pair<RexNode, String>> flattenedExpList = new ArrayList<>();
             flattenInputs(
@@ -828,11 +804,7 @@
             // Rewrite children first
             super.visit( p, ordinal, parent );
 
-<<<<<<< HEAD
-            currentRel = p;
-=======
             currentAlg = p;
->>>>>>> 2c7bf928
             final String visitMethodName = "rewriteAlg";
             boolean found =
                     dispatcher.invokeVisitor(
