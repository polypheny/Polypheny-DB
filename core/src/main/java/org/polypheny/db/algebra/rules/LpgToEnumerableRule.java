--- conflicted
+++ resolved
@@ -33,13 +33,8 @@
 import org.polypheny.db.algebra.logical.lpg.LogicalLpgProject;
 import org.polypheny.db.algebra.logical.lpg.LogicalLpgSort;
 import org.polypheny.db.algebra.logical.lpg.LogicalLpgValues;
-<<<<<<< HEAD
-import org.polypheny.db.algebra.logical.relational.LogicalAggregate;
-import org.polypheny.db.algebra.logical.relational.LogicalProject;
-=======
 import org.polypheny.db.algebra.logical.relational.LogicalRelAggregate;
 import org.polypheny.db.algebra.logical.relational.LogicalRelProject;
->>>>>>> 18d3cce9
 import org.polypheny.db.catalog.exceptions.GenericRuntimeException;
 import org.polypheny.db.plan.AlgOptRule;
 import org.polypheny.db.plan.AlgOptRuleCall;
@@ -147,20 +142,12 @@
             names.add( agg.name );
         }
 
-<<<<<<< HEAD
-        LogicalProject project = (LogicalProject) LogicalProject.create( child, nodes, names ).copy( alg.getInput().getTraitSet().replace( ModelTrait.GRAPH ), alg.getInputs() );
-=======
         LogicalRelProject project = (LogicalRelProject) LogicalRelProject.create( child, nodes, names ).copy( alg.getInput().getTraitSet().replace( ModelTrait.GRAPH ), alg.getInputs() );
->>>>>>> 18d3cce9
 
         EnumerableProject enumerableProject = new EnumerableProject( project.getCluster(), alg.getInput().getTraitSet().replace( ModelTrait.GRAPH ).replace( EnumerableConvention.INSTANCE ), convert( project.getInput(), EnumerableConvention.INSTANCE ), project.getProjects(), project.getTupleType() );
 
         builder.push( enumerableProject );
-<<<<<<< HEAD
-        builder.push( LogicalAggregate.create( builder.build(), groupSet, null, alg.aggCalls.stream().map( a -> a.toAggCall( alg.getTupleType(), alg.getCluster() ) ).collect( Collectors.toList() ) ) );
-=======
         builder.push( LogicalRelAggregate.create( builder.build(), groupSet, null, alg.aggCalls.stream().map( a -> a.toAggCall( alg.getTupleType(), alg.getCluster() ) ).collect( Collectors.toList() ) ) );
->>>>>>> 18d3cce9
 
         builder.rename( names );
 
