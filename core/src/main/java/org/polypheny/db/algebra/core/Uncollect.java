/*
 * Copyright 2019-2024 The Polypheny Project
 *
 * Licensed under the Apache License, Version 2.0 (the "License");
 * you may not use this file except in compliance with the License.
 * You may obtain a copy of the License at
 *
 * http://www.apache.org/licenses/LICENSE-2.0
 *
 * Unless required by applicable law or agreed to in writing, software
 * distributed under the License is distributed on an "AS IS" BASIS,
 * WITHOUT WARRANTIES OR CONDITIONS OF ANY KIND, either express or implied.
 * See the License for the specific language governing permissions and
 * limitations under the License.
 *
 * This file incorporates code covered by the following terms:
 *
 * Licensed to the Apache Software Foundation (ASF) under one or more
 * contributor license agreements.  See the NOTICE file distributed with
 * this work for additional information regarding copyright ownership.
 * The ASF licenses this file to you under the Apache License, Version 2.0
 * (the "License"); you may not use this file except in compliance with
 * the License.  You may obtain a copy of the License at
 *
 * http://www.apache.org/licenses/LICENSE-2.0
 *
 * Unless required by applicable law or agreed to in writing, software
 * distributed under the License is distributed on an "AS IS" BASIS,
 * WITHOUT WARRANTIES OR CONDITIONS OF ANY KIND, either express or implied.
 * See the License for the specific language governing permissions and
 * limitations under the License.
 */

package org.polypheny.db.algebra.core;


import java.util.List;
import org.polypheny.db.algebra.AlgInput;
import org.polypheny.db.algebra.AlgNode;
import org.polypheny.db.algebra.AlgWriter;
import org.polypheny.db.algebra.SingleAlg;
import org.polypheny.db.algebra.fun.UnnestOperator;
import org.polypheny.db.algebra.logical.relational.LogicalRelCorrelate;
import org.polypheny.db.algebra.type.AlgDataType;
import org.polypheny.db.algebra.type.AlgDataTypeFactory;
import org.polypheny.db.algebra.type.AlgDataTypeField;
import org.polypheny.db.plan.AlgCluster;
import org.polypheny.db.plan.AlgTraitSet;
import org.polypheny.db.plan.Convention;
import org.polypheny.db.type.MapPolyType;
import org.polypheny.db.type.PolyType;
import org.polypheny.db.util.CoreUtil;


/**
 * Relational expression that unnests its input's columns into a relation.
 *
 * The input may have multiple columns, but each must be a multiset or array. If {@code withOrdinality}, the output contains an extra {@code ORDINALITY} column.
 *
 * Like its inverse operation {@link Collect}, Uncollect is generally invoked in a nested loop, driven by {@link LogicalRelCorrelate} or similar.
 */
public class Uncollect extends SingleAlg {

    public final boolean withOrdinality;


    /**
     * Creates an Uncollect.
     *
     * Use {@link #create} unless you know what you're doing.
     */
    public Uncollect( AlgCluster cluster, AlgTraitSet traitSet, AlgNode input, boolean withOrdinality ) {
        super( cluster, traitSet, input );
        this.withOrdinality = withOrdinality;
        assert deriveRowType() != null : "invalid child rowtype";
    }


    /**
     * Creates an Uncollect by parsing serialized output.
     */
    public Uncollect( AlgInput input ) {
        this( input.getCluster(), input.getTraitSet(), input.getInput(), input.getBoolean( "withOrdinality", false ) );
    }


    /**
     * Creates an Uncollect.
     *
     * Each field of the input relational expression must be an array or multiset.
     *
     * @param traitSet Trait set
     * @param input Input relational expression
     * @param withOrdinality Whether output should contain an ORDINALITY column
     */
    public static Uncollect create( AlgTraitSet traitSet, AlgNode input, boolean withOrdinality ) {
        final AlgCluster cluster = input.getCluster();
        return new Uncollect( cluster, traitSet, input, withOrdinality );
    }


    @Override
    public AlgWriter explainTerms( AlgWriter pw ) {
        return super.explainTerms( pw ).itemIf( "withOrdinality", withOrdinality, withOrdinality );
    }


    @Override
    public final AlgNode copy( AlgTraitSet traitSet, List<AlgNode> inputs ) {
        return copy( traitSet, sole( inputs ) );
    }


    @Override
    public String algCompareString() {
        return this.getClass().getSimpleName() + "$" + input.algCompareString() + "$" + withOrdinality + "&";
    }


    public AlgNode copy( AlgTraitSet traitSet, AlgNode input ) {
        assert traitSet.containsIfApplicable( Convention.NONE );
        return new Uncollect( getCluster(), traitSet, input, withOrdinality );
    }


    @Override
    protected AlgDataType deriveRowType() {
        return deriveUncollectRowType( input, withOrdinality );
    }


    /**
     * Returns the row type returned by applying the 'UNNEST' operation to a relational expression.
     *
     * Each column in the relational expression must be a multiset of structs or an array. The return type is the type of that column, plus an ORDINALITY column if {@code withOrdinality}.
     */
    public static AlgDataType deriveUncollectRowType( AlgNode alg, boolean withOrdinality ) {
        AlgDataType inputType = alg.getTupleType();
        assert inputType.isStruct() : inputType + " is not a struct";
        final List<AlgDataTypeField> fields = inputType.getFields();
        final AlgDataTypeFactory typeFactory = alg.getCluster().getTypeFactory();
        final AlgDataTypeFactory.Builder builder = typeFactory.builder();

        if ( fields.size() == 1 && fields.get( 0 ).getType().getPolyType() == PolyType.ANY ) {
            // Component type is unknown to Uncollect, build a row type with input column name and Any type.
            return builder
                    .add( fields.get( 0 ).getName(), null, PolyType.ANY )
                    .nullable( true )
                    .build();
        }

        for ( AlgDataTypeField field : fields ) {
            if ( field.getType() instanceof MapPolyType ) {
<<<<<<< HEAD
                builder.add( null, UnnestOperator.MAP_KEY_COLUMN_NAME, null, field.getType().unwrap( MapPolyType.class ).getKeyType() );
                builder.add( null, UnnestOperator.MAP_VALUE_COLUMN_NAME, null, field.getType().unwrap( MapPolyType.class ).getValueType() );
=======
                builder.add( null, UnnestOperator.MAP_KEY_COLUMN_NAME, null, field.getType().unwrap( MapPolyType.class ).orElseThrow().getKeyType() );
                builder.add( null, UnnestOperator.MAP_VALUE_COLUMN_NAME, null, field.getType().unwrap( MapPolyType.class ).orElseThrow().getValueType() );
>>>>>>> 250079c0
            } else {
                AlgDataType ret = field.getType().getComponentType();
                assert null != ret;
                if ( ret.isStruct() ) {
                    builder.addAll( ret.getFields() );
                } else {
                    // Element type is not a record. It may be a scalar type, say "INTEGER". Wrap it in a struct type.
                    builder.add( null, CoreUtil.deriveAliasFromOrdinal( field.getIndex() ), null, ret );
                }
            }
        }
        if ( withOrdinality ) {
            builder.add( UnnestOperator.ORDINALITY_COLUMN_NAME, null, PolyType.INTEGER );
        }
        return builder.build();
    }

}<|MERGE_RESOLUTION|>--- conflicted
+++ resolved
@@ -151,13 +151,8 @@
 
         for ( AlgDataTypeField field : fields ) {
             if ( field.getType() instanceof MapPolyType ) {
-<<<<<<< HEAD
-                builder.add( null, UnnestOperator.MAP_KEY_COLUMN_NAME, null, field.getType().unwrap( MapPolyType.class ).getKeyType() );
-                builder.add( null, UnnestOperator.MAP_VALUE_COLUMN_NAME, null, field.getType().unwrap( MapPolyType.class ).getValueType() );
-=======
                 builder.add( null, UnnestOperator.MAP_KEY_COLUMN_NAME, null, field.getType().unwrap( MapPolyType.class ).orElseThrow().getKeyType() );
                 builder.add( null, UnnestOperator.MAP_VALUE_COLUMN_NAME, null, field.getType().unwrap( MapPolyType.class ).orElseThrow().getValueType() );
->>>>>>> 250079c0
             } else {
                 AlgDataType ret = field.getType().getComponentType();
                 assert null != ret;
