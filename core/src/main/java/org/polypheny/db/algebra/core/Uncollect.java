--- conflicted
+++ resolved
@@ -170,10 +170,7 @@
         return builder.build();
     }
 
-<<<<<<< HEAD
-=======
 
->>>>>>> 93fbff67
     @Override
     public boolean isDataModifying() {
         return false;
