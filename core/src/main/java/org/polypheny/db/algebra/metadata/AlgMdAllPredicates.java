--- conflicted
+++ resolved
@@ -75,15 +75,9 @@
  * Utility to extract Predicates that are present in the (sub)plan starting at this node.
  * <p>
  * This should be used to infer whether same filters are applied on a given plan by materialized view rewriting rules.
-<<<<<<< HEAD
- *
- * The output predicates might contain references to columns produced by Scan operators ({@link RexTableIndexRef}). In turn, each Scan operator is identified uniquely by its qualified name and an identifier.
- *
-=======
  * <p>
  * The output predicates might contain references to columns produced by Scan operators ({@link RexTableIndexRef}). In turn, each Scan operator is identified uniquely by its qualified name and an identifier.
  * <p>
->>>>>>> 250079c0
  * If the provider cannot infer the lineage for any of the expressions contain in any of the predicates, it will return null. Observe that this is different from the empty list of predicates, which means that there are not predicates in the (sub)plan.
  */
 public class AlgMdAllPredicates implements MetadataHandler<BuiltInMetadata.AllPredicates> {
