--- conflicted
+++ resolved
@@ -49,30 +49,11 @@
 
 
     public static LogicalDocumentProject create( AlgNode node, List<RexNode> includes, List<String> includesName, List<String> excludes ) {
-<<<<<<< HEAD
         return create( node, Pair.zip( includesName, includes ).stream().collect( Collectors.toMap( e -> e.left, e -> e.right ) ), excludes, Map.of() );
     }
 
     public static LogicalDocumentProject create( AlgNode node, List<RexNode> includes, List<String> includesName ) {
         return create( node, includes, includesName, List.of() );
-=======
-        return create( node, Pair.zip( includesName, includes ).stream().collect( Collectors.toMap( e -> e.left, e -> e.right ) ), excludes );
-    }
-
-
-    public static LogicalDocumentProject create( AlgNode node, List<RexNode> includes, List<String> includesName ) {
-        return create( node, includes, includesName, List.of() );
-    }
-
-
-    public static LogicalDocumentProject create( PolyAlgArgs args, List<AlgNode> children, AlgCluster cluster ) {
-        ListArg<RexArg> includes = args.getListArg( "includes", RexArg.class );
-        ListArg<StringArg> excludes = args.getListArg( "excludes", StringArg.class );
-        return create( children.get( 0 ),
-                includes.map( RexArg::getNode ),
-                includes.map( RexArg::getAlias ),
-                excludes.map( StringArg::getArg ) );
->>>>>>> f989ee3a
     }
 
     public static LogicalDocumentProject create( PolyAlgArgs args, List<AlgNode> children, AlgCluster cluster ) {
