--- conflicted
+++ resolved
@@ -113,11 +113,7 @@
         // Returns true only if we can convert.  In this case, we can only convert if the fromTrait (the input) has fields that the toTrait wants to sort.
         for ( AlgFieldCollation field : toTrait.getFieldCollations() ) {
             int index = field.getFieldIndex();
-<<<<<<< HEAD
-            if ( index >= fromRel.getTupleType().getFieldCount() ) {
-=======
             if ( index >= fromAlg.getTupleType().getFieldCount() ) {
->>>>>>> 18d3cce9
                 return false;
             }
         }
