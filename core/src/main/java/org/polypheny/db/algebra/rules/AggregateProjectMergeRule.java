--- conflicted
+++ resolved
@@ -41,7 +41,6 @@
 import java.util.Map;
 import java.util.Set;
 import java.util.TreeSet;
-import java.util.stream.Collectors;
 import org.polypheny.db.algebra.AlgCollations;
 import org.polypheny.db.algebra.AlgNode;
 import org.polypheny.db.algebra.core.Aggregate;
@@ -103,17 +102,10 @@
         final Map<Integer, Integer> map = new HashMap<>();
         for ( int source : interestingFields ) {
             final RexNode rex = project.getProjects().get( source );
-<<<<<<< HEAD
-            if ( !(rex instanceof RexIndexRef) ) {
-                return null;
-            }
-            map.put( source, ((RexIndexRef) rex).getIndex() );
-=======
             if ( rex.unwrap( RexIndexRef.class ).isEmpty() ) {
                 return null;
             }
             map.put( source, rex.unwrap( RexIndexRef.class ).get().getIndex() );
->>>>>>> 250079c0
         }
 
         final ImmutableBitSet newGroupSet = aggregate.getGroupSet().permute( map );
@@ -135,11 +127,7 @@
         // Add a project if the group set is not in the same order or contains duplicates.
         final AlgBuilder algBuilder = call.builder();
         algBuilder.push( newAggregate );
-<<<<<<< HEAD
-        final List<Integer> newKeys = aggregate.getGroupSet().asList().stream().map( map::get ).collect( Collectors.toList() );
-=======
         final List<Integer> newKeys = aggregate.getGroupSet().asList().stream().map( map::get ).toList();
->>>>>>> 250079c0
         if ( !newKeys.equals( newGroupSet.asList() ) ) {
             final List<Integer> posList = new ArrayList<>();
             for ( int newKey : newKeys ) {
