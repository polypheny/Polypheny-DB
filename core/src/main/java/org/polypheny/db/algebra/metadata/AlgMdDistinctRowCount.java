--- conflicted
+++ resolved
@@ -90,10 +90,7 @@
         return null;
     }
 
-<<<<<<< HEAD
-=======
-
->>>>>>> f989ee3a
+
     @SuppressWarnings("unused")//used by codegen
     public Double getDistinctRowCount( Union alg, AlgMetadataQuery mq, ImmutableBitSet groupKey, RexNode predicate ) {
         double rowCount = 0.0;
