--- conflicted
+++ resolved
@@ -43,13 +43,8 @@
     public static LogicalLpgAggregate create( final AlgNode input, @NotNull List<RexNameRef> groups, List<LaxAggregateCall> aggCalls ) {
         AlgCluster cluster = input.getCluster();
         AlgTraitSet traitSet = input.getTraitSet();
-<<<<<<< HEAD
-        AlgDataType type = deriveTupleType(cluster, input.getTupleType(), groups, aggCalls);
-        return new LogicalLpgAggregate( cluster, traitSet, input, groups, aggCalls, type);
-=======
         AlgDataType type = deriveTupleType( cluster, input.getTupleType(), groups, aggCalls );
         return new LogicalLpgAggregate( cluster, traitSet, input, groups, aggCalls, type );
->>>>>>> f989ee3a
     }
 
 
