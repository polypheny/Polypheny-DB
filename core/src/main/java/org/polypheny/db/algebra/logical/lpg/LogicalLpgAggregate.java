--- conflicted
+++ resolved
@@ -23,11 +23,7 @@
 import org.polypheny.db.algebra.core.LaxAggregateCall;
 import org.polypheny.db.algebra.core.lpg.LpgAggregate;
 import org.polypheny.db.algebra.type.AlgDataType;
-<<<<<<< HEAD
-import org.polypheny.db.plan.AlgOptCluster;
-=======
 import org.polypheny.db.plan.AlgCluster;
->>>>>>> 18d3cce9
 import org.polypheny.db.plan.AlgTraitSet;
 import org.polypheny.db.rex.RexNameRef;
 
@@ -35,11 +31,7 @@
 public class LogicalLpgAggregate extends LpgAggregate {
 
 
-<<<<<<< HEAD
-    public LogicalLpgAggregate( AlgOptCluster cluster, AlgTraitSet traits, AlgNode child, @NotNull List<RexNameRef> groups, List<LaxAggregateCall> aggCalls, AlgDataType tupleType ) {
-=======
     public LogicalLpgAggregate( AlgCluster cluster, AlgTraitSet traits, AlgNode child, @NotNull List<RexNameRef> groups, List<LaxAggregateCall> aggCalls, AlgDataType tupleType ) {
->>>>>>> 18d3cce9
         super( cluster, traits, child, groups, aggCalls, tupleType );
     }
 
