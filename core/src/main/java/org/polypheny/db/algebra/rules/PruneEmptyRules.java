/*
 * Copyright 2019-2024 The Polypheny Project
 *
 * Licensed under the Apache License, Version 2.0 (the "License");
 * you may not use this file except in compliance with the License.
 * You may obtain a copy of the License at
 *
 * http://www.apache.org/licenses/LICENSE-2.0
 *
 * Unless required by applicable law or agreed to in writing, software
 * distributed under the License is distributed on an "AS IS" BASIS,
 * WITHOUT WARRANTIES OR CONDITIONS OF ANY KIND, either express or implied.
 * See the License for the specific language governing permissions and
 * limitations under the License.
 *
 * This file incorporates code covered by the following terms:
 *
 * Licensed to the Apache Software Foundation (ASF) under one or more
 * contributor license agreements.  See the NOTICE file distributed with
 * this work for additional information regarding copyright ownership.
 * The ASF licenses this file to you under the Apache License, Version 2.0
 * (the "License"); you may not use this file except in compliance with
 * the License.  You may obtain a copy of the License at
 *
 * http://www.apache.org/licenses/LICENSE-2.0
 *
 * Unless required by applicable law or agreed to in writing, software
 * distributed under the License is distributed on an "AS IS" BASIS,
 * WITHOUT WARRANTIES OR CONDITIONS OF ANY KIND, either express or implied.
 * See the License for the specific language governing permissions and
 * limitations under the License.
 */

package org.polypheny.db.algebra.rules;


import static org.polypheny.db.plan.AlgOptRule.any;
import static org.polypheny.db.plan.AlgOptRule.none;
import static org.polypheny.db.plan.AlgOptRule.operand;
import static org.polypheny.db.plan.AlgOptRule.some;
import static org.polypheny.db.plan.AlgOptRule.unordered;

import java.util.ArrayList;
import java.util.List;
import java.util.function.Predicate;
import org.polypheny.db.algebra.AlgNode;
import org.polypheny.db.algebra.SingleAlg;
import org.polypheny.db.algebra.core.Aggregate;
import org.polypheny.db.algebra.core.AlgFactories;
import org.polypheny.db.algebra.core.Filter;
import org.polypheny.db.algebra.core.Join;
import org.polypheny.db.algebra.core.Project;
import org.polypheny.db.algebra.core.Sort;
import org.polypheny.db.algebra.core.Values;
import org.polypheny.db.algebra.logical.relational.LogicalRelFilter;
import org.polypheny.db.algebra.logical.relational.LogicalRelIntersect;
import org.polypheny.db.algebra.logical.relational.LogicalRelMinus;
import org.polypheny.db.algebra.logical.relational.LogicalRelProject;
import org.polypheny.db.algebra.logical.relational.LogicalRelUnion;
import org.polypheny.db.algebra.logical.relational.LogicalRelValues;
import org.polypheny.db.plan.AlgOptRule;
import org.polypheny.db.plan.AlgOptRuleCall;
import org.polypheny.db.plan.AlgOptUtil;
import org.polypheny.db.rex.RexDynamicParam;
import org.polypheny.db.rex.RexLiteral;
import org.polypheny.db.tools.AlgBuilder;
import org.polypheny.db.tools.AlgBuilderFactory;


/**
 * Collection of rules which remove sections of a query plan known never to produce any rows.
 * <p>
 * Conventionally, the way to represent an empty relational expression is with a {@link Values} that has no tuples.
 *
 * @see LogicalRelValues#createEmpty
 */
public abstract class PruneEmptyRules {

    /**
     * Rule that removes empty children of a {@link LogicalRelUnion}.
     * <p>
     * Examples:
     *
     * <ul>
     * <li>Union(Rel, Empty, Rel2) becomes Union(Rel, Rel2)</li>
     * <li>Union(Rel, Empty, Empty) becomes Rel</li>
     * <li>Union(Empty, Empty) becomes Empty</li>
     * </ul>
     */
    public static final AlgOptRule UNION_INSTANCE =
            new AlgOptRule(
                    operand( LogicalRelUnion.class, unordered( AlgOptRule.operand( Values.class, null, Values::isEmpty, none() ) ) ),
                    "Union" ) {
                @Override
                public void onMatch( AlgOptRuleCall call ) {
<<<<<<< HEAD
                    final LogicalUnion union = call.alg( 0 );
=======
                    final LogicalRelUnion union = call.alg( 0 );
>>>>>>> 18d3cce9
                    final List<AlgNode> inputs = call.getChildAlgs( union );
                    assert inputs != null;
                    final List<AlgNode> newInputs = new ArrayList<>();
                    for ( AlgNode input : inputs ) {
                        if ( !isEmpty( input ) ) {
                            newInputs.add( input );
                        }
                    }
                    assert newInputs.size() < inputs.size() : "planner promised us at least one Empty child";
                    final AlgBuilder builder = call.builder();
                    switch ( newInputs.size() ) {
                        case 0:
                            builder.push( union ).empty();
                            break;
                        case 1:
                            builder.push( AlgOptUtil.createCastAlg( newInputs.get( 0 ), union.getTupleType(), true ) );
                            break;
                        default:
                            builder.push( LogicalRelUnion.create( newInputs, union.all ) );
                            break;
                    }
                    call.transformTo( builder.build() );
                }
            };

    /**
     * Rule that removes empty children of a {@link LogicalRelMinus}.
     * <p>
     * Examples:
     *
     * <ul>
     * <li>Minus(Rel, Empty, Rel2) becomes Minus(Rel, Rel2)</li>
     * <li>Minus(Empty, Rel) becomes Empty</li>
     * </ul>
     */
    public static final AlgOptRule MINUS_INSTANCE =
            new AlgOptRule(
                    operand( LogicalRelMinus.class, unordered( AlgOptRule.operand( Values.class, null, Values::isEmpty, none() ) ) ),
                    "Minus" ) {
                @Override
                public void onMatch( AlgOptRuleCall call ) {
<<<<<<< HEAD
                    final LogicalMinus minus = call.alg( 0 );
=======
                    final LogicalRelMinus minus = call.alg( 0 );
>>>>>>> 18d3cce9
                    final List<AlgNode> inputs = call.getChildAlgs( minus );
                    assert inputs != null;
                    final List<AlgNode> newInputs = new ArrayList<>();
                    for ( AlgNode input : inputs ) {
                        if ( !isEmpty( input ) ) {
                            newInputs.add( input );
                        } else if ( newInputs.isEmpty() ) {
                            // If the first input of Minus is empty, the whole thing is empty.
                            break;
                        }
                    }
                    assert newInputs.size() < inputs.size() : "planner promised us at least one Empty child";
                    final AlgBuilder builder = call.builder();
                    switch ( newInputs.size() ) {
                        case 0:
                            builder.push( minus ).empty();
                            break;
                        case 1:
                            builder.push( AlgOptUtil.createCastAlg( newInputs.get( 0 ), minus.getTupleType(), true ) );
                            break;
                        default:
                            builder.push( LogicalRelMinus.create( newInputs, minus.all ) );
                            break;
                    }
                    call.transformTo( builder.build() );
                }
            };

    /**
     * Rule that converts a {@link LogicalRelIntersect} to empty if any of its children are empty.
     * <p>
     * Examples:
     *
     * <ul>
     * <li>Intersect(Rel, Empty, Rel2) becomes Empty</li>
     * <li>Intersect(Empty, Rel) becomes Empty</li>
     * </ul>
     */
    public static final AlgOptRule INTERSECT_INSTANCE =
            new AlgOptRule(
                    operand( LogicalRelIntersect.class, unordered( AlgOptRule.operand( Values.class, null, Values::isEmpty, none() ) ) ),
                    "Intersect" ) {
                @Override
                public void onMatch( AlgOptRuleCall call ) {
                    LogicalRelIntersect intersect = call.alg( 0 );
                    final AlgBuilder builder = call.builder();
                    builder.push( intersect ).empty();
                    call.transformTo( builder.build() );
                }
            };


    private static boolean isEmpty( AlgNode node ) {
        return node instanceof Values && ((Values) node).getTuples().isEmpty();
    }


    /**
     * Rule that converts a {@link LogicalRelProject} to empty if its child is empty.
     * <p>
     * Examples:
     *
     * <ul>
     * <li>Project(Empty) becomes Empty</li>
     * </ul>
     */
    public static final AlgOptRule PROJECT_INSTANCE =
            new RemoveEmptySingleRule( Project.class,
                    project -> true, AlgFactories.LOGICAL_BUILDER,
                    "PruneEmptyProject" );

    /**
     * Rule that converts a {@link LogicalRelFilter}
     * to empty if its child is empty.
     *
     * <p>Examples:
     *
     * <ul>
     * <li>Filter(Empty) becomes Empty
     * </ul>
     */
    public static final AlgOptRule FILTER_INSTANCE = new RemoveEmptySingleRule( Filter.class, "PruneEmptyFilter" );

    /**
     * Rule that converts a {@link Sort} to empty if its child is empty.
     *
     * <p>Examples:
     *
     * <ul>
     * <li>Sort(Empty) becomes Empty
     * </ul>
     */
    public static final AlgOptRule SORT_INSTANCE = new RemoveEmptySingleRule( Sort.class, "PruneEmptySort" );

    /**
     * Rule that converts a {@link Sort} to empty if it has {@code LIMIT 0}.
     * <p>
     * Examples:
     *
     * <ul>
     * <li>Sort(Empty) becomes Empty</li>
     * </ul>
     */
    public static final AlgOptRule SORT_FETCH_ZERO_INSTANCE =
            new AlgOptRule( operand( Sort.class, any() ), "PruneSortLimit0" ) {
                @Override
                public void onMatch( AlgOptRuleCall call ) {
                    Sort sort = call.alg( 0 );
                    if ( sort.fetch != null && !(sort.fetch instanceof RexDynamicParam) && RexLiteral.intValue( sort.fetch ) == 0 ) {
                        call.transformTo( call.builder().push( sort ).empty().build() );
                    }
                }
            };

    /**
     * Rule that converts an {@link org.polypheny.db.algebra.core.Aggregate} to empty if its child is empty.
     * <p>
     * Examples:
     *
     * <ul>
     * <li>{@code Aggregate(key: [1, 3], Empty)} &rarr; {@code Empty}</li>
     * <li>{@code Aggregate(key: [], Empty)} is unchanged, because an aggregate without a GROUP BY key always returns 1 row, even over empty input</li>
     * </ul>
     *
     * @see AggregateValuesRule
     */
    public static final AlgOptRule AGGREGATE_INSTANCE =
            new RemoveEmptySingleRule(
                    Aggregate.class,
                    Aggregate::isNotGrandTotal,
                    AlgFactories.LOGICAL_BUILDER,
                    "PruneEmptyAggregate" );

    /**
     * Rule that converts a {@link Join} to empty if its left child is empty.
     * <p>
     * Examples:
     *
     * <ul>
     * <li>Join(Empty, Scan(Dept), INNER) becomes Empty</li>
     * </ul>
     */
    public static final AlgOptRule JOIN_LEFT_INSTANCE =
            new AlgOptRule(
                    operand(
                            Join.class,
                            some(
                                    AlgOptRule.operand( Values.class, null, Values::isEmpty, none() ),
                                    operand( AlgNode.class, any() ) ) ),
                    "PruneEmptyJoin(left)" ) {
                @Override
                public void onMatch( AlgOptRuleCall call ) {
                    Join join = call.alg( 0 );
                    if ( join.getJoinType().generatesNullsOnLeft() ) {
                        // "select * from emp right join dept" is not necessarily empty if emp is empty
                        return;
                    }
                    call.transformTo( call.builder().push( join ).empty().build() );
                }
            };

    /**
     * Rule that converts a {@link Join} to empty if its right child is empty.
     * <p>
     * Examples:
     *
     * <ul>
     * <li>Join(Scan(Emp), Empty, INNER) becomes Empty</li>
     * </ul>
     */
    public static final AlgOptRule JOIN_RIGHT_INSTANCE =
            new AlgOptRule(
                    operand(
                            Join.class,
                            some(
                                    operand( AlgNode.class, any() ),
                                    AlgOptRule.operand( Values.class, null, Values::isEmpty, none() ) ) ),
                    "PruneEmptyJoin(right)" ) {
                @Override
                public void onMatch( AlgOptRuleCall call ) {
                    Join join = call.alg( 0 );
                    if ( join.getJoinType().generatesNullsOnRight() ) {
                        // "select * from emp left join dept" is not necessarily empty if dept is empty
                        return;
                    }
                    call.transformTo( call.builder().push( join ).empty().build() );
                }
            };


    /**
     * Planner rule that converts a single-rel (e.g. project, sort, aggregate or filter) on top of the empty relational expression into empty.
     */
    public static class RemoveEmptySingleRule extends AlgOptRule {

        /**
         * Creates a simple RemoveEmptySingleRule.
         */
        public <R extends SingleAlg> RemoveEmptySingleRule( Class<R> clazz, String description ) {
            this( clazz, (Predicate<R>) project -> true, AlgFactories.LOGICAL_BUILDER, description );
        }


        /**
         * Creates a RemoveEmptySingleRule.
         */
        public <R extends SingleAlg> RemoveEmptySingleRule( Class<R> clazz, Predicate<R> predicate, AlgBuilderFactory algBuilderFactory, String description ) {
            super(
                    operand(
                            clazz,
                            null,
                            predicate,
                            operand( Values.class, null, Values::isEmpty, none() ) ),
                    algBuilderFactory, description );
        }


        @Override
        public void onMatch( AlgOptRuleCall call ) {
            SingleAlg single = call.alg( 0 );
            call.transformTo( call.builder().push( single ).empty().build() );
        }

    }

}
<|MERGE_RESOLUTION|>--- conflicted
+++ resolved
@@ -93,11 +93,7 @@
                     "Union" ) {
                 @Override
                 public void onMatch( AlgOptRuleCall call ) {
-<<<<<<< HEAD
-                    final LogicalUnion union = call.alg( 0 );
-=======
                     final LogicalRelUnion union = call.alg( 0 );
->>>>>>> 18d3cce9
                     final List<AlgNode> inputs = call.getChildAlgs( union );
                     assert inputs != null;
                     final List<AlgNode> newInputs = new ArrayList<>();
@@ -139,11 +135,7 @@
                     "Minus" ) {
                 @Override
                 public void onMatch( AlgOptRuleCall call ) {
-<<<<<<< HEAD
-                    final LogicalMinus minus = call.alg( 0 );
-=======
                     final LogicalRelMinus minus = call.alg( 0 );
->>>>>>> 18d3cce9
                     final List<AlgNode> inputs = call.getChildAlgs( minus );
                     assert inputs != null;
                     final List<AlgNode> newInputs = new ArrayList<>();
