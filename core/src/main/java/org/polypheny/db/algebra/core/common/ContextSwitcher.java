/*
 * Copyright 2019-2024 The Polypheny Project
 *
 * Licensed under the Apache License, Version 2.0 (the "License");
 * you may not use this file except in compliance with the License.
 * You may obtain a copy of the License at
 *
 * http://www.apache.org/licenses/LICENSE-2.0
 *
 * Unless required by applicable law or agreed to in writing, software
 * distributed under the License is distributed on an "AS IS" BASIS,
 * WITHOUT WARRANTIES OR CONDITIONS OF ANY KIND, either express or implied.
 * See the License for the specific language governing permissions and
 * limitations under the License.
 */

package org.polypheny.db.algebra.core.common;

import org.polypheny.db.algebra.AlgNode;
import org.polypheny.db.algebra.SingleAlg;


public class ContextSwitcher extends SingleAlg {

    /**
     * Creates a {@link ContextSwitcher}.
     *
     * The default {@link org.polypheny.db.adapter.DataContext} only handles symmetric tuples of values. This poses a problem
     * if multiple nodes of an algebra tree are replaced during execution, which hold uneven amounts of values. The
     * {@link ContextSwitcher} separates the underlying algebra branch into its own capsuled instance, with its
     * own {@link org.polypheny.db.adapter.DataContext}.
     *
     * @param input Input relational expression, which requires its own {@link org.polypheny.db.adapter.DataContext}
     */
    protected ContextSwitcher( AlgNode input ) {
        super( input.getCluster(), input.getTraitSet(), input );
    }


    @Override
    public String algCompareString() {
        return getClass().getSimpleName() + "$"
                + input.algCompareString() + "&";
    }

<<<<<<< HEAD
=======

>>>>>>> 93fbff67
    @Override
    public boolean isDataModifying() {
        return false;
    }

}<|MERGE_RESOLUTION|>--- conflicted
+++ resolved
@@ -43,10 +43,7 @@
                 + input.algCompareString() + "&";
     }
 
-<<<<<<< HEAD
-=======
 
->>>>>>> 93fbff67
     @Override
     public boolean isDataModifying() {
         return false;
