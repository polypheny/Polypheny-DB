--- conflicted
+++ resolved
@@ -46,27 +46,16 @@
 import org.polypheny.db.algebra.type.AlgDataType;
 import org.polypheny.db.catalog.entity.Entity;
 import org.polypheny.db.catalog.logistic.DataModel;
-<<<<<<< HEAD
-=======
 import org.polypheny.db.plan.AlgCluster;
->>>>>>> 250079c0
 import org.polypheny.db.plan.AlgImplementor;
-import org.polypheny.db.plan.AlgOptCluster;
 import org.polypheny.db.plan.AlgOptCost;
 import org.polypheny.db.plan.AlgOptNode;
-<<<<<<< HEAD
-import org.polypheny.db.plan.AlgOptPlanner;
-=======
 import org.polypheny.db.plan.AlgPlanner;
->>>>>>> 250079c0
 import org.polypheny.db.plan.AlgTraitSet;
 import org.polypheny.db.plan.Convention;
 import org.polypheny.db.rex.RexNode;
 import org.polypheny.db.rex.RexShuttle;
-<<<<<<< HEAD
-=======
 import org.polypheny.db.schema.trait.ModelTrait;
->>>>>>> 250079c0
 import org.polypheny.db.schema.trait.ModelTraitDef;
 import org.polypheny.db.util.Glossary;
 import org.polypheny.db.util.Litmus;
@@ -365,14 +354,8 @@
      * If a part of AlgNode is a LogicalViewScan it is replaced
      * Else recursively hands call down if view in deeper level
      *
-<<<<<<< HEAD
-     * @return
-     */
-    default AlgNode unfoldView( @Nullable AlgNode parent, int index, AlgOptCluster cluster ) {
-=======
      */
     default AlgNode unfoldView( @Nullable AlgNode parent, int index, AlgCluster cluster ) {
->>>>>>> 250079c0
         int i = 0;
         for ( AlgNode node : getInputs() ) {
             node.unfoldView( this, i++, cluster );
@@ -381,31 +364,19 @@
     }
 
     default DataModel getModel() {
-<<<<<<< HEAD
-        return Objects.requireNonNull( getTraitSet().getTrait( ModelTraitDef.INSTANCE ) ).getDataModel();
-=======
         return Objects.requireNonNullElse( getTraitSet().getTrait( ModelTraitDef.INSTANCE ), ModelTrait.RELATIONAL ).dataModel();
->>>>>>> 250079c0
     }
 
     default boolean containsView() {
         return getInputs().stream().anyMatch( AlgNode::containsView );
     }
 
-<<<<<<< HEAD
-    default void replaceCluster( AlgOptCluster cluster ) {
+    default void replaceCluster( AlgCluster cluster ) {
         // empty on purpose
     }
 
     default boolean isCrossModel() {
         return getInputs().stream().anyMatch( AlgNode::isCrossModel );
-=======
-    default void replaceCluster( AlgCluster cluster ) {
-        // empty on purpose
-    }
-
-    default boolean isCrossModel() {
-        return getInputs().stream().anyMatch( AlgNode::isCrossModel );
     }
 
     default boolean containsJoin() {
@@ -414,7 +385,6 @@
 
     default boolean containsScan() {
         return getInputs().stream().anyMatch( AlgNode::containsScan );
->>>>>>> 250079c0
     }
 
     /**
