/*
 * Copyright 2019-2025 The Polypheny Project
 *
 * Licensed under the Apache License, Version 2.0 (the "License");
 * you may not use this file except in compliance with the License.
 * You may obtain a copy of the License at
 *
 * http://www.apache.org/licenses/LICENSE-2.0
 *
 * Unless required by applicable law or agreed to in writing, software
 * distributed under the License is distributed on an "AS IS" BASIS,
 * WITHOUT WARRANTIES OR CONDITIONS OF ANY KIND, either express or implied.
 * See the License for the specific language governing permissions and
 * limitations under the License.
 *
 * This file incorporates code covered by the following terms:
 *
 * Licensed to the Apache Software Foundation (ASF) under one or more
 * contributor license agreements.  See the NOTICE file distributed with
 * this work for additional information regarding copyright ownership.
 * The ASF licenses this file to you under the Apache License, Version 2.0
 * (the "License"); you may not use this file except in compliance with
 * the License.  You may obtain a copy of the License at
 *
 * http://www.apache.org/licenses/LICENSE-2.0
 *
 * Unless required by applicable law or agreed to in writing, software
 * distributed under the License is distributed on an "AS IS" BASIS,
 * WITHOUT WARRANTIES OR CONDITIONS OF ANY KIND, either express or implied.
 * See the License for the specific language governing permissions and
 * limitations under the License.
 */

package org.polypheny.db.algebra.core;


import com.google.common.base.Preconditions;
import com.google.common.collect.ImmutableList;
import com.google.common.math.IntMath;
import java.util.HashSet;
import java.util.List;
import java.util.Objects;
import java.util.Optional;
import java.util.Set;
import java.util.stream.Collectors;
import lombok.Getter;
import org.apache.calcite.linq4j.Ord;
import org.polypheny.db.algebra.AlgNode;
import org.polypheny.db.algebra.AlgWriter;
import org.polypheny.db.algebra.SingleAlg;
import org.polypheny.db.algebra.fun.AggFunction;
import org.polypheny.db.algebra.logical.relational.LogicalRelAggregate;
import org.polypheny.db.algebra.metadata.AlgMetadataQuery;
import org.polypheny.db.algebra.polyalg.PolyAlgUtils;
import org.polypheny.db.algebra.polyalg.arguments.AggArg;
import org.polypheny.db.algebra.polyalg.arguments.FieldArg;
import org.polypheny.db.algebra.polyalg.arguments.ListArg;
import org.polypheny.db.algebra.polyalg.arguments.PolyAlgArg;
import org.polypheny.db.algebra.polyalg.arguments.PolyAlgArgs;
import org.polypheny.db.algebra.rules.AggregateExpandDistinctAggregatesRule;
import org.polypheny.db.algebra.rules.AggregateProjectPullUpConstantsRule;
import org.polypheny.db.algebra.rules.AggregateReduceFunctionsRule;
import org.polypheny.db.algebra.type.AlgDataType;
import org.polypheny.db.algebra.type.AlgDataTypeFactory;
import org.polypheny.db.algebra.type.AlgDataTypeField;
import org.polypheny.db.languages.ParserPos;
import org.polypheny.db.nodes.Function;
import org.polypheny.db.nodes.OperatorBinding;
import org.polypheny.db.nodes.validate.ValidatorException;
import org.polypheny.db.plan.AlgCluster;
import org.polypheny.db.plan.AlgOptCost;
import org.polypheny.db.plan.AlgOptUtil;
import org.polypheny.db.plan.AlgPlanner;
import org.polypheny.db.plan.AlgTraitSet;
import org.polypheny.db.runtime.PolyphenyDbException;
import org.polypheny.db.runtime.Resources;
import org.polypheny.db.type.PolyType;
import org.polypheny.db.util.CoreUtil;
import org.polypheny.db.util.ImmutableBitSet;
import org.polypheny.db.util.Litmus;
import org.polypheny.db.util.Pair;
import org.polypheny.db.util.Triple;
import org.polypheny.db.util.Util;


/**
 * Relational operator that eliminates duplicates and computes totals.
 * <p>
 * It corresponds to the {@code GROUP BY} operator in a SQL query statement, together with the aggregate functions in
 * the {@code SELECT} clause.
 * <p>
 * Rules:
 *
 * <ul>
 * <li>{@link AggregateProjectPullUpConstantsRule}</li>
 * <li>{@link AggregateExpandDistinctAggregatesRule}</li>
 * <li>{@link AggregateReduceFunctionsRule}</li>
 * </ul>
 */
public abstract class Aggregate extends SingleAlg {

    public static boolean isSimple( Aggregate aggregate ) {
        return aggregate.getGroupType() == Group.SIMPLE;
    }


    /**
     * Whether there are indicator fields.
     * <p>
     * We strongly discourage the use indicator fields, because they cause the output row type of GROUPING SETS queries to be different from regular GROUP BY queries,
     * and recommend that you set this field to {@code false}.
     */
    public final boolean indicator;
    protected final List<AggregateCall> aggCalls;

    @Getter
    protected final ImmutableBitSet groupSet;

    @Getter
    public final ImmutableList<ImmutableBitSet> groupSets;


    /**
     * Creates an Aggregate.
     * <p>
     * All members of {@code groupSets} must be sub-sets of {@code groupSet}. For a simple {@code GROUP BY}, {@code groupSets} is a singleton list containing {@code groupSet}.
     * <p>
     * If {@code GROUP BY} is not specified, or equivalently if {@code GROUP BY ()} is specified, {@code groupSet} will be the empty set, and {@code groupSets}
     * will have one element, that empty set.
     * <p>
     * If {@code CUBE}, {@code ROLLUP} or {@code GROUPING SETS} are specified, {@code groupSets} will have additional elements, but they must each be a subset of {@code groupSet},
     * and they must be sorted by inclusion: {@code (0, 1, 2), (1), (0, 2), (0), ()}.
     *
     * @param cluster Cluster
     * @param traits Traits
     * @param child Child
     * @param indicator Whether row type should include indicator fields to indicate which grouping set is active; true is deprecated
     * @param groupSet Bit set of grouping fields
     * @param groupSets List of all grouping sets; null for just {@code groupSet}
     * @param aggCalls Collection of calls to aggregate functions
     */
    protected Aggregate( AlgCluster cluster, AlgTraitSet traits, AlgNode child, boolean indicator, ImmutableBitSet groupSet, List<ImmutableBitSet> groupSets, List<AggregateCall> aggCalls ) {
        super( cluster, traits, child );
        this.indicator = indicator; // true is allowed, but discouraged
        this.aggCalls = ImmutableList.copyOf( aggCalls );
        this.groupSet = Objects.requireNonNull( groupSet );
        if ( groupSets == null ) {
            this.groupSets = ImmutableList.of( groupSet );
        } else {
            this.groupSets = ImmutableList.copyOf( groupSets );
            assert ImmutableBitSet.ORDERING.isStrictlyOrdered( groupSets ) : groupSets;
            for ( ImmutableBitSet set : groupSets ) {
                assert groupSet.contains( set );
            }
        }
        assert groupSet.length() <= child.getTupleType().getFieldCount();
        for ( AggregateCall aggCall : aggCalls ) {
            assert typeMatchesInferred( aggCall, Litmus.THROW );
            Preconditions.checkArgument( aggCall.filterArg < 0 || isPredicate( child, aggCall.filterArg ), "filter must be BOOLEAN NOT NULL" );
        }
    }


    public static boolean isNotGrandTotal( Aggregate aggregate ) {
        return aggregate.getGroupCount() > 0;
    }


    public static boolean noIndicator( Aggregate aggregate ) {
        return !aggregate.indicator;
    }


    private boolean isPredicate( AlgNode input, int index ) {
        final AlgDataType type = input.getTupleType().getFields().get( index ).getType();
        return type.getPolyType() == PolyType.BOOLEAN && !type.isNullable();
    }


    @Override
    public final AlgNode copy( AlgTraitSet traitSet, List<AlgNode> inputs ) {
        return copy( traitSet, sole( inputs ), indicator, groupSet, groupSets, aggCalls );
    }


    /**
     * Creates a copy of this aggregate.
     *
     * @param traitSet Traits
     * @param input Input
     * @param indicator Whether row type should include indicator fields to indicate which grouping set is active; must be true if aggregate is not simple
     * @param groupSet Bit set of grouping fields
     * @param groupSets List of all grouping sets; null for just {@code groupSet}
     * @param aggCalls Collection of calls to aggregate functions
     * @return New {@code Aggregate} if any parameter differs from the value of this {@code Aggregate}, or just {@code this} if all the parameters are the same
     * @see #copy(AlgTraitSet, java.util.List)
     */
    public abstract Aggregate copy( AlgTraitSet traitSet, AlgNode input, boolean indicator, ImmutableBitSet groupSet, List<ImmutableBitSet> groupSets, List<AggregateCall> aggCalls );


    /**
     * Returns a list of calls to aggregate functions.
     *
     * @return list of calls to aggregate functions
     */
    public List<AggregateCall> getAggCallList() {
        return aggCalls;
    }


    /**
     * Returns a list of calls to aggregate functions together with their output field names.
     *
     * @return list of calls to aggregate functions and their output field names
     */
    public List<Pair<AggregateCall, String>> getNamedAggCalls() {
        final int offset = getGroupCount() + getIndicatorCount();
        return Pair.zip( aggCalls, Util.skip( getTupleType().getFieldNames(), offset ) );
    }


    /**
     * Returns the number of grouping fields.
     * These grouping fields are the leading fields in both the input and output records.
     * <p>
     * NOTE: The {@link #getGroupSet()} data structure allows for the grouping fields to not be on the leading edge. New code should, if possible, assume that grouping fields are
     * in arbitrary positions in the input relational expression.
     *
     * @return number of grouping fields
     */
    public int getGroupCount() {
        return groupSet.cardinality();
    }


    /**
     * Returns the number of indicator fields.
     * <p>
     * This is the same as {@link #getGroupCount()} if {@link #indicator} is true, zero if {@code indicator} is false.
     * <p>
     * The offset of the first aggregate call in the output record is always <i>groupCount + indicatorCount</i>.
     *
     * @return number of indicator fields
     */
    public int getIndicatorCount() {
        return indicator ? getGroupCount() : 0;
    }


    @Override
    public AlgWriter explainTerms( AlgWriter pw ) {
        // We skip the "groups" element if it is a singleton of "group".
        super.explainTerms( pw )
                .item( "group", groupSet )
                .itemIf( "groups", groupSets, getGroupType() != Group.SIMPLE )
                .itemIf( "indicator", indicator, indicator )
                .itemIf( "aggs", aggCalls, pw.nest() );
        if ( !pw.nest() ) {
            for ( Ord<AggregateCall> ord : Ord.zip( aggCalls ) ) {
                pw.item( Util.first( ord.e.name, "agg#" + ord.i ), ord.e );
            }
        }
        return pw;
    }


    @Override
    public double estimateTupleCount( AlgMetadataQuery mq ) {
        // Assume that each sort column has 50% of the value count.
        // Therefore, one sort column has .5 * rowCount, 2 sort columns give .75 * rowCount. Zero sort columns yields 1 row (or 0 if the input is empty).
        final int groupCount = groupSet.cardinality();
        if ( groupCount == 0 ) {
            return 1;
        } else {
            double rowCount = super.estimateTupleCount( mq );
            rowCount *= 1.0 - Math.pow( .5, groupCount );
            return rowCount;
        }
    }


    @Override
    public AlgOptCost computeSelfCost( AlgPlanner planner, AlgMetadataQuery mq ) {
        // REVIEW jvs:  This is bogus, but no more bogus than what's currently in Join.
        Optional<Double> rowCount = mq.getTupleCount( this );
        if ( rowCount.isEmpty() ) {
            return planner.getCostFactory().makeInfiniteCost();
        }
        // Aggregates with more aggregate functions cost a bit more
        float multiplier = 1f + (float) aggCalls.size() * 0.125f;
        for ( AggregateCall aggCall : aggCalls ) {
            if ( aggCall.getAggregation().getName().equals( "SUM" ) ) {
                // Pretend that SUM costs a bit more than $SUM0, to make things deterministic.
                multiplier += 0.0125f;
            }
        }
        return planner.getCostFactory().makeCost( rowCount.get() * multiplier, 0, 0 );
    }


    @Override
    protected AlgDataType deriveRowType() {
        return deriveRowType( getCluster().getTypeFactory(), getInput().getTupleType(), indicator, groupSet, groupSets, aggCalls );
    }


    /**
     * Computes the row type of {@code Aggregate} before it exists.
     *
     * @param typeFactory Type factory
     * @param inputRowType Input row type
     * @param indicator Whether row type should include indicator fields to indicate which grouping set is active; must be true if aggregate is not simple
     * @param groupSet Bit set of grouping fields
     * @param groupSets List of all grouping sets; null for just {@code groupSet}
     * @param aggCalls Collection of calls to aggregate functions
     * @return Row type of the aggregate
     */
    public static AlgDataType deriveRowType( AlgDataTypeFactory typeFactory, final AlgDataType inputRowType, boolean indicator, ImmutableBitSet groupSet, List<ImmutableBitSet> groupSets, final List<AggregateCall> aggCalls ) {
        final List<Integer> groupList = groupSet.asList();
        assert groupList.size() == groupSet.cardinality();
        final AlgDataTypeFactory.Builder builder = typeFactory.builder();
        final List<AlgDataTypeField> fieldList = inputRowType.getFields();
        final Set<String> containedNames = new HashSet<>();
        for ( int groupKey : groupList ) {
            final AlgDataTypeField field = fieldList.get( groupKey );
            containedNames.add( field.getName() );
            builder.add( field );
            if ( groupSets != null && !allContain( groupSets, groupKey ) ) {
                builder.nullable( true );
            }
        }
        if ( indicator ) {
            for ( int groupKey : groupList ) {
                final AlgDataType booleanType = typeFactory.createTypeWithNullability( typeFactory.createPolyType( PolyType.BOOLEAN ), false );
                final String base = "i$" + fieldList.get( groupKey ).getName();
                String name = base;
                int i = 0;
                while ( containedNames.contains( name ) ) {
                    name = base + "_" + i++;
                }
                containedNames.add( name );
                builder.add( null, name, null, booleanType );
            }
        }
        for ( Ord<AggregateCall> aggCall : Ord.zip( aggCalls ) ) {
            final String base;
            base = Objects.requireNonNullElseGet( aggCall.e.name, () -> "$f" + (groupList.size() + aggCall.i) );
            String name = base;
            int i = 0;
            while ( containedNames.contains( name ) ) {
                name = base + "_" + i++;
            }
            containedNames.add( name );
            builder.add( null, name, null, aggCall.e.type );
        }
        return builder.build();
    }


    private static boolean allContain( List<ImmutableBitSet> groupSets, int groupKey ) {
        for ( ImmutableBitSet groupSet : groupSets ) {
            if ( !groupSet.get( groupKey ) ) {
                return false;
            }
        }
        return true;
    }


    @Override
    public boolean isValid( Litmus litmus, Context context ) {
        return super.isValid( litmus, context ) && litmus.check( Util.isDistinct( getTupleType().getFieldNames() ), "distinct field names: {}", getTupleType() );
    }


    /**
     * Returns whether the inferred type of {@link AggregateCall} matches the type it was given when it was created.
     *
     * @param aggCall Aggregate call
     * @param litmus What to do if an error is detected (types do not match)
     * @return Whether the inferred and declared types match
     */
    private boolean typeMatchesInferred( final AggregateCall aggCall, final Litmus litmus ) {
        Function aggFunction = aggCall.getAggregation();
        AggCallBinding callBinding = aggCall.createBinding( this );
        AlgDataType type = aggFunction.inferReturnType( callBinding );
        AlgDataType expectedType = aggCall.type;
<<<<<<< HEAD
        if (type.isNullable() != expectedType.isNullable()) {
=======
        if ( type.isNullable() != expectedType.isNullable() ) {
>>>>>>> f989ee3a
            // During PolyAlgebra parsing, the type might become non-nullable. We do not want to throw an error in this case.
            AlgDataTypeFactory factory = AlgDataTypeFactory.DEFAULT;
            expectedType = factory.createTypeWithNullability( expectedType, type.isNullable() );
        }
        return AlgOptUtil.eq( "aggCall type", expectedType, "inferred type", type, litmus );
    }


    /**
     * Returns whether any of the aggregates are DISTINCT.
     *
     * @return Whether any of the aggregates are DISTINCT
     */
    public boolean containsDistinctCall() {
        for ( AggregateCall call : aggCalls ) {
            if ( call.isDistinct() ) {
                return true;
            }
        }
        return false;
    }


    /**
     * Returns the type of roll-up.
     *
     * @return Type of roll-up
     */
    public Group getGroupType() {
        return Group.induce( groupSet, groupSets );
    }


    @Override
    public String algCompareString() {
        return this.getClass().getSimpleName() + "$" +
                input.algCompareString() + "$" +
                (aggCalls != null ? aggCalls.stream().map( Objects::toString ).collect( Collectors.joining( " $ " ) ) : "") + "$" +
                (groupSet != null ? groupSet.toString() : "") + "$" +
                (groupSets != null ? groupSets.stream().map( Objects::toString ).collect( Collectors.joining( " $ " ) ) : "") + "$" +
                indicator + "&";
    }


    protected static Triple<ImmutableBitSet, List<ImmutableBitSet>, List<AggregateCall>> extractArgs( PolyAlgArgs args ) {
        ListArg<FieldArg> group = args.getListArg( "group", FieldArg.class );
        ListArg<AggArg> aggs = args.getListArg( "aggs", AggArg.class );
        List<List<FieldArg>> groups = PolyAlgUtils.getNestedListArgAsList( args.getListArg( "groups", ListArg.class ) );
        List<ImmutableBitSet> groupSets = groups.stream().map(
                g -> ImmutableBitSet.of(
                        g.stream().map( FieldArg::getField ).toList()
                )
        ).toList();
        if ( groupSets.isEmpty() ) {
            groupSets = null;
        }
        return Triple.of( ImmutableBitSet.of( group.map( FieldArg::getField ) ), groupSets, aggs.map( AggArg::getAgg ) );
    }


    @Override
    public PolyAlgArgs bindArguments() {
        PolyAlgArgs args = new PolyAlgArgs( getPolyAlgDeclaration() );

        PolyAlgArg groupArg = new ListArg<>( groupSet.asList(), FieldArg::new, args.getDecl().canUnpackValues() );
        PolyAlgArg aggsArg = new ListArg<>( aggCalls, AggArg::new );

        args.put( "group", groupArg );
        args.put( "aggs", aggsArg );
        if ( getGroupType() != Group.SIMPLE ) {
            PolyAlgArg groupSetArg = new ListArg<>(
                    groupSets,
                    set -> new ListArg<>( set.asList(), FieldArg::new ) );

            args.put( "groups", groupSetArg );
        }

        return args;
    }


    /**
     * What kind of roll-up is it?
     */
    public enum Group {
        SIMPLE,
        ROLLUP,
        CUBE,
        OTHER;


        public static Group induce( ImmutableBitSet groupSet, List<ImmutableBitSet> groupSets ) {
            if ( !ImmutableBitSet.ORDERING.isStrictlyOrdered( groupSets ) ) {
                throw new IllegalArgumentException( "must be sorted: " + groupSets );
            }
            if ( groupSets.size() == 1 && groupSets.get( 0 ).equals( groupSet ) ) {
                return SIMPLE;
            }
            if ( groupSets.size() == IntMath.pow( 2, groupSet.cardinality() ) ) {
                return CUBE;
            }
            checkRollup:
            if ( groupSets.size() == groupSet.cardinality() + 1 ) {
                ImmutableBitSet g = groupSet;
                for ( ImmutableBitSet bitSet : groupSets ) {
                    if ( !bitSet.equals( g ) ) {
                        break checkRollup;
                    }
                    g = g.clear( g.length() - 1 );
                }
                assert g.isEmpty();
                return ROLLUP;
            }
            return OTHER;
        }
    }


    /**
     * Implementation of the {@link OperatorBinding} interface for an {@link AggregateCall aggregate call} applied to a set of operands in the context of
     * a {@link LogicalRelAggregate}.
     */
    public static class AggCallBinding extends OperatorBinding {

        private final List<AlgDataType> operands;
        private final int groupCount;
        private final boolean filter;


        /**
         * Creates an AggCallBinding
         *
         * @param typeFactory Type factory
         * @param aggFunction Aggregate function
         * @param operands Data types of operands
         * @param groupCount Number of columns in the GROUP BY clause
         * @param filter Whether the aggregate function has a FILTER clause
         */
        public AggCallBinding( AlgDataTypeFactory typeFactory, AggFunction aggFunction, List<AlgDataType> operands, int groupCount, boolean filter ) {
            super( typeFactory, aggFunction );
            this.operands = operands;
            this.groupCount = groupCount;
            this.filter = filter;
            assert operands != null : "operands of aggregate call should not be null";
            assert groupCount >= 0 : "number of group by columns should be greater than zero in aggregate call. Got " + groupCount;
        }


        @Override
        public int getGroupCount() {
            return groupCount;
        }


        @Override
        public boolean hasFilter() {
            return filter;
        }


        @Override
        public int getOperandCount() {
            return operands.size();
        }


        @Override
        public AlgDataType getOperandType( int ordinal ) {
            return operands.get( ordinal );
        }


        @Override
        public PolyphenyDbException newError( Resources.ExInst<ValidatorException> e ) {
            return CoreUtil.newContextException( ParserPos.ZERO, e );
        }

    }

}
<|MERGE_RESOLUTION|>--- conflicted
+++ resolved
@@ -385,11 +385,7 @@
         AggCallBinding callBinding = aggCall.createBinding( this );
         AlgDataType type = aggFunction.inferReturnType( callBinding );
         AlgDataType expectedType = aggCall.type;
-<<<<<<< HEAD
-        if (type.isNullable() != expectedType.isNullable()) {
-=======
         if ( type.isNullable() != expectedType.isNullable() ) {
->>>>>>> f989ee3a
             // During PolyAlgebra parsing, the type might become non-nullable. We do not want to throw an error in this case.
             AlgDataTypeFactory factory = AlgDataTypeFactory.DEFAULT;
             expectedType = factory.createTypeWithNullability( expectedType, type.isNullable() );
