--- conflicted
+++ resolved
@@ -71,11 +71,7 @@
      */
     public static final FilterScanRule INSTANCE =
             new FilterScanRule(
-<<<<<<< HEAD
-                    operand( Filter.class, operandJ( RelScan.class, null, FilterScanRule::test, none() ) ),
-=======
                     operand( Filter.class, operand( RelScan.class, null, FilterScanRule::test, none() ) ),
->>>>>>> 250079c0
                     AlgFactories.LOGICAL_BUILDER,
                     "FilterScanRule" ) {
                 @Override
@@ -95,11 +91,7 @@
                             Filter.class,
                             operand(
                                     EnumerableInterpreter.class,
-<<<<<<< HEAD
-                                    operandJ(
-=======
                                     operand(
->>>>>>> 250079c0
                                             RelScan.class,
                                             null, FilterScanRule::test, none() ) ) ),
                     AlgFactories.LOGICAL_BUILDER,
@@ -138,11 +130,7 @@
             projects = scan.identity();
         }
 
-<<<<<<< HEAD
-        final Mapping mapping = Mappings.target( projects, scan.getEntity().getRowType().getFieldCount() );
-=======
         final Mapping mapping = Mappings.target( projects, scan.getEntity().getTupleType().getFieldCount() );
->>>>>>> 250079c0
         filters.add( RexUtil.apply( mapping, filter.getCondition() ) );
 
         call.transformTo( BindableScan.create( scan.getCluster(), scan.getEntity(), filters.build(), projects ) );
