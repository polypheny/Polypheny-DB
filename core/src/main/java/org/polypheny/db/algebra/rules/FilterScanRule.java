/*
 * Copyright 2019-2024 The Polypheny Project
 *
 * Licensed under the Apache License, Version 2.0 (the "License");
 * you may not use this file except in compliance with the License.
 * You may obtain a copy of the License at
 *
 * http://www.apache.org/licenses/LICENSE-2.0
 *
 * Unless required by applicable law or agreed to in writing, software
 * distributed under the License is distributed on an "AS IS" BASIS,
 * WITHOUT WARRANTIES OR CONDITIONS OF ANY KIND, either express or implied.
 * See the License for the specific language governing permissions and
 * limitations under the License.
 *
 * This file incorporates code covered by the following terms:
 *
 * Licensed to the Apache Software Foundation (ASF) under one or more
 * contributor license agreements.  See the NOTICE file distributed with
 * this work for additional information regarding copyright ownership.
 * The ASF licenses this file to you under the Apache License, Version 2.0
 * (the "License"); you may not use this file except in compliance with
 * the License.  You may obtain a copy of the License at
 *
 * http://www.apache.org/licenses/LICENSE-2.0
 *
 * Unless required by applicable law or agreed to in writing, software
 * distributed under the License is distributed on an "AS IS" BASIS,
 * WITHOUT WARRANTIES OR CONDITIONS OF ANY KIND, either express or implied.
 * See the License for the specific language governing permissions and
 * limitations under the License.
 */

package org.polypheny.db.algebra.rules;


import com.google.common.collect.ImmutableList;
import org.polypheny.db.algebra.core.AlgFactories;
import org.polypheny.db.algebra.core.Filter;
import org.polypheny.db.algebra.core.relational.RelScan;
import org.polypheny.db.algebra.enumerable.EnumerableInterpreter;
import org.polypheny.db.interpreter.Bindables.BindableScan;
import org.polypheny.db.plan.AlgOptRule;
import org.polypheny.db.plan.AlgOptRuleCall;
import org.polypheny.db.plan.AlgOptRuleOperand;
import org.polypheny.db.rex.RexNode;
import org.polypheny.db.rex.RexUtil;
import org.polypheny.db.schema.types.FilterableEntity;
<<<<<<< HEAD
import org.polypheny.db.schema.types.ProjectableFilterableEntity;
=======
>>>>>>> 18d3cce9
import org.polypheny.db.tools.AlgBuilderFactory;
import org.polypheny.db.util.mapping.Mapping;
import org.polypheny.db.util.mapping.Mappings;


/**
 * Planner rule that converts
 * a {@link Filter}
 * on a {@link RelScan}
 * of a {@link FilterableEntity}
<<<<<<< HEAD
 * or a {@link ProjectableFilterableEntity}
=======
>>>>>>> 18d3cce9
 * to a {@link BindableScan}.
 *
 * The {@link #INTERPRETER} variant allows an intervening {@link EnumerableInterpreter}.
 *
 */
public abstract class FilterScanRule extends AlgOptRule {

    /**
     * Rule that matches Filter on Scan.
     */
    public static final FilterScanRule INSTANCE =
            new FilterScanRule(
<<<<<<< HEAD
                    operand( Filter.class, operandJ( RelScan.class, null, FilterScanRule::test, none() ) ),
=======
                    operand( Filter.class, operand( RelScan.class, null, FilterScanRule::test, none() ) ),
>>>>>>> 18d3cce9
                    AlgFactories.LOGICAL_BUILDER,
                    "FilterScanRule" ) {
                @Override
                public void onMatch( AlgOptRuleCall call ) {
                    final Filter filter = call.alg( 0 );
                    final RelScan scan = call.alg( 1 );
                    apply( call, filter, scan );
                }
            };

    /**
     * Rule that matches Filter on EnumerableInterpreter on Scan.
     */
    public static final FilterScanRule INTERPRETER =
            new FilterScanRule(
                    operand(
                            Filter.class,
                            operand(
                                    EnumerableInterpreter.class,
<<<<<<< HEAD
                                    operandJ(
=======
                                    operand(
>>>>>>> 18d3cce9
                                            RelScan.class,
                                            null, FilterScanRule::test, none() ) ) ),
                    AlgFactories.LOGICAL_BUILDER,
                    "FilterScanRule:interpreter" ) {
                @Override
                public void onMatch( AlgOptRuleCall call ) {
                    final Filter filter = call.alg( 0 );
                    final RelScan<?> scan = call.alg( 2 );
                    apply( call, filter, scan );
                }
            };


    /**
     * Creates a FilterScanRule.
     */
    protected FilterScanRule( AlgOptRuleOperand operand, AlgBuilderFactory algBuilderFactory, String description ) {
        super( operand, algBuilderFactory, description );
    }


    public static boolean test( RelScan<?> scan ) {
        // We can only push filters into a FilterableTable or ProjectableFilterableTable.
<<<<<<< HEAD
        return scan.entity.unwrap( FilterableEntity.class ).isPresent() || scan.entity.unwrap( ProjectableFilterableEntity.class ).isPresent();
=======
        return scan.entity.unwrap( FilterableEntity.class ).isPresent();
>>>>>>> 18d3cce9
    }


    protected void apply( AlgOptRuleCall call, Filter filter, RelScan<?> scan ) {
        final ImmutableList<Integer> projects;
        final ImmutableList.Builder<RexNode> filters = ImmutableList.builder();
        if ( scan instanceof BindableScan bindableScan ) {
            filters.addAll( bindableScan.filters );
            projects = bindableScan.projects;
        } else {
            projects = scan.identity();
        }

<<<<<<< HEAD
        final Mapping mapping = Mappings.target( projects, scan.getEntity().getRowType().getFieldCount() );
=======
        final Mapping mapping = Mappings.target( projects, scan.getEntity().getTupleType().getFieldCount() );
>>>>>>> 18d3cce9
        filters.add( RexUtil.apply( mapping, filter.getCondition() ) );

        call.transformTo( BindableScan.create( scan.getCluster(), scan.getEntity(), filters.build(), projects ) );
    }

}<|MERGE_RESOLUTION|>--- conflicted
+++ resolved
@@ -46,10 +46,6 @@
 import org.polypheny.db.rex.RexNode;
 import org.polypheny.db.rex.RexUtil;
 import org.polypheny.db.schema.types.FilterableEntity;
-<<<<<<< HEAD
-import org.polypheny.db.schema.types.ProjectableFilterableEntity;
-=======
->>>>>>> 18d3cce9
 import org.polypheny.db.tools.AlgBuilderFactory;
 import org.polypheny.db.util.mapping.Mapping;
 import org.polypheny.db.util.mapping.Mappings;
@@ -60,10 +56,6 @@
  * a {@link Filter}
  * on a {@link RelScan}
  * of a {@link FilterableEntity}
-<<<<<<< HEAD
- * or a {@link ProjectableFilterableEntity}
-=======
->>>>>>> 18d3cce9
  * to a {@link BindableScan}.
  *
  * The {@link #INTERPRETER} variant allows an intervening {@link EnumerableInterpreter}.
@@ -76,11 +68,7 @@
      */
     public static final FilterScanRule INSTANCE =
             new FilterScanRule(
-<<<<<<< HEAD
-                    operand( Filter.class, operandJ( RelScan.class, null, FilterScanRule::test, none() ) ),
-=======
                     operand( Filter.class, operand( RelScan.class, null, FilterScanRule::test, none() ) ),
->>>>>>> 18d3cce9
                     AlgFactories.LOGICAL_BUILDER,
                     "FilterScanRule" ) {
                 @Override
@@ -100,11 +88,7 @@
                             Filter.class,
                             operand(
                                     EnumerableInterpreter.class,
-<<<<<<< HEAD
-                                    operandJ(
-=======
                                     operand(
->>>>>>> 18d3cce9
                                             RelScan.class,
                                             null, FilterScanRule::test, none() ) ) ),
                     AlgFactories.LOGICAL_BUILDER,
@@ -128,11 +112,7 @@
 
     public static boolean test( RelScan<?> scan ) {
         // We can only push filters into a FilterableTable or ProjectableFilterableTable.
-<<<<<<< HEAD
-        return scan.entity.unwrap( FilterableEntity.class ).isPresent() || scan.entity.unwrap( ProjectableFilterableEntity.class ).isPresent();
-=======
         return scan.entity.unwrap( FilterableEntity.class ).isPresent();
->>>>>>> 18d3cce9
     }
 
 
@@ -146,11 +126,7 @@
             projects = scan.identity();
         }
 
-<<<<<<< HEAD
-        final Mapping mapping = Mappings.target( projects, scan.getEntity().getRowType().getFieldCount() );
-=======
         final Mapping mapping = Mappings.target( projects, scan.getEntity().getTupleType().getFieldCount() );
->>>>>>> 18d3cce9
         filters.add( RexUtil.apply( mapping, filter.getCondition() ) );
 
         call.transformTo( BindableScan.create( scan.getCluster(), scan.getEntity(), filters.build(), projects ) );
