--- conflicted
+++ resolved
@@ -1,9 +1,5 @@
 /*
-<<<<<<< HEAD
- * Copyright 2019-2023 The Polypheny Project
-=======
  * Copyright 2019-2024 The Polypheny Project
->>>>>>> 250079c0
  *
  * Licensed under the Apache License, Version 2.0 (the "License");
  * you may not use this file except in compliance with the License.
@@ -16,8 +12,6 @@
  * WITHOUT WARRANTIES OR CONDITIONS OF ANY KIND, either express or implied.
  * See the License for the specific language governing permissions and
  * limitations under the License.
-<<<<<<< HEAD
-=======
  *
  *
  * The MIT License (MIT)
@@ -41,7 +35,6 @@
  * LIABILITY, WHETHER IN AN ACTION OF CONTRACT, TORT OR OTHERWISE, ARISING FROM,
  * OUT OF OR IN CONNECTION WITH THE SOFTWARE OR THE USE OR OTHER DEALINGS IN THE
  * SOFTWARE.
->>>>>>> 250079c0
  */
 
 package org.polypheny.db.schema;
