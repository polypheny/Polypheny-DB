/*
 * Copyright 2019-2024 The Polypheny Project
 *
 * Licensed under the Apache License, Version 2.0 (the "License");
 * you may not use this file except in compliance with the License.
 * You may obtain a copy of the License at
 *
 * http://www.apache.org/licenses/LICENSE-2.0
 *
 * Unless required by applicable law or agreed to in writing, software
 * distributed under the License is distributed on an "AS IS" BASIS,
 * WITHOUT WARRANTIES OR CONDITIONS OF ANY KIND, either express or implied.
 * See the License for the specific language governing permissions and
 * limitations under the License.
 *
 * This file incorporates code covered by the following terms:
 *
 * Licensed to the Apache Software Foundation (ASF) under one or more
 * contributor license agreements.  See the NOTICE file distributed with
 * this work for additional information regarding copyright ownership.
 * The ASF licenses this file to you under the Apache License, Version 2.0
 * (the "License"); you may not use this file except in compliance with
 * the License.  You may obtain a copy of the License at
 *
 * http://www.apache.org/licenses/LICENSE-2.0
 *
 * Unless required by applicable law or agreed to in writing, software
 * distributed under the License is distributed on an "AS IS" BASIS,
 * WITHOUT WARRANTIES OR CONDITIONS OF ANY KIND, either express or implied.
 * See the License for the specific language governing permissions and
 * limitations under the License.
 */

package org.polypheny.db.schema;

import com.google.common.collect.ImmutableList;
import com.google.common.collect.Lists;
<<<<<<< HEAD
import java.lang.reflect.Type;
=======
>>>>>>> 250079c0
import java.util.AbstractList;
import java.util.ArrayList;
import java.util.Arrays;
import java.util.List;
<<<<<<< HEAD
import java.util.Map;
=======
>>>>>>> 250079c0
import lombok.extern.slf4j.Slf4j;
import org.apache.calcite.linq4j.Enumerable;
import org.apache.calcite.linq4j.Queryable;
import org.apache.calcite.linq4j.tree.Expression;
import org.apache.calcite.linq4j.tree.Expressions;
import org.apache.commons.lang3.NotImplementedException;
import org.polypheny.db.adapter.DataContext;
import org.polypheny.db.algebra.type.AlgDataType;
import org.polypheny.db.algebra.type.AlgProtoDataType;
<<<<<<< HEAD
import org.polypheny.db.catalog.Catalog;
import org.polypheny.db.catalog.catalogs.AdapterCatalog;
import org.polypheny.db.catalog.catalogs.RelAdapterCatalog;
import org.polypheny.db.catalog.entity.logical.LogicalTable;
import org.polypheny.db.catalog.snapshot.Snapshot;
import org.polypheny.db.config.PolyphenyDbConnectionConfig;
import org.polypheny.db.config.PolyphenyDbConnectionConfigImpl;
import org.polypheny.db.config.PolyphenyDbConnectionProperty;
import org.polypheny.db.interpreter.Row;
import org.polypheny.db.prepare.Context;
import org.polypheny.db.prepare.PolyphenyDbPrepare;
=======
import org.polypheny.db.catalog.catalogs.AdapterCatalog;
import org.polypheny.db.catalog.entity.logical.LogicalTable;
import org.polypheny.db.catalog.snapshot.Snapshot;
import org.polypheny.db.interpreter.Row;
>>>>>>> 250079c0
import org.polypheny.db.schema.types.FilterableEntity;
import org.polypheny.db.schema.types.ProjectableFilterableEntity;
import org.polypheny.db.schema.types.QueryableEntity;
import org.polypheny.db.schema.types.ScannableEntity;
<<<<<<< HEAD
import org.polypheny.db.transaction.Statement;
=======
>>>>>>> 250079c0
import org.polypheny.db.type.PolyTypeUtil;
import org.polypheny.db.type.entity.PolyValue;
import org.polypheny.db.util.BuiltInMethod;
import org.polypheny.db.util.Pair;


/**
 * Utility functions for schemas.
 */
@Slf4j
@Deprecated
public final class Schemas {

    private Schemas() {
        throw new AssertionError( "no instances!" );
    }


<<<<<<< HEAD
    private static boolean matches( AlgDataTypeFactory typeFactory, Function member, List<AlgDataType> argumentTypes ) {
        List<FunctionParameter> parameters = member.getParameters();
        if ( parameters.size() != argumentTypes.size() ) {
            return false;
        }
        for ( int i = 0; i < argumentTypes.size(); i++ ) {
            AlgDataType argumentType = argumentTypes.get( i );
            FunctionParameter parameter = parameters.get( i );
            if ( !canConvert( argumentType, parameter.getType( typeFactory ) ) ) {
                return false;
            }
        }
        return true;
    }


=======
>>>>>>> 250079c0
    private static boolean canConvert( AlgDataType fromType, AlgDataType toType ) {
        return PolyTypeUtil.canAssignFrom( toType, fromType );
    }


    /**
     * Returns the expression for a schema.
     */
    public static Expression expression( AdapterCatalog snapshot ) {
        return snapshot.asExpression();
<<<<<<< HEAD
    }


    /**
     * Returns the expression for a sub-schema.
     */
    public static Expression subSchemaExpression( AdapterCatalog snapshot, long id, Long adapterId, Class<?> type ) {
        // (Type) schemaExpression.getSubSchema("name")
        /*final Expression schemaExpression = expression( snapshot );
        Expression call =
                Expressions.call(
                        schemaExpression,
                        BuiltInMethod.SNAPSHOT_GET_NAMESPACE.method,
                        Expressions.constant( id ) );
        if ( type != null && !type.isAssignableFrom( Namespace.class ) ) {
            return unwrap( call, type );
        }
        return call;*/
        log.warn( "should not longer be used" );
        return null;
=======
>>>>>>> 250079c0
    }


    /**
     * Converts a schema expression to a given type by calling the {@link SchemaPlus#unwrap(Class)} method.
     */
    public static Expression unwrap( Expression call, Class<?> type ) {
        return Expressions.convert_( Expressions.call( call, BuiltInMethod.SCHEMA_PLUS_UNWRAP.method, Expressions.constant( type ) ), type );
    }


<<<<<<< HEAD
    /**
     * Returns the expression to access a table within a schema.
     */
    public static Expression tableExpression( RelAdapterCatalog snapshot, Type elementType, String tableName, Class<?> clazz ) {
        /*final MethodCallExpression expression;
        if ( Entity.class.isAssignableFrom( clazz ) ) {
            expression = Expressions.call(
                    expression( snapshot ),
                    BuiltInMethod.SCHEMA_GET_TABLE.method,
                    Expressions.constant( tableName ) );
            if ( ScannableEntity.class.isAssignableFrom( clazz ) ) {
                return Expressions.call(
                        BuiltInMethod.SCHEMAS_ENUMERABLE_SCANNABLE.method,
                        Expressions.convert_( expression, ScannableEntity.class ),
                        DataContext.ROOT );
            }
            if ( FilterableEntity.class.isAssignableFrom( clazz ) ) {
                return Expressions.call(
                        BuiltInMethod.SCHEMAS_ENUMERABLE_FILTERABLE.method,
                        Expressions.convert_( expression, FilterableEntity.class ),
                        DataContext.ROOT );
            }
            if ( ProjectableFilterableEntity.class.isAssignableFrom( clazz ) ) {
                return Expressions.call(
                        BuiltInMethod.SCHEMAS_ENUMERABLE_PROJECTABLE_FILTERABLE.method,
                        Expressions.convert_( expression, ProjectableFilterableEntity.class ),
                        DataContext.ROOT );
            }
        } else {
            expression = Expressions.call(
                    BuiltInMethod.SCHEMAS_QUERYABLE.method,
                    DataContext.ROOT,
                    expression( snapshot ),
                    Expressions.constant( elementType ),
                    Expressions.constant( tableName ) );
        }
        return Types.castIfNecessary( clazz, expression );*/
        return null;
    }


=======
>>>>>>> 250079c0
    public static DataContext createDataContext( Snapshot snapshot ) {
        return new DummyDataContext( snapshot );
    }


    /**
     * Returns a {@link Queryable}, given a fully-qualified table name.
     */
    public static Queryable<PolyValue[]> queryable( DataContext root, Class<PolyValue> clazz, String... names ) {
        return queryable( root, Arrays.asList( names ) );
    }


    /**
     * Returns a {@link Queryable}, given a fully-qualified table name as an iterable.
     */
    public static Queryable<PolyValue[]> queryable( DataContext root, Iterable<? extends String> names ) {
        Snapshot snapshot = root.getSnapshot();

        return queryable( root, snapshot, names.iterator().next() );

    }


    public static Enumerable<Row<PolyValue>> queryableRow( DataContext root, Class<Object> clazz, List<String> names ) {
        Snapshot snapshot = root.getSnapshot();

        throw new NotImplementedException();
<<<<<<< HEAD
        //return queryable( root, snapshot, names.iterator().next() );
=======
>>>>>>> 250079c0
    }


    /**
     * Returns a {@link Queryable}, given a schema and entity name.
     */
    public static Queryable<PolyValue[]> queryable( DataContext root, Snapshot snapshot, String entityName ) {
<<<<<<< HEAD
        //QueryableEntity table = (QueryableEntity) schema.getEntity( tableName );
=======
>>>>>>> 250079c0
        LogicalTable table = snapshot.rel().getTable( null, entityName ).orElseThrow();
        return table.unwrap( QueryableEntity.class ).orElseThrow().asQueryable( root, snapshot );
    }


    /**
     * Returns an {@link org.apache.calcite.linq4j.Enumerable} over the rows of a given table, representing each row as an object array.
     */
    public static Enumerable<PolyValue[]> enumerable( final ScannableEntity table, final DataContext root ) {
        return table.scan( root );
    }


    /**
     * Returns an {@link org.apache.calcite.linq4j.Enumerable} over the rows of a given table, not applying any filters, representing each row as an object array.
     */
    public static Enumerable<PolyValue[]> enumerable( final FilterableEntity table, final DataContext root ) {
        return table.scan( root, ImmutableList.of() );
    }


    /**
     * Returns an {@link org.apache.calcite.linq4j.Enumerable} over the rows of a given table, not applying any filters and projecting all columns, representing each row as an object array.
     */
    public static Enumerable<PolyValue[]> enumerable( final ProjectableFilterableEntity table, final DataContext root ) {
<<<<<<< HEAD
        return table.scan( root, ImmutableList.of(), identity( table.getRowType( root.getTypeFactory() ).getFieldCount() ) );
=======
        return table.scan( root, ImmutableList.of(), identity( table.getTupleType( root.getTypeFactory() ).getFieldCount() ) );
>>>>>>> 250079c0
    }


    private static int[] identity( int count ) {
        final int[] integers = new int[count];
        for ( int i = 0; i < integers.length; i++ ) {
            integers[i] = i;
        }
        return integers;
    }


    /**
<<<<<<< HEAD
     * Creates a context for the purposes of preparing a statement.
     *
     * @param schemaPath Path wherein to look for functions
     * @param objectPath Path of the object being analyzed (usually a view), or null
     * @param propValues Connection properties
     * @return Context
     */
    private static Context makeContext( Snapshot snapshot, List<String> schemaPath, List<String> objectPath, final ImmutableMap<PolyphenyDbConnectionProperty, String> propValues ) {
        final Context context0 = PolyphenyDbPrepare.Dummy.peek();
        final PolyphenyDbConnectionConfig config = mutate( context0.config(), propValues );
        return makeContext( config, context0.getTypeFactory(), context0.getDataContext(), snapshot, schemaPath, objectPath );
    }


    private static PolyphenyDbConnectionConfig mutate( PolyphenyDbConnectionConfig config, ImmutableMap<PolyphenyDbConnectionProperty, String> propValues ) {
        for ( Map.Entry<PolyphenyDbConnectionProperty, String> e : propValues.entrySet() ) {
            config = ((PolyphenyDbConnectionConfigImpl) config).set( e.getKey(), e.getValue() );
        }
        return config;
    }


    private static Context makeContext(
            final PolyphenyDbConnectionConfig connectionConfig,
            final JavaTypeFactory typeFactory,
            final DataContext dataContext,
            final Snapshot shot,
            final List<String> schemaPath,
            final List<String> objectPath_ ) {
        final ImmutableList<String> objectPath = objectPath_ == null ? null : ImmutableList.copyOf( objectPath_ );
        return new Context() {

            Snapshot snapshot = shot;


            @Override
            public JavaTypeFactory getTypeFactory() {
                return typeFactory;
            }


            @Override
            public Snapshot getSnapshot() {
                return snapshot;
            }


            @Override
            public String getDefaultNamespaceName() {
                return null;
            }


            @Override
            public List<String> getDefaultSchemaPath() {
                // schemaPath is usually null. If specified, it overrides schema as the context within which the SQL is validated.
                return schemaPath;
            }


            @Override
            public void updateSnapshot() {
                snapshot = Catalog.snapshot();
            }


            @Override
            public List<String> getObjectPath() {
                return objectPath;
            }


            @Override
            public PolyphenyDbConnectionConfig config() {
                return connectionConfig;
            }


            @Override
            public DataContext getDataContext() {
                return dataContext;
            }


            @Override
            public Statement getStatement() {
                return null;
            }


            @Override
            public long getCurrentUserId() {
                return 0;
            }

        };
    }


    /**
     * Returns an implementation of {@link AlgProtoDataType} that asks a given table for its row type with a given type factory.
     */
    public static AlgProtoDataType proto( final Entity entity ) {
        return entity::getRowType;
=======
     * Returns an implementation of {@link AlgProtoDataType} that asks a given table for its row type with a given type factory.
     */
    public static AlgProtoDataType proto( final Entity entity ) {
        return entity::getTupleType;
>>>>>>> 250079c0
    }


    /**
     * Returns an implementation of {@link AlgProtoDataType} that asks a given scalar function for its return type with a given type factory.
     */
    public static AlgProtoDataType proto( final ScalarFunction function ) {
        return function::getReturnType;
    }


<<<<<<< HEAD
    /**
     * Returns a sub-schema of a given schema obtained by following a sequence of names.
     *
     * The result is null if the initial schema is null or any sub-schema does not exist.
     */
    public static Snapshot subSchema( Snapshot snapshot, Iterable<String> names ) {
        for ( String string : names ) {
            if ( snapshot == null ) {
                return null;
            }
        }
        return snapshot;
    }


=======
>>>>>>> 250079c0
    public static PathImpl path( ImmutableList<Pair<String, Namespace>> build ) {
        return new PathImpl( build );
    }


    /**
     * Returns the path to get to a schema from its root.
     */
    public static Path path( SchemaPlus schema ) {
        List<Pair<String, Namespace>> list = new ArrayList<>();
        for ( SchemaPlus s = schema; s != null; s = s.getParentSchema() ) {
            list.add( Pair.of( s.getName(), s ) );
        }
        return new PathImpl( ImmutableList.copyOf( Lists.reverse( list ) ) );
    }


    /**
     * Implementation of {@link Path}.
     */
    private static class PathImpl extends AbstractList<Pair<String, Namespace>> implements Path {

        private final ImmutableList<Pair<String, Namespace>> pairs;

        private static final PathImpl EMPTY = new PathImpl( ImmutableList.of() );


        PathImpl( ImmutableList<Pair<String, Namespace>> pairs ) {
            this.pairs = pairs;
        }


        @Override
        public boolean equals( Object o ) {
            return this == o
                    || o instanceof PathImpl
                    && pairs.equals( ((PathImpl) o).pairs );
        }


        @Override
        public int hashCode() {
            return pairs.hashCode();
        }


        @Override
        public Pair<String, Namespace> get( int index ) {
            return pairs.get( index );
        }


        @Override
        public int size() {
            return pairs.size();
        }


        @Override
        public Path parent() {
            if ( pairs.isEmpty() ) {
                throw new IllegalArgumentException( "at root" );
            }
            return new PathImpl( pairs.subList( 0, pairs.size() - 1 ) );
        }


        @Override
        public List<String> names() {
            return new AbstractList<String>() {
                @Override
                public String get( int index ) {
                    return pairs.get( index + 1 ).left;
                }


                @Override
                public int size() {
                    return pairs.size() - 1;
                }
            };
        }


        @Override
        public List<Namespace> schemas() {
            return Pair.right( pairs );
        }

    }

}<|MERGE_RESOLUTION|>--- conflicted
+++ resolved
@@ -35,18 +35,10 @@
 
 import com.google.common.collect.ImmutableList;
 import com.google.common.collect.Lists;
-<<<<<<< HEAD
-import java.lang.reflect.Type;
-=======
->>>>>>> 250079c0
 import java.util.AbstractList;
 import java.util.ArrayList;
 import java.util.Arrays;
 import java.util.List;
-<<<<<<< HEAD
-import java.util.Map;
-=======
->>>>>>> 250079c0
 import lombok.extern.slf4j.Slf4j;
 import org.apache.calcite.linq4j.Enumerable;
 import org.apache.calcite.linq4j.Queryable;
@@ -56,32 +48,14 @@
 import org.polypheny.db.adapter.DataContext;
 import org.polypheny.db.algebra.type.AlgDataType;
 import org.polypheny.db.algebra.type.AlgProtoDataType;
-<<<<<<< HEAD
-import org.polypheny.db.catalog.Catalog;
-import org.polypheny.db.catalog.catalogs.AdapterCatalog;
-import org.polypheny.db.catalog.catalogs.RelAdapterCatalog;
-import org.polypheny.db.catalog.entity.logical.LogicalTable;
-import org.polypheny.db.catalog.snapshot.Snapshot;
-import org.polypheny.db.config.PolyphenyDbConnectionConfig;
-import org.polypheny.db.config.PolyphenyDbConnectionConfigImpl;
-import org.polypheny.db.config.PolyphenyDbConnectionProperty;
-import org.polypheny.db.interpreter.Row;
-import org.polypheny.db.prepare.Context;
-import org.polypheny.db.prepare.PolyphenyDbPrepare;
-=======
 import org.polypheny.db.catalog.catalogs.AdapterCatalog;
 import org.polypheny.db.catalog.entity.logical.LogicalTable;
 import org.polypheny.db.catalog.snapshot.Snapshot;
 import org.polypheny.db.interpreter.Row;
->>>>>>> 250079c0
 import org.polypheny.db.schema.types.FilterableEntity;
 import org.polypheny.db.schema.types.ProjectableFilterableEntity;
 import org.polypheny.db.schema.types.QueryableEntity;
 import org.polypheny.db.schema.types.ScannableEntity;
-<<<<<<< HEAD
-import org.polypheny.db.transaction.Statement;
-=======
->>>>>>> 250079c0
 import org.polypheny.db.type.PolyTypeUtil;
 import org.polypheny.db.type.entity.PolyValue;
 import org.polypheny.db.util.BuiltInMethod;
@@ -100,25 +74,6 @@
     }
 
 
-<<<<<<< HEAD
-    private static boolean matches( AlgDataTypeFactory typeFactory, Function member, List<AlgDataType> argumentTypes ) {
-        List<FunctionParameter> parameters = member.getParameters();
-        if ( parameters.size() != argumentTypes.size() ) {
-            return false;
-        }
-        for ( int i = 0; i < argumentTypes.size(); i++ ) {
-            AlgDataType argumentType = argumentTypes.get( i );
-            FunctionParameter parameter = parameters.get( i );
-            if ( !canConvert( argumentType, parameter.getType( typeFactory ) ) ) {
-                return false;
-            }
-        }
-        return true;
-    }
-
-
-=======
->>>>>>> 250079c0
     private static boolean canConvert( AlgDataType fromType, AlgDataType toType ) {
         return PolyTypeUtil.canAssignFrom( toType, fromType );
     }
@@ -129,29 +84,6 @@
      */
     public static Expression expression( AdapterCatalog snapshot ) {
         return snapshot.asExpression();
-<<<<<<< HEAD
-    }
-
-
-    /**
-     * Returns the expression for a sub-schema.
-     */
-    public static Expression subSchemaExpression( AdapterCatalog snapshot, long id, Long adapterId, Class<?> type ) {
-        // (Type) schemaExpression.getSubSchema("name")
-        /*final Expression schemaExpression = expression( snapshot );
-        Expression call =
-                Expressions.call(
-                        schemaExpression,
-                        BuiltInMethod.SNAPSHOT_GET_NAMESPACE.method,
-                        Expressions.constant( id ) );
-        if ( type != null && !type.isAssignableFrom( Namespace.class ) ) {
-            return unwrap( call, type );
-        }
-        return call;*/
-        log.warn( "should not longer be used" );
-        return null;
-=======
->>>>>>> 250079c0
     }
 
 
@@ -163,50 +95,6 @@
     }
 
 
-<<<<<<< HEAD
-    /**
-     * Returns the expression to access a table within a schema.
-     */
-    public static Expression tableExpression( RelAdapterCatalog snapshot, Type elementType, String tableName, Class<?> clazz ) {
-        /*final MethodCallExpression expression;
-        if ( Entity.class.isAssignableFrom( clazz ) ) {
-            expression = Expressions.call(
-                    expression( snapshot ),
-                    BuiltInMethod.SCHEMA_GET_TABLE.method,
-                    Expressions.constant( tableName ) );
-            if ( ScannableEntity.class.isAssignableFrom( clazz ) ) {
-                return Expressions.call(
-                        BuiltInMethod.SCHEMAS_ENUMERABLE_SCANNABLE.method,
-                        Expressions.convert_( expression, ScannableEntity.class ),
-                        DataContext.ROOT );
-            }
-            if ( FilterableEntity.class.isAssignableFrom( clazz ) ) {
-                return Expressions.call(
-                        BuiltInMethod.SCHEMAS_ENUMERABLE_FILTERABLE.method,
-                        Expressions.convert_( expression, FilterableEntity.class ),
-                        DataContext.ROOT );
-            }
-            if ( ProjectableFilterableEntity.class.isAssignableFrom( clazz ) ) {
-                return Expressions.call(
-                        BuiltInMethod.SCHEMAS_ENUMERABLE_PROJECTABLE_FILTERABLE.method,
-                        Expressions.convert_( expression, ProjectableFilterableEntity.class ),
-                        DataContext.ROOT );
-            }
-        } else {
-            expression = Expressions.call(
-                    BuiltInMethod.SCHEMAS_QUERYABLE.method,
-                    DataContext.ROOT,
-                    expression( snapshot ),
-                    Expressions.constant( elementType ),
-                    Expressions.constant( tableName ) );
-        }
-        return Types.castIfNecessary( clazz, expression );*/
-        return null;
-    }
-
-
-=======
->>>>>>> 250079c0
     public static DataContext createDataContext( Snapshot snapshot ) {
         return new DummyDataContext( snapshot );
     }
@@ -235,10 +123,6 @@
         Snapshot snapshot = root.getSnapshot();
 
         throw new NotImplementedException();
-<<<<<<< HEAD
-        //return queryable( root, snapshot, names.iterator().next() );
-=======
->>>>>>> 250079c0
     }
 
 
@@ -246,10 +130,6 @@
      * Returns a {@link Queryable}, given a schema and entity name.
      */
     public static Queryable<PolyValue[]> queryable( DataContext root, Snapshot snapshot, String entityName ) {
-<<<<<<< HEAD
-        //QueryableEntity table = (QueryableEntity) schema.getEntity( tableName );
-=======
->>>>>>> 250079c0
         LogicalTable table = snapshot.rel().getTable( null, entityName ).orElseThrow();
         return table.unwrap( QueryableEntity.class ).orElseThrow().asQueryable( root, snapshot );
     }
@@ -275,11 +155,7 @@
      * Returns an {@link org.apache.calcite.linq4j.Enumerable} over the rows of a given table, not applying any filters and projecting all columns, representing each row as an object array.
      */
     public static Enumerable<PolyValue[]> enumerable( final ProjectableFilterableEntity table, final DataContext root ) {
-<<<<<<< HEAD
-        return table.scan( root, ImmutableList.of(), identity( table.getRowType( root.getTypeFactory() ).getFieldCount() ) );
-=======
         return table.scan( root, ImmutableList.of(), identity( table.getTupleType( root.getTypeFactory() ).getFieldCount() ) );
->>>>>>> 250079c0
     }
 
 
@@ -293,117 +169,10 @@
 
 
     /**
-<<<<<<< HEAD
-     * Creates a context for the purposes of preparing a statement.
-     *
-     * @param schemaPath Path wherein to look for functions
-     * @param objectPath Path of the object being analyzed (usually a view), or null
-     * @param propValues Connection properties
-     * @return Context
-     */
-    private static Context makeContext( Snapshot snapshot, List<String> schemaPath, List<String> objectPath, final ImmutableMap<PolyphenyDbConnectionProperty, String> propValues ) {
-        final Context context0 = PolyphenyDbPrepare.Dummy.peek();
-        final PolyphenyDbConnectionConfig config = mutate( context0.config(), propValues );
-        return makeContext( config, context0.getTypeFactory(), context0.getDataContext(), snapshot, schemaPath, objectPath );
-    }
-
-
-    private static PolyphenyDbConnectionConfig mutate( PolyphenyDbConnectionConfig config, ImmutableMap<PolyphenyDbConnectionProperty, String> propValues ) {
-        for ( Map.Entry<PolyphenyDbConnectionProperty, String> e : propValues.entrySet() ) {
-            config = ((PolyphenyDbConnectionConfigImpl) config).set( e.getKey(), e.getValue() );
-        }
-        return config;
-    }
-
-
-    private static Context makeContext(
-            final PolyphenyDbConnectionConfig connectionConfig,
-            final JavaTypeFactory typeFactory,
-            final DataContext dataContext,
-            final Snapshot shot,
-            final List<String> schemaPath,
-            final List<String> objectPath_ ) {
-        final ImmutableList<String> objectPath = objectPath_ == null ? null : ImmutableList.copyOf( objectPath_ );
-        return new Context() {
-
-            Snapshot snapshot = shot;
-
-
-            @Override
-            public JavaTypeFactory getTypeFactory() {
-                return typeFactory;
-            }
-
-
-            @Override
-            public Snapshot getSnapshot() {
-                return snapshot;
-            }
-
-
-            @Override
-            public String getDefaultNamespaceName() {
-                return null;
-            }
-
-
-            @Override
-            public List<String> getDefaultSchemaPath() {
-                // schemaPath is usually null. If specified, it overrides schema as the context within which the SQL is validated.
-                return schemaPath;
-            }
-
-
-            @Override
-            public void updateSnapshot() {
-                snapshot = Catalog.snapshot();
-            }
-
-
-            @Override
-            public List<String> getObjectPath() {
-                return objectPath;
-            }
-
-
-            @Override
-            public PolyphenyDbConnectionConfig config() {
-                return connectionConfig;
-            }
-
-
-            @Override
-            public DataContext getDataContext() {
-                return dataContext;
-            }
-
-
-            @Override
-            public Statement getStatement() {
-                return null;
-            }
-
-
-            @Override
-            public long getCurrentUserId() {
-                return 0;
-            }
-
-        };
-    }
-
-
-    /**
-     * Returns an implementation of {@link AlgProtoDataType} that asks a given table for its row type with a given type factory.
-     */
-    public static AlgProtoDataType proto( final Entity entity ) {
-        return entity::getRowType;
-=======
      * Returns an implementation of {@link AlgProtoDataType} that asks a given table for its row type with a given type factory.
      */
     public static AlgProtoDataType proto( final Entity entity ) {
         return entity::getTupleType;
->>>>>>> 250079c0
     }
 
 
@@ -415,24 +184,6 @@
     }
 
 
-<<<<<<< HEAD
-    /**
-     * Returns a sub-schema of a given schema obtained by following a sequence of names.
-     *
-     * The result is null if the initial schema is null or any sub-schema does not exist.
-     */
-    public static Snapshot subSchema( Snapshot snapshot, Iterable<String> names ) {
-        for ( String string : names ) {
-            if ( snapshot == null ) {
-                return null;
-            }
-        }
-        return snapshot;
-    }
-
-
-=======
->>>>>>> 250079c0
     public static PathImpl path( ImmutableList<Pair<String, Namespace>> build ) {
         return new PathImpl( build );
     }
