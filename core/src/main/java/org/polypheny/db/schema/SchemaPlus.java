/*
 * Copyright 2019-2024 The Polypheny Project
 *
 * Licensed under the Apache License, Version 2.0 (the "License");
 * you may not use this file except in compliance with the License.
 * You may obtain a copy of the License at
 *
 * http://www.apache.org/licenses/LICENSE-2.0
 *
 * Unless required by applicable law or agreed to in writing, software
 * distributed under the License is distributed on an "AS IS" BASIS,
 * WITHOUT WARRANTIES OR CONDITIONS OF ANY KIND, either express or implied.
 * See the License for the specific language governing permissions and
 * limitations under the License.
 *
 * This file incorporates code covered by the following terms:
 *
 * Licensed to the Apache Software Foundation (ASF) under one or more
 * contributor license agreements.  See the NOTICE file distributed with
 * this work for additional information regarding copyright ownership.
 * The ASF licenses this file to you under the Apache License, Version 2.0
 * (the "License"); you may not use this file except in compliance with
 * the License.  You may obtain a copy of the License at
 *
 * http://www.apache.org/licenses/LICENSE-2.0
 *
 * Unless required by applicable law or agreed to in writing, software
 * distributed under the License is distributed on an "AS IS" BASIS,
 * WITHOUT WARRANTIES OR CONDITIONS OF ANY KIND, either express or implied.
 * See the License for the specific language governing permissions and
 * limitations under the License.
 */

package org.polypheny.db.schema;

<<<<<<< HEAD
import com.google.common.collect.ImmutableList;
import java.util.Optional;
import org.jetbrains.annotations.NotNull;
import org.polypheny.db.algebra.type.AlgProtoDataType;
import org.polypheny.db.catalog.logistic.DataModel;
import org.polypheny.db.schema.Namespace.Schema;


=======
>>>>>>> 18d3cce9
/**
 * Extension to the {@link Namespace} interface.
 *
 * Given a user-defined schema that implements the {@link Namespace} interface, Polypheny-DB creates a wrapper that implements
 * the {@code SchemaPlus} interface. This provides extra functionality, such as access to tables that have been added explicitly.
 *
 * A user-defined schema does not need to implement this interface, but by the time a schema is passed to a method in a
 * user-defined schema or user-defined table, it will have been wrapped in this interface.
 *
 * SchemaPlus is intended to be used by users but not instantiated by them. Users should only use the SchemaPlus they are
 * given by the system. The purpose of SchemaPlus is to expose to user code, in a read only manner, some of the extra
 * information about schemas that Polypheny-DB builds up when a schema is registered.
 */
<<<<<<< HEAD
public interface SchemaPlus extends Namespace, Schema {
=======
public abstract class SchemaPlus extends Namespace {

>>>>>>> 18d3cce9

    public SchemaPlus( long id, long adapterId ) {
        super( id, adapterId );
    }


    /**
     * Returns the parent schema, or null if this schema has no parent.
     */
    abstract SchemaPlus getParentSchema();

    /**
     * Returns the name of this schema.
     *
     * The name must not be null, and must be unique within its parent.
     * The root schema is typically named "".
     */
<<<<<<< HEAD
    String getName();

    // override with stricter return
    @Override
    SchemaPlus getSubNamespace( String name );

    /**
     * Adds a schema as a sub-schema of this schema, and returns the wrapped object.
     */
    SchemaPlus add( String name, Namespace namespace, DataModel dataModel );

    /**
     * Adds a table to this schema.
     */
    void add( String name, Entity entity );

    /**
     * Adds a function to this schema.
     */
    void add( String name, Function function );

    /**
     * Adds a type to this schema.
     */
    void add( String name, AlgProtoDataType type );

    @Override
    boolean isMutable();

    /**
     * Returns an underlying object.
     */
    @NotNull <T> Optional<T> unwrap( Class<T> clazz );

    void setPath( ImmutableList<ImmutableList<String>> path );

    void setCacheEnabled( boolean cache );
=======
    abstract String getName();
>>>>>>> 18d3cce9


}<|MERGE_RESOLUTION|>--- conflicted
+++ resolved
@@ -33,17 +33,6 @@
 
 package org.polypheny.db.schema;
 
-<<<<<<< HEAD
-import com.google.common.collect.ImmutableList;
-import java.util.Optional;
-import org.jetbrains.annotations.NotNull;
-import org.polypheny.db.algebra.type.AlgProtoDataType;
-import org.polypheny.db.catalog.logistic.DataModel;
-import org.polypheny.db.schema.Namespace.Schema;
-
-
-=======
->>>>>>> 18d3cce9
 /**
  * Extension to the {@link Namespace} interface.
  *
@@ -57,12 +46,8 @@
  * given by the system. The purpose of SchemaPlus is to expose to user code, in a read only manner, some of the extra
  * information about schemas that Polypheny-DB builds up when a schema is registered.
  */
-<<<<<<< HEAD
-public interface SchemaPlus extends Namespace, Schema {
-=======
 public abstract class SchemaPlus extends Namespace {
 
->>>>>>> 18d3cce9
 
     public SchemaPlus( long id, long adapterId ) {
         super( id, adapterId );
@@ -80,47 +65,7 @@
      * The name must not be null, and must be unique within its parent.
      * The root schema is typically named "".
      */
-<<<<<<< HEAD
-    String getName();
-
-    // override with stricter return
-    @Override
-    SchemaPlus getSubNamespace( String name );
-
-    /**
-     * Adds a schema as a sub-schema of this schema, and returns the wrapped object.
-     */
-    SchemaPlus add( String name, Namespace namespace, DataModel dataModel );
-
-    /**
-     * Adds a table to this schema.
-     */
-    void add( String name, Entity entity );
-
-    /**
-     * Adds a function to this schema.
-     */
-    void add( String name, Function function );
-
-    /**
-     * Adds a type to this schema.
-     */
-    void add( String name, AlgProtoDataType type );
-
-    @Override
-    boolean isMutable();
-
-    /**
-     * Returns an underlying object.
-     */
-    @NotNull <T> Optional<T> unwrap( Class<T> clazz );
-
-    void setPath( ImmutableList<ImmutableList<String>> path );
-
-    void setCacheEnabled( boolean cache );
-=======
     abstract String getName();
->>>>>>> 18d3cce9
 
 
 }