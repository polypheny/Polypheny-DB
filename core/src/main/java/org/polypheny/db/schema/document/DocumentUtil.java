--- conflicted
+++ resolved
@@ -54,11 +54,7 @@
 import org.polypheny.db.languages.OperatorRegistry;
 import org.polypheny.db.languages.QueryLanguage;
 import org.polypheny.db.nodes.Operator;
-<<<<<<< HEAD
-import org.polypheny.db.plan.AlgOptCluster;
-=======
 import org.polypheny.db.plan.AlgCluster;
->>>>>>> 18d3cce9
 import org.polypheny.db.rex.RexCall;
 import org.polypheny.db.rex.RexLiteral;
 import org.polypheny.db.rex.RexNode;
@@ -66,19 +62,12 @@
 import org.polypheny.db.type.entity.PolyBinary;
 import org.polypheny.db.type.entity.PolyBoolean;
 import org.polypheny.db.type.entity.PolyList;
-<<<<<<< HEAD
-import org.polypheny.db.type.entity.PolyLong;
-=======
->>>>>>> 18d3cce9
 import org.polypheny.db.type.entity.PolyString;
 import org.polypheny.db.type.entity.document.PolyDocument;
 import org.polypheny.db.type.entity.numerical.PolyBigDecimal;
 import org.polypheny.db.type.entity.numerical.PolyDouble;
 import org.polypheny.db.type.entity.numerical.PolyInteger;
-<<<<<<< HEAD
-=======
 import org.polypheny.db.type.entity.numerical.PolyLong;
->>>>>>> 18d3cce9
 import org.polypheny.db.type.entity.temporal.PolyDate;
 import org.polypheny.db.type.entity.temporal.PolyTimestamp;
 import org.polypheny.db.util.Pair;
@@ -248,11 +237,7 @@
             Map<String, String> renames,
             AlgDataType rowType,
             AlgNode node ) {
-<<<<<<< HEAD
-        AlgOptCluster cluster = node.getCluster();
-=======
         AlgCluster cluster = node.getCluster();
->>>>>>> 18d3cce9
         RexNode updateChain = cluster.getRexBuilder().makeInputRef( rowType, 0 );
 
         // replace
@@ -304,11 +289,7 @@
     }
 
 
-<<<<<<< HEAD
-    public static RexCall getStringArray( List<String> elements, AlgOptCluster cluster ) {
-=======
     public static RexCall getStringArray( List<String> elements, AlgCluster cluster ) {
->>>>>>> 18d3cce9
         List<RexNode> rexNodes = new ArrayList<>();
         int maxSize = 0;
         for ( String name : elements ) {
@@ -328,11 +309,7 @@
     }
 
 
-<<<<<<< HEAD
-    public static RexLiteral getArrayLiteral( List<String> elements, AlgOptCluster cluster ) {
-=======
     public static RexLiteral getArrayLiteral( List<String> elements, AlgCluster cluster ) {
->>>>>>> 18d3cce9
         AlgDataType type = cluster.getTypeFactory().createArrayType(
                 cluster.getTypeFactory().createPolyType( PolyType.CHAR, 255 ),
                 elements.size() );
@@ -340,11 +317,7 @@
     }
 
 
-<<<<<<< HEAD
-    public static AlgDataType getNestedArrayType( AlgOptCluster cluster, int depth, AlgDataType componentType ) {
-=======
     public static AlgDataType getNestedArrayType( AlgCluster cluster, int depth, AlgDataType componentType ) {
->>>>>>> 18d3cce9
         if ( depth == 0 ) {
             return componentType;
         } else {
