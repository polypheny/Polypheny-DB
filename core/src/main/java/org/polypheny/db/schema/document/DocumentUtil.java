--- conflicted
+++ resolved
@@ -54,28 +54,11 @@
 import org.polypheny.db.languages.OperatorRegistry;
 import org.polypheny.db.languages.QueryLanguage;
 import org.polypheny.db.nodes.Operator;
-<<<<<<< HEAD
-import org.polypheny.db.plan.AlgOptCluster;
-=======
 import org.polypheny.db.plan.AlgCluster;
->>>>>>> 250079c0
 import org.polypheny.db.rex.RexCall;
 import org.polypheny.db.rex.RexLiteral;
 import org.polypheny.db.rex.RexNode;
 import org.polypheny.db.type.PolyType;
-<<<<<<< HEAD
-import org.polypheny.db.type.entity.PolyBigDecimal;
-import org.polypheny.db.type.entity.PolyBinary;
-import org.polypheny.db.type.entity.PolyBoolean;
-import org.polypheny.db.type.entity.PolyDate;
-import org.polypheny.db.type.entity.PolyDouble;
-import org.polypheny.db.type.entity.PolyInteger;
-import org.polypheny.db.type.entity.PolyList;
-import org.polypheny.db.type.entity.PolyLong;
-import org.polypheny.db.type.entity.PolyString;
-import org.polypheny.db.type.entity.PolyTimestamp;
-import org.polypheny.db.type.entity.document.PolyDocument;
-=======
 import org.polypheny.db.type.entity.PolyBinary;
 import org.polypheny.db.type.entity.PolyBoolean;
 import org.polypheny.db.type.entity.PolyList;
@@ -87,7 +70,6 @@
 import org.polypheny.db.type.entity.numerical.PolyLong;
 import org.polypheny.db.type.entity.temporal.PolyDate;
 import org.polypheny.db.type.entity.temporal.PolyTimestamp;
->>>>>>> 250079c0
 import org.polypheny.db.util.Pair;
 
 public class DocumentUtil {
@@ -255,11 +237,7 @@
             Map<String, String> renames,
             AlgDataType rowType,
             AlgNode node ) {
-<<<<<<< HEAD
-        AlgOptCluster cluster = node.getCluster();
-=======
         AlgCluster cluster = node.getCluster();
->>>>>>> 250079c0
         RexNode updateChain = cluster.getRexBuilder().makeInputRef( rowType, 0 );
 
         // replace
@@ -311,11 +289,7 @@
     }
 
 
-<<<<<<< HEAD
-    public static RexCall getStringArray( List<String> elements, AlgOptCluster cluster ) {
-=======
     public static RexCall getStringArray( List<String> elements, AlgCluster cluster ) {
->>>>>>> 250079c0
         List<RexNode> rexNodes = new ArrayList<>();
         int maxSize = 0;
         for ( String name : elements ) {
@@ -335,11 +309,7 @@
     }
 
 
-<<<<<<< HEAD
-    public static RexLiteral getArrayLiteral( List<String> elements, AlgOptCluster cluster ) {
-=======
     public static RexLiteral getArrayLiteral( List<String> elements, AlgCluster cluster ) {
->>>>>>> 250079c0
         AlgDataType type = cluster.getTypeFactory().createArrayType(
                 cluster.getTypeFactory().createPolyType( PolyType.CHAR, 255 ),
                 elements.size() );
@@ -347,11 +317,7 @@
     }
 
 
-<<<<<<< HEAD
-    public static AlgDataType getNestedArrayType( AlgOptCluster cluster, int depth, AlgDataType componentType ) {
-=======
     public static AlgDataType getNestedArrayType( AlgCluster cluster, int depth, AlgDataType componentType ) {
->>>>>>> 250079c0
         if ( depth == 0 ) {
             return componentType;
         } else {
