/*
 * Copyright 2019-2024 The Polypheny Project
 *
 * Licensed under the Apache License, Version 2.0 (the "License");
 * you may not use this file except in compliance with the License.
 * You may obtain a copy of the License at
 *
 * http://www.apache.org/licenses/LICENSE-2.0
 *
 * Unless required by applicable law or agreed to in writing, software
 * distributed under the License is distributed on an "AS IS" BASIS,
 * WITHOUT WARRANTIES OR CONDITIONS OF ANY KIND, either express or implied.
 * See the License for the specific language governing permissions and
 * limitations under the License.
 */

package org.polypheny.db.tools;

import java.util.List;
import lombok.Getter;
import lombok.Setter;
import org.polypheny.db.algebra.AlgNode;
import org.polypheny.db.algebra.type.AlgDataType;
import org.polypheny.db.catalog.snapshot.Snapshot;
<<<<<<< HEAD
import org.polypheny.db.plan.AlgOptCluster;
=======
import org.polypheny.db.plan.AlgCluster;
>>>>>>> 18d3cce9
import org.polypheny.db.plan.Context;
import org.polypheny.db.plan.Contexts;
import org.polypheny.db.rex.RexLiteral;
import org.polypheny.db.routing.FieldDistribution;
import org.polypheny.db.transaction.Statement;
import org.polypheny.db.type.entity.document.PolyDocument;


/**
 * Extension of AlgBuilder for routed plans with some more information.
 */
@Setter
@Getter
public class RoutedAlgBuilder extends AlgBuilder {

    protected FieldDistribution fieldDistribution; // PartitionId -> List<AllocationColumn>


<<<<<<< HEAD
    public RoutedAlgBuilder( Context context, AlgOptCluster cluster, Snapshot snapshot ) {
=======
    public RoutedAlgBuilder( Context context, AlgCluster cluster, Snapshot snapshot ) {
>>>>>>> 18d3cce9
        super( context, cluster, snapshot );
    }


<<<<<<< HEAD
    public static RoutedAlgBuilder create( Statement statement, AlgOptCluster cluster ) {
        return new RoutedAlgBuilder( Contexts.EMPTY_CONTEXT, cluster, statement.getTransaction().getSnapshot() );
    }


    public static RoutedAlgBuilder createCopy( Statement statement, AlgOptCluster cluster, RoutedAlgBuilder builder ) {
        final RoutedAlgBuilder newBuilder = RoutedAlgBuilder.create( statement, cluster );
        newBuilder.fieldDistribution = builder.fieldDistribution;

        if ( builder.stackSize() > 0 ) {
            for ( int i = 0; i < builder.stackSize(); i++ ) {
                final AlgNode node = builder.peek( i ).accept( new DeepCopyShuttle() );
                newBuilder.push( node );
            }
        }

        return newBuilder;
=======
    public static RoutedAlgBuilder create( Statement statement, AlgCluster cluster ) {
        return new RoutedAlgBuilder( Contexts.EMPTY_CONTEXT, cluster, statement.getTransaction().getSnapshot() );
>>>>>>> 18d3cce9
    }


    @Override
    public RoutedAlgBuilder values( Iterable<? extends List<RexLiteral>> tupleList, AlgDataType rowType ) {
        super.values( tupleList, rowType );
        return this;
    }


    @Override
<<<<<<< HEAD
    public RoutedAlgBuilder scan( List<String> tableNames ) {
        super.scan( tableNames );
=======
    public RoutedAlgBuilder relScan( List<String> tableNames ) {
        super.relScan( tableNames );
>>>>>>> 18d3cce9
        return this;
    }


    @Override
    public RoutedAlgBuilder push( AlgNode node ) {
        super.push( node );
        return this;
    }


    @Override
    public RoutedAlgBuilder documents( List<PolyDocument> documents, AlgDataType rowType ) {
        super.documents( documents, rowType );
        return this;
    }



}<|MERGE_RESOLUTION|>--- conflicted
+++ resolved
@@ -22,11 +22,7 @@
 import org.polypheny.db.algebra.AlgNode;
 import org.polypheny.db.algebra.type.AlgDataType;
 import org.polypheny.db.catalog.snapshot.Snapshot;
-<<<<<<< HEAD
-import org.polypheny.db.plan.AlgOptCluster;
-=======
 import org.polypheny.db.plan.AlgCluster;
->>>>>>> 18d3cce9
 import org.polypheny.db.plan.Context;
 import org.polypheny.db.plan.Contexts;
 import org.polypheny.db.rex.RexLiteral;
@@ -45,37 +41,13 @@
     protected FieldDistribution fieldDistribution; // PartitionId -> List<AllocationColumn>
 
 
-<<<<<<< HEAD
-    public RoutedAlgBuilder( Context context, AlgOptCluster cluster, Snapshot snapshot ) {
-=======
     public RoutedAlgBuilder( Context context, AlgCluster cluster, Snapshot snapshot ) {
->>>>>>> 18d3cce9
         super( context, cluster, snapshot );
     }
 
 
-<<<<<<< HEAD
-    public static RoutedAlgBuilder create( Statement statement, AlgOptCluster cluster ) {
-        return new RoutedAlgBuilder( Contexts.EMPTY_CONTEXT, cluster, statement.getTransaction().getSnapshot() );
-    }
-
-
-    public static RoutedAlgBuilder createCopy( Statement statement, AlgOptCluster cluster, RoutedAlgBuilder builder ) {
-        final RoutedAlgBuilder newBuilder = RoutedAlgBuilder.create( statement, cluster );
-        newBuilder.fieldDistribution = builder.fieldDistribution;
-
-        if ( builder.stackSize() > 0 ) {
-            for ( int i = 0; i < builder.stackSize(); i++ ) {
-                final AlgNode node = builder.peek( i ).accept( new DeepCopyShuttle() );
-                newBuilder.push( node );
-            }
-        }
-
-        return newBuilder;
-=======
     public static RoutedAlgBuilder create( Statement statement, AlgCluster cluster ) {
         return new RoutedAlgBuilder( Contexts.EMPTY_CONTEXT, cluster, statement.getTransaction().getSnapshot() );
->>>>>>> 18d3cce9
     }
 
 
@@ -87,13 +59,8 @@
 
 
     @Override
-<<<<<<< HEAD
-    public RoutedAlgBuilder scan( List<String> tableNames ) {
-        super.scan( tableNames );
-=======
     public RoutedAlgBuilder relScan( List<String> tableNames ) {
         super.relScan( tableNames );
->>>>>>> 18d3cce9
         return this;
     }
 
