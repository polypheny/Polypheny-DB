/*
 * Copyright 2019-2024 The Polypheny Project
 *
 * Licensed under the Apache License, Version 2.0 (the "License");
 * you may not use this file except in compliance with the License.
 * You may obtain a copy of the License at
 *
 * http://www.apache.org/licenses/LICENSE-2.0
 *
 * Unless required by applicable law or agreed to in writing, software
 * distributed under the License is distributed on an "AS IS" BASIS,
 * WITHOUT WARRANTIES OR CONDITIONS OF ANY KIND, either express or implied.
 * See the License for the specific language governing permissions and
 * limitations under the License.
 *
 * This file incorporates code covered by the following terms:
 *
 * Licensed to the Apache Software Foundation (ASF) under one or more
 * contributor license agreements.  See the NOTICE file distributed with
 * this work for additional information regarding copyright ownership.
 * The ASF licenses this file to you under the Apache License, Version 2.0
 * (the "License"); you may not use this file except in compliance with
 * the License.  You may obtain a copy of the License at
 *
 * http://www.apache.org/licenses/LICENSE-2.0
 *
 * Unless required by applicable law or agreed to in writing, software
 * distributed under the License is distributed on an "AS IS" BASIS,
 * WITHOUT WARRANTIES OR CONDITIONS OF ANY KIND, either express or implied.
 * See the License for the specific language governing permissions and
 * limitations under the License.
 */

package org.polypheny.db.tools;


import static org.polypheny.db.util.Static.RESOURCE;

import com.google.common.base.Preconditions;
import com.google.common.collect.ImmutableList;
import com.google.common.collect.ImmutableMap;
import com.google.common.collect.ImmutableSet;
import com.google.common.collect.Iterables;
import com.google.common.collect.Lists;
import java.math.BigDecimal;
import java.util.AbstractList;
import java.util.ArrayDeque;
import java.util.ArrayList;
import java.util.Arrays;
import java.util.Collections;
import java.util.Deque;
import java.util.HashSet;
import java.util.LinkedList;
import java.util.List;
import java.util.Locale;
import java.util.Map;
import java.util.Objects;
import java.util.Set;
import java.util.SortedSet;
import java.util.TreeSet;
import java.util.stream.Collectors;
import javax.annotation.Nonnull;
import javax.annotation.Nullable;
import lombok.Getter;
import org.apache.calcite.linq4j.Ord;
import org.apache.calcite.linq4j.function.Experimental;
import org.polypheny.db.algebra.AlgCollation;
import org.polypheny.db.algebra.AlgCollations;
import org.polypheny.db.algebra.AlgDistribution;
import org.polypheny.db.algebra.AlgFieldCollation;
import org.polypheny.db.algebra.AlgNode;
import org.polypheny.db.algebra.constant.Kind;
import org.polypheny.db.algebra.constant.SemiJoinType;
import org.polypheny.db.algebra.core.Aggregate;
import org.polypheny.db.algebra.core.AggregateCall;
import org.polypheny.db.algebra.core.AlgFactories;
import org.polypheny.db.algebra.core.AlgFactories.ScanFactory;
import org.polypheny.db.algebra.core.CorrelationId;
import org.polypheny.db.algebra.core.Filter;
import org.polypheny.db.algebra.core.Intersect;
import org.polypheny.db.algebra.core.Join;
import org.polypheny.db.algebra.core.JoinAlgType;
import org.polypheny.db.algebra.core.Match;
import org.polypheny.db.algebra.core.Minus;
import org.polypheny.db.algebra.core.Project;
import org.polypheny.db.algebra.core.SemiJoin;
import org.polypheny.db.algebra.core.Sort;
import org.polypheny.db.algebra.core.Union;
import org.polypheny.db.algebra.core.Values;
import org.polypheny.db.algebra.core.relational.RelScan;
import org.polypheny.db.algebra.fun.AggFunction;
import org.polypheny.db.algebra.logical.common.LogicalTransformer;
import org.polypheny.db.algebra.logical.document.LogicalDocumentFilter;
import org.polypheny.db.algebra.logical.document.LogicalDocumentProject;
import org.polypheny.db.algebra.logical.document.LogicalDocumentScan;
import org.polypheny.db.algebra.logical.lpg.LogicalLpgMatch;
import org.polypheny.db.algebra.logical.lpg.LogicalLpgProject;
import org.polypheny.db.algebra.logical.lpg.LogicalLpgScan;
<<<<<<< HEAD
import org.polypheny.db.algebra.logical.relational.LogicalFilter;
import org.polypheny.db.algebra.logical.relational.LogicalJoin;
import org.polypheny.db.algebra.logical.relational.LogicalProject;
=======
import org.polypheny.db.algebra.logical.relational.LogicalRelFilter;
import org.polypheny.db.algebra.logical.relational.LogicalRelJoin;
import org.polypheny.db.algebra.logical.relational.LogicalRelProject;
import org.polypheny.db.algebra.logical.relational.LogicalRelSort;
>>>>>>> 250079c0
import org.polypheny.db.algebra.metadata.AlgMetadataQuery;
import org.polypheny.db.algebra.operators.OperatorName;
import org.polypheny.db.algebra.type.AlgDataType;
import org.polypheny.db.algebra.type.AlgDataTypeFactory;
import org.polypheny.db.algebra.type.AlgDataTypeField;
import org.polypheny.db.algebra.type.AlgDataTypeFieldImpl;
import org.polypheny.db.algebra.type.StructKind;
<<<<<<< HEAD
=======
import org.polypheny.db.catalog.Catalog;
>>>>>>> 250079c0
import org.polypheny.db.catalog.entity.Entity;
import org.polypheny.db.catalog.entity.logical.LogicalGraph;
import org.polypheny.db.catalog.entity.logical.LogicalTable;
import org.polypheny.db.catalog.entity.physical.PhysicalEntity;
import org.polypheny.db.catalog.exceptions.GenericRuntimeException;
import org.polypheny.db.catalog.logistic.DataModel;
import org.polypheny.db.catalog.snapshot.Snapshot;
import org.polypheny.db.languages.OperatorRegistry;
import org.polypheny.db.languages.QueryLanguage;
import org.polypheny.db.nodes.Operator;
<<<<<<< HEAD
import org.polypheny.db.plan.AlgOptCluster;
import org.polypheny.db.plan.AlgOptPredicateList;
import org.polypheny.db.plan.AlgOptSchema;
=======
import org.polypheny.db.plan.AlgCluster;
import org.polypheny.db.plan.AlgOptPredicateList;
>>>>>>> 250079c0
import org.polypheny.db.plan.AlgOptUtil;
import org.polypheny.db.plan.AlgTraitSet;
import org.polypheny.db.plan.Context;
import org.polypheny.db.plan.Contexts;
import org.polypheny.db.rex.RexBuilder;
import org.polypheny.db.rex.RexCall;
import org.polypheny.db.rex.RexCorrelVariable;
import org.polypheny.db.rex.RexExecutor;
import org.polypheny.db.rex.RexIndexRef;
import org.polypheny.db.rex.RexLiteral;
import org.polypheny.db.rex.RexNode;
import org.polypheny.db.rex.RexShuttle;
import org.polypheny.db.rex.RexSimplify;
import org.polypheny.db.rex.RexUtil;
import org.polypheny.db.runtime.Hook;
import org.polypheny.db.schema.trait.ModelTrait;
import org.polypheny.db.schema.trait.ModelTraitDef;
import org.polypheny.db.transaction.Statement;
import org.polypheny.db.type.PolyType;
import org.polypheny.db.type.entity.PolyList;
import org.polypheny.db.type.entity.PolyString;
import org.polypheny.db.type.entity.document.PolyDocument;
import org.polypheny.db.type.entity.graph.PolyDictionary;
import org.polypheny.db.type.entity.graph.PolyNode;
import org.polypheny.db.util.DateString;
import org.polypheny.db.util.Holder;
import org.polypheny.db.util.ImmutableBitSet;
import org.polypheny.db.util.ImmutableNullableList;
import org.polypheny.db.util.Litmus;
import org.polypheny.db.util.Pair;
import org.polypheny.db.util.Permutation;
import org.polypheny.db.util.TimeString;
import org.polypheny.db.util.TimestampString;
import org.polypheny.db.util.Util;
import org.polypheny.db.util.ValidatorUtil;
import org.polypheny.db.util.mapping.Mapping;
import org.polypheny.db.util.mapping.Mappings;


/**
 * Builder for relational expressions.
 * <p>
 * {@code AlgBuilder} does not make possible anything that you could not also accomplish by calling the factory methods of
 * the particular relational expression. But it makes common tasks more straightforward and concise.
 * <p>
 * {@code AlgBuilder} uses factories to create relational expressions.
 * By default, it uses the default factories, which create logical relational expressions ({@link LogicalRelFilter},
 * {@link LogicalRelProject} and so forth). But you could override those factories so that, say, {@code filter} creates
 * instead a {@code HiveFilter}.
 * <p>
 * It is not thread-safe.
 */
public class AlgBuilder {

    @Getter
<<<<<<< HEAD
    protected final AlgOptCluster cluster;
=======
    protected final AlgCluster cluster;
>>>>>>> 250079c0
    protected final Snapshot snapshot;
    private final AlgFactories.FilterFactory filterFactory;
    private final AlgFactories.ProjectFactory projectFactory;
    private final AlgFactories.AggregateFactory aggregateFactory;
    private final AlgFactories.SortFactory sortFactory;
    private final AlgFactories.ExchangeFactory exchangeFactory;
    private final AlgFactories.SortExchangeFactory sortExchangeFactory;
    private final AlgFactories.SetOpFactory setOpFactory;
    private final AlgFactories.JoinFactory joinFactory;
    private final AlgFactories.SemiJoinFactory semiJoinFactory;
    private final AlgFactories.CorrelateFactory correlateFactory;
    private final AlgFactories.ValuesFactory valuesFactory;
    private final ScanFactory scanFactory;
    private final AlgFactories.MatchFactory matchFactory;
    private final AlgFactories.DocumentsFactory documentsFactory;
    private final Deque<Frame> stack = new ArrayDeque<>();
    private final boolean simplify;
    private final RexSimplify simplifier;


<<<<<<< HEAD
    protected AlgBuilder( Context context, AlgOptCluster cluster, Snapshot snapshot ) {
=======
    protected AlgBuilder( Context context, AlgCluster cluster, Snapshot snapshot ) {
>>>>>>> 250079c0
        this.cluster = cluster;
        this.snapshot = snapshot;
        if ( context == null ) {
            context = Contexts.EMPTY_CONTEXT;
        }
        this.simplify = Hook.REL_BUILDER_SIMPLIFY.get( true );
        this.aggregateFactory = context.unwrap( AlgFactories.AggregateFactory.class )
                .orElse( AlgFactories.DEFAULT_AGGREGATE_FACTORY );
        this.filterFactory = context.unwrap( AlgFactories.FilterFactory.class )
                .orElse( AlgFactories.DEFAULT_FILTER_FACTORY );
        this.projectFactory = context.unwrap( AlgFactories.ProjectFactory.class )
                .orElse( AlgFactories.DEFAULT_PROJECT_FACTORY );
        this.sortFactory = context.unwrap( AlgFactories.SortFactory.class )
                .orElse( AlgFactories.DEFAULT_SORT_FACTORY );
        this.exchangeFactory = context.unwrap( AlgFactories.ExchangeFactory.class )
                .orElse( AlgFactories.DEFAULT_EXCHANGE_FACTORY );
        this.sortExchangeFactory = context.unwrap( AlgFactories.SortExchangeFactory.class )
                .orElse( AlgFactories.DEFAULT_SORT_EXCHANGE_FACTORY );
        this.setOpFactory = context.unwrap( AlgFactories.SetOpFactory.class )
                .orElse( AlgFactories.DEFAULT_SET_OP_FACTORY );
        this.joinFactory = context.unwrap( AlgFactories.JoinFactory.class )
                .orElse( AlgFactories.DEFAULT_JOIN_FACTORY );
        this.semiJoinFactory = context.unwrap( AlgFactories.SemiJoinFactory.class )
                .orElse( AlgFactories.DEFAULT_SEMI_JOIN_FACTORY );
        this.correlateFactory = context.unwrap( AlgFactories.CorrelateFactory.class )
                .orElse( AlgFactories.DEFAULT_CORRELATE_FACTORY );
        this.valuesFactory = context.unwrap( AlgFactories.ValuesFactory.class )
                .orElse( AlgFactories.DEFAULT_VALUES_FACTORY );
        this.scanFactory = context.unwrap( ScanFactory.class )
                .orElse( AlgFactories.DEFAULT_TABLE_SCAN_FACTORY );
        this.matchFactory = context.unwrap( AlgFactories.MatchFactory.class )
                .orElse( AlgFactories.DEFAULT_MATCH_FACTORY );
        this.documentsFactory = context.unwrap( AlgFactories.DocumentsFactory.class )
                .orElse( AlgFactories.DEFAULT_DOCUMENTS_FACTORY );

        final RexExecutor executor = context.unwrap( RexExecutor.class ).orElse(
                Util.first(
                        cluster.getPlanner().getExecutor(),
                        RexUtil.EXECUTOR ) );
        this.simplifier = new RexSimplify( cluster.getRexBuilder(), AlgOptPredicateList.EMPTY, executor );

    }


    /**
     * @return the stack size of the current builder.
     */
    public int stackSize() {
        return this.stack.size();
    }


<<<<<<< HEAD
    /**
     * Creates a AlgBuilder.
     */
    public static AlgBuilder create( FrameworkConfig config ) {
        final AlgOptCluster[] cluster = new AlgOptCluster[1];
        final Snapshot[] snapshot = new Snapshot[1];
        Frameworks.withPrepare(
                new Frameworks.PrepareAction<Void>( config ) {
                    @Override
                    public Void apply( AlgOptCluster c, Snapshot s ) {
                        cluster[0] = c;
                        snapshot[0] = s;
                        return null;
                    }
                } );
        return new AlgBuilder( config.getContext(), cluster[0], config.getSnapshot() );
    }


    public static AlgBuilder create( Statement statement ) {
        final RexBuilder rexBuilder = new RexBuilder( statement.getTransaction().getTypeFactory() );
        final AlgOptCluster cluster = AlgOptCluster.create( statement.getQueryProcessor().getPlanner(), rexBuilder, null, statement.getTransaction().getSnapshot() );
=======
    public static AlgBuilder create( Statement statement ) {
        final RexBuilder rexBuilder = new RexBuilder( statement.getTransaction().getTypeFactory() );
        final AlgCluster cluster = AlgCluster.create( statement.getQueryProcessor().getPlanner(), rexBuilder, null, statement.getTransaction().getSnapshot() );
>>>>>>> 250079c0
        return create( statement, cluster );
    }


<<<<<<< HEAD
    public static AlgBuilder create( Statement statement, AlgOptCluster cluster ) {
=======
    public static AlgBuilder create( Statement statement, AlgCluster cluster ) {
>>>>>>> 250079c0
        return new AlgBuilder( Contexts.EMPTY_CONTEXT, cluster, statement.getTransaction().getSnapshot() );
    }


    /**
     * Converts this{@link AlgBuilder}  to a string. The string is the string representation of all of the RelNodes on the stack.
     */
    @Override
    public String toString() {
        return stack.stream()
                .map( frame -> AlgOptUtil.toString( frame.alg ) )
                .collect( Collectors.joining( "" ) );
    }


    /**
     * Returns the type factory.
     */
    public AlgDataTypeFactory getTypeFactory() {
        return cluster.getTypeFactory();
    }


    /**
     * Returns the builder for {@link RexNode} expressions.
     */
    public RexBuilder getRexBuilder() {
        return cluster.getRexBuilder();
    }


    /**
     * Creates a {@link AlgBuilderFactory}, a partially-created AlgBuilder.
     * Just add a {@link AlgCluster}
     */
    public static AlgBuilderFactory proto( final Context context ) {
        return ( cluster, snapshot ) -> new AlgBuilder( context, cluster, snapshot );
    }


    /**
     * Creates a {@link AlgBuilderFactory} that uses a given set of factories.
     */
    public static AlgBuilderFactory proto( Object... factories ) {
        return proto( Contexts.of( factories ) );
    }

    // Methods for manipulating the stack


    /**
     * Adds a relational expression to be the input to the next relational expression constructed.
     * <p>
     * This method is usual when you want to weave in relational expressions that are not supported by the builder. If, while
     * creating such expressions, you need to use previously built expressions as inputs, call
     * {@link #build()} to pop those inputs.
     */
    public AlgBuilder push( AlgNode node ) {
        stack.push( new Frame( node ) );
        return this;
    }


    /**
     * Adds an alg node to the top of the stack while preserving the field names and aliases.
     */
    public void replaceTop( AlgNode node ) {
        final Frame frame = stack.pop();
        stack.push( new Frame( node, toFields( node ), null ) );
    }


    /**
     * Adds an alg node to the top of the stack while preserving the field names and aliases.
     */
    public void replaceTop( AlgNode node, int amount ) {
        //final Frame frame = stack.pop();
        for ( int i = 0; i < amount; i++ ) {
            stack.pop();
        }

        stack.push( new Frame( node, toFields( node ), null ) );
    }


    private static ImmutableList<RelField> toFields( AlgNode node ) {
        return ImmutableList.copyOf( node.getTupleType().getFields().stream().map( f -> new RelField( ImmutableSet.of(), f ) ).collect( Collectors.toList() ) );
    }


    /**
     * Pushes a collection of relational expressions.
     */
    public AlgBuilder pushAll( Iterable<? extends AlgNode> nodes ) {
        for ( AlgNode node : nodes ) {
            push( node );
        }
        return this;
    }


    /**
     * Returns the final relational expression.
     * <p>
     * Throws if the stack is empty.
     */
    public AlgNode build() {
        return stack.pop().alg;
    }


    /**
     * Returns the relational expression at the top of the stack, but does not remove it.
     */
    public AlgNode peek() {
        return peek_().alg;
    }


    private Frame peek_() {
        return stack.peek();
    }


    /**
     * Returns the relational expression {@code n} positions from the top of the stack, but does not remove it.
     */
    public AlgNode peek( int n ) {
        return peek_( n ).alg;
    }


    private Frame peek_( int n ) {
        return Iterables.get( stack, n );
    }


    /**
     * Returns the relational expression {@code n} positions from the top of the stack, but does not remove it.
     */
    public AlgNode peek( int inputCount, int inputOrdinal ) {
        return peek_( inputCount, inputOrdinal ).alg;
    }


    private Frame peek_( int inputCount, int inputOrdinal ) {
        return peek_( inputCount - 1 - inputOrdinal );
    }


    /**
     * Returns the number of fields in all inputs before (to the left of) the given input.
     *
     * @param inputCount Number of inputs
     * @param inputOrdinal Input ordinal
     */
    private int inputOffset( int inputCount, int inputOrdinal ) {
        int offset = 0;
        for ( int i = 0; i < inputOrdinal; i++ ) {
            offset += peek( inputCount, i ).getTupleType().getFieldCount();
        }
        return offset;
    }

    // Methods that return scalar expressions


    /**
     * Creates a literal (constant expression).
     */
    public RexNode literal( Object value ) {
        final RexBuilder rexBuilder = cluster.getRexBuilder();
        if ( value == null ) {
            return rexBuilder.constantNull();
        } else if ( value instanceof Boolean ) {
            return rexBuilder.makeLiteral( (Boolean) value );
        } else if ( value instanceof BigDecimal ) {
            return rexBuilder.makeExactLiteral( (BigDecimal) value );
        } else if ( value instanceof Float || value instanceof Double ) {
            return rexBuilder.makeApproxLiteral( BigDecimal.valueOf( ((Number) value).doubleValue() ) );
        } else if ( value instanceof Number ) {
            return rexBuilder.makeExactLiteral( BigDecimal.valueOf( ((Number) value).longValue() ) );
        } else if ( value instanceof String ) {
            return rexBuilder.makeLiteral( (String) value );
        } else if ( value instanceof byte[] ) {
            // multimedia stream
            return rexBuilder.makeFileLiteral( (byte[]) value );
        } else if ( value instanceof DateString ) {
            return rexBuilder.makeDateLiteral( (DateString) value );
        } else if ( value instanceof TimeString ) {
            return rexBuilder.makeTimeLiteral( (TimeString) value, value.toString().length() );
        } else if ( value instanceof TimestampString ) {
            return rexBuilder.makeTimestampLiteral( (TimestampString) value, value.toString().length() );
        } else {
            throw new IllegalArgumentException( "cannot convert " + value + " (" + value.getClass() + ") to a constant" );
        }
    }


    /**
     * Creates a correlation variable for the current input, and writes it into a Holder.
     */
    public AlgBuilder variable( Holder<RexCorrelVariable> v ) {
        v.set( (RexCorrelVariable) getRexBuilder().makeCorrel( peek().getTupleType(), cluster.createCorrel() ) );
        return this;
    }


    /**
     * Creates a reference to a field by name.
     * <p>
     * Equivalent to {@code field(1, 0, fieldName)}.
     *
     * @param fieldName Field name
     */
    public RexIndexRef field( String fieldName ) {
        return field( 1, 0, fieldName );
    }


    /**
     * Creates a reference to a field of given input relational expression by name.
     *
     * @param inputCount Number of inputs
     * @param inputOrdinal Input ordinal
     * @param fieldName Field name
     */
    public RexIndexRef field( int inputCount, int inputOrdinal, String fieldName ) {
        final Frame frame = peek_( inputCount, inputOrdinal );
<<<<<<< HEAD
        final List<String> fieldNames = frame.relFields().stream().map( AlgDataTypeField::getName ).collect( Collectors.toList() );
=======
        final List<String> fieldNames = frame.relFields().stream().map( AlgDataTypeField::getName ).toList();
>>>>>>> 250079c0
        int i = fieldNames.indexOf( fieldName );
        if ( i >= 0 ) {
            return field( inputCount, inputOrdinal, i );
        } else {
            throw new IllegalArgumentException( "field [" + fieldName + "] not found; input fields are: " + fieldNames );
        }
    }


    /**
     * Creates a reference to an input field by ordinal.
     * <p>
     * Equivalent to {@code field(1, 0, ordinal)}.
     *
     * @param fieldOrdinal Field ordinal
     */
    public RexIndexRef field( int fieldOrdinal ) {
        return (RexIndexRef) field( 1, 0, fieldOrdinal, false );
    }


    /**
     * Creates a reference to a field of a given input relational expression by ordinal.
     *
     * @param inputCount Number of inputs
     * @param inputOrdinal Input ordinal
     * @param fieldOrdinal Field ordinal within input
     */
    public RexIndexRef field( int inputCount, int inputOrdinal, int fieldOrdinal ) {
        return (RexIndexRef) field( inputCount, inputOrdinal, fieldOrdinal, false );
    }


    /**
     * As {@link #field(int, int, int)}, but if {@code alias} is true, the method may apply an alias to make sure that the
     * field has the same name as in the input frame. If no alias is applied the expression is definitely a
     * {@link RexIndexRef}.
     */
    private RexNode field( int inputCount, int inputOrdinal, int fieldOrdinal, boolean alias ) {
        final Frame frame = peek_( inputCount, inputOrdinal );
        final AlgNode input = frame.alg;
        final AlgDataType rowType = input.getTupleType();
        if ( fieldOrdinal < 0 || fieldOrdinal > rowType.getFieldCount() ) {
            throw new IllegalArgumentException( "field ordinal [" + fieldOrdinal + "] out of range; input fields are: " + rowType.getFieldNames() );
        }
        final AlgDataTypeField field = rowType.getFields().get( fieldOrdinal );
        final int offset = inputOffset( inputCount, inputOrdinal );
        final RexIndexRef ref = cluster.getRexBuilder().makeInputRef( field.getType(), offset + fieldOrdinal );
        if ( frame.alg.getModel() == DataModel.DOCUMENT ) {
            return ref;
        }
        final AlgDataTypeField aliasField = frame.relFields().get( fieldOrdinal );
        if ( !alias || field.getName().equals( aliasField.getName() ) ) {
            return ref;
        } else {
            return alias( ref, aliasField.getName() );
        }
    }


    /**
     * Creates a reference to a field of the current record which originated in a relation with a given alias.
     */
    public RexNode field( String alias, String fieldName ) {
        return field( 1, alias, fieldName );
    }


    /**
     * Creates a reference to a field which originated in a relation with the given alias. Searches for the relation starting
     * at the top of the stack.
     */
    public RexNode field( int inputCount, String alias, String fieldName ) {
        Objects.requireNonNull( alias );
        Objects.requireNonNull( fieldName );
        final List<String> fields = new ArrayList<>();
        for ( int inputOrdinal = 0; inputOrdinal < inputCount; ++inputOrdinal ) {
            final Frame frame = peek_( inputOrdinal );
            for ( Ord<RelField> p : Ord.zip( frame.structured ) ) {
                // If alias and field name match, reference that field.
                if ( p.e.left.contains( alias ) && p.e.right.getName().equals( fieldName ) ) {
                    return field( inputCount, inputCount - 1 - inputOrdinal, p.i );
                }
                fields.add( String.format( Locale.ROOT, "{aliases=%s,fieldName=%s}", p.e.left, p.e.right.getName() ) );
            }
        }
        throw new IllegalArgumentException( "no aliased field found; fields are: " + fields );
    }


    public RexNode field( int inputCount, String fieldName ) {
        Objects.requireNonNull( fieldName );
        final List<String> fields = new ArrayList<>();
        for ( int inputOrdinal = 0; inputOrdinal < inputCount; ++inputOrdinal ) {
            final Frame frame = peek_( inputOrdinal );
            for ( Ord<RelField> p : Ord.zip( frame.structured ) ) {
                // If alias and field name match, reference that field.
                if ( p.e.right.getName().equals( fieldName ) ) {
                    return field( inputCount, inputCount - 1 - inputOrdinal, p.i );
                }
                fields.add( String.format( Locale.ROOT, "{aliases=%s,fieldName=%s}", p.e.left, p.e.right.getName() ) );
            }
        }
        throw new IllegalArgumentException( "no aliased field found; fields are: " + fields );
    }


    /**
     * Returns a reference to a given field of a record-valued expression.
     */
    public RexNode field( RexNode e, String name ) {
        return getRexBuilder().makeFieldAccess( e, name, false );
    }


    /**
     * Returns references to the fields of the top input.
     */
    public ImmutableList<RexNode> fields() {
        return fields( 1, 0 );
    }


    /**
     * Returns references to the fields of a given input.
     */
    public ImmutableList<RexNode> fields( int inputCount, int inputOrdinal ) {
        final AlgNode input = peek( inputCount, inputOrdinal );
        final AlgDataType rowType = input.getTupleType();
        final ImmutableList.Builder<RexNode> nodes = ImmutableList.builder();
        for ( int fieldOrdinal : Util.range( rowType.getFieldCount() ) ) {
            nodes.add( field( inputCount, inputOrdinal, fieldOrdinal ) );
        }
        return nodes.build();
    }


    /**
     * Returns references to fields for a given collation.
     */
    public ImmutableList<RexNode> fields( AlgCollation collation ) {
        final ImmutableList.Builder<RexNode> nodes = ImmutableList.builder();
        for ( AlgFieldCollation fieldCollation : collation.getFieldCollations() ) {
            RexNode node = field( fieldCollation.getFieldIndex() );
            switch ( fieldCollation.direction ) {
                case DESCENDING:
                    node = desc( node );
            }
            switch ( fieldCollation.nullDirection ) {
                case FIRST:
                    node = nullsFirst( node );
                    break;
                case LAST:
                    node = nullsLast( node );
                    break;
            }
            nodes.add( node );
        }
        return nodes.build();
    }


    /**
     * Returns references to fields for a given list of input ordinals.
     */
    public ImmutableList<RexNode> fields( List<? extends Number> ordinals ) {
        final ImmutableList.Builder<RexNode> nodes = ImmutableList.builder();
        for ( Number ordinal : ordinals ) {
            RexNode node = field( 1, 0, ordinal.intValue(), false );
            nodes.add( node );
        }
        return nodes.build();
    }


    /**
     * Returns references to fields identified by name.
     */
    public ImmutableList<RexNode> fields( Iterable<String> fieldNames ) {
        final ImmutableList.Builder<RexNode> builder = ImmutableList.builder();
        for ( String fieldName : fieldNames ) {
            builder.add( field( fieldName ) );
        }
        return builder.build();
    }


    /**
     * Returns references to fields identified by a mapping.
     */
    public ImmutableList<RexNode> fields( Mappings.TargetMapping mapping ) {
        return fields( Mappings.asList( mapping ) );
    }


    /**
     * Creates an access to a field by name.
     */
    public RexNode dot( RexNode node, String fieldName ) {
        final RexBuilder builder = cluster.getRexBuilder();
        return builder.makeFieldAccess( node, fieldName, true );
    }


    /**
     * Creates an access to a field by ordinal.
     */
    public RexNode dot( RexNode node, int fieldOrdinal ) {
        final RexBuilder builder = cluster.getRexBuilder();
        return builder.makeFieldAccess( node, fieldOrdinal );
    }


    /**
     * Creates a call to a scalar operator.
     */
    public RexNode call( Operator operator, RexNode... operands ) {
        return call( operator, ImmutableList.copyOf( operands ) );
    }


    /**
     * Creates a call to a scalar operator.
     */
    private RexNode call( Operator operator, List<RexNode> operandList ) {
        final RexBuilder builder = cluster.getRexBuilder();
        final AlgDataType type = builder.deriveReturnType( operator, operandList );
        return builder.makeCall( type, operator, operandList );
    }


    /**
     * Creates a call to a scalar operator.
     */
    public RexNode call( Operator operator, Iterable<? extends RexNode> operands ) {
        return call( operator, ImmutableList.copyOf( operands ) );
    }


    /**
     * Creates an AND.
     */
    public RexNode and( RexNode... operands ) {
        return and( ImmutableList.copyOf( operands ) );
    }


    /**
     * Creates an AND.
     * <p>
     * Simplifies the expression a little:
     * {@code e AND TRUE} becomes {@code e};
     * {@code e AND e2 AND NOT e} becomes {@code e2}.
     */
    public RexNode and( Iterable<? extends RexNode> operands ) {
        return simplifier.simplifyAnds( operands );
    }


    /**
     * Creates an OR.
     */
    public RexNode or( RexNode... operands ) {
        return or( ImmutableList.copyOf( operands ) );
    }


    /**
     * Creates an OR.
     */
    public RexNode or( Iterable<? extends RexNode> operands ) {
        return RexUtil.composeDisjunction( cluster.getRexBuilder(), operands );
    }


    /**
     * Creates a NOT.
     */
    public RexNode not( RexNode operand ) {
        return call( OperatorRegistry.get( OperatorName.NOT ), operand );
    }


    /**
     * Creates an {@code =}.
     */
    public RexNode equals( RexNode operand0, RexNode operand1 ) {
        return call( OperatorRegistry.get( OperatorName.EQUALS ), operand0, operand1 );
    }


    /**
     * Creates a {@code <>}.
     */
    public RexNode notEquals( RexNode operand0, RexNode operand1 ) {
        return call( OperatorRegistry.get( OperatorName.NOT_EQUALS ), operand0, operand1 );
    }


    /**
     * Creates an IS NULL.
     */
    public RexNode isNull( RexNode operand ) {
        return call( OperatorRegistry.get( OperatorName.IS_NULL ), operand );
    }


    /**
     * Creates an IS NOT NULL.
     */
    public RexNode isNotNull( RexNode operand ) {
        return call( OperatorRegistry.get( OperatorName.IS_NOT_NULL ), operand );
    }


    /**
     * Creates an expression that casts an expression to a given type.
     */
    public RexNode cast( RexNode expr, PolyType typeName ) {
        final AlgDataType type = cluster.getTypeFactory().createPolyType( typeName );
        return cluster.getRexBuilder().makeCast( type, expr );
    }


    /**
     * Creates an expression that casts an expression to a type with a given name and precision or length.
     */
    public RexNode cast( RexNode expr, PolyType typeName, int precision ) {
        final AlgDataType type = cluster.getTypeFactory().createPolyType( typeName, precision );
        return cluster.getRexBuilder().makeCast( type, expr );
    }


    /**
     * Creates an expression that casts an expression to a type with a given name, precision and scale.
     */
    public RexNode cast( RexNode expr, PolyType typeName, int precision, int scale ) {
        final AlgDataType type = cluster.getTypeFactory().createPolyType( typeName, precision, scale );
        return cluster.getRexBuilder().makeCast( type, expr );
    }


    /**
     * Returns an expression wrapped in an alias.
     *
     * @see #project
     */
    public RexNode alias( RexNode expr, String alias ) {
        return call( OperatorRegistry.get( OperatorName.AS ), expr, literal( alias ) );
    }


    /**
     * Converts a sort expression to descending.
     */
    public RexNode desc( RexNode node ) {
        return call( OperatorRegistry.get( OperatorName.DESC ), node );
    }


    /**
     * Converts a sort expression to nulls last.
     */
    public RexNode nullsLast( RexNode node ) {
        return call( OperatorRegistry.get( OperatorName.NULLS_LAST ), node );
    }


    /**
     * Converts a sort expression to nulls first.
     */
    public RexNode nullsFirst( RexNode node ) {
        return call( OperatorRegistry.get( OperatorName.NULLS_FIRST ), node );
    }

    // Methods that create group keys and aggregate calls


    /**
     * Creates an empty group key.
     */
    public GroupKey groupKey() {
        return groupKey( ImmutableList.of() );
    }


    /**
     * Creates a group key.
     */
    public GroupKey groupKey( RexNode... nodes ) {
        return groupKey( ImmutableList.copyOf( nodes ) );
    }


    /**
     * Creates a group key.
     */
    public GroupKey groupKey( Iterable<? extends RexNode> nodes ) {
        return new GroupKeyImpl( ImmutableList.copyOf( nodes ), false, null, null );
    }


    /**
     * Creates a group key with grouping sets.
     */
    public GroupKey groupKey( Iterable<? extends RexNode> nodes, Iterable<? extends Iterable<? extends RexNode>> nodeLists ) {
        return groupKey_( nodes, false, nodeLists );
    }


    /**
     * @deprecated Now that indicator is deprecated, use {@link #groupKey(Iterable, Iterable)}, which has the same behavior
     * as calling this method with {@code indicator = false}.
     */
    @Deprecated // to be removed before 2.0
    public GroupKey groupKey( Iterable<? extends RexNode> nodes, boolean indicator, Iterable<? extends Iterable<? extends RexNode>> nodeLists ) {
        return groupKey_( nodes, indicator, nodeLists );
    }


    private GroupKey groupKey_( Iterable<? extends RexNode> nodes, boolean indicator, Iterable<? extends Iterable<? extends RexNode>> nodeLists ) {
        final ImmutableList.Builder<ImmutableList<RexNode>> builder = ImmutableList.builder();
        for ( Iterable<? extends RexNode> nodeList : nodeLists ) {
            builder.add( ImmutableList.copyOf( nodeList ) );
        }
        return new GroupKeyImpl( ImmutableList.copyOf( nodes ), indicator, builder.build(), null );
    }


    /**
     * Creates a group key of fields identified by ordinal.
     */
    public GroupKey groupKey( Integer... fieldOrdinals ) {
        return groupKey( fields( Arrays.asList( fieldOrdinals ) ) );
    }


    /**
     * Creates a group key of fields identified by name.
     */
    public GroupKey groupKey( String... fieldNames ) {
        return groupKey( fields( ImmutableList.copyOf( fieldNames ) ) );
    }


    /**
     * Creates a group key, identified by field positions in the underlying relational expression.
     * <p>
     * This method of creating a group key does not allow you to group on new expressions, only column projections, but is
     * efficient, especially when you are coming from an existing {@link Aggregate}.
     */
    public GroupKey groupKey( @Nonnull ImmutableBitSet groupSet ) {
        return groupKey( groupSet, ImmutableList.of( groupSet ) );
    }


    /**
     * Creates a group key with grouping sets, both identified by field positions in the underlying relational expression.
     * <p>
     * This method of creating a group key does not allow you to group on new expressions, only column projections, but is
     * efficient, especially when you are coming from an existing {@link Aggregate}.
     */
    public GroupKey groupKey( ImmutableBitSet groupSet, @Nonnull Iterable<? extends ImmutableBitSet> groupSets ) {
        return groupKey_( groupSet, false, ImmutableList.copyOf( groupSets ) );
    }


    /**
     * As {@link #groupKey(ImmutableBitSet, Iterable)}.
     */
    // deprecated, to be removed before 2.0
    public GroupKey groupKey( ImmutableBitSet groupSet, ImmutableList<ImmutableBitSet> groupSets ) {
        return groupKey_(
                groupSet,
                false,
                groupSets == null
                        ? ImmutableList.of( groupSet )
                        : ImmutableList.copyOf( groupSets ) );
    }


    /**
     * @deprecated Use {@link #groupKey(ImmutableBitSet, Iterable)}.
     */
    @Deprecated // to be removed before 2.0
    public GroupKey groupKey( ImmutableBitSet groupSet, boolean indicator, ImmutableList<ImmutableBitSet> groupSets ) {
        return groupKey_(
                groupSet,
                indicator,
                groupSets == null
                        ? ImmutableList.of( groupSet )
                        : ImmutableList.copyOf( groupSets ) );
    }


    private GroupKey groupKey_( ImmutableBitSet groupSet, boolean indicator, @Nonnull ImmutableList<ImmutableBitSet> groupSets ) {
        if ( groupSet.length() > peek().getTupleType().getFieldCount() ) {
            throw new IllegalArgumentException( "out of bounds: " + groupSet );
        }
        Objects.requireNonNull( groupSets );
        final ImmutableList<RexNode> nodes = fields( groupSet.toList() );
        final List<ImmutableList<RexNode>> nodeLists = Util.transform( groupSets, bitSet -> fields( bitSet.toList() ) );
        return groupKey_( nodes, indicator, nodeLists );
    }


    /**
     * Creates a call to an aggregate function.
     * <p>
     * To add other operands, apply
     * {@link AggCall#distinct()},
     * {@link AggCall#approximate(boolean)},
     * {@link AggCall#filter(RexNode...)},
     * {@link AggCall#sort},
     * {@link AggCall#as} to the result.
     */
    public AggCall aggregateCall( AggFunction aggFunction, Iterable<? extends RexNode> operands ) {
        return aggregateCall(
                aggFunction,
                false,
                false,
                null,
                ImmutableList.of(),
                null,
                ImmutableList.copyOf( operands ) );
    }


    /**
     * Creates a call to an aggregate function.
     * <p>
     * To add other operands, apply
     * {@link AggCall#distinct()},
     * {@link AggCall#approximate(boolean)},
     * {@link AggCall#filter(RexNode...)},
     * {@link AggCall#sort},
     * {@link AggCall#as} to the result.
     */
    public AggCall aggregateCall( AggFunction aggFunction, RexNode... operands ) {
        return aggregateCall(
                aggFunction,
                false,
                false,
                null,
                ImmutableList.of(),
                null,
                ImmutableList.copyOf( operands ) );
    }


    /**
     * Creates a call to an aggregate function with all applicable operands.
     */
    protected AggCall aggregateCall(
            AggFunction aggFunction,
            boolean distinct,
            boolean approximate,
            RexNode filter,
            ImmutableList<RexNode> orderKeys,
            String alias,
            ImmutableList<RexNode> operands ) {
        return new AggCallImpl(
                aggFunction,
                distinct,
                approximate,
                filter,
                alias,
                operands,
                orderKeys );
    }


    /**
     * Creates a call to the {@code COUNT} aggregate function.
     */
    public AggCall count( RexNode... operands ) {
        return count( false, null, operands );
    }


    /**
     * Creates a call to the {@code COUNT} aggregate function.
     */
    public AggCall count( Iterable<? extends RexNode> operands ) {
        return count( false, null, operands );
    }


    /**
     * Creates a call to the {@code COUNT} aggregate function, optionally distinct and with an alias.
     */
    public AggCall count( boolean distinct, String alias, RexNode... operands ) {
        return aggregateCall(
                OperatorRegistry.getAgg( OperatorName.COUNT ),
                distinct,
                false,
                null,
                ImmutableList.of(),
                alias,
                ImmutableList.copyOf( operands ) );
    }


    /**
     * Creates a call to the {@code COUNT} aggregate function, optionally distinct and with an alias.
     */
    public AggCall count( boolean distinct, String alias, Iterable<? extends RexNode> operands ) {
        return aggregateCall(
                OperatorRegistry.getAgg( OperatorName.COUNT ),
                distinct,
                false,
                null,
                ImmutableList.of(),
                alias,
                ImmutableList.copyOf( operands ) );
    }


    /**
     * Creates a call to the {@code COUNT(*)} aggregate function.
     */
    public AggCall countStar( String alias ) {
        return count( false, alias );
    }


    /**
     * Creates a call to the {@code SUM} aggregate function.
     */
    public AggCall sum( RexNode operand ) {
        return sum( false, null, operand );
    }


    /**
     * Creates a call to the {@code SUM} aggregate function, optionally distinct and with an alias.
     */
    public AggCall sum( boolean distinct, String alias, RexNode operand ) {
        return aggregateCall(
                OperatorRegistry.getAgg( OperatorName.SUM ),
                distinct,
                false,
                null,
                ImmutableList.of(),
                alias,
                ImmutableList.of( operand ) );
    }


    /**
     * Creates a call to the {@code AVG} aggregate function.
     */
    public AggCall avg( RexNode operand ) {
        return avg( false, null, operand );
    }


    /**
     * Creates a call to the {@code AVG} aggregate function, optionally distinct and with an alias.
     */
    public AggCall avg( boolean distinct, String alias, RexNode operand ) {
        return aggregateCall(
                OperatorRegistry.getAgg( OperatorName.AVG ),
                distinct,
                false,
                null,
                ImmutableList.of(),
                alias,
                ImmutableList.of( operand ) );
    }


    /**
     * Creates a call to the {@code MIN} aggregate function.
     */
    public AggCall min( RexNode operand ) {
        return min( null, operand );
    }


    /**
     * Creates a call to the {@code MIN} aggregate function, optionally with an alias.
     */
    public AggCall min( String alias, RexNode operand ) {
        return aggregateCall(
                OperatorRegistry.getAgg( OperatorName.MIN ),
                false,
                false,
                null,
                ImmutableList.of(),
                alias,
                ImmutableList.of( operand ) );
    }


    /**
     * Creates a call to the {@code MAX} aggregate function, optionally with an alias.
     */
    public AggCall max( RexNode operand ) {
        return max( null, operand );
    }


    /**
     * Creates a call to the {@code MAX} aggregate function.
     */
    public AggCall max( String alias, RexNode operand ) {
        return aggregateCall(
                OperatorRegistry.getAgg( OperatorName.MAX ),
                false,
                false,
                null,
                ImmutableList.of(),
                alias,
                ImmutableList.of( operand ) );
    }

    // Methods for patterns


    /**
     * Creates a reference to a given field of the pattern.
     *
     * @param alpha the pattern name
     * @param type Type of field
     * @param i Ordinal of field
     * @return Reference to field of pattern
     */
    public RexNode patternField( String alpha, AlgDataType type, int i ) {
        return getRexBuilder().makePatternFieldRef( alpha, type, i );
    }


    /**
     * Creates a call that concatenates patterns; for use in {@link #match}.
     */
    public RexNode patternConcat( Iterable<? extends RexNode> nodes ) {
        final ImmutableList<RexNode> list = ImmutableList.copyOf( nodes );
        if ( list.size() > 2 ) {
            // Convert into binary calls
            return patternConcat( patternConcat( Util.skipLast( list ) ), Util.last( list ) );
        }
        final AlgDataType t = getTypeFactory().createPolyType( PolyType.NULL );
        return getRexBuilder().makeCall( t, OperatorRegistry.get( OperatorName.PATTERN_CONCAT ), list );
    }


    /**
     * Creates a call that concatenates patterns; for use in {@link #match}.
     */
    public RexNode patternConcat( RexNode... nodes ) {
        return patternConcat( ImmutableList.copyOf( nodes ) );
    }


    /**
     * Creates a call that creates alternate patterns; for use in {@link #match}.
     */
    public RexNode patternAlter( Iterable<? extends RexNode> nodes ) {
        final AlgDataType t = getTypeFactory().createPolyType( PolyType.NULL );
        return getRexBuilder().makeCall( t, OperatorRegistry.get( OperatorName.PATTERN_ALTER ), ImmutableList.copyOf( nodes ) );
    }


    /**
     * Creates a call that creates alternate patterns; for use in {@link #match}.
     */
    public RexNode patternAlter( RexNode... nodes ) {
        return patternAlter( ImmutableList.copyOf( nodes ) );
    }


    /**
     * Creates a call that creates quantify patterns; for use in {@link #match}.
     */
    public RexNode patternQuantify( Iterable<? extends RexNode> nodes ) {
        final AlgDataType t = getTypeFactory().createPolyType( PolyType.NULL );
        return getRexBuilder().makeCall( t, OperatorRegistry.get( OperatorName.PATTERN_QUANTIFIER ), ImmutableList.copyOf( nodes ) );
    }


    /**
     * Creates a call that creates quantify patterns; for use in {@link #match}.
     */
    public RexNode patternQuantify( RexNode... nodes ) {
        return patternQuantify( ImmutableList.copyOf( nodes ) );
    }


    /**
     * Creates a call that creates permute patterns; for use in {@link #match}.
     */
    public RexNode patternPermute( Iterable<? extends RexNode> nodes ) {
        final AlgDataType t = getTypeFactory().createPolyType( PolyType.NULL );
        return getRexBuilder().makeCall( t, OperatorRegistry.get( OperatorName.PATTERN_PERMUTE ), ImmutableList.copyOf( nodes ) );
    }


    /**
     * Creates a call that creates permute patterns; for use in {@link #match}.
     */
    public RexNode patternPermute( RexNode... nodes ) {
        return patternPermute( ImmutableList.copyOf( nodes ) );
    }


    /**
     * Creates a call that creates an exclude pattern; for use in {@link #match}.
     */
    public RexNode patternExclude( RexNode node ) {
        final AlgDataType t = getTypeFactory().createPolyType( PolyType.NULL );
        return getRexBuilder().makeCall( t, OperatorRegistry.get( OperatorName.PATTERN_EXCLUDE ), ImmutableList.of( node ) );
    }

    // Methods that create relational expressions


    /**
     * Creates a {@link RelScan} of the table with a given name.
<<<<<<< HEAD
     *
=======
     * <p>
>>>>>>> 250079c0
     * Throws if the table does not exist.
     * <p>
     * Returns this builder.
     *
     * @param tableNames Name of table (can optionally be qualified)
     */
<<<<<<< HEAD
    public AlgBuilder scan( List<String> tableNames ) {
        final List<String> names = ImmutableList.copyOf( tableNames );
        final LogicalTable entity = snapshot.rel().getTable( tableNames.get( 0 ), names.get( 1 ) ).orElseThrow( () -> new GenericRuntimeException( String.join( ".", names ) ) );
        final AlgNode scan = scanFactory.createScan( cluster, entity );
        push( scan );
        rename( entity.getRowType().getFieldNames() );
=======
    public AlgBuilder relScan( List<String> tableNames ) {
        final List<String> names = ImmutableList.copyOf( tableNames );
        final LogicalTable entity;
        if ( tableNames.size() == 2 ) {
            entity = snapshot.rel().getTable( tableNames.get( 0 ), names.get( 1 ) ).orElseThrow( () -> new GenericRuntimeException( String.join( ".", names ) ) );
        } else if ( tableNames.size() == 1 ) {
            entity = snapshot.rel().getTable( Catalog.DEFAULT_NAMESPACE_NAME, names.get( 0 ) ).orElseThrow( () -> new GenericRuntimeException( String.join( ".", names ) ) );
        } else {
            throw new GenericRuntimeException( "Invalid table name: " + String.join( ".", names ) );
        }

        final AlgNode scan = scanFactory.createRelScan( cluster, entity );
        push( scan );
        rename( entity.getTupleType().getFieldNames() );
>>>>>>> 250079c0
        return this;
    }


<<<<<<< HEAD
    public AlgBuilder scan( @Nonnull Entity entity ) {
        final AlgNode scan = scanFactory.createScan( cluster, entity );
        push( scan );
        rename( entity.getRowType().getFieldNames() );
=======
    public AlgBuilder relScan( @Nonnull Entity entity ) {
        final AlgNode scan = scanFactory.createRelScan( cluster, entity );
        push( scan );
        rename( entity.getTupleType().getFieldNames() );
>>>>>>> 250079c0
        return this;
    }


    public AlgBuilder reorder( AlgDataType target ) {
        List<Long> ids = peek().getTupleType().getFieldIds();
        List<Long> targetIds = target.getFieldIds();
        List<Integer> mapping = new ArrayList<>();
        for ( Long id : ids ) {
            mapping.add( targetIds.indexOf( id ) );
        }
        permute( new Permutation( mapping ) );

        return this;
    }


<<<<<<< HEAD
    public AlgBuilder scan( @Nonnull PhysicalEntity entity ) {
        final AlgNode scan = scanFactory.createScan( cluster, entity );
=======
    public AlgBuilder relScan( @Nonnull PhysicalEntity entity ) {
        final AlgNode scan = scanFactory.createRelScan( cluster, entity );
>>>>>>> 250079c0
        push( scan );
        return this;
    }


    /**
     * Creates a {@link RelScan} of the table with a given name.
<<<<<<< HEAD
     *
=======
     * <p>
>>>>>>> 250079c0
     * Throws if the table does not exist.
     * <p>
     * Returns this builder.
     *
     * @param tableNames Name of table (can optionally be qualified)
     */
    public AlgBuilder relScan( String... tableNames ) {
        return relScan( ImmutableList.copyOf( tableNames ) );
    }


    public AlgBuilder documentScan( Entity collection ) {
        stack.add( new Frame( new LogicalDocumentScan( cluster, cluster.traitSet().replace( ModelTrait.DOCUMENT ), collection ) ) );
        return this;
    }


    public AlgBuilder documentProject( Map<String, RexNode> includes, List<String> excludes ) {
        stack.add( new Frame( LogicalDocumentProject.create( build(), includes, excludes ) ) );
        return this;
    }


    public AlgBuilder documentFilter( RexNode condition ) {
        stack.add( new Frame( LogicalDocumentFilter.create( build(), condition ) ) );
        return this;
    }


    public AlgBuilder lpgScan( long logicalId ) {
        LogicalGraph graph = snapshot.graph().getGraph( logicalId ).orElseThrow();
<<<<<<< HEAD
        stack.add( new Frame( new LogicalLpgScan( cluster, cluster.traitSet().replace( ModelTrait.GRAPH ), graph, graph.getRowType() ) ) );
=======
        stack.add( new Frame( new LogicalLpgScan( cluster, cluster.traitSet().replace( ModelTrait.GRAPH ), graph, graph.getTupleType() ) ) );
>>>>>>> 250079c0
        return this;
    }


    public AlgBuilder lpgScan( Entity entity ) {
<<<<<<< HEAD
        stack.add( new Frame( new LogicalLpgScan( cluster, cluster.traitSet().replace( ModelTrait.GRAPH ), entity, entity.getRowType() ) ) );
=======
        stack.add( new Frame( new LogicalLpgScan( cluster, cluster.traitSet().replace( ModelTrait.GRAPH ), entity, entity.getTupleType() ) ) );
>>>>>>> 250079c0
        return this;
    }


    public AlgBuilder lpgMatch( List<RexCall> matches, List<PolyString> names ) {
        stack.add( new Frame( new LogicalLpgMatch( cluster, cluster.traitSet().replace( ModelTrait.GRAPH ), build(), matches, names ) ) );
        return this;
    }


    public AlgBuilder lpgProject( List<? extends RexNode> projects, List<PolyString> names ) {
        stack.add( new Frame( new LogicalLpgProject( cluster, cluster.traitSet().replace( ModelTrait.GRAPH ), build(), projects, names ) ) );
        return this;
    }


    public RexCall lpgNodeMatch( List<PolyString> labels ) {
        RexBuilder rexBuilder = getRexBuilder();
        Operator op = OperatorRegistry.get( QueryLanguage.from( "cypher" ), OperatorName.CYPHER_NODE_MATCH );
        AlgDataType nodeType = getTypeFactory().createPolyType( PolyType.NODE );
        return (RexCall) rexBuilder.makeCall( nodeType, op, List.of( rexBuilder.makeInputRef( peek().getTupleType().getFields().get( 0 ).getType(), 0 ), new RexLiteral( new PolyNode( new PolyDictionary(), PolyList.copyOf( labels ), null ), nodeType, PolyType.NODE ) ) );
    }


    /**
     * Creates a {@link Filter} of an array of predicates.
     * <p>
     * The predicates are combined using AND, and optimized in a similar way to the {@link #and} method.
     * If the result is TRUE no filter is created.
     */
    public AlgBuilder filter( RexNode... predicates ) {
        return filter( ImmutableList.copyOf( predicates ) );
    }


    /**
     * Creates a {@link Filter} of a list of predicates.
     * <p>
     * The predicates are combined using AND, and optimized in a similar way to the {@link #and} method.
     * If the result is TRUE no filter is created.
     */
    public AlgBuilder filter( Iterable<? extends RexNode> predicates ) {
        final RexNode simplifiedPredicates = simplifier.simplifyFilterPredicates( predicates );
        if ( simplifiedPredicates == null ) {
            return empty();
        }

        if ( !simplifiedPredicates.isAlwaysTrue() ) {
            final Frame frame = stack.pop();
            final AlgNode filter = filterFactory.createFilter( frame.alg, simplifiedPredicates );
            stack.push( new Frame( filter, frame.structured, null ) );
        }
        return this;
    }


    public AlgBuilder project() {
        return project( ImmutableList.copyOf( fields() ) );
    }


    /**
     * Creates a {@link Project} of the given expressions.
     */
    public AlgBuilder project( RexNode... nodes ) {
        return project( ImmutableList.copyOf( nodes ) );
    }


    /**
     * Creates a {@link Project} of the given list of expressions.
     * <p>
     * Infers names as would {@link #project(Iterable, Iterable)} if all suggested names were null.
     *
     * @param nodes Expressions
     */
    public AlgBuilder project( Iterable<? extends RexNode> nodes ) {
        return project( nodes, ImmutableList.of() );
    }


    /**
     * Creates a {@link Project} of the given list of expressions and field names.
     *
     * @param nodes Expressions
     * @param fieldNames field names for expressions
     */
    public AlgBuilder project( Iterable<? extends RexNode> nodes, Iterable<String> fieldNames ) {
        return project( nodes, fieldNames, false );
    }


    /**
     * Creates a {@link Project} of all original fields, plus the given expressions.
     */
    public AlgBuilder projectPlus( RexNode... nodes ) {
        return projectPlus( ImmutableList.copyOf( nodes ) );
    }


    /**
     * Creates a {@link Project} of all original fields, plus the given list of expressions.
     */
    public AlgBuilder projectPlus( Iterable<RexNode> nodes ) {
        final ImmutableList.Builder<RexNode> builder = ImmutableList.builder();
        return project( builder.addAll( fields() ).addAll( nodes ).build() );
    }


    /**
     * Creates a {@link Project} of the given list of expressions, using the given names.
     * <p>
     * Names are deduced as follows:
     * <ul>
     * <li>If the length of {@code fieldNames} is greater than the index of the current entry in {@code nodes}, and the entry in {@code fieldNames} is not null, uses it; otherwise</li>
     * <li>If an expression projects an input field, or is a cast an input field, uses the input field name; otherwise</li>
     * <li>If an expression is a call to {@link OperatorRegistry #AS} (see {@link #alias}), removes the call but uses the intended alias.</li>
     * </ul>
     *
     * After the field names have been inferred, makes the field names unique by appending numeric suffixes.
     *
     * @param nodes Expressions
     * @param fieldNames Suggested field names
     * @param force create project even if it is identity
     */
    public AlgBuilder project( Iterable<? extends RexNode> nodes, Iterable<String> fieldNames, boolean force ) {
        final Frame frame = stack.peek();
        final AlgDataType inputRowType = Objects.requireNonNull( frame ).alg.getTupleType();
        final List<RexNode> nodeList = Lists.newArrayList( nodes );

        // Perform a quick check for identity. We'll do a deeper check later when we've derived column names.
        if ( !force && Iterables.isEmpty( fieldNames ) && RexUtil.isIdentity( nodeList, inputRowType ) ) {
            return this;
        }

        final List<String> fieldNameList = Lists.newArrayList( fieldNames );
        while ( fieldNameList.size() < nodeList.size() ) {
            fieldNameList.add( null );
        }

        if ( frame.alg instanceof Project && shouldMergeProject() ) {
            final Project project = (Project) frame.alg;
            // Populate field names. If the upper expression is an input ref and does not have a recommended name, use the
            // name of the underlying field.
            for ( int i = 0; i < fieldNameList.size(); i++ ) {
                if ( fieldNameList.get( i ) == null ) {
                    final RexNode node = nodeList.get( i );
                    if ( node instanceof RexIndexRef ) {
                        final RexIndexRef ref = (RexIndexRef) node;
                        fieldNameList.set( i, project.getTupleType().getFieldNames().get( ref.getIndex() ) );
                    }
                }
            }
            final List<RexNode> newNodes = AlgOptUtil.pushPastProject( nodeList, project );

            // Carefully build a list of fields, so that table aliases from the input can be seen for fields that are based on a RexInputRef.
            final Frame frame1 = stack.pop();
            final List<RelField> relFields = new ArrayList<>();
            for ( AlgDataTypeField f : project.getInput().getTupleType().getFields() ) {
                relFields.add( new RelField( ImmutableSet.of(), f ) );
            }
            for ( Pair<RexNode, RelField> pair : Pair.zip( project.getProjects(), frame1.structured ) ) {
                switch ( pair.left.getKind() ) {
                    case INPUT_REF:
                        final int i = ((RexIndexRef) pair.left).getIndex();
                        final RelField relField = relFields.get( i );
                        final ImmutableSet<String> aliases = pair.right.left;
                        relFields.set( i, new RelField( aliases, relField.right ) );
                        break;
                }
            }
            stack.push( new Frame( project.getInput(), ImmutableList.copyOf( relFields ) ) );
            return project( newNodes, fieldNameList, force );
        }

        // Simplify expressions.
        if ( simplify ) {
            nodeList.replaceAll( simplifier::simplifyPreservingType );
        }

        // Replace null names with generated aliases.
        for ( int i = 0; i < fieldNameList.size(); i++ ) {
            if ( fieldNameList.get( i ) == null ) {
                fieldNameList.set( i, inferAlias( nodeList, nodeList.get( i ), i ) );
            }
        }

        final ImmutableList.Builder<Field> fields = ImmutableList.builder();
        final Set<String> uniqueNameList =
                getTypeFactory().getTypeSystem().isSchemaCaseSensitive()
                        ? new HashSet<>()
                        : new TreeSet<>( String.CASE_INSENSITIVE_ORDER );
        // calculate final names and build field list
        for ( int i = 0; i < fieldNameList.size(); ++i ) {
            final RexNode node = nodeList.get( i );
            String name = fieldNameList.get( i );
            RelField relField;
            if ( name == null || uniqueNameList.contains( name ) ) {
                int j = 0;
                if ( name == null ) {
                    j = i;
                }
                do {
                    name = ValidatorUtil.F_SUGGESTER.apply( name, j, j++ );
                } while ( uniqueNameList.contains( name ) );
                fieldNameList.set( i, name );
            }
            AlgDataTypeField fieldType = new AlgDataTypeFieldImpl( -1L, name, i, node.getType() );
<<<<<<< HEAD
            switch ( node.getKind() ) {
                case INPUT_REF:
                    // preserve alg aliases for INPUT_REF fields
                    final int index = ((RexIndexRef) node).getIndex();
                    relField = new RelField( frame.structured.get( index ).left, fieldType );
                    break;
                default:
                    relField = new RelField( ImmutableSet.of(), fieldType );
                    break;
            }
=======
            relField = switch ( node.getKind() ) {
                case INPUT_REF -> {
                    // preserve alg aliases for INPUT_REF fields
                    final int index = ((RexIndexRef) node).getIndex();
                    yield new RelField( frame.structured.get( index ).left, fieldType );
                }
                default -> new RelField( ImmutableSet.of(), fieldType );
            };
>>>>>>> 250079c0
            uniqueNameList.add( name );
            fields.add( relField );
        }
        if ( !force && RexUtil.isIdentity( nodeList, inputRowType ) ) {
            if ( fieldNameList.equals( inputRowType.getFieldNames() ) ) {
                // Do not create an identity project if it does not rename any fields
                return this;
            } else {
                // create "virtual" row type for project only rename fields
                stack.pop();
                stack.push( new Frame( frame.alg, fields.build() ) );
                return this;
            }
        }
        final AlgNode project = projectFactory.createProject( frame.alg, ImmutableList.copyOf( nodeList ), fieldNameList );
        stack.pop();
        stack.push( new Frame( project, fields.build() ) );
        return this;
    }


    /**
     * Whether to attempt to merge consecutive {@link Project} operators.
     * <p>
     * The default implementation returns {@code true}; subclasses may disable merge by overriding to return {@code false}.
     */
    @Experimental
    protected boolean shouldMergeProject() {
        return true;
    }


    /**
     * Creates a {@link Project} of the given expressions and field names, and optionally optimizing.
     * <p>
     * If {@code fieldNames} is null, or if a particular entry in {@code fieldNames} is null, derives field names from
     * the input expressions.
     * <p>
     * If {@code force} is false, and the input is a {@code Project}, and the expressions  make the trivial
     * projection ($0, $1, ...), modifies the input.
     *
     * @param nodes Expressions
     * @param fieldNames Suggested field names, or null to generate
     * @param force Whether to create a renaming Project if the projections are trivial
     */
    public AlgBuilder projectNamed( Iterable<? extends RexNode> nodes, Iterable<String> fieldNames, boolean force ) {
        @SuppressWarnings("unchecked") final List<? extends RexNode> nodeList =
                nodes instanceof List
                        ? (List) nodes
                        : ImmutableList.copyOf( nodes );
        final List<String> fieldNameList =
                fieldNames == null
                        ? null
                        : fieldNames instanceof List
                                ? (List<String>) fieldNames
                                : ImmutableNullableList.copyOf( fieldNames );
        final AlgNode input = peek();
        final AlgDataType rowType =
                RexUtil.createStructType(
                        cluster.getTypeFactory(),
                        nodeList,
                        fieldNameList,
                        ValidatorUtil.F_SUGGESTER );
        if ( !force && RexUtil.isIdentity( nodeList, input.getTupleType() ) ) {
            if ( input instanceof Project && fieldNames != null ) {
                // Rename columns of child projection if desired field names are given.
                final Frame frame = stack.pop();
                final Project childProject = (Project) frame.alg;
                final Project newInput = childProject.copy(
                        childProject.getTraitSet(),
                        childProject.getInput(),
                        childProject.getProjects(),
                        rowType );
                stack.push( new Frame( newInput, frame.structured, null ) );
            }
        } else {
            project( nodeList, rowType.getFieldNames(), force );
        }
        return this;
    }


    /**
     * Ensures that the field names match those given.
     * <p>
     * If all fields have the same name, adds nothing; if any fields do not have the same name, adds a {@link Project}.
     * <p>
     * Note that the names can be short-lived. Other {@code AlgBuilder} operations make no guarantees about the field names
     * of the rows they produce.
     *
     * @param fieldNames List of desired field names; may contain null values or have fewer fields than the current row type
     */
    public AlgBuilder rename( List<String> fieldNames ) {
        final List<String> oldFieldNames = peek().getTupleType().getFieldNames();
        Preconditions.checkArgument( fieldNames.size() <= oldFieldNames.size(), "More names than fields" );
        final List<String> newFieldNames = new ArrayList<>( oldFieldNames );
        for ( int i = 0; i < fieldNames.size(); i++ ) {
            final String s = fieldNames.get( i );
            if ( s != null ) {
                newFieldNames.set( i, s );
            }
        }
        if ( oldFieldNames.equals( newFieldNames ) ) {
            return this;
        }
        if ( peek() instanceof Values ) {
            // Special treatment for VALUES. Re-build it rather than add a project.
            final Values v = (Values) build();
            final AlgDataTypeFactory.Builder b = getTypeFactory().builder();
            for ( Pair<String, AlgDataTypeField> p : Pair.zip( newFieldNames, v.getTupleType().getFields() ) ) {
                b.add( null, p.left, null, p.right.getType() );
            }
            return values( v.tuples, b.build() );
        }

        return project( fields(), newFieldNames, true );
    }


    /**
     * Infers the alias of an expression.
     * <p>
     * If the expression was created by {@link #alias}, replaces the expression in the project list.
     */
    private String inferAlias( List<RexNode> exprList, RexNode expr, int i ) {
        switch ( expr.getKind() ) {
            case INPUT_REF:
                final RexIndexRef ref = (RexIndexRef) expr;
                return stack.peek().structured.get( ref.getIndex() ).getValue().getName();
            case CAST:
                return inferAlias( exprList, ((RexCall) expr).getOperands().get( 0 ), -1 );
            case AS:
                final RexCall call = (RexCall) expr;
                if ( i >= 0 ) {
                    exprList.set( i, call.getOperands().get( 0 ) );
                }
                return ((RexLiteral) call.getOperands().get( 1 )).getValue().asString().value;
            default:
                return null;
        }
    }


    /**
     * Creates an {@link Aggregate} that makes the relational expression distinct on all fields.
     */
    public AlgBuilder distinct() {
        return aggregate( groupKey( fields() ) );
    }


    /**
     * Creates an {@link Aggregate} with an array of calls.
     */
    public AlgBuilder aggregate( GroupKey groupKey, AggCall... aggCalls ) {
        return aggregate( groupKey, ImmutableList.copyOf( aggCalls ) );
    }


    /**
     * Creates an {@link Aggregate} with a list of calls.
     */
    public AlgBuilder aggregate( GroupKey groupKey, Iterable<AggCall> aggCalls ) {
        final Registrar registrar = new Registrar();
        registrar.extraNodes.addAll( fields() );
        registrar.names.addAll( peek().getTupleType().getFieldNames() );
        final GroupKeyImpl groupKey_ = (GroupKeyImpl) groupKey;
        final ImmutableBitSet groupSet = ImmutableBitSet.of( registrar.registerExpressions( groupKey_.nodes ) );
        label:
        if ( Iterables.isEmpty( aggCalls ) && !groupKey_.indicator ) {
            final AlgMetadataQuery mq = peek().getCluster().getMetadataQuery();
            if ( groupSet.isEmpty() ) {
                final Double minRowCount = mq.getMinRowCount( peek() );
                if ( minRowCount == null || minRowCount < 1D ) {
                    // We can't remove "GROUP BY ()" if there's a chance the alg could be empty.
                    break label;
                }
            }
            if ( registrar.extraNodes.size() == fields().size() ) {
                final Boolean unique = mq.areColumnsUnique( peek(), groupSet );
                if ( unique != null && unique ) {
                    // Rel is already unique.
                    return project( fields( groupSet.asList() ) );
                }
            }
            final Double maxRowCount = mq.getMaxRowCount( peek() );
            if ( maxRowCount != null && maxRowCount <= 1D ) {
                // If there is at most one row, alg is already unique.
                return this;
            }
        }
        final ImmutableList<ImmutableBitSet> groupSets;
        if ( groupKey_.nodeLists != null ) {
            final int sizeBefore = registrar.extraNodes.size();
            final SortedSet<ImmutableBitSet> groupSetSet = new TreeSet<>( ImmutableBitSet.ORDERING );
            for ( ImmutableList<RexNode> nodeList : groupKey_.nodeLists ) {
                final ImmutableBitSet groupSet2 = ImmutableBitSet.of( registrar.registerExpressions( nodeList ) );
                if ( !groupSet.contains( groupSet2 ) ) {
                    throw new IllegalArgumentException( "group set element " + nodeList + " must be a subset of group key" );
                }
                groupSetSet.add( groupSet2 );
            }
            groupSets = ImmutableList.copyOf( groupSetSet );
            if ( registrar.extraNodes.size() > sizeBefore ) {
                throw new IllegalArgumentException( "group sets contained expressions not in group key: " + registrar.extraNodes.subList( sizeBefore, registrar.extraNodes.size() ) );
            }
        } else {
            groupSets = ImmutableList.of( groupSet );
        }
        for ( AggCall aggCall : aggCalls ) {
            if ( aggCall instanceof AggCallImpl ) {
                final AggCallImpl aggCall1 = (AggCallImpl) aggCall;
                registrar.registerExpressions( aggCall1.operands );
                if ( aggCall1.filter != null ) {
                    registrar.registerExpression( aggCall1.filter );
                }
            }
        }
        project( registrar.extraNodes );
        rename( registrar.names );
        final Frame frame = stack.pop();
        final AlgNode r = frame.alg;
        final List<AggregateCall> aggregateCalls = new ArrayList<>();
        for ( AggCall aggCall : aggCalls ) {
            final AggregateCall aggregateCall;
            if ( aggCall instanceof AggCallImpl ) {
                final AggCallImpl aggCall1 = (AggCallImpl) aggCall;
                final List<Integer> args = registrar.registerExpressions( aggCall1.operands );
                final int filterArg =
                        aggCall1.filter == null
                                ? -1
                                : registrar.registerExpression( aggCall1.filter );
                if ( aggCall1.distinct && !aggCall1.aggFunction.isQuantifierAllowed() ) {
                    throw new IllegalArgumentException( "DISTINCT not allowed" );
                }
                if ( aggCall1.filter != null && !aggCall1.aggFunction.allowsFilter() ) {
                    throw new IllegalArgumentException( "FILTER not allowed" );
                }
                AlgCollation collation =
                        AlgCollations.of( aggCall1.orderKeys
                                .stream()
                                .map( orderKey -> collation(
                                        orderKey,
                                        AlgFieldCollation.Direction.ASCENDING,
                                        null,
                                        Collections.emptyList() ) )
                                .collect( Collectors.toList() ) );
                aggregateCall =
                        AggregateCall.create(
                                aggCall1.aggFunction,
                                aggCall1.distinct,
                                aggCall1.approximate,
                                args,
                                filterArg,
                                collation,
                                groupSet.cardinality(),
                                r,
                                null,
                                aggCall1.alias );
            } else {
                aggregateCall = ((AggCallImpl2) aggCall).aggregateCall;
            }
            aggregateCalls.add( aggregateCall );
        }

        assert ImmutableBitSet.ORDERING.isStrictlyOrdered( groupSets ) : groupSets;
        for ( ImmutableBitSet set : groupSets ) {
            assert groupSet.contains( set );
        }
        AlgNode aggregate = aggregateFactory.createAggregate( r, groupKey_.indicator, groupSet, groupSets, aggregateCalls );

        // build field list
        final ImmutableList.Builder<Field> fields = ImmutableList.builder();
        final List<AlgDataTypeField> aggregateFields = aggregate.getTupleType().getFields();
        int i = 0;
        // first, group fields
        for ( Integer groupField : groupSet.asList() ) {
            RexNode node = registrar.extraNodes.get( groupField );
            final Kind kind = node.getKind();
            if ( Objects.requireNonNull( kind ) == Kind.INPUT_REF ) {
                /*if ( frame.alg.getModel() == NamespaceType.DOCUMENT ) {
                    fields.add( frame.unstructured.get( ((RexIndexRef) node).getIndex() ) );
                } else {*/
                fields.add( frame.structured.get( ((RexIndexRef) node).getIndex() ) );
                //}

            } else {
                String name = aggregateFields.get( i ).getName();
                AlgDataTypeField fieldType = new AlgDataTypeFieldImpl( -1L, name, i, node.getType() );
                fields.add( new RelField( ImmutableSet.of(), fieldType ) );
            }
            i++;
        }
        // second, indicator fields (copy from aggregate alg type)
        if ( groupKey_.indicator ) {
            for ( int j = 0; j < groupSet.cardinality(); ++j ) {
                final AlgDataTypeField field = aggregateFields.get( i );
                final AlgDataTypeField fieldType = new AlgDataTypeFieldImpl( -1L, field.getName(), i, field.getType() );
                fields.add( new RelField( ImmutableSet.of(), fieldType ) );
                i++;
            }
        }
        // third, aggregate fields. retain `i' as field index
        for ( int j = 0; j < aggregateCalls.size(); ++j ) {
            final AggregateCall call = aggregateCalls.get( j );
            final AlgDataTypeField fieldType = new AlgDataTypeFieldImpl( -1L, aggregateFields.get( i + j ).getName(), i + j, call.getType() );
            fields.add( new RelField( ImmutableSet.of(), fieldType ) );
        }
        stack.push( new Frame( aggregate, fields.build() ) );
        return this;
    }


    private AlgBuilder setOp( boolean all, Kind kind, int n ) {
        List<AlgNode> inputs = new LinkedList<>();
        for ( int i = 0; i < n; i++ ) {
            inputs.add( 0, build() );
        }
        switch ( kind ) {
            case UNION:
            case INTERSECT:
            case EXCEPT:
                if ( n < 1 ) {
                    throw new IllegalArgumentException( "bad INTERSECT/UNION/EXCEPT input count" );
                }
                break;
            default:
                throw new AssertionError( "bad setOp " + kind );
        }
        switch ( n ) {
            case 1:
                return push( inputs.get( 0 ) );
            default:
                return push( setOpFactory.createSetOp( kind, inputs, all ) );
        }
    }


    /**
     * Creates a {@link Union} of the two most recent relational expressions on the stack.
     *
     * @param all Whether to create UNION ALL
     */
    public AlgBuilder union( boolean all ) {
        return union( all, 2 );
    }


    /**
     * Creates a {@link Union} of the {@code n} most recent relational expressions on the stack.
     *
     * @param all Whether to create UNION ALL
     * @param n Number of inputs to the UNION operator
     */
    public AlgBuilder union( boolean all, int n ) {
        return setOp( all, Kind.UNION, n );
    }


    /**
     * Creates an {@link Intersect} of the two most recent relational expressions on the stack.
     *
     * @param all Whether to create INTERSECT ALL
     */
    public AlgBuilder intersect( boolean all ) {
        return intersect( all, 2 );
    }


    /**
     * Creates an {@link Intersect} of the {@code n} most recent relational expressions on the stack.
     *
     * @param all Whether to create INTERSECT ALL
     * @param n Number of inputs to the INTERSECT operator
     */
    public AlgBuilder intersect( boolean all, int n ) {
        return setOp( all, Kind.INTERSECT, n );
    }


    /**
     * Creates a {@link Minus} of the two most recent relational expressions on the stack.
     *
     * @param all Whether to create EXCEPT ALL
     */
    public AlgBuilder minus( boolean all ) {
        return minus( all, 2 );
    }


    /**
     * Creates a {@link Minus} of the {@code n} most recent relational expressions on the stack.
     *
     * @param all Whether to create EXCEPT ALL
     */
    public AlgBuilder minus( boolean all, int n ) {
        return setOp( all, Kind.EXCEPT, n );
    }


    /**
     * Creates a {@link Join}.
     */
    public AlgBuilder join( JoinAlgType joinType, RexNode condition0, RexNode... conditions ) {
        return join( joinType, Lists.asList( condition0, conditions ) );
    }


    /**
     * Creates a {@link Join} with multiple conditions.
     */
    public AlgBuilder join( JoinAlgType joinType, Iterable<? extends RexNode> conditions ) {
        return join( joinType, and( conditions ), ImmutableSet.of() );
    }


    public AlgBuilder join( JoinAlgType joinType, RexNode condition ) {
        return join( joinType, condition, ImmutableSet.of() );
    }


    /**
     * Creates a {@link Join} with correlating variables.
     */
    public AlgBuilder join( JoinAlgType joinType, RexNode condition, Set<CorrelationId> variablesSet ) {
        Frame right = stack.pop();
        final Frame left = stack.pop();
        final AlgNode join;
        final boolean correlate = variablesSet.size() == 1;
        RexNode postCondition = literal( true );
        if ( correlate ) {
            final CorrelationId id = Iterables.getOnlyElement( variablesSet );
            final ImmutableBitSet requiredColumns = AlgOptUtil.correlationColumns( id, right.alg );
            if ( !AlgOptUtil.notContainsCorrelation( left.alg, id, Litmus.IGNORE ) ) {
                throw new IllegalArgumentException( "variable " + id + " must not be used by left input to correlation" );
            }
            switch ( joinType ) {
                case LEFT:
                    // Correlate does not have an ON clause.
                    // For a LEFT correlate, predicate must be evaluated first.
                    // For INNER, we can defer.
                    stack.push( right );
                    filter( condition.accept( new Shifter( left.alg, id, right.alg ) ) );
                    right = stack.pop();
                    break;
                default:
                    postCondition = condition;
            }
            join = correlateFactory.createCorrelate( left.alg, right.alg, id, requiredColumns, SemiJoinType.of( joinType ) );
        } else {
            join = joinFactory.createJoin( left.alg, right.alg, condition, variablesSet, joinType, false );
        }
        final ImmutableList.Builder<Field> fields = ImmutableList.builder();
        fields.addAll( left.structured );
        fields.addAll( right.structured );
        stack.push( new Frame( join, fields.build() ) );
        filter( postCondition );
        return this;
    }


    /**
     * Creates a {@link Join} using USING syntax.
     * <p>
     * For each of the field names, both left and right inputs must have a field of that name. Constructs a join condition
     * that the left and right fields are equal.
     *
     * @param joinType Join type
     * @param fieldNames Field names
     */
    public AlgBuilder join( JoinAlgType joinType, String... fieldNames ) {
        final List<RexNode> conditions = new ArrayList<>();
        for ( String fieldName : fieldNames ) {
            conditions.add(
                    call(
                            OperatorRegistry.get( OperatorName.EQUALS ),
                            field( 2, 0, fieldName ),
                            field( 2, 1, fieldName ) ) );
        }
        return join( joinType, conditions );
    }


    /**
     * Creates a {@link SemiJoin}.
     */
    public AlgBuilder semiJoin( Iterable<? extends RexNode> conditions ) {
        final Frame right = stack.pop();
        final AlgNode semiJoin = semiJoinFactory.createSemiJoin( peek(), right.alg, and( conditions ) );
        replaceTop( semiJoin );
        return this;
    }


    /**
     * Creates a {@link SemiJoin}.
     */
    public AlgBuilder semiJoin( RexNode... conditions ) {
        return semiJoin( ImmutableList.copyOf( conditions ) );
    }


    /**
     * Assigns a table alias to the top entry on the stack.
     */
    public AlgBuilder as( final String alias ) {
        final Frame pair = stack.pop();
        List<RelField> newRelFields = Util.transform( pair.structured, relField -> relField.addAlias( alias ) );
        stack.push( new Frame( pair.alg, ImmutableList.copyOf( newRelFields ) ) );
        return this;
    }


    /**
     * Creates a {@link Values}.
     * <p>
     * The {@code values} array must have the same number of entries as {@code fieldNames}, or an integer multiple if you
     * wish to create multiple rows.
     * <p>
     * If there are zero rows, or if all values of an any column are null, this method cannot deduce the type of columns.
     * For these cases, call {@link #values(Iterable, AlgDataType)}.
     *
     * @param fieldNames Field names
     * @param values Values
     */
    public AlgBuilder values( String[] fieldNames, Object... values ) {
        if ( fieldNames == null
                || fieldNames.length == 0
                || values.length % fieldNames.length != 0
                || values.length < fieldNames.length ) {
            throw new IllegalArgumentException( "Value count must be a positive multiple of field count" );
        }
        final int rowCount = values.length / fieldNames.length;
        for ( Ord<String> fieldName : Ord.zip( fieldNames ) ) {
            if ( allNull( values, fieldName.i, fieldNames.length ) ) {
                throw new IllegalArgumentException( "All values of field '" + fieldName.e + "' are null; cannot deduce type" );
            }
        }
        final ImmutableList<ImmutableList<RexLiteral>> tupleList = tupleList( fieldNames.length, values );
        final AlgDataTypeFactory typeFactory = cluster.getTypeFactory();
        final AlgDataTypeFactory.Builder builder = typeFactory.builder();
        for ( final Ord<String> fieldName : Ord.zip( fieldNames ) ) {
            final String name =
                    fieldName.e != null
                            ? fieldName.e
                            : "expr$" + fieldName.i;
            final AlgDataType type = typeFactory.leastRestrictive(
                    new AbstractList<AlgDataType>() {
                        @Override
                        public AlgDataType get( int index ) {
                            return tupleList.get( index ).get( fieldName.i ).getType();
                        }


                        @Override
                        public int size() {
                            return rowCount;
                        }
                    } );
            builder.add( null, name, null, type );
        }
        final AlgDataType rowType = builder.build();
        return values( tupleList, rowType );
    }


    private ImmutableList<ImmutableList<RexLiteral>> tupleList( int columnCount, Object[] values ) {
        final ImmutableList.Builder<ImmutableList<RexLiteral>> listBuilder = ImmutableList.builder();
        final List<RexLiteral> valueList = new ArrayList<>();
        for ( int i = 0; i < values.length; i++ ) {
            Object value = values[i];
            valueList.add( (RexLiteral) literal( value ) );
            if ( (i + 1) % columnCount == 0 ) {
                listBuilder.add( ImmutableList.copyOf( valueList ) );
                valueList.clear();
            }
        }
        return listBuilder.build();
    }


    /**
     * Returns whether all values for a given column are null.
     */
    private boolean allNull( Object[] values, int column, int columnCount ) {
        for ( int i = column; i < values.length; i += columnCount ) {
            if ( values[i] != null ) {
                return false;
            }
        }
        return true;
    }


    /**
     * Creates a relational expression that reads from an input and throws all of the rows away.
     * <p>
     * Note that this method always pops one relational expression from the stack. {@code values}, in contrast, does not
     * pop any relational expressions, and always produces a leaf.
     * <p>
     * The default implementation creates a {@link Values} with the same specified row type as the input, and ignores the
     * input entirely. But schema-on-query systems such as Drill might override this method to create a relation expression
     * that retains the input, just to read its schema.
     */
    public AlgBuilder empty() {
        final Frame frame = stack.pop();
        return values( frame.alg.getTupleType() );
    }


    /**
     * Creates a {@link Values} with a specified row type.
     * <p>
     * This method can handle cases that {@link #values(String[], Object...)} cannot, such as all values of a column being
     * null, or there being zero rows.
     *
     * @param rowType Row type
     * @param columnValues Values
     */
    public AlgBuilder values( AlgDataType rowType, Object... columnValues ) {
        final ImmutableList<ImmutableList<RexLiteral>> tupleList = tupleList( rowType.getFieldCount(), columnValues );
        AlgNode values = valuesFactory.createValues( cluster, rowType, ImmutableList.copyOf( tupleList ) );
        push( values );
        return this;
    }


    /**
     * Creates a {@link Values} with a specified row type.
     * <p>
     * This method can handle cases that {@link #values(String[], Object...)} cannot, such as all values of a column being
     * null, or there being zero rows.
     *
     * @param tupleList Tuple list
     * @param rowType Row type
     */
    public AlgBuilder values( Iterable<? extends List<RexLiteral>> tupleList, AlgDataType rowType ) {
        AlgNode values = valuesFactory.createValues( cluster, rowType, copy( tupleList ) );
        push( values );
        return this;
    }


    public AlgBuilder documents( List<PolyDocument> documents, AlgDataType rowType ) {
        AlgNode document = documentsFactory.createDocuments( cluster, documents, rowType );
        push( document );
        return this;
    }


    /**
     * Creates a {@link Values} with a specified row type and zero rows.
     *
     * @param rowType Row type
     */
    public AlgBuilder values( AlgDataType rowType ) {
        return values( ImmutableList.<ImmutableList<RexLiteral>>of(), rowType );
    }


    /**
     * Converts an iterable of lists into an immutable list of immutable lists with the same contents. Returns the same
     * object if possible.
     */
    private static <E> ImmutableList<ImmutableList<E>> copy( Iterable<? extends List<E>> tupleList ) {
        final ImmutableList.Builder<ImmutableList<E>> builder = ImmutableList.builder();
        int changeCount = 0;
        for ( List<E> literals : tupleList ) {
            final ImmutableList<E> literals2 = ImmutableList.copyOf( literals );
            builder.add( literals2 );
            if ( literals != literals2 ) {
                ++changeCount;
            }
        }
        if ( changeCount == 0 ) {
            // don't make a copy if we don't have to
            //noinspection unchecked
            return (ImmutableList<ImmutableList<E>>) tupleList;
        }
        return builder.build();
    }


    /**
     * Creates a limit without a sort.
     */
    public AlgBuilder limit( int offset, int fetch ) {
        return sortLimit( offset, fetch, ImmutableList.of() );
    }


    /**
     * Creates an Exchange by distribution.
     */
    public AlgBuilder exchange( AlgDistribution distribution ) {
        AlgNode exchange = exchangeFactory.createExchange( peek(), distribution );
        replaceTop( exchange );
        return this;
    }


    /**
     * Creates a SortExchange by distribution and collation.
     */
    public AlgBuilder sortExchange( AlgDistribution distribution, AlgCollation collation ) {
        AlgNode exchange = sortExchangeFactory.createSortExchange( peek(), distribution, collation );
        replaceTop( exchange );
        return this;
    }


    /**
     * Creates a {@link Sort} by field ordinals.
     * <p>
     * Negative fields mean descending: -1 means field(0) descending, -2 means field(1) descending, etc.
     */
    public AlgBuilder sort( int... fields ) {
        final ImmutableList.Builder<RexNode> builder = ImmutableList.builder();
        for ( int field : fields ) {
            builder.add( field < 0 ? desc( field( -field - 1 ) ) : field( field ) );
        }
        return sortLimit( -1, -1, builder.build() );
    }


    /**
     * Creates a {@link Sort} by expressions.
     */
    public AlgBuilder sort( RexNode... nodes ) {
        return sortLimit( -1, -1, ImmutableList.copyOf( nodes ) );
    }


    /**
     * Creates a {@link Sort} by expressions.
     */
    public AlgBuilder sort( Iterable<? extends RexNode> nodes ) {
        return sortLimit( -1, -1, nodes );
    }


    /**
     * Creates a {@link Sort} by expressions, with limit and offset.
     */
    public AlgBuilder sortLimit( int offset, int fetch, RexNode... nodes ) {
        return sortLimit( offset, fetch, ImmutableList.copyOf( nodes ) );
    }


    /**
     * Creates a {@link Sort} by a list of expressions, with limit and offset.
     *
     * @param offset Number of rows to skip; non-positive means don't skip any
     * @param fetch Maximum number of rows to fetch; negative means no limit
     * @param nodes Sort expressions
     */
    public AlgBuilder sortLimit( int offset, int fetch, Iterable<? extends RexNode> nodes ) {
        final List<AlgFieldCollation> fieldCollations = new ArrayList<>();
        final List<RexNode> originalExtraNodes = fields();
        final List<RexNode> extraNodes = new ArrayList<>( originalExtraNodes );
        for ( RexNode node : nodes ) {
            final AlgFieldCollation collation = collation( node, AlgFieldCollation.Direction.ASCENDING, null, extraNodes );
            if ( !AlgCollations.ordinals( fieldCollations ).contains( collation.getFieldIndex() ) ) {
                fieldCollations.add( collation );
            }
        }
        final RexNode offsetNode = offset <= 0 ? null : literal( offset );
        final RexNode fetchNode = fetch < 0 ? null : literal( fetch );
        if ( offsetNode == null && fetch == 0 ) {
            return empty();
        }
        if ( offsetNode == null && fetchNode == null && fieldCollations.isEmpty() ) {
            return this; // sort is trivial
        }

        final boolean addedFields = extraNodes.size() > originalExtraNodes.size();
        if ( fieldCollations.isEmpty() ) {
            assert !addedFields;
            AlgNode top = peek();
            if ( top instanceof Sort ) {
                final Sort sort2 = (Sort) top;
                if ( sort2.offset == null && sort2.fetch == null ) {
                    replaceTop( sort2.getInput() );
                    final AlgNode sort = sortFactory.createSort( peek(), sort2.collation, offsetNode, fetchNode );
                    replaceTop( sort );
                    return this;
                }
            }
            if ( top instanceof Project ) {
                final Project project = (Project) top;
                if ( project.getInput() instanceof Sort ) {
                    final Sort sort2 = (Sort) project.getInput();
                    if ( sort2.offset == null && sort2.fetch == null ) {
                        final AlgNode sort = sortFactory.createSort( sort2.getInput(), sort2.collation, offsetNode, fetchNode );
                        replaceTop( projectFactory.createProject( sort, project.getProjects(), Pair.right( project.getNamedProjects() ) ) );
                        return this;
                    }
                }
            }
        }
        if ( addedFields ) {
            project( extraNodes );
        }
        final AlgNode sort = sortFactory.createSort( peek(), AlgCollations.of( fieldCollations ), offsetNode, fetchNode );
        replaceTop( sort );
        if ( addedFields ) {
            project( originalExtraNodes );
        }
        return this;
    }


    private static AlgFieldCollation collation(
            RexNode node,
            AlgFieldCollation.Direction direction,
            AlgFieldCollation.NullDirection nullDirection,
            List<RexNode> extraNodes ) {
        switch ( node.getKind() ) {
            case INPUT_REF:
                return new AlgFieldCollation(
                        ((RexIndexRef) node).getIndex(),
                        direction,
                        Util.first( nullDirection, direction.defaultNullDirection() ) );
            case DESCENDING:
                return collation(
                        ((RexCall) node).getOperands().get( 0 ),
                        AlgFieldCollation.Direction.DESCENDING,
                        nullDirection,
                        extraNodes );
            case NULLS_FIRST:
                return collation(
                        ((RexCall) node).getOperands().get( 0 ),
                        direction,
                        AlgFieldCollation.NullDirection.FIRST,
                        extraNodes );
            case NULLS_LAST:
                return collation(
                        ((RexCall) node).getOperands().get( 0 ),
                        direction,
                        AlgFieldCollation.NullDirection.LAST,
                        extraNodes );
            default:
                final int fieldIndex = extraNodes.size();
                extraNodes.add( node );
                return new AlgFieldCollation(
                        fieldIndex,
                        direction,
                        Util.first( nullDirection, direction.defaultNullDirection() ) );
        }
    }


    /**
     * Creates a projection that converts the current relational expression's output to a desired row type.
     *
     * @param castRowType row type after cast
     * @param rename if true, use field names from castRowType; if false, preserve field names from rel
     */
    public AlgBuilder convert( AlgDataType castRowType, boolean rename ) {
        final AlgNode r = build();
        final AlgNode r2 = AlgOptUtil.createCastAlg( r, castRowType, rename, projectFactory );
        push( r2 );
        return this;
    }


    public AlgBuilder transform( ModelTrait model, AlgDataType rowType, boolean isCrossModel, String name ) {
        if ( peek().getTraitSet().contains( model ) ) {
            return this;
        }
        List<AlgNode> nodes = new ArrayList<>();
        while ( !stack.isEmpty() ) {
            // it builds FILO
            nodes.add( 0, build() );
        }

        if ( nodes.isEmpty() ) {
            throw new GenericRuntimeException( "Empty nodes on transform" );
        }
        AlgNode input = nodes.get( 0 );

        if ( nodes.size() == 4 && model == ModelTrait.GRAPH ) {
            push( LogicalTransformer.create(
                    input.getCluster(),
                    List.of( buildSubstitutionJoin( nodes.get( 0 ), nodes.get( 1 ) ), buildSubstitutionJoin( nodes.get( 2 ), nodes.get( 3 ) ) ),
                    null,
                    input.getTraitSet().getTrait( ModelTraitDef.INSTANCE ),
                    model,
                    rowType,
                    isCrossModel ) );
            return this;
        }

        push( LogicalTransformer.create(
                input.getCluster(),
                nodes,
                name == null ? null : List.of( name ),
                input.getTraitSet().getTrait( ModelTraitDef.INSTANCE ),
                model,
                rowType,
                isCrossModel ) );
        return this;
    }


    protected AlgNode buildSubstitutionJoin( AlgNode nodesScan, AlgNode propertiesScan ) {
        AlgTraitSet out = nodesScan.getTraitSet().replace( ModelTrait.RELATIONAL );

        RexBuilder builder = nodesScan.getCluster().getRexBuilder();

        RexNode nodeCondition = builder.makeCall(
                OperatorRegistry.get( OperatorName.EQUALS ),
                builder.makeInputRef( nodesScan.getTupleType().getFields().get( 0 ).getType(), 0 ),
                builder.makeInputRef( propertiesScan.getTupleType().getFields().get( 0 ).getType(), nodesScan.getTupleType().getFields().size() ) );

<<<<<<< HEAD
        return new LogicalJoin( nodesScan.getCluster(), out, nodesScan, propertiesScan, nodeCondition, Set.of(), JoinAlgType.LEFT, false, ImmutableList.of() );
=======
        LogicalRelJoin join = new LogicalRelJoin( nodesScan.getCluster(), out, nodesScan, propertiesScan, nodeCondition, Set.of(), JoinAlgType.LEFT, false );
        return LogicalRelSort.create(
                join,
                ImmutableList.of( RexIndexRef.of( 0, join.getTupleType().getFields() ) ),
                AlgCollations.of( 0 ),
                null,
                null );
>>>>>>> 250079c0
    }


    public AlgBuilder permute( Mapping mapping ) {
        assert mapping.getMappingType().isSingleSource();
        assert mapping.getMappingType().isMandatorySource();
        if ( mapping.isIdentity() ) {
            return this;
        }
        final List<RexNode> exprList = new ArrayList<>();
        for ( int i = 0; i < mapping.getTargetCount(); i++ ) {
            exprList.add( field( mapping.getSource( i ) ) );
        }
        return project( exprList );
    }


    public AlgBuilder aggregate( GroupKey groupKey, List<AggregateCall> aggregateCalls ) {
        return aggregate( groupKey, aggregateCalls.stream().map( AggCallImpl2::new ).collect( Collectors.toList() ) );
    }


    /**
     * Creates a {@link Match}.
     */
    public AlgBuilder match(
            RexNode pattern,
            boolean strictStart,
            boolean strictEnd,
            Map<String, RexNode> patternDefinitions,
            Iterable<? extends RexNode> measureList,
            RexNode after,
            Map<String, ? extends SortedSet<String>> subsets,
            boolean allRows,
            Iterable<? extends RexNode> partitionKeys,
            Iterable<? extends RexNode> orderKeys,
            RexNode interval ) {
        final List<AlgFieldCollation> fieldCollations = new ArrayList<>();
        for ( RexNode orderKey : orderKeys ) {
            final AlgFieldCollation.Direction direction;
            switch ( orderKey.getKind() ) {
                case DESCENDING:
                    direction = AlgFieldCollation.Direction.DESCENDING;
                    orderKey = ((RexCall) orderKey).getOperands().get( 0 );
                    break;
                case NULLS_FIRST:
                case NULLS_LAST:
                    throw new AssertionError();
                default:
                    direction = AlgFieldCollation.Direction.ASCENDING;
                    break;
            }
            final AlgFieldCollation.NullDirection nullDirection = direction.defaultNullDirection();
            final RexIndexRef ref = (RexIndexRef) orderKey;
            fieldCollations.add( new AlgFieldCollation( ref.getIndex(), direction, nullDirection ) );
        }

        final AlgDataTypeFactory.Builder typeBuilder = cluster.getTypeFactory().builder();
        for ( RexNode partitionKey : partitionKeys ) {
            typeBuilder.add( null, partitionKey.toString(), null, partitionKey.getType() );
        }
        if ( allRows ) {
            for ( RexNode orderKey : orderKeys ) {
                if ( !typeBuilder.nameExists( orderKey.toString() ) ) {
                    typeBuilder.add( null, orderKey.toString(), null, orderKey.getType() );
                }
            }

            final AlgDataType inputRowType = peek().getTupleType();
            for ( AlgDataTypeField fs : inputRowType.getFields() ) {
                if ( !typeBuilder.nameExists( fs.getName() ) ) {
                    typeBuilder.add( fs );
                }
            }
        }

        final ImmutableMap.Builder<String, RexNode> measures = ImmutableMap.builder();
        for ( RexNode measure : measureList ) {
            List<RexNode> operands = ((RexCall) measure).getOperands();
            String alias = operands.get( 1 ).toString();
            typeBuilder.add( null, alias, null, operands.get( 0 ).getType() );
            measures.put( alias, operands.get( 0 ) );
        }

        final AlgNode match = matchFactory.createMatch(
                peek(),
                pattern,
                typeBuilder.build(),
                strictStart,
                strictEnd,
                patternDefinitions,
                measures.build(),
                after,
                subsets,
                allRows,
                ImmutableList.copyOf( partitionKeys ),
                AlgCollations.of( fieldCollations ),
                interval );
        stack.push( new Frame( match ) );
        return this;
    }


    /**
     * Clears the stack.
     * <p>
     * The builder's state is now the same as when it was created.
     */
    public void clear() {
        stack.clear();
    }


    /**
     * Information necessary to create a call to an aggregate function.
     *
     * @see AlgBuilder#aggregateCall
     */
    public interface AggCall {

        /**
         * Returns a copy of this AggCall that applies a filter before aggregating values.
         */
        AggCall filter( RexNode condition );

        /**
         * Returns a copy of this AggCall that sorts its input values by {@code orderKeys} before aggregating, as in SQL's
         * {@code WITHIN GROUP} clause.
         */
        AggCall sort( Iterable<RexNode> orderKeys );

        /**
         * Returns a copy of this AggCall that sorts its input values by {@code orderKeys} before aggregating, as in SQL's
         * {@code WITHIN GROUP} clause.
         */
        AggCall sort( RexNode... orderKeys );

        /**
         * Returns a copy of this AggCall that may return approximate results if {@code approximate} is true.
         */
        AggCall approximate( boolean approximate );

        /**
         * Returns a copy of this AggCall with a given alias.
         */
        AggCall as( String alias );

        /**
         * Returns a copy of this AggCall that is optionally distinct.
         */
        AggCall distinct( boolean distinct );

        /**
         * Returns a copy of this AggCall that is distinct.
         */
        AggCall distinct();

    }


    /**
     * Information necessary to create the GROUP BY clause of an Aggregate.
     *
     * @see AlgBuilder#groupKey
     */
    public interface GroupKey {

        /**
         * Assigns an alias to this group key.
         * <p>
         * Used to assign field names in the {@code group} operation.
         */
        GroupKey alias( String alias );

    }


    /**
     * Implementation of {@link GroupKey}.
     */
    protected static class GroupKeyImpl implements GroupKey {

        final ImmutableList<RexNode> nodes;
        final boolean indicator;
        final ImmutableList<ImmutableList<RexNode>> nodeLists;
        final String alias;


        GroupKeyImpl( ImmutableList<RexNode> nodes, boolean indicator, ImmutableList<ImmutableList<RexNode>> nodeLists, String alias ) {
            this.nodes = Objects.requireNonNull( nodes );
            assert !indicator;
            this.indicator = indicator;
            this.nodeLists = nodeLists;
            this.alias = alias;
        }


        @Override
        public String toString() {
            return alias == null ? nodes.toString() : nodes + " as " + alias;
        }


        @Override
        public GroupKey alias( String alias ) {
            return Objects.equals( this.alias, alias )
                    ? this
                    : new GroupKeyImpl( nodes, indicator, nodeLists, alias );
        }

    }


    /**
     * Implementation of {@link AggCall}.
     */
    private class AggCallImpl implements AggCall {

        private final AggFunction aggFunction;
        private final boolean distinct;
        private final boolean approximate;
        private final @Nullable RexNode filter;
        private final @Nullable String alias;
        private final @Nonnull ImmutableList<RexNode> operands;
        private final @Nonnull ImmutableList<RexNode> orderKeys;


        AggCallImpl(
                AggFunction aggFunction,
                boolean distinct,
                boolean approximate,
                RexNode filter,
                String alias,
                ImmutableList<RexNode> operands,
                ImmutableList<RexNode> orderKeys ) {
            this.aggFunction = Objects.requireNonNull( aggFunction );
            this.distinct = distinct;
            this.approximate = approximate;
            this.alias = alias;
            this.operands = Objects.requireNonNull( operands );
            this.orderKeys = Objects.requireNonNull( orderKeys );
            if ( filter != null ) {
                if ( filter.getType().getPolyType() != PolyType.BOOLEAN ) {
                    throw RESOURCE.filterMustBeBoolean().ex();
                }
                if ( filter.getType().isNullable() ) {
                    filter = call( OperatorRegistry.get( OperatorName.IS_TRUE ), filter );
                }
            }
            this.filter = filter;
        }


        @Override
        public AggCall sort( Iterable<RexNode> orderKeys ) {
            final ImmutableList<RexNode> orderKeyList = ImmutableList.copyOf( orderKeys );
            return orderKeyList.equals( this.orderKeys )
                    ? this
                    : new AggCallImpl( aggFunction, distinct, approximate, filter, alias, operands, orderKeyList );
        }


        @Override
        public AggCall sort( RexNode... orderKeys ) {
            return sort( ImmutableList.copyOf( orderKeys ) );
        }


        @Override
        public AggCall approximate( boolean approximate ) {
            return approximate == this.approximate
                    ? this
                    : new AggCallImpl( aggFunction, distinct, approximate, filter, alias, operands, orderKeys );
        }


        @Override
        public AggCall filter( RexNode condition ) {
            return Objects.equals( condition, this.filter )
                    ? this
                    : new AggCallImpl( aggFunction, distinct, approximate, condition, alias, operands, orderKeys );
        }


        @Override
        public AggCall as( String alias ) {
            return Objects.equals( alias, this.alias )
                    ? this
                    : new AggCallImpl( aggFunction, distinct, approximate, filter, alias, operands, orderKeys );
        }


        @Override
        public AggCall distinct( boolean distinct ) {
            return distinct == this.distinct
                    ? this
                    : new AggCallImpl( aggFunction, distinct, approximate, filter, alias, operands, orderKeys );
        }


        @Override
        public AggCall distinct() {
            return distinct( true );
        }

    }


    /**
     * Implementation of {@link AggCall} that wraps an {@link AggregateCall}.
     */
    private static class AggCallImpl2 implements AggCall {

        private final AggregateCall aggregateCall;


        AggCallImpl2( AggregateCall aggregateCall ) {
            this.aggregateCall = Objects.requireNonNull( aggregateCall );
        }


        @Override
        public AggCall sort( Iterable<RexNode> orderKeys ) {
            throw new UnsupportedOperationException();
        }


        @Override
        public AggCall sort( RexNode... orderKeys ) {
            throw new UnsupportedOperationException();
        }


        @Override
        public AggCall approximate( boolean approximate ) {
            throw new UnsupportedOperationException();
        }


        @Override
        public AggCall filter( RexNode condition ) {
            throw new UnsupportedOperationException();
        }


        @Override
        public AggCall as( String alias ) {
            throw new UnsupportedOperationException();
        }


        @Override
        public AggCall distinct( boolean distinct ) {
            throw new UnsupportedOperationException();
        }


        @Override
        public AggCall distinct() {
            throw new UnsupportedOperationException();
        }

    }


    /**
     * Collects the extra expressions needed for {@link #aggregate}.
     * <p>
     * The extra expressions come from the group key and as arguments to aggregate calls, and later there will be
     * a {@link #project} or a {@link #rename(List)} if necessary.
     */
    private static class Registrar {

        final List<RexNode> extraNodes = new ArrayList<>();
        final List<String> names = new ArrayList<>();


        int registerExpression( RexNode node ) {
            switch ( node.getKind() ) {
                case AS:
                    final List<RexNode> operands = ((RexCall) node).operands;
                    int i = registerExpression( operands.get( 0 ) );
                    names.set( i, ((RexLiteral) operands.get( 1 )).value.asString().value );
                    return i;
            }
            int i = extraNodes.indexOf( node );
            if ( i < 0 ) {
                i = extraNodes.size();
                extraNodes.add( node );
                names.add( null );
            }
            return i;
        }


        List<Integer> registerExpressions( Iterable<? extends RexNode> nodes ) {
            final List<Integer> builder = new ArrayList<>();
            for ( RexNode node : nodes ) {
                builder.add( registerExpression( node ) );
            }
            return builder;
        }

    }


    /**
     * Builder stack frame.
     * <p>
     * Describes a previously created relational expression and information about how table aliases map into its row type.
     */
    private static class Frame {

        final AlgNode alg;
        final ImmutableList<RelField> structured;
        final ImmutableList<DocField> unstructured;


        private Frame( AlgNode alg, ImmutableList<Field> fields ) {

            List<RelField> structured = new ArrayList<>();
            List<DocField> unstructured = new ArrayList<>();
            for ( Field field : fields ) {
                if ( field.isStructured() ) {
                    structured.add( (RelField) field );
                } else {
                    unstructured.add( (DocField) field );
                }
            }
<<<<<<< HEAD
            this.alg = alg;
            this.structured = ImmutableList.copyOf( structured );
            this.unstructured = ImmutableList.copyOf( unstructured );
        }


        private Frame( AlgNode alg, ImmutableList<RelField> structured, ImmutableList<DocField> unstructured ) {
            this.alg = alg;
=======
            this.alg = alg;
            this.structured = ImmutableList.copyOf( structured );
            this.unstructured = ImmutableList.copyOf( unstructured );
        }


        private Frame( AlgNode alg, ImmutableList<RelField> structured, ImmutableList<DocField> unstructured ) {
            this.alg = alg;
>>>>>>> 250079c0
            this.structured = structured;
            this.unstructured = unstructured;
        }


        private Frame( AlgNode alg ) {
            String tableAlias = deriveAlias( alg );

            ImmutableSet<String> aliases =
                    tableAlias == null
                            ? ImmutableSet.of()
                            : ImmutableSet.of( tableAlias );
            if ( alg.getTupleType().getStructKind() == StructKind.SEMI ) {
                ImmutableList.Builder<DocField> builder = ImmutableList.builder();
                this.alg = alg;
                builder.add( new DocField( aliases ) );
                this.structured = null;
                this.unstructured = builder.build();
                return;
            }
            ImmutableList.Builder<RelField> builder = ImmutableList.builder();
            for ( AlgDataTypeField field : alg.getTupleType().getFields() ) {
                builder.add( new RelField( aliases, field ) );
            }
            this.alg = alg;
            this.structured = builder.build();
            this.unstructured = null;
        }


        private static String deriveAlias( AlgNode alg ) {
            if ( alg instanceof RelScan ) {
                return alg.getEntity().name;
            }
            return null;
        }


        List<AlgDataTypeField> relFields() {
            return Pair.right( structured );
        }


    }


    private interface Field {

        boolean isStructured();

    }


    /**
     * A field that belongs to a stack {@link Frame}.
     */
    private static class RelField extends Pair<ImmutableSet<String>, AlgDataTypeField> implements Field {

        RelField( ImmutableSet<String> aliases, AlgDataTypeField right ) {
            super( aliases, right );
        }


        RelField addAlias( String alias ) {
            if ( left.contains( alias ) ) {
                return this;
            }
            final ImmutableSet<String> aliasList = ImmutableSet.<String>builder().addAll( left ).add( alias ).build();
            return new RelField( aliasList, right );
        }


        @Override
        public boolean isStructured() {
            return true;
        }

    }


    private static class DocField implements Field {

        private final ImmutableSet<String> aliases;


        DocField( ImmutableSet<String> aliases ) {
            this.aliases = aliases;
        }


        @Override
        public boolean isStructured() {
            return false;
        }

    }


    /**
     * Shuttle that shifts a predicate's inputs to the left, replacing early ones with references to a {@link RexCorrelVariable}.
     */
    private class Shifter extends RexShuttle {

        private final AlgNode left;
        private final CorrelationId id;
        private final AlgNode right;


        Shifter( AlgNode left, CorrelationId id, AlgNode right ) {
            this.left = left;
            this.id = id;
            this.right = right;
        }


        @Override
        public RexNode visitIndexRef( RexIndexRef inputRef ) {
            final AlgDataType leftRowType = left.getTupleType();
            final RexBuilder rexBuilder = getRexBuilder();
            final int leftCount = leftRowType.getFieldCount();
            if ( inputRef.getIndex() < leftCount ) {
                final RexNode v = rexBuilder.makeCorrel( leftRowType, id );
                return rexBuilder.makeFieldAccess( v, inputRef.getIndex() );
            } else {
                return rexBuilder.makeInputRef( right, inputRef.getIndex() - leftCount );
            }
        }

    }

}<|MERGE_RESOLUTION|>--- conflicted
+++ resolved
@@ -96,16 +96,10 @@
 import org.polypheny.db.algebra.logical.lpg.LogicalLpgMatch;
 import org.polypheny.db.algebra.logical.lpg.LogicalLpgProject;
 import org.polypheny.db.algebra.logical.lpg.LogicalLpgScan;
-<<<<<<< HEAD
-import org.polypheny.db.algebra.logical.relational.LogicalFilter;
-import org.polypheny.db.algebra.logical.relational.LogicalJoin;
-import org.polypheny.db.algebra.logical.relational.LogicalProject;
-=======
 import org.polypheny.db.algebra.logical.relational.LogicalRelFilter;
 import org.polypheny.db.algebra.logical.relational.LogicalRelJoin;
 import org.polypheny.db.algebra.logical.relational.LogicalRelProject;
 import org.polypheny.db.algebra.logical.relational.LogicalRelSort;
->>>>>>> 250079c0
 import org.polypheny.db.algebra.metadata.AlgMetadataQuery;
 import org.polypheny.db.algebra.operators.OperatorName;
 import org.polypheny.db.algebra.type.AlgDataType;
@@ -113,10 +107,7 @@
 import org.polypheny.db.algebra.type.AlgDataTypeField;
 import org.polypheny.db.algebra.type.AlgDataTypeFieldImpl;
 import org.polypheny.db.algebra.type.StructKind;
-<<<<<<< HEAD
-=======
 import org.polypheny.db.catalog.Catalog;
->>>>>>> 250079c0
 import org.polypheny.db.catalog.entity.Entity;
 import org.polypheny.db.catalog.entity.logical.LogicalGraph;
 import org.polypheny.db.catalog.entity.logical.LogicalTable;
@@ -127,14 +118,8 @@
 import org.polypheny.db.languages.OperatorRegistry;
 import org.polypheny.db.languages.QueryLanguage;
 import org.polypheny.db.nodes.Operator;
-<<<<<<< HEAD
-import org.polypheny.db.plan.AlgOptCluster;
-import org.polypheny.db.plan.AlgOptPredicateList;
-import org.polypheny.db.plan.AlgOptSchema;
-=======
 import org.polypheny.db.plan.AlgCluster;
 import org.polypheny.db.plan.AlgOptPredicateList;
->>>>>>> 250079c0
 import org.polypheny.db.plan.AlgOptUtil;
 import org.polypheny.db.plan.AlgTraitSet;
 import org.polypheny.db.plan.Context;
@@ -190,11 +175,7 @@
 public class AlgBuilder {
 
     @Getter
-<<<<<<< HEAD
-    protected final AlgOptCluster cluster;
-=======
     protected final AlgCluster cluster;
->>>>>>> 250079c0
     protected final Snapshot snapshot;
     private final AlgFactories.FilterFactory filterFactory;
     private final AlgFactories.ProjectFactory projectFactory;
@@ -215,11 +196,7 @@
     private final RexSimplify simplifier;
 
 
-<<<<<<< HEAD
-    protected AlgBuilder( Context context, AlgOptCluster cluster, Snapshot snapshot ) {
-=======
     protected AlgBuilder( Context context, AlgCluster cluster, Snapshot snapshot ) {
->>>>>>> 250079c0
         this.cluster = cluster;
         this.snapshot = snapshot;
         if ( context == null ) {
@@ -272,43 +249,14 @@
     }
 
 
-<<<<<<< HEAD
-    /**
-     * Creates a AlgBuilder.
-     */
-    public static AlgBuilder create( FrameworkConfig config ) {
-        final AlgOptCluster[] cluster = new AlgOptCluster[1];
-        final Snapshot[] snapshot = new Snapshot[1];
-        Frameworks.withPrepare(
-                new Frameworks.PrepareAction<Void>( config ) {
-                    @Override
-                    public Void apply( AlgOptCluster c, Snapshot s ) {
-                        cluster[0] = c;
-                        snapshot[0] = s;
-                        return null;
-                    }
-                } );
-        return new AlgBuilder( config.getContext(), cluster[0], config.getSnapshot() );
-    }
-
-
-    public static AlgBuilder create( Statement statement ) {
-        final RexBuilder rexBuilder = new RexBuilder( statement.getTransaction().getTypeFactory() );
-        final AlgOptCluster cluster = AlgOptCluster.create( statement.getQueryProcessor().getPlanner(), rexBuilder, null, statement.getTransaction().getSnapshot() );
-=======
     public static AlgBuilder create( Statement statement ) {
         final RexBuilder rexBuilder = new RexBuilder( statement.getTransaction().getTypeFactory() );
         final AlgCluster cluster = AlgCluster.create( statement.getQueryProcessor().getPlanner(), rexBuilder, null, statement.getTransaction().getSnapshot() );
->>>>>>> 250079c0
         return create( statement, cluster );
     }
 
 
-<<<<<<< HEAD
-    public static AlgBuilder create( Statement statement, AlgOptCluster cluster ) {
-=======
     public static AlgBuilder create( Statement statement, AlgCluster cluster ) {
->>>>>>> 250079c0
         return new AlgBuilder( Contexts.EMPTY_CONTEXT, cluster, statement.getTransaction().getSnapshot() );
     }
 
@@ -538,11 +486,7 @@
      */
     public RexIndexRef field( int inputCount, int inputOrdinal, String fieldName ) {
         final Frame frame = peek_( inputCount, inputOrdinal );
-<<<<<<< HEAD
-        final List<String> fieldNames = frame.relFields().stream().map( AlgDataTypeField::getName ).collect( Collectors.toList() );
-=======
         final List<String> fieldNames = frame.relFields().stream().map( AlgDataTypeField::getName ).toList();
->>>>>>> 250079c0
         int i = fieldNames.indexOf( fieldName );
         if ( i >= 0 ) {
             return field( inputCount, inputOrdinal, i );
@@ -1362,25 +1306,13 @@
 
     /**
      * Creates a {@link RelScan} of the table with a given name.
-<<<<<<< HEAD
-     *
-=======
-     * <p>
->>>>>>> 250079c0
+     * <p>
      * Throws if the table does not exist.
      * <p>
      * Returns this builder.
      *
      * @param tableNames Name of table (can optionally be qualified)
      */
-<<<<<<< HEAD
-    public AlgBuilder scan( List<String> tableNames ) {
-        final List<String> names = ImmutableList.copyOf( tableNames );
-        final LogicalTable entity = snapshot.rel().getTable( tableNames.get( 0 ), names.get( 1 ) ).orElseThrow( () -> new GenericRuntimeException( String.join( ".", names ) ) );
-        final AlgNode scan = scanFactory.createScan( cluster, entity );
-        push( scan );
-        rename( entity.getRowType().getFieldNames() );
-=======
     public AlgBuilder relScan( List<String> tableNames ) {
         final List<String> names = ImmutableList.copyOf( tableNames );
         final LogicalTable entity;
@@ -1395,22 +1327,14 @@
         final AlgNode scan = scanFactory.createRelScan( cluster, entity );
         push( scan );
         rename( entity.getTupleType().getFieldNames() );
->>>>>>> 250079c0
         return this;
     }
 
 
-<<<<<<< HEAD
-    public AlgBuilder scan( @Nonnull Entity entity ) {
-        final AlgNode scan = scanFactory.createScan( cluster, entity );
-        push( scan );
-        rename( entity.getRowType().getFieldNames() );
-=======
     public AlgBuilder relScan( @Nonnull Entity entity ) {
         final AlgNode scan = scanFactory.createRelScan( cluster, entity );
         push( scan );
         rename( entity.getTupleType().getFieldNames() );
->>>>>>> 250079c0
         return this;
     }
 
@@ -1428,13 +1352,8 @@
     }
 
 
-<<<<<<< HEAD
-    public AlgBuilder scan( @Nonnull PhysicalEntity entity ) {
-        final AlgNode scan = scanFactory.createScan( cluster, entity );
-=======
     public AlgBuilder relScan( @Nonnull PhysicalEntity entity ) {
         final AlgNode scan = scanFactory.createRelScan( cluster, entity );
->>>>>>> 250079c0
         push( scan );
         return this;
     }
@@ -1442,11 +1361,7 @@
 
     /**
      * Creates a {@link RelScan} of the table with a given name.
-<<<<<<< HEAD
-     *
-=======
-     * <p>
->>>>>>> 250079c0
+     * <p>
      * Throws if the table does not exist.
      * <p>
      * Returns this builder.
@@ -1478,21 +1393,13 @@
 
     public AlgBuilder lpgScan( long logicalId ) {
         LogicalGraph graph = snapshot.graph().getGraph( logicalId ).orElseThrow();
-<<<<<<< HEAD
-        stack.add( new Frame( new LogicalLpgScan( cluster, cluster.traitSet().replace( ModelTrait.GRAPH ), graph, graph.getRowType() ) ) );
-=======
         stack.add( new Frame( new LogicalLpgScan( cluster, cluster.traitSet().replace( ModelTrait.GRAPH ), graph, graph.getTupleType() ) ) );
->>>>>>> 250079c0
         return this;
     }
 
 
     public AlgBuilder lpgScan( Entity entity ) {
-<<<<<<< HEAD
-        stack.add( new Frame( new LogicalLpgScan( cluster, cluster.traitSet().replace( ModelTrait.GRAPH ), entity, entity.getRowType() ) ) );
-=======
         stack.add( new Frame( new LogicalLpgScan( cluster, cluster.traitSet().replace( ModelTrait.GRAPH ), entity, entity.getTupleType() ) ) );
->>>>>>> 250079c0
         return this;
     }
 
@@ -1701,18 +1608,6 @@
                 fieldNameList.set( i, name );
             }
             AlgDataTypeField fieldType = new AlgDataTypeFieldImpl( -1L, name, i, node.getType() );
-<<<<<<< HEAD
-            switch ( node.getKind() ) {
-                case INPUT_REF:
-                    // preserve alg aliases for INPUT_REF fields
-                    final int index = ((RexIndexRef) node).getIndex();
-                    relField = new RelField( frame.structured.get( index ).left, fieldType );
-                    break;
-                default:
-                    relField = new RelField( ImmutableSet.of(), fieldType );
-                    break;
-            }
-=======
             relField = switch ( node.getKind() ) {
                 case INPUT_REF -> {
                     // preserve alg aliases for INPUT_REF fields
@@ -1721,7 +1616,6 @@
                 }
                 default -> new RelField( ImmutableSet.of(), fieldType );
             };
->>>>>>> 250079c0
             uniqueNameList.add( name );
             fields.add( relField );
         }
@@ -2637,9 +2531,6 @@
                 builder.makeInputRef( nodesScan.getTupleType().getFields().get( 0 ).getType(), 0 ),
                 builder.makeInputRef( propertiesScan.getTupleType().getFields().get( 0 ).getType(), nodesScan.getTupleType().getFields().size() ) );
 
-<<<<<<< HEAD
-        return new LogicalJoin( nodesScan.getCluster(), out, nodesScan, propertiesScan, nodeCondition, Set.of(), JoinAlgType.LEFT, false, ImmutableList.of() );
-=======
         LogicalRelJoin join = new LogicalRelJoin( nodesScan.getCluster(), out, nodesScan, propertiesScan, nodeCondition, Set.of(), JoinAlgType.LEFT, false );
         return LogicalRelSort.create(
                 join,
@@ -2647,7 +2538,6 @@
                 AlgCollations.of( 0 ),
                 null,
                 null );
->>>>>>> 250079c0
     }
 
 
@@ -3077,7 +2967,6 @@
                     unstructured.add( (DocField) field );
                 }
             }
-<<<<<<< HEAD
             this.alg = alg;
             this.structured = ImmutableList.copyOf( structured );
             this.unstructured = ImmutableList.copyOf( unstructured );
@@ -3086,16 +2975,6 @@
 
         private Frame( AlgNode alg, ImmutableList<RelField> structured, ImmutableList<DocField> unstructured ) {
             this.alg = alg;
-=======
-            this.alg = alg;
-            this.structured = ImmutableList.copyOf( structured );
-            this.unstructured = ImmutableList.copyOf( unstructured );
-        }
-
-
-        private Frame( AlgNode alg, ImmutableList<RelField> structured, ImmutableList<DocField> unstructured ) {
-            this.alg = alg;
->>>>>>> 250079c0
             this.structured = structured;
             this.unstructured = unstructured;
         }
