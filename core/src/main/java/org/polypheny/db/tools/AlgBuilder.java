/*
 * Copyright 2019-2024 The Polypheny Project
 *
 * Licensed under the Apache License, Version 2.0 (the "License");
 * you may not use this file except in compliance with the License.
 * You may obtain a copy of the License at
 *
 * http://www.apache.org/licenses/LICENSE-2.0
 *
 * Unless required by applicable law or agreed to in writing, software
 * distributed under the License is distributed on an "AS IS" BASIS,
 * WITHOUT WARRANTIES OR CONDITIONS OF ANY KIND, either express or implied.
 * See the License for the specific language governing permissions and
 * limitations under the License.
 *
 * This file incorporates code covered by the following terms:
 *
 * Licensed to the Apache Software Foundation (ASF) under one or more
 * contributor license agreements.  See the NOTICE file distributed with
 * this work for additional information regarding copyright ownership.
 * The ASF licenses this file to you under the Apache License, Version 2.0
 * (the "License"); you may not use this file except in compliance with
 * the License.  You may obtain a copy of the License at
 *
 * http://www.apache.org/licenses/LICENSE-2.0
 *
 * Unless required by applicable law or agreed to in writing, software
 * distributed under the License is distributed on an "AS IS" BASIS,
 * WITHOUT WARRANTIES OR CONDITIONS OF ANY KIND, either express or implied.
 * See the License for the specific language governing permissions and
 * limitations under the License.
 */

package org.polypheny.db.tools;


import static org.polypheny.db.util.Static.RESOURCE;

import com.google.common.base.Preconditions;
import com.google.common.collect.ImmutableList;
import com.google.common.collect.ImmutableMap;
import com.google.common.collect.ImmutableSet;
import com.google.common.collect.Iterables;
import com.google.common.collect.Lists;
import java.math.BigDecimal;
import java.util.AbstractList;
import java.util.ArrayDeque;
import java.util.ArrayList;
import java.util.Arrays;
import java.util.Collections;
import java.util.Deque;
import java.util.HashSet;
import java.util.LinkedList;
import java.util.List;
import java.util.Locale;
import java.util.Map;
import java.util.Objects;
import java.util.Set;
import java.util.SortedSet;
import java.util.TreeSet;
import java.util.stream.Collectors;
import javax.annotation.Nonnull;
import javax.annotation.Nullable;
import lombok.Getter;
import org.apache.calcite.linq4j.Ord;
import org.apache.calcite.linq4j.function.Experimental;
import org.polypheny.db.algebra.AlgCollation;
import org.polypheny.db.algebra.AlgCollations;
import org.polypheny.db.algebra.AlgDistribution;
import org.polypheny.db.algebra.AlgFieldCollation;
import org.polypheny.db.algebra.AlgNode;
import org.polypheny.db.algebra.constant.Kind;
import org.polypheny.db.algebra.constant.SemiJoinType;
import org.polypheny.db.algebra.core.Aggregate;
import org.polypheny.db.algebra.core.AggregateCall;
import org.polypheny.db.algebra.core.AlgFactories;
import org.polypheny.db.algebra.core.AlgFactories.ScanFactory;
import org.polypheny.db.algebra.core.CorrelationId;
import org.polypheny.db.algebra.core.Filter;
import org.polypheny.db.algebra.core.Intersect;
import org.polypheny.db.algebra.core.Join;
import org.polypheny.db.algebra.core.JoinAlgType;
import org.polypheny.db.algebra.core.Match;
import org.polypheny.db.algebra.core.Minus;
import org.polypheny.db.algebra.core.Project;
import org.polypheny.db.algebra.core.SemiJoin;
import org.polypheny.db.algebra.core.Sort;
import org.polypheny.db.algebra.core.Union;
import org.polypheny.db.algebra.core.Values;
import org.polypheny.db.algebra.core.relational.RelScan;
import org.polypheny.db.algebra.fun.AggFunction;
import org.polypheny.db.algebra.logical.common.LogicalTransformer;
import org.polypheny.db.algebra.logical.document.LogicalDocumentFilter;
import org.polypheny.db.algebra.logical.document.LogicalDocumentProject;
import org.polypheny.db.algebra.logical.document.LogicalDocumentScan;
import org.polypheny.db.algebra.logical.lpg.LogicalLpgMatch;
import org.polypheny.db.algebra.logical.lpg.LogicalLpgProject;
import org.polypheny.db.algebra.logical.lpg.LogicalLpgScan;
<<<<<<< HEAD
import org.polypheny.db.algebra.logical.relational.LogicalFilter;
import org.polypheny.db.algebra.logical.relational.LogicalJoin;
import org.polypheny.db.algebra.logical.relational.LogicalProject;
import org.polypheny.db.algebra.logical.relational.LogicalSort;
=======
import org.polypheny.db.algebra.logical.relational.LogicalRelFilter;
import org.polypheny.db.algebra.logical.relational.LogicalRelJoin;
import org.polypheny.db.algebra.logical.relational.LogicalRelProject;
import org.polypheny.db.algebra.logical.relational.LogicalRelSort;
>>>>>>> 18d3cce9
import org.polypheny.db.algebra.metadata.AlgMetadataQuery;
import org.polypheny.db.algebra.operators.OperatorName;
import org.polypheny.db.algebra.type.AlgDataType;
import org.polypheny.db.algebra.type.AlgDataTypeFactory;
import org.polypheny.db.algebra.type.AlgDataTypeField;
import org.polypheny.db.algebra.type.AlgDataTypeFieldImpl;
import org.polypheny.db.algebra.type.StructKind;
import org.polypheny.db.catalog.Catalog;
import org.polypheny.db.catalog.entity.Entity;
import org.polypheny.db.catalog.entity.logical.LogicalGraph;
import org.polypheny.db.catalog.entity.logical.LogicalTable;
import org.polypheny.db.catalog.entity.physical.PhysicalEntity;
import org.polypheny.db.catalog.exceptions.GenericRuntimeException;
import org.polypheny.db.catalog.logistic.DataModel;
import org.polypheny.db.catalog.snapshot.Snapshot;
import org.polypheny.db.languages.OperatorRegistry;
import org.polypheny.db.languages.QueryLanguage;
import org.polypheny.db.nodes.Operator;
<<<<<<< HEAD
import org.polypheny.db.plan.AlgOptCluster;
import org.polypheny.db.plan.AlgOptPredicateList;
import org.polypheny.db.plan.AlgOptSchema;
=======
import org.polypheny.db.plan.AlgCluster;
import org.polypheny.db.plan.AlgOptPredicateList;
>>>>>>> 18d3cce9
import org.polypheny.db.plan.AlgOptUtil;
import org.polypheny.db.plan.AlgTraitSet;
import org.polypheny.db.plan.Context;
import org.polypheny.db.plan.Contexts;
import org.polypheny.db.rex.RexBuilder;
import org.polypheny.db.rex.RexCall;
import org.polypheny.db.rex.RexCorrelVariable;
import org.polypheny.db.rex.RexExecutor;
import org.polypheny.db.rex.RexIndexRef;
import org.polypheny.db.rex.RexLiteral;
import org.polypheny.db.rex.RexNode;
import org.polypheny.db.rex.RexShuttle;
import org.polypheny.db.rex.RexSimplify;
import org.polypheny.db.rex.RexUtil;
import org.polypheny.db.runtime.Hook;
import org.polypheny.db.schema.trait.ModelTrait;
import org.polypheny.db.schema.trait.ModelTraitDef;
import org.polypheny.db.transaction.Statement;
import org.polypheny.db.type.PolyType;
import org.polypheny.db.type.entity.PolyList;
import org.polypheny.db.type.entity.PolyString;
import org.polypheny.db.type.entity.document.PolyDocument;
import org.polypheny.db.type.entity.graph.PolyDictionary;
import org.polypheny.db.type.entity.graph.PolyNode;
import org.polypheny.db.util.DateString;
import org.polypheny.db.util.Holder;
import org.polypheny.db.util.ImmutableBitSet;
import org.polypheny.db.util.ImmutableNullableList;
import org.polypheny.db.util.Litmus;
import org.polypheny.db.util.Pair;
import org.polypheny.db.util.Permutation;
import org.polypheny.db.util.TimeString;
import org.polypheny.db.util.TimestampString;
import org.polypheny.db.util.Util;
import org.polypheny.db.util.ValidatorUtil;
import org.polypheny.db.util.mapping.Mapping;
import org.polypheny.db.util.mapping.Mappings;


/**
 * Builder for relational expressions.
 * <p>
 * {@code AlgBuilder} does not make possible anything that you could not also accomplish by calling the factory methods of
 * the particular relational expression. But it makes common tasks more straightforward and concise.
 * <p>
 * {@code AlgBuilder} uses factories to create relational expressions.
 * By default, it uses the default factories, which create logical relational expressions ({@link LogicalRelFilter},
 * {@link LogicalRelProject} and so forth). But you could override those factories so that, say, {@code filter} creates
 * instead a {@code HiveFilter}.
 * <p>
 * It is not thread-safe.
 */
public class AlgBuilder {

    @Getter
<<<<<<< HEAD
    protected final AlgOptCluster cluster;
=======
    protected final AlgCluster cluster;
>>>>>>> 18d3cce9
    protected final Snapshot snapshot;
    private final AlgFactories.FilterFactory filterFactory;
    private final AlgFactories.ProjectFactory projectFactory;
    private final AlgFactories.AggregateFactory aggregateFactory;
    private final AlgFactories.SortFactory sortFactory;
    private final AlgFactories.ExchangeFactory exchangeFactory;
    private final AlgFactories.SortExchangeFactory sortExchangeFactory;
    private final AlgFactories.SetOpFactory setOpFactory;
    private final AlgFactories.JoinFactory joinFactory;
    private final AlgFactories.SemiJoinFactory semiJoinFactory;
    private final AlgFactories.CorrelateFactory correlateFactory;
    private final AlgFactories.ValuesFactory valuesFactory;
    private final ScanFactory scanFactory;
    private final AlgFactories.MatchFactory matchFactory;
    private final AlgFactories.DocumentsFactory documentsFactory;
    private final Deque<Frame> stack = new ArrayDeque<>();
    private final boolean simplify;
    private final RexSimplify simplifier;


<<<<<<< HEAD
    protected AlgBuilder( Context context, AlgOptCluster cluster, Snapshot snapshot ) {
=======
    protected AlgBuilder( Context context, AlgCluster cluster, Snapshot snapshot ) {
>>>>>>> 18d3cce9
        this.cluster = cluster;
        this.snapshot = snapshot;
        if ( context == null ) {
            context = Contexts.EMPTY_CONTEXT;
        }
        this.simplify = Hook.REL_BUILDER_SIMPLIFY.get( true );
        this.aggregateFactory = context.unwrap( AlgFactories.AggregateFactory.class )
                .orElse( AlgFactories.DEFAULT_AGGREGATE_FACTORY );
        this.filterFactory = context.unwrap( AlgFactories.FilterFactory.class )
                .orElse( AlgFactories.DEFAULT_FILTER_FACTORY );
        this.projectFactory = context.unwrap( AlgFactories.ProjectFactory.class )
                .orElse( AlgFactories.DEFAULT_PROJECT_FACTORY );
        this.sortFactory = context.unwrap( AlgFactories.SortFactory.class )
                .orElse( AlgFactories.DEFAULT_SORT_FACTORY );
        this.exchangeFactory = context.unwrap( AlgFactories.ExchangeFactory.class )
                .orElse( AlgFactories.DEFAULT_EXCHANGE_FACTORY );
        this.sortExchangeFactory = context.unwrap( AlgFactories.SortExchangeFactory.class )
                .orElse( AlgFactories.DEFAULT_SORT_EXCHANGE_FACTORY );
        this.setOpFactory = context.unwrap( AlgFactories.SetOpFactory.class )
                .orElse( AlgFactories.DEFAULT_SET_OP_FACTORY );
        this.joinFactory = context.unwrap( AlgFactories.JoinFactory.class )
                .orElse( AlgFactories.DEFAULT_JOIN_FACTORY );
        this.semiJoinFactory = context.unwrap( AlgFactories.SemiJoinFactory.class )
                .orElse( AlgFactories.DEFAULT_SEMI_JOIN_FACTORY );
        this.correlateFactory = context.unwrap( AlgFactories.CorrelateFactory.class )
                .orElse( AlgFactories.DEFAULT_CORRELATE_FACTORY );
        this.valuesFactory = context.unwrap( AlgFactories.ValuesFactory.class )
                .orElse( AlgFactories.DEFAULT_VALUES_FACTORY );
        this.scanFactory = context.unwrap( ScanFactory.class )
                .orElse( AlgFactories.DEFAULT_TABLE_SCAN_FACTORY );
        this.matchFactory = context.unwrap( AlgFactories.MatchFactory.class )
                .orElse( AlgFactories.DEFAULT_MATCH_FACTORY );
        this.documentsFactory = context.unwrap( AlgFactories.DocumentsFactory.class )
                .orElse( AlgFactories.DEFAULT_DOCUMENTS_FACTORY );

        final RexExecutor executor = context.unwrap( RexExecutor.class ).orElse(
                Util.first(
                        cluster.getPlanner().getExecutor(),
                        RexUtil.EXECUTOR ) );
        this.simplifier = new RexSimplify( cluster.getRexBuilder(), AlgOptPredicateList.EMPTY, executor );

    }


    /**
     * @return the stack size of the current builder.
     */
    public int stackSize() {
        return this.stack.size();
    }


<<<<<<< HEAD
    /**
     * Creates a AlgBuilder.
     */
    public static AlgBuilder create( FrameworkConfig config ) {
        final AlgOptCluster[] cluster = new AlgOptCluster[1];
        final Snapshot[] snapshot = new Snapshot[1];
        Frameworks.withPrepare(
                new Frameworks.PrepareAction<Void>( config ) {
                    @Override
                    public Void apply( AlgOptCluster c, Snapshot s ) {
                        cluster[0] = c;
                        snapshot[0] = s;
                        return null;
                    }
                } );
        return new AlgBuilder( config.getContext(), cluster[0], config.getSnapshot() );
    }


    public static AlgBuilder create( Statement statement ) {
        final RexBuilder rexBuilder = new RexBuilder( statement.getTransaction().getTypeFactory() );
        final AlgOptCluster cluster = AlgOptCluster.create( statement.getQueryProcessor().getPlanner(), rexBuilder, null, statement.getTransaction().getSnapshot() );
=======
    public static AlgBuilder create( Statement statement ) {
        final RexBuilder rexBuilder = new RexBuilder( statement.getTransaction().getTypeFactory() );
        final AlgCluster cluster = AlgCluster.create( statement.getQueryProcessor().getPlanner(), rexBuilder, null, statement.getTransaction().getSnapshot() );
>>>>>>> 18d3cce9
        return create( statement, cluster );
    }


<<<<<<< HEAD
    public static AlgBuilder create( Statement statement, AlgOptCluster cluster ) {
=======
    public static AlgBuilder create( Statement statement, AlgCluster cluster ) {
>>>>>>> 18d3cce9
        return new AlgBuilder( Contexts.EMPTY_CONTEXT, cluster, statement.getTransaction().getSnapshot() );
    }


    /**
     * Converts this{@link AlgBuilder}  to a string. The string is the string representation of all of the RelNodes on the stack.
     */
    @Override
    public String toString() {
        return stack.stream()
                .map( frame -> AlgOptUtil.toString( frame.alg ) )
                .collect( Collectors.joining( "" ) );
    }


    /**
     * Returns the type factory.
     */
    public AlgDataTypeFactory getTypeFactory() {
        return cluster.getTypeFactory();
    }


    /**
     * Returns the builder for {@link RexNode} expressions.
     */
    public RexBuilder getRexBuilder() {
        return cluster.getRexBuilder();
    }


    /**
     * Creates a {@link AlgBuilderFactory}, a partially-created AlgBuilder.
     * Just add a {@link AlgCluster}
     */
    public static AlgBuilderFactory proto( final Context context ) {
        return ( cluster, snapshot ) -> new AlgBuilder( context, cluster, snapshot );
    }


    /**
     * Creates a {@link AlgBuilderFactory} that uses a given set of factories.
     */
    public static AlgBuilderFactory proto( Object... factories ) {
        return proto( Contexts.of( factories ) );
    }

    // Methods for manipulating the stack


    /**
     * Adds a relational expression to be the input to the next relational expression constructed.
     * <p>
     * This method is usual when you want to weave in relational expressions that are not supported by the builder. If, while
     * creating such expressions, you need to use previously built expressions as inputs, call
     * {@link #build()} to pop those inputs.
     */
    public AlgBuilder push( AlgNode node ) {
        stack.push( new Frame( node ) );
        return this;
    }


    /**
     * Adds an alg node to the top of the stack while preserving the field names and aliases.
     */
    public void replaceTop( AlgNode node ) {
        final Frame frame = stack.pop();
        stack.push( new Frame( node, toFields( node ), null ) );
    }


    /**
     * Adds an alg node to the top of the stack while preserving the field names and aliases.
     */
    public void replaceTop( AlgNode node, int amount ) {
        //final Frame frame = stack.pop();
        for ( int i = 0; i < amount; i++ ) {
            stack.pop();
        }

        stack.push( new Frame( node, toFields( node ), null ) );
    }


    private static ImmutableList<RelField> toFields( AlgNode node ) {
        return ImmutableList.copyOf( node.getTupleType().getFields().stream().map( f -> new RelField( ImmutableSet.of(), f ) ).collect( Collectors.toList() ) );
    }


    /**
     * Pushes a collection of relational expressions.
     */
    public AlgBuilder pushAll( Iterable<? extends AlgNode> nodes ) {
        for ( AlgNode node : nodes ) {
            push( node );
        }
        return this;
    }


    /**
     * Returns the final relational expression.
     * <p>
     * Throws if the stack is empty.
     */
    public AlgNode build() {
        return stack.pop().alg;
    }


    /**
     * Returns the relational expression at the top of the stack, but does not remove it.
     */
    public AlgNode peek() {
        return peek_().alg;
    }


    private Frame peek_() {
        return stack.peek();
    }


    /**
     * Returns the relational expression {@code n} positions from the top of the stack, but does not remove it.
     */
    public AlgNode peek( int n ) {
        return peek_( n ).alg;
    }


    private Frame peek_( int n ) {
        return Iterables.get( stack, n );
    }


    /**
     * Returns the relational expression {@code n} positions from the top of the stack, but does not remove it.
     */
    public AlgNode peek( int inputCount, int inputOrdinal ) {
        return peek_( inputCount, inputOrdinal ).alg;
    }


    private Frame peek_( int inputCount, int inputOrdinal ) {
        return peek_( inputCount - 1 - inputOrdinal );
    }


    /**
     * Returns the number of fields in all inputs before (to the left of) the given input.
     *
     * @param inputCount Number of inputs
     * @param inputOrdinal Input ordinal
     */
    private int inputOffset( int inputCount, int inputOrdinal ) {
        int offset = 0;
        for ( int i = 0; i < inputOrdinal; i++ ) {
            offset += peek( inputCount, i ).getTupleType().getFieldCount();
        }
        return offset;
    }

    // Methods that return scalar expressions


    /**
     * Creates a literal (constant expression).
     */
    public RexNode literal( Object value ) {
        final RexBuilder rexBuilder = cluster.getRexBuilder();
        if ( value == null ) {
            return rexBuilder.constantNull();
        } else if ( value instanceof Boolean ) {
            return rexBuilder.makeLiteral( (Boolean) value );
        } else if ( value instanceof BigDecimal ) {
            return rexBuilder.makeExactLiteral( (BigDecimal) value );
        } else if ( value instanceof Float || value instanceof Double ) {
            return rexBuilder.makeApproxLiteral( BigDecimal.valueOf( ((Number) value).doubleValue() ) );
        } else if ( value instanceof Number ) {
            return rexBuilder.makeExactLiteral( BigDecimal.valueOf( ((Number) value).longValue() ) );
        } else if ( value instanceof String ) {
            return rexBuilder.makeLiteral( (String) value );
        } else if ( value instanceof byte[] ) {
            // multimedia stream
            return rexBuilder.makeFileLiteral( (byte[]) value );
        } else if ( value instanceof DateString ) {
            return rexBuilder.makeDateLiteral( (DateString) value );
        } else if ( value instanceof TimeString ) {
            return rexBuilder.makeTimeLiteral( (TimeString) value, value.toString().length() );
        } else if ( value instanceof TimestampString ) {
            return rexBuilder.makeTimestampLiteral( (TimestampString) value, value.toString().length() );
        } else {
            throw new IllegalArgumentException( "cannot convert " + value + " (" + value.getClass() + ") to a constant" );
        }
    }


    /**
     * Creates a correlation variable for the current input, and writes it into a Holder.
     */
    public AlgBuilder variable( Holder<RexCorrelVariable> v ) {
        v.set( (RexCorrelVariable) getRexBuilder().makeCorrel( peek().getTupleType(), cluster.createCorrel() ) );
        return this;
    }


    /**
     * Creates a reference to a field by name.
     * <p>
     * Equivalent to {@code field(1, 0, fieldName)}.
     *
     * @param fieldName Field name
     */
    public RexIndexRef field( String fieldName ) {
        return field( 1, 0, fieldName );
    }


    /**
     * Creates a reference to a field of given input relational expression by name.
     *
     * @param inputCount Number of inputs
     * @param inputOrdinal Input ordinal
     * @param fieldName Field name
     */
    public RexIndexRef field( int inputCount, int inputOrdinal, String fieldName ) {
        final Frame frame = peek_( inputCount, inputOrdinal );
<<<<<<< HEAD
        final List<String> fieldNames = frame.relFields().stream().map( AlgDataTypeField::getName ).collect( Collectors.toList() );
=======
        final List<String> fieldNames = frame.relFields().stream().map( AlgDataTypeField::getName ).toList();
>>>>>>> 18d3cce9
        int i = fieldNames.indexOf( fieldName );
        if ( i >= 0 ) {
            return field( inputCount, inputOrdinal, i );
        } else {
            throw new IllegalArgumentException( "field [" + fieldName + "] not found; input fields are: " + fieldNames );
        }
    }


    /**
     * Creates a reference to an input field by ordinal.
     * <p>
     * Equivalent to {@code field(1, 0, ordinal)}.
     *
     * @param fieldOrdinal Field ordinal
     */
    public RexIndexRef field( int fieldOrdinal ) {
        return (RexIndexRef) field( 1, 0, fieldOrdinal, false );
    }


    /**
     * Creates a reference to a field of a given input relational expression by ordinal.
     *
     * @param inputCount Number of inputs
     * @param inputOrdinal Input ordinal
     * @param fieldOrdinal Field ordinal within input
     */
    public RexIndexRef field( int inputCount, int inputOrdinal, int fieldOrdinal ) {
        return (RexIndexRef) field( inputCount, inputOrdinal, fieldOrdinal, false );
    }


    /**
     * As {@link #field(int, int, int)}, but if {@code alias} is true, the method may apply an alias to make sure that the
     * field has the same name as in the input frame. If no alias is applied the expression is definitely a
     * {@link RexIndexRef}.
     */
    private RexNode field( int inputCount, int inputOrdinal, int fieldOrdinal, boolean alias ) {
        final Frame frame = peek_( inputCount, inputOrdinal );
        final AlgNode input = frame.alg;
        final AlgDataType rowType = input.getTupleType();
        if ( fieldOrdinal < 0 || fieldOrdinal > rowType.getFieldCount() ) {
            throw new IllegalArgumentException( "field ordinal [" + fieldOrdinal + "] out of range; input fields are: " + rowType.getFieldNames() );
        }
        final AlgDataTypeField field = rowType.getFields().get( fieldOrdinal );
        final int offset = inputOffset( inputCount, inputOrdinal );
        final RexIndexRef ref = cluster.getRexBuilder().makeInputRef( field.getType(), offset + fieldOrdinal );
        if ( frame.alg.getModel() == DataModel.DOCUMENT ) {
            return ref;
        }
        final AlgDataTypeField aliasField = frame.relFields().get( fieldOrdinal );
        if ( !alias || field.getName().equals( aliasField.getName() ) ) {
            return ref;
        } else {
            return alias( ref, aliasField.getName() );
        }
    }


    /**
     * Creates a reference to a field of the current record which originated in a relation with a given alias.
     */
    public RexNode field( String alias, String fieldName ) {
        return field( 1, alias, fieldName );
    }


    /**
     * Creates a reference to a field which originated in a relation with the given alias. Searches for the relation starting
     * at the top of the stack.
     */
    public RexNode field( int inputCount, String alias, String fieldName ) {
        Objects.requireNonNull( alias );
        Objects.requireNonNull( fieldName );
        final List<String> fields = new ArrayList<>();
        for ( int inputOrdinal = 0; inputOrdinal < inputCount; ++inputOrdinal ) {
            final Frame frame = peek_( inputOrdinal );
            for ( Ord<RelField> p : Ord.zip( frame.structured ) ) {
                // If alias and field name match, reference that field.
                if ( p.e.left.contains( alias ) && p.e.right.getName().equals( fieldName ) ) {
                    return field( inputCount, inputCount - 1 - inputOrdinal, p.i );
                }
                fields.add( String.format( Locale.ROOT, "{aliases=%s,fieldName=%s}", p.e.left, p.e.right.getName() ) );
            }
        }
        throw new IllegalArgumentException( "no aliased field found; fields are: " + fields );
    }


    public RexNode field( int inputCount, String fieldName ) {
        Objects.requireNonNull( fieldName );
        final List<String> fields = new ArrayList<>();
        for ( int inputOrdinal = 0; inputOrdinal < inputCount; ++inputOrdinal ) {
            final Frame frame = peek_( inputOrdinal );
            for ( Ord<RelField> p : Ord.zip( frame.structured ) ) {
                // If alias and field name match, reference that field.
                if ( p.e.right.getName().equals( fieldName ) ) {
                    return field( inputCount, inputCount - 1 - inputOrdinal, p.i );
                }
                fields.add( String.format( Locale.ROOT, "{aliases=%s,fieldName=%s}", p.e.left, p.e.right.getName() ) );
            }
        }
        throw new IllegalArgumentException( "no aliased field found; fields are: " + fields );
    }


    /**
     * Returns a reference to a given field of a record-valued expression.
     */
    public RexNode field( RexNode e, String name ) {
        return getRexBuilder().makeFieldAccess( e, name, false );
    }


    /**
     * Returns references to the fields of the top input.
     */
    public ImmutableList<RexNode> fields() {
        return fields( 1, 0 );
    }


    /**
     * Returns references to the fields of a given input.
     */
    public ImmutableList<RexNode> fields( int inputCount, int inputOrdinal ) {
        final AlgNode input = peek( inputCount, inputOrdinal );
        final AlgDataType rowType = input.getTupleType();
        final ImmutableList.Builder<RexNode> nodes = ImmutableList.builder();
        for ( int fieldOrdinal : Util.range( rowType.getFieldCount() ) ) {
            nodes.add( field( inputCount, inputOrdinal, fieldOrdinal ) );
        }
        return nodes.build();
    }


    /**
     * Returns references to fields for a given collation.
     */
    public ImmutableList<RexNode> fields( AlgCollation collation ) {
        final ImmutableList.Builder<RexNode> nodes = ImmutableList.builder();
        for ( AlgFieldCollation fieldCollation : collation.getFieldCollations() ) {
            RexNode node = field( fieldCollation.getFieldIndex() );
            switch ( fieldCollation.direction ) {
                case DESCENDING:
                    node = desc( node );
            }
            switch ( fieldCollation.nullDirection ) {
                case FIRST:
                    node = nullsFirst( node );
                    break;
                case LAST:
                    node = nullsLast( node );
                    break;
            }
            nodes.add( node );
        }
        return nodes.build();
    }


    /**
     * Returns references to fields for a given list of input ordinals.
     */
    public ImmutableList<RexNode> fields( List<? extends Number> ordinals ) {
        final ImmutableList.Builder<RexNode> nodes = ImmutableList.builder();
        for ( Number ordinal : ordinals ) {
            RexNode node = field( 1, 0, ordinal.intValue(), false );
            nodes.add( node );
        }
        return nodes.build();
    }


    /**
     * Returns references to fields identified by name.
     */
    public ImmutableList<RexNode> fields( Iterable<String> fieldNames ) {
        final ImmutableList.Builder<RexNode> builder = ImmutableList.builder();
        for ( String fieldName : fieldNames ) {
            builder.add( field( fieldName ) );
        }
        return builder.build();
    }


    /**
     * Returns references to fields identified by a mapping.
     */
    public ImmutableList<RexNode> fields( Mappings.TargetMapping mapping ) {
        return fields( Mappings.asList( mapping ) );
    }


    /**
     * Creates an access to a field by name.
     */
    public RexNode dot( RexNode node, String fieldName ) {
        final RexBuilder builder = cluster.getRexBuilder();
        return builder.makeFieldAccess( node, fieldName, true );
    }


    /**
     * Creates an access to a field by ordinal.
     */
    public RexNode dot( RexNode node, int fieldOrdinal ) {
        final RexBuilder builder = cluster.getRexBuilder();
        return builder.makeFieldAccess( node, fieldOrdinal );
    }


    /**
     * Creates a call to a scalar operator.
     */
    public RexNode call( Operator operator, RexNode... operands ) {
        return call( operator, ImmutableList.copyOf( operands ) );
    }


    /**
     * Creates a call to a scalar operator.
     */
    private RexNode call( Operator operator, List<RexNode> operandList ) {
        final RexBuilder builder = cluster.getRexBuilder();
        final AlgDataType type = builder.deriveReturnType( operator, operandList );
        return builder.makeCall( type, operator, operandList );
    }


    /**
     * Creates a call to a scalar operator.
     */
    public RexNode call( Operator operator, Iterable<? extends RexNode> operands ) {
        return call( operator, ImmutableList.copyOf( operands ) );
    }


    /**
     * Creates an AND.
     */
    public RexNode and( RexNode... operands ) {
        return and( ImmutableList.copyOf( operands ) );
    }


    /**
     * Creates an AND.
     * <p>
     * Simplifies the expression a little:
     * {@code e AND TRUE} becomes {@code e};
     * {@code e AND e2 AND NOT e} becomes {@code e2}.
     */
    public RexNode and( Iterable<? extends RexNode> operands ) {
        return simplifier.simplifyAnds( operands );
    }


    /**
     * Creates an OR.
     */
    public RexNode or( RexNode... operands ) {
        return or( ImmutableList.copyOf( operands ) );
    }


    /**
     * Creates an OR.
     */
    public RexNode or( Iterable<? extends RexNode> operands ) {
        return RexUtil.composeDisjunction( cluster.getRexBuilder(), operands );
    }


    /**
     * Creates a NOT.
     */
    public RexNode not( RexNode operand ) {
        return call( OperatorRegistry.get( OperatorName.NOT ), operand );
    }


    /**
     * Creates an {@code =}.
     */
    public RexNode equals( RexNode operand0, RexNode operand1 ) {
        return call( OperatorRegistry.get( OperatorName.EQUALS ), operand0, operand1 );
    }


    /**
     * Creates a {@code <>}.
     */
    public RexNode notEquals( RexNode operand0, RexNode operand1 ) {
        return call( OperatorRegistry.get( OperatorName.NOT_EQUALS ), operand0, operand1 );
    }


    /**
     * Creates an IS NULL.
     */
    public RexNode isNull( RexNode operand ) {
        return call( OperatorRegistry.get( OperatorName.IS_NULL ), operand );
    }


    /**
     * Creates an IS NOT NULL.
     */
    public RexNode isNotNull( RexNode operand ) {
        return call( OperatorRegistry.get( OperatorName.IS_NOT_NULL ), operand );
    }


    /**
     * Creates an expression that casts an expression to a given type.
     */
    public RexNode cast( RexNode expr, PolyType typeName ) {
        final AlgDataType type = cluster.getTypeFactory().createPolyType( typeName );
        return cluster.getRexBuilder().makeCast( type, expr );
    }


    /**
     * Creates an expression that casts an expression to a type with a given name and precision or length.
     */
    public RexNode cast( RexNode expr, PolyType typeName, int precision ) {
        final AlgDataType type = cluster.getTypeFactory().createPolyType( typeName, precision );
        return cluster.getRexBuilder().makeCast( type, expr );
    }


    /**
     * Creates an expression that casts an expression to a type with a given name, precision and scale.
     */
    public RexNode cast( RexNode expr, PolyType typeName, int precision, int scale ) {
        final AlgDataType type = cluster.getTypeFactory().createPolyType( typeName, precision, scale );
        return cluster.getRexBuilder().makeCast( type, expr );
    }


    /**
     * Returns an expression wrapped in an alias.
     *
     * @see #project
     */
    public RexNode alias( RexNode expr, String alias ) {
        return call( OperatorRegistry.get( OperatorName.AS ), expr, literal( alias ) );
    }


    /**
     * Converts a sort expression to descending.
     */
    public RexNode desc( RexNode node ) {
        return call( OperatorRegistry.get( OperatorName.DESC ), node );
    }


    /**
     * Converts a sort expression to nulls last.
     */
    public RexNode nullsLast( RexNode node ) {
        return call( OperatorRegistry.get( OperatorName.NULLS_LAST ), node );
    }


    /**
     * Converts a sort expression to nulls first.
     */
    public RexNode nullsFirst( RexNode node ) {
        return call( OperatorRegistry.get( OperatorName.NULLS_FIRST ), node );
    }

    // Methods that create group keys and aggregate calls


    /**
     * Creates an empty group key.
     */
    public GroupKey groupKey() {
        return groupKey( ImmutableList.of() );
    }


    /**
     * Creates a group key.
     */
    public GroupKey groupKey( RexNode... nodes ) {
        return groupKey( ImmutableList.copyOf( nodes ) );
    }


    /**
     * Creates a group key.
     */
    public GroupKey groupKey( Iterable<? extends RexNode> nodes ) {
        return new GroupKeyImpl( ImmutableList.copyOf( nodes ), false, null, null );
    }


    /**
     * Creates a group key with grouping sets.
     */
    public GroupKey groupKey( Iterable<? extends RexNode> nodes, Iterable<? extends Iterable<? extends RexNode>> nodeLists ) {
        return groupKey_( nodes, false, nodeLists );
    }


    /**
     * @deprecated Now that indicator is deprecated, use {@link #groupKey(Iterable, Iterable)}, which has the same behavior
     * as calling this method with {@code indicator = false}.
     */
    @Deprecated // to be removed before 2.0
    public GroupKey groupKey( Iterable<? extends RexNode> nodes, boolean indicator, Iterable<? extends Iterable<? extends RexNode>> nodeLists ) {
        return groupKey_( nodes, indicator, nodeLists );
    }


    private GroupKey groupKey_( Iterable<? extends RexNode> nodes, boolean indicator, Iterable<? extends Iterable<? extends RexNode>> nodeLists ) {
        final ImmutableList.Builder<ImmutableList<RexNode>> builder = ImmutableList.builder();
        for ( Iterable<? extends RexNode> nodeList : nodeLists ) {
            builder.add( ImmutableList.copyOf( nodeList ) );
        }
        return new GroupKeyImpl( ImmutableList.copyOf( nodes ), indicator, builder.build(), null );
    }


    /**
     * Creates a group key of fields identified by ordinal.
     */
    public GroupKey groupKey( Integer... fieldOrdinals ) {
        return groupKey( fields( Arrays.asList( fieldOrdinals ) ) );
    }


    /**
     * Creates a group key of fields identified by name.
     */
    public GroupKey groupKey( String... fieldNames ) {
        return groupKey( fields( ImmutableList.copyOf( fieldNames ) ) );
    }


    /**
     * Creates a group key, identified by field positions in the underlying relational expression.
     * <p>
     * This method of creating a group key does not allow you to group on new expressions, only column projections, but is
     * efficient, especially when you are coming from an existing {@link Aggregate}.
     */
    public GroupKey groupKey( @Nonnull ImmutableBitSet groupSet ) {
        return groupKey( groupSet, ImmutableList.of( groupSet ) );
    }


    /**
     * Creates a group key with grouping sets, both identified by field positions in the underlying relational expression.
     * <p>
     * This method of creating a group key does not allow you to group on new expressions, only column projections, but is
     * efficient, especially when you are coming from an existing {@link Aggregate}.
     */
    public GroupKey groupKey( ImmutableBitSet groupSet, @Nonnull Iterable<? extends ImmutableBitSet> groupSets ) {
        return groupKey_( groupSet, false, ImmutableList.copyOf( groupSets ) );
    }


    /**
     * As {@link #groupKey(ImmutableBitSet, Iterable)}.
     */
    // deprecated, to be removed before 2.0
    public GroupKey groupKey( ImmutableBitSet groupSet, ImmutableList<ImmutableBitSet> groupSets ) {
        return groupKey_(
                groupSet,
                false,
                groupSets == null
                        ? ImmutableList.of( groupSet )
                        : ImmutableList.copyOf( groupSets ) );
    }


    /**
     * @deprecated Use {@link #groupKey(ImmutableBitSet, Iterable)}.
     */
    @Deprecated // to be removed before 2.0
    public GroupKey groupKey( ImmutableBitSet groupSet, boolean indicator, ImmutableList<ImmutableBitSet> groupSets ) {
        return groupKey_(
                groupSet,
                indicator,
                groupSets == null
                        ? ImmutableList.of( groupSet )
                        : ImmutableList.copyOf( groupSets ) );
    }


    private GroupKey groupKey_( ImmutableBitSet groupSet, boolean indicator, @Nonnull ImmutableList<ImmutableBitSet> groupSets ) {
        if ( groupSet.length() > peek().getTupleType().getFieldCount() ) {
            throw new IllegalArgumentException( "out of bounds: " + groupSet );
        }
        Objects.requireNonNull( groupSets );
        final ImmutableList<RexNode> nodes = fields( groupSet.toList() );
        final List<ImmutableList<RexNode>> nodeLists = Util.transform( groupSets, bitSet -> fields( bitSet.toList() ) );
        return groupKey_( nodes, indicator, nodeLists );
    }


    /**
     * Creates a call to an aggregate function.
     * <p>
     * To add other operands, apply
     * {@link AggCall#distinct()},
     * {@link AggCall#approximate(boolean)},
     * {@link AggCall#filter(RexNode...)},
     * {@link AggCall#sort},
     * {@link AggCall#as} to the result.
     */
    public AggCall aggregateCall( AggFunction aggFunction, Iterable<? extends RexNode> operands ) {
        return aggregateCall(
                aggFunction,
                false,
                false,
                null,
                ImmutableList.of(),
                null,
                ImmutableList.copyOf( operands ) );
    }


    /**
     * Creates a call to an aggregate function.
     * <p>
     * To add other operands, apply
     * {@link AggCall#distinct()},
     * {@link AggCall#approximate(boolean)},
     * {@link AggCall#filter(RexNode...)},
     * {@link AggCall#sort},
     * {@link AggCall#as} to the result.
     */
    public AggCall aggregateCall( AggFunction aggFunction, RexNode... operands ) {
        return aggregateCall(
                aggFunction,
                false,
                false,
                null,
                ImmutableList.of(),
                null,
                ImmutableList.copyOf( operands ) );
    }


    /**
     * Creates a call to an aggregate function with all applicable operands.
     */
    protected AggCall aggregateCall(
            AggFunction aggFunction,
            boolean distinct,
            boolean approximate,
            RexNode filter,
            ImmutableList<RexNode> orderKeys,
            String alias,
            ImmutableList<RexNode> operands ) {
        return new AggCallImpl(
                aggFunction,
                distinct,
                approximate,
                filter,
                alias,
                operands,
                orderKeys );
    }


    /**
     * Creates a call to the {@code COUNT} aggregate function.
     */
    public AggCall count( RexNode... operands ) {
        return count( false, null, operands );
    }


    /**
     * Creates a call to the {@code COUNT} aggregate function.
     */
    public AggCall count( Iterable<? extends RexNode> operands ) {
        return count( false, null, operands );
    }


    /**
     * Creates a call to the {@code COUNT} aggregate function, optionally distinct and with an alias.
     */
    public AggCall count( boolean distinct, String alias, RexNode... operands ) {
        return aggregateCall(
                OperatorRegistry.getAgg( OperatorName.COUNT ),
                distinct,
                false,
                null,
                ImmutableList.of(),
                alias,
                ImmutableList.copyOf( operands ) );
    }


    /**
     * Creates a call to the {@code COUNT} aggregate function, optionally distinct and with an alias.
     */
    public AggCall count( boolean distinct, String alias, Iterable<? extends RexNode> operands ) {
        return aggregateCall(
                OperatorRegistry.getAgg( OperatorName.COUNT ),
                distinct,
                false,
                null,
                ImmutableList.of(),
                alias,
                ImmutableList.copyOf( operands ) );
    }


    /**
     * Creates a call to the {@code COUNT(*)} aggregate function.
     */
    public AggCall countStar( String alias ) {
        return count( false, alias );
    }


    /**
     * Creates a call to the {@code SUM} aggregate function.
     */
    public AggCall sum( RexNode operand ) {
        return sum( false, null, operand );
    }


    /**
     * Creates a call to the {@code SUM} aggregate function, optionally distinct and with an alias.
     */
    public AggCall sum( boolean distinct, String alias, RexNode operand ) {
        return aggregateCall(
                OperatorRegistry.getAgg( OperatorName.SUM ),
                distinct,
                false,
                null,
                ImmutableList.of(),
                alias,
                ImmutableList.of( operand ) );
    }


    /**
     * Creates a call to the {@code AVG} aggregate function.
     */
    public AggCall avg( RexNode operand ) {
        return avg( false, null, operand );
    }


    /**
     * Creates a call to the {@code AVG} aggregate function, optionally distinct and with an alias.
     */
    public AggCall avg( boolean distinct, String alias, RexNode operand ) {
        return aggregateCall(
                OperatorRegistry.getAgg( OperatorName.AVG ),
                distinct,
                false,
                null,
                ImmutableList.of(),
                alias,
                ImmutableList.of( operand ) );
    }


    /**
     * Creates a call to the {@code MIN} aggregate function.
     */
    public AggCall min( RexNode operand ) {
        return min( null, operand );
    }


    /**
     * Creates a call to the {@code MIN} aggregate function, optionally with an alias.
     */
    public AggCall min( String alias, RexNode operand ) {
        return aggregateCall(
                OperatorRegistry.getAgg( OperatorName.MIN ),
                false,
                false,
                null,
                ImmutableList.of(),
                alias,
                ImmutableList.of( operand ) );
    }


    /**
     * Creates a call to the {@code MAX} aggregate function, optionally with an alias.
     */
    public AggCall max( RexNode operand ) {
        return max( null, operand );
    }


    /**
     * Creates a call to the {@code MAX} aggregate function.
     */
    public AggCall max( String alias, RexNode operand ) {
        return aggregateCall(
                OperatorRegistry.getAgg( OperatorName.MAX ),
                false,
                false,
                null,
                ImmutableList.of(),
                alias,
                ImmutableList.of( operand ) );
    }

    // Methods for patterns


    /**
     * Creates a reference to a given field of the pattern.
     *
     * @param alpha the pattern name
     * @param type Type of field
     * @param i Ordinal of field
     * @return Reference to field of pattern
     */
    public RexNode patternField( String alpha, AlgDataType type, int i ) {
        return getRexBuilder().makePatternFieldRef( alpha, type, i );
    }


    /**
     * Creates a call that concatenates patterns; for use in {@link #match}.
     */
    public RexNode patternConcat( Iterable<? extends RexNode> nodes ) {
        final ImmutableList<RexNode> list = ImmutableList.copyOf( nodes );
        if ( list.size() > 2 ) {
            // Convert into binary calls
            return patternConcat( patternConcat( Util.skipLast( list ) ), Util.last( list ) );
        }
        final AlgDataType t = getTypeFactory().createPolyType( PolyType.NULL );
        return getRexBuilder().makeCall( t, OperatorRegistry.get( OperatorName.PATTERN_CONCAT ), list );
    }


    /**
     * Creates a call that concatenates patterns; for use in {@link #match}.
     */
    public RexNode patternConcat( RexNode... nodes ) {
        return patternConcat( ImmutableList.copyOf( nodes ) );
    }


    /**
     * Creates a call that creates alternate patterns; for use in {@link #match}.
     */
    public RexNode patternAlter( Iterable<? extends RexNode> nodes ) {
        final AlgDataType t = getTypeFactory().createPolyType( PolyType.NULL );
        return getRexBuilder().makeCall( t, OperatorRegistry.get( OperatorName.PATTERN_ALTER ), ImmutableList.copyOf( nodes ) );
    }


    /**
     * Creates a call that creates alternate patterns; for use in {@link #match}.
     */
    public RexNode patternAlter( RexNode... nodes ) {
        return patternAlter( ImmutableList.copyOf( nodes ) );
    }


    /**
     * Creates a call that creates quantify patterns; for use in {@link #match}.
     */
    public RexNode patternQuantify( Iterable<? extends RexNode> nodes ) {
        final AlgDataType t = getTypeFactory().createPolyType( PolyType.NULL );
        return getRexBuilder().makeCall( t, OperatorRegistry.get( OperatorName.PATTERN_QUANTIFIER ), ImmutableList.copyOf( nodes ) );
    }


    /**
     * Creates a call that creates quantify patterns; for use in {@link #match}.
     */
    public RexNode patternQuantify( RexNode... nodes ) {
        return patternQuantify( ImmutableList.copyOf( nodes ) );
    }


    /**
     * Creates a call that creates permute patterns; for use in {@link #match}.
     */
    public RexNode patternPermute( Iterable<? extends RexNode> nodes ) {
        final AlgDataType t = getTypeFactory().createPolyType( PolyType.NULL );
        return getRexBuilder().makeCall( t, OperatorRegistry.get( OperatorName.PATTERN_PERMUTE ), ImmutableList.copyOf( nodes ) );
    }


    /**
     * Creates a call that creates permute patterns; for use in {@link #match}.
     */
    public RexNode patternPermute( RexNode... nodes ) {
        return patternPermute( ImmutableList.copyOf( nodes ) );
    }


    /**
     * Creates a call that creates an exclude pattern; for use in {@link #match}.
     */
    public RexNode patternExclude( RexNode node ) {
        final AlgDataType t = getTypeFactory().createPolyType( PolyType.NULL );
        return getRexBuilder().makeCall( t, OperatorRegistry.get( OperatorName.PATTERN_EXCLUDE ), ImmutableList.of( node ) );
    }

    // Methods that create relational expressions


    /**
     * Creates a {@link RelScan} of the table with a given name.
<<<<<<< HEAD
     *
=======
     * <p>
>>>>>>> 18d3cce9
     * Throws if the table does not exist.
     * <p>
     * Returns this builder.
     *
     * @param tableNames Name of table (can optionally be qualified)
     */
<<<<<<< HEAD
    public AlgBuilder scan( List<String> tableNames ) {
=======
    public AlgBuilder relScan( List<String> tableNames ) {
>>>>>>> 18d3cce9
        final List<String> names = ImmutableList.copyOf( tableNames );
        final LogicalTable entity;
        if ( tableNames.size() == 2 ) {
            entity = snapshot.rel().getTable( tableNames.get( 0 ), names.get( 1 ) ).orElseThrow( () -> new GenericRuntimeException( String.join( ".", names ) ) );
        } else if ( tableNames.size() == 1 ) {
            entity = snapshot.rel().getTable( Catalog.DEFAULT_NAMESPACE_NAME, names.get( 0 ) ).orElseThrow( () -> new GenericRuntimeException( String.join( ".", names ) ) );
        } else {
            throw new GenericRuntimeException( "Invalid table name: " + String.join( ".", names ) );
        }

<<<<<<< HEAD
        final AlgNode scan = scanFactory.createScan( cluster, entity );
        push( scan );
        rename( entity.getRowType().getFieldNames() );
        return this;
    }


    public AlgBuilder scan( @Nonnull Entity entity ) {
        final AlgNode scan = scanFactory.createScan( cluster, entity );
        push( scan );
        rename( entity.getRowType().getFieldNames() );
        return this;
    }


    public AlgBuilder reorder( AlgDataType target ) {
        List<Long> ids = peek().getTupleType().getFieldIds();
        List<Long> targetIds = target.getFieldIds();
        List<Integer> mapping = new ArrayList<>();
        for ( Long id : ids ) {
            mapping.add( targetIds.indexOf( id ) );
        }
        permute( new Permutation( mapping ) );

=======
        final AlgNode scan = scanFactory.createRelScan( cluster, entity );
        push( scan );
        rename( entity.getTupleType().getFieldNames() );
>>>>>>> 18d3cce9
        return this;
    }


<<<<<<< HEAD
    public AlgBuilder scan( @Nonnull PhysicalEntity entity ) {
        final AlgNode scan = scanFactory.createScan( cluster, entity );
=======
    public AlgBuilder relScan( @Nonnull Entity entity ) {
        final AlgNode scan = scanFactory.createRelScan( cluster, entity );
        push( scan );
        rename( entity.getTupleType().getFieldNames() );
        return this;
    }


    public AlgBuilder reorder( AlgDataType target ) {
        List<Long> ids = peek().getTupleType().getFieldIds();
        List<Long> targetIds = target.getFieldIds();
        List<Integer> mapping = new ArrayList<>();
        for ( Long id : ids ) {
            mapping.add( targetIds.indexOf( id ) );
        }
        permute( new Permutation( mapping ) );

        return this;
    }


    public AlgBuilder relScan( @Nonnull PhysicalEntity entity ) {
        final AlgNode scan = scanFactory.createRelScan( cluster, entity );
>>>>>>> 18d3cce9
        push( scan );
        return this;
    }


    /**
     * Creates a {@link RelScan} of the table with a given name.
<<<<<<< HEAD
     *
=======
     * <p>
>>>>>>> 18d3cce9
     * Throws if the table does not exist.
     * <p>
     * Returns this builder.
     *
     * @param tableNames Name of table (can optionally be qualified)
     */
    public AlgBuilder relScan( String... tableNames ) {
        return relScan( ImmutableList.copyOf( tableNames ) );
    }


    public AlgBuilder documentScan( Entity collection ) {
        stack.add( new Frame( new LogicalDocumentScan( cluster, cluster.traitSet().replace( ModelTrait.DOCUMENT ), collection ) ) );
        return this;
    }


    public AlgBuilder documentProject( Map<String, RexNode> includes, List<String> excludes ) {
        stack.add( new Frame( LogicalDocumentProject.create( build(), includes, excludes ) ) );
<<<<<<< HEAD
=======
        return this;
    }


    public AlgBuilder documentFilter( RexNode condition ) {
        stack.add( new Frame( LogicalDocumentFilter.create( build(), condition ) ) );
>>>>>>> 18d3cce9
        return this;
    }


<<<<<<< HEAD
    public AlgBuilder documentFilter( RexNode condition ) {
        stack.add( new Frame( LogicalDocumentFilter.create( build(), condition ) ) );
        return this;
    }


    public AlgBuilder lpgScan( long logicalId ) {
        LogicalGraph graph = snapshot.graph().getGraph( logicalId ).orElseThrow();
        stack.add( new Frame( new LogicalLpgScan( cluster, cluster.traitSet().replace( ModelTrait.GRAPH ), graph, graph.getRowType() ) ) );
=======
    public AlgBuilder lpgScan( long logicalId ) {
        LogicalGraph graph = snapshot.graph().getGraph( logicalId ).orElseThrow();
        stack.add( new Frame( new LogicalLpgScan( cluster, cluster.traitSet().replace( ModelTrait.GRAPH ), graph, graph.getTupleType() ) ) );
>>>>>>> 18d3cce9
        return this;
    }


    public AlgBuilder lpgScan( Entity entity ) {
<<<<<<< HEAD
        stack.add( new Frame( new LogicalLpgScan( cluster, cluster.traitSet().replace( ModelTrait.GRAPH ), entity, entity.getRowType() ) ) );
=======
        stack.add( new Frame( new LogicalLpgScan( cluster, cluster.traitSet().replace( ModelTrait.GRAPH ), entity, entity.getTupleType() ) ) );
>>>>>>> 18d3cce9
        return this;
    }


    public AlgBuilder lpgMatch( List<RexCall> matches, List<PolyString> names ) {
        stack.add( new Frame( new LogicalLpgMatch( cluster, cluster.traitSet().replace( ModelTrait.GRAPH ), build(), matches, names ) ) );
        return this;
    }


    public AlgBuilder lpgProject( List<? extends RexNode> projects, List<PolyString> names ) {
        stack.add( new Frame( new LogicalLpgProject( cluster, cluster.traitSet().replace( ModelTrait.GRAPH ), build(), projects, names ) ) );
        return this;
    }


    public RexCall lpgNodeMatch( List<PolyString> labels ) {
        RexBuilder rexBuilder = getRexBuilder();
        Operator op = OperatorRegistry.get( QueryLanguage.from( "cypher" ), OperatorName.CYPHER_NODE_MATCH );
        AlgDataType nodeType = getTypeFactory().createPolyType( PolyType.NODE );
        return (RexCall) rexBuilder.makeCall( nodeType, op, List.of( rexBuilder.makeInputRef( peek().getTupleType().getFields().get( 0 ).getType(), 0 ), new RexLiteral( new PolyNode( new PolyDictionary(), PolyList.copyOf( labels ), null ), nodeType, PolyType.NODE ) ) );
    }


    /**
     * Creates a {@link Filter} of an array of predicates.
     * <p>
     * The predicates are combined using AND, and optimized in a similar way to the {@link #and} method.
     * If the result is TRUE no filter is created.
     */
    public AlgBuilder filter( RexNode... predicates ) {
        return filter( ImmutableList.copyOf( predicates ) );
    }


    /**
     * Creates a {@link Filter} of a list of predicates.
     * <p>
     * The predicates are combined using AND, and optimized in a similar way to the {@link #and} method.
     * If the result is TRUE no filter is created.
     */
    public AlgBuilder filter( Iterable<? extends RexNode> predicates ) {
        final RexNode simplifiedPredicates = simplifier.simplifyFilterPredicates( predicates );
        if ( simplifiedPredicates == null ) {
            return empty();
        }

        if ( !simplifiedPredicates.isAlwaysTrue() ) {
            final Frame frame = stack.pop();
            final AlgNode filter = filterFactory.createFilter( frame.alg, simplifiedPredicates );
            stack.push( new Frame( filter, frame.structured, null ) );
        }
        return this;
    }


    public AlgBuilder project() {
        return project( ImmutableList.copyOf( fields() ) );
    }


    /**
     * Creates a {@link Project} of the given expressions.
     */
    public AlgBuilder project( RexNode... nodes ) {
        return project( ImmutableList.copyOf( nodes ) );
    }


    /**
     * Creates a {@link Project} of the given list of expressions.
     * <p>
     * Infers names as would {@link #project(Iterable, Iterable)} if all suggested names were null.
     *
     * @param nodes Expressions
     */
    public AlgBuilder project( Iterable<? extends RexNode> nodes ) {
        return project( nodes, ImmutableList.of() );
    }


    /**
     * Creates a {@link Project} of the given list of expressions and field names.
     *
     * @param nodes Expressions
     * @param fieldNames field names for expressions
     */
    public AlgBuilder project( Iterable<? extends RexNode> nodes, Iterable<String> fieldNames ) {
        return project( nodes, fieldNames, false );
    }


    /**
     * Creates a {@link Project} of all original fields, plus the given expressions.
     */
    public AlgBuilder projectPlus( RexNode... nodes ) {
        return projectPlus( ImmutableList.copyOf( nodes ) );
    }


    /**
     * Creates a {@link Project} of all original fields, plus the given list of expressions.
     */
    public AlgBuilder projectPlus( Iterable<RexNode> nodes ) {
        final ImmutableList.Builder<RexNode> builder = ImmutableList.builder();
        return project( builder.addAll( fields() ).addAll( nodes ).build() );
    }


    /**
     * Creates a {@link Project} of the given list of expressions, using the given names.
     * <p>
     * Names are deduced as follows:
     * <ul>
     * <li>If the length of {@code fieldNames} is greater than the index of the current entry in {@code nodes}, and the entry in {@code fieldNames} is not null, uses it; otherwise</li>
     * <li>If an expression projects an input field, or is a cast an input field, uses the input field name; otherwise</li>
     * <li>If an expression is a call to {@link OperatorRegistry #AS} (see {@link #alias}), removes the call but uses the intended alias.</li>
     * </ul>
     *
     * After the field names have been inferred, makes the field names unique by appending numeric suffixes.
     *
     * @param nodes Expressions
     * @param fieldNames Suggested field names
     * @param force create project even if it is identity
     */
    public AlgBuilder project( Iterable<? extends RexNode> nodes, Iterable<String> fieldNames, boolean force ) {
        final Frame frame = stack.peek();
        final AlgDataType inputRowType = Objects.requireNonNull( frame ).alg.getTupleType();
        final List<RexNode> nodeList = Lists.newArrayList( nodes );

        // Perform a quick check for identity. We'll do a deeper check later when we've derived column names.
        if ( !force && Iterables.isEmpty( fieldNames ) && RexUtil.isIdentity( nodeList, inputRowType ) ) {
            return this;
        }

        final List<String> fieldNameList = Lists.newArrayList( fieldNames );
        while ( fieldNameList.size() < nodeList.size() ) {
            fieldNameList.add( null );
        }

        if ( frame.alg instanceof Project && shouldMergeProject() ) {
            final Project project = (Project) frame.alg;
            // Populate field names. If the upper expression is an input ref and does not have a recommended name, use the
            // name of the underlying field.
            for ( int i = 0; i < fieldNameList.size(); i++ ) {
                if ( fieldNameList.get( i ) == null ) {
                    final RexNode node = nodeList.get( i );
                    if ( node instanceof RexIndexRef ) {
                        final RexIndexRef ref = (RexIndexRef) node;
                        fieldNameList.set( i, project.getTupleType().getFieldNames().get( ref.getIndex() ) );
                    }
                }
            }
            final List<RexNode> newNodes = AlgOptUtil.pushPastProject( nodeList, project );

            // Carefully build a list of fields, so that table aliases from the input can be seen for fields that are based on a RexInputRef.
            final Frame frame1 = stack.pop();
            final List<RelField> relFields = new ArrayList<>();
            for ( AlgDataTypeField f : project.getInput().getTupleType().getFields() ) {
                relFields.add( new RelField( ImmutableSet.of(), f ) );
            }
            for ( Pair<RexNode, RelField> pair : Pair.zip( project.getProjects(), frame1.structured ) ) {
                switch ( pair.left.getKind() ) {
                    case INPUT_REF:
                        final int i = ((RexIndexRef) pair.left).getIndex();
                        final RelField relField = relFields.get( i );
                        final ImmutableSet<String> aliases = pair.right.left;
                        relFields.set( i, new RelField( aliases, relField.right ) );
                        break;
                }
            }
            stack.push( new Frame( project.getInput(), ImmutableList.copyOf( relFields ) ) );
            return project( newNodes, fieldNameList, force );
        }

        // Simplify expressions.
        if ( simplify ) {
            nodeList.replaceAll( simplifier::simplifyPreservingType );
        }

        // Replace null names with generated aliases.
        for ( int i = 0; i < fieldNameList.size(); i++ ) {
            if ( fieldNameList.get( i ) == null ) {
                fieldNameList.set( i, inferAlias( nodeList, nodeList.get( i ), i ) );
            }
        }

        final ImmutableList.Builder<Field> fields = ImmutableList.builder();
        final Set<String> uniqueNameList =
                getTypeFactory().getTypeSystem().isSchemaCaseSensitive()
                        ? new HashSet<>()
                        : new TreeSet<>( String.CASE_INSENSITIVE_ORDER );
        // calculate final names and build field list
        for ( int i = 0; i < fieldNameList.size(); ++i ) {
            final RexNode node = nodeList.get( i );
            String name = fieldNameList.get( i );
            RelField relField;
            if ( name == null || uniqueNameList.contains( name ) ) {
                int j = 0;
                if ( name == null ) {
                    j = i;
                }
                do {
                    name = ValidatorUtil.F_SUGGESTER.apply( name, j, j++ );
                } while ( uniqueNameList.contains( name ) );
                fieldNameList.set( i, name );
            }
            AlgDataTypeField fieldType = new AlgDataTypeFieldImpl( -1L, name, i, node.getType() );
            relField = switch ( node.getKind() ) {
                case INPUT_REF -> {
                    // preserve alg aliases for INPUT_REF fields
                    final int index = ((RexIndexRef) node).getIndex();
                    yield new RelField( frame.structured.get( index ).left, fieldType );
                }
                default -> new RelField( ImmutableSet.of(), fieldType );
            };
            uniqueNameList.add( name );
            fields.add( relField );
        }
        if ( !force && RexUtil.isIdentity( nodeList, inputRowType ) ) {
            if ( fieldNameList.equals( inputRowType.getFieldNames() ) ) {
                // Do not create an identity project if it does not rename any fields
                return this;
            } else {
                // create "virtual" row type for project only rename fields
                stack.pop();
                stack.push( new Frame( frame.alg, fields.build() ) );
                return this;
            }
        }
        final AlgNode project = projectFactory.createProject( frame.alg, ImmutableList.copyOf( nodeList ), fieldNameList );
        stack.pop();
        stack.push( new Frame( project, fields.build() ) );
        return this;
    }


    /**
     * Whether to attempt to merge consecutive {@link Project} operators.
     * <p>
     * The default implementation returns {@code true}; subclasses may disable merge by overriding to return {@code false}.
     */
    @Experimental
    protected boolean shouldMergeProject() {
        return true;
    }


    /**
     * Creates a {@link Project} of the given expressions and field names, and optionally optimizing.
     * <p>
     * If {@code fieldNames} is null, or if a particular entry in {@code fieldNames} is null, derives field names from
     * the input expressions.
     * <p>
     * If {@code force} is false, and the input is a {@code Project}, and the expressions  make the trivial
     * projection ($0, $1, ...), modifies the input.
     *
     * @param nodes Expressions
     * @param fieldNames Suggested field names, or null to generate
     * @param force Whether to create a renaming Project if the projections are trivial
     */
    public AlgBuilder projectNamed( Iterable<? extends RexNode> nodes, Iterable<String> fieldNames, boolean force ) {
        @SuppressWarnings("unchecked") final List<? extends RexNode> nodeList =
                nodes instanceof List
                        ? (List) nodes
                        : ImmutableList.copyOf( nodes );
        final List<String> fieldNameList =
                fieldNames == null
                        ? null
                        : fieldNames instanceof List
                                ? (List<String>) fieldNames
                                : ImmutableNullableList.copyOf( fieldNames );
        final AlgNode input = peek();
        final AlgDataType rowType =
                RexUtil.createStructType(
                        cluster.getTypeFactory(),
                        nodeList,
                        fieldNameList,
                        ValidatorUtil.F_SUGGESTER );
        if ( !force && RexUtil.isIdentity( nodeList, input.getTupleType() ) ) {
            if ( input instanceof Project && fieldNames != null ) {
                // Rename columns of child projection if desired field names are given.
                final Frame frame = stack.pop();
                final Project childProject = (Project) frame.alg;
                final Project newInput = childProject.copy(
                        childProject.getTraitSet(),
                        childProject.getInput(),
                        childProject.getProjects(),
                        rowType );
                stack.push( new Frame( newInput, frame.structured, null ) );
            }
        } else {
            project( nodeList, rowType.getFieldNames(), force );
        }
        return this;
    }


    /**
     * Ensures that the field names match those given.
     * <p>
     * If all fields have the same name, adds nothing; if any fields do not have the same name, adds a {@link Project}.
     * <p>
     * Note that the names can be short-lived. Other {@code AlgBuilder} operations make no guarantees about the field names
     * of the rows they produce.
     *
     * @param fieldNames List of desired field names; may contain null values or have fewer fields than the current row type
     */
    public AlgBuilder rename( List<String> fieldNames ) {
        final List<String> oldFieldNames = peek().getTupleType().getFieldNames();
        Preconditions.checkArgument( fieldNames.size() <= oldFieldNames.size(), "More names than fields" );
        final List<String> newFieldNames = new ArrayList<>( oldFieldNames );
        for ( int i = 0; i < fieldNames.size(); i++ ) {
            final String s = fieldNames.get( i );
            if ( s != null ) {
                newFieldNames.set( i, s );
            }
        }
        if ( oldFieldNames.equals( newFieldNames ) ) {
            return this;
        }
        if ( peek() instanceof Values ) {
            // Special treatment for VALUES. Re-build it rather than add a project.
            final Values v = (Values) build();
            final AlgDataTypeFactory.Builder b = getTypeFactory().builder();
            for ( Pair<String, AlgDataTypeField> p : Pair.zip( newFieldNames, v.getTupleType().getFields() ) ) {
                b.add( null, p.left, null, p.right.getType() );
            }
            return values( v.tuples, b.build() );
        }

        return project( fields(), newFieldNames, true );
    }


    /**
     * Infers the alias of an expression.
     * <p>
     * If the expression was created by {@link #alias}, replaces the expression in the project list.
     */
    private String inferAlias( List<RexNode> exprList, RexNode expr, int i ) {
        switch ( expr.getKind() ) {
            case INPUT_REF:
                final RexIndexRef ref = (RexIndexRef) expr;
                return stack.peek().structured.get( ref.getIndex() ).getValue().getName();
            case CAST:
                return inferAlias( exprList, ((RexCall) expr).getOperands().get( 0 ), -1 );
            case AS:
                final RexCall call = (RexCall) expr;
                if ( i >= 0 ) {
                    exprList.set( i, call.getOperands().get( 0 ) );
                }
                return ((RexLiteral) call.getOperands().get( 1 )).getValue().asString().value;
            default:
                return null;
        }
    }


    /**
     * Creates an {@link Aggregate} that makes the relational expression distinct on all fields.
     */
    public AlgBuilder distinct() {
        return aggregate( groupKey( fields() ) );
    }


    /**
     * Creates an {@link Aggregate} with an array of calls.
     */
    public AlgBuilder aggregate( GroupKey groupKey, AggCall... aggCalls ) {
        return aggregate( groupKey, ImmutableList.copyOf( aggCalls ) );
    }


    /**
     * Creates an {@link Aggregate} with a list of calls.
     */
    public AlgBuilder aggregate( GroupKey groupKey, Iterable<AggCall> aggCalls ) {
        final Registrar registrar = new Registrar();
        registrar.extraNodes.addAll( fields() );
        registrar.names.addAll( peek().getTupleType().getFieldNames() );
        final GroupKeyImpl groupKey_ = (GroupKeyImpl) groupKey;
        final ImmutableBitSet groupSet = ImmutableBitSet.of( registrar.registerExpressions( groupKey_.nodes ) );
        label:
        if ( Iterables.isEmpty( aggCalls ) && !groupKey_.indicator ) {
            final AlgMetadataQuery mq = peek().getCluster().getMetadataQuery();
            if ( groupSet.isEmpty() ) {
                final Double minRowCount = mq.getMinRowCount( peek() );
                if ( minRowCount == null || minRowCount < 1D ) {
                    // We can't remove "GROUP BY ()" if there's a chance the alg could be empty.
                    break label;
                }
            }
            if ( registrar.extraNodes.size() == fields().size() ) {
                final Boolean unique = mq.areColumnsUnique( peek(), groupSet );
                if ( unique != null && unique ) {
                    // Rel is already unique.
                    return project( fields( groupSet.asList() ) );
                }
            }
            final Double maxRowCount = mq.getMaxRowCount( peek() );
            if ( maxRowCount != null && maxRowCount <= 1D ) {
                // If there is at most one row, alg is already unique.
                return this;
            }
        }
        final ImmutableList<ImmutableBitSet> groupSets;
        if ( groupKey_.nodeLists != null ) {
            final int sizeBefore = registrar.extraNodes.size();
            final SortedSet<ImmutableBitSet> groupSetSet = new TreeSet<>( ImmutableBitSet.ORDERING );
            for ( ImmutableList<RexNode> nodeList : groupKey_.nodeLists ) {
                final ImmutableBitSet groupSet2 = ImmutableBitSet.of( registrar.registerExpressions( nodeList ) );
                if ( !groupSet.contains( groupSet2 ) ) {
                    throw new IllegalArgumentException( "group set element " + nodeList + " must be a subset of group key" );
                }
                groupSetSet.add( groupSet2 );
            }
            groupSets = ImmutableList.copyOf( groupSetSet );
            if ( registrar.extraNodes.size() > sizeBefore ) {
                throw new IllegalArgumentException( "group sets contained expressions not in group key: " + registrar.extraNodes.subList( sizeBefore, registrar.extraNodes.size() ) );
            }
        } else {
            groupSets = ImmutableList.of( groupSet );
        }
        for ( AggCall aggCall : aggCalls ) {
            if ( aggCall instanceof AggCallImpl ) {
                final AggCallImpl aggCall1 = (AggCallImpl) aggCall;
                registrar.registerExpressions( aggCall1.operands );
                if ( aggCall1.filter != null ) {
                    registrar.registerExpression( aggCall1.filter );
                }
            }
        }
        project( registrar.extraNodes );
        rename( registrar.names );
        final Frame frame = stack.pop();
        final AlgNode r = frame.alg;
        final List<AggregateCall> aggregateCalls = new ArrayList<>();
        for ( AggCall aggCall : aggCalls ) {
            final AggregateCall aggregateCall;
            if ( aggCall instanceof AggCallImpl ) {
                final AggCallImpl aggCall1 = (AggCallImpl) aggCall;
                final List<Integer> args = registrar.registerExpressions( aggCall1.operands );
                final int filterArg =
                        aggCall1.filter == null
                                ? -1
                                : registrar.registerExpression( aggCall1.filter );
                if ( aggCall1.distinct && !aggCall1.aggFunction.isQuantifierAllowed() ) {
                    throw new IllegalArgumentException( "DISTINCT not allowed" );
                }
                if ( aggCall1.filter != null && !aggCall1.aggFunction.allowsFilter() ) {
                    throw new IllegalArgumentException( "FILTER not allowed" );
                }
                AlgCollation collation =
                        AlgCollations.of( aggCall1.orderKeys
                                .stream()
                                .map( orderKey -> collation(
                                        orderKey,
                                        AlgFieldCollation.Direction.ASCENDING,
                                        null,
                                        Collections.emptyList() ) )
                                .collect( Collectors.toList() ) );
                aggregateCall =
                        AggregateCall.create(
                                aggCall1.aggFunction,
                                aggCall1.distinct,
                                aggCall1.approximate,
                                args,
                                filterArg,
                                collation,
                                groupSet.cardinality(),
                                r,
                                null,
                                aggCall1.alias );
            } else {
                aggregateCall = ((AggCallImpl2) aggCall).aggregateCall;
            }
            aggregateCalls.add( aggregateCall );
        }

        assert ImmutableBitSet.ORDERING.isStrictlyOrdered( groupSets ) : groupSets;
        for ( ImmutableBitSet set : groupSets ) {
            assert groupSet.contains( set );
        }
        AlgNode aggregate = aggregateFactory.createAggregate( r, groupKey_.indicator, groupSet, groupSets, aggregateCalls );

        // build field list
        final ImmutableList.Builder<Field> fields = ImmutableList.builder();
        final List<AlgDataTypeField> aggregateFields = aggregate.getTupleType().getFields();
        int i = 0;
        // first, group fields
        for ( Integer groupField : groupSet.asList() ) {
            RexNode node = registrar.extraNodes.get( groupField );
            final Kind kind = node.getKind();
            if ( Objects.requireNonNull( kind ) == Kind.INPUT_REF ) {
                /*if ( frame.alg.getModel() == NamespaceType.DOCUMENT ) {
                    fields.add( frame.unstructured.get( ((RexIndexRef) node).getIndex() ) );
                } else {*/
                fields.add( frame.structured.get( ((RexIndexRef) node).getIndex() ) );
                //}

            } else {
                String name = aggregateFields.get( i ).getName();
                AlgDataTypeField fieldType = new AlgDataTypeFieldImpl( -1L, name, i, node.getType() );
                fields.add( new RelField( ImmutableSet.of(), fieldType ) );
            }
            i++;
        }
        // second, indicator fields (copy from aggregate alg type)
        if ( groupKey_.indicator ) {
            for ( int j = 0; j < groupSet.cardinality(); ++j ) {
                final AlgDataTypeField field = aggregateFields.get( i );
                final AlgDataTypeField fieldType = new AlgDataTypeFieldImpl( -1L, field.getName(), i, field.getType() );
                fields.add( new RelField( ImmutableSet.of(), fieldType ) );
                i++;
            }
        }
        // third, aggregate fields. retain `i' as field index
        for ( int j = 0; j < aggregateCalls.size(); ++j ) {
            final AggregateCall call = aggregateCalls.get( j );
            final AlgDataTypeField fieldType = new AlgDataTypeFieldImpl( -1L, aggregateFields.get( i + j ).getName(), i + j, call.getType() );
            fields.add( new RelField( ImmutableSet.of(), fieldType ) );
        }
        stack.push( new Frame( aggregate, fields.build() ) );
        return this;
    }


    private AlgBuilder setOp( boolean all, Kind kind, int n ) {
        List<AlgNode> inputs = new LinkedList<>();
        for ( int i = 0; i < n; i++ ) {
            inputs.add( 0, build() );
        }
        switch ( kind ) {
            case UNION:
            case INTERSECT:
            case EXCEPT:
                if ( n < 1 ) {
                    throw new IllegalArgumentException( "bad INTERSECT/UNION/EXCEPT input count" );
                }
                break;
            default:
                throw new AssertionError( "bad setOp " + kind );
        }
        switch ( n ) {
            case 1:
                return push( inputs.get( 0 ) );
            default:
                return push( setOpFactory.createSetOp( kind, inputs, all ) );
        }
    }


    /**
     * Creates a {@link Union} of the two most recent relational expressions on the stack.
     *
     * @param all Whether to create UNION ALL
     */
    public AlgBuilder union( boolean all ) {
        return union( all, 2 );
    }


    /**
     * Creates a {@link Union} of the {@code n} most recent relational expressions on the stack.
     *
     * @param all Whether to create UNION ALL
     * @param n Number of inputs to the UNION operator
     */
    public AlgBuilder union( boolean all, int n ) {
        return setOp( all, Kind.UNION, n );
    }


    /**
     * Creates an {@link Intersect} of the two most recent relational expressions on the stack.
     *
     * @param all Whether to create INTERSECT ALL
     */
    public AlgBuilder intersect( boolean all ) {
        return intersect( all, 2 );
    }


    /**
     * Creates an {@link Intersect} of the {@code n} most recent relational expressions on the stack.
     *
     * @param all Whether to create INTERSECT ALL
     * @param n Number of inputs to the INTERSECT operator
     */
    public AlgBuilder intersect( boolean all, int n ) {
        return setOp( all, Kind.INTERSECT, n );
    }


    /**
     * Creates a {@link Minus} of the two most recent relational expressions on the stack.
     *
     * @param all Whether to create EXCEPT ALL
     */
    public AlgBuilder minus( boolean all ) {
        return minus( all, 2 );
    }


    /**
     * Creates a {@link Minus} of the {@code n} most recent relational expressions on the stack.
     *
     * @param all Whether to create EXCEPT ALL
     */
    public AlgBuilder minus( boolean all, int n ) {
        return setOp( all, Kind.EXCEPT, n );
    }


    /**
     * Creates a {@link Join}.
     */
    public AlgBuilder join( JoinAlgType joinType, RexNode condition0, RexNode... conditions ) {
        return join( joinType, Lists.asList( condition0, conditions ) );
    }


    /**
     * Creates a {@link Join} with multiple conditions.
     */
    public AlgBuilder join( JoinAlgType joinType, Iterable<? extends RexNode> conditions ) {
        return join( joinType, and( conditions ), ImmutableSet.of() );
    }


    public AlgBuilder join( JoinAlgType joinType, RexNode condition ) {
        return join( joinType, condition, ImmutableSet.of() );
    }


    /**
     * Creates a {@link Join} with correlating variables.
     */
    public AlgBuilder join( JoinAlgType joinType, RexNode condition, Set<CorrelationId> variablesSet ) {
        Frame right = stack.pop();
        final Frame left = stack.pop();
        final AlgNode join;
        final boolean correlate = variablesSet.size() == 1;
        RexNode postCondition = literal( true );
        if ( correlate ) {
            final CorrelationId id = Iterables.getOnlyElement( variablesSet );
            final ImmutableBitSet requiredColumns = AlgOptUtil.correlationColumns( id, right.alg );
            if ( !AlgOptUtil.notContainsCorrelation( left.alg, id, Litmus.IGNORE ) ) {
                throw new IllegalArgumentException( "variable " + id + " must not be used by left input to correlation" );
            }
            switch ( joinType ) {
                case LEFT:
                    // Correlate does not have an ON clause.
                    // For a LEFT correlate, predicate must be evaluated first.
                    // For INNER, we can defer.
                    stack.push( right );
                    filter( condition.accept( new Shifter( left.alg, id, right.alg ) ) );
                    right = stack.pop();
                    break;
                default:
                    postCondition = condition;
            }
            join = correlateFactory.createCorrelate( left.alg, right.alg, id, requiredColumns, SemiJoinType.of( joinType ) );
        } else {
            join = joinFactory.createJoin( left.alg, right.alg, condition, variablesSet, joinType, false );
        }
        final ImmutableList.Builder<Field> fields = ImmutableList.builder();
        fields.addAll( left.structured );
        fields.addAll( right.structured );
        stack.push( new Frame( join, fields.build() ) );
        filter( postCondition );
        return this;
    }


    /**
     * Creates a {@link Join} using USING syntax.
     * <p>
     * For each of the field names, both left and right inputs must have a field of that name. Constructs a join condition
     * that the left and right fields are equal.
     *
     * @param joinType Join type
     * @param fieldNames Field names
     */
    public AlgBuilder join( JoinAlgType joinType, String... fieldNames ) {
        final List<RexNode> conditions = new ArrayList<>();
        for ( String fieldName : fieldNames ) {
            conditions.add(
                    call(
                            OperatorRegistry.get( OperatorName.EQUALS ),
                            field( 2, 0, fieldName ),
                            field( 2, 1, fieldName ) ) );
        }
        return join( joinType, conditions );
    }


    /**
     * Creates a {@link SemiJoin}.
     */
    public AlgBuilder semiJoin( Iterable<? extends RexNode> conditions ) {
        final Frame right = stack.pop();
        final AlgNode semiJoin = semiJoinFactory.createSemiJoin( peek(), right.alg, and( conditions ) );
        replaceTop( semiJoin );
        return this;
    }


    /**
     * Creates a {@link SemiJoin}.
     */
    public AlgBuilder semiJoin( RexNode... conditions ) {
        return semiJoin( ImmutableList.copyOf( conditions ) );
    }


    /**
     * Assigns a table alias to the top entry on the stack.
     */
    public AlgBuilder as( final String alias ) {
        final Frame pair = stack.pop();
        List<RelField> newRelFields = Util.transform( pair.structured, relField -> relField.addAlias( alias ) );
        stack.push( new Frame( pair.alg, ImmutableList.copyOf( newRelFields ) ) );
        return this;
    }


    /**
     * Creates a {@link Values}.
     * <p>
     * The {@code values} array must have the same number of entries as {@code fieldNames}, or an integer multiple if you
     * wish to create multiple rows.
     * <p>
     * If there are zero rows, or if all values of an any column are null, this method cannot deduce the type of columns.
     * For these cases, call {@link #values(Iterable, AlgDataType)}.
     *
     * @param fieldNames Field names
     * @param values Values
     */
    public AlgBuilder values( String[] fieldNames, Object... values ) {
        if ( fieldNames == null
                || fieldNames.length == 0
                || values.length % fieldNames.length != 0
                || values.length < fieldNames.length ) {
            throw new IllegalArgumentException( "Value count must be a positive multiple of field count" );
        }
        final int rowCount = values.length / fieldNames.length;
        for ( Ord<String> fieldName : Ord.zip( fieldNames ) ) {
            if ( allNull( values, fieldName.i, fieldNames.length ) ) {
                throw new IllegalArgumentException( "All values of field '" + fieldName.e + "' are null; cannot deduce type" );
            }
        }
        final ImmutableList<ImmutableList<RexLiteral>> tupleList = tupleList( fieldNames.length, values );
        final AlgDataTypeFactory typeFactory = cluster.getTypeFactory();
        final AlgDataTypeFactory.Builder builder = typeFactory.builder();
        for ( final Ord<String> fieldName : Ord.zip( fieldNames ) ) {
            final String name =
                    fieldName.e != null
                            ? fieldName.e
                            : "expr$" + fieldName.i;
            final AlgDataType type = typeFactory.leastRestrictive(
                    new AbstractList<AlgDataType>() {
                        @Override
                        public AlgDataType get( int index ) {
                            return tupleList.get( index ).get( fieldName.i ).getType();
                        }


                        @Override
                        public int size() {
                            return rowCount;
                        }
                    } );
            builder.add( null, name, null, type );
        }
        final AlgDataType rowType = builder.build();
        return values( tupleList, rowType );
    }


    private ImmutableList<ImmutableList<RexLiteral>> tupleList( int columnCount, Object[] values ) {
        final ImmutableList.Builder<ImmutableList<RexLiteral>> listBuilder = ImmutableList.builder();
        final List<RexLiteral> valueList = new ArrayList<>();
        for ( int i = 0; i < values.length; i++ ) {
            Object value = values[i];
            valueList.add( (RexLiteral) literal( value ) );
            if ( (i + 1) % columnCount == 0 ) {
                listBuilder.add( ImmutableList.copyOf( valueList ) );
                valueList.clear();
            }
        }
        return listBuilder.build();
    }


    /**
     * Returns whether all values for a given column are null.
     */
    private boolean allNull( Object[] values, int column, int columnCount ) {
        for ( int i = column; i < values.length; i += columnCount ) {
            if ( values[i] != null ) {
                return false;
            }
        }
        return true;
    }


    /**
     * Creates a relational expression that reads from an input and throws all of the rows away.
     * <p>
     * Note that this method always pops one relational expression from the stack. {@code values}, in contrast, does not
     * pop any relational expressions, and always produces a leaf.
     * <p>
     * The default implementation creates a {@link Values} with the same specified row type as the input, and ignores the
     * input entirely. But schema-on-query systems such as Drill might override this method to create a relation expression
     * that retains the input, just to read its schema.
     */
    public AlgBuilder empty() {
        final Frame frame = stack.pop();
        return values( frame.alg.getTupleType() );
    }


    /**
     * Creates a {@link Values} with a specified row type.
     * <p>
     * This method can handle cases that {@link #values(String[], Object...)} cannot, such as all values of a column being
     * null, or there being zero rows.
     *
     * @param rowType Row type
     * @param columnValues Values
     */
    public AlgBuilder values( AlgDataType rowType, Object... columnValues ) {
        final ImmutableList<ImmutableList<RexLiteral>> tupleList = tupleList( rowType.getFieldCount(), columnValues );
        AlgNode values = valuesFactory.createValues( cluster, rowType, ImmutableList.copyOf( tupleList ) );
        push( values );
        return this;
    }


    /**
     * Creates a {@link Values} with a specified row type.
     * <p>
     * This method can handle cases that {@link #values(String[], Object...)} cannot, such as all values of a column being
     * null, or there being zero rows.
     *
     * @param tupleList Tuple list
     * @param rowType Row type
     */
    public AlgBuilder values( Iterable<? extends List<RexLiteral>> tupleList, AlgDataType rowType ) {
        AlgNode values = valuesFactory.createValues( cluster, rowType, copy( tupleList ) );
        push( values );
        return this;
    }


    public AlgBuilder documents( List<PolyDocument> documents, AlgDataType rowType ) {
        AlgNode document = documentsFactory.createDocuments( cluster, documents, rowType );
        push( document );
        return this;
    }


    /**
     * Creates a {@link Values} with a specified row type and zero rows.
     *
     * @param rowType Row type
     */
    public AlgBuilder values( AlgDataType rowType ) {
        return values( ImmutableList.<ImmutableList<RexLiteral>>of(), rowType );
    }


    /**
     * Converts an iterable of lists into an immutable list of immutable lists with the same contents. Returns the same
     * object if possible.
     */
    private static <E> ImmutableList<ImmutableList<E>> copy( Iterable<? extends List<E>> tupleList ) {
        final ImmutableList.Builder<ImmutableList<E>> builder = ImmutableList.builder();
        int changeCount = 0;
        for ( List<E> literals : tupleList ) {
            final ImmutableList<E> literals2 = ImmutableList.copyOf( literals );
            builder.add( literals2 );
            if ( literals != literals2 ) {
                ++changeCount;
            }
        }
        if ( changeCount == 0 ) {
            // don't make a copy if we don't have to
            //noinspection unchecked
            return (ImmutableList<ImmutableList<E>>) tupleList;
        }
        return builder.build();
    }


    /**
     * Creates a limit without a sort.
     */
    public AlgBuilder limit( int offset, int fetch ) {
        return sortLimit( offset, fetch, ImmutableList.of() );
    }


    /**
     * Creates an Exchange by distribution.
     */
    public AlgBuilder exchange( AlgDistribution distribution ) {
        AlgNode exchange = exchangeFactory.createExchange( peek(), distribution );
        replaceTop( exchange );
        return this;
    }


    /**
     * Creates a SortExchange by distribution and collation.
     */
    public AlgBuilder sortExchange( AlgDistribution distribution, AlgCollation collation ) {
        AlgNode exchange = sortExchangeFactory.createSortExchange( peek(), distribution, collation );
        replaceTop( exchange );
        return this;
    }


    /**
     * Creates a {@link Sort} by field ordinals.
     * <p>
     * Negative fields mean descending: -1 means field(0) descending, -2 means field(1) descending, etc.
     */
    public AlgBuilder sort( int... fields ) {
        final ImmutableList.Builder<RexNode> builder = ImmutableList.builder();
        for ( int field : fields ) {
            builder.add( field < 0 ? desc( field( -field - 1 ) ) : field( field ) );
        }
        return sortLimit( -1, -1, builder.build() );
    }


    /**
     * Creates a {@link Sort} by expressions.
     */
    public AlgBuilder sort( RexNode... nodes ) {
        return sortLimit( -1, -1, ImmutableList.copyOf( nodes ) );
    }


    /**
     * Creates a {@link Sort} by expressions.
     */
    public AlgBuilder sort( Iterable<? extends RexNode> nodes ) {
        return sortLimit( -1, -1, nodes );
    }


    /**
     * Creates a {@link Sort} by expressions, with limit and offset.
     */
    public AlgBuilder sortLimit( int offset, int fetch, RexNode... nodes ) {
        return sortLimit( offset, fetch, ImmutableList.copyOf( nodes ) );
    }


    /**
     * Creates a {@link Sort} by a list of expressions, with limit and offset.
     *
     * @param offset Number of rows to skip; non-positive means don't skip any
     * @param fetch Maximum number of rows to fetch; negative means no limit
     * @param nodes Sort expressions
     */
    public AlgBuilder sortLimit( int offset, int fetch, Iterable<? extends RexNode> nodes ) {
        final List<AlgFieldCollation> fieldCollations = new ArrayList<>();
        final List<RexNode> originalExtraNodes = fields();
        final List<RexNode> extraNodes = new ArrayList<>( originalExtraNodes );
        for ( RexNode node : nodes ) {
            final AlgFieldCollation collation = collation( node, AlgFieldCollation.Direction.ASCENDING, null, extraNodes );
            if ( !AlgCollations.ordinals( fieldCollations ).contains( collation.getFieldIndex() ) ) {
                fieldCollations.add( collation );
            }
        }
        final RexNode offsetNode = offset <= 0 ? null : literal( offset );
        final RexNode fetchNode = fetch < 0 ? null : literal( fetch );
        if ( offsetNode == null && fetch == 0 ) {
            return empty();
        }
        if ( offsetNode == null && fetchNode == null && fieldCollations.isEmpty() ) {
            return this; // sort is trivial
        }

        final boolean addedFields = extraNodes.size() > originalExtraNodes.size();
        if ( fieldCollations.isEmpty() ) {
            assert !addedFields;
            AlgNode top = peek();
            if ( top instanceof Sort ) {
                final Sort sort2 = (Sort) top;
                if ( sort2.offset == null && sort2.fetch == null ) {
                    replaceTop( sort2.getInput() );
                    final AlgNode sort = sortFactory.createSort( peek(), sort2.collation, offsetNode, fetchNode );
                    replaceTop( sort );
                    return this;
                }
            }
            if ( top instanceof Project ) {
                final Project project = (Project) top;
                if ( project.getInput() instanceof Sort ) {
                    final Sort sort2 = (Sort) project.getInput();
                    if ( sort2.offset == null && sort2.fetch == null ) {
                        final AlgNode sort = sortFactory.createSort( sort2.getInput(), sort2.collation, offsetNode, fetchNode );
                        replaceTop( projectFactory.createProject( sort, project.getProjects(), Pair.right( project.getNamedProjects() ) ) );
                        return this;
                    }
                }
            }
        }
        if ( addedFields ) {
            project( extraNodes );
        }
        final AlgNode sort = sortFactory.createSort( peek(), AlgCollations.of( fieldCollations ), offsetNode, fetchNode );
        replaceTop( sort );
        if ( addedFields ) {
            project( originalExtraNodes );
        }
        return this;
    }


    private static AlgFieldCollation collation(
            RexNode node,
            AlgFieldCollation.Direction direction,
            AlgFieldCollation.NullDirection nullDirection,
            List<RexNode> extraNodes ) {
        switch ( node.getKind() ) {
            case INPUT_REF:
                return new AlgFieldCollation(
                        ((RexIndexRef) node).getIndex(),
                        direction,
                        Util.first( nullDirection, direction.defaultNullDirection() ) );
            case DESCENDING:
                return collation(
                        ((RexCall) node).getOperands().get( 0 ),
                        AlgFieldCollation.Direction.DESCENDING,
                        nullDirection,
                        extraNodes );
            case NULLS_FIRST:
                return collation(
                        ((RexCall) node).getOperands().get( 0 ),
                        direction,
                        AlgFieldCollation.NullDirection.FIRST,
                        extraNodes );
            case NULLS_LAST:
                return collation(
                        ((RexCall) node).getOperands().get( 0 ),
                        direction,
                        AlgFieldCollation.NullDirection.LAST,
                        extraNodes );
            default:
                final int fieldIndex = extraNodes.size();
                extraNodes.add( node );
                return new AlgFieldCollation(
                        fieldIndex,
                        direction,
                        Util.first( nullDirection, direction.defaultNullDirection() ) );
        }
    }


    /**
     * Creates a projection that converts the current relational expression's output to a desired row type.
     *
     * @param castRowType row type after cast
     * @param rename if true, use field names from castRowType; if false, preserve field names from rel
     */
    public AlgBuilder convert( AlgDataType castRowType, boolean rename ) {
        final AlgNode r = build();
        final AlgNode r2 = AlgOptUtil.createCastAlg( r, castRowType, rename, projectFactory );
        push( r2 );
        return this;
    }


    public AlgBuilder transform( ModelTrait model, AlgDataType rowType, boolean isCrossModel, String name ) {
        if ( peek().getTraitSet().contains( model ) ) {
            return this;
        }
        List<AlgNode> nodes = new ArrayList<>();
        while ( !stack.isEmpty() ) {
            // it builds FILO
            nodes.add( 0, build() );
        }

        if ( nodes.isEmpty() ) {
            throw new GenericRuntimeException( "Empty nodes on transform" );
        }
        AlgNode input = nodes.get( 0 );

        if ( nodes.size() == 4 && model == ModelTrait.GRAPH ) {
            push( LogicalTransformer.create(
                    input.getCluster(),
                    List.of( buildSubstitutionJoin( nodes.get( 0 ), nodes.get( 1 ) ), buildSubstitutionJoin( nodes.get( 2 ), nodes.get( 3 ) ) ),
                    null,
                    input.getTraitSet().getTrait( ModelTraitDef.INSTANCE ),
                    model,
                    rowType,
                    isCrossModel ) );
            return this;
        }

        push( LogicalTransformer.create(
                input.getCluster(),
                nodes,
                name == null ? null : List.of( name ),
                input.getTraitSet().getTrait( ModelTraitDef.INSTANCE ),
                model,
                rowType,
                isCrossModel ) );
        return this;
    }


    protected AlgNode buildSubstitutionJoin( AlgNode nodesScan, AlgNode propertiesScan ) {
        AlgTraitSet out = nodesScan.getTraitSet().replace( ModelTrait.RELATIONAL );

        RexBuilder builder = nodesScan.getCluster().getRexBuilder();

        RexNode nodeCondition = builder.makeCall(
                OperatorRegistry.get( OperatorName.EQUALS ),
                builder.makeInputRef( nodesScan.getTupleType().getFields().get( 0 ).getType(), 0 ),
                builder.makeInputRef( propertiesScan.getTupleType().getFields().get( 0 ).getType(), nodesScan.getTupleType().getFields().size() ) );

<<<<<<< HEAD
        LogicalJoin join = new LogicalJoin( nodesScan.getCluster(), out, nodesScan, propertiesScan, nodeCondition, Set.of(), JoinAlgType.LEFT, false, ImmutableList.of() );
        return LogicalSort.create(
=======
        LogicalRelJoin join = new LogicalRelJoin( nodesScan.getCluster(), out, nodesScan, propertiesScan, nodeCondition, Set.of(), JoinAlgType.LEFT, false );
        return LogicalRelSort.create(
>>>>>>> 18d3cce9
                join,
                ImmutableList.of( RexIndexRef.of( 0, join.getTupleType().getFields() ) ),
                AlgCollations.of( 0 ),
                null,
                null );
    }


    public AlgBuilder permute( Mapping mapping ) {
        assert mapping.getMappingType().isSingleSource();
        assert mapping.getMappingType().isMandatorySource();
        if ( mapping.isIdentity() ) {
            return this;
        }
        final List<RexNode> exprList = new ArrayList<>();
        for ( int i = 0; i < mapping.getTargetCount(); i++ ) {
            exprList.add( field( mapping.getSource( i ) ) );
        }
        return project( exprList );
    }


    public AlgBuilder aggregate( GroupKey groupKey, List<AggregateCall> aggregateCalls ) {
        return aggregate( groupKey, aggregateCalls.stream().map( AggCallImpl2::new ).collect( Collectors.toList() ) );
    }


    /**
     * Creates a {@link Match}.
     */
    public AlgBuilder match(
            RexNode pattern,
            boolean strictStart,
            boolean strictEnd,
            Map<String, RexNode> patternDefinitions,
            Iterable<? extends RexNode> measureList,
            RexNode after,
            Map<String, ? extends SortedSet<String>> subsets,
            boolean allRows,
            Iterable<? extends RexNode> partitionKeys,
            Iterable<? extends RexNode> orderKeys,
            RexNode interval ) {
        final List<AlgFieldCollation> fieldCollations = new ArrayList<>();
        for ( RexNode orderKey : orderKeys ) {
            final AlgFieldCollation.Direction direction;
            switch ( orderKey.getKind() ) {
                case DESCENDING:
                    direction = AlgFieldCollation.Direction.DESCENDING;
                    orderKey = ((RexCall) orderKey).getOperands().get( 0 );
                    break;
                case NULLS_FIRST:
                case NULLS_LAST:
                    throw new AssertionError();
                default:
                    direction = AlgFieldCollation.Direction.ASCENDING;
                    break;
            }
            final AlgFieldCollation.NullDirection nullDirection = direction.defaultNullDirection();
            final RexIndexRef ref = (RexIndexRef) orderKey;
            fieldCollations.add( new AlgFieldCollation( ref.getIndex(), direction, nullDirection ) );
        }

        final AlgDataTypeFactory.Builder typeBuilder = cluster.getTypeFactory().builder();
        for ( RexNode partitionKey : partitionKeys ) {
            typeBuilder.add( null, partitionKey.toString(), null, partitionKey.getType() );
        }
        if ( allRows ) {
            for ( RexNode orderKey : orderKeys ) {
                if ( !typeBuilder.nameExists( orderKey.toString() ) ) {
                    typeBuilder.add( null, orderKey.toString(), null, orderKey.getType() );
                }
            }

            final AlgDataType inputRowType = peek().getTupleType();
            for ( AlgDataTypeField fs : inputRowType.getFields() ) {
                if ( !typeBuilder.nameExists( fs.getName() ) ) {
                    typeBuilder.add( fs );
                }
            }
        }

        final ImmutableMap.Builder<String, RexNode> measures = ImmutableMap.builder();
        for ( RexNode measure : measureList ) {
            List<RexNode> operands = ((RexCall) measure).getOperands();
            String alias = operands.get( 1 ).toString();
            typeBuilder.add( null, alias, null, operands.get( 0 ).getType() );
            measures.put( alias, operands.get( 0 ) );
        }

        final AlgNode match = matchFactory.createMatch(
                peek(),
                pattern,
                typeBuilder.build(),
                strictStart,
                strictEnd,
                patternDefinitions,
                measures.build(),
                after,
                subsets,
                allRows,
                ImmutableList.copyOf( partitionKeys ),
                AlgCollations.of( fieldCollations ),
                interval );
        stack.push( new Frame( match ) );
        return this;
    }


    /**
     * Clears the stack.
     * <p>
     * The builder's state is now the same as when it was created.
     */
    public void clear() {
        stack.clear();
    }


    /**
     * Information necessary to create a call to an aggregate function.
     *
     * @see AlgBuilder#aggregateCall
     */
    public interface AggCall {

        /**
         * Returns a copy of this AggCall that applies a filter before aggregating values.
         */
        AggCall filter( RexNode condition );

        /**
         * Returns a copy of this AggCall that sorts its input values by {@code orderKeys} before aggregating, as in SQL's
         * {@code WITHIN GROUP} clause.
         */
        AggCall sort( Iterable<RexNode> orderKeys );

        /**
         * Returns a copy of this AggCall that sorts its input values by {@code orderKeys} before aggregating, as in SQL's
         * {@code WITHIN GROUP} clause.
         */
        AggCall sort( RexNode... orderKeys );

        /**
         * Returns a copy of this AggCall that may return approximate results if {@code approximate} is true.
         */
        AggCall approximate( boolean approximate );

        /**
         * Returns a copy of this AggCall with a given alias.
         */
        AggCall as( String alias );

        /**
         * Returns a copy of this AggCall that is optionally distinct.
         */
        AggCall distinct( boolean distinct );

        /**
         * Returns a copy of this AggCall that is distinct.
         */
        AggCall distinct();

    }


    /**
     * Information necessary to create the GROUP BY clause of an Aggregate.
     *
     * @see AlgBuilder#groupKey
     */
    public interface GroupKey {

        /**
         * Assigns an alias to this group key.
         * <p>
         * Used to assign field names in the {@code group} operation.
         */
        GroupKey alias( String alias );

    }


    /**
     * Implementation of {@link GroupKey}.
     */
    protected static class GroupKeyImpl implements GroupKey {

        final ImmutableList<RexNode> nodes;
        final boolean indicator;
        final ImmutableList<ImmutableList<RexNode>> nodeLists;
        final String alias;


        GroupKeyImpl( ImmutableList<RexNode> nodes, boolean indicator, ImmutableList<ImmutableList<RexNode>> nodeLists, String alias ) {
            this.nodes = Objects.requireNonNull( nodes );
            assert !indicator;
            this.indicator = indicator;
            this.nodeLists = nodeLists;
            this.alias = alias;
        }


        @Override
        public String toString() {
            return alias == null ? nodes.toString() : nodes + " as " + alias;
        }


        @Override
        public GroupKey alias( String alias ) {
            return Objects.equals( this.alias, alias )
                    ? this
                    : new GroupKeyImpl( nodes, indicator, nodeLists, alias );
        }

    }


    /**
     * Implementation of {@link AggCall}.
     */
    private class AggCallImpl implements AggCall {

        private final AggFunction aggFunction;
        private final boolean distinct;
        private final boolean approximate;
        private final @Nullable RexNode filter;
        private final @Nullable String alias;
        private final @Nonnull ImmutableList<RexNode> operands;
        private final @Nonnull ImmutableList<RexNode> orderKeys;


        AggCallImpl(
                AggFunction aggFunction,
                boolean distinct,
                boolean approximate,
                RexNode filter,
                String alias,
                ImmutableList<RexNode> operands,
                ImmutableList<RexNode> orderKeys ) {
            this.aggFunction = Objects.requireNonNull( aggFunction );
            this.distinct = distinct;
            this.approximate = approximate;
            this.alias = alias;
            this.operands = Objects.requireNonNull( operands );
            this.orderKeys = Objects.requireNonNull( orderKeys );
            if ( filter != null ) {
                if ( filter.getType().getPolyType() != PolyType.BOOLEAN ) {
                    throw RESOURCE.filterMustBeBoolean().ex();
                }
                if ( filter.getType().isNullable() ) {
                    filter = call( OperatorRegistry.get( OperatorName.IS_TRUE ), filter );
                }
            }
            this.filter = filter;
        }


        @Override
        public AggCall sort( Iterable<RexNode> orderKeys ) {
            final ImmutableList<RexNode> orderKeyList = ImmutableList.copyOf( orderKeys );
            return orderKeyList.equals( this.orderKeys )
                    ? this
                    : new AggCallImpl( aggFunction, distinct, approximate, filter, alias, operands, orderKeyList );
        }


        @Override
        public AggCall sort( RexNode... orderKeys ) {
            return sort( ImmutableList.copyOf( orderKeys ) );
        }


        @Override
        public AggCall approximate( boolean approximate ) {
            return approximate == this.approximate
                    ? this
                    : new AggCallImpl( aggFunction, distinct, approximate, filter, alias, operands, orderKeys );
        }


        @Override
        public AggCall filter( RexNode condition ) {
            return Objects.equals( condition, this.filter )
                    ? this
                    : new AggCallImpl( aggFunction, distinct, approximate, condition, alias, operands, orderKeys );
        }


        @Override
        public AggCall as( String alias ) {
            return Objects.equals( alias, this.alias )
                    ? this
                    : new AggCallImpl( aggFunction, distinct, approximate, filter, alias, operands, orderKeys );
        }


        @Override
        public AggCall distinct( boolean distinct ) {
            return distinct == this.distinct
                    ? this
                    : new AggCallImpl( aggFunction, distinct, approximate, filter, alias, operands, orderKeys );
        }


        @Override
        public AggCall distinct() {
            return distinct( true );
        }

    }


    /**
     * Implementation of {@link AggCall} that wraps an {@link AggregateCall}.
     */
    private static class AggCallImpl2 implements AggCall {

        private final AggregateCall aggregateCall;


        AggCallImpl2( AggregateCall aggregateCall ) {
            this.aggregateCall = Objects.requireNonNull( aggregateCall );
        }


        @Override
        public AggCall sort( Iterable<RexNode> orderKeys ) {
            throw new UnsupportedOperationException();
        }


        @Override
        public AggCall sort( RexNode... orderKeys ) {
            throw new UnsupportedOperationException();
        }


        @Override
        public AggCall approximate( boolean approximate ) {
            throw new UnsupportedOperationException();
        }


        @Override
        public AggCall filter( RexNode condition ) {
            throw new UnsupportedOperationException();
        }


        @Override
        public AggCall as( String alias ) {
            throw new UnsupportedOperationException();
        }


        @Override
        public AggCall distinct( boolean distinct ) {
            throw new UnsupportedOperationException();
        }


        @Override
        public AggCall distinct() {
            throw new UnsupportedOperationException();
        }

    }


    /**
     * Collects the extra expressions needed for {@link #aggregate}.
     * <p>
     * The extra expressions come from the group key and as arguments to aggregate calls, and later there will be
     * a {@link #project} or a {@link #rename(List)} if necessary.
     */
    private static class Registrar {

        final List<RexNode> extraNodes = new ArrayList<>();
        final List<String> names = new ArrayList<>();


        int registerExpression( RexNode node ) {
            switch ( node.getKind() ) {
                case AS:
                    final List<RexNode> operands = ((RexCall) node).operands;
                    int i = registerExpression( operands.get( 0 ) );
                    names.set( i, ((RexLiteral) operands.get( 1 )).value.asString().value );
                    return i;
            }
            int i = extraNodes.indexOf( node );
            if ( i < 0 ) {
                i = extraNodes.size();
                extraNodes.add( node );
                names.add( null );
            }
            return i;
        }


        List<Integer> registerExpressions( Iterable<? extends RexNode> nodes ) {
            final List<Integer> builder = new ArrayList<>();
            for ( RexNode node : nodes ) {
                builder.add( registerExpression( node ) );
            }
            return builder;
        }

    }


    /**
     * Builder stack frame.
     * <p>
     * Describes a previously created relational expression and information about how table aliases map into its row type.
     */
    private static class Frame {

        final AlgNode alg;
        final ImmutableList<RelField> structured;
        final ImmutableList<DocField> unstructured;


        private Frame( AlgNode alg, ImmutableList<Field> fields ) {

            List<RelField> structured = new ArrayList<>();
            List<DocField> unstructured = new ArrayList<>();
            for ( Field field : fields ) {
                if ( field.isStructured() ) {
                    structured.add( (RelField) field );
                } else {
                    unstructured.add( (DocField) field );
                }
            }
            this.alg = alg;
            this.structured = ImmutableList.copyOf( structured );
            this.unstructured = ImmutableList.copyOf( unstructured );
        }


        private Frame( AlgNode alg, ImmutableList<RelField> structured, ImmutableList<DocField> unstructured ) {
            this.alg = alg;
            this.structured = structured;
            this.unstructured = unstructured;
        }


        private Frame( AlgNode alg ) {
            String tableAlias = deriveAlias( alg );

            ImmutableSet<String> aliases =
                    tableAlias == null
                            ? ImmutableSet.of()
                            : ImmutableSet.of( tableAlias );
            if ( alg.getTupleType().getStructKind() == StructKind.SEMI ) {
                ImmutableList.Builder<DocField> builder = ImmutableList.builder();
                this.alg = alg;
                builder.add( new DocField( aliases ) );
                this.structured = null;
                this.unstructured = builder.build();
                return;
            }
            ImmutableList.Builder<RelField> builder = ImmutableList.builder();
            for ( AlgDataTypeField field : alg.getTupleType().getFields() ) {
                builder.add( new RelField( aliases, field ) );
            }
            this.alg = alg;
            this.structured = builder.build();
            this.unstructured = null;
        }


        private static String deriveAlias( AlgNode alg ) {
            if ( alg instanceof RelScan ) {
                return alg.getEntity().name;
            }
            return null;
        }


        List<AlgDataTypeField> relFields() {
            return Pair.right( structured );
        }


    }


    private interface Field {

        boolean isStructured();

    }


    /**
     * A field that belongs to a stack {@link Frame}.
     */
    private static class RelField extends Pair<ImmutableSet<String>, AlgDataTypeField> implements Field {

        RelField( ImmutableSet<String> aliases, AlgDataTypeField right ) {
            super( aliases, right );
        }


        RelField addAlias( String alias ) {
            if ( left.contains( alias ) ) {
                return this;
            }
            final ImmutableSet<String> aliasList = ImmutableSet.<String>builder().addAll( left ).add( alias ).build();
            return new RelField( aliasList, right );
        }


        @Override
        public boolean isStructured() {
            return true;
        }

    }


    private static class DocField implements Field {

        private final ImmutableSet<String> aliases;


        DocField( ImmutableSet<String> aliases ) {
            this.aliases = aliases;
        }


        @Override
        public boolean isStructured() {
            return false;
        }

    }


    /**
     * Shuttle that shifts a predicate's inputs to the left, replacing early ones with references to a {@link RexCorrelVariable}.
     */
    private class Shifter extends RexShuttle {

        private final AlgNode left;
        private final CorrelationId id;
        private final AlgNode right;


        Shifter( AlgNode left, CorrelationId id, AlgNode right ) {
            this.left = left;
            this.id = id;
            this.right = right;
        }


        @Override
        public RexNode visitIndexRef( RexIndexRef inputRef ) {
            final AlgDataType leftRowType = left.getTupleType();
            final RexBuilder rexBuilder = getRexBuilder();
            final int leftCount = leftRowType.getFieldCount();
            if ( inputRef.getIndex() < leftCount ) {
                final RexNode v = rexBuilder.makeCorrel( leftRowType, id );
                return rexBuilder.makeFieldAccess( v, inputRef.getIndex() );
            } else {
                return rexBuilder.makeInputRef( right, inputRef.getIndex() - leftCount );
            }
        }

    }

}<|MERGE_RESOLUTION|>--- conflicted
+++ resolved
@@ -96,17 +96,10 @@
 import org.polypheny.db.algebra.logical.lpg.LogicalLpgMatch;
 import org.polypheny.db.algebra.logical.lpg.LogicalLpgProject;
 import org.polypheny.db.algebra.logical.lpg.LogicalLpgScan;
-<<<<<<< HEAD
-import org.polypheny.db.algebra.logical.relational.LogicalFilter;
-import org.polypheny.db.algebra.logical.relational.LogicalJoin;
-import org.polypheny.db.algebra.logical.relational.LogicalProject;
-import org.polypheny.db.algebra.logical.relational.LogicalSort;
-=======
 import org.polypheny.db.algebra.logical.relational.LogicalRelFilter;
 import org.polypheny.db.algebra.logical.relational.LogicalRelJoin;
 import org.polypheny.db.algebra.logical.relational.LogicalRelProject;
 import org.polypheny.db.algebra.logical.relational.LogicalRelSort;
->>>>>>> 18d3cce9
 import org.polypheny.db.algebra.metadata.AlgMetadataQuery;
 import org.polypheny.db.algebra.operators.OperatorName;
 import org.polypheny.db.algebra.type.AlgDataType;
@@ -125,14 +118,8 @@
 import org.polypheny.db.languages.OperatorRegistry;
 import org.polypheny.db.languages.QueryLanguage;
 import org.polypheny.db.nodes.Operator;
-<<<<<<< HEAD
-import org.polypheny.db.plan.AlgOptCluster;
-import org.polypheny.db.plan.AlgOptPredicateList;
-import org.polypheny.db.plan.AlgOptSchema;
-=======
 import org.polypheny.db.plan.AlgCluster;
 import org.polypheny.db.plan.AlgOptPredicateList;
->>>>>>> 18d3cce9
 import org.polypheny.db.plan.AlgOptUtil;
 import org.polypheny.db.plan.AlgTraitSet;
 import org.polypheny.db.plan.Context;
@@ -188,11 +175,7 @@
 public class AlgBuilder {
 
     @Getter
-<<<<<<< HEAD
-    protected final AlgOptCluster cluster;
-=======
     protected final AlgCluster cluster;
->>>>>>> 18d3cce9
     protected final Snapshot snapshot;
     private final AlgFactories.FilterFactory filterFactory;
     private final AlgFactories.ProjectFactory projectFactory;
@@ -213,11 +196,7 @@
     private final RexSimplify simplifier;
 
 
-<<<<<<< HEAD
-    protected AlgBuilder( Context context, AlgOptCluster cluster, Snapshot snapshot ) {
-=======
     protected AlgBuilder( Context context, AlgCluster cluster, Snapshot snapshot ) {
->>>>>>> 18d3cce9
         this.cluster = cluster;
         this.snapshot = snapshot;
         if ( context == null ) {
@@ -270,43 +249,14 @@
     }
 
 
-<<<<<<< HEAD
-    /**
-     * Creates a AlgBuilder.
-     */
-    public static AlgBuilder create( FrameworkConfig config ) {
-        final AlgOptCluster[] cluster = new AlgOptCluster[1];
-        final Snapshot[] snapshot = new Snapshot[1];
-        Frameworks.withPrepare(
-                new Frameworks.PrepareAction<Void>( config ) {
-                    @Override
-                    public Void apply( AlgOptCluster c, Snapshot s ) {
-                        cluster[0] = c;
-                        snapshot[0] = s;
-                        return null;
-                    }
-                } );
-        return new AlgBuilder( config.getContext(), cluster[0], config.getSnapshot() );
-    }
-
-
-    public static AlgBuilder create( Statement statement ) {
-        final RexBuilder rexBuilder = new RexBuilder( statement.getTransaction().getTypeFactory() );
-        final AlgOptCluster cluster = AlgOptCluster.create( statement.getQueryProcessor().getPlanner(), rexBuilder, null, statement.getTransaction().getSnapshot() );
-=======
     public static AlgBuilder create( Statement statement ) {
         final RexBuilder rexBuilder = new RexBuilder( statement.getTransaction().getTypeFactory() );
         final AlgCluster cluster = AlgCluster.create( statement.getQueryProcessor().getPlanner(), rexBuilder, null, statement.getTransaction().getSnapshot() );
->>>>>>> 18d3cce9
         return create( statement, cluster );
     }
 
 
-<<<<<<< HEAD
-    public static AlgBuilder create( Statement statement, AlgOptCluster cluster ) {
-=======
     public static AlgBuilder create( Statement statement, AlgCluster cluster ) {
->>>>>>> 18d3cce9
         return new AlgBuilder( Contexts.EMPTY_CONTEXT, cluster, statement.getTransaction().getSnapshot() );
     }
 
@@ -536,11 +486,7 @@
      */
     public RexIndexRef field( int inputCount, int inputOrdinal, String fieldName ) {
         final Frame frame = peek_( inputCount, inputOrdinal );
-<<<<<<< HEAD
-        final List<String> fieldNames = frame.relFields().stream().map( AlgDataTypeField::getName ).collect( Collectors.toList() );
-=======
         final List<String> fieldNames = frame.relFields().stream().map( AlgDataTypeField::getName ).toList();
->>>>>>> 18d3cce9
         int i = fieldNames.indexOf( fieldName );
         if ( i >= 0 ) {
             return field( inputCount, inputOrdinal, i );
@@ -1360,22 +1306,14 @@
 
     /**
      * Creates a {@link RelScan} of the table with a given name.
-<<<<<<< HEAD
-     *
-=======
-     * <p>
->>>>>>> 18d3cce9
+     * <p>
      * Throws if the table does not exist.
      * <p>
      * Returns this builder.
      *
      * @param tableNames Name of table (can optionally be qualified)
      */
-<<<<<<< HEAD
-    public AlgBuilder scan( List<String> tableNames ) {
-=======
     public AlgBuilder relScan( List<String> tableNames ) {
->>>>>>> 18d3cce9
         final List<String> names = ImmutableList.copyOf( tableNames );
         final LogicalTable entity;
         if ( tableNames.size() == 2 ) {
@@ -1386,18 +1324,17 @@
             throw new GenericRuntimeException( "Invalid table name: " + String.join( ".", names ) );
         }
 
-<<<<<<< HEAD
-        final AlgNode scan = scanFactory.createScan( cluster, entity );
+        final AlgNode scan = scanFactory.createRelScan( cluster, entity );
         push( scan );
-        rename( entity.getRowType().getFieldNames() );
+        rename( entity.getTupleType().getFieldNames() );
         return this;
     }
 
 
-    public AlgBuilder scan( @Nonnull Entity entity ) {
-        final AlgNode scan = scanFactory.createScan( cluster, entity );
+    public AlgBuilder relScan( @Nonnull Entity entity ) {
+        final AlgNode scan = scanFactory.createRelScan( cluster, entity );
         push( scan );
-        rename( entity.getRowType().getFieldNames() );
+        rename( entity.getTupleType().getFieldNames() );
         return this;
     }
 
@@ -1411,55 +1348,20 @@
         }
         permute( new Permutation( mapping ) );
 
-=======
+        return this;
+    }
+
+
+    public AlgBuilder relScan( @Nonnull PhysicalEntity entity ) {
         final AlgNode scan = scanFactory.createRelScan( cluster, entity );
         push( scan );
-        rename( entity.getTupleType().getFieldNames() );
->>>>>>> 18d3cce9
         return this;
     }
 
 
-<<<<<<< HEAD
-    public AlgBuilder scan( @Nonnull PhysicalEntity entity ) {
-        final AlgNode scan = scanFactory.createScan( cluster, entity );
-=======
-    public AlgBuilder relScan( @Nonnull Entity entity ) {
-        final AlgNode scan = scanFactory.createRelScan( cluster, entity );
-        push( scan );
-        rename( entity.getTupleType().getFieldNames() );
-        return this;
-    }
-
-
-    public AlgBuilder reorder( AlgDataType target ) {
-        List<Long> ids = peek().getTupleType().getFieldIds();
-        List<Long> targetIds = target.getFieldIds();
-        List<Integer> mapping = new ArrayList<>();
-        for ( Long id : ids ) {
-            mapping.add( targetIds.indexOf( id ) );
-        }
-        permute( new Permutation( mapping ) );
-
-        return this;
-    }
-
-
-    public AlgBuilder relScan( @Nonnull PhysicalEntity entity ) {
-        final AlgNode scan = scanFactory.createRelScan( cluster, entity );
->>>>>>> 18d3cce9
-        push( scan );
-        return this;
-    }
-
-
     /**
      * Creates a {@link RelScan} of the table with a given name.
-<<<<<<< HEAD
-     *
-=======
-     * <p>
->>>>>>> 18d3cce9
+     * <p>
      * Throws if the table does not exist.
      * <p>
      * Returns this builder.
@@ -1479,20 +1381,10 @@
 
     public AlgBuilder documentProject( Map<String, RexNode> includes, List<String> excludes ) {
         stack.add( new Frame( LogicalDocumentProject.create( build(), includes, excludes ) ) );
-<<<<<<< HEAD
-=======
         return this;
     }
 
 
-    public AlgBuilder documentFilter( RexNode condition ) {
-        stack.add( new Frame( LogicalDocumentFilter.create( build(), condition ) ) );
->>>>>>> 18d3cce9
-        return this;
-    }
-
-
-<<<<<<< HEAD
     public AlgBuilder documentFilter( RexNode condition ) {
         stack.add( new Frame( LogicalDocumentFilter.create( build(), condition ) ) );
         return this;
@@ -1501,22 +1393,13 @@
 
     public AlgBuilder lpgScan( long logicalId ) {
         LogicalGraph graph = snapshot.graph().getGraph( logicalId ).orElseThrow();
-        stack.add( new Frame( new LogicalLpgScan( cluster, cluster.traitSet().replace( ModelTrait.GRAPH ), graph, graph.getRowType() ) ) );
-=======
-    public AlgBuilder lpgScan( long logicalId ) {
-        LogicalGraph graph = snapshot.graph().getGraph( logicalId ).orElseThrow();
         stack.add( new Frame( new LogicalLpgScan( cluster, cluster.traitSet().replace( ModelTrait.GRAPH ), graph, graph.getTupleType() ) ) );
->>>>>>> 18d3cce9
         return this;
     }
 
 
     public AlgBuilder lpgScan( Entity entity ) {
-<<<<<<< HEAD
-        stack.add( new Frame( new LogicalLpgScan( cluster, cluster.traitSet().replace( ModelTrait.GRAPH ), entity, entity.getRowType() ) ) );
-=======
         stack.add( new Frame( new LogicalLpgScan( cluster, cluster.traitSet().replace( ModelTrait.GRAPH ), entity, entity.getTupleType() ) ) );
->>>>>>> 18d3cce9
         return this;
     }
 
@@ -2648,13 +2531,8 @@
                 builder.makeInputRef( nodesScan.getTupleType().getFields().get( 0 ).getType(), 0 ),
                 builder.makeInputRef( propertiesScan.getTupleType().getFields().get( 0 ).getType(), nodesScan.getTupleType().getFields().size() ) );
 
-<<<<<<< HEAD
-        LogicalJoin join = new LogicalJoin( nodesScan.getCluster(), out, nodesScan, propertiesScan, nodeCondition, Set.of(), JoinAlgType.LEFT, false, ImmutableList.of() );
-        return LogicalSort.create(
-=======
         LogicalRelJoin join = new LogicalRelJoin( nodesScan.getCluster(), out, nodesScan, propertiesScan, nodeCondition, Set.of(), JoinAlgType.LEFT, false );
         return LogicalRelSort.create(
->>>>>>> 18d3cce9
                 join,
                 ImmutableList.of( RexIndexRef.of( 0, join.getTupleType().getFields() ) ),
                 AlgCollations.of( 0 ),
