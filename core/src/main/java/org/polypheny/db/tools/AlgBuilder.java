--- conflicted
+++ resolved
@@ -432,12 +432,8 @@
         return literal( value, rexBuilder );
     }
 
-<<<<<<< HEAD
-    public static RexNode literal( Object value, RexBuilder rexBuilder) {
-=======
 
     public static RexNode literal( Object value, RexBuilder rexBuilder ) {
->>>>>>> f989ee3a
         if ( value == null ) {
             return rexBuilder.constantNull();
         } else if ( value instanceof Boolean ) {
