--- conflicted
+++ resolved
@@ -40,11 +40,6 @@
 import java.util.ArrayList;
 import java.util.Arrays;
 import java.util.List;
-<<<<<<< HEAD
-import java.util.Optional;
-import java.util.stream.Collectors;
-=======
->>>>>>> 18d3cce9
 import org.polypheny.db.algebra.AlgDecorrelator;
 import org.polypheny.db.algebra.AlgFieldTrimmer;
 import org.polypheny.db.algebra.AlgNode;
@@ -209,11 +204,7 @@
      * Creates a list of programs based on an array of rule sets.
      */
     public static List<Program> listOf( RuleSet... ruleSets ) {
-<<<<<<< HEAD
-        return Arrays.stream( ruleSets ).map( Programs::of ).collect( Collectors.toList() );
-=======
         return Arrays.stream( ruleSets ).map( Programs::of ).toList();
->>>>>>> 18d3cce9
     }
 
 
@@ -221,11 +212,7 @@
      * Creates a list of programs based on a list of rule sets.
      */
     public static List<Program> listOf( List<RuleSet> ruleSets ) {
-<<<<<<< HEAD
-        return ruleSets.stream().map( Programs::of ).collect( Collectors.toList() );
-=======
         return ruleSets.stream().map( Programs::of ).toList();
->>>>>>> 18d3cce9
     }
 
 
@@ -375,11 +362,7 @@
                     assert rootAlg2 != null;
 
                     planner.setRoot( rootAlg2 );
-<<<<<<< HEAD
-                    final AlgOptPlanner planner2 = planner.chooseDelegate();
-=======
                     final AlgPlanner planner2 = planner.chooseDelegate();
->>>>>>> 18d3cce9
                     final AlgNode rootAlg3 = planner2.findBestExp();
                     assert rootAlg3 != null : "could not implement exp";
                     return rootAlg3;
@@ -459,19 +442,9 @@
     private static class DecorrelateProgram implements Program {
 
         @Override
-<<<<<<< HEAD
-        public AlgNode run( AlgOptPlanner planner, AlgNode alg, AlgTraitSet requiredOutputTraits ) {
-            Optional<PolyphenyDbConnectionConfig> oConfig = planner.getContext().unwrap( PolyphenyDbConnectionConfig.class );
-            if ( oConfig.isPresent() && oConfig.get().forceDecorrelate() ) {
-                final AlgBuilder algBuilder = AlgFactories.LOGICAL_BUILDER.create( alg.getCluster(), null );
-                return AlgDecorrelator.decorrelateQuery( alg, algBuilder );
-            }
-            return alg;
-=======
         public AlgNode run( AlgPlanner planner, AlgNode alg, AlgTraitSet requiredOutputTraits ) {
             final AlgBuilder algBuilder = AlgFactories.LOGICAL_BUILDER.create( alg.getCluster(), null );
             return AlgDecorrelator.decorrelateQuery( alg, algBuilder );
->>>>>>> 18d3cce9
         }
 
     }
