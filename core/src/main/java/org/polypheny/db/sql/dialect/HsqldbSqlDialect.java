--- conflicted
+++ resolved
@@ -98,8 +98,6 @@
                 // We need to flag the type with a underscore to flag the type (the underscore is removed in the unparse method)
                 castSpec = "_LONGVARCHAR";
                 break;
-<<<<<<< HEAD
-=======
             case FILE:
             case IMAGE:
             case VIDEO:
@@ -107,7 +105,6 @@
                 // We need to flag the type with a underscore to flag the type (the underscore is removed in the unparse method)
                 castSpec = "_BLOB";
                 break;
->>>>>>> 070fb5b2
             case INTERVAL_YEAR_MONTH:
             case INTERVAL_DAY:
             case INTERVAL_DAY_HOUR:
