--- conflicted
+++ resolved
@@ -107,13 +107,10 @@
     public void execute( Context context, Statement statement ) {
         CatalogTable catalogTable = getCatalogTable( context, table );
 
-<<<<<<< HEAD
-=======
         if ( catalogTable.isView() ) {
             throw new RuntimeException( "Not possible to use ALTER TABLE with Views" );
         }
 
->>>>>>> 1da18fe2
         try {
             // Check if table is already partitioned
             if ( catalogTable.partitionType == Catalog.PartitionType.NONE ) {
