--- conflicted
+++ resolved
@@ -75,28 +75,12 @@
 
         // Check if table is even partitioned
         if ( catalogTable.partitionType != Catalog.PartitionType.NONE ) {
-<<<<<<< HEAD
-
-=======
->>>>>>> 3ee4dcf6
 
             if ( log.isDebugEnabled() ) {
                 log.debug( "Merging partitions for table: {} with id {} on schema: {}", catalogTable.name, catalogTable.id, catalogTable.getSchemaName() );
             }
 
-<<<<<<< HEAD
-            // TODO : Data Migrate needed.
-            //  We have partitioned data throughout many stores. And now want to merge all partitions.
-            //  Currently although the table isn't partitioned anymore, the old data stays partitioned on the store.
-            //  Therefore we need to make sure(maybe with migrator?) to gather all data from all partitions, and stores. That at the end of mergeTable()
-            //  there aren't any partitioned chunks of data left on a single store.
-
-
             DdlManager.getInstance().removePartitioning( catalogTable, statement );
-
-=======
-            DdlManager.getInstance().removePartitioning( catalogTable, statement );
->>>>>>> 3ee4dcf6
 
             if ( log.isDebugEnabled() ) {
                 log.debug( "Table: '{}' has been merged", catalogTable.name );
