--- conflicted
+++ resolved
@@ -108,41 +108,7 @@
             } else {
                 throw SqlUtil.newContextException(
                         storeName.getParserPosition(),
-<<<<<<< HEAD
-                        RESOURCE.storeIsSchemaReadOnly( storeName.getSimple() ) );
-            }
-            // Make sure that this store does not contain a placement of this column
-            if ( Catalog.getInstance().checkIfExistsColumnPlacement( storeInstance.getStoreId(), catalogColumn.id ) ) {
-                CatalogColumnPlacement placement = Catalog.getInstance().getColumnPlacement( storeInstance.getStoreId(), catalogColumn.id );
-                if ( placement.placementType == PlacementType.AUTOMATIC ) {
-                    // Make placement manual
-                    Catalog.getInstance().updateColumnPlacementType(
-                            storeInstance.getStoreId(),
-                            catalogColumn.id,
-                            PlacementType.MANUAL );
-                } else {
-                    throw SqlUtil.newContextException(
-                            storeName.getParserPosition(),
-                            RESOURCE.placementAlreadyExists( catalogTable.name, storeName.getSimple() ) );
-                }
-            } else {
-                // Create column placement
-                Catalog.getInstance().addColumnPlacement(
-                        storeInstance.getStoreId(),
-                        catalogColumn.id,
-                        PlacementType.MANUAL,
-                        null,
-                        null,
-                        null,
-                        null );
-                // Add column on store
-                storeInstance.addColumn( context, catalogTable, catalogColumn );
-                // Copy the data to the newly added column placements
-                DataMigrator dataMigrator = statement.getTransaction().getDataMigrator();
-                dataMigrator.copyData( statement.getTransaction(), Catalog.getInstance().getStore( storeInstance.getStoreId() ), ImmutableList.of( catalogColumn ) );
-=======
                         RESOURCE.placementAlreadyExists( catalogTable.name, storeName.getSimple() ) );
->>>>>>> 4f68b18c
             }
         } else {
             // Create column placement
@@ -150,6 +116,7 @@
                     storeInstance.getAdapterId(),
                     catalogColumn.id,
                     PlacementType.MANUAL,
+                    null,
                     null,
                     null,
                     null );
