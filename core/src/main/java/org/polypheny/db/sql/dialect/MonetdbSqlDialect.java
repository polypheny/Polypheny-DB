/*
 * Copyright 2019-2020 The Polypheny Project
 *
 * Licensed under the Apache License, Version 2.0 (the "License");
 * you may not use this file except in compliance with the License.
 * You may obtain a copy of the License at
 *
 * http://www.apache.org/licenses/LICENSE-2.0
 *
 * Unless required by applicable law or agreed to in writing, software
 * distributed under the License is distributed on an "AS IS" BASIS,
 * WITHOUT WARRANTIES OR CONDITIONS OF ANY KIND, either express or implied.
 * See the License for the specific language governing permissions and
 * limitations under the License.
 */

package org.polypheny.db.sql.dialect;


import lombok.extern.slf4j.Slf4j;
import org.polypheny.db.rel.type.RelDataType;
import org.polypheny.db.sql.SqlCall;
import org.polypheny.db.sql.SqlDataTypeSpec;
import org.polypheny.db.sql.SqlDialect;
import org.polypheny.db.sql.SqlIdentifier;
import org.polypheny.db.sql.SqlNode;
import org.polypheny.db.sql.SqlWriter;
import org.polypheny.db.sql.parser.SqlParserPos;


/**
 * A <code>SqlDialect</code> implementation for the MonetDB database.
 */
@Slf4j
public class MonetdbSqlDialect extends SqlDialect {

    public static final SqlDialect DEFAULT = new MonetdbSqlDialect(
            EMPTY_CONTEXT.withDatabaseProduct( DatabaseProduct.MONETDB ).withIdentifierQuoteString( "\"" )
    );


    /**
     * Creates an MonetdbSqlDialect.
     */
    public MonetdbSqlDialect( Context context ) {
        super( context );
    }


    @Override
    public boolean supportsCharSet() {
        return false;
    }


    @Override
    public boolean supportsColumnNamesWithSchema() {
        return false;
    }


    @Override
    public IntervalParameterStrategy getIntervalParameterStrategy() {
        return IntervalParameterStrategy.MULTIPLICATION;
    }


    @Override
    public SqlNode getCastSpec( RelDataType type ) {
        String castSpec;
        switch ( type.getPolyType() ) {
            case ARRAY:
                // We need to flag the type with a underscore to flag the type (the underscore is removed in the unparse method)
                castSpec = "_TEXT";
                break;
<<<<<<< HEAD
=======
            case FILE:
            case IMAGE:
            case VIDEO:
            case SOUND:
                // We need to flag the type with a underscore to flag the type (the underscore is removed in the unparse method)
                castSpec = "_BLOB";
                break;
>>>>>>> 070fb5b2
            default:
                return super.getCastSpec( type );
        }

        return new SqlDataTypeSpec( new SqlIdentifier( castSpec, SqlParserPos.ZERO ), -1, -1, null, null, SqlParserPos.ZERO );
    }


    @Override
    public void unparseOffsetFetch( SqlWriter writer, SqlNode offset, SqlNode fetch ) {
        unparseFetchUsingLimit( writer, offset, fetch );
    }


    @Override
    public void unparseCall( SqlWriter writer, SqlCall call, int leftPrec, int rightPrec ) {
        switch ( call.getKind() ) {
            default:
                super.unparseCall( writer, call, leftPrec, rightPrec );
        }
    }

}
<|MERGE_RESOLUTION|>--- conflicted
+++ resolved
@@ -73,8 +73,6 @@
                 // We need to flag the type with a underscore to flag the type (the underscore is removed in the unparse method)
                 castSpec = "_TEXT";
                 break;
-<<<<<<< HEAD
-=======
             case FILE:
             case IMAGE:
             case VIDEO:
@@ -82,7 +80,6 @@
                 // We need to flag the type with a underscore to flag the type (the underscore is removed in the unparse method)
                 castSpec = "_BLOB";
                 break;
->>>>>>> 070fb5b2
             default:
                 return super.getCastSpec( type );
         }
