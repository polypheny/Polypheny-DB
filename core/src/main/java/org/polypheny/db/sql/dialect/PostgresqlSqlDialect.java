/*
 * Copyright 2019-2021 The Polypheny Project
 *
 * Licensed under the Apache License, Version 2.0 (the "License");
 * you may not use this file except in compliance with the License.
 * You may obtain a copy of the License at
 *
 * http://www.apache.org/licenses/LICENSE-2.0
 *
 * Unless required by applicable law or agreed to in writing, software
 * distributed under the License is distributed on an "AS IS" BASIS,
 * WITHOUT WARRANTIES OR CONDITIONS OF ANY KIND, either express or implied.
 * See the License for the specific language governing permissions and
 * limitations under the License.
 *
 * This file incorporates code covered by the following terms:
 *
 * Licensed to the Apache Software Foundation (ASF) under one or more
 * contributor license agreements.  See the NOTICE file distributed with
 * this work for additional information regarding copyright ownership.
 * The ASF licenses this file to you under the Apache License, Version 2.0
 * (the "License"); you may not use this file except in compliance with
 * the License.  You may obtain a copy of the License at
 *
 * http://www.apache.org/licenses/LICENSE-2.0
 *
 * Unless required by applicable law or agreed to in writing, software
 * distributed under the License is distributed on an "AS IS" BASIS,
 * WITHOUT WARRANTIES OR CONDITIONS OF ANY KIND, either express or implied.
 * See the License for the specific language governing permissions and
 * limitations under the License.
 */

package org.polypheny.db.sql.dialect;


import org.apache.calcite.avatica.SqlType;
import org.apache.calcite.avatica.util.TimeUnitRange;
import org.polypheny.db.rel.type.RelDataType;
import org.polypheny.db.rel.type.RelDataTypeSystem;
import org.polypheny.db.rel.type.RelDataTypeSystemImpl;
import org.polypheny.db.sql.SqlCall;
import org.polypheny.db.sql.SqlDataTypeSpec;
import org.polypheny.db.sql.SqlDialect;
import org.polypheny.db.sql.SqlIdentifier;
import org.polypheny.db.sql.SqlLiteral;
import org.polypheny.db.sql.SqlNode;
import org.polypheny.db.sql.SqlWriter;
import org.polypheny.db.sql.fun.SqlFloorFunction;
import org.polypheny.db.sql.parser.SqlParserPos;
import org.polypheny.db.type.PolyType;


/**
 * A <code>SqlDialect</code> implementation for the PostgreSQL database.
 */
public class PostgresqlSqlDialect extends SqlDialect {

    /**
     * PostgreSQL type system.
     */
    private static final RelDataTypeSystem POSTGRESQL_TYPE_SYSTEM =
            new RelDataTypeSystemImpl() {
                @Override
                public int getMaxPrecision( PolyType typeName ) {
                    switch ( typeName ) {
                        case VARCHAR:
                            // From htup_details.h in postgresql:
                            // MaxAttrSize is a somewhat arbitrary upper limit on the declared size of data fields of char(n) and similar types.  It need not have anything
                            // directly to do with the *actual* upper limit of varlena values, which is currently 1Gb (see TOAST structures in postgres.h).  I've set it
                            // at 10Mb which seems like a reasonable number --- tgl 8/6/00. */
                            return 10 * 1024 * 1024;
                        default:
                            return super.getMaxPrecision( typeName );
                    }
                }
            };

    public static final SqlDialect DEFAULT =
            new PostgresqlSqlDialect( EMPTY_CONTEXT
                    .withDatabaseProduct( DatabaseProduct.POSTGRESQL )
                    .withIdentifierQuoteString( "\"" )
                    .withDataTypeSystem( POSTGRESQL_TYPE_SYSTEM ) );


    /**
     * Creates a PostgresqlSqlDialect.
     */
    public PostgresqlSqlDialect( Context context ) {
        super( context );
    }


    @Override
<<<<<<< HEAD
    public IntervalParameterStrategy getIntervalParameterStrategy() {
        return IntervalParameterStrategy.CAST;
=======
    public boolean supportsCharSet() {
        return false;
    }


    @Override
    public IntervalParameterStrategy getIntervalParameterStrategy() {
        return IntervalParameterStrategy.CAST;
    }


    @Override
    public boolean supportsNestedArrays() {
        return true;
>>>>>>> 070fb5b2
    }


    @Override
    public SqlNode getCastSpec( RelDataType type ) {
        String castSpec;
        switch ( type.getPolyType() ) {
            case TINYINT:
                // Postgres has no tinyint (1 byte), so instead cast to smallint (2 bytes)
                castSpec = "_smallint";
                break;
            case DOUBLE:
                // Postgres has a double type but it is named differently
                castSpec = "_double precision";
                break;
<<<<<<< HEAD
=======
            case FILE:
            case IMAGE:
            case VIDEO:
            case SOUND:
                castSpec = "_BYTEA";
                break;
            case ARRAY:
                PolyType t = type.getComponentType().getPolyType();
                switch ( t ) {
                    case TINYINT:
                        castSpec = "_smallint[]";
                        break;
                    case DOUBLE:
                        castSpec = "_double precision[]";
                        break;
                    default:
                        castSpec = "_" + type.getComponentType().getPolyType().getName() + "[]";
                }
                break;
>>>>>>> 070fb5b2
            case INTERVAL_YEAR_MONTH:
            case INTERVAL_DAY:
            case INTERVAL_DAY_HOUR:
            case INTERVAL_DAY_MINUTE:
            case INTERVAL_DAY_SECOND:
            case INTERVAL_HOUR_MINUTE:
            case INTERVAL_HOUR:
            case INTERVAL_HOUR_SECOND:
            case INTERVAL_MINUTE:
            case INTERVAL_MONTH:
            case INTERVAL_SECOND:
            case INTERVAL_MINUTE_SECOND:
            case INTERVAL_YEAR:
                castSpec = "interval";
                break;
            default:
                return super.getCastSpec( type );
        }

        return new SqlDataTypeSpec( new SqlIdentifier( castSpec, SqlParserPos.ZERO ), -1, -1, null, null, SqlParserPos.ZERO );
    }


    @Override
    public String getArrayComponentTypeString( SqlType type ) {
        switch ( type ) {
            case TINYINT:
                return "int2"; // Postgres has no tinyint (1 byte), so instead cast to smallint (2 bytes)
            case DOUBLE:
                return "float8";
            default:
                return super.getArrayComponentTypeString( type );
        }
    }


    @Override
    protected boolean requiresAliasForFromItems() {
        return true;
    }


    @Override
    public boolean supportsNestedAggregations() {
        return false;
    }


    @Override
    public void unparseCall( SqlWriter writer, SqlCall call, int leftPrec, int rightPrec ) {
        switch ( call.getKind() ) {
            case FLOOR:
                if ( call.operandCount() != 2 ) {
                    super.unparseCall( writer, call, leftPrec, rightPrec );
                    return;
                }

                final SqlLiteral timeUnitNode = call.operand( 1 );
                final TimeUnitRange timeUnit = timeUnitNode.getValueAs( TimeUnitRange.class );

                SqlCall call2 = SqlFloorFunction.replaceTimeUnitOperand( call, timeUnit.name(), timeUnitNode.getParserPosition() );
                SqlFloorFunction.unparseDatetimeFunction( writer, call2, "DATE_TRUNC", false );
                break;

            default:
                super.unparseCall( writer, call, leftPrec, rightPrec );
        }
    }

}
<|MERGE_RESOLUTION|>--- conflicted
+++ resolved
@@ -92,25 +92,20 @@
 
 
     @Override
-<<<<<<< HEAD
+    public boolean supportsCharSet() {
+        return false;
+    }
+
+
+    @Override
     public IntervalParameterStrategy getIntervalParameterStrategy() {
         return IntervalParameterStrategy.CAST;
-=======
-    public boolean supportsCharSet() {
-        return false;
-    }
-
-
-    @Override
-    public IntervalParameterStrategy getIntervalParameterStrategy() {
-        return IntervalParameterStrategy.CAST;
     }
 
 
     @Override
     public boolean supportsNestedArrays() {
         return true;
->>>>>>> 070fb5b2
     }
 
 
@@ -126,8 +121,6 @@
                 // Postgres has a double type but it is named differently
                 castSpec = "_double precision";
                 break;
-<<<<<<< HEAD
-=======
             case FILE:
             case IMAGE:
             case VIDEO:
@@ -147,7 +140,6 @@
                         castSpec = "_" + type.getComponentType().getPolyType().getName() + "[]";
                 }
                 break;
->>>>>>> 070fb5b2
             case INTERVAL_YEAR_MONTH:
             case INTERVAL_DAY:
             case INTERVAL_DAY_HOUR:
