/*
 * Copyright 2019-2020 The Polypheny Project
 *
 * Licensed under the Apache License, Version 2.0 (the "License");
 * you may not use this file except in compliance with the License.
 * You may obtain a copy of the License at
 *
 * http://www.apache.org/licenses/LICENSE-2.0
 *
 * Unless required by applicable law or agreed to in writing, software
 * distributed under the License is distributed on an "AS IS" BASIS,
 * WITHOUT WARRANTIES OR CONDITIONS OF ANY KIND, either express or implied.
 * See the License for the specific language governing permissions and
 * limitations under the License.
 */

package org.polypheny.db.sql.ddl.altertable;


import static org.polypheny.db.util.Static.RESOURCE;

import java.util.List;
import java.util.Objects;
import org.polypheny.db.UnknownTypeException;
import org.polypheny.db.adapter.StoreManager;
import org.polypheny.db.catalog.entity.CatalogColumn;
import org.polypheny.db.catalog.entity.CatalogColumnPlacement;
import org.polypheny.db.catalog.entity.CatalogKey;
import org.polypheny.db.catalog.entity.combined.CatalogCombinedKey;
import org.polypheny.db.catalog.entity.combined.CatalogCombinedTable;
import org.polypheny.db.catalog.exceptions.GenericCatalogException;
import org.polypheny.db.catalog.exceptions.UnknownCollationException;
import org.polypheny.db.catalog.exceptions.UnknownColumnException;
import org.polypheny.db.catalog.exceptions.UnknownKeyException;
import org.polypheny.db.catalog.exceptions.UnknownTableException;
import org.polypheny.db.jdbc.Context;
import org.polypheny.db.runtime.PolyphenyDbException;
import org.polypheny.db.sql.SqlIdentifier;
import org.polypheny.db.sql.SqlNode;
import org.polypheny.db.sql.SqlUtil;
import org.polypheny.db.sql.SqlWriter;
import org.polypheny.db.sql.ddl.SqlAlterTable;
import org.polypheny.db.sql.parser.SqlParserPos;
import org.polypheny.db.transaction.Transaction;
import org.polypheny.db.util.ImmutableNullableList;


/**
 * Parse tree for {@code ALTER TABLE name DROP COLUMN name} statement.
 */
public class SqlAlterTableDropColumn extends SqlAlterTable {

    private final SqlIdentifier table;
    private final SqlIdentifier column;


    public SqlAlterTableDropColumn( SqlParserPos pos, SqlIdentifier table, SqlIdentifier column ) {
        super( pos );
        this.table = Objects.requireNonNull( table );
        this.column = Objects.requireNonNull( column );
    }


    @Override
    public List<SqlNode> getOperandList() {
        return ImmutableNullableList.of( table, column );
    }


    @Override
    public void unparse( SqlWriter writer, int leftPrec, int rightPrec ) {
        writer.keyword( "ALTER" );
        writer.keyword( "TABLE" );
        table.unparse( writer, leftPrec, rightPrec );
        writer.keyword( "DROP" );
        writer.keyword( "COLUMN" );
        column.unparse( writer, leftPrec, rightPrec );
    }


    @Override
    public void execute( Context context, Transaction transaction ) {
        CatalogCombinedTable catalogTable = getCatalogCombinedTable( context, transaction, table );

        if ( catalogTable.getColumns().size() < 2 ) {
            throw new RuntimeException( "Cannot drop sole column of table " + catalogTable.getTable().name );
        }

        if ( column.names.size() != 1 ) {
            throw new RuntimeException( "No FQDN allowed here: " + column.toString() );
        }

        CatalogColumn catalogColumn = getCatalogColumn( context, transaction, catalogTable.getTable().id, column );
        try {
            // Check whether all stores support schema changes
            for ( CatalogColumnPlacement dp : catalogTable.getColumnPlacementsByColumn().get( catalogColumn.id ) ) {
                if ( StoreManager.getInstance().getStore( dp.storeId ).isSchemaReadOnly() ) {
                    throw SqlUtil.newContextException(
                            SqlParserPos.ZERO,
                            RESOURCE.storeIsSchemaReadOnly( StoreManager.getInstance().getStore( dp.storeId ).getUniqueName() ) );
                }
            }

            // Check if column is part of an key
            for ( CatalogKey key : catalogTable.getKeys() ) {
                if ( key.columnIds.contains( catalogColumn.id ) ) {
                    CatalogCombinedKey combinedKey = transaction.getCatalog().getCombinedKey( key.id );
                    if ( combinedKey.isPrimaryKey() ) {
                        throw new PolyphenyDbException( "Cannot drop column '" + catalogColumn.name + "' because it is part of the primary key." );
                    } else if ( combinedKey.getIndexes().size() > 0 ) {
                        throw new PolyphenyDbException( "Cannot drop column '" + catalogColumn.name + "' because it is part of the index with the name: '" + combinedKey.getIndexes().get( 0 ).name + "'." );
                    } else if ( combinedKey.getForeignKeys().size() > 0 ) {
                        throw new PolyphenyDbException( "Cannot drop column '" + catalogColumn.name + "' because it is part of the foreign key with the name: '" + combinedKey.getForeignKeys().get( 0 ).name + "'." );
                    } else if ( combinedKey.getConstraints().size() > 0 ) {
                        throw new PolyphenyDbException( "Cannot drop column '" + catalogColumn.name + "' because it is part of the constraint with the name: '" + combinedKey.getConstraints().get( 0 ).name + "'." );
                    }
                    throw new PolyphenyDbException( "Ok, strange... Something is going wrong here!" );
                }
            }

            // Delete column from underlying data stores
            for ( CatalogColumnPlacement dp : catalogTable.getColumnPlacementsByColumn().get( catalogColumn.id ) ) {
                StoreManager.getInstance().getStore( dp.storeId ).dropColumn( context, dp );
                transaction.getCatalog().deleteColumnPlacement( dp.storeId, dp.columnId );
            }

            // Delete from catalog
            List<CatalogColumn> columns = transaction.getCatalog().getColumns( catalogTable.getTable().id );
            transaction.getCatalog().deleteColumn( catalogColumn.id );
            if ( catalogColumn.position != columns.size() ) {
                // Update position of the other columns
                for ( int i = catalogColumn.position; i < columns.size(); i++ ) {
                    transaction.getCatalog().setColumnPosition( columns.get( i ).id, i );
                }
            }

<<<<<<< HEAD
            // Delete column from underlying data stores
            for ( CatalogColumnPlacement dp : catalogTable.getColumnPlacementsByColumn().get( catalogColumn.id ) ) {
                StoreManager.getInstance().getStore( dp.storeId ).dropColumn( context, catalogTable, catalogColumn );
                transaction.getCatalog().deleteColumnPlacement( dp.storeId, dp.columnId );
            }
        } catch ( UnknownTypeException | UnknownCollationException | GenericCatalogException | UnknownKeyException | UnknownTableException | UnknownColumnException e ) {
=======
        } catch ( UnknownTypeException | UnknownCollationException | GenericCatalogException | UnknownKeyException e ) {
>>>>>>> 4601afba
            throw new RuntimeException( e );
        }
    }

}
<|MERGE_RESOLUTION|>--- conflicted
+++ resolved
@@ -134,16 +134,7 @@
                 }
             }
 
-<<<<<<< HEAD
-            // Delete column from underlying data stores
-            for ( CatalogColumnPlacement dp : catalogTable.getColumnPlacementsByColumn().get( catalogColumn.id ) ) {
-                StoreManager.getInstance().getStore( dp.storeId ).dropColumn( context, catalogTable, catalogColumn );
-                transaction.getCatalog().deleteColumnPlacement( dp.storeId, dp.columnId );
-            }
         } catch ( UnknownTypeException | UnknownCollationException | GenericCatalogException | UnknownKeyException | UnknownTableException | UnknownColumnException e ) {
-=======
-        } catch ( UnknownTypeException | UnknownCollationException | GenericCatalogException | UnknownKeyException e ) {
->>>>>>> 4601afba
             throw new RuntimeException( e );
         }
     }
