--- conflicted
+++ resolved
@@ -56,9 +56,9 @@
 import org.polypheny.db.catalog.exceptions.UnknownCollationException;
 import org.polypheny.db.catalog.exceptions.UnknownColumnException;
 import org.polypheny.db.catalog.exceptions.UnknownDatabaseException;
-import org.polypheny.db.catalog.exceptions.UnknownPartitionIdRuntimeException;
 import org.polypheny.db.catalog.exceptions.UnknownPartitionTypeException;
 import org.polypheny.db.catalog.exceptions.UnknownSchemaException;
+import org.polypheny.db.catalog.exceptions.UnknownTableException;
 import org.polypheny.db.config.RuntimeConfig;
 import org.polypheny.db.jdbc.Context;
 import org.polypheny.db.sql.SqlCreate;
@@ -305,7 +305,6 @@
             for ( DataStore store : stores ) {
                 store.createTable( context, catalogTable );
             }
-<<<<<<< HEAD
 
             if ( partitionType != null ) {
                 // Check if specified partitionColumn is even part of the table
@@ -336,10 +335,7 @@
                     log.debug( "Table: '{}' has been partitioned on columnId '{}' ", catalogTable.name, catalogTable.columnIds.get( catalogTable.columnIds.indexOf( partitionColumnID ) ) );
                 }
             }
-        } catch ( GenericCatalogException | UnknownTableException | UnknownColumnException | UnknownCollationException | UnknownSchemaException | UnknownPartitionIdRuntimeException | UnknownPartitionTypeException e ) {
-=======
-        } catch ( GenericCatalogException | UnknownColumnException | UnknownCollationException e ) {
->>>>>>> 4f68b18c
+        } catch ( GenericCatalogException | UnknownColumnException | UnknownCollationException | UnknownPartitionTypeException | UnknownTableException e ) {
             throw new RuntimeException( e );
         }
 
