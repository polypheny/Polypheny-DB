--- conflicted
+++ resolved
@@ -293,15 +293,10 @@
             }
 
             CatalogCombinedTable combinedTable = transaction.getCatalog().getCombinedTable( tableId );
-<<<<<<< HEAD
-            StoreManager.getInstance().getStore( storeId ).createTable( context, combinedTable );
-        } catch ( GenericCatalogException | UnknownTableException | UnknownColumnException | UnknownCollationException | UnknownSchemaException e ) {
-=======
             for ( Store store : stores ) {
                 store.createTable( context, combinedTable );
             }
-        } catch ( GenericCatalogException | UnknownTableException | UnknownColumnException | UnknownCollationException e ) {
->>>>>>> 4601afba
+        } catch ( GenericCatalogException | UnknownTableException | UnknownColumnException | UnknownCollationException | UnknownSchemaException e ) {
             throw new RuntimeException( e );
         }
     }
