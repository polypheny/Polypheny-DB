--- conflicted
+++ resolved
@@ -36,11 +36,7 @@
 
 import static org.polypheny.db.sql.SqlFunctionCategory.Property.DISTANCE_FUNCTION;
 import static org.polypheny.db.sql.SqlFunctionCategory.Property.FUNCTION;
-<<<<<<< HEAD
-=======
-import static org.polypheny.db.sql.SqlFunctionCategory.Property.KNN_FUNCTION;
 import static org.polypheny.db.sql.SqlFunctionCategory.Property.MULTIMEDIA_FUNCTION;
->>>>>>> 87630be1
 import static org.polypheny.db.sql.SqlFunctionCategory.Property.SPECIFIC;
 import static org.polypheny.db.sql.SqlFunctionCategory.Property.TABLE_FUNCTION;
 import static org.polypheny.db.sql.SqlFunctionCategory.Property.USER_DEFINED;
@@ -65,12 +61,8 @@
     USER_DEFINED_TABLE_FUNCTION( "TABLE_UDF", "User-defined table function", USER_DEFINED, TABLE_FUNCTION ),
     USER_DEFINED_TABLE_SPECIFIC_FUNCTION( "TABLE_UDF_SPECIFIC", "User-defined table function with SPECIFIC name", USER_DEFINED, TABLE_FUNCTION, SPECIFIC ),
     MATCH_RECOGNIZE( "MATCH_RECOGNIZE", "MATCH_RECOGNIZE function", TABLE_FUNCTION ),
-<<<<<<< HEAD
-    DISTANCE( "DISTANCE", "distance function", DISTANCE_FUNCTION );
-=======
-    KNN( "KNN", "k-nearest-neighbour function", KNN_FUNCTION ),
+    DISTANCE( "DISTANCE", "distance function", DISTANCE_FUNCTION ),
     MULTIMEDIA( "MULTIMEDIA", "Multimedia function", MULTIMEDIA_FUNCTION );
->>>>>>> 87630be1
 
     private final EnumSet<Property> properties;
 
@@ -123,10 +115,6 @@
      * Property of a SqlFunctionCategory.
      */
     enum Property {
-<<<<<<< HEAD
-        USER_DEFINED, TABLE_FUNCTION, SPECIFIC, FUNCTION, DISTANCE_FUNCTION
-=======
-        USER_DEFINED, TABLE_FUNCTION, SPECIFIC, FUNCTION, KNN_FUNCTION, MULTIMEDIA_FUNCTION
->>>>>>> 87630be1
+        USER_DEFINED, TABLE_FUNCTION, SPECIFIC, FUNCTION, DISTANCE_FUNCTION, MULTIMEDIA_FUNCTION
     }
 }
