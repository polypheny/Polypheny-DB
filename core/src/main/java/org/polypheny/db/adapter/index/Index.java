--- conflicted
+++ resolved
@@ -99,11 +99,7 @@
                 .project( cols.stream().map( builder::field ).collect( Collectors.toList() ) )
                 .build();
         final QueryProcessor processor = statement.getQueryProcessor();
-<<<<<<< HEAD
-        final PolyphenyDbSignature signature = processor.prepareQuery( AlgRoot.of( scan, Kind.SELECT ) );
-=======
-        final PolyphenyDbSignature signature = processor.prepareQuery( RelRoot.of( scan, SqlKind.SELECT ), false );
->>>>>>> 4efa315c
+        final PolyphenyDbSignature signature = processor.prepareQuery( AlgRoot.of( scan, Kind.SELECT ), false );
         // Execute query
         final Iterable<Object> enumerable = signature.enumerable( statement.getDataContext() );
         final Iterator<Object> iterator = enumerable.iterator();
