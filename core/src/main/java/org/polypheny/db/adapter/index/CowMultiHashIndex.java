/*
 * Copyright 2019-2024 The Polypheny Project
 *
 * Licensed under the Apache License, Version 2.0 (the "License");
 * you may not use this file except in compliance with the License.
 * You may obtain a copy of the License at
 *
 * http://www.apache.org/licenses/LICENSE-2.0
 *
 * Unless required by applicable law or agreed to in writing, software
 * distributed under the License is distributed on an "AS IS" BASIS,
 * WITHOUT WARRANTIES OR CONDITIONS OF ANY KIND, either express or implied.
 * See the License for the specific language governing permissions and
 * limitations under the License.
 */

package org.polypheny.db.adapter.index;


import com.google.common.collect.ImmutableList;
import java.util.ArrayList;
import java.util.Arrays;
import java.util.Collections;
import java.util.HashMap;
import java.util.HashSet;
import java.util.List;
import java.util.Map;
import java.util.Set;
import org.apache.commons.lang3.tuple.ImmutableTriple;
import org.apache.commons.lang3.tuple.Triple;
import org.polypheny.db.algebra.core.Values;
import org.polypheny.db.algebra.type.AlgDataType;
import org.polypheny.db.catalog.entity.logical.LogicalNamespace;
import org.polypheny.db.catalog.entity.logical.LogicalTable;
import org.polypheny.db.rex.RexBuilder;
import org.polypheny.db.rex.RexLiteral;
import org.polypheny.db.tools.AlgBuilder;
import org.polypheny.db.transaction.PolyXid;
import org.polypheny.db.type.entity.PolyValue;
import org.polypheny.db.util.Pair;


public class CowMultiHashIndex extends Index {

<<<<<<< HEAD
    private Map<List<PolyValue>, Set<List<PolyValue>>> index = new HashMap<>();
    private boolean initialized = false;

    private Map<PolyXid, Map<List<PolyValue>, Set<List<PolyValue>>>> cowIndex = new HashMap<>();
    private Map<PolyXid, List<DeferredIndexUpdate>> cowOpLog = new HashMap<>();
    private Map<PolyXid, List<Triple<List<PolyValue>, List<PolyValue>, Boolean>>> barrierIndex = new HashMap<>();
=======
    private final Map<List<PolyValue>, Set<List<PolyValue>>> index = new HashMap<>();
    private boolean initialized = false;

    private final Map<PolyXid, Map<List<PolyValue>, Set<List<PolyValue>>>> cowIndex = new HashMap<>();
    private final Map<PolyXid, List<DeferredIndexUpdate>> cowOpLog = new HashMap<>();
    private final Map<PolyXid, List<Triple<List<PolyValue>, List<PolyValue>, Boolean>>> barrierIndex = new HashMap<>();
>>>>>>> 18d3cce9


    public CowMultiHashIndex( long id, String name, LogicalNamespace schema, LogicalTable table, List<String> columns, List<String> targetColumns ) {
        this.id = id;
        this.name = name;
        this.schema = schema;
        this.table = table;
        this.columns = ImmutableList.copyOf( columns );
        this.targetColumns = ImmutableList.copyOf( targetColumns );
    }


    public CowMultiHashIndex( long id, String name, LogicalNamespace schema, LogicalTable table, String[] columns, String[] targetColumns ) {
        this( id, name, schema, table, Arrays.asList( columns ), Arrays.asList( targetColumns ) );
    }


    @Override
    public String getMethod() {
        return "hash";
    }


    @Override
    public boolean isUnique() {
        return false;
    }


    @Override
    public boolean isPersistent() {
        return false;
    }


    @Override
    void commit( PolyXid xid ) {
        begin( xid );
        for ( final DeferredIndexUpdate update : this.cowOpLog.get( xid ) ) {
            update.execute( this );
        }
        rollback( xid );
    }


    @Override
    public void barrier( PolyXid xid ) {
        begin( xid );
        for ( final Triple<List<PolyValue>, List<PolyValue>, Boolean> tuple : barrierIndex.get( xid ) ) {
            postBarrier( xid, tuple.getLeft(), tuple.getMiddle(), tuple.getRight() );
        }
        barrierIndex.get( xid ).clear();
    }


    @Override
    void rollback( PolyXid xid ) {
        this.cowIndex.remove( xid );
        this.cowOpLog.remove( xid );
        this.barrierIndex.remove( xid );
    }


    @Override
    protected void clear() {
        index.clear();
        cowIndex.clear();
        cowOpLog.clear();
        barrierIndex.clear();
    }


    @Override
    boolean isInitialized() {
        return initialized;
    }


    @Override
    void initialize() {
        initialized = true;
    }


    @Override
    public int size() {
        return index.size();
    }


    protected void begin( PolyXid xid ) {
        if ( !cowIndex.containsKey( xid ) ) {
            IndexManager.getInstance().begin( xid, this );
            cowIndex.put( xid, new HashMap<>() );
            cowOpLog.put( xid, new ArrayList<>() );
            barrierIndex.put( xid, new ArrayList<>() );
        }
    }


    @Override
    public boolean contains( PolyXid xid, List<PolyValue> value ) {
        Map<List<PolyValue>, Set<List<PolyValue>>> idx;
        if ( (idx = cowIndex.get( xid )) != null ) {
            if ( idx.containsKey( value ) ) {
                return idx.get( value ).size() > 0;
            }
        }
        return index.get( value ) != null && index.get( value ).size() > 0;
    }


    @Override
    public boolean containsAny( PolyXid xid, Iterable<List<PolyValue>> values ) {
        for ( final List<PolyValue> tuple : values ) {
            if ( contains( xid, tuple ) ) {
                return true;
            }
        }
        return false;
    }


    @Override
    public boolean containsAll( PolyXid xid, Iterable<List<PolyValue>> values ) {
        for ( final List<PolyValue> tuple : values ) {
            if ( !contains( xid, tuple ) ) {
                return false;
            }
        }
        return true;
    }


    @Override
    public Values getAsValues( PolyXid xid, AlgBuilder builder, AlgDataType rowType ) {
        final Map<List<PolyValue>, Set<List<PolyValue>>> ci = cowIndex.get( xid );
        final RexBuilder rexBuilder = builder.getRexBuilder();
        final List<ImmutableList<RexLiteral>> tuples = new ArrayList<>( index.size() + (ci != null ? ci.size() : 0) );
        for ( List<PolyValue> tuple : index.keySet() ) {
            if ( ci != null && ci.containsKey( tuple ) ) {
                // Tuple was modified in CoW index
                continue;
            }
            tuples.add( makeRexRow( rowType, rexBuilder, tuple ) );
        }
        if ( ci != null ) {
            for ( Map.Entry<List<PolyValue>, Set<List<PolyValue>>> tuple : ci.entrySet() ) {
                for ( int c = 0; c < tuple.getValue().size(); ++c ) {
                    // Tuple was added in CoW index
                    tuples.add( makeRexRow( rowType, rexBuilder, tuple.getKey() ) );
                }
            }
        }
        return (Values) builder.values( ImmutableList.copyOf( tuples ), rowType ).build();
    }


    @Override
    public Values getAsValues( PolyXid xid, AlgBuilder builder, AlgDataType rowType, List<PolyValue> key ) {
        final Map<List<PolyValue>, Set<List<PolyValue>>> ci = cowIndex.get( xid );
        final RexBuilder rexBuilder = builder.getRexBuilder();
        final List<ImmutableList<RexLiteral>> tuples = new ArrayList<>();
        Set<List<PolyValue>> raw = index.get( key );
        if ( ci != null && ci.containsKey( key ) ) {
            raw = ci.get( key );
        }
        if ( raw == null ) {
            return (Values) builder.values( ImmutableList.of(), rowType ).build();
        }
        for ( int i = 0; i < raw.size(); ++i ) {
            tuples.add( makeRexRow( rowType, rexBuilder, key ) );
        }
        return (Values) builder.values( ImmutableList.copyOf( tuples ), rowType ).build();
    }


    @Override
    Map<List<PolyValue>, Set<List<PolyValue>>> getRaw() {
        return index;
    }


    @Override
    public void insertAll( PolyXid xid, final Iterable<Pair<List<PolyValue>, List<PolyValue>>> values ) {
        begin( xid );
        List<DeferredIndexUpdate> log = cowOpLog.get( xid );
        for ( final Pair<List<PolyValue>, List<PolyValue>> row : values ) {
            _insert( xid, row.getKey(), row.getValue() );
        }
        log.add( DeferredIndexUpdate.createInsert( values ) );
    }


    @Override
    public void insert( PolyXid xid, List<PolyValue> key, List<PolyValue> primary ) {
        begin( xid );
        List<DeferredIndexUpdate> log = cowOpLog.get( xid );
        _insert( xid, key, primary );
        log.add( DeferredIndexUpdate.createInsert( Collections.singleton( new Pair<>( key, primary ) ) ) );
    }


    protected void _insert( PolyXid xid, List<PolyValue> key, List<PolyValue> primary ) {
        List<Triple<List<PolyValue>, List<PolyValue>, Boolean>> idx = barrierIndex.get( xid );
        idx.add( new ImmutableTriple<>( key, primary, true ) );
    }


    protected void postBarrier( PolyXid xid, List<PolyValue> key, List<PolyValue> primary, boolean insert ) {
        Map<List<PolyValue>, Set<List<PolyValue>>> idx = cowIndex.get( xid );

        if ( !idx.containsKey( key ) ) {
            if ( index.containsKey( key ) ) {
                idx.put( key, index.get( key ) );
            } else {
                idx.put( key, new HashSet<>() );
            }
        }
        if ( insert ) {
            idx.get( key ).add( primary );
        } else {
            if ( primary == null ) {
                idx.get( key ).clear();
            } else {
                idx.get( key ).remove( primary );
            }
        }
    }


    @Override
    void insert( List<PolyValue> key, List<PolyValue> primary ) {
        if ( !index.containsKey( key ) ) {
            index.put( key, new HashSet<>() );
        }
        index.get( key ).add( primary );
    }


    @Override
    public void delete( PolyXid xid, List<PolyValue> key ) {
        begin( xid );
        List<DeferredIndexUpdate> log = cowOpLog.get( xid );

        _delete( xid, key, null );
        log.add( DeferredIndexUpdate.createDelete( Collections.singleton( key ) ) );
    }


    @Override
    public void deletePrimary( PolyXid xid, List<PolyValue> key, List<PolyValue> primary ) {
        begin( xid );
        List<DeferredIndexUpdate> log = cowOpLog.get( xid );

        _delete( xid, key, primary );
        log.add( DeferredIndexUpdate.createDelete( Collections.singleton( key ) ) );
    }


    protected void _delete( PolyXid xid, List<PolyValue> key, List<PolyValue> primary ) {
        List<Triple<List<PolyValue>, List<PolyValue>, Boolean>> idx = barrierIndex.get( xid );
        idx.add( new ImmutableTriple<>( key, primary, false ) );
    }


    @Override
    public void deleteAllPrimary( PolyXid xid, final Iterable<Pair<List<PolyValue>, List<PolyValue>>> values ) {
        begin( xid );
        List<DeferredIndexUpdate> log = cowOpLog.get( xid );

        for ( final Pair<List<PolyValue>, List<PolyValue>> value : values ) {
            _delete( xid, value.left, value.right );
        }
        log.add( DeferredIndexUpdate.createDeletePrimary( values ) );
    }


    @Override
    public void deleteAll( PolyXid xid, final Iterable<List<PolyValue>> values ) {
        begin( xid );
        List<DeferredIndexUpdate> log = cowOpLog.get( xid );

        for ( final List<PolyValue> value : values ) {
            _delete( xid, value, null );
        }
        log.add( DeferredIndexUpdate.createDelete( values ) );
    }


    @Override
    void delete( List<PolyValue> key ) {
        index.remove( key );
    }


    @Override
    void deletePrimary( List<PolyValue> key, List<PolyValue> primary ) {
        final Set<List<PolyValue>> primaries = index.get( key );
        if ( primaries != null ) {
            primaries.remove( primary );
        }
    }


    static class Factory implements IndexFactory {

        @Override
        public boolean canProvide( String method, Boolean unique, Boolean persistent ) {
            return (method == null || method.equals( "hash" ))
                    && (unique == null || !unique)
                    && (persistent == null || !persistent);
        }


        @Override
        public Index create(
                long id,
                String name,
                String method,
                Boolean unique,
                Boolean persistent,
                LogicalNamespace schema,
                LogicalTable table,
                List<String> columns,
                List<String> targetColumns ) {
            return new CowMultiHashIndex( id, name, schema, table, columns, targetColumns );
        }

    }

}<|MERGE_RESOLUTION|>--- conflicted
+++ resolved
@@ -42,21 +42,12 @@
 
 public class CowMultiHashIndex extends Index {
 
-<<<<<<< HEAD
-    private Map<List<PolyValue>, Set<List<PolyValue>>> index = new HashMap<>();
-    private boolean initialized = false;
-
-    private Map<PolyXid, Map<List<PolyValue>, Set<List<PolyValue>>>> cowIndex = new HashMap<>();
-    private Map<PolyXid, List<DeferredIndexUpdate>> cowOpLog = new HashMap<>();
-    private Map<PolyXid, List<Triple<List<PolyValue>, List<PolyValue>, Boolean>>> barrierIndex = new HashMap<>();
-=======
     private final Map<List<PolyValue>, Set<List<PolyValue>>> index = new HashMap<>();
     private boolean initialized = false;
 
     private final Map<PolyXid, Map<List<PolyValue>, Set<List<PolyValue>>>> cowIndex = new HashMap<>();
     private final Map<PolyXid, List<DeferredIndexUpdate>> cowOpLog = new HashMap<>();
     private final Map<PolyXid, List<Triple<List<PolyValue>, List<PolyValue>, Boolean>>> barrierIndex = new HashMap<>();
->>>>>>> 18d3cce9
 
 
     public CowMultiHashIndex( long id, String name, LogicalNamespace schema, LogicalTable table, List<String> columns, List<String> targetColumns ) {
