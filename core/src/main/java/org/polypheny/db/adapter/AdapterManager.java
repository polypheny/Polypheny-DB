/*
 * Copyright 2019-2024 The Polypheny Project
 *
 * Licensed under the Apache License, Version 2.0 (the "License");
 * you may not use this file except in compliance with the License.
 * You may obtain a copy of the License at
 *
 * http://www.apache.org/licenses/LICENSE-2.0
 *
 * Unless required by applicable law or agreed to in writing, software
 * distributed under the License is distributed on an "AS IS" BASIS,
 * WITHOUT WARRANTIES OR CONDITIONS OF ANY KIND, either express or implied.
 * See the License for the specific language governing permissions and
 * limitations under the License.
 */

package org.polypheny.db.adapter;

import com.google.common.collect.ImmutableMap;
import com.google.gson.JsonObject;
import com.google.gson.JsonSerializer;
import java.lang.reflect.Modifier;
import java.util.ArrayList;
import java.util.HashMap;
import java.util.List;
import java.util.Map;
import java.util.Map.Entry;
import java.util.Optional;
<<<<<<< HEAD
import lombok.AllArgsConstructor;
import lombok.Value;
=======
>>>>>>> 18d3cce9
import org.apache.calcite.linq4j.tree.Expression;
import org.apache.calcite.linq4j.tree.Expressions;
import org.jetbrains.annotations.NotNull;
import org.polypheny.db.adapter.annotations.AdapterProperties;
import org.polypheny.db.adapter.java.AdapterTemplate;
import org.polypheny.db.catalog.Catalog;
import org.polypheny.db.catalog.entity.LogicalAdapter;
import org.polypheny.db.catalog.entity.LogicalAdapter.AdapterType;
import org.polypheny.db.catalog.entity.allocation.AllocationEntity;
import org.polypheny.db.catalog.exceptions.GenericRuntimeException;


public class AdapterManager {

    public static Expression ADAPTER_MANAGER_EXPRESSION = Expressions.call( AdapterManager.class, "getInstance" );

    private final Map<Long, Adapter<?>> adapterById = new HashMap<>();
    private final Map<String, Adapter<?>> adapterByName = new HashMap<>();


    private static final AdapterManager INSTANCE = new AdapterManager();


    public static AdapterManager getInstance() {
        return INSTANCE;
    }


    private AdapterManager() {
        // intentionally empty
    }


<<<<<<< HEAD
    public static long addAdapterTemplate( Class<? extends Adapter<?>> clazz, String adapterName, Function4<Long, String, Map<String, String>, Adapter<?>> deployer ) {
=======
    public static long addAdapterTemplate( Class<? extends Adapter<?>> clazz, String adapterName, Function5<Long, String, Map<String, String>, DeployMode, Adapter<?>> deployer ) {
>>>>>>> 18d3cce9
        List<AbstractAdapterSetting> settings = AdapterTemplate.getAllSettings( clazz );
        AdapterProperties properties = clazz.getAnnotation( AdapterProperties.class );
        return Catalog.getInstance().createAdapterTemplate( clazz, adapterName, properties.description(), List.of( properties.usedModes() ), settings, deployer );
    }


    public static void removeAdapterTemplate( long templateId ) {
        AdapterTemplate template = Catalog.snapshot().getAdapterTemplate( templateId ).orElseThrow();
        if ( Catalog.getInstance().getSnapshot().getAdapters().stream().anyMatch( a -> a.adapterName.equals( template.adapterName ) && a.type == template.adapterType ) ) {
            throw new GenericRuntimeException( "Adapter is still deployed!" );
        }
        Catalog.getInstance().dropAdapterTemplate( templateId );
    }


    public static AdapterTemplate getAdapterTemplate( String name, AdapterType adapterType ) {
<<<<<<< HEAD
        return Catalog.snapshot().getAdapterTemplate( name, adapterType ).orElseThrow();
=======
        return Catalog.snapshot().getAdapterTemplate( name, adapterType ).orElseThrow( () -> new GenericRuntimeException( "No adapter template found for name: " + name + " of type: " + adapterType ) );
>>>>>>> 18d3cce9
    }

    @NotNull
    public Optional<Adapter<?>> getAdapter( String uniqueName ) {
        return Optional.ofNullable( adapterByName.get( uniqueName.toLowerCase() ) );
    }

<<<<<<< HEAD

    @NotNull
    public Optional<Adapter<?>> getAdapter( long id ) {
        return Optional.ofNullable( adapterById.get( id ) );
    }


    public ImmutableMap<String, Adapter<?>> getAdapters() {
        return ImmutableMap.copyOf( adapterByName );
    }


    @NotNull
    public Optional<DataStore<?>> getStore( String uniqueName ) {
        return getAdapter( uniqueName ).filter( a -> a instanceof DataStore<?> ).map( a -> (DataStore<?>) a );

    }

    @NotNull
    public Optional<DataStore<?>> getStore( long id ) {
        return getAdapter( id ).filter( a -> a instanceof DataStore<?> ).map( a -> (DataStore<?>) a );
    }


    public ImmutableMap<String, DataStore<?>> getStores() {
        Map<String, DataStore<?>> map = new HashMap<>();
        for ( Entry<String, Adapter<?>> entry : getAdapters().entrySet() ) {
            if ( entry.getValue() instanceof DataStore<?> ) {
                map.put( entry.getKey(), (DataStore<?>) entry.getValue() );
            }
        }
        return ImmutableMap.copyOf( map );
    }


    @NotNull
    public Optional<DataSource<?>> getSource( String uniqueName ) {
        return getAdapter( uniqueName ).filter( a -> a instanceof DataSource<?> ).map( a -> (DataSource<?>) a );
=======
    public List<AdapterInformation> getAdapterTemplates( AdapterType adapterType ) {
        List<AdapterTemplate> adapterTemplates = Catalog.snapshot().getAdapterTemplates( adapterType );

        List<AdapterInformation> result = new ArrayList<>();

        for ( AdapterTemplate adapterTemplate : adapterTemplates ) {
            // Exclude abstract classes
            if ( !Modifier.isAbstract( adapterTemplate.getClazz().getModifiers() ) ) {

                AdapterProperties properties = adapterTemplate.getClazz().getAnnotation( AdapterProperties.class );
                if ( properties == null ) {
                    throw new GenericRuntimeException( adapterTemplate.getClazz().getSimpleName() + " does not annotate the adapter correctly" );
                }
                // Merge annotated AdapterSettings into settings
                List<AbstractAdapterSetting> settings = AbstractAdapterSetting.fromAnnotations( adapterTemplate.getClazz().getAnnotations(), adapterTemplate.getClazz().getAnnotation( AdapterProperties.class ) );

                result.add( new AdapterInformation( properties.name(), properties.description(), adapterType, settings, List.of( properties.usedModes() ) ) );
            }
        }

        return result;
    }


    @NotNull
    public Optional<Adapter<?>> getAdapter( String uniqueName ) {
        return Optional.ofNullable( adapterByName.get( uniqueName.toLowerCase() ) );
    }


    @NotNull
    public Optional<Adapter<?>> getAdapter( long id ) {
        return Optional.ofNullable( adapterById.get( id ) );
    }


    public ImmutableMap<String, Adapter<?>> getAdapters() {
        return ImmutableMap.copyOf( adapterByName );
>>>>>>> 18d3cce9
    }


    @NotNull
<<<<<<< HEAD
    public Optional<DataSource<?>> getSource( long id ) {
        return getAdapter( id ).filter( a -> a instanceof DataSource<?> ).map( a -> (DataSource<?>) a );
    }


    public ImmutableMap<String, DataSource<?>> getSources() {
        Map<String, DataSource<?>> map = new HashMap<>();
        for ( Entry<String, Adapter<?>> entry : getAdapters().entrySet() ) {
            if ( entry.getValue() instanceof DataSource<?> ) {
                map.put( entry.getKey(), (DataSource<?>) entry.getValue() );
=======
    public Optional<DataStore<?>> getStore( String uniqueName ) {
        return getAdapter( uniqueName ).filter( a -> a instanceof DataStore<?> ).map( a -> (DataStore<?>) a );

    }


    @NotNull
    public Optional<DataStore<?>> getStore( long id ) {
        return getAdapter( id ).filter( a -> a instanceof DataStore<?> ).map( a -> (DataStore<?>) a );
    }


    public ImmutableMap<String, DataStore<?>> getStores() {
        Map<String, DataStore<?>> map = new HashMap<>();
        for ( Entry<String, Adapter<?>> entry : getAdapters().entrySet() ) {
            if ( entry.getValue() instanceof DataStore<?> ) {
                map.put( entry.getKey(), (DataStore<?>) entry.getValue() );
>>>>>>> 18d3cce9
            }
        }
        return ImmutableMap.copyOf( map );
    }


<<<<<<< HEAD
    public List<AdapterInformation> getAvailableAdapters( AdapterType adapterType ) {
        List<AdapterTemplate> adapterTemplates = Catalog.snapshot().getAdapterTemplates( adapterType );

        List<AdapterInformation> result = new ArrayList<>();

        for ( AdapterTemplate adapterTemplate : adapterTemplates ) {
            // Exclude abstract classes
            if ( !Modifier.isAbstract( adapterTemplate.getClazz().getModifiers() ) ) {

                AdapterProperties properties = adapterTemplate.getClazz().getAnnotation( AdapterProperties.class );
                if ( properties == null ) {
                    throw new GenericRuntimeException( adapterTemplate.getClazz().getSimpleName() + " does not annotate the adapter correctly" );
                }
                // Merge annotated AdapterSettings into settings
                List<AbstractAdapterSetting> settings = AbstractAdapterSetting.fromAnnotations( adapterTemplate.getClazz().getAnnotations(), adapterTemplate.getClazz().getAnnotation( AdapterProperties.class ) );

                result.add( new AdapterInformation( properties.name(), properties.description(), adapterType, settings, List.of( properties.usedModes() ) ) );
=======
    @NotNull
    public Optional<DataSource<?>> getSource( String uniqueName ) {
        return getAdapter( uniqueName ).filter( a -> a instanceof DataSource<?> ).map( a -> (DataSource<?>) a );
    }


    @NotNull
    public Optional<DataSource<?>> getSource( long id ) {
        return getAdapter( id ).filter( a -> a instanceof DataSource<?> ).map( a -> (DataSource<?>) a );
    }


    public ImmutableMap<String, DataSource<?>> getSources() {
        Map<String, DataSource<?>> map = new HashMap<>();
        for ( Entry<String, Adapter<?>> entry : getAdapters().entrySet() ) {
            if ( entry.getValue() instanceof DataSource<?> ) {
                map.put( entry.getKey(), (DataSource<?>) entry.getValue() );
>>>>>>> 18d3cce9
            }
        }
        return ImmutableMap.copyOf( map );
    }


    public Adapter<?> addAdapter( String adapterName, String uniqueName, AdapterType adapterType, DeployMode mode, Map<String, String> settings ) {
        uniqueName = uniqueName.toLowerCase();
        if ( getAdapters().containsKey( uniqueName ) ) {
            throw new GenericRuntimeException( "There is already an adapter with this unique name" );
<<<<<<< HEAD
        }
        if ( !settings.containsKey( "mode" ) ) {
            throw new GenericRuntimeException( "The adapter does not specify a mode which is necessary." );
=======
>>>>>>> 18d3cce9
        }

        AdapterTemplate adapterTemplate = AdapterTemplate.fromString( adapterName, adapterType );

        long adapterId = Catalog.getInstance().createAdapter( uniqueName, adapterName, adapterType, settings, mode );
        try {
<<<<<<< HEAD
            Adapter<?> adapter = adapterTemplate.getDeployer().get( adapterId, uniqueName, settings );
=======
            Adapter<?> adapter = adapterTemplate.getDeployer().get( adapterId, uniqueName, settings, mode );
>>>>>>> 18d3cce9
            adapterByName.put( adapter.getUniqueName(), adapter );
            adapterById.put( adapter.getAdapterId(), adapter );
            return adapter;
        } catch ( Exception e ) {
            Catalog.getInstance().dropAdapter( adapterId );
            throw new GenericRuntimeException( "Something went wrong while adding a new adapter", e );
        }
    }


    public void removeAdapter( long adapterId ) {
        Optional<Adapter<?>> optionalAdapter = getAdapter( adapterId );
        if ( optionalAdapter.isEmpty() ) {
            throw new GenericRuntimeException( "Unknown adapter instance with id: %s", adapterId );
        }
        Adapter<?> adapterInstance = optionalAdapter.get();

        LogicalAdapter logicalAdapter = Catalog.getInstance().getSnapshot().getAdapter( adapterId ).orElseThrow();

        // Check if the store has any placements
        List<AllocationEntity> placements = Catalog.getInstance().getSnapshot().alloc().getEntitiesOnAdapter( logicalAdapter.id ).orElseThrow( () -> new GenericRuntimeException( "There is still data placed on this data store" ) );
        if ( !placements.isEmpty() ) {
<<<<<<< HEAD
            throw new GenericRuntimeException( "There is still data placed on this data store" );
=======
            if ( adapterInstance instanceof DataStore<?> ) {
                throw new GenericRuntimeException( "There is still data placed on this data store" );
            }
>>>>>>> 18d3cce9
        }

        // Shutdown store
        adapterInstance.shutdownAndRemoveListeners();

        // Remove store from maps
        adapterById.remove( adapterInstance.getAdapterId() );
        adapterByName.remove( adapterInstance.getUniqueName() );

        // Delete store from catalog
        Catalog.getInstance().dropAdapter( logicalAdapter.id );
    }


    /**
     * Restores adapters from catalog
     */
    public void restoreAdapters( List<LogicalAdapter> adapters ) {
<<<<<<< HEAD
        try {
            for ( LogicalAdapter adapter : adapters ) {
                Constructor<?> ctor = AdapterTemplate.fromString( adapter.adapterName, adapter.type ).getClazz().getConstructor( long.class, String.class, Map.class );
                Adapter<?> instance = (Adapter<?>) ctor.newInstance( adapter.id, adapter.uniqueName, adapter.settings );
                adapterByName.put( instance.getUniqueName(), instance );
                adapterById.put( instance.getAdapterId(), instance );
            }
        } catch ( NoSuchMethodException | InstantiationException | IllegalAccessException | InvocationTargetException e ) {
            throw new GenericRuntimeException( "Something went wrong while restoring adapters from the catalog.", e );
        }
    }


    public List<AdapterInformation> getAvailableAdapters() {
        List<AdapterInformation> adapters = new ArrayList<>( getAvailableAdapters( AdapterType.STORE ) );
        adapters.addAll( getAvailableAdapters( AdapterType.SOURCE ) );
        return adapters;
    }


    @AllArgsConstructor
    @Value
    public static class AdapterInformation {

        public String name;
        public String description;
        public AdapterType type;
        public List<AbstractAdapterSetting> settings;

        public List<DeployMode> modes;

=======
        for ( LogicalAdapter adapter : adapters ) {
            Adapter<?> instance = AdapterTemplate.fromString( adapter.adapterName, adapter.type ).getDeployer().get( adapter.id, adapter.uniqueName, adapter.settings, adapter.mode );
            adapterByName.put( instance.getUniqueName(), instance );
            adapterById.put( instance.getAdapterId(), instance );
        }
    }


    public record AdapterInformation( String name, String description, AdapterType type, List<AbstractAdapterSetting> settings, List<DeployMode> modes ) {
>>>>>>> 18d3cce9

        public static JsonSerializer<AdapterInformation> getSerializer() {
            return ( src, typeOfSrc, context ) -> {
                JsonObject jsonStore = new JsonObject();
                jsonStore.addProperty( "name", src.name );
                jsonStore.addProperty( "description", src.description );
                jsonStore.addProperty( "type", src.type.name() );
                jsonStore.add( "adapterSettings", context.serialize( src.settings ) );
                return jsonStore;
            };
        }

    }


    @FunctionalInterface
<<<<<<< HEAD
    public interface Function4<P1, P2, P3, R> {

        R get( P1 p1, P2 p2, P3 p3 );
=======
    public interface Function5<P1, P2, P3, P4, R> {

        R get( P1 p1, P2 p2, P3 p3, P4 p4 );
>>>>>>> 18d3cce9

    }

}<|MERGE_RESOLUTION|>--- conflicted
+++ resolved
@@ -26,11 +26,6 @@
 import java.util.Map;
 import java.util.Map.Entry;
 import java.util.Optional;
-<<<<<<< HEAD
-import lombok.AllArgsConstructor;
-import lombok.Value;
-=======
->>>>>>> 18d3cce9
 import org.apache.calcite.linq4j.tree.Expression;
 import org.apache.calcite.linq4j.tree.Expressions;
 import org.jetbrains.annotations.NotNull;
@@ -64,11 +59,7 @@
     }
 
 
-<<<<<<< HEAD
-    public static long addAdapterTemplate( Class<? extends Adapter<?>> clazz, String adapterName, Function4<Long, String, Map<String, String>, Adapter<?>> deployer ) {
-=======
     public static long addAdapterTemplate( Class<? extends Adapter<?>> clazz, String adapterName, Function5<Long, String, Map<String, String>, DeployMode, Adapter<?>> deployer ) {
->>>>>>> 18d3cce9
         List<AbstractAdapterSetting> settings = AdapterTemplate.getAllSettings( clazz );
         AdapterProperties properties = clazz.getAnnotation( AdapterProperties.class );
         return Catalog.getInstance().createAdapterTemplate( clazz, adapterName, properties.description(), List.of( properties.usedModes() ), settings, deployer );
@@ -85,58 +76,10 @@
 
 
     public static AdapterTemplate getAdapterTemplate( String name, AdapterType adapterType ) {
-<<<<<<< HEAD
-        return Catalog.snapshot().getAdapterTemplate( name, adapterType ).orElseThrow();
-=======
         return Catalog.snapshot().getAdapterTemplate( name, adapterType ).orElseThrow( () -> new GenericRuntimeException( "No adapter template found for name: " + name + " of type: " + adapterType ) );
->>>>>>> 18d3cce9
-    }
-
-    @NotNull
-    public Optional<Adapter<?>> getAdapter( String uniqueName ) {
-        return Optional.ofNullable( adapterByName.get( uniqueName.toLowerCase() ) );
-    }
-
-<<<<<<< HEAD
-
-    @NotNull
-    public Optional<Adapter<?>> getAdapter( long id ) {
-        return Optional.ofNullable( adapterById.get( id ) );
-    }
-
-
-    public ImmutableMap<String, Adapter<?>> getAdapters() {
-        return ImmutableMap.copyOf( adapterByName );
-    }
-
-
-    @NotNull
-    public Optional<DataStore<?>> getStore( String uniqueName ) {
-        return getAdapter( uniqueName ).filter( a -> a instanceof DataStore<?> ).map( a -> (DataStore<?>) a );
-
-    }
-
-    @NotNull
-    public Optional<DataStore<?>> getStore( long id ) {
-        return getAdapter( id ).filter( a -> a instanceof DataStore<?> ).map( a -> (DataStore<?>) a );
-    }
-
-
-    public ImmutableMap<String, DataStore<?>> getStores() {
-        Map<String, DataStore<?>> map = new HashMap<>();
-        for ( Entry<String, Adapter<?>> entry : getAdapters().entrySet() ) {
-            if ( entry.getValue() instanceof DataStore<?> ) {
-                map.put( entry.getKey(), (DataStore<?>) entry.getValue() );
-            }
-        }
-        return ImmutableMap.copyOf( map );
-    }
-
-
-    @NotNull
-    public Optional<DataSource<?>> getSource( String uniqueName ) {
-        return getAdapter( uniqueName ).filter( a -> a instanceof DataSource<?> ).map( a -> (DataSource<?>) a );
-=======
+    }
+
+
     public List<AdapterInformation> getAdapterTemplates( AdapterType adapterType ) {
         List<AdapterTemplate> adapterTemplates = Catalog.snapshot().getAdapterTemplates( adapterType );
 
@@ -175,12 +118,40 @@
 
     public ImmutableMap<String, Adapter<?>> getAdapters() {
         return ImmutableMap.copyOf( adapterByName );
->>>>>>> 18d3cce9
-    }
-
-
-    @NotNull
-<<<<<<< HEAD
+    }
+
+
+    @NotNull
+    public Optional<DataStore<?>> getStore( String uniqueName ) {
+        return getAdapter( uniqueName ).filter( a -> a instanceof DataStore<?> ).map( a -> (DataStore<?>) a );
+
+    }
+
+
+    @NotNull
+    public Optional<DataStore<?>> getStore( long id ) {
+        return getAdapter( id ).filter( a -> a instanceof DataStore<?> ).map( a -> (DataStore<?>) a );
+    }
+
+
+    public ImmutableMap<String, DataStore<?>> getStores() {
+        Map<String, DataStore<?>> map = new HashMap<>();
+        for ( Entry<String, Adapter<?>> entry : getAdapters().entrySet() ) {
+            if ( entry.getValue() instanceof DataStore<?> ) {
+                map.put( entry.getKey(), (DataStore<?>) entry.getValue() );
+            }
+        }
+        return ImmutableMap.copyOf( map );
+    }
+
+
+    @NotNull
+    public Optional<DataSource<?>> getSource( String uniqueName ) {
+        return getAdapter( uniqueName ).filter( a -> a instanceof DataSource<?> ).map( a -> (DataSource<?>) a );
+    }
+
+
+    @NotNull
     public Optional<DataSource<?>> getSource( long id ) {
         return getAdapter( id ).filter( a -> a instanceof DataSource<?> ).map( a -> (DataSource<?>) a );
     }
@@ -191,68 +162,6 @@
         for ( Entry<String, Adapter<?>> entry : getAdapters().entrySet() ) {
             if ( entry.getValue() instanceof DataSource<?> ) {
                 map.put( entry.getKey(), (DataSource<?>) entry.getValue() );
-=======
-    public Optional<DataStore<?>> getStore( String uniqueName ) {
-        return getAdapter( uniqueName ).filter( a -> a instanceof DataStore<?> ).map( a -> (DataStore<?>) a );
-
-    }
-
-
-    @NotNull
-    public Optional<DataStore<?>> getStore( long id ) {
-        return getAdapter( id ).filter( a -> a instanceof DataStore<?> ).map( a -> (DataStore<?>) a );
-    }
-
-
-    public ImmutableMap<String, DataStore<?>> getStores() {
-        Map<String, DataStore<?>> map = new HashMap<>();
-        for ( Entry<String, Adapter<?>> entry : getAdapters().entrySet() ) {
-            if ( entry.getValue() instanceof DataStore<?> ) {
-                map.put( entry.getKey(), (DataStore<?>) entry.getValue() );
->>>>>>> 18d3cce9
-            }
-        }
-        return ImmutableMap.copyOf( map );
-    }
-
-
-<<<<<<< HEAD
-    public List<AdapterInformation> getAvailableAdapters( AdapterType adapterType ) {
-        List<AdapterTemplate> adapterTemplates = Catalog.snapshot().getAdapterTemplates( adapterType );
-
-        List<AdapterInformation> result = new ArrayList<>();
-
-        for ( AdapterTemplate adapterTemplate : adapterTemplates ) {
-            // Exclude abstract classes
-            if ( !Modifier.isAbstract( adapterTemplate.getClazz().getModifiers() ) ) {
-
-                AdapterProperties properties = adapterTemplate.getClazz().getAnnotation( AdapterProperties.class );
-                if ( properties == null ) {
-                    throw new GenericRuntimeException( adapterTemplate.getClazz().getSimpleName() + " does not annotate the adapter correctly" );
-                }
-                // Merge annotated AdapterSettings into settings
-                List<AbstractAdapterSetting> settings = AbstractAdapterSetting.fromAnnotations( adapterTemplate.getClazz().getAnnotations(), adapterTemplate.getClazz().getAnnotation( AdapterProperties.class ) );
-
-                result.add( new AdapterInformation( properties.name(), properties.description(), adapterType, settings, List.of( properties.usedModes() ) ) );
-=======
-    @NotNull
-    public Optional<DataSource<?>> getSource( String uniqueName ) {
-        return getAdapter( uniqueName ).filter( a -> a instanceof DataSource<?> ).map( a -> (DataSource<?>) a );
-    }
-
-
-    @NotNull
-    public Optional<DataSource<?>> getSource( long id ) {
-        return getAdapter( id ).filter( a -> a instanceof DataSource<?> ).map( a -> (DataSource<?>) a );
-    }
-
-
-    public ImmutableMap<String, DataSource<?>> getSources() {
-        Map<String, DataSource<?>> map = new HashMap<>();
-        for ( Entry<String, Adapter<?>> entry : getAdapters().entrySet() ) {
-            if ( entry.getValue() instanceof DataSource<?> ) {
-                map.put( entry.getKey(), (DataSource<?>) entry.getValue() );
->>>>>>> 18d3cce9
             }
         }
         return ImmutableMap.copyOf( map );
@@ -263,23 +172,13 @@
         uniqueName = uniqueName.toLowerCase();
         if ( getAdapters().containsKey( uniqueName ) ) {
             throw new GenericRuntimeException( "There is already an adapter with this unique name" );
-<<<<<<< HEAD
-        }
-        if ( !settings.containsKey( "mode" ) ) {
-            throw new GenericRuntimeException( "The adapter does not specify a mode which is necessary." );
-=======
->>>>>>> 18d3cce9
         }
 
         AdapterTemplate adapterTemplate = AdapterTemplate.fromString( adapterName, adapterType );
 
         long adapterId = Catalog.getInstance().createAdapter( uniqueName, adapterName, adapterType, settings, mode );
         try {
-<<<<<<< HEAD
-            Adapter<?> adapter = adapterTemplate.getDeployer().get( adapterId, uniqueName, settings );
-=======
             Adapter<?> adapter = adapterTemplate.getDeployer().get( adapterId, uniqueName, settings, mode );
->>>>>>> 18d3cce9
             adapterByName.put( adapter.getUniqueName(), adapter );
             adapterById.put( adapter.getAdapterId(), adapter );
             return adapter;
@@ -302,13 +201,9 @@
         // Check if the store has any placements
         List<AllocationEntity> placements = Catalog.getInstance().getSnapshot().alloc().getEntitiesOnAdapter( logicalAdapter.id ).orElseThrow( () -> new GenericRuntimeException( "There is still data placed on this data store" ) );
         if ( !placements.isEmpty() ) {
-<<<<<<< HEAD
-            throw new GenericRuntimeException( "There is still data placed on this data store" );
-=======
             if ( adapterInstance instanceof DataStore<?> ) {
                 throw new GenericRuntimeException( "There is still data placed on this data store" );
             }
->>>>>>> 18d3cce9
         }
 
         // Shutdown store
@@ -327,39 +222,6 @@
      * Restores adapters from catalog
      */
     public void restoreAdapters( List<LogicalAdapter> adapters ) {
-<<<<<<< HEAD
-        try {
-            for ( LogicalAdapter adapter : adapters ) {
-                Constructor<?> ctor = AdapterTemplate.fromString( adapter.adapterName, adapter.type ).getClazz().getConstructor( long.class, String.class, Map.class );
-                Adapter<?> instance = (Adapter<?>) ctor.newInstance( adapter.id, adapter.uniqueName, adapter.settings );
-                adapterByName.put( instance.getUniqueName(), instance );
-                adapterById.put( instance.getAdapterId(), instance );
-            }
-        } catch ( NoSuchMethodException | InstantiationException | IllegalAccessException | InvocationTargetException e ) {
-            throw new GenericRuntimeException( "Something went wrong while restoring adapters from the catalog.", e );
-        }
-    }
-
-
-    public List<AdapterInformation> getAvailableAdapters() {
-        List<AdapterInformation> adapters = new ArrayList<>( getAvailableAdapters( AdapterType.STORE ) );
-        adapters.addAll( getAvailableAdapters( AdapterType.SOURCE ) );
-        return adapters;
-    }
-
-
-    @AllArgsConstructor
-    @Value
-    public static class AdapterInformation {
-
-        public String name;
-        public String description;
-        public AdapterType type;
-        public List<AbstractAdapterSetting> settings;
-
-        public List<DeployMode> modes;
-
-=======
         for ( LogicalAdapter adapter : adapters ) {
             Adapter<?> instance = AdapterTemplate.fromString( adapter.adapterName, adapter.type ).getDeployer().get( adapter.id, adapter.uniqueName, adapter.settings, adapter.mode );
             adapterByName.put( instance.getUniqueName(), instance );
@@ -369,7 +231,6 @@
 
 
     public record AdapterInformation( String name, String description, AdapterType type, List<AbstractAdapterSetting> settings, List<DeployMode> modes ) {
->>>>>>> 18d3cce9
 
         public static JsonSerializer<AdapterInformation> getSerializer() {
             return ( src, typeOfSrc, context ) -> {
@@ -386,15 +247,9 @@
 
 
     @FunctionalInterface
-<<<<<<< HEAD
-    public interface Function4<P1, P2, P3, R> {
-
-        R get( P1 p1, P2 p2, P3 p3 );
-=======
     public interface Function5<P1, P2, P3, P4, R> {
 
         R get( P1 p1, P2 p2, P3 p3, P4 p4 );
->>>>>>> 18d3cce9
 
     }
 
