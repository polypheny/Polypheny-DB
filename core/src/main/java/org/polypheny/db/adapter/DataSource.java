--- conflicted
+++ resolved
@@ -24,12 +24,9 @@
 import org.pf4j.ExtensionPoint;
 import org.polypheny.db.catalog.catalogs.AdapterCatalog;
 import org.polypheny.db.catalog.entity.LogicalAdapter.AdapterType;
-<<<<<<< HEAD
+import org.polypheny.db.catalog.logistic.DataModel;
 import org.polypheny.db.schemaDiscovery.MetadataProvider;
 import org.polypheny.db.type.PolyType;
-=======
-import org.polypheny.db.catalog.logistic.DataModel;
->>>>>>> 93fbff67
 
 @Getter
 public abstract class DataSource<S extends AdapterCatalog> extends Adapter<S> implements ExtensionPoint {
@@ -43,52 +40,6 @@
         this.dataReadOnly = dataReadOnly;
         this.supportedDataModels = Set.copyOf( supportedModels );
         informationPage.setLabel( "Sources" );
-<<<<<<< HEAD
-    }
-
-
-    public abstract Map<String, List<ExportedColumn>> getExportedColumns();
-
-
-    @AllArgsConstructor
-    public static class ExportedColumn {
-
-        @Getter
-        public final String name;
-        public final PolyType type;
-        public final PolyType collectionsType;
-        public final Integer length;
-        public final Integer scale;
-        public final Integer dimension;
-        public final Integer cardinality;
-        public final boolean nullable;
-        public final String physicalSchemaName;
-        public final String physicalTableName;
-        public final String physicalColumnName;
-        public final int physicalPosition;
-        public final boolean primary;
-
-
-        public String getDisplayType() {
-            String typeStr = type.getName();
-            if ( scale != null ) {
-                typeStr += "(" + length + "," + scale + ")";
-            } else if ( length != null ) {
-                typeStr += "(" + length + ")";
-            }
-
-            if ( collectionsType != null ) {
-                typeStr += " " + collectionsType.getName();
-                if ( cardinality != null ) {
-                    typeStr += "(" + dimension + "," + cardinality + ")";
-                } else if ( dimension != null ) {
-                    typeStr += "(" + dimension + ")";
-                }
-            }
-            return typeStr;
-        }
-=======
->>>>>>> 93fbff67
 
     }
 
