--- conflicted
+++ resolved
@@ -27,22 +27,14 @@
 import org.polypheny.db.catalog.entity.LogicalAdapter.AdapterType;
 import org.polypheny.db.type.PolyType;
 
-<<<<<<< HEAD
-=======
 @Getter
->>>>>>> 18d3cce9
 public abstract class DataSource<S extends AdapterCatalog> extends Adapter<S> implements ExtensionPoint {
 
     private final boolean dataReadOnly;
 
 
-<<<<<<< HEAD
-    protected DataSource( final long adapterId, final String uniqueName, final Map<String, String> settings, boolean dataReadOnly, S catalog ) {
-        super( adapterId, uniqueName, settings, catalog );
-=======
     protected DataSource( final long adapterId, final String uniqueName, final Map<String, String> settings, final DeployMode mode, boolean dataReadOnly, S catalog ) {
         super( adapterId, uniqueName, settings, mode, catalog );
->>>>>>> 18d3cce9
         this.dataReadOnly = dataReadOnly;
 
         informationPage.setLabel( "Sources" );
