/*
 * Copyright 2019-2024 The Polypheny Project
 *
 * Licensed under the Apache License, Version 2.0 (the "License");
 * you may not use this file except in compliance with the License.
 * You may obtain a copy of the License at
 *
 * http://www.apache.org/licenses/LICENSE-2.0
 *
 * Unless required by applicable law or agreed to in writing, software
 * distributed under the License is distributed on an "AS IS" BASIS,
 * WITHOUT WARRANTIES OR CONDITIONS OF ANY KIND, either express or implied.
 * See the License for the specific language governing permissions and
 * limitations under the License.
 */

package org.polypheny.db.adapter;

import com.google.gson.JsonObject;
import com.google.gson.JsonSerializer;
import java.util.HashSet;
import java.util.List;
import java.util.Map;
import java.util.Set;
import lombok.Getter;
import org.pf4j.ExtensionPoint;
import org.polypheny.db.catalog.catalogs.AdapterCatalog;
import org.polypheny.db.catalog.entity.LogicalAdapter.AdapterType;
import org.polypheny.db.catalog.logistic.DataModel;

@Getter
public abstract class DataSource<S extends AdapterCatalog> extends Adapter<S> implements ExtensionPoint {

    private final Set<DataModel> supportedDataModels;
    private final boolean dataReadOnly;

<<<<<<< HEAD
    protected DataSource( final long adapterId, final String uniqueName, final Map<String, String> settings, boolean dataReadOnly, S catalog, List<DataModel> supportedModels ) {
        super( adapterId, uniqueName, settings, catalog );
=======

    protected DataSource( final long adapterId, final String uniqueName, final Map<String, String> settings, final DeployMode mode, boolean dataReadOnly, S catalog ) {
        super( adapterId, uniqueName, settings, mode, catalog );
>>>>>>> 4d6fb4a3
        this.dataReadOnly = dataReadOnly;
        this.supportedDataModels = new HashSet<>(supportedModels);
        informationPage.setLabel( "Sources" );

    }


    public static JsonSerializer<DataSource<?>> getSerializer() {
        //see https://futurestud.io/tutorials/gson-advanced-custom-serialization-part-1
        return ( src, typeOfSrc, context ) -> {
            JsonObject jsonSource = new JsonObject();
            jsonSource.addProperty( "adapterId", src.getAdapterId() );
            jsonSource.addProperty( "uniqueName", src.getUniqueName() );
            jsonSource.addProperty( "adapterName", src.getAdapterName() );
            jsonSource.add( "adapterSettings", context.serialize( AbstractAdapterSetting.serializeSettings( src.getAvailableSettings( src.getClass() ), src.getCurrentSettings() ) ) );
            jsonSource.add( "currentSettings", context.serialize( src.getCurrentSettings() ) );
            jsonSource.add( "dataReadOnly", context.serialize( src.isDataReadOnly() ) );
            jsonSource.addProperty( "type", src.getAdapterType().name() );
            return jsonSource;
        };
    }


    private AdapterType getAdapterType() {
        return AdapterType.SOURCE;
    }

    public boolean supportsRelational() {
        return supportedDataModels.contains( DataModel.RELATIONAL );
    }
    public boolean supportsDocument() {
        return supportedDataModels.contains( DataModel.DOCUMENT );
    }
    public boolean supportsGraph() {
        return supportedDataModels.contains( DataModel.GRAPH );
    }

    public RelationalDataSource asRelationalDataSource() {
        // should be overridden by subclasses accordingly
        throw new IllegalStateException("This source does not support the relational data model.");
    }
    public DocumentDataSource asDocumentDataSource() {
        // should be overridden by subclasses accordingly
        throw new IllegalStateException("This source does not support the document data model.");
    }
    public DocumentDataSource asGraphDataSource() {
        // should be overridden by subclasses accordingly
        throw new IllegalStateException("This source does not support the graph data model.");
    }
}<|MERGE_RESOLUTION|>--- conflicted
+++ resolved
@@ -34,14 +34,8 @@
     private final Set<DataModel> supportedDataModels;
     private final boolean dataReadOnly;
 
-<<<<<<< HEAD
-    protected DataSource( final long adapterId, final String uniqueName, final Map<String, String> settings, boolean dataReadOnly, S catalog, List<DataModel> supportedModels ) {
-        super( adapterId, uniqueName, settings, catalog );
-=======
-
-    protected DataSource( final long adapterId, final String uniqueName, final Map<String, String> settings, final DeployMode mode, boolean dataReadOnly, S catalog ) {
+    protected DataSource( final long adapterId, final String uniqueName, final Map<String, String> settings, final DeployMode mode, boolean dataReadOnly, S catalog, List<DataModel> supportedModels ) {
         super( adapterId, uniqueName, settings, mode, catalog );
->>>>>>> 4d6fb4a3
         this.dataReadOnly = dataReadOnly;
         this.supportedDataModels = new HashSet<>(supportedModels);
         informationPage.setLabel( "Sources" );
