--- conflicted
+++ resolved
@@ -213,12 +213,8 @@
         defineMethod( SqlStdOperatorTable.SIN, "sin", NullPolicy.STRICT );
         defineMethod( SqlStdOperatorTable.TAN, "tan", NullPolicy.STRICT );
         defineMethod( SqlStdOperatorTable.TRUNCATE, "struncate", NullPolicy.STRICT );
-<<<<<<< HEAD
         defineMethod( SqlStdOperatorTable.DISTANCE, "distance", NullPolicy.ANY );
-=======
-        defineMethod( SqlStdOperatorTable.KNN, "knn", NullPolicy.ANY );
         defineMethod( SqlStdOperatorTable.META, "meta", NullPolicy.ANY );
->>>>>>> 87630be1
 
         map.put( SqlStdOperatorTable.PI, ( translator, call, nullAs ) -> Expressions.constant( Math.PI ) );
 
