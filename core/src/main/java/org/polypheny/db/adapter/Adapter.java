/*
 * Copyright 2019-2021 The Polypheny Project
 *
 * Licensed under the Apache License, Version 2.0 (the "License");
 * you may not use this file except in compliance with the License.
 * You may obtain a copy of the License at
 *
 * http://www.apache.org/licenses/LICENSE-2.0
 *
 * Unless required by applicable law or agreed to in writing, software
 * distributed under the License is distributed on an "AS IS" BASIS,
 * WITHOUT WARRANTIES OR CONDITIONS OF ANY KIND, either express or implied.
 * See the License for the specific language governing permissions and
 * limitations under the License.
 */

package org.polypheny.db.adapter;


import com.google.gson.JsonDeserializationContext;
import com.google.gson.JsonDeserializer;
import com.google.gson.JsonElement;
import com.google.gson.JsonObject;
import com.google.gson.JsonParseException;
import java.io.InputStream;
import java.lang.annotation.Annotation;
import java.lang.annotation.ElementType;
import java.lang.annotation.Inherited;
import java.lang.annotation.Repeatable;
import java.lang.annotation.Retention;
import java.lang.annotation.RetentionPolicy;
import java.lang.annotation.Target;
import java.lang.reflect.Type;
import java.util.ArrayList;
import java.util.Arrays;
import java.util.Collection;
import java.util.Comparator;
import java.util.HashMap;
import java.util.List;
import java.util.Map;
import java.util.Map.Entry;
import java.util.Objects;
import java.util.function.Function;
import java.util.stream.Collectors;
import lombok.Getter;
import lombok.Setter;
import lombok.experimental.Accessors;
import org.polypheny.db.adapter.DeployMode.DeploySetting;
import org.polypheny.db.catalog.Catalog;
import org.polypheny.db.catalog.entity.CatalogColumnPlacement;
import org.polypheny.db.catalog.entity.CatalogPartitionPlacement;
import org.polypheny.db.catalog.entity.CatalogTable;
import org.polypheny.db.config.Config;
import org.polypheny.db.config.Config.ConfigListener;
import org.polypheny.db.config.ConfigDocker;
import org.polypheny.db.config.ConfigObject;
import org.polypheny.db.config.RuntimeConfig;
import org.polypheny.db.docker.DockerManager;
import org.polypheny.db.information.Information;
import org.polypheny.db.information.InformationGroup;
import org.polypheny.db.information.InformationManager;
import org.polypheny.db.information.InformationPage;
import org.polypheny.db.information.InformationTable;
import org.polypheny.db.jdbc.Context;
import org.polypheny.db.schema.Schema;
import org.polypheny.db.schema.SchemaPlus;
import org.polypheny.db.schema.Table;
import org.polypheny.db.transaction.PolyXid;

public abstract class Adapter {

    private final AdapterProperties properties;
    protected final DeployMode deployMode;


    @Target(ElementType.TYPE)
    @Retention(RetentionPolicy.RUNTIME)
    public @interface AdapterProperties {

        String name();

        String description();

        DeployMode[] usedModes();

    }


    @Inherited
    @Target(ElementType.TYPE)
    @Repeatable(AdapterSettingString.List.class)
    @Retention(RetentionPolicy.RUNTIME)
    public @interface AdapterSettingString {

        String name();

        boolean canBeNull() default false;

        boolean required() default true;

        boolean modifiable() default false;

        String description() default "";

        String defaultValue();

        int position() default 100;

        DeploySetting[] appliesTo() default DeploySetting.DEFAULT;

        @Inherited
        @Target(ElementType.TYPE)
        @Retention(RetentionPolicy.RUNTIME)
        @interface List {

            AdapterSettingString[] value();

        }

    }


    @Inherited
    @Repeatable(AdapterSettingInteger.List.class)
    @Target(ElementType.TYPE)
    @Retention(RetentionPolicy.RUNTIME)
    public @interface AdapterSettingInteger {

        String name();

        boolean canBeNull() default false;

        boolean required() default true;

        boolean modifiable() default false;

        String description() default "";

        int defaultValue();

        int position() default 100;

        DeploySetting[] appliesTo() default DeploySetting.DEFAULT;

        @Inherited
        @Target(ElementType.TYPE)
        @Retention(RetentionPolicy.RUNTIME)
        @interface List {

            AdapterSettingInteger[] value();

        }

    }


    @Inherited
    @Repeatable(AdapterSettingBoolean.List.class)
    @Target(ElementType.TYPE)
    @Retention(RetentionPolicy.RUNTIME)
    public @interface AdapterSettingBoolean {

        String name();

        boolean canBeNull() default false;

        boolean required() default true;

        boolean modifiable() default false;

        String description() default "";

        boolean defaultValue();

        int position() default 100;

        DeploySetting[] appliesTo() default DeploySetting.DEFAULT;

        @Inherited
        @Target(ElementType.TYPE)
        @Retention(RetentionPolicy.RUNTIME)
        @interface List {

            AdapterSettingBoolean[] value();

        }

    }


    @Inherited
    @Repeatable(AdapterSettingList.List.class)
    @Target(ElementType.TYPE)
    @Retention(RetentionPolicy.RUNTIME)
    public @interface AdapterSettingList {

        String name();

        boolean canBeNull() default false;

        boolean required() default true;

        boolean modifiable() default false;

        String description() default "";

        String[] options();

        int position() default 100;

        DeploySetting[] appliesTo() default DeploySetting.DEFAULT;

        @Inherited
        @Target(ElementType.TYPE)
        @Retention(RetentionPolicy.RUNTIME)
        @interface List {

            AdapterSettingList[] value();

        }

    }


    @Inherited
    @Target(ElementType.TYPE)
    @Repeatable(AdapterSettingDirectory.List.class)
    @Retention(RetentionPolicy.RUNTIME)
    public @interface AdapterSettingDirectory {

        String name();

        boolean canBeNull() default false;

        boolean required() default true;

        boolean modifiable() default false;

        String description() default "";

        int position() default 100;

        DeploySetting[] appliesTo() default DeploySetting.DEFAULT;

        @Inherited
        @Target(ElementType.TYPE)
        @Retention(RetentionPolicy.RUNTIME)
        @interface List {

            AdapterSettingDirectory[] value();

        }

    }


    @Getter
    private final int adapterId;
    @Getter
    private final String uniqueName;

    protected final Map<String, String> settings;

    protected final InformationPage informationPage;
    protected final List<InformationGroup> informationGroups;
    protected final List<Information> informationElements;
    private ConfigListener listener;


    public Adapter( int adapterId, String uniqueName, Map<String, String> settings ) {
        this.properties = getClass().getAnnotation( AdapterProperties.class );
        if ( getClass().getAnnotation( AdapterProperties.class ) == null ) {
            throw new RuntimeException( "The used adapter does not annotate its properties correctly." );
        }
        if ( !settings.containsKey( "mode" ) ) {
            throw new RuntimeException( "The adapter does not specify a mode which is necessary." );
        }

        this.deployMode = DeployMode.fromString( settings.get( "mode" ) );

        this.adapterId = adapterId;
        this.uniqueName = uniqueName;
        // Make sure the settings are actually valid
        this.validateSettings( settings, true );
        this.settings = settings;

        informationPage = new InformationPage( uniqueName );
        informationGroups = new ArrayList<>();
        informationElements = new ArrayList<>();

        // this is need for docker deployable stores and should not interfere too much with other adapters
        if ( deployMode == DeployMode.DOCKER ) {
            this.listener = attachListener( Integer.parseInt( settings.get( "instanceId" ) ) );
        }
    }


    public String getAdapterName() {
        return properties.name();
    }


    public abstract void createNewSchema( SchemaPlus rootSchema, String name );

    public abstract Table createTableSchema( CatalogTable combinedTable, List<CatalogColumnPlacement> columnPlacementsOnStore, CatalogPartitionPlacement partitionPlacement );

    public abstract Schema getCurrentSchema();

    public abstract void truncate( Context context, CatalogTable table );

    public abstract boolean prepare( PolyXid xid );

    public abstract void commit( PolyXid xid );

    public abstract void rollback( PolyXid xid );


    public List<AbstractAdapterSetting> getAvailableSettings() {
        return AbstractAdapterSetting.fromAnnotations( getClass().getAnnotations(), properties )
                .values()
                .stream()
                .flatMap( Collection::stream )
                .collect( Collectors.toList() );
    }


    public void shutdownAndRemoveListeners() {
        shutdown();
        if ( deployMode == DeployMode.DOCKER ) {
            RuntimeConfig.DOCKER_INSTANCES.removeObserver( this.listener );
        }
        DockerManager.getInstance().destroyAll( getAdapterId() );
    }


    public abstract void shutdown();


    /**
     * Informs a store that its settings have changed.
     *
     * @param updatedSettings List of setting names that have changed.
     */
    protected abstract void reloadSettings( List<String> updatedSettings );


    protected List<String> applySettings( Map<String, String> newSettings ) {
        List<String> updatedSettings = new ArrayList<>();
        for ( Entry<String, String> newSetting : newSettings.entrySet() ) {
            if ( !Objects.equals( this.settings.get( newSetting.getKey() ), newSetting.getValue() ) ) {
                this.settings.put( newSetting.getKey(), newSetting.getValue() );
                updatedSettings.add( newSetting.getKey() );
            }
        }

        return updatedSettings;
    }


    public void updateSettings( Map<String, String> newSettings ) {
        this.validateSettings( newSettings, false );
        List<String> updatedSettings = this.applySettings( newSettings );
        this.reloadSettings( updatedSettings );
        Catalog.getInstance().updateAdapterSettings( getAdapterId(), newSettings );
    }


    public Map<String, String> getCurrentSettings() {
        // we unwrap the dockerInstance details here, for convenience
        if ( deployMode == DeployMode.DOCKER ) {
            Map<String, String> dockerSettings = RuntimeConfig.DOCKER_INSTANCES
                    .getWithId( ConfigDocker.class, Integer.parseInt( settings.get( "instanceId" ) ) ).getSettings();
            settings.forEach( dockerSettings::put );
            return dockerSettings;
        }
        return settings;
    }


    protected void validateSettings( Map<String, String> newSettings, boolean initialSetup ) {
        for ( AbstractAdapterSetting s : getAvailableSettings() ) {
            // we only need to check settings which apply to the used mode
            if ( !s.appliesTo
                    .stream()
                    .map( setting -> setting.getModes( Arrays.asList( properties.usedModes() ) ) )
                    .collect( Collectors.toList() ).contains( deployMode ) ) {
                continue;
            }
            if ( newSettings.containsKey( s.name ) ) {
                if ( s.modifiable || initialSetup ) {
                    String newValue = newSettings.get( s.name );
                    if ( !s.canBeNull && newValue == null ) {
                        throw new RuntimeException( "Setting \"" + s.name + "\" cannot be null." );
                    }
                } else {
                    throw new RuntimeException( "Setting \"" + s.name + "\" cannot be modified." );
                }
            } else if ( s.required && initialSetup ) {
                throw new RuntimeException( "Setting \"" + s.name + "\" must be present." );
            }
        }
    }


    /**
     * Enables the previously configured information groups and elements for this adapter in the InformationManager
     */
    public void enableInformationPage() {
        InformationManager im = InformationManager.getInstance();
        im.addPage( informationPage );
        informationGroups.forEach( im::addGroup );

        for ( Information information : informationElements ) {
            im.registerInformation( information );
        }
    }


    /**
     * Removes all information objects defined in this adapter from the InformationManager
     */
    public void removeInformationPage() {
        if ( informationElements.size() > 0 ) {
            InformationManager im = InformationManager.getInstance();
            im.removeInformation( informationElements.toArray( new Information[0] ) );
            informationGroups.forEach( im::removeGroup );
            im.removePage( informationPage );
        }
    }


    /**
     * Builds and adds an new information group, observing physical naming of columns, to the provided information objects
     */
    public void addInformationPhysicalNames() {
        InformationGroup group = new InformationGroup( informationPage, "Physical Names" );
        InformationTable physicalColumnNames = new InformationTable(
                group,
                Arrays.asList( "Id", "Name", "Physical Name" )
        );
        informationElements.add( physicalColumnNames );

        group.setRefreshFunction( () -> {
            physicalColumnNames.reset();
            Catalog.getInstance().getColumnPlacementsOnAdapter( adapterId ).forEach( placement -> {
                List<CatalogPartitionPlacement> cpps = Catalog.getInstance().getPartitionPlacementsByAdapter( adapterId );
                cpps.forEach( cpp ->
<<<<<<< HEAD
                                physicalColumnNames.addRow(
                                        placement.columnId,
                                        Catalog.getInstance().getColumn( placement.columnId ).name,
                                        cpp.physicalSchemaName + "." + cpp.physicalTableName + "." + placement.physicalColumnName )
                        );
=======
                        physicalColumnNames.addRow(
                                placement.columnId,
                                Catalog.getInstance().getColumn( placement.columnId ).name,
                                cpp.physicalSchemaName + "." + cpp.physicalTableName + "." + placement.physicalColumnName )
                );
>>>>>>> 3ee4dcf6
            } );
        } );

        informationGroups.add( group );
    }


    /**
     * This function attaches the callee to the specified docker instance,
     * it will call the appropriate resetConnection function when the Docker configuration changes
     *
     * @param dockerInstanceId the id of the corresponding Docker instance
     */
    ConfigListener attachListener( int dockerInstanceId ) {
        // we have to track the used docker url we attach a listener
        ConfigListener listener = new ConfigListener() {
            @Override
            public void onConfigChange( Config c ) {
                List<ConfigDocker> configs = RuntimeConfig.DOCKER_INSTANCES.getList( ConfigDocker.class );
                if ( !configs.stream().map( conf -> conf.id ).collect( Collectors.toList() ).contains( dockerInstanceId ) ) {
                    throw new RuntimeException( "This DockerInstance has adapters on it, while this is the case it can not be deleted." );
                }
                resetDockerConnection( RuntimeConfig.DOCKER_INSTANCES.getWithId( ConfigDocker.class, dockerInstanceId ) );
            }


            @Override
            public void restart( Config c ) {
                resetDockerConnection( RuntimeConfig.DOCKER_INSTANCES.getWithId( ConfigDocker.class, dockerInstanceId ) );
            }
        };
        RuntimeConfig.DOCKER_INSTANCES.addObserver( listener );
        return listener;
    }


    /**
     * This function is called automatically if the configuration of connected Docker instance changes,
     * it is responsible for handling regenerating the connection if the Docker changes demand it
     *
     * @param c the new configuration of the corresponding Docker instance
     */
    protected void resetDockerConnection( ConfigDocker c ) {
        throw new RuntimeException( getAdapterName() + " uses this Docker instance and does not support to dynamically change it." );
    }


    @Accessors(chain = true)
    public static abstract class AbstractAdapterSetting {

        public final String name;
        public final boolean canBeNull;
        public final boolean required;
        public final boolean modifiable;
        private final int position;
        @Setter
        public String description;

        @Getter
        private final List<DeploySetting> appliesTo;


        public AbstractAdapterSetting( final String name, final boolean canBeNull, final boolean required, final boolean modifiable, List<DeploySetting> appliesTo, int position ) {
            this.name = name;
            this.canBeNull = canBeNull;
            this.required = required;
            this.modifiable = modifiable;
            this.position = position;
            this.appliesTo = appliesTo;
        }


        /**
         * Method generates the correlated AdapterSettings from the provided AdapterAnnotations,
         * Repeatable Annotations are packed inside the underlying Lists of each AdapterSetting
         * as those AdapterSettings belong to a specific adapter the AdapterProperties are used to
         * unpack DeploySettings.ALL to the available modes correctly
         *
         * @param annotations collection of annotations
         * @param properties which are defined by the corresponding Adapter
         * @return a map containing the available modes and the corresponding collections of AdapterSettings
         */
        public static Map<String, List<AbstractAdapterSetting>> fromAnnotations( Annotation[] annotations, AdapterProperties properties ) {
            Map<String, List<AbstractAdapterSetting>> settings = new HashMap<>();

            for ( Annotation annotation : annotations ) {
                if ( annotation instanceof AdapterSettingString ) {
                    mergeSettings( settings, properties.usedModes(), AbstractAdapterSettingString.fromAnnotation( (AdapterSettingString) annotation ) );
                } else if ( annotation instanceof AdapterSettingString.List ) {
                    Arrays.stream( ((AdapterSettingString.List) annotation).value() ).forEach( el -> mergeSettings( settings, properties.usedModes(), AbstractAdapterSettingString.fromAnnotation( el ) ) );
                } else if ( annotation instanceof AdapterSettingBoolean ) {
                    mergeSettings( settings, properties.usedModes(), AbstractAdapterSettingBoolean.fromAnnotation( (AdapterSettingBoolean) annotation ) );
                } else if ( annotation instanceof AdapterSettingBoolean.List ) {
                    Arrays.stream( ((AdapterSettingBoolean.List) annotation).value() ).forEach( el -> mergeSettings( settings, properties.usedModes(), AbstractAdapterSettingBoolean.fromAnnotation( el ) ) );
                } else if ( annotation instanceof AdapterSettingInteger ) {
                    mergeSettings( settings, properties.usedModes(), AbstractAdapterSettingInteger.fromAnnotation( (AdapterSettingInteger) annotation ) );
                } else if ( annotation instanceof AdapterSettingInteger.List ) {
                    Arrays.stream( ((AdapterSettingInteger.List) annotation).value() ).forEach( el -> mergeSettings( settings, properties.usedModes(), AbstractAdapterSettingInteger.fromAnnotation( el ) ) );
                } else if ( annotation instanceof AdapterSettingList ) {
                    mergeSettings( settings, properties.usedModes(), AbstractAdapterSettingList.fromAnnotation( (AdapterSettingList) annotation ) );
                } else if ( annotation instanceof AdapterSettingList.List ) {
                    Arrays.stream( ((AdapterSettingList.List) annotation).value() ).forEach( el -> mergeSettings( settings, properties.usedModes(), AbstractAdapterSettingList.fromAnnotation( el ) ) );
                } else if ( annotation instanceof AdapterSettingDirectory ) {
                    mergeSettings( settings, properties.usedModes(), AbstractAdapterSettingDirectory.fromAnnotation( (AdapterSettingDirectory) annotation ) );
                } else if ( annotation instanceof AdapterSettingDirectory.List ) {
                    Arrays.stream( ((AdapterSettingDirectory.List) annotation).value() ).forEach( el -> mergeSettings( settings, properties.usedModes(), AbstractAdapterSettingDirectory.fromAnnotation( el ) ) );
                }
            }

            settings.forEach( ( key, values ) -> values.sort( Comparator.comparingInt( value -> value.position ) ) );
            return settings;
        }


        /**
         * Merges the provided setting into the provided map of AdapterSettings
         *
         * @param settings already correctly sorted settings
         * @param deployModes the deployment modes which are supported by this specific adapter
         * @param setting the setting which is merge into the map
         */
        private static void mergeSettings( Map<String, List<AbstractAdapterSetting>> settings, DeployMode[] deployModes, AbstractAdapterSetting setting ) {
            // we need to unpack the underlying DeployModes
            for ( DeployMode mode : setting.appliesTo
                    .stream()
                    .flatMap( mode -> mode.getModes( Arrays.asList( deployModes ) ).stream() )
                    .collect( Collectors.toList() ) ) {

                if ( settings.containsKey( mode.getName() ) ) {
                    settings.get( mode.getName() ).add( setting );
                } else {
                    List<AbstractAdapterSetting> temp = new ArrayList<>();
                    temp.add( setting );
                    settings.put( mode.getName(), temp );
                }
            }
        }


        /**
         * In most subclasses, this method returns the defaultValue, because the UI overrides the defaultValue when a new value is set.
         */
        public abstract String getValue();


    }


    public static class AbstractAdapterSettingInteger extends AbstractAdapterSetting {

        private final String type = "Integer";
        public final Integer defaultValue;


        public AbstractAdapterSettingInteger( String name, boolean canBeNull, boolean required, boolean modifiable, Integer defaultValue, List<DeploySetting> modes, int position ) {
            super( name, canBeNull, required, modifiable, modes, position );
            this.defaultValue = defaultValue;
        }


        public static AbstractAdapterSetting fromAnnotation( AdapterSettingInteger annotation ) {
            return new AbstractAdapterSettingInteger(
                    annotation.name(),
                    annotation.canBeNull(),
                    annotation.required(),
                    annotation.modifiable(),
                    annotation.defaultValue(),
                    Arrays.asList( annotation.appliesTo() ),
                    annotation.position() );
        }


        @Override
        public String getValue() {
            return defaultValue.toString();
        }

    }


    public static class AbstractAdapterSettingString extends AbstractAdapterSetting {

        private final String type = "String";
        public final String defaultValue;


        public AbstractAdapterSettingString( String name, boolean canBeNull, boolean required, boolean modifiable, String defaultValue, List<DeploySetting> modes, int position ) {
            super( name, canBeNull, required, modifiable, modes, position );
            this.defaultValue = defaultValue;
        }


        public static AbstractAdapterSetting fromAnnotation( AdapterSettingString annotation ) {
            return new AbstractAdapterSettingString(
                    annotation.name(),
                    annotation.canBeNull(),
                    annotation.required(),
                    annotation.modifiable(),
                    annotation.defaultValue(),
                    Arrays.asList( annotation.appliesTo() ),
                    annotation.position() );
        }


        @Override
        public String getValue() {
            return defaultValue;
        }

    }


    public static class AbstractAdapterSettingBoolean extends AbstractAdapterSetting {

        private final String type = "Boolean";
        public final boolean defaultValue;


        public AbstractAdapterSettingBoolean( String name, boolean canBeNull, boolean required, boolean modifiable, boolean defaultValue, List<DeploySetting> modes, int position ) {
            super( name, canBeNull, required, modifiable, modes, position );
            this.defaultValue = defaultValue;
        }


        public static AbstractAdapterSettingBoolean fromAnnotation( AdapterSettingBoolean annotation ) {
            return new AbstractAdapterSettingBoolean(
                    annotation.name(),
                    annotation.canBeNull(),
                    annotation.required(),
                    annotation.modifiable(),
                    annotation.defaultValue(),
                    Arrays.asList( annotation.appliesTo() ),
                    annotation.position() );
        }


        @Override
        public String getValue() {
            return Boolean.toString( defaultValue );
        }

    }


    @Accessors(chain = true)
    public static class AbstractAdapterSettingList extends AbstractAdapterSetting {

        private final String type = "List";
        public List<String> options;
        @Setter
        String defaultValue;
        public boolean dynamic = false;


        public AbstractAdapterSettingList( String name, boolean canBeNull, boolean required, boolean modifiable, List<String> options, List<DeploySetting> modes, int position ) {
            super( name, canBeNull, required, modifiable, modes, position );
            this.options = options;
            if ( options.size() > 0 ) {
                this.defaultValue = options.get( 0 );
            }
        }


        public static AbstractAdapterSetting fromAnnotation( AdapterSettingList annotation ) {
            return new AbstractAdapterSettingList(
                    annotation.name(),
                    annotation.canBeNull(),
                    annotation.required(),
                    annotation.modifiable(),
                    Arrays.asList( annotation.options() ),
                    Arrays.asList( annotation.appliesTo() ),
                    annotation.position() );
        }


        @Override
        public String getValue() {
            return defaultValue;
        }

    }


    /**
     * BindableSettingsList which allows to configure mapped AdapterSettings, which expose an alias in the frontend
     * but assign an corresponding id when the value is chosen
     *
     * @param <T>
     */
    @Accessors(chain = true)
    public static class BindableAbstractAdapterSettingsList<T extends ConfigObject> extends AbstractAdapterSettingList {

        private final transient Function<T, String> mapper;
        private final transient Class<T> clazz;
        private Map<Integer, String> alias;
        private final String nameAlias;
        public RuntimeConfig boundConfig;


        public BindableAbstractAdapterSettingsList( String name, String nameAlias, boolean canBeNull, boolean required, boolean modifiable, List<T> options, Function<T, String> mapper, Class<T> clazz ) {
            super( name, canBeNull, required, modifiable, options.stream().map( ( el ) -> String.valueOf( el.getId() ) ).collect( Collectors.toList() ), new ArrayList<>(), 1000 );
            this.mapper = mapper;
            this.clazz = clazz;
            this.dynamic = true;
            this.nameAlias = nameAlias;
            this.alias = options.stream().collect( Collectors.toMap( ConfigObject::getId, mapper ) );
        }


        /**
         * This allows to bind this option to an existing RuntimeConfig,
         * which will update when the bound option changes
         *
         * @param config the RuntimeConfig which is bound
         * @return chain method to use the object
         */
        public AbstractAdapterSetting bind( RuntimeConfig config ) {
            this.boundConfig = config;
            ConfigListener listener = new ConfigListener() {
                @Override
                public void onConfigChange( Config c ) {
                    refreshFromConfig();
                }


                @Override
                public void restart( Config c ) {
                    refreshFromConfig();
                }
            };
            config.addObserver( listener );

            return this;
        }


        public void refreshFromConfig() {
            if ( boundConfig != null ) {
                options = boundConfig.getList( clazz ).stream().map( ( el ) -> String.valueOf( el.id ) ).collect( Collectors.toList() );
                alias = boundConfig.getList( clazz ).stream().collect( Collectors.toMap( ConfigObject::getId, mapper ) );
                if ( options.size() > 0 ) {
                    this.defaultValue = options.get( 0 );
                }
            }
        }


    }


    @Accessors(chain = true)
    public static class AbstractAdapterSettingDirectory extends AbstractAdapterSetting {

        private final String type = "Directory";
        @Setter
        public String directory;
        //This field is necessary for the the UI and needs to be initialized to be serialized to JSON.
        @Setter
        public String[] fileNames = new String[]{ "" };
        public transient final Map<String, InputStream> inputStreams;


        public AbstractAdapterSettingDirectory( String name, boolean canBeNull, boolean required, boolean modifiable, List<DeploySetting> modes, int position ) {
            super( name, canBeNull, required, modifiable, modes, position );
            //so it will be serialized
            this.directory = "";
            this.inputStreams = new HashMap<>();
        }


        public static AbstractAdapterSetting fromAnnotation( AdapterSettingDirectory annotation ) {
            return new AbstractAdapterSettingDirectory(
                    annotation.name(),
                    annotation.canBeNull(),
                    annotation.required(),
                    annotation.modifiable(),
                    Arrays.asList( annotation.appliesTo() ),
                    annotation.position()
            );
        }


        @Override
        public String getValue() {
            return directory;
        }

    }


    //see https://stackoverflow.com/questions/19588020/gson-serialize-a-list-of-polymorphic-objects/22081826#22081826
    public static class AdapterSettingDeserializer implements JsonDeserializer<AbstractAdapterSetting> {

        @Override
        public AbstractAdapterSetting deserialize( JsonElement json, Type typeOfT, JsonDeserializationContext context ) throws JsonParseException {
            JsonObject jsonObject = json.getAsJsonObject();
            String type = jsonObject.get( "type" ).getAsString();
            String name = jsonObject.get( "name" ).getAsString();
            boolean canBeNull = jsonObject.get( "canBeNull" ).getAsBoolean();
            boolean required = jsonObject.get( "required" ).getAsBoolean();
            boolean modifiable = jsonObject.get( "modifiable" ).getAsBoolean();
            int position = jsonObject.get( "position" ).getAsInt();
            String description = null;
            if ( jsonObject.get( "description" ) != null ) {
                description = jsonObject.get( "description" ).getAsString();
            }

            AbstractAdapterSetting out;
            switch ( type ) {
                case "Integer":
                    Integer integer = jsonObject.get( "defaultValue" ).getAsInt();
                    out = new AbstractAdapterSettingInteger( name, canBeNull, required, modifiable, integer, new ArrayList<>(), position );
                    break;
                case "String":
                    String string = jsonObject.get( "defaultValue" ).getAsString();
                    out = new AbstractAdapterSettingString( name, canBeNull, required, modifiable, string, new ArrayList<>(), position );
                    break;
                case "Boolean":
                    boolean bool = jsonObject.get( "defaultValue" ).getAsBoolean();
                    out = new AbstractAdapterSettingBoolean( name, canBeNull, required, modifiable, bool, new ArrayList<>(), position );
                    break;
                case "List":
                    List<String> options = context.deserialize( jsonObject.get( "options" ), List.class );
                    String defaultValue = context.deserialize( jsonObject.get( "defaultValue" ), String.class );
                    out = new AbstractAdapterSettingList( name, canBeNull, required, modifiable, options, new ArrayList<>(), position ).setDefaultValue( defaultValue );
                    break;
                case "Directory":
                    String directory = context.deserialize( jsonObject.get( "directory" ), String.class );
                    String[] fileNames = context.deserialize( jsonObject.get( "fileNames" ), String[].class );
                    out = new AbstractAdapterSettingDirectory( name, canBeNull, required, modifiable, new ArrayList<>(), position ).setDirectory( directory ).setFileNames( fileNames );
                    break;
                default:
                    throw new RuntimeException( "Could not deserialize AdapterSetting of type " + type );
            }
            out.setDescription( description );
            return out;
        }

    }

}<|MERGE_RESOLUTION|>--- conflicted
+++ resolved
@@ -445,19 +445,11 @@
             Catalog.getInstance().getColumnPlacementsOnAdapter( adapterId ).forEach( placement -> {
                 List<CatalogPartitionPlacement> cpps = Catalog.getInstance().getPartitionPlacementsByAdapter( adapterId );
                 cpps.forEach( cpp ->
-<<<<<<< HEAD
-                                physicalColumnNames.addRow(
-                                        placement.columnId,
-                                        Catalog.getInstance().getColumn( placement.columnId ).name,
-                                        cpp.physicalSchemaName + "." + cpp.physicalTableName + "." + placement.physicalColumnName )
-                        );
-=======
                         physicalColumnNames.addRow(
                                 placement.columnId,
                                 Catalog.getInstance().getColumn( placement.columnId ).name,
                                 cpp.physicalSchemaName + "." + cpp.physicalTableName + "." + placement.physicalColumnName )
                 );
->>>>>>> 3ee4dcf6
             } );
         } );
 
