--- conflicted
+++ resolved
@@ -18,20 +18,13 @@
 
 import java.util.ArrayList;
 import java.util.Arrays;
-<<<<<<< HEAD
-=======
 import java.util.Collection;
->>>>>>> 250079c0
 import java.util.HashMap;
 import java.util.List;
 import java.util.Map;
 import java.util.Map.Entry;
 import java.util.Objects;
 import java.util.concurrent.ConcurrentHashMap;
-<<<<<<< HEAD
-import java.util.stream.Collectors;
-=======
->>>>>>> 250079c0
 import lombok.Getter;
 import lombok.extern.slf4j.Slf4j;
 import org.apache.calcite.linq4j.tree.Expression;
@@ -44,10 +37,6 @@
 import org.polypheny.db.catalog.entity.physical.PhysicalTable;
 import org.polypheny.db.catalog.exceptions.GenericRuntimeException;
 import org.polypheny.db.catalog.logistic.DataModel;
-<<<<<<< HEAD
-import org.polypheny.db.catalog.snapshot.Snapshot;
-=======
->>>>>>> 250079c0
 import org.polypheny.db.config.Config;
 import org.polypheny.db.config.Config.ConfigListener;
 import org.polypheny.db.docker.DockerContainer;
@@ -65,23 +54,13 @@
 
 @Getter
 @Slf4j
-<<<<<<< HEAD
-public abstract class Adapter<S extends AdapterCatalog> implements Scannable, Expressible {
-=======
 public abstract class Adapter<ACatalog extends AdapterCatalog> implements Scannable, Expressible {
->>>>>>> 250079c0
 
     private final AdapterProperties properties;
     protected final DeployMode deployMode;
     protected String deploymentId;
-<<<<<<< HEAD
-    @Getter
-    private final String adapterName;
-    public final S storeCatalog;
-=======
     public final String adapterName;
     public final ACatalog adapterCatalog;
->>>>>>> 250079c0
 
 
     @Getter
@@ -99,13 +78,8 @@
     private final Map<Long, Namespace> namespaces = new ConcurrentHashMap<>();
 
 
-<<<<<<< HEAD
-    public Adapter( long adapterId, String uniqueName, Map<String, String> settings, S catalog ) {
-        this.storeCatalog = catalog;
-=======
     public Adapter( long adapterId, String uniqueName, Map<String, String> settings, ACatalog catalog ) {
         this.adapterCatalog = catalog;
->>>>>>> 250079c0
         this.properties = getClass().getAnnotation( AdapterProperties.class );
         if ( getClass().getAnnotation( AdapterProperties.class ) == null ) {
             throw new GenericRuntimeException( "The used adapter does not annotate its properties correctly." );
@@ -137,20 +111,12 @@
 
     @Override
     public Expression asExpression() {
-<<<<<<< HEAD
-        return Expressions.call( AdapterManager.ADAPTER_MANAGER_EXPRESSION, "getAdapter", Expressions.constant( adapterId ) );
-=======
         return Expressions.convert_( Expressions.call( Expressions.call( AdapterManager.ADAPTER_MANAGER_EXPRESSION, "getAdapter", Expressions.constant( adapterId ) ), "orElseThrow" ), Adapter.class );
->>>>>>> 250079c0
     }
 
 
     public Expression getCatalogAsExpression() {
-<<<<<<< HEAD
-        return Expressions.field( asExpression(), "storeCatalog" );
-=======
         return Expressions.field( asExpression(), "adapterCatalog" );
->>>>>>> 250079c0
     }
 
 
@@ -301,18 +267,6 @@
         );
         informationElements.add( physicalColumnNames );
 
-<<<<<<< HEAD
-        Snapshot snapshot = Catalog.getInstance().getSnapshot();
-        group.setRefreshFunction( () -> {
-            physicalColumnNames.reset();
-            List<PhysicalEntity> physicalsOnAdapter = new ArrayList<>();//snapshot.physical().getPhysicalsOnAdapter( adapterId );
-
-            for ( PhysicalEntity entity : physicalsOnAdapter ) {
-                if ( entity.dataModel != DataModel.RELATIONAL ) {
-                    continue;
-                }
-                PhysicalTable physicalTable = (PhysicalTable) entity;
-=======
         group.setRefreshFunction( () -> {
             physicalColumnNames.reset();
             Collection<PhysicalEntity> physicalsOnAdapter = getAdapterCatalog().physicals.values();
@@ -322,7 +276,6 @@
                     continue;
                 }
                 PhysicalTable physicalTable = entity.unwrap( PhysicalTable.class ).get();
->>>>>>> 250079c0
 
                 for ( PhysicalColumn column : physicalTable.columns ) {
                     physicalColumnNames.addRow(
