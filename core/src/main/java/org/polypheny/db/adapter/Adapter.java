/*
 * Copyright 2019-2024 The Polypheny Project
 *
 * Licensed under the Apache License, Version 2.0 (the "License");
 * you may not use this file except in compliance with the License.
 * You may obtain a copy of the License at
 *
 * http://www.apache.org/licenses/LICENSE-2.0
 *
 * Unless required by applicable law or agreed to in writing, software
 * distributed under the License is distributed on an "AS IS" BASIS,
 * WITHOUT WARRANTIES OR CONDITIONS OF ANY KIND, either express or implied.
 * See the License for the specific language governing permissions and
 * limitations under the License.
 */

package org.polypheny.db.adapter;

import java.util.ArrayList;
import java.util.Arrays;
<<<<<<< HEAD
=======
import java.util.Collection;
>>>>>>> 18d3cce9
import java.util.HashMap;
import java.util.List;
import java.util.Map;
import java.util.Map.Entry;
import java.util.Objects;
import java.util.concurrent.ConcurrentHashMap;
import lombok.Getter;
import lombok.extern.slf4j.Slf4j;
import org.apache.calcite.linq4j.tree.Expression;
import org.apache.calcite.linq4j.tree.Expressions;
import org.polypheny.db.adapter.annotations.AdapterProperties;
import org.polypheny.db.catalog.Catalog;
import org.polypheny.db.catalog.catalogs.AdapterCatalog;
import org.polypheny.db.catalog.entity.physical.PhysicalColumn;
import org.polypheny.db.catalog.entity.physical.PhysicalEntity;
import org.polypheny.db.catalog.entity.physical.PhysicalTable;
import org.polypheny.db.catalog.exceptions.GenericRuntimeException;
import org.polypheny.db.catalog.logistic.DataModel;
import org.polypheny.db.config.Config;
import org.polypheny.db.config.Config.ConfigListener;
import org.polypheny.db.docker.DockerContainer;
import org.polypheny.db.docker.DockerManager;
import org.polypheny.db.information.Information;
import org.polypheny.db.information.InformationGroup;
import org.polypheny.db.information.InformationManager;
import org.polypheny.db.information.InformationPage;
import org.polypheny.db.information.InformationTable;
import org.polypheny.db.prepare.Context;
import org.polypheny.db.schema.Namespace;
import org.polypheny.db.schema.types.Expressible;
import org.polypheny.db.transaction.PolyXid;


@Getter
@Slf4j
public abstract class Adapter<ACatalog extends AdapterCatalog> implements Scannable, Expressible {

    private final AdapterProperties properties;
    protected final DeployMode deployMode;
    protected String deploymentId;
<<<<<<< HEAD
    @Getter
    private final String adapterName;
    public final ACatalog adapterCatalog;


    @Getter
    public final long adapterId;
    @Getter
=======
    public final String adapterName;
    public final ACatalog adapterCatalog;


    public final long adapterId;
>>>>>>> 18d3cce9
    private final String uniqueName;

    protected final Map<String, String> settings;

    protected final InformationPage informationPage;
    protected final List<InformationGroup> informationGroups;
    protected final List<Information> informationElements;
    private ConfigListener listener;

    private final Map<Long, Namespace> namespaces = new ConcurrentHashMap<>();
<<<<<<< HEAD


    public Adapter( long adapterId, String uniqueName, Map<String, String> settings, ACatalog catalog ) {
=======


    public Adapter( long adapterId, String uniqueName, Map<String, String> settings, DeployMode mode, ACatalog catalog ) {
>>>>>>> 18d3cce9
        this.adapterCatalog = catalog;
        this.properties = getClass().getAnnotation( AdapterProperties.class );
        if ( getClass().getAnnotation( AdapterProperties.class ) == null ) {
            throw new GenericRuntimeException( "The used adapter does not annotate its properties correctly." );
        }
<<<<<<< HEAD
        if ( !settings.containsKey( "mode" ) ) {
            throw new GenericRuntimeException( "The adapter does not specify a mode which is necessary." );
        }

        this.deployMode = DeployMode.fromString( settings.get( "mode" ) );
=======

        this.deployMode = mode;
>>>>>>> 18d3cce9

        this.adapterId = adapterId;
        this.uniqueName = uniqueName;
        this.adapterName = properties.name();
        // Make sure the settings are actually valid
        this.validateSettings( settings, true );
        this.settings = new HashMap<>( settings );

        informationPage = new InformationPage( uniqueName );
        informationGroups = new ArrayList<>();
        informationElements = new ArrayList<>();

        // This is need for docker deployable stores and should not interfere too much with other adapters
        if ( deployMode == DeployMode.DOCKER ) {
            this.listener = attachListener( Integer.parseInt( settings.get( "instanceId" ) ) );
        }
        Catalog.getInstance().addStoreSnapshot( catalog );
    }


    @Override
    public Expression asExpression() {
        return Expressions.convert_( Expressions.call( Expressions.call( AdapterManager.ADAPTER_MANAGER_EXPRESSION, "getAdapter", Expressions.constant( adapterId ) ), "orElseThrow" ), Adapter.class );
    }


    public Expression getCatalogAsExpression() {
        return Expressions.field( asExpression(), "adapterCatalog" );
    }


    public Namespace getNamespace( long id ) {
        return namespaces.get( id );
    }


    public void putNamespace( Namespace namespace ) {
        this.namespaces.put( namespace.getId(), namespace );
    }


    public Expression getNamespaceAsExpression( long id ) {
        return Expressions.call( asExpression(), "getNamespace", Expressions.constant( id ) );
    }


    public abstract void updateNamespace( String name, long id );

    public abstract Namespace getCurrentNamespace();

    public abstract void truncate( Context context, long allocId );

    public abstract boolean prepare( PolyXid xid );

    public abstract void commit( PolyXid xid );

    public abstract void rollback( PolyXid xid );


    public List<AbstractAdapterSetting> getAvailableSettings( Class<?> clazz ) {
        return AbstractAdapterSetting.fromAnnotations( clazz.getAnnotations(), properties );
    }


    public void shutdownAndRemoveListeners() {
        shutdown();
        if ( deployMode == DeployMode.DOCKER ) {
            DockerManager.getInstance().removeListener( this.listener );
            DockerContainer.getContainerByUUID( deploymentId ).ifPresent( DockerContainer::destroy );
        }
    }


    public abstract void shutdown();


    /**
     * Informs a store that its settings have changed.
     *
     * @param updatedSettings List of setting names that have changed.
     */
    protected abstract void reloadSettings( List<String> updatedSettings );


    protected List<String> applySettings( Map<String, String> newSettings ) {
        List<String> updatedSettings = new ArrayList<>();
        for ( Entry<String, String> newSetting : newSettings.entrySet() ) {
            if ( !Objects.equals( this.settings.get( newSetting.getKey() ), newSetting.getValue() ) ) {
                this.settings.put( newSetting.getKey(), newSetting.getValue() );
                updatedSettings.add( newSetting.getKey() );
            }
        }
        return updatedSettings;
    }


    public void updateSettings( Map<String, String> newSettings ) {
        this.validateSettings( newSettings, false );
        List<String> updatedSettings = this.applySettings( newSettings );
        this.reloadSettings( updatedSettings );
        Catalog.getInstance().updateAdapterSettings( getAdapterId(), newSettings );
    }


    public Map<String, String> getCurrentSettings() {
        // we unwrap the dockerInstance details here, for convenience
        return settings;
    }


    protected void validateSettings( Map<String, String> newSettings, boolean initialSetup ) {
        for ( AbstractAdapterSetting s : getAvailableSettings( getClass() ) ) {
            // we only need to check settings which apply to the used mode
            if ( !s.appliesTo
                    .stream()
<<<<<<< HEAD
                    .map( setting -> setting.getModes( Arrays.asList( properties.usedModes() ) ) )
=======
                    .flatMap( setting -> setting.getModes( List.of( properties.usedModes() ) ).stream() )
>>>>>>> 18d3cce9
                    .toList().contains( deployMode ) ) {
                continue;
            }
            if ( !initialSetup && settings.containsKey( s.name ) && settings.get( s.name ).equals( s.getValue() ) ) {
                // we can leave the setting as it is
                return;
            }

            if ( newSettings.containsKey( s.name ) ) {
                if ( s.modifiable || initialSetup ) {
                    String newValue = newSettings.get( s.name );
                    if ( !s.canBeNull && newValue == null ) {
                        throw new GenericRuntimeException( "Setting \"" + s.name + "\" cannot be null." );
                    }
                } else {
                    throw new GenericRuntimeException( "Setting \"" + s.name + "\" cannot be modified." );
                }
            } else if ( s.required && initialSetup ) {
                throw new GenericRuntimeException( "Setting \"" + s.name + "\" must be present." );
            }
        }
    }


    /**
     * Enables the previously configured information groups and elements for this adapter in the InformationManager
     */
    public void enableInformationPage() {
        InformationManager im = InformationManager.getInstance();
        im.addPage( informationPage );
        informationGroups.forEach( im::addGroup );

        for ( Information information : informationElements ) {
            im.registerInformation( information );
        }
    }


    /**
     * Removes all information objects defined in this adapter from the InformationManager
     */
    public void removeInformationPage() {
        if ( !informationElements.isEmpty() ) {
            InformationManager im = InformationManager.getInstance();
            im.removeInformation( informationElements.toArray( new Information[0] ) );
            informationGroups.forEach( im::removeGroup );
            im.removePage( informationPage );
        }
    }


    /**
     * Builds and adds a new information group, observing physical naming of columns, to the provided information objects
     */
    public void addInformationPhysicalNames() {
        InformationGroup group = new InformationGroup( informationPage, "Physical Names" );
        InformationTable physicalColumnNames = new InformationTable(
                group,
                Arrays.asList( "Id", "Name", "Physical Name" )
        );
        informationElements.add( physicalColumnNames );

        group.setRefreshFunction( () -> {
            physicalColumnNames.reset();
<<<<<<< HEAD
            List<PhysicalEntity> physicalsOnAdapter = new ArrayList<>();//snapshot.physical().getPhysicalsOnAdapter( adapterId );

            for ( PhysicalEntity entity : physicalsOnAdapter ) {
                if ( entity.dataModel != DataModel.RELATIONAL ) {
                    continue;
                }
                PhysicalTable physicalTable = (PhysicalTable) entity;
=======
            Collection<PhysicalEntity> physicalsOnAdapter = getAdapterCatalog().physicals.values();

            for ( PhysicalEntity entity : physicalsOnAdapter ) {
                if ( entity.dataModel != DataModel.RELATIONAL || entity.unwrap( PhysicalTable.class ).isEmpty() ) {
                    continue;
                }
                PhysicalTable physicalTable = entity.unwrap( PhysicalTable.class ).get();
>>>>>>> 18d3cce9

                for ( PhysicalColumn column : physicalTable.columns ) {
                    physicalColumnNames.addRow(
                            column.id,
                            column.name,
                            physicalTable.namespaceName + "." + physicalTable.name + "." + column.name );
                }
            }
        } );

        informationGroups.add( group );
    }


    /**
     * This function attaches the callee to the specified docker instance,
     * it will call the appropriate resetConnection function when the Docker configuration changes
     *
     * @param dockerInstanceId the id of the corresponding Docker instance
     */
    ConfigListener attachListener( int dockerInstanceId ) {
        // we have to track the used docker url we attach a listener
        ConfigListener listener = new ConfigListener() {
            @Override
            public void onConfigChange( Config c ) {
                resetDockerConnection();
            }


            @Override
            public void restart( Config c ) {
                resetDockerConnection();
            }
        };
        DockerManager.getInstance().addListener( listener );
        return listener;
    }


    /**
     * This function is called automatically if the configuration of connected Docker instance changes,
     * it is responsible for handling regenerating the connection if the Docker changes demand it
     */
    protected void resetDockerConnection() {
        throw new GenericRuntimeException( getUniqueName() + " uses this Docker instance and does not support to dynamically change it." );
    }


}<|MERGE_RESOLUTION|>--- conflicted
+++ resolved
@@ -18,10 +18,7 @@
 
 import java.util.ArrayList;
 import java.util.Arrays;
-<<<<<<< HEAD
-=======
 import java.util.Collection;
->>>>>>> 18d3cce9
 import java.util.HashMap;
 import java.util.List;
 import java.util.Map;
@@ -62,22 +59,11 @@
     private final AdapterProperties properties;
     protected final DeployMode deployMode;
     protected String deploymentId;
-<<<<<<< HEAD
-    @Getter
-    private final String adapterName;
-    public final ACatalog adapterCatalog;
-
-
-    @Getter
-    public final long adapterId;
-    @Getter
-=======
     public final String adapterName;
     public final ACatalog adapterCatalog;
 
 
     public final long adapterId;
->>>>>>> 18d3cce9
     private final String uniqueName;
 
     protected final Map<String, String> settings;
@@ -88,30 +74,16 @@
     private ConfigListener listener;
 
     private final Map<Long, Namespace> namespaces = new ConcurrentHashMap<>();
-<<<<<<< HEAD
-
-
-    public Adapter( long adapterId, String uniqueName, Map<String, String> settings, ACatalog catalog ) {
-=======
 
 
     public Adapter( long adapterId, String uniqueName, Map<String, String> settings, DeployMode mode, ACatalog catalog ) {
->>>>>>> 18d3cce9
         this.adapterCatalog = catalog;
         this.properties = getClass().getAnnotation( AdapterProperties.class );
         if ( getClass().getAnnotation( AdapterProperties.class ) == null ) {
             throw new GenericRuntimeException( "The used adapter does not annotate its properties correctly." );
         }
-<<<<<<< HEAD
-        if ( !settings.containsKey( "mode" ) ) {
-            throw new GenericRuntimeException( "The adapter does not specify a mode which is necessary." );
-        }
-
-        this.deployMode = DeployMode.fromString( settings.get( "mode" ) );
-=======
 
         this.deployMode = mode;
->>>>>>> 18d3cce9
 
         this.adapterId = adapterId;
         this.uniqueName = uniqueName;
@@ -227,11 +199,7 @@
             // we only need to check settings which apply to the used mode
             if ( !s.appliesTo
                     .stream()
-<<<<<<< HEAD
-                    .map( setting -> setting.getModes( Arrays.asList( properties.usedModes() ) ) )
-=======
                     .flatMap( setting -> setting.getModes( List.of( properties.usedModes() ) ).stream() )
->>>>>>> 18d3cce9
                     .toList().contains( deployMode ) ) {
                 continue;
             }
@@ -296,15 +264,6 @@
 
         group.setRefreshFunction( () -> {
             physicalColumnNames.reset();
-<<<<<<< HEAD
-            List<PhysicalEntity> physicalsOnAdapter = new ArrayList<>();//snapshot.physical().getPhysicalsOnAdapter( adapterId );
-
-            for ( PhysicalEntity entity : physicalsOnAdapter ) {
-                if ( entity.dataModel != DataModel.RELATIONAL ) {
-                    continue;
-                }
-                PhysicalTable physicalTable = (PhysicalTable) entity;
-=======
             Collection<PhysicalEntity> physicalsOnAdapter = getAdapterCatalog().physicals.values();
 
             for ( PhysicalEntity entity : physicalsOnAdapter ) {
@@ -312,7 +271,6 @@
                     continue;
                 }
                 PhysicalTable physicalTable = entity.unwrap( PhysicalTable.class ).get();
->>>>>>> 18d3cce9
 
                 for ( PhysicalColumn column : physicalTable.columns ) {
                     physicalColumnNames.addRow(
