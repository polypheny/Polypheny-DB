--- conflicted
+++ resolved
@@ -78,11 +78,7 @@
     Statement getStatement();
 
 
-<<<<<<< HEAD
-    void addParameterValues( long index, AlgDataType type, List<PolyValue> data );
-=======
     void addParameterValues( long index, @NotNull AlgDataType type, List<PolyValue> data );
->>>>>>> 18d3cce9
 
     AlgDataType getParameterType( long index );
 
@@ -99,12 +95,6 @@
     }
 
     default PolyValue getParameterValue( long index ) {
-<<<<<<< HEAD
-        if ( getParameterValues().size() != 1 ) {
-            //throw new GenericRuntimeException( "Illegal number of parameter sets" );
-        }
-=======
->>>>>>> 18d3cce9
         return getParameterValues().get( 0 ).get( index );
     }
 
@@ -128,16 +118,8 @@
         throw new UnsupportedOperationException();
     }
 
-<<<<<<< HEAD
-    @Data
-    class ParameterValue {
-        private final long index;
-        private final AlgDataType type;
-        private final PolyValue value;
-=======
 
     record ParameterValue( long index, AlgDataType type, PolyValue value ) {
->>>>>>> 18d3cce9
 
     }
 
@@ -258,11 +240,7 @@
 
 
         @Override
-<<<<<<< HEAD
-        public void addParameterValues( long index, AlgDataType type, List<PolyValue> data ) {
-=======
         public void addParameterValues( long index, @NotNull AlgDataType type, List<PolyValue> data ) {
->>>>>>> 18d3cce9
 
         }
 
