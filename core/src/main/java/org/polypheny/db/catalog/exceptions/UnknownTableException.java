/*
 * Copyright 2019-2021 The Polypheny Project
 *
 * Licensed under the Apache License, Version 2.0 (the "License");
 * you may not use this file except in compliance with the License.
 * You may obtain a copy of the License at
 *
 * http://www.apache.org/licenses/LICENSE-2.0
 *
 * Unless required by applicable law or agreed to in writing, software
 * distributed under the License is distributed on an "AS IS" BASIS,
 * WITHOUT WARRANTIES OR CONDITIONS OF ANY KIND, either express or implied.
 * See the License for the specific language governing permissions and
 * limitations under the License.
 */

package org.polypheny.db.catalog.exceptions;


import lombok.Getter;

public class UnknownTableException extends CatalogException {

    @Getter
    private final String tableName;


    public UnknownTableException( String databaseName, String schemaName, String tableName ) {
        super( "There is no table with name '" + tableName + "' in schema '" + schemaName + "' of database '" + databaseName + "'." );
        this.tableName = tableName;
    }


    public UnknownTableException( long databaseId, String schemaName, String tableName ) {
        super( "There is no table with name '" + tableName + "' in schema '" + schemaName + "' of database with the id '" + databaseId + "'." );
        this.tableName = tableName;
    }


    public UnknownTableException( long schemaId, String tableName ) {
        super( "There is no table with name '" + tableName + "' in the schema with the id '" + schemaId + "'." );
        this.tableName = tableName;
    }

<<<<<<< HEAD

    public static class UnknownTableIdRuntimeException extends CatalogRuntimeException {

        public UnknownTableIdRuntimeException( long tableId ) {
            super( "There is no table with id '" + tableId + "'." );
        }

    }

=======
>>>>>>> 4f68b18c
}<|MERGE_RESOLUTION|>--- conflicted
+++ resolved
@@ -42,16 +42,4 @@
         this.tableName = tableName;
     }
 
-<<<<<<< HEAD
-
-    public static class UnknownTableIdRuntimeException extends CatalogRuntimeException {
-
-        public UnknownTableIdRuntimeException( long tableId ) {
-            super( "There is no table with id '" + tableId + "'." );
-        }
-
-    }
-
-=======
->>>>>>> 4f68b18c
 }