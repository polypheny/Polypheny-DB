--- conflicted
+++ resolved
@@ -20,13 +20,13 @@
 import com.google.common.collect.ImmutableMap;
 import lombok.Getter;
 import lombok.NonNull;
+import org.polypheny.db.algebra.AlgCollation;
+import org.polypheny.db.algebra.AlgNode;
 import org.polypheny.db.catalog.Catalog;
 import org.polypheny.db.catalog.Catalog.PartitionType;
 import org.polypheny.db.catalog.Catalog.QueryLanguage;
 import org.polypheny.db.catalog.Catalog.TableType;
 import org.polypheny.db.partition.properties.PartitionProperty;
-import org.polypheny.db.algebra.AlgCollation;
-import org.polypheny.db.algebra.AlgNode;
 
 
 public class CatalogMaterializedView extends CatalogView {
@@ -37,7 +37,7 @@
     private final QueryLanguage language;
 
     @Getter
-    private final AlgCollation relCollation;
+    private final AlgCollation algCollation;
 
     @Getter
     private final String query;
@@ -62,22 +62,17 @@
             Long primaryKey,
             @NonNull ImmutableMap<Integer, ImmutableList<Long>> placementsByAdapter,
             boolean modifiable,
-<<<<<<< HEAD
-            AlgCollation relCollation,
-            Map<Long, List<Long>> underlyingTables,
-=======
-            RelCollation relCollation,
+            AlgCollation algCollation,
             ImmutableMap<Long, ImmutableList<Long>> underlyingTables,
->>>>>>> 4efa315c
             QueryLanguage language,
             MaterializedCriteria materializedCriteria,
             boolean ordered,
             PartitionProperty partitionProperty
     ) {
         super( id, name, columnIds, schemaId, databaseId, ownerId, ownerName, type, query, primaryKey, placementsByAdapter,
-                modifiable, relCollation, underlyingTables, language, partitionProperty );
+                modifiable, algCollation, underlyingTables, language, partitionProperty );
         this.query = query;
-        this.relCollation = relCollation;
+        this.algCollation = algCollation;
         this.language = language;
         this.materializedCriteria = materializedCriteria;
         this.ordered = ordered;
@@ -101,18 +96,36 @@
             long partitionColumnId,
             boolean isPartitioned,
             PartitionProperty partitionProperty,
-            AlgCollation relCollation,
+            AlgCollation algCollation,
             ImmutableList<Long> connectedViews,
             ImmutableMap<Long, ImmutableList<Long>> underlyingTables,
             QueryLanguage language,
             MaterializedCriteria materializedCriteria,
             boolean ordered
     ) {
-        super( id, name, columnIds, schemaId, databaseId, ownerId, ownerName, tableType, query, primaryKey,
-                placementsByAdapter, modifiable, partitionType, partitionColumnId, isPartitioned, partitionProperty,
-                relCollation, connectedViews, underlyingTables, language );
+        super(
+                id,
+                name,
+                columnIds,
+                schemaId,
+                databaseId,
+                ownerId,
+                ownerName,
+                tableType,
+                query,
+                primaryKey,
+                placementsByAdapter,
+                modifiable,
+                partitionType,
+                partitionColumnId,
+                isPartitioned,
+                partitionProperty,
+                algCollation,
+                connectedViews,
+                underlyingTables,
+                language );
         this.query = query;
-        this.relCollation = relCollation;
+        this.algCollation = algCollation;
         this.language = language;
         this.materializedCriteria = materializedCriteria;
         this.ordered = ordered;
@@ -134,7 +147,7 @@
                 primaryKey,
                 placementsByAdapter,
                 modifiable,
-                relCollation,
+                algCollation,
                 underlyingTables,
                 language,
                 materializedCriteria,
@@ -162,7 +175,7 @@
                 partitionColumnId,
                 isPartitioned,
                 partitionProperty,
-                relCollation,
+                algCollation,
                 newConnectedViews,
                 underlyingTables,
                 language,
@@ -190,7 +203,7 @@
                 partitionColumnId,
                 isPartitioned,
                 partitionProperty,
-                relCollation,
+                algCollation,
                 connectedViews,
                 underlyingTables,
                 language,
