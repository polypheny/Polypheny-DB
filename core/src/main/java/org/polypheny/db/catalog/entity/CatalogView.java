--- conflicted
+++ resolved
@@ -20,28 +20,18 @@
 import com.google.common.collect.ImmutableMap;
 import lombok.Getter;
 import lombok.NonNull;
+import org.polypheny.db.algebra.AbstractAlgNode;
+import org.polypheny.db.algebra.AlgCollation;
+import org.polypheny.db.algebra.AlgNode;
+import org.polypheny.db.algebra.BiAlg;
+import org.polypheny.db.algebra.SingleAlg;
+import org.polypheny.db.algebra.logical.LogicalViewScan;
 import org.polypheny.db.catalog.Catalog;
 import org.polypheny.db.catalog.Catalog.PartitionType;
 import org.polypheny.db.catalog.Catalog.QueryLanguage;
 import org.polypheny.db.catalog.Catalog.TableType;
 import org.polypheny.db.partition.properties.PartitionProperty;
-<<<<<<< HEAD
 import org.polypheny.db.plan.AlgOptCluster;
-import org.polypheny.db.algebra.AbstractAlgNode;
-import org.polypheny.db.algebra.BiAlg;
-import org.polypheny.db.algebra.AlgCollation;
-import org.polypheny.db.algebra.AlgNode;
-import org.polypheny.db.algebra.SingleAlg;
-import org.polypheny.db.algebra.logical.LogicalViewTableScan;
-=======
-import org.polypheny.db.plan.RelOptCluster;
-import org.polypheny.db.rel.AbstractRelNode;
-import org.polypheny.db.rel.BiRel;
-import org.polypheny.db.rel.RelCollation;
-import org.polypheny.db.rel.RelNode;
-import org.polypheny.db.rel.SingleRel;
-import org.polypheny.db.rel.logical.LogicalViewScan;
->>>>>>> 4efa315c
 import org.polypheny.db.view.ViewManager.ViewVisitor;
 
 public class CatalogView extends CatalogTable {
@@ -71,13 +61,8 @@
             Long primaryKey,
             @NonNull ImmutableMap<Integer, ImmutableList<Long>> placementsByAdapter,
             boolean modifiable,
-<<<<<<< HEAD
             AlgCollation algCollation,
-            Map<Long, List<Long>> underlyingTables,
-=======
-            RelCollation relCollation,
             ImmutableMap<Long, ImmutableList<Long>> underlyingTables,
->>>>>>> 4efa315c
             QueryLanguage language,
             PartitionProperty partitionProperty ) {
         super( id, name, columnIds, schemaId, databaseId, ownerId, ownerName, type, primaryKey, placementsByAdapter, modifiable, partitionProperty );
@@ -212,13 +197,8 @@
         } else if ( viewLogicalRoot instanceof SingleAlg ) {
             prepareView( ((SingleAlg) viewLogicalRoot).getInput(), relOptCluster );
         }
-<<<<<<< HEAD
-        if ( viewLogicalRoot instanceof LogicalViewTableScan ) {
-            prepareView( ((LogicalViewTableScan) viewLogicalRoot).getAlgNode(), relOptCluster );
-=======
         if ( viewLogicalRoot instanceof LogicalViewScan ) {
-            prepareView( ((LogicalViewScan) viewLogicalRoot).getRelNode(), relOptCluster );
->>>>>>> 4efa315c
+            prepareView( ((LogicalViewScan) viewLogicalRoot).getAlgNode(), relOptCluster );
         }
     }
 
