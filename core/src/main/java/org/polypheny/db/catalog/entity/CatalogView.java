/*
 * Copyright 2019-2022 The Polypheny Project
 *
 * Licensed under the Apache License, Version 2.0 (the "License");
 * you may not use this file except in compliance with the License.
 * You may obtain a copy of the License at
 *
 * http://www.apache.org/licenses/LICENSE-2.0
 *
 * Unless required by applicable law or agreed to in writing, software
 * distributed under the License is distributed on an "AS IS" BASIS,
 * WITHOUT WARRANTIES OR CONDITIONS OF ANY KIND, either express or implied.
 * See the License for the specific language governing permissions and
 * limitations under the License.
 */

package org.polypheny.db.catalog.entity;


import com.google.common.collect.ImmutableList;
import com.google.common.collect.ImmutableMap;
import lombok.Getter;
import org.polypheny.db.algebra.AbstractAlgNode;
import org.polypheny.db.algebra.AlgCollation;
import org.polypheny.db.algebra.AlgNode;
import org.polypheny.db.algebra.BiAlg;
import org.polypheny.db.algebra.SingleAlg;
import org.polypheny.db.algebra.logical.LogicalViewScan;
import org.polypheny.db.catalog.Catalog;
import org.polypheny.db.catalog.Catalog.QueryLanguage;
import org.polypheny.db.catalog.Catalog.TableType;
import org.polypheny.db.partition.properties.PartitionProperty;
import org.polypheny.db.plan.AlgOptCluster;
import org.polypheny.db.view.ViewManager.ViewVisitor;

public class CatalogView extends CatalogTable {

    private static final long serialVersionUID = -4453089531698670528L;

    @Getter
    protected final ImmutableMap<Long, ImmutableList<Long>> underlyingTables;
    @Getter
    private final QueryLanguage language;
    @Getter
    private final AlgCollation algCollation;
    @Getter
    private final String query;


    public CatalogView(
            long id,
            String name,
            ImmutableList<Long> columnIds,
            long schemaId,
            long databaseId,
            int ownerId,
            String ownerName,
            TableType tableType,
            String query,
            Long primaryKey,
            ImmutableList<Integer> dataPlacements,
            boolean modifiable,
            PartitionProperty partitionProperty,
            AlgCollation algCollation,
            ImmutableList<Long> connectedViews,
            ImmutableMap<Long, ImmutableList<Long>> underlyingTables,
            QueryLanguage language ) {
<<<<<<< HEAD
        super( id, name, columnIds, schemaId, databaseId, ownerId, ownerName, tableType, primaryKey, dataPlacements, modifiable, partitionProperty, connectedViews );
=======
        super( id, name, columnIds, schemaId, databaseId, ownerId, ownerName, tableType, primaryKey, dataPlacements,
                modifiable, partitionProperty, connectedViews );
>>>>>>> eeaa97b7
        this.query = query;
        this.algCollation = algCollation;
        this.underlyingTables = underlyingTables;
        this.language = language;
    }


    @Override
    public CatalogTable getConnectedViews( ImmutableList<Long> newConnectedViews ) {
        return new CatalogView(
                id,
                name,
                columnIds,
                schemaId,
                databaseId,
                ownerId,
                ownerName,
                tableType,
                query,
                primaryKey,
                dataPlacements,
                modifiable,
                partitionProperty,
                algCollation,
                newConnectedViews,
                underlyingTables,
                language );
    }


    @Override
    public CatalogTable getRenamed( String newName ) {
        return new CatalogView(
                id,
                newName,
                columnIds,
                schemaId,
                databaseId,
                ownerId,
                ownerName,
                tableType,
                query,
                primaryKey,
                dataPlacements,
                modifiable,
                partitionProperty,
                algCollation,
                connectedViews,
                underlyingTables,
                language );
    }


    @Override
    public CatalogTable getTableWithColumns( ImmutableList<Long> newColumnIds ) {
        return new CatalogView(
                id,
                name,
                newColumnIds,
                schemaId,
                databaseId,
                ownerId,
                ownerName,
                tableType,
                query,
                primaryKey,
                dataPlacements,
                modifiable,
                partitionProperty,
                algCollation,
                connectedViews,
                underlyingTables,
                language );
    }


    public AlgNode prepareView( AlgOptCluster cluster ) {
        AlgNode viewLogicalRoot = getDefinition();
        prepareView( viewLogicalRoot, cluster );

        ViewVisitor materializedVisitor = new ViewVisitor( false );
        viewLogicalRoot.accept( materializedVisitor );

        return viewLogicalRoot;
    }


    public void prepareView( AlgNode viewLogicalRoot, AlgOptCluster algOptCluster ) {
        if ( viewLogicalRoot instanceof AbstractAlgNode ) {
            ((AbstractAlgNode) viewLogicalRoot).setCluster( algOptCluster );
        }
        if ( viewLogicalRoot instanceof BiAlg ) {
            prepareView( ((BiAlg) viewLogicalRoot).getLeft(), algOptCluster );
            prepareView( ((BiAlg) viewLogicalRoot).getRight(), algOptCluster );
        } else if ( viewLogicalRoot instanceof SingleAlg ) {
            prepareView( ((SingleAlg) viewLogicalRoot).getInput(), algOptCluster );
        }
        if ( viewLogicalRoot instanceof LogicalViewScan ) {
            prepareView( ((LogicalViewScan) viewLogicalRoot).getAlgNode(), algOptCluster );
        }
    }


    public AlgNode getDefinition() {
        return Catalog.getInstance().getNodeInfo().get( id );
    }

}<|MERGE_RESOLUTION|>--- conflicted
+++ resolved
@@ -65,12 +65,8 @@
             ImmutableList<Long> connectedViews,
             ImmutableMap<Long, ImmutableList<Long>> underlyingTables,
             QueryLanguage language ) {
-<<<<<<< HEAD
-        super( id, name, columnIds, schemaId, databaseId, ownerId, ownerName, tableType, primaryKey, dataPlacements, modifiable, partitionProperty, connectedViews );
-=======
         super( id, name, columnIds, schemaId, databaseId, ownerId, ownerName, tableType, primaryKey, dataPlacements,
                 modifiable, partitionProperty, connectedViews );
->>>>>>> eeaa97b7
         this.query = query;
         this.algCollation = algCollation;
         this.underlyingTables = underlyingTables;
