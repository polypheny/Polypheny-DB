/*
 * Copyright 2019-2021 The Polypheny Project
 *
 * Licensed under the Apache License, Version 2.0 (the "License");
 * you may not use this file except in compliance with the License.
 * You may obtain a copy of the License at
 *
 * http://www.apache.org/licenses/LICENSE-2.0
 *
 * Unless required by applicable law or agreed to in writing, software
 * distributed under the License is distributed on an "AS IS" BASIS,
 * WITHOUT WARRANTIES OR CONDITIONS OF ANY KIND, either express or implied.
 * See the License for the specific language governing permissions and
 * limitations under the License.
 */

package org.polypheny.db.catalog.entity;


import java.io.Serializable;
import java.util.List;
import lombok.EqualsAndHashCode;
import lombok.Getter;


@EqualsAndHashCode
<<<<<<< HEAD
public class CatalogPartition implements CatalogEntity{

=======
public class CatalogPartition implements CatalogEntity {
>>>>>>> 3ee4dcf6

    private static final long serialVersionUID = 6187228972854325431L;

    public final long id;

    @Getter
    public final List<String> partitionQualifiers;

<<<<<<< HEAD



    //To be checked if even needed
=======
    // To be checked if even needed
>>>>>>> 3ee4dcf6
    @Getter
    public final long partitionGroupId;
    public final long tableId;
    public final long schemaId;
    public final long databaseId;
    public final boolean isUnbound;


    public CatalogPartition(
            final long id,
            final long tableId,
            final long schemaId,
            final long databaseId,
            final List<String> partitionQualifiers,
            final boolean isUnbound,
<<<<<<< HEAD
            final long partitionGroupId) {
=======
            final long partitionGroupId ) {
>>>>>>> 3ee4dcf6
        this.id = id;
        this.tableId = tableId;
        this.schemaId = schemaId;
        this.databaseId = databaseId;
        this.partitionQualifiers = partitionQualifiers;
        this.isUnbound = isUnbound;
        this.partitionGroupId = partitionGroupId;
    }
<<<<<<< HEAD


=======
>>>>>>> 3ee4dcf6


    @Override
    public Serializable[] getParameterArray() {
        throw new RuntimeException( "Not implemented" );
    }
}<|MERGE_RESOLUTION|>--- conflicted
+++ resolved
@@ -16,7 +16,6 @@
 
 package org.polypheny.db.catalog.entity;
 
-
 import java.io.Serializable;
 import java.util.List;
 import lombok.EqualsAndHashCode;
@@ -24,12 +23,7 @@
 
 
 @EqualsAndHashCode
-<<<<<<< HEAD
-public class CatalogPartition implements CatalogEntity{
-
-=======
 public class CatalogPartition implements CatalogEntity {
->>>>>>> 3ee4dcf6
 
     private static final long serialVersionUID = 6187228972854325431L;
 
@@ -38,14 +32,7 @@
     @Getter
     public final List<String> partitionQualifiers;
 
-<<<<<<< HEAD
-
-
-
-    //To be checked if even needed
-=======
     // To be checked if even needed
->>>>>>> 3ee4dcf6
     @Getter
     public final long partitionGroupId;
     public final long tableId;
@@ -61,11 +48,7 @@
             final long databaseId,
             final List<String> partitionQualifiers,
             final boolean isUnbound,
-<<<<<<< HEAD
-            final long partitionGroupId) {
-=======
             final long partitionGroupId ) {
->>>>>>> 3ee4dcf6
         this.id = id;
         this.tableId = tableId;
         this.schemaId = schemaId;
@@ -74,15 +57,11 @@
         this.isUnbound = isUnbound;
         this.partitionGroupId = partitionGroupId;
     }
-<<<<<<< HEAD
-
-
-=======
->>>>>>> 3ee4dcf6
 
 
     @Override
     public Serializable[] getParameterArray() {
         throw new RuntimeException( "Not implemented" );
     }
+
 }