--- conflicted
+++ resolved
@@ -97,8 +97,6 @@
 
     public static void afterInit( Runnable action ) {
         afterInit.add( action );
-<<<<<<< HEAD
-=======
     }
 
 
@@ -137,47 +135,6 @@
      */
     public void addObserver( PropertyChangeListener listener ) {
         listeners.addPropertyChangeListener( listener );
->>>>>>> 2dbce56b
-    }
-
-
-    public abstract void init();
-
-<<<<<<< HEAD
-    public abstract void updateSnapshot();
-
-    public abstract void change();
-
-    public abstract void commit();
-
-
-    public abstract void rollback();
-
-    public abstract LogicalRelationalCatalog getLogicalRel( long namespaceId );
-
-    public abstract LogicalDocumentCatalog getLogicalDoc( long namespaceId );
-
-    public abstract LogicalGraphCatalog getLogicalGraph( long namespaceId );
-
-
-    public abstract AllocationRelationalCatalog getAllocRel( long namespaceId );
-
-    public abstract AllocationDocumentCatalog getAllocDoc( long namespaceId );
-
-    public abstract AllocationGraphCatalog getAllocGraph( long namespaceId );
-
-    public abstract <S extends AdapterCatalog> Optional<S> getAdapterCatalog( long id );
-
-    public abstract void addStoreSnapshot( AdapterCatalog snapshot );
-
-
-    /**
-     * Adds a listener which gets notified on updates
-     *
-     * @param listener which gets added
-     */
-    public void addObserver( PropertyChangeListener listener ) {
-        listeners.addPropertyChangeListener( listener );
     }
 
 
@@ -191,8 +148,6 @@
     }
 
 
-=======
->>>>>>> 2dbce56b
     /**
      * Inserts a new user
      *
