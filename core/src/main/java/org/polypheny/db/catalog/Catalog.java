--- conflicted
+++ resolved
@@ -76,7 +76,6 @@
 import org.polypheny.db.rel.RelCollation;
 import org.polypheny.db.rel.RelNode;
 import org.polypheny.db.rel.type.RelDataType;
-import org.polypheny.db.partition.properties.PartitionProperty;
 import org.polypheny.db.transaction.Transaction;
 import org.polypheny.db.type.PolyType;
 
@@ -436,14 +435,7 @@
      * @param physicalColumnName The column name on the adapter
      * @param partitionGroupIds List of partitions to place on this column placement (may be null)
      */
-<<<<<<< HEAD
-    public abstract void addColumnPlacement( int adapterId, long columnId, PlacementType placementType, String physicalSchemaName, String physicalTableName, String physicalColumnName, List<Long> partitionGroupIds);
-
-
-
-=======
     public abstract void addColumnPlacement( int adapterId, long columnId, PlacementType placementType, String physicalSchemaName, String physicalTableName, String physicalColumnName, List<Long> partitionGroupIds );
->>>>>>> 3ee4dcf6
 
     /**
      * Deletes all dependent column placements
@@ -452,11 +444,6 @@
      * @param columnId The id of the column
      */
     public abstract void deleteColumnPlacement( int adapterId, long columnId );
-
-
-
-
-
 
     /**
      * Gets a collective list of column placements per column on a adapter.
@@ -477,7 +464,6 @@
      */
     public abstract boolean checkIfExistsColumnPlacement( int adapterId, long columnId );
 
-
     /**
      * Get all column placements of a column
      *
@@ -485,10 +471,6 @@
      * @return List of column placements of specific column
      */
     public abstract List<CatalogColumnPlacement> getColumnPlacement( long columnId );
-<<<<<<< HEAD
-
-=======
->>>>>>> 3ee4dcf6
 
     /**
      * Get column placements of a specific table on a specific adapter
@@ -497,15 +479,8 @@
      * @return List of column placements of the table on the specified adapter
      */
     public abstract List<CatalogColumnPlacement> getColumnPlacementsOnAdapterPerTable( int adapterId, long tableId );
-<<<<<<< HEAD
-
-
-
-=======
->>>>>>> 3ee4dcf6
 
     public abstract List<CatalogColumnPlacement> getColumnPlacementsOnAdapterSortedByPhysicalPosition( int storeId, long tableId );
-
 
     /**
      * Get column placements on a adapter
@@ -514,7 +489,6 @@
      * @return List of column placements on the specified adapter
      */
     public abstract List<CatalogColumnPlacement> getColumnPlacementsOnAdapter( int adapterId );
-
 
     public abstract List<CatalogColumnPlacement> getColumnPlacementsByColumn( long columnId );
 
@@ -531,8 +505,6 @@
      */
     public abstract List<CatalogColumnPlacement> getColumnPlacementsOnAdapterAndSchema( int adapterId, long schemaId );
 
-
-
     /**
      * Update type of a placement.
      *
@@ -540,7 +512,7 @@
      * @param columnId The id of the column
      * @param placementType The new type of placement
      */
-    public abstract void updateColumnPlacementType( int adapterId, long columnId ,  PlacementType placementType );
+    public abstract void updateColumnPlacementType( int adapterId, long columnId, PlacementType placementType );
 
     /**
      * Update physical position of a column placement on a specified adapter.
@@ -551,8 +523,6 @@
      */
     public abstract void updateColumnPlacementPhysicalPosition( int adapterId, long columnId, long position );
 
-
-
     /**
      * Update physical position of a column placement on a specified adapter. Uses auto-increment to get the globally increasing number.
      *
@@ -561,30 +531,16 @@
      */
     public abstract void updateColumnPlacementPhysicalPosition( int adapterId, long columnId );
 
-
-
-
-
     /**
      * Change physical names of all column placements.
-<<<<<<< HEAD
-     *  @param adapterId The id of the adapter
-=======
      *
      * @param adapterId The id of the adapter
->>>>>>> 3ee4dcf6
      * @param columnId The id of the column
      * @param physicalSchemaName The physical schema name
      * @param physicalColumnName The physical column name
      * @param updatePhysicalColumnPosition Whether to reset the column position (highest number in the table; represents that the column is now at the last position)
      */
     public abstract void updateColumnPlacementPhysicalNames( int adapterId, long columnId, String physicalSchemaName, String physicalColumnName, boolean updatePhysicalColumnPosition );
-<<<<<<< HEAD
-
-
-
-=======
->>>>>>> 3ee4dcf6
 
     /**
      * Get all columns of the specified table.
@@ -1075,10 +1031,6 @@
      */
     public abstract CatalogPartitionGroup getPartitionGroup( long partitionGroupId );
 
-<<<<<<< HEAD
-
-=======
->>>>>>> 3ee4dcf6
     /**
      * Adds a partition to the catalog
      *
@@ -1107,12 +1059,6 @@
     public abstract CatalogPartition getPartition( long partitionId );
 
 
-<<<<<<< HEAD
-
-    public abstract List<CatalogPartition> getPartitionsByTable( long tableId );
-
-
-=======
     /**
      * Retrieves a list of partitions which are associated with a specific table
      *
@@ -1121,7 +1067,6 @@
      */
     public abstract List<CatalogPartition> getPartitionsByTable( long tableId );
 
->>>>>>> 3ee4dcf6
     /**
      * Effectively partitions a table with the specified partitionType
      *
@@ -1147,12 +1092,7 @@
      * @param tableId Table to be partitioned
      * @param partitionProperty Partition properties
      */
-<<<<<<< HEAD
-    public abstract void updateTablePartitionProperties( long tableId, PartitionProperty partitionProperty);
-
-=======
     public abstract void updateTablePartitionProperties( long tableId, PartitionProperty partitionProperty );
->>>>>>> 3ee4dcf6
 
     /**
      * Get a List of all partitions belonging to a specific table
@@ -1176,23 +1116,6 @@
     /**
      * Updates the specified partition group with the attached partitionIds
      *
-<<<<<<< HEAD
-     * @param partitionGroupId
-     * @param partitionIds List of new partitionIds
-     *
-     */
-    public abstract void updatePartitionGroup( long partitionGroupId, List<Long> partitionIds );
-
-    public abstract void addPartitionToGroup( long partitionGroupId, Long partitionId );
-
-    public abstract void removePartitionFromGroup( long partitionGroupId, Long partitionId );
-
-    /**
-     * Assigne the partition to a new partitionGroup
-     *
-     * @param partitionId
-     * @param partitionGroupId
-=======
      * @param partitionGroupId Partition Group to be updated
      * @param partitionIds List of new partitionIds
      */
@@ -1219,7 +1142,6 @@
      *
      * @param partitionId Partition to move
      * @param partitionGroupId New target gorup to move the partion to
->>>>>>> 3ee4dcf6
      */
     public abstract void updatePartition( long partitionId, Long partitionGroupId );
 
@@ -1242,7 +1164,6 @@
      */
     public abstract List<CatalogPartition> getPartitions( Pattern databaseNamePattern, Pattern schemaNamePattern, Pattern tableNamePattern );
 
-
     /**
      * Get a List of all partition name belonging to a specific table
      *
@@ -1323,11 +1244,7 @@
      * @param adapterId The id of the adapter to be checked
      * @param tableId The id of the table to be checked
      * @param columnId The id of the column to be checked
-<<<<<<< HEAD
-     * @param threshold
-=======
      * @param threshold Accepted toleration threshold for new setup of how many placements must remain after new partitionGroup distribution
->>>>>>> 3ee4dcf6
      * @return If its correctly distributed or not
      */
     public abstract boolean validatePartitionGroupDistribution( int adapterId, long tableId, long columnId, int threshold );
@@ -1454,56 +1371,6 @@
      */
     public abstract boolean checkIfExistsPartitionPlacement( int adapterId, long partitionId );
 
-
-    /**
-            * Adds a placement for a partition.
-            *
-    * @param adapterId The adapter on which the table should be placed on
-    * @param tableId
-    * @param partitionId
-     * @param placementType The type of placement
-     * @param physicalSchemaName The schema name on the adapter
-     * @param physicalTableName The table name on the adapter
-
-     */
-    public abstract void addPartitionPlacement( int adapterId, long tableId, long partitionId, PlacementType placementType, String physicalSchemaName, String physicalTableName);
-
-    /**
-     * Change physical names of a partition placement.
-     *  @param adapterId The id of the adapter
-     * @param partitionId The id of the partition
-     * @param physicalSchemaName The physical schema name
-     * @param physicalTableName The physical table name
-     */
-    public abstract void updatePartitionPlacementPhysicalNames( int adapterId, long partitionId, String physicalSchemaName, String physicalTableName) ;
-
-    /**
-     * Delets a placement for a partition.
-     *
-     * @param adapterId The adapter on which the table should be placed on
-     * @param partitionId
-     */
-    public abstract void deletePartitionPlacement( int adapterId, long partitionId);
-
-
-    public abstract CatalogPartitionPlacement getPartitionPlacement( int adapterId, long partitionId );
-
-    public abstract List<CatalogPartitionPlacement> getPartitionPlacementsByAdapter( int adapterId );
-
-    public abstract List<CatalogPartitionPlacement> getPartitionPlacementByTable( int adapterId, long tableId );
-
-    public abstract List<CatalogPartitionPlacement> getAllPartitionPlacementsByTable( long tableId );
-
-    public abstract List<CatalogPartitionPlacement> getPartitionPlacements( long partitionId );
-
-    public abstract  List<CatalogTable> getTablesForPeriodicProcessing();
-
-    public abstract void addTableToPeriodicProcessing(long tableId)  ;
-
-    public abstract  void removeTableFromPeriodicProcessing(long tableId)  ;
-
-
-    public abstract boolean checkIfExistsPartitionPlacement(int adapterId, long partitionId );
 
     /*
      *
@@ -1830,13 +1697,8 @@
         RANGE( 1 ),
         LIST( 2 ),
         HASH( 3 ),
-<<<<<<< HEAD
-        //TODO @HENNLO think about excluding "UDPF" here, these should only be used for internal Partiiton Functions
-        TEMPERATURE(4);
-=======
         //TODO @HENNLO think about excluding "UDPF" here, these should only be used for internal Partition Functions
         TEMPERATURE( 4 );
->>>>>>> 3ee4dcf6
 
         private final int id;
 
