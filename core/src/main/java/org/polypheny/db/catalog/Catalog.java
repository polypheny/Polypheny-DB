/*
 * Copyright 2019-2020 The Polypheny Project
 *
 * Licensed under the Apache License, Version 2.0 (the "License");
 * you may not use this file except in compliance with the License.
 * You may obtain a copy of the License at
 *
 * http://www.apache.org/licenses/LICENSE-2.0
 *
 * Unless required by applicable law or agreed to in writing, software
 * distributed under the License is distributed on an "AS IS" BASIS,
 * WITHOUT WARRANTIES OR CONDITIONS OF ANY KIND, either express or implied.
 * See the License for the specific language governing permissions and
 * limitations under the License.
 */

package org.polypheny.db.catalog;


import java.beans.PropertyChangeListener;
import java.beans.PropertyChangeSupport;
import java.util.ArrayList;
import java.util.List;
import java.util.Map;
import lombok.NonNull;
import lombok.RequiredArgsConstructor;
import org.polypheny.db.catalog.entity.CatalogColumn;
import org.polypheny.db.catalog.entity.CatalogColumnPlacement;
import org.polypheny.db.catalog.entity.CatalogConstraint;
import org.polypheny.db.catalog.entity.CatalogDatabase;
import org.polypheny.db.catalog.entity.CatalogForeignKey;
import org.polypheny.db.catalog.entity.CatalogIndex;
import org.polypheny.db.catalog.entity.CatalogKey;
import org.polypheny.db.catalog.entity.CatalogPartition;
import org.polypheny.db.catalog.entity.CatalogPrimaryKey;
import org.polypheny.db.catalog.entity.CatalogQueryInterface;
import org.polypheny.db.catalog.entity.CatalogSchema;
import org.polypheny.db.catalog.entity.CatalogStore;
import org.polypheny.db.catalog.entity.CatalogTable;
import org.polypheny.db.catalog.entity.CatalogUser;
import org.polypheny.db.catalog.exceptions.GenericCatalogException;
import org.polypheny.db.catalog.exceptions.NoTablePrimaryKeyException;
import org.polypheny.db.catalog.exceptions.UnknownCollationException;
import org.polypheny.db.catalog.exceptions.UnknownColumnException;
import org.polypheny.db.catalog.exceptions.UnknownColumnPlacementException;
import org.polypheny.db.catalog.exceptions.UnknownConstraintException;
import org.polypheny.db.catalog.exceptions.UnknownConstraintTypeException;
import org.polypheny.db.catalog.exceptions.UnknownDatabaseException;
import org.polypheny.db.catalog.exceptions.UnknownForeignKeyException;
import org.polypheny.db.catalog.exceptions.UnknownForeignKeyOptionException;
import org.polypheny.db.catalog.exceptions.UnknownIndexException;
import org.polypheny.db.catalog.exceptions.UnknownIndexTypeException;
import org.polypheny.db.catalog.exceptions.UnknownKeyException;
import org.polypheny.db.catalog.exceptions.UnknownPartitionIdRuntimeException;
import org.polypheny.db.catalog.exceptions.UnknownPartitionTypeException;
import org.polypheny.db.catalog.exceptions.UnknownPlacementTypeException;
import org.polypheny.db.catalog.exceptions.UnknownQueryInterfaceException;
import org.polypheny.db.catalog.exceptions.UnknownSchemaException;
import org.polypheny.db.catalog.exceptions.UnknownSchemaTypeException;
import org.polypheny.db.catalog.exceptions.UnknownStoreException;
import org.polypheny.db.catalog.exceptions.UnknownTableException;
import org.polypheny.db.catalog.exceptions.UnknownTableTypeException;
import org.polypheny.db.catalog.exceptions.UnknownUserException;
import org.polypheny.db.transaction.Transaction;
import org.polypheny.db.type.PolyType;


public abstract class Catalog {

    protected final PropertyChangeSupport listeners = new PropertyChangeSupport( this );
    public boolean isPersistent = false;
    public static Catalog INSTANCE = null;
    public static boolean resetCatalog;
    public static boolean memoryCatalog;
    public static boolean testMode;


    public static Catalog setAndGetInstance( Catalog catalog ) {
        if ( INSTANCE != null ) {
            throw new RuntimeException( "Setting the Catalog, when already set is not permitted." );
        }
        INSTANCE = catalog;
        return INSTANCE;
    }


    public static Catalog getInstance() {
        if ( INSTANCE == null ) {
            throw new RuntimeException( "Catalog was not set correctly on Polypheny-DB start-up" );
        }
        return INSTANCE;
    }


    public abstract void commit() throws NoTablePrimaryKeyException;

    public abstract void rollback();


    /**
     * Adds a listener which gets notified on store update
     *
     * @param listener which gets added
     */
    public void addObserver( PropertyChangeListener listener ) {
        listeners.addPropertyChangeListener( listener );
    }


    /**
     * Removes a registered observer
     *
     * @param listener which gets removed
     */
    public void removeObserver( PropertyChangeListener listener ) {
        listeners.removePropertyChangeListener( listener );
    }


    /**
     * Validates that all columns have a valid placement,
     * else deletes them.
     * TODO DL check
     */
    public abstract void validateColumns();

    /**
     * Restores all columnPlacements in the dedicated store
     */
    public abstract void restoreColumnPlacements( Transaction transaction ) throws GenericCatalogException;


    protected final boolean isValidIdentifier( final String str ) {
        return str.length() <= 100 && str.matches( "^[a-z_][a-z0-9_]*$" ) && !str.isEmpty();
    }


    public abstract long addDatabase( String name, int ownerId, String ownerName, long defaultSchemaId, String defaultSchemaName );

    public abstract void deleteDatabase( long databaseId ) throws UnknownDatabaseException;

    /**
     * Get all databases
     *
     * @param pattern A pattern for the database name
     * @return List of databases
     */
    public abstract List<CatalogDatabase> getDatabases( Pattern pattern ) throws GenericCatalogException;

    /**
     * Returns the database with the given name.
     *
     * @param databaseName The name of the database
     * @return The database
     * @throws UnknownDatabaseException If there is no database with this name.
     */
    public abstract CatalogDatabase getDatabase( String databaseName ) throws GenericCatalogException, UnknownDatabaseException;

    /**
     * Returns the database with the given name.
     *
     * @param databaseId The id of the database
     * @return The database
     * @throws UnknownDatabaseException If there is no database with this name.
     */
    public abstract CatalogDatabase getDatabase( long databaseId ) throws GenericCatalogException, UnknownDatabaseException;

    /**
     * Get all schemas which fit to the specified filter pattern.
     * <code>getSchemas(xid, null, null)</code> returns all schemas of all databases.
     *
     * @param databaseNamePattern Pattern for the database name. null returns all.
     * @param schemaNamePattern Pattern for the schema name. null returns all.
     * @return List of schemas which fit to the specified filter. If there is no schema which meets the criteria, an empty list is returned.
     */
    public abstract List<CatalogSchema> getSchemas( Pattern databaseNamePattern, Pattern schemaNamePattern ) throws GenericCatalogException, UnknownSchemaException;

    /**
     * Get all schemas of the specified database which fit to the specified filter pattern.
     * <code>getSchemas(xid, databaseName, null)</code> returns all schemas of the database.
     *
     * @param databaseId The id of the database
     * @param schemaNamePattern Pattern for the schema name. null returns all
     * @return List of schemas which fit to the specified filter. If there is no schema which meets the criteria, an empty list is returned.
     */
    public abstract List<CatalogSchema> getSchemas( long databaseId, Pattern schemaNamePattern ) throws GenericCatalogException, UnknownSchemaException;

    public abstract CatalogSchema getSchema( long schemaId ) throws UnknownSchemaException;

    /**
     * Returns the schema with the given name in the specified database.
     *
     * @param databaseName The name of the database
     * @param schemaName The name of the schema
     * @return The schema
     * @throws UnknownSchemaException If there is no schema with this name in the specified database.
     */
    public abstract CatalogSchema getSchema( String databaseName, String schemaName ) throws GenericCatalogException, UnknownSchemaException, UnknownCollationException, UnknownDatabaseException, UnknownSchemaTypeException;

    /**
     * Returns the schema with the given name in the specified database.
     *
     * @param databaseId The id of the database
     * @param schemaName The name of the schema
     * @return The schema
     * @throws UnknownSchemaException If there is no schema with this name in the specified database.
     */
    public abstract CatalogSchema getSchema( long databaseId, String schemaName ) throws GenericCatalogException, UnknownSchemaException;

    /**
     * Adds a schema in a specified database
     *
     * @param name The name of the schema
     * @param databaseId The id of the associated database
     * @param ownerId The owner of this schema
     * @param schemaType The type of this schema
     * @return The id of the inserted schema
     * @throws GenericCatalogException A generic catalog exception
     */
    public abstract long addSchema( String name, long databaseId, int ownerId, SchemaType schemaType ) throws GenericCatalogException, UnknownSchemaException;

    /**
     * Checks weather a schema with the specified name exists in a database.
     *
     * @param databaseId The if of the database
     * @param schemaName The name of the schema to check
     * @return True if there is a schema with this name. False if not.
     * @throws GenericCatalogException A generic catalog exception
     */
    public abstract boolean checkIfExistsSchema( long databaseId, String schemaName ) throws GenericCatalogException;

    /**
     * Renames a schema
     *
     * @param schemaId The if of the schema to rename
     * @param name New name of the schema
     * @throws GenericCatalogException A generic catalog exception
     */
    public abstract void renameSchema( long schemaId, String name ) throws GenericCatalogException, UnknownSchemaException;

    /**
     * Change owner of a schema
     *
     * @param schemaId The if of the schema
     * @param ownerId Id of the new owner
     * @throws GenericCatalogException A generic catalog exception
     */
    public abstract void setSchemaOwner( long schemaId, long ownerId ) throws GenericCatalogException, UnknownSchemaException;

    /**
     * Delete a schema from the catalog
     *
     * @param schemaId The if of the schema to delete
     * @throws GenericCatalogException A generic catalog exception
     */
    public abstract void deleteSchema( long schemaId ) throws GenericCatalogException, UnknownSchemaException;


    /**
     * Get all tables of the specified schema which fit to the specified filters.
     * <code>getTables(xid, databaseName, null, null, null)</code> returns all tables of the database.
     *
     * @param schemaId The id of the schema
     * @param tableNamePattern Pattern for the table name. null returns all.
     * @return List of tables which fit to the specified filters. If there is no table which meets the criteria, an empty list is returned.
     */
    public abstract List<CatalogTable> getTables( long schemaId, Pattern tableNamePattern ) throws GenericCatalogException;

    /**
     * Get all tables of the specified database which fit to the specified filters.
     * <code>getTables(xid, databaseName, null, null, null)</code> returns all tables of the database.
     *
     * @param databaseId The id of the database
     * @param schemaNamePattern Pattern for the schema name. null returns all.
     * @param tableNamePattern Pattern for the table name. null returns all.
     * @return List of tables which fit to the specified filters. If there is no table which meets the criteria, an empty list is returned.
     */
    public abstract List<CatalogTable> getTables( long databaseId, Pattern schemaNamePattern, Pattern tableNamePattern ) throws GenericCatalogException;

    /**
     * Returns the table with the given name in the specified database and schema.
     *
     * @param databaseName The name of the database
     * @param schemaName The name of the schema
     * @param tableName The name of the table
     * @return The table
     * @throws UnknownTableException If there is no table with this name in the specified database and schema.
     */
    public abstract CatalogTable getTable( String databaseName, String schemaName, String tableName ) throws UnknownTableException, GenericCatalogException;

    /**
     * Get all tables of the specified database which fit to the specified filters.
     * <code>getTables(xid, databaseName, null, null, null)</code> returns all tables of the database.
     *
     * @param databaseNamePattern Pattern for the database name. null returns all.
     * @param schemaNamePattern Pattern for the schema name. null returns all.
     * @param tableNamePattern Pattern for the table name. null returns all.
     * @return List of tables which fit to the specified filters. If there is no table which meets the criteria, an empty list is returned.
     */
    public abstract List<CatalogTable> getTables( Pattern databaseNamePattern, Pattern schemaNamePattern, Pattern tableNamePattern ) throws GenericCatalogException;

    /**
     * Returns the table with the given id
     *
     * @param tableId The id of the table
     * @return The table
     * @throws UnknownTableException If there is no table with this name in the specified database and schema.
     */
    public abstract CatalogTable getTable( long tableId ) throws UnknownTableException, GenericCatalogException;


    /**
     * Returns the table with the given name in the specified schema.
     *
     * @param schemaId The id of the schema
     * @param tableName The name of the table
     * @return The table
     * @throws UnknownTableException If there is no table with this name in the specified database and schema.
     */
    public abstract CatalogTable getTable( long schemaId, String tableName ) throws UnknownTableException, GenericCatalogException;

    /**
     * Returns the table with the given name in the specified database and schema.
     *
     * @param databaseId The id of the database
     * @param schemaName The name of the schema
     * @param tableName The name of the table
     * @return The table
     * @throws UnknownTableException If there is no table with this name in the specified database and schema.
     */
    public abstract CatalogTable getTable( long databaseId, String schemaName, String tableName ) throws UnknownTableException, GenericCatalogException;

    /**
     * Adds a table to a specified schema.
     *
     * @param name The name of the table to add
     * @param schemaId The id of the schema
     * @param ownerId The if of the owner
     * @param tableType The table type
     * @param definition The definition of this table (e.g. a SQL string; null if not applicable)
     * @return The id of the inserted table
     * @throws GenericCatalogException A generic catalog exception
     */
    public abstract long addTable( String name, long schemaId, int ownerId, TableType tableType, String definition ) throws GenericCatalogException;

    /**
     * Checks if there is a table with the specified name in the specified schema.
     *
     * @param schemaId The id of the schema
     * @param tableName The name to check for
     * @return true if there is a table with this name, false if not.
     * @throws GenericCatalogException A generic catalog exception
     */
    public abstract boolean checkIfExistsTable( long schemaId, String tableName ) throws GenericCatalogException, UnknownSchemaException;

    /**
     * Renames a table
     *
     * @param tableId The if of the table to rename
     * @param name New name of the table
     * @throws GenericCatalogException A generic catalog exception
     */
    public abstract void renameTable( long tableId, String name ) throws GenericCatalogException, UnknownTableException;

    /**
     * Delete the specified table. Columns need to be deleted before.
     *
     * @param tableId The id of the table to delete
     */
    public abstract void deleteTable( long tableId ) throws GenericCatalogException, UnknownTableException;

    /**
     * Change owner of a table
     *
     * @param tableId The if of the table
     * @param ownerId Id of the new owner
     * @throws GenericCatalogException A generic catalog exception
     */
    public abstract void setTableOwner( long tableId, int ownerId ) throws GenericCatalogException, UnknownTableException;

    /**
     * Set the primary key of a table
     *
     * @param tableId The id of the table
     * @param keyId The id of the key to set as primary key. Set null to set no primary key.
     */
    public abstract void setPrimaryKey( long tableId, Long keyId ) throws GenericCatalogException, UnknownTableException;

    /**
     * Adds a placement for a column.
     *
     * @param storeId The store on which the table should be placed on
     * @param columnId The id of the column to be placed
     * @param placementType The type of placement
     * @param physicalSchemaName The schema name on the data store
     * @param physicalTableName The table name on the data store
     * @param physicalColumnName The column name on the data store
     * @param partitionIds List of partitions to place on this column placement/May be null
     * @throws GenericCatalogException A generic catalog exception
     */
    public abstract void addColumnPlacement( int storeId, long columnId, PlacementType placementType, String physicalSchemaName, String physicalTableName, String physicalColumnName, List<Long> partitionIds ) throws GenericCatalogException;

    /**
     * Deletes a column placement
     *
     * @param storeId The id of the store
     * @param columnId The id of the column
     */
    public abstract void deleteColumnPlacement( int storeId, long columnId ) throws GenericCatalogException;


    /**
     * Get a specific column placement.
     *
     * @param storeId The id of the store
     * @param columnId The id of the column
     * @return The specific column placement
     * @throws GenericCatalogException A generic catalog exception
     */
    public abstract CatalogColumnPlacement getColumnPlacement( int storeId, long columnId ) throws GenericCatalogException;


    /**
     * Checks if there is a column with the specified name in the specified table.
     *
     * @param storeId  The id of the store
     * @param columnId The id of the column
     * @return true if there is a column placement, false if not.
     */
    public abstract boolean checkIfExistsColumnPlacement( int storeId, long columnId );


    /**
     * Get all placements of a column
     *
     * @param columnId The id of the column
     * @return List of placements
     */
    public abstract List<CatalogColumnPlacement> getColumnPlacements( long columnId );

    public abstract List<CatalogColumnPlacement> getColumnPlacementsOnStore( int storeId, long tableId );

    public abstract List<CatalogColumnPlacement> getColumnPlacementsOnStoreSortedByPhysicalPosition( int storeId, long tableId );


    /**
     * Get column placements on a store
     *
     * @param storeId The id of the store
     * @return List of column placements on this store
     */
    public abstract List<CatalogColumnPlacement> getColumnPlacementsOnStore( int storeId );

    public abstract List<CatalogColumnPlacement> getColumnPlacementsByColumn( long columnId );

    public abstract List<CatalogKey> getKeys();

    public abstract List<CatalogKey> getTableKeys( long tableId );

    /**
     * Get column placements in a specific schema on a specific store
     *
     * @param storeId The id of the store
     * @param schemaId The id of the schema
     * @return List of column placements on this store and schema
     */
    public abstract List<CatalogColumnPlacement> getColumnPlacementsOnStoreAndSchema( int storeId, long schemaId ) throws GenericCatalogException;


    /**
     * Update type of a placement.
     *
     * @param storeId       The id of the store
     * @param columnId      The id of the column
     * @param placementType The new type of placement
     */
    public abstract void updateColumnPlacementType( int storeId, long columnId, PlacementType placementType ) throws UnknownColumnPlacementException;


    /**
     * Change physical names of a placement.
     *
     * @param storeId            The id of the store
     * @param columnId           The id of the column
     * @param physicalSchemaName The physical schema name
     * @param physicalTableName  The physical table name
     * @param physicalColumnName The physical column name
     */
    public abstract void updateColumnPlacementPhysicalNames( int storeId, long columnId, String physicalSchemaName, String physicalTableName, String physicalColumnName ) throws GenericCatalogException, UnknownColumnPlacementException;


    /**
     * Get all columns of the specified table.
     *
     * @param tableId The id of the table
     * @return List of columns which fit to the specified filters. If there is no column which meets the criteria, an empty list is returned.
     */
    public abstract List<CatalogColumn> getColumns( long tableId );


    /**
     * Get all columns of the specified database which fit to the specified filter patterns.
     * <code>getColumns(xid, databaseName, null, null, null)</code> returns all columns of the database.
     *
     * @param databaseNamePattern Pattern for the database name. null returns all.
     * @param schemaNamePattern Pattern for the schema name. null returns all.
     * @param tableNamePattern Pattern for the table name. null returns all.
     * @param columnNamePattern Pattern for the column name. null returns all.
     * @return List of columns which fit to the specified filters. If there is no column which meets the criteria, an empty list is returned.
     */
    public abstract List<CatalogColumn> getColumns( Pattern databaseNamePattern, Pattern schemaNamePattern, Pattern tableNamePattern, Pattern columnNamePattern );

    /**
     * Returns the column with the specified id.
     *
     * @param columnId The id of the column
     * @return A CatalogColumn
     */
    public abstract CatalogColumn getColumn( long columnId );

    /**
     * Returns the column with the specified name in the specified table of the specified database and schema.
     *
     * @param tableId The id of the table
     * @param columnName The name of the column
     * @return A CatalogColumn
     * @throws UnknownColumnException If there is no column with this name in the specified table of the database and schema.
     */
    public abstract CatalogColumn getColumn( long tableId, String columnName ) throws GenericCatalogException, UnknownColumnException;

    /**
     * Returns the column with the specified name in the specified table of the specified database and schema.
     *
     * @param databaseName The name of the database
     * @param schemaName The name of the schema
     * @param tableName The name of the table
     * @param columnName The name of the column
     * @return A CatalogColumn
     * @throws UnknownColumnException If there is no column with this name in the specified table of the database and schema.
     */
    public abstract CatalogColumn getColumn( String databaseName, String schemaName, String tableName, String columnName ) throws GenericCatalogException, UnknownColumnException;

    /**
     * Adds a column.
     *
     * @param name The name of the column
     * @param tableId The id of the corresponding table
     * @param position The ordinal position of the column (starting with 1)
     * @param type The type of the column
     * @param length The length of the field (if applicable, else null)
     * @param scale The number of digits after the decimal point (if applicable, else null)
     * @param nullable Weather the column can contain null values
     * @param collation The collation of the field (if applicable, else null)
     * @return The id of the inserted column
     */
    public abstract long addColumn( String name, long tableId, int position, PolyType type, PolyType collectionsType, Integer length, Integer scale, Integer dimension, Integer cardinality, boolean nullable, Collation collation ) throws GenericCatalogException;

    /**
     * Renames a column
     *
     * @param columnId The if of the column to rename
     * @param name     New name of the column
     * @throws GenericCatalogException A generic catalog exception
     */
    public abstract void renameColumn( long columnId, String name ) throws GenericCatalogException;

    /**
     * Change the position of the column.
     *
     * @param columnId The id of the column for which to change the position
     * @param position The new position of the column
     */
    public abstract void setColumnPosition( long columnId, int position ) throws GenericCatalogException;

    /**
     * Change the data type of an column.
     *
     * @param columnId The id of the column
     * @param type The new type of the column
     */
    public abstract void setColumnType( long columnId, PolyType type, PolyType collectionsType, Integer length, Integer precision, Integer dimension, Integer cardinality ) throws GenericCatalogException;

    /**
     * Change nullability of the column (weather the column allows null values).
     *
     * @param columnId The id of the column
     * @param nullable True if the column should allow null values, false if not.
     */
    public abstract void setNullable( long columnId, boolean nullable ) throws GenericCatalogException;

    /**
     * Set the collation of a column.
     * If the column already has the specified collation set, this method is a NoOp.
     *
     * @param columnId  The id of the column
     * @param collation The collation to set
     */
    public abstract void setCollation( long columnId, Collation collation );

    /**
     * Checks if there is a column with the specified name in the specified table.
     *
     * @param tableId The id of the table
     * @param columnName The name to check for
     * @return true if there is a column with this name, false if not.
     * @throws GenericCatalogException A generic catalog exception
     */
    public abstract boolean checkIfExistsColumn( long tableId, String columnName ) throws GenericCatalogException, UnknownTableException;

    /**
     * Delete the specified column. This also deletes a default value in case there is one defined for this column.
     *
     * @param columnId The id of the column to delete
     */
    public abstract void deleteColumn( long columnId ) throws GenericCatalogException;

    /**
     * Adds a default value for a column. If there already is a default values, it being replaced.
     *
     * @param columnId     The id of the column
     * @param type         The type of the default value
     * @param defaultValue True if the column should allow null values, false if not.
     */


    public abstract void setDefaultValue( long columnId, PolyType type, String defaultValue );


    /**
     * Deletes an existing default value of a column. NoOp if there is no default value defined.
     *
     * @param columnId The id of the column
     */
    public abstract void deleteDefaultValue( long columnId );

    /**
     * Returns a specified primary key
     *
     * @param key The id of the primary key
     * @return The primary key
     */
    public abstract CatalogPrimaryKey getPrimaryKey( long key ) throws GenericCatalogException, UnknownKeyException;


    public abstract boolean isPrimaryKey( long key );

    public abstract boolean isForeignKey( long keyId );

    public abstract boolean isIndex( long keyId );

    public abstract boolean isConstraint( long keyId );

    /**
     * Adds a primary key
     *
     * @param tableId The id of the table
     * @param columnIds The id of key which will be part of the primary keys
     */
    public abstract void addPrimaryKey( long tableId, List<Long> columnIds ) throws GenericCatalogException;

    /**
     * Returns all (imported) foreign keys of a specified table
     *
     * @param tableId The id of the table
     * @return List of foreign keys
     */
    public abstract List<CatalogForeignKey> getForeignKeys( long tableId ) throws GenericCatalogException;

    /**
     * Returns all foreign keys that reference the specified table (exported keys).
     *
     * @param tableId The id of the table
     * @return List of foreign keys
     */
    public abstract List<CatalogForeignKey> getExportedKeys( long tableId ) throws GenericCatalogException;

    /**
     * Get all constraints of the specified table
     *
     * @param tableId The id of the table
     * @return List of constraints
     */
    public abstract List<CatalogConstraint> getConstraints( long tableId ) throws GenericCatalogException;


    public abstract List<CatalogIndex> getIndices( CatalogKey key );

    public abstract List<CatalogIndex> getForeignKeys( CatalogKey key );

    public abstract List<CatalogConstraint> getConstraints( CatalogKey key );

    /**
     * Returns the constraint with the specified name in the specified table.
     *
     * @param tableId The id of the table
     * @param constraintName The name of the constraint
     * @return The constraint
     */
    public abstract CatalogConstraint getConstraint( long tableId, String constraintName ) throws GenericCatalogException, UnknownConstraintException;

    /**
     * Return the foreign key with the specified name from the specified table
     *
     * @param tableId The id of the table
     * @param foreignKeyName The name of the foreign key
     * @return The foreign key
     */
    public abstract CatalogForeignKey getForeignKey( long tableId, String foreignKeyName ) throws GenericCatalogException, UnknownForeignKeyException;

    /**
     * Adds a unique foreign key constraint.
     *
     * @param tableId The id of the table
     * @param columnIds The id of the columns which are part of the foreign key
     * @param referencesTableId The if of the referenced table
     * @param referencesIds The id of columns forming the key referenced by this key
     * @param constraintName The name of the constraint
     * @param onUpdate The option for updates
     * @param onDelete The option for deletes
     */
    public abstract void addForeignKey( long tableId, List<Long> columnIds, long referencesTableId, List<Long> referencesIds, String constraintName, ForeignKeyOption onUpdate, ForeignKeyOption onDelete ) throws GenericCatalogException;

    /**
     * Adds a unique constraint.
     *
     * @param tableId The id of the table
     * @param constraintName The name of the constraint
     * @param columnIds A list of column ids
     */
    public abstract void addUniqueConstraint( long tableId, String constraintName, List<Long> columnIds ) throws GenericCatalogException;

    /**
     * Returns all indexes of a table
     *
     * @param tableId The id of the table
     * @param onlyUnique true if only indexes for unique values are returned. false if all indexes are returned.
     * @return List of indexes
     */
    public abstract List<CatalogIndex> getIndexes( long tableId, boolean onlyUnique ) throws GenericCatalogException;

    /**
     * Returns the index with the specified name in the specified table
     *
     * @param tableId The id of the table
     * @param indexName The name of the index
     * @return The Index
     */
    public abstract CatalogIndex getIndex( long tableId, String indexName ) throws GenericCatalogException, UnknownIndexException;

    /**
     * Adds an index over the specified columns
     *
     * @param tableId The id of the table
     * @param columnIds A list of column ids
     * @param unique Weather the index should be unique
     * @param type The type of index
     * @param indexName The name of the index
     * @return The id of the created index
     */
    public abstract long addIndex( long tableId, List<Long> columnIds, boolean unique, IndexType type, String indexName ) throws GenericCatalogException;

    /**
     * Delete the specified index
     *
     * @param indexId The id of the index to drop
     */
    public abstract void deleteIndex( long indexId ) throws GenericCatalogException, UnknownIndexException;

    /**
     * Deletes the specified primary key (including the entry in the key table). If there is an index on this key, make sure to delete it first.
     *
     * @param tableId The id of the key to drop
     */
    public abstract void deletePrimaryKey( long tableId ) throws GenericCatalogException;

    /**
     * Delete the specified foreign key (does not delete the referenced key).
     *
     * @param foreignKeyId The id of the foreign key to delete
     */
    public abstract void deleteForeignKey( long foreignKeyId ) throws GenericCatalogException;

    /**
     * Delete the specified constraint.
     * For deleting foreign keys, use {@link #deleteForeignKey(long)}.
     *
     * @param constraintId The id of the constraint to delete
     */
    public abstract void deleteConstraint( long constraintId ) throws GenericCatalogException;

    /**
     * Get the user with the specified name
     *
     * @param userName The name of the user
     * @return The user
     * @throws UnknownUserException If there is no user with the specified name
     */
    public abstract CatalogUser getUser( String userName ) throws UnknownUserException, GenericCatalogException;

    /**
     * Get list of all stores
     *
     * @return List of stores
     */
    public abstract List<CatalogStore> getStores() throws GenericCatalogException;

    /**
     * Get a store by its unique name
     */
    public abstract CatalogStore getStore( String uniqueName ) throws GenericCatalogException, UnknownStoreException;

    /**
     * Get a store by its id
     */
    public abstract CatalogStore getStore( int storeId ) throws GenericCatalogException, UnknownStoreException;

    /**
     * Add a store
     *
     * @param uniqueName The unique name of the store
     * @param adapter    The class name of the adapter
     * @param settings   The configuration of the store
     * @return The id of the newly added store
     */
    public abstract int addStore( String uniqueName, String adapter, Map<String, String> settings ) throws GenericCatalogException;

    /**
     * Delete a store
     *
     * @param storeId The id of the store to delete
     */
    public abstract void deleteStore( int storeId ) throws GenericCatalogException, UnknownStoreException;


    /**
<<<<<<< HEAD
     * Adds a partiiton to the catalog
     *
     * @param tableId The unique id of the table
     * @param schemaId The unique id of the table
     * @param ownerId the partitionId to be deleted
     * @param partitionType partition Type of the added partiiton
     */
    public abstract long addPartition( long tableId, String partitionName, long schemaId, int ownerId, PartitionType partitionType, List<String> effectivePartitionQualifier, boolean isUnbound ) throws GenericCatalogException;


    /**
     * Should only be called from mergePartitions()
     * deletes a single partition and all references
     *
     * @param tableId The unique id of the table
     * @param schemaId The unique id of the table
     * @param partitionId the partitionId to be deleted
     */
    protected abstract void deletePartition( long tableId, long schemaId, long partitionId );

    /**
     * Get a partition object by its unique id
     *
     * @return partition
     */
    public abstract CatalogPartition getPartition( long partitionId ) throws UnknownPartitionException;



    /**
     * Effectively partitions a table with the specified partitionType
     *
     * @param tableId Table to be partitioned
     * @param type partiiton function to apply on the table
     * @param partitionColumnId column used to apply the partition function on
     * @param numPartitions explicit number of partitions
     * @param partitionQualifiers qualifiers which are directly associated with a partition
     * @param partitionNames (optional)
     */
    public abstract void partitionTable( long tableId, PartitionType type, long partitionColumnId, int numPartitions, List<String> partitionQualifiers, List<String> partitionNames ) throws UnknownTableException, UnknownPartitionException, GenericCatalogException;


    /**
     * Merges a  partitioned table
     * Resets all objects and structures which were introduced by partitionTable
     *
     * @param tableId Table to be merged
     */
    public abstract void mergeTable( long tableId ) throws UnknownTableException;
=======
     * Get list of all query interfaces
     *
     * @return List of query interfaces
     */
    public abstract List<CatalogQueryInterface> getQueryInterfaces() throws GenericCatalogException;

    /**
     * Get a query interface by its unique name
     */
    public abstract CatalogQueryInterface getQueryInterface( String uniqueName ) throws GenericCatalogException, UnknownQueryInterfaceException;

    /**
     * Get a query interface by its id
     */
    public abstract CatalogQueryInterface getQueryInterface( int ifaceId ) throws GenericCatalogException, UnknownQueryInterfaceException;

    /**
     * Add a query interface
     *
     * @param uniqueName The unique name of the query interface
     * @param clazz      The class name of the query interface
     * @param settings   The configuration of the query interface
     * @return The id of the newly added query interface
     */
    public abstract int addQueryInterface( String uniqueName, String clazz, Map<String, String> settings ) throws GenericCatalogException;

    /**
     * Delete a query interface
     *
     * @param ifaceId The id of the query interface to delete
     */
    public abstract void deleteQueryInterface( int ifaceId ) throws GenericCatalogException, UnknownQueryInterfaceException;


    public abstract long addPartition( long tableId, String partitionName, long schemaId, int ownerId, PartitionType partitionType, List<String> effectivePartitionQualifier, boolean isUnbound ) throws GenericCatalogException;

    protected abstract void deletePartition( long tableId, long schemaId, long partitionId ) throws UnknownPartitionIdRuntimeException;

    public abstract CatalogPartition getPartition( long partitionId ) throws UnknownPartitionIdRuntimeException;

    public abstract void partitionTable( long tableId, PartitionType type, long partitionColumnId, int numPartitions, List<String> partitionQualifiers, List<String> partitionNames ) throws UnknownTableException, UnknownPartitionIdRuntimeException, GenericCatalogException;

    public abstract void mergeTable( long tableId ) throws UnknownTableException, GenericCatalogException, UnknownKeyException, UnknownPartitionIdRuntimeException;
>>>>>>> 0445b851

    /**
     * Get a List of all partitions belonging to a specific table
     *
     * @param tableId Table to be queried
     * @return list of all partitions on this table
     */
    public abstract List<CatalogPartition> getPartitions( long tableId ) throws UnknownTableException;


    /**
     * Get all partitions of the specified database which fit to the specified filter patterns.
     * <code>getColumns(xid, databaseName, null, null, null)</code> returns all partitions of the database.
     *
     * @param databaseNamePattern Pattern for the database name. null returns all.
     * @param schemaNamePattern Pattern for the schema name. null returns all.
     * @param tableNamePattern Pattern for the table name. null returns all.
     * @return List of columns which fit to the specified filters. If there is no column which meets the criteria, an empty list is returned.
     */
    public abstract List<CatalogPartition> getPartitions( Pattern databaseNamePattern, Pattern schemaNamePattern, Pattern tableNamePattern );

    /**
     * Get a List of all partition name belonging to a specific table
     *
     * @param tableId Table to be queried
     * @return list of all partitionnames on this table
     */
    public abstract List<String> getPartitionNames( long tableId ) throws UnknownTableException;


<<<<<<< HEAD
    /**
     * Get placements by partition. Identify the location of partitions.
     * Essentially returns all ColumnPlacements which hold the specified partitionID
     *
     * @param partitionId The unique id of the partition
     * @param columnId column placement to return
     * @param tableId
     * @return List of CatalogColumnPlacements
     */
    public abstract List<CatalogColumnPlacement> getColumnPlacementsByPartition( long tableId, long partitionId, long columnId ) throws UnknownPartitionException;


    /**
     * Get stores by partition. Identify the location of partitions/replicas
     * Essentially returns all Stores which hold the specified partitionID
     *
     * @param partitionId The unique id of the partition
     * @return List of CatalogStores
     */
    public abstract List<CatalogStore> getStoresByPartition( long tableId, long partitionId ) throws UnknownPartitionException;
=======
    public abstract List<CatalogColumnPlacement> getColumnPlacementsByPartition( long tableId, long partitionId, long columnId ) throws UnknownPartitionIdRuntimeException;

    public abstract List<CatalogStore> getStoresByPartition( long tableId, long partitionId ) throws UnknownPartitionIdRuntimeException;
>>>>>>> 0445b851


    /**
     * Updates the Catalog reference which partitions reside on which DataPlacement (Store/Table)
     *
     * @param storeId The unique id of the partition
     * @param tableId
     * @param partitionIds
     */
    public abstract void updatePartitionsOnDataPlacement( int storeId, long tableId, List<Long> partitionIds ) throws UnknownTableException, UnknownStoreException;

    /**
     * Get all partitions residing on a DataPlacement (Store/Table)
     *
     * @param storeId The unique id of the partition
     * @param tableId The unique id of the table
     * @return List of partitionIds
     */
    public abstract List<Long> getPartitionsOnDataPlacement( int storeId, long tableId );

    /**
     * Returns list with the index of the partitions on this store from  0..numPartitions
     *
     * @param storeId The unique id of the partition
     * @param tableId The unique id of the table
     * @return List of partitionId Indices
     */
    public abstract List<Long> getPartitionsIndexOnDataPlacement( int storeId, long tableId );

    /**
     * Mostly needed if a placement is dropped from a store.
     *
     * @param storeId Placement to be updated with new partitions
     * @param tableId List of partitions which the placement should hold
     */
    public abstract void deletePartitionsOnDataPlacement( int storeId, long tableId );


    /**
     *  Checks depending on the current partition distribution and partitionType
     *  If this would be sufficient. Basically a passthrough method to simplify the code
     *
     * @param tableId  table to be checked
     * @return If its correctly distributed or not
     */
    public abstract boolean validatePartitionDistribution( int storeId, long tableId, long columnId );

    /*
     *
     */

    // public abstract CatalogCombinedKey getCombinedKey( long keyId ) throws GenericCatalogException, UnknownKeyException;


    public abstract void close();

    public abstract void clear();


    public enum TableType {
        TABLE( 1 ),
        VIEW( 2 );
        // STREAM, ...

        private final int id;


        TableType( int id ) {
            this.id = id;
        }


        public int getId() {
            return id;
        }


        public static TableType getById( final int id ) throws UnknownTableTypeException {
            for ( TableType t : values() ) {
                if ( t.id == id ) {
                    return t;
                }
            }
            throw new UnknownTableTypeException( id );
        }


        public static TableType getByName( final String name ) throws UnknownTableTypeException {
            for ( TableType t : values() ) {
                if ( t.name().equalsIgnoreCase( name ) ) {
                    return t;
                }
            }
            throw new UnknownTableTypeException( name );
        }


        // Used for creating ResultSets
        public Object[] getParameterArray() {
            return new Object[]{ name() };
        }


        // Required for building JDBC result set
        @RequiredArgsConstructor
        public static class PrimitiveTableType {

            public final String tableType;
        }
    }


    public enum SchemaType {
        RELATIONAL( 1 );
        // GRAPH, DOCUMENT, ...

        private final int id;


        SchemaType( int id ) {
            this.id = id;
        }


        public int getId() {
            return id;
        }


        public static SchemaType getById( final int id ) throws UnknownSchemaTypeException {
            for ( SchemaType t : values() ) {
                if ( t.id == id ) {
                    return t;
                }
            }
            throw new UnknownSchemaTypeException( id );
        }


        public static SchemaType getByName( final String name ) throws UnknownSchemaTypeException {
            for ( SchemaType t : values() ) {
                if ( t.name().equalsIgnoreCase( name ) ) {
                    return t;
                }
            }
            throw new UnknownSchemaTypeException( name );
        }
    }


    public enum Collation {
        CASE_SENSITIVE( 1 ),
        CASE_INSENSITIVE( 2 );

        private final int id;


        Collation( int id ) {
            this.id = id;
        }


        public int getId() {
            return id;
        }


        public static Collation getById( int id ) throws UnknownCollationException {
            for ( Collation c : values() ) {
                if ( c.id == id ) {
                    return c;
                }
            }
            throw new UnknownCollationException( id );
        }


        public static Collation parse( @NonNull String str ) throws UnknownCollationException {
            if ( str.equalsIgnoreCase( "CASE SENSITIVE" ) ) {
                return Collation.CASE_SENSITIVE;
            } else if ( str.equalsIgnoreCase( "CASE INSENSITIVE" ) ) {
                return Collation.CASE_INSENSITIVE;
            }
            throw new UnknownCollationException( str );
        }
    }


    public enum IndexType {
        BTREE( 1 ),
        HASH( 2 );

        private final int id;


        IndexType( int id ) {
            this.id = id;
        }


        public int getId() {
            return id;
        }


        public static IndexType getById( int id ) throws UnknownIndexTypeException {
            for ( IndexType e : values() ) {
                if ( e.id == id ) {
                    return e;
                }
            }
            throw new UnknownIndexTypeException( id );
        }


        public static IndexType parse( @NonNull String str ) throws UnknownIndexTypeException {
            if ( str.equalsIgnoreCase( "btree" ) ) {
                return IndexType.BTREE;
            } else if ( str.equalsIgnoreCase( "hash" ) ) {
                return IndexType.HASH;
            }
            throw new UnknownIndexTypeException( str );
        }
    }


    public enum ConstraintType {
        UNIQUE( 1 );

        private final int id;


        ConstraintType( int id ) {
            this.id = id;
        }


        public int getId() {
            return id;
        }


        public static ConstraintType getById( int id ) throws UnknownConstraintTypeException {
            for ( ConstraintType e : values() ) {
                if ( e.id == id ) {
                    return e;
                }
            }
            throw new UnknownConstraintTypeException( id );
        }


        public static ConstraintType parse( @NonNull String str ) throws UnknownConstraintTypeException {
            if ( str.equalsIgnoreCase( "UNIQUE" ) ) {
                return ConstraintType.UNIQUE;
            }
            throw new UnknownConstraintTypeException( str );
        }
    }


    public enum ForeignKeyOption {
        // IDs according to JDBC standard
        CASCADE( 0 ),
        RESTRICT( 1 ),
        SET_NULL( 2 ),
        SET_DEFAULT( 4 );

        private final int id;


        ForeignKeyOption( int id ) {
            this.id = id;
        }


        public int getId() {
            return id;
        }


        public static ForeignKeyOption getById( int id ) throws UnknownForeignKeyOptionException {
            for ( ForeignKeyOption e : values() ) {
                if ( e.id == id ) {
                    return e;
                }
            }
            throw new UnknownForeignKeyOptionException( id );
        }


        public static ForeignKeyOption parse( @NonNull String str ) throws UnknownForeignKeyOptionException {
            if ( str.equalsIgnoreCase( "CASCADE" ) ) {
                return ForeignKeyOption.CASCADE;
            } else if ( str.equalsIgnoreCase( "RESTRICT" ) ) {
                return ForeignKeyOption.RESTRICT;
            } else if ( str.equalsIgnoreCase( "SET NULL" ) ) {
                return ForeignKeyOption.SET_NULL;
            } else if ( str.equalsIgnoreCase( "SET DEFAULT" ) ) {
                return ForeignKeyOption.SET_DEFAULT;
            }
            throw new UnknownForeignKeyOptionException( str );
        }
    }


    public enum PlacementType {
        MANUAL( 1 ),
        AUTOMATIC( 2 );

        private final int id;


        PlacementType( int id ) {
            this.id = id;
        }


        public int getId() {
            return id;
        }


        public static PlacementType getById( int id ) throws UnknownPlacementTypeException {
            for ( PlacementType e : values() ) {
                if ( e.id == id ) {
                    return e;
                }
            }
            throw new UnknownPlacementTypeException( id );
        }


        public static PlacementType parse( @NonNull String str ) throws UnknownPlacementTypeException {
            if ( str.equalsIgnoreCase( "MANUAL" ) ) {
                return PlacementType.MANUAL;
            } else if ( str.equalsIgnoreCase( "AUTOMATIC" ) ) {
                return PlacementType.AUTOMATIC;
            }
            throw new UnknownPlacementTypeException( str );
        }


    }


    public enum PartitionType {
        NONE( 0 ),
        RANGE( 1 ),
        LIST( 2 ),
        HASH( 3 ),
        ROUNDROBIN( 4 );
        // STREAM, ...

        private final int id;


        PartitionType( int id ) {
            this.id = id;
        }


        public int getId() {
            return id;
        }


        //New ExceptionType
        public static PartitionType getById( final int id ) throws UnknownPartitionTypeException {
            for ( PartitionType t : values() ) {
                if ( t.id == id ) {
                    return t;
                }
            }
            throw new UnknownPartitionTypeException( id );
        }


        public static PartitionType getByName( final String name ) throws UnknownPartitionTypeException {
            for ( PartitionType t : values() ) {
                if ( t.name().equalsIgnoreCase( name ) ) {
                    return t;
                }
            }
            throw new UnknownPartitionTypeException( name );
        }

    }


    public static class Pattern {

        public final String pattern;

        public final boolean containsWildcards;


        public Pattern( String pattern ) {
            this.pattern = pattern;
            containsWildcards = pattern.contains( "%" ) || pattern.contains( "_" );
        }


        public String toRegex() {
            return pattern.replace( "_", "(.)" ).replace( "%", "(.*)" );
        }


        @Override
        public String toString() {
            return "Pattern[" + pattern + "]";
        }
    }


    /*
     * Helpers
     */


    public static List<TableType> convertTableTypeList( @NonNull final List<String> stringTypeList ) throws UnknownTableTypeException {
        final List<TableType> typeList = new ArrayList<>( stringTypeList.size() );
        for ( String s : stringTypeList ) {
            typeList.add( TableType.getByName( s ) );
        }
        return typeList;
    }

}<|MERGE_RESOLUTION|>--- conflicted
+++ resolved
@@ -831,9 +831,42 @@
      */
     public abstract void deleteStore( int storeId ) throws GenericCatalogException, UnknownStoreException;
 
-
-    /**
-<<<<<<< HEAD
+    /*
+     * Get list of all query interfaces
+     *
+     * @return List of query interfaces
+     */
+    public abstract List<CatalogQueryInterface> getQueryInterfaces() throws GenericCatalogException;
+
+    /**
+     * Get a query interface by its unique name
+     */
+    public abstract CatalogQueryInterface getQueryInterface( String uniqueName ) throws GenericCatalogException, UnknownQueryInterfaceException;
+
+    /**
+     * Get a query interface by its id
+     */
+    public abstract CatalogQueryInterface getQueryInterface( int ifaceId ) throws GenericCatalogException, UnknownQueryInterfaceException;
+
+    /**
+     * Add a query interface
+     *
+     * @param uniqueName The unique name of the query interface
+     * @param clazz      The class name of the query interface
+     * @param settings   The configuration of the query interface
+     * @return The id of the newly added query interface
+     */
+    public abstract int addQueryInterface( String uniqueName, String clazz, Map<String, String> settings ) throws GenericCatalogException;
+
+    /**
+     * Delete a query interface
+     *
+     * @param ifaceId The id of the query interface to delete
+     */
+    public abstract void deleteQueryInterface( int ifaceId ) throws GenericCatalogException, UnknownQueryInterfaceException;
+
+
+    /**
      * Adds a partiiton to the catalog
      *
      * @param tableId The unique id of the table
@@ -859,7 +892,7 @@
      *
      * @return partition
      */
-    public abstract CatalogPartition getPartition( long partitionId ) throws UnknownPartitionException;
+    public abstract CatalogPartition getPartition( long partitionId ) throws UnknownPartitionIdRuntimeException;
 
 
 
@@ -873,7 +906,7 @@
      * @param partitionQualifiers qualifiers which are directly associated with a partition
      * @param partitionNames (optional)
      */
-    public abstract void partitionTable( long tableId, PartitionType type, long partitionColumnId, int numPartitions, List<String> partitionQualifiers, List<String> partitionNames ) throws UnknownTableException, UnknownPartitionException, GenericCatalogException;
+    public abstract void partitionTable( long tableId, PartitionType type, long partitionColumnId, int numPartitions, List<String> partitionQualifiers, List<String> partitionNames ) throws UnknownTableException, UnknownPartitionIdRuntimeException, GenericCatalogException;
 
 
     /**
@@ -882,52 +915,8 @@
      *
      * @param tableId Table to be merged
      */
-    public abstract void mergeTable( long tableId ) throws UnknownTableException;
-=======
-     * Get list of all query interfaces
-     *
-     * @return List of query interfaces
-     */
-    public abstract List<CatalogQueryInterface> getQueryInterfaces() throws GenericCatalogException;
-
-    /**
-     * Get a query interface by its unique name
-     */
-    public abstract CatalogQueryInterface getQueryInterface( String uniqueName ) throws GenericCatalogException, UnknownQueryInterfaceException;
-
-    /**
-     * Get a query interface by its id
-     */
-    public abstract CatalogQueryInterface getQueryInterface( int ifaceId ) throws GenericCatalogException, UnknownQueryInterfaceException;
-
-    /**
-     * Add a query interface
-     *
-     * @param uniqueName The unique name of the query interface
-     * @param clazz      The class name of the query interface
-     * @param settings   The configuration of the query interface
-     * @return The id of the newly added query interface
-     */
-    public abstract int addQueryInterface( String uniqueName, String clazz, Map<String, String> settings ) throws GenericCatalogException;
-
-    /**
-     * Delete a query interface
-     *
-     * @param ifaceId The id of the query interface to delete
-     */
-    public abstract void deleteQueryInterface( int ifaceId ) throws GenericCatalogException, UnknownQueryInterfaceException;
-
-
-    public abstract long addPartition( long tableId, String partitionName, long schemaId, int ownerId, PartitionType partitionType, List<String> effectivePartitionQualifier, boolean isUnbound ) throws GenericCatalogException;
-
-    protected abstract void deletePartition( long tableId, long schemaId, long partitionId ) throws UnknownPartitionIdRuntimeException;
-
-    public abstract CatalogPartition getPartition( long partitionId ) throws UnknownPartitionIdRuntimeException;
-
-    public abstract void partitionTable( long tableId, PartitionType type, long partitionColumnId, int numPartitions, List<String> partitionQualifiers, List<String> partitionNames ) throws UnknownTableException, UnknownPartitionIdRuntimeException, GenericCatalogException;
-
-    public abstract void mergeTable( long tableId ) throws UnknownTableException, GenericCatalogException, UnknownKeyException, UnknownPartitionIdRuntimeException;
->>>>>>> 0445b851
+    public abstract void mergeTable( long tableId ) throws UnknownKeyException, UnknownTableException, UnknownPartitionIdRuntimeException;
+
 
     /**
      * Get a List of all partitions belonging to a specific table
@@ -958,17 +947,17 @@
     public abstract List<String> getPartitionNames( long tableId ) throws UnknownTableException;
 
 
-<<<<<<< HEAD
+
     /**
      * Get placements by partition. Identify the location of partitions.
      * Essentially returns all ColumnPlacements which hold the specified partitionID
      *
      * @param partitionId The unique id of the partition
      * @param columnId column placement to return
-     * @param tableId
+     * @param tableId The unique Id of the table
      * @return List of CatalogColumnPlacements
      */
-    public abstract List<CatalogColumnPlacement> getColumnPlacementsByPartition( long tableId, long partitionId, long columnId ) throws UnknownPartitionException;
+    public abstract List<CatalogColumnPlacement> getColumnPlacementsByPartition( long tableId, long partitionId, long columnId ) throws UnknownPartitionIdRuntimeException;
 
 
     /**
@@ -978,20 +967,16 @@
      * @param partitionId The unique id of the partition
      * @return List of CatalogStores
      */
-    public abstract List<CatalogStore> getStoresByPartition( long tableId, long partitionId ) throws UnknownPartitionException;
-=======
-    public abstract List<CatalogColumnPlacement> getColumnPlacementsByPartition( long tableId, long partitionId, long columnId ) throws UnknownPartitionIdRuntimeException;
-
     public abstract List<CatalogStore> getStoresByPartition( long tableId, long partitionId ) throws UnknownPartitionIdRuntimeException;
->>>>>>> 0445b851
+
 
 
     /**
      * Updates the Catalog reference which partitions reside on which DataPlacement (Store/Table)
      *
      * @param storeId The unique id of the partition
-     * @param tableId
-     * @param partitionIds
+     * @param tableId The unique Id of the table
+     * @param partitionIds List of partitionsIds to be updated
      */
     public abstract void updatePartitionsOnDataPlacement( int storeId, long tableId, List<Long> partitionIds ) throws UnknownTableException, UnknownStoreException;
 
