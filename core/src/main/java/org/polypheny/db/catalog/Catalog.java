/*
 * Copyright 2019-2020 The Polypheny Project
 *
 * Licensed under the Apache License, Version 2.0 (the "License");
 * you may not use this file except in compliance with the License.
 * You may obtain a copy of the License at
 *
 * http://www.apache.org/licenses/LICENSE-2.0
 *
 * Unless required by applicable law or agreed to in writing, software
 * distributed under the License is distributed on an "AS IS" BASIS,
 * WITHOUT WARRANTIES OR CONDITIONS OF ANY KIND, either express or implied.
 * See the License for the specific language governing permissions and
 * limitations under the License.
 */

package org.polypheny.db.catalog;


import java.util.ArrayList;
import java.util.List;
import java.util.Map;
import lombok.NonNull;
import lombok.RequiredArgsConstructor;
import org.polypheny.db.PolySqlType;
import org.polypheny.db.UnknownTypeException;
import org.polypheny.db.catalog.entity.CatalogColumn;
import org.polypheny.db.catalog.entity.CatalogColumnPlacement;
import org.polypheny.db.catalog.entity.CatalogConstraint;
import org.polypheny.db.catalog.entity.CatalogDatabase;
import org.polypheny.db.catalog.entity.CatalogForeignKey;
import org.polypheny.db.catalog.entity.CatalogIndex;
import org.polypheny.db.catalog.entity.CatalogPrimaryKey;
import org.polypheny.db.catalog.entity.CatalogSchema;
import org.polypheny.db.catalog.entity.CatalogStore;
import org.polypheny.db.catalog.entity.CatalogTable;
import org.polypheny.db.catalog.entity.CatalogUser;
import org.polypheny.db.catalog.entity.combined.CatalogCombinedDatabase;
import org.polypheny.db.catalog.entity.combined.CatalogCombinedKey;
import org.polypheny.db.catalog.entity.combined.CatalogCombinedSchema;
import org.polypheny.db.catalog.entity.combined.CatalogCombinedTable;
import org.polypheny.db.catalog.exceptions.CatalogTransactionException;
import org.polypheny.db.catalog.exceptions.GenericCatalogException;
import org.polypheny.db.catalog.exceptions.UnknownCollationException;
import org.polypheny.db.catalog.exceptions.UnknownColumnException;
import org.polypheny.db.catalog.exceptions.UnknownConstraintException;
import org.polypheny.db.catalog.exceptions.UnknownConstraintTypeException;
import org.polypheny.db.catalog.exceptions.UnknownDatabaseException;
import org.polypheny.db.catalog.exceptions.UnknownForeignKeyOptionException;
import org.polypheny.db.catalog.exceptions.UnknownIndexException;
import org.polypheny.db.catalog.exceptions.UnknownIndexTypeException;
import org.polypheny.db.catalog.exceptions.UnknownKeyException;
import org.polypheny.db.catalog.exceptions.UnknownPlacementTypeException;
import org.polypheny.db.catalog.exceptions.UnknownSchemaException;
import org.polypheny.db.catalog.exceptions.UnknownSchemaTypeException;
import org.polypheny.db.catalog.exceptions.UnknownTableException;
import org.polypheny.db.catalog.exceptions.UnknownTableTypeException;
import org.polypheny.db.catalog.exceptions.UnknownUserException;
import org.polypheny.db.transaction.PolyXid;


public abstract class Catalog {


    protected final PolyXid xid;


    public Catalog( PolyXid xid ) {
        this.xid = xid;
    }


    protected final boolean isValidIdentifier( final String str ) {
        return str.length() <= 100 && str.matches( "^[a-z_][a-z0-9_]*$" ) && !str.isEmpty();
    }


    /**
     * Get all databases
     *
     * @param pattern A pattern for the database name
     * @return List of databases
     */
    public abstract List<CatalogDatabase> getDatabases( Pattern pattern ) throws GenericCatalogException;

    /**
     * Returns the database with the given name.
     *
     * @param databaseName The name of the database
     * @return The database
     * @throws UnknownDatabaseException If there is no database with this name.
     */
    public abstract CatalogDatabase getDatabase( String databaseName ) throws GenericCatalogException, UnknownDatabaseException;

    /**
     * Returns the database with the given name.
     *
     * @param databaseId The id of the database
     * @return The database
     * @throws UnknownDatabaseException If there is no database with this name.
     */
    public abstract CatalogDatabase getDatabase( long databaseId ) throws GenericCatalogException, UnknownDatabaseException;

    /**
     * Get all schemas which fit to the specified filter pattern.
     * <code>getSchemas(xid, null, null)</code> returns all schemas of all databases.
     *
     * @param databaseNamePattern Pattern for the database name. null returns all.
     * @param schemaNamePattern Pattern for the schema name. null returns all.
     * @return List of schemas which fit to the specified filter. If there is no schema which meets the criteria, an empty list is returned.
     */
    public abstract List<CatalogSchema> getSchemas( Pattern databaseNamePattern, Pattern schemaNamePattern ) throws GenericCatalogException;

    /**
     * Get all schemas of the specified database which fit to the specified filter pattern.
     * <code>getSchemas(xid, databaseName, null)</code> returns all schemas of the database.
     *
     * @param databaseId The id of the database
     * @param schemaNamePattern Pattern for the schema name. null returns all
     * @return List of schemas which fit to the specified filter. If there is no schema which meets the criteria, an empty list is returned.
     */
    public abstract List<CatalogSchema> getSchemas( long databaseId, Pattern schemaNamePattern ) throws GenericCatalogException;

    /**
     * Returns the schema with the given name in the specified database.
     *
     * @param databaseName The name of the database
     * @param schemaName The name of the schema
     * @return The schema
     * @throws UnknownSchemaException If there is no schema with this name in the specified database.
     */
    public abstract CatalogSchema getSchema( String databaseName, String schemaName ) throws GenericCatalogException, UnknownSchemaException, UnknownCollationException, UnknownDatabaseException, UnknownSchemaTypeException;

    /**
     * Returns the schema with the given name in the specified database.
     *
     * @param databaseId The id of the database
     * @param schemaName The name of the schema
     * @return The schema
     * @throws UnknownSchemaException If there is no schema with this name in the specified database.
     */
    public abstract CatalogSchema getSchema( long databaseId, String schemaName ) throws GenericCatalogException, UnknownSchemaException;

    /**
     * Adds a schema in a specified database
     *
     * @param name The name of the schema
     * @param databaseId The id of the associated database
     * @param ownerId The owner of this schema
     * @param schemaType The type of this schema
     * @return The id of the inserted schema
     * @throws GenericCatalogException A generic catalog exception
     */
    public abstract long addSchema( String name, long databaseId, int ownerId, SchemaType schemaType ) throws GenericCatalogException;

    /**
     * Checks weather a schema with the specified name exists in a database.
     *
     * @param databaseId The if of the database
     * @param schemaName The name of the schema to check
     * @return True if there is a schema with this name. False if not.
     * @throws GenericCatalogException A generic catalog exception
     */
    public abstract boolean checkIfExistsSchema( long databaseId, String schemaName ) throws GenericCatalogException;

    /**
     * Renames a schema
     *
     * @param schemaId The if of the schema to rename
     * @param name New name of the schema
     * @throws GenericCatalogException A generic catalog exception
     */
    public abstract void renameSchema( long schemaId, String name ) throws GenericCatalogException;

    /**
     * Change owner of a schema
     *
     * @param schemaId The if of the schema
     * @param ownerId Id of the new owner
     * @throws GenericCatalogException A generic catalog exception
     */
    public abstract void setSchemaOwner( long schemaId, long ownerId ) throws GenericCatalogException;

    /**
     * Delete a schema from the catalog
     *
     * @param schemaId The if of the schema to delete
     * @throws GenericCatalogException A generic catalog exception
     */
    public abstract void deleteSchema( long schemaId ) throws GenericCatalogException;

    /**
     * Get all tables of the specified schema which fit to the specified filters.
     * <code>getTables(xid, databaseName, null, null, null)</code> returns all tables of the database.
     *
     * @param schemaId The id of the schema
     * @param tableNamePattern Pattern for the table name. null returns all.
     * @return List of tables which fit to the specified filters. If there is no table which meets the criteria, an empty list is returned.
     */
    public abstract List<CatalogTable> getTables( long schemaId, Pattern tableNamePattern ) throws GenericCatalogException;

    /**
     * Get all tables of the specified database which fit to the specified filters.
     * <code>getTables(xid, databaseName, null, null, null)</code> returns all tables of the database.
     *
     * @param databaseId The id of the database
     * @param schemaNamePattern Pattern for the schema name. null returns all.
     * @param tableNamePattern Pattern for the table name. null returns all.
     * @return List of tables which fit to the specified filters. If there is no table which meets the criteria, an empty list is returned.
     */
    public abstract List<CatalogTable> getTables( long databaseId, Pattern schemaNamePattern, Pattern tableNamePattern ) throws GenericCatalogException;

    /**
     * Returns the table with the given name in the specified database and schema.
     *
     * @param databaseName The name of the database
     * @param schemaName The name of the schema
     * @param tableName The name of the table
     * @return The table
     * @throws UnknownTableException If there is no table with this name in the specified database and schema.
     */
    public abstract CatalogTable getTable( String databaseName, String schemaName, String tableName ) throws UnknownTableException, GenericCatalogException;

    /**
     * Get all tables of the specified database which fit to the specified filters.
     * <code>getTables(xid, databaseName, null, null, null)</code> returns all tables of the database.
     *
     * @param databaseNamePattern Pattern for the database name. null returns all.
     * @param schemaNamePattern Pattern for the schema name. null returns all.
     * @param tableNamePattern Pattern for the table name. null returns all.
     * @return List of tables which fit to the specified filters. If there is no table which meets the criteria, an empty list is returned.
     */
    public abstract List<CatalogTable> getTables( Pattern databaseNamePattern, Pattern schemaNamePattern, Pattern tableNamePattern ) throws GenericCatalogException;

    /**
     * Returns the table with the given id
     *
     * @param tableId The id of the table
     * @return The table
     * @throws UnknownTableException If there is no table with this name in the specified database and schema.
     */
    public abstract CatalogTable getTable( long tableId ) throws UnknownTableException, GenericCatalogException;


    /**
     * Returns the table with the given name in the specified schema.
     *
     * @param schemaId  The id of the schema
     * @param tableName The name of the table
     * @return The table
     * @throws UnknownTableException If there is no table with this name in the specified database and schema.
     */
    public abstract CatalogTable getTable( long schemaId, String tableName ) throws UnknownTableException, GenericCatalogException;

    /**
     * Returns the table with the given name in the specified database and schema.
     *
     * @param databaseId The id of the database
     * @param schemaName The name of the schema
     * @param tableName The name of the table
     * @return The table
     * @throws UnknownTableException If there is no table with this name in the specified database and schema.
     */
    public abstract CatalogTable getTable( long databaseId, String schemaName, String tableName ) throws UnknownTableException, GenericCatalogException;

    /**
     * Adds a table to a specified schema.
     *
     * @param name The name of the table to add
     * @param schemaId The id of the schema
     * @param ownerId The if of the owner
     * @param tableType The table type
     * @param definition The definition of this table (e.g. a SQL string; null if not applicable)
     * @return The id of the inserted table
     * @throws GenericCatalogException A generic catalog exception
     */
    public abstract long addTable( String name, long schemaId, int ownerId, TableType tableType, String definition ) throws GenericCatalogException;

    /**
     * Checks if there is a table with the specified name in the specified schema.
     *
     * @param schemaId The id of the schema
     * @param tableName The name to check for
     * @return true if there is a table with this name, false if not.
     * @throws GenericCatalogException A generic catalog exception
     */
    public abstract boolean checkIfExistsTable( long schemaId, String tableName ) throws GenericCatalogException;

    /**
     * Renames a table
     *
     * @param tableId The if of the table to rename
     * @param name New name of the table
     * @throws GenericCatalogException A generic catalog exception
     */
    public abstract void renameTable( long tableId, String name ) throws GenericCatalogException;

    /**
     * Delete the specified table. Columns need to be deleted before.
     *
     * @param tableId The id of the table to delete
     */
    public abstract void deleteTable( long tableId ) throws GenericCatalogException;

    /**
     * Change owner of a table
     *
     * @param tableId The if of the table
     * @param ownerId Id of the new owner
     * @throws GenericCatalogException A generic catalog exception
     */
    public abstract void setTableOwner( long tableId, int ownerId ) throws GenericCatalogException;

    /**
     * Set the primary key of a table
     *
     * @param tableId The id of the table
     * @param keyId The id of the key to set as primary key. Set null to set no primary key.
     */
    public abstract void setPrimaryKey( long tableId, Long keyId ) throws GenericCatalogException;

    /**
     * Adds a placement for a column.
     *
     * @param storeId The store on which the table should be placed on
     * @param columnId The id of the column to be placed
     * @param placementType The type of placement
     * @param physicalSchemaName The schema name on the data store
     * @param physicalTableName The table name on the data store
     * @param physicalColumnName The column name on the data store
     * @throws GenericCatalogException A generic catalog exception
     */
    public abstract void addColumnPlacement( int storeId, long columnId, PlacementType placementType, String physicalSchemaName, String physicalTableName, String physicalColumnName ) throws GenericCatalogException;

    /**
     * Deletes a column placement
     *
     * @param storeId  The id of the store
     * @param columnId The id of the column
     */
    public abstract void deleteColumnPlacement( int storeId, long columnId ) throws GenericCatalogException;


    /**
<<<<<<< HEAD
     * Get a specific column placement.
     *
     * @param storeId The id of the store
     * @param columnId The id of the column
     * @return The specific column placement
     * @throws GenericCatalogException A generic catalog exception
     */
    public abstract CatalogColumnPlacement getColumnPlacement( int storeId, long columnId ) throws GenericCatalogException;
=======
     * Get all placements of a column
     *
     * @param columnId The id of the column
     * @return List of placements
     */
    public abstract List<CatalogColumnPlacement> getColumnPlacements( Long columnId ) throws GenericCatalogException;
>>>>>>> 4601afba


    /**
     * Get column placements on a store
     *
     * @param storeId The id of the store
     * @return List of column placements on this store
     */
    public abstract List<CatalogColumnPlacement> getColumnPlacementsOnStore( int storeId ) throws GenericCatalogException;


    /**
     * Get column placements in a specific schema on a specific store
     *
     * @param storeId  The id of the store
     * @param schemaId The id of the schema
     * @return List of column placements on this store and schema
     */
    public abstract List<CatalogColumnPlacement> getColumnPlacementsOnStoreAndSchema( int storeId, long schemaId ) throws GenericCatalogException;


    /**
     * Change physical names of a placement.
     *
     * @param storeId The id of the store
     * @param columnId The id of the column
     * @param physicalSchemaName The physical schema name
     * @param physicalTableName The physical table name
     * @param physicalColumnName The physical column name
     */
    public abstract void updateColumnPlacementPhysicalNames( int storeId, long columnId, String physicalSchemaName, String physicalTableName, String physicalColumnName ) throws GenericCatalogException;


    /**
     * Get all columns of the specified table.
     *
     * @param tableId The id of the table
     * @return List of columns which fit to the specified filters. If there is no column which meets the criteria, an empty list is returned.
     */
    public abstract List<CatalogColumn> getColumns( long tableId ) throws GenericCatalogException, UnknownCollationException, UnknownTypeException;

    /**
     * Get all columns of the specified database which fit to the specified filter patterns.
     * <code>getColumns(xid, databaseName, null, null, null)</code> returns all columns of the database.
     *
     * @param databaseNamePattern Pattern for the database name. null returns all.
     * @param schemaNamePattern Pattern for the schema name. null returns all.
     * @param tableNamePattern Pattern for the table name. null returns all.
     * @param columnNamePattern Pattern for the column name. null returns all.
     * @return List of columns which fit to the specified filters. If there is no column which meets the criteria, an empty list is returned.
     */
    public abstract List<CatalogColumn> getColumns( Pattern databaseNamePattern, Pattern schemaNamePattern, Pattern tableNamePattern, Pattern columnNamePattern ) throws GenericCatalogException, UnknownCollationException, UnknownColumnException, UnknownTypeException;

    /**
     * Returns the column with the specified id.
     *
     * @param columnId The id of the column
     * @return A CatalogColumn
     * @throws UnknownColumnException If there is no column with this id
     */
    public abstract CatalogColumn getColumn( long columnId ) throws UnknownColumnException, GenericCatalogException;

    /**
     * Returns the column with the specified name in the specified table of the specified database and schema.
     *
     * @param tableId The id of the table
     * @param columnName The name of the column
     * @return A CatalogColumn
     * @throws UnknownColumnException If there is no column with this name in the specified table of the database and schema.
     */
    public abstract CatalogColumn getColumn( long tableId, String columnName ) throws GenericCatalogException, UnknownColumnException;

    /**
     * Returns the column with the specified name in the specified table of the specified database and schema.
     *
     * @param databaseName The name of the database
     * @param schemaName The name of the schema
     * @param tableName The name of the table
     * @param columnName The name of the column
     * @return A CatalogColumn
     * @throws UnknownColumnException If there is no column with this name in the specified table of the database and schema.
     */
    public abstract CatalogColumn getColumn( String databaseName, String schemaName, String tableName, String columnName ) throws GenericCatalogException, UnknownColumnException;

    /**
     * Adds a column.
     *
     * @param name The name of the column
     * @param tableId The id of the corresponding table
     * @param position The ordinal position of the column (starting with 1)
     * @param type The type of the column
     * @param length The length of the field (if applicable, else null)
     * @param scale The number of digits after the decimal point (if applicable, else null)
     * @param nullable Weather the column can contain null values
     * @param collation The collation of the field (if applicable, else null)
     * @return The id of the inserted column
     */
    public abstract long addColumn( String name, long tableId, int position, PolySqlType type, Integer length, Integer scale, boolean nullable, Collation collation ) throws GenericCatalogException;

    /**
     * Renames a column
     *
     * @param columnId The if of the column to rename
     * @param name New name of the column
     * @throws GenericCatalogException A generic catalog exception
     */
    public abstract void renameColumn( long columnId, String name ) throws GenericCatalogException;

    /**
     * Change the position of the column.
     *
     * @param columnId The id of the column for which to change the position
     * @param position The new position of the column
     */
    public abstract void setColumnPosition( long columnId, int position ) throws GenericCatalogException;

    /**
     * Change the data type of an column.
     *
     * @param columnId The id of the column
     * @param type The new type of the column
     */
    public abstract void setColumnType( long columnId, PolySqlType type, Integer length, Integer precision ) throws GenericCatalogException;

    /**
     * Change nullability of the column (weather the column allows null values).
     *
     * @param columnId The id of the column
     * @param nullable True if the column should allow null values, false if not.
     */
    public abstract void setNullable( long columnId, boolean nullable ) throws GenericCatalogException;

    /**
     * Set the collation of a column.
     * If the column already has the specified collation set, this method is a NoOp.
     *
     * @param columnId The id of the column
     * @param collation The collation to set
     */
    public abstract void setCollation( long columnId, Collation collation ) throws GenericCatalogException;

    /**
     * Checks if there is a column with the specified name in the specified table.
     *
     * @param tableId The id of the table
     * @param columnName The name to check for
     * @return true if there is a column with this name, false if not.
     * @throws GenericCatalogException A generic catalog exception
     */
    public abstract boolean checkIfExistsColumn( long tableId, String columnName ) throws GenericCatalogException;

    /**
     * Delete the specified column. This also deletes a default value in case there is one defined for this column.
     *
     * @param columnId The id of the column to delete
     */
    public abstract void deleteColumn( long columnId ) throws GenericCatalogException;

    /**
     * Adds a default value for a column. If there already is a default values, it being replaced.
     *
     * @param columnId The id of the column
     * @param type The type of the default value
     * @param defaultValue True if the column should allow null values, false if not.
     */
    public abstract void setDefaultValue( long columnId, PolySqlType type, String defaultValue ) throws GenericCatalogException;

    /**
     * Deletes an existing default value of a column. NoOp if there is no default value defined.
     *
     * @param columnId The id of the column
     */
    public abstract void deleteDefaultValue( long columnId ) throws GenericCatalogException;

    /**
     * Returns a specified primary key
     *
     * @param key The id of the primary key
     * @return The primary key
     */
    public abstract CatalogPrimaryKey getPrimaryKey( long key ) throws GenericCatalogException, UnknownKeyException;

    /**
     * Adds a primary key
     *
     * @param tableId The id of the table
     * @param columnIds The id of key which will be part of the primary keys
     */
    public abstract void addPrimaryKey( long tableId, List<Long> columnIds ) throws GenericCatalogException;

    /**
     * Returns all (imported) foreign keys of a specified table
     *
     * @param tableId The id of the table
     * @return List of foreign keys
     */
    public abstract List<CatalogForeignKey> getForeignKeys( long tableId ) throws GenericCatalogException;

    /**
     * Returns all foreign keys that reference the specified table (exported keys).
     *
     * @param tableId The id of the table
     * @return List of foreign keys
     */
    public abstract List<CatalogForeignKey> getExportedKeys( long tableId ) throws GenericCatalogException;

    /**
     * Get all constraints of the specified table
     *
     * @param tableId The id of the table
     * @return List of constraints
     */
    public abstract List<CatalogConstraint> getConstraints( long tableId ) throws GenericCatalogException;

    /**
     * Returns the constraint with the specified name in the specified table.
     *
     * @param tableId The id of the table
     * @param constraintName The name of the constraint
     * @return The constraint
     */
    public abstract CatalogConstraint getConstraint( long tableId, String constraintName ) throws GenericCatalogException, UnknownConstraintException;

    /**
     * Return the foreign key with the specified name from the specified table
     *
     * @param tableId The id of the table
     * @param foreignKeyName The name of the foreign key
     * @return The foreign key
     */
    public abstract CatalogForeignKey getForeignKey( long tableId, String foreignKeyName ) throws GenericCatalogException;

    /**
     * Adds a unique foreign key constraint.
     *
     * @param tableId The id of the table
     * @param columnIds The id of the columns which are part of the foreign key
     * @param referencesTableId The if of the referenced table
     * @param referencesIds The id of columns forming the key referenced by this key
     * @param constraintName The name of the constraint
     * @param onUpdate The option for updates
     * @param onDelete The option for deletes
     */
    public abstract void addForeignKey( long tableId, List<Long> columnIds, long referencesTableId, List<Long> referencesIds, String constraintName, ForeignKeyOption onUpdate, ForeignKeyOption onDelete ) throws GenericCatalogException;

    /**
     * Adds a unique constraint.
     *
     * @param tableId The id of the table
     * @param constraintName The name of the constraint
     * @param columnIds A list of column ids
     */
    public abstract void addUniqueConstraint( long tableId, String constraintName, List<Long> columnIds ) throws GenericCatalogException;

    /**
     * Returns all indexes of a table
     *
     * @param tableId The id of the table
     * @param onlyUnique true if only indexes for unique values are returned. false if all indexes are returned.
     * @return List of indexes
     */
    public abstract List<CatalogIndex> getIndexes( long tableId, boolean onlyUnique ) throws GenericCatalogException;

    /**
     * Returns the index with the specified name in the specified table
     *
     * @param tableId The id of the table
     * @param indexName The name of the index
     * @return The Index
     */
    public abstract CatalogIndex getIndex( long tableId, String indexName ) throws GenericCatalogException, UnknownIndexException;

    /**
     * Adds an index over the specified columns
     *
     * @param tableId The id of the table
     * @param columnIds A list of column ids
     * @param unique Weather the index should be unique
     * @param type The type of index
     * @param indexName The name of the index
     * @return The id of the created index
     */
    public abstract long addIndex( long tableId, List<Long> columnIds, boolean unique, IndexType type, String indexName ) throws GenericCatalogException;

    /**
     * Delete the specified index
     *
     * @param indexId The id of the index to drop
     */
    public abstract void deleteIndex( long indexId ) throws GenericCatalogException, UnknownIndexException;

    /**
     * Deletes the specified primary key (including the entry in the key table). If there is an index on this key, make sure to delete it first.
     *
     * @param tableId The id of the key to drop
     */
    public abstract void deletePrimaryKey( long tableId ) throws GenericCatalogException;

    /**
     * Delete the specified foreign key (does not delete the referenced key).
     *
     * @param foreignKeyId The id of the foreign key to delete
     */
    public abstract void deleteForeignKey( long foreignKeyId ) throws GenericCatalogException;

    /**
     * Delete the specified constraint.
     * For deleting foreign keys, use {@link #deleteForeignKey(long)}.
     *
     * @param constraintId The id of the constraint to delete
     */
    public abstract void deleteConstraint( long constraintId ) throws GenericCatalogException;

    /**
     * Get the user with the specified name
     *
     * @param userName The name of the user
     * @return The user
     * @throws UnknownUserException If there is no user with the specified name
     */
    public abstract CatalogUser getUser( String userName ) throws UnknownUserException, GenericCatalogException;

    /**
     * Get list of all stores
     *
     * @return List of stores
     */
    public abstract List<CatalogStore> getStores() throws GenericCatalogException;

    /**
     * Get a store by its unique name
     *
     * @return List of stores
     */
    public abstract CatalogStore getStore( String uniqueName ) throws GenericCatalogException;

    /**
     * Add a store
     *
     * @param uniqueName The unique name of the store
     * @param adapter The class name of the adapter
     * @param settings The configuration of the store
     * @return The id of the newly added store
     */
    public abstract int addStore( String uniqueName, String adapter, Map<String, String> settings ) throws GenericCatalogException;

    /**
     * Delete a store
     *
     * @param storeId The id of the store to delete
     */
    public abstract void deleteStore( int storeId ) throws GenericCatalogException;


    /*
     *
     */


    public abstract CatalogCombinedDatabase getCombinedDatabase( long databaseId ) throws GenericCatalogException, UnknownSchemaException, UnknownTableException;

    public abstract CatalogCombinedSchema getCombinedSchema( long schemaId ) throws GenericCatalogException, UnknownSchemaException, UnknownTableException;

    public abstract CatalogCombinedTable getCombinedTable( long tableId ) throws GenericCatalogException, UnknownTableException;

    public abstract CatalogCombinedKey getCombinedKey( long keyId ) throws GenericCatalogException, UnknownKeyException;



    /*
     *
     */


    public abstract boolean prepare() throws CatalogTransactionException;

    public abstract void commit() throws CatalogTransactionException;

    public abstract void rollback() throws CatalogTransactionException;



    /*
     *
     */


    public enum TableType {
        TABLE( 1 ),
        VIEW( 2 );
        // STREAM, ...

        private final int id;


        TableType( int id ) {
            this.id = id;
        }


        public int getId() {
            return id;
        }


        public static TableType getById( final int id ) throws UnknownTableTypeException {
            for ( TableType t : values() ) {
                if ( t.id == id ) {
                    return t;
                }
            }
            throw new UnknownTableTypeException( id );
        }


        public static TableType getByName( final String name ) throws UnknownTableTypeException {
            for ( TableType t : values() ) {
                if ( t.name().equalsIgnoreCase( name ) ) {
                    return t;
                }
            }
            throw new UnknownTableTypeException( name );
        }


        // Used for creating ResultSets
        public Object[] getParameterArray() {
            return new Object[]{ name() };
        }


        // Required for building JDBC result set
        @RequiredArgsConstructor
        public class PrimitiveTableType {

            public final String tableType;
        }
    }


    public enum SchemaType {
        RELATIONAL( 1 );
        // GRAPH, DOCUMENT, ...

        private final int id;


        SchemaType( int id ) {
            this.id = id;
        }


        public int getId() {
            return id;
        }


        public static SchemaType getById( final int id ) throws UnknownSchemaTypeException {
            for ( SchemaType t : values() ) {
                if ( t.id == id ) {
                    return t;
                }
            }
            throw new UnknownSchemaTypeException( id );
        }


        public static SchemaType getByName( final String name ) throws UnknownSchemaTypeException {
            for ( SchemaType t : values() ) {
                if ( t.name().equalsIgnoreCase( name ) ) {
                    return t;
                }
            }
            throw new UnknownSchemaTypeException( name );
        }
    }


    public enum Collation {
        CASE_SENSITIVE( 1 ),
        CASE_INSENSITIVE( 2 );

        private final int id;


        Collation( int id ) {
            this.id = id;
        }


        public int getId() {
            return id;
        }


        public static Collation getById( int id ) throws UnknownCollationException {
            for ( Collation c : values() ) {
                if ( c.id == id ) {
                    return c;
                }
            }
            throw new UnknownCollationException( id );
        }


        public static Collation parse( @NonNull String str ) throws UnknownCollationException {
            if ( str.equalsIgnoreCase( "CASE SENSITIVE" ) ) {
                return Collation.CASE_SENSITIVE;
            } else if ( str.equalsIgnoreCase( "CASE INSENSITIVE" ) ) {
                return Collation.CASE_INSENSITIVE;
            }
            throw new UnknownCollationException( str );
        }
    }


    public enum IndexType {
        BTREE( 1 ),
        HASH( 2 );

        private final int id;


        IndexType( int id ) {
            this.id = id;
        }


        public int getId() {
            return id;
        }


        public static IndexType getById( int id ) throws UnknownIndexTypeException {
            for ( IndexType e : values() ) {
                if ( e.id == id ) {
                    return e;
                }
            }
            throw new UnknownIndexTypeException( id );
        }


        public static IndexType parse( @NonNull String str ) throws UnknownIndexTypeException {
            if ( str.equalsIgnoreCase( "btree" ) ) {
                return IndexType.BTREE;
            } else if ( str.equalsIgnoreCase( "hash" ) ) {
                return IndexType.HASH;
            }
            throw new UnknownIndexTypeException( str );
        }
    }


    public enum ConstraintType {
        UNIQUE( 1 );

        private final int id;


        ConstraintType( int id ) {
            this.id = id;
        }


        public int getId() {
            return id;
        }


        public static ConstraintType getById( int id ) throws UnknownConstraintTypeException {
            for ( ConstraintType e : values() ) {
                if ( e.id == id ) {
                    return e;
                }
            }
            throw new UnknownConstraintTypeException( id );
        }


        public static ConstraintType parse( @NonNull String str ) throws UnknownConstraintTypeException {
            if ( str.equalsIgnoreCase( "UNIQUE" ) ) {
                return ConstraintType.UNIQUE;
            }
            throw new UnknownConstraintTypeException( str );
        }
    }


    public enum ForeignKeyOption {
        // IDs according to JDBC standard
        CASCADE( 0 ),
        RESTRICT( 1 ),
        SET_NULL( 2 ),
        SET_DEFAULT( 4 );

        private final int id;


        ForeignKeyOption( int id ) {
            this.id = id;
        }


        public int getId() {
            return id;
        }


        public static ForeignKeyOption getById( int id ) throws UnknownForeignKeyOptionException {
            for ( ForeignKeyOption e : values() ) {
                if ( e.id == id ) {
                    return e;
                }
            }
            throw new UnknownForeignKeyOptionException( id );
        }


        public static ForeignKeyOption parse( @NonNull String str ) throws UnknownForeignKeyOptionException {
            if ( str.equalsIgnoreCase( "CASCADE" ) ) {
                return ForeignKeyOption.CASCADE;
            } else if ( str.equalsIgnoreCase( "RESTRICT" ) ) {
                return ForeignKeyOption.RESTRICT;
            } else if ( str.equalsIgnoreCase( "SET NULL" ) ) {
                return ForeignKeyOption.SET_NULL;
            } else if ( str.equalsIgnoreCase( "SET DEFAULT" ) ) {
                return ForeignKeyOption.SET_DEFAULT;
            }
            throw new UnknownForeignKeyOptionException( str );
        }
    }


    public enum PlacementType {
        MANUAL( 1 ),
        AUTOMATIC( 2 );

        private final int id;


        PlacementType( int id ) {
            this.id = id;
        }


        public int getId() {
            return id;
        }


        public static PlacementType getById( int id ) throws UnknownPlacementTypeException {
            for ( PlacementType e : values() ) {
                if ( e.id == id ) {
                    return e;
                }
            }
            throw new UnknownPlacementTypeException( id );
        }


        public static PlacementType parse( @NonNull String str ) throws UnknownPlacementTypeException {
            if ( str.equalsIgnoreCase( "MANUAL" ) ) {
                return PlacementType.MANUAL;
            } else if ( str.equalsIgnoreCase( "AUTOMATIC" ) ) {
                return PlacementType.AUTOMATIC;
            }
            throw new UnknownPlacementTypeException( str );
        }
    }


    public static class Pattern {

        public final String pattern;


        public Pattern( String pattern ) {
            this.pattern = pattern;
        }


        @Override
        public String toString() {
            return "Pattern[" + pattern + "]";
        }
    }


    /*
     * Helpers
     */


    public static List<TableType> convertTableTypeList( @NonNull final List<String> stringTypeList ) throws UnknownTableTypeException {
        final List<TableType> typeList = new ArrayList<>( stringTypeList.size() );
        for ( String s : stringTypeList ) {
            typeList.add( TableType.getByName( s ) );
        }
        return typeList;
    }

}<|MERGE_RESOLUTION|>--- conflicted
+++ resolved
@@ -342,7 +342,6 @@
 
 
     /**
-<<<<<<< HEAD
      * Get a specific column placement.
      *
      * @param storeId The id of the store
@@ -351,14 +350,16 @@
      * @throws GenericCatalogException A generic catalog exception
      */
     public abstract CatalogColumnPlacement getColumnPlacement( int storeId, long columnId ) throws GenericCatalogException;
-=======
+
+
+
+    /**
      * Get all placements of a column
      *
      * @param columnId The id of the column
      * @return List of placements
      */
     public abstract List<CatalogColumnPlacement> getColumnPlacements( Long columnId ) throws GenericCatalogException;
->>>>>>> 4601afba
 
 
     /**
