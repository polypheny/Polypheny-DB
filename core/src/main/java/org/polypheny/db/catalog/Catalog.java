--- conflicted
+++ resolved
@@ -1404,11 +1404,7 @@
      * @param physicalSchemaName The schema name on the adapter
      * @param physicalTableName The table name on the adapter
      */
-<<<<<<< HEAD
-    public abstract void addPartitionPlacement( int adapterId, long tableId, long schemaId, long partitionId, PlacementType placementType, String physicalSchemaName, String physicalTableName );
-=======
-    public abstract void addPartitionPlacement( int adapterId, long tableId, long partitionId, PlacementType placementType, String physicalSchemaName, String physicalTableName, DataPlacementRole role );
->>>>>>> 0dd4cfc3
+    public abstract void addPartitionPlacement( int adapterId, long tableId, long schemaId, long partitionId, PlacementType placementType, String physicalSchemaName, String physicalTableName, DataPlacementRole role );
 
     /**
      * Adds a new DataPlacement for a given table on a specific store
