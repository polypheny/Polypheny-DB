--- conflicted
+++ resolved
@@ -36,10 +36,7 @@
 import org.polypheny.db.catalog.entity.CatalogStore;
 import org.polypheny.db.catalog.entity.CatalogTable;
 import org.polypheny.db.catalog.entity.CatalogUser;
-import org.polypheny.db.catalog.entity.combined.CatalogCombinedDatabase;
 import org.polypheny.db.catalog.entity.combined.CatalogCombinedKey;
-import org.polypheny.db.catalog.entity.combined.CatalogCombinedSchema;
-import org.polypheny.db.catalog.entity.combined.CatalogCombinedTable;
 import org.polypheny.db.catalog.exceptions.GenericCatalogException;
 import org.polypheny.db.catalog.exceptions.UnknownCollationException;
 import org.polypheny.db.catalog.exceptions.UnknownColumnException;
@@ -60,12 +57,8 @@
 import org.polypheny.db.catalog.exceptions.UnknownTableTypeException;
 import org.polypheny.db.catalog.exceptions.UnknownUserException;
 import org.polypheny.db.transaction.PolyXid;
-<<<<<<< HEAD
 import org.polypheny.db.transaction.Transaction;
-=======
 import org.polypheny.db.type.PolyType;
-import org.polypheny.db.type.UnknownTypeException;
->>>>>>> e9bc3d59
 
 
 public abstract class Catalog {
@@ -525,7 +518,7 @@
      * Change the data type of an column.
      *
      * @param columnId The id of the column
-     * @param type     The new type of the column
+     * @param type The new type of the column
      */
     public abstract void setColumnType( long columnId, PolyType type, Integer length, Integer precision ) throws GenericCatalogException;
 
@@ -566,15 +559,14 @@
     /**
      * Adds a default value for a column. If there already is a default values, it being replaced.
      *
-     * @param columnId     The id of the column
-     * @param type         The type of the default value
+     * @param columnId The id of the column
+     * @param type The type of the default value
      * @param defaultValue True if the column should allow null values, false if not.
      */
-<<<<<<< HEAD
-    public abstract void setDefaultValue( long columnId, PolySqlType type, String defaultValue ) throws GenericCatalogException, UnknownColumnException;
-=======
-    public abstract void setDefaultValue( long columnId, PolyType type, String defaultValue ) throws GenericCatalogException;
->>>>>>> e9bc3d59
+
+
+    public abstract void setDefaultValue( long columnId, PolyType type, String defaultValue ) throws GenericCatalogException, UnknownColumnException;
+
 
     /**
      * Deletes an existing default value of a column. NoOp if there is no default value defined.
