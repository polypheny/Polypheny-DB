--- conflicted
+++ resolved
@@ -28,18 +28,11 @@
 import org.apache.calcite.linq4j.tree.Expression;
 import org.apache.calcite.linq4j.tree.Expressions;
 import org.jetbrains.annotations.NotNull;
-<<<<<<< HEAD
-import org.pf4j.ExtensionPoint;
-import org.polypheny.db.adapter.AbstractAdapterSetting;
-import org.polypheny.db.adapter.Adapter;
-import org.polypheny.db.adapter.AdapterManager.Function4;
-=======
 import org.jetbrains.annotations.Nullable;
 import org.pf4j.ExtensionPoint;
 import org.polypheny.db.adapter.AbstractAdapterSetting;
 import org.polypheny.db.adapter.Adapter;
 import org.polypheny.db.adapter.AdapterManager.Function5;
->>>>>>> 18d3cce9
 import org.polypheny.db.adapter.DeployMode;
 import org.polypheny.db.adapter.java.AdapterTemplate;
 import org.polypheny.db.catalog.catalogs.AdapterCatalog;
@@ -57,13 +50,9 @@
 import org.polypheny.db.catalog.logistic.DataModel;
 import org.polypheny.db.catalog.snapshot.Snapshot;
 import org.polypheny.db.iface.QueryInterfaceManager.QueryInterfaceTemplate;
-<<<<<<< HEAD
-import org.polypheny.db.util.PolyMode;
-=======
 import org.polypheny.db.transaction.Transaction;
 import org.polypheny.db.util.Pair;
 import org.polypheny.db.util.RunMode;
->>>>>>> 18d3cce9
 
 public abstract class Catalog implements ExtensionPoint {
 
@@ -84,11 +73,7 @@
     private static Catalog INSTANCE = null;
     public static boolean resetCatalog;
     public static boolean memoryCatalog;
-<<<<<<< HEAD
-    public static PolyMode mode;
-=======
     public static RunMode mode;
->>>>>>> 18d3cce9
 
     public static final Expression CATALOG_EXPRESSION = Expressions.call( Catalog.class, "getInstance" );
 
@@ -97,11 +82,7 @@
 
 
     public static Catalog setAndGetInstance( Catalog catalog ) {
-<<<<<<< HEAD
-        if ( INSTANCE != null && Catalog.mode != PolyMode.TEST ) {
-=======
         if ( INSTANCE != null && Catalog.mode != RunMode.TEST ) {
->>>>>>> 18d3cce9
             throw new GenericRuntimeException( "Setting the Catalog, when already set is not permitted." );
         }
         INSTANCE = catalog;
@@ -119,7 +100,6 @@
 
     public static void afterInit( Runnable action ) {
         afterInit.add( action );
-<<<<<<< HEAD
     }
 
 
@@ -129,7 +109,13 @@
 
     public abstract void change();
 
+    public abstract void executeCommitActions();
+
+    public abstract void clearCommitActions();
+
     public abstract void commit();
+
+    public abstract Pair<@NotNull Boolean, @Nullable String> checkIntegrity();
 
     public abstract void rollback();
 
@@ -158,16 +144,19 @@
      */
     public void addObserver( PropertyChangeListener listener ) {
         listeners.addPropertyChangeListener( listener );
-=======
->>>>>>> 18d3cce9
-    }
-
-
-    public abstract void init();
-
-    public abstract void updateSnapshot();
-
-<<<<<<< HEAD
+    }
+
+
+    /**
+     * Removes a registered observer
+     *
+     * @param listener which gets removed
+     */
+    public void removeObserver( PropertyChangeListener listener ) {
+        listeners.removePropertyChangeListener( listener );
+    }
+
+
     /**
      * Inserts a new user
      *
@@ -177,67 +166,6 @@
      */
     public abstract long createUser( String name, String password );
 
-=======
-    public abstract void change();
-
-    public abstract void executeCommitActions();
-
-    public abstract void clearCommitActions();
-
-    public abstract void commit();
-
-    public abstract Pair<@NotNull Boolean, @Nullable String> checkIntegrity();
-
-    public abstract void rollback();
-
-    public abstract LogicalRelationalCatalog getLogicalRel( long namespaceId );
-
-    public abstract LogicalDocumentCatalog getLogicalDoc( long namespaceId );
-
-    public abstract LogicalGraphCatalog getLogicalGraph( long namespaceId );
-
-
-    public abstract AllocationRelationalCatalog getAllocRel( long namespaceId );
-
-    public abstract AllocationDocumentCatalog getAllocDoc( long namespaceId );
-
-    public abstract AllocationGraphCatalog getAllocGraph( long namespaceId );
-
-    public abstract <S extends AdapterCatalog> Optional<S> getAdapterCatalog( long id );
-
-    public abstract void addStoreSnapshot( AdapterCatalog snapshot );
-
-
-    /**
-     * Adds a listener which gets notified on updates
-     *
-     * @param listener which gets added
-     */
-    public void addObserver( PropertyChangeListener listener ) {
-        listeners.addPropertyChangeListener( listener );
-    }
-
-
-    /**
-     * Removes a registered observer
-     *
-     * @param listener which gets removed
-     */
-    public void removeObserver( PropertyChangeListener listener ) {
-        listeners.removePropertyChangeListener( listener );
-    }
-
-
-    /**
-     * Inserts a new user
-     *
-     * @param name of the user
-     * @param password of the user
-     * @return the id of the created user
-     */
-    public abstract long createUser( String name, String password );
-
->>>>>>> 18d3cce9
 
     /**
      * Renames a schema
@@ -255,98 +183,6 @@
      */
     public abstract void dropNamespace( long id );
 
-<<<<<<< HEAD
-
-    /**
-     * Adds a schema in a specified database
-     *
-     * @param name The name of the schema
-     * @param dataModel The type of this schema
-     * @param caseSensitive
-     * @return The id of the inserted schema
-     */
-    public abstract long createNamespace( String name, DataModel dataModel, boolean caseSensitive );
-
-    /**
-     * Add an adapter
-     *
-     * @param uniqueName The unique name of the adapter
-     * @param clazz The class name of the adapter
-     * @param type The type of adapter
-     * @param settings The configuration of the adapter
-     * @param mode
-     * @return The id of the newly added adapter
-     */
-    public abstract long createAdapter( String uniqueName, String clazz, AdapterType type, Map<String, String> settings, DeployMode mode );
-
-    /**
-     * Update settings of an adapter
-     *
-     * @param adapterId The id of the adapter
-     * @param newSettings The new settings for the adapter
-     */
-    public abstract void updateAdapterSettings( long adapterId, Map<String, String> newSettings );
-
-    /**
-     * Delete an adapter
-     *
-     * @param id The id of the adapter to delete
-     */
-    public abstract void dropAdapter( long id );
-
-
-    /**
-     * Add a query interface
-     *
-     * @param uniqueName The unique name of the query interface
-     * @param clazz The class name of the query interface
-     * @param settings The configuration of the query interface
-     * @return The id of the newly added query interface
-     */
-    public abstract long createQueryInterface( String uniqueName, String clazz, Map<String, String> settings );
-
-    /**
-     * Delete a query interface
-     *
-     * @param id The id of the query interface to delete
-     */
-    public abstract void dropQueryInterface( long id );
-
-    public abstract long createAdapterTemplate( Class<? extends Adapter<?>> clazz, String adapterName, String description, List<DeployMode> modes, List<AbstractAdapterSetting> settings, Function4<Long, String, Map<String, String>, Adapter<?>> deployer );
-
-
-    public abstract void createInterfaceTemplate( String name, QueryInterfaceTemplate queryInterfaceTemplate );
-
-    public abstract void dropInterfaceTemplate( String name );
-
-    @NotNull
-    public abstract Map<String, QueryInterfaceTemplate> getInterfaceTemplates();
-
-
-    public abstract void close();
-
-    public abstract void clear();
-
-
-    public abstract Snapshot getSnapshot();
-
-
-    public Snapshot getSnapshot( long id ) {
-        return snapshot();
-    }
-
-
-    public static Snapshot snapshot() {
-        return INSTANCE.getSnapshot();
-    }
-
-
-    public abstract Map<Long, LogicalUser> getUsers();
-
-    public abstract Map<Long, LogicalAdapter> getAdapters();
-
-    public abstract Map<Long, LogicalQueryInterface> getInterfaces();
-=======
 
     /**
      * Adds a schema in a specified database
@@ -439,11 +275,7 @@
     public abstract Map<Long, LogicalQueryInterface> getInterfaces();
 
     public abstract Map<Long, AdapterTemplate> getAdapterTemplates();
->>>>>>> 18d3cce9
-
-    public abstract Map<Long, AdapterTemplate> getAdapterTemplates();
-
-<<<<<<< HEAD
+
 
     public abstract void dropAdapterTemplate( long templateId );
 
@@ -451,23 +283,11 @@
     public abstract PropertyChangeListener getChangeListener();
 
 
-    public abstract void restore();
+    public abstract void restore( Transaction transaction );
 
 
     public abstract void attachCommitConstraint( Supplier<Boolean> constraintChecker, String description );
-=======
-    public abstract void dropAdapterTemplate( long templateId );
-
-
-    public abstract PropertyChangeListener getChangeListener();
-
-
-    public abstract void restore( Transaction transaction );
-
-
-    public abstract void attachCommitConstraint( Supplier<Boolean> constraintChecker, String description );
 
     public abstract void attachCommitAction( Runnable action );
->>>>>>> 18d3cce9
 
 }