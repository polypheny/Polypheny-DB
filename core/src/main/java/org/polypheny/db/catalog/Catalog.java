--- conflicted
+++ resolved
@@ -834,41 +834,6 @@
     public abstract void deleteStore( int storeId ) throws GenericCatalogException, UnknownStoreException;
 
 
-<<<<<<< HEAD
-    public abstract long addPartition( long tableId, String partitionName, long schemaId, int ownerId, PartitionType partitionType, List<String> effectivePartitionQualifier, boolean isUnbound ) throws GenericCatalogException;
-
-    protected abstract void deletePartition( long tableId, long schemaId, long partitionId );
-
-    public abstract CatalogPartition getPartition( long partitionId ) throws UnknownPartitionException;
-
-    public abstract void partitionTable( long tableId, PartitionType type, long partitionColumnId, int numPartitions, List<String> partitionQualifiers, List<String> partitionNames ) throws UnknownTableException, UnknownPartitionException, GenericCatalogException;
-
-    public abstract void mergeTable( long tableId ) throws UnknownTableException;
-
-    public abstract List<CatalogPartition> getPartitions( long tableId ) throws UnknownTableException;
-
-    public abstract List<CatalogPartition> getPartitions( Pattern databaseNamePattern, Pattern schemaNamePattern, Pattern tableNamePattern );
-
-    public abstract List<String> getPartitionNames( long tableId ) throws UnknownTableException;
-
-    public abstract List<CatalogPartition> getPartitionsOnPlacement( long storeId, long columnId );
-
-    public abstract List<CatalogPartition> getPartitionsOnStore( long storeId );
-
-    public abstract List<CatalogColumnPlacement> getColumnPlacementsByPartition( long tableId, long partitionId, long columnId ) throws UnknownPartitionException;
-
-    public abstract List<CatalogStore> getStoresByPartition( long tableId, long partitionId ) throws UnknownPartitionException;
-
-    public abstract void updatePartitionsOnDataPlacement( int storeId, long tableId, List<Long> partitionIds ) throws UnknownTableException, UnknownStoreException;
-
-    public abstract List<Long> getPartitionsOnDataPlacement( int storeId, long tableId );
-
-    public abstract List<Long> getPartitionsIndexOnDataPlacement( int storeId, long tableId );
-
-    public abstract void deletePartitionsOnDataPlacement( int storeId, long tableId );
-
-    public abstract boolean validatePartitionDistribution( int storeId, long tableId, long columnId );
-=======
     /**
      * Get list of all query interfaces
      *
@@ -903,7 +868,40 @@
      */
     public abstract void deleteQueryInterface( int ifaceId ) throws GenericCatalogException, UnknownQueryInterfaceException;
 
->>>>>>> 4ff34b27
+
+    public abstract long addPartition( long tableId, String partitionName, long schemaId, int ownerId, PartitionType partitionType, List<String> effectivePartitionQualifier, boolean isUnbound ) throws GenericCatalogException;
+
+    protected abstract void deletePartition( long tableId, long schemaId, long partitionId );
+
+    public abstract CatalogPartition getPartition( long partitionId ) throws UnknownPartitionException;
+
+    public abstract void partitionTable( long tableId, PartitionType type, long partitionColumnId, int numPartitions, List<String> partitionQualifiers, List<String> partitionNames ) throws UnknownTableException, UnknownPartitionException, GenericCatalogException;
+
+    public abstract void mergeTable( long tableId ) throws UnknownTableException;
+
+    public abstract List<CatalogPartition> getPartitions( long tableId ) throws UnknownTableException;
+
+    public abstract List<CatalogPartition> getPartitions( Pattern databaseNamePattern, Pattern schemaNamePattern, Pattern tableNamePattern );
+
+    public abstract List<String> getPartitionNames( long tableId ) throws UnknownTableException;
+
+    public abstract List<CatalogPartition> getPartitionsOnPlacement( long storeId, long columnId );
+
+    public abstract List<CatalogPartition> getPartitionsOnStore( long storeId );
+
+    public abstract List<CatalogColumnPlacement> getColumnPlacementsByPartition( long tableId, long partitionId, long columnId ) throws UnknownPartitionException;
+
+    public abstract List<CatalogStore> getStoresByPartition( long tableId, long partitionId ) throws UnknownPartitionException;
+
+    public abstract void updatePartitionsOnDataPlacement( int storeId, long tableId, List<Long> partitionIds ) throws UnknownTableException, UnknownStoreException;
+
+    public abstract List<Long> getPartitionsOnDataPlacement( int storeId, long tableId );
+
+    public abstract List<Long> getPartitionsIndexOnDataPlacement( int storeId, long tableId );
+
+    public abstract void deletePartitionsOnDataPlacement( int storeId, long tableId );
+
+    public abstract boolean validatePartitionDistribution( int storeId, long tableId, long columnId );
 
     /*
      *
