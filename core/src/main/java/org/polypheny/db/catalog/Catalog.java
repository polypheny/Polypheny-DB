/*
 * Copyright 2019-2020 The Polypheny Project
 *
 * Licensed under the Apache License, Version 2.0 (the "License");
 * you may not use this file except in compliance with the License.
 * You may obtain a copy of the License at
 *
 * http://www.apache.org/licenses/LICENSE-2.0
 *
 * Unless required by applicable law or agreed to in writing, software
 * distributed under the License is distributed on an "AS IS" BASIS,
 * WITHOUT WARRANTIES OR CONDITIONS OF ANY KIND, either express or implied.
 * See the License for the specific language governing permissions and
 * limitations under the License.
 */

package org.polypheny.db.catalog;


import java.beans.PropertyChangeListener;
import java.beans.PropertyChangeSupport;
import java.util.ArrayList;
import java.util.List;
import java.util.Map;
import lombok.NonNull;
import lombok.RequiredArgsConstructor;
import org.polypheny.db.catalog.entity.CatalogColumn;
import org.polypheny.db.catalog.entity.CatalogColumnPlacement;
import org.polypheny.db.catalog.entity.CatalogConstraint;
import org.polypheny.db.catalog.entity.CatalogDatabase;
import org.polypheny.db.catalog.entity.CatalogForeignKey;
import org.polypheny.db.catalog.entity.CatalogIndex;
import org.polypheny.db.catalog.entity.CatalogKey;
import org.polypheny.db.catalog.entity.CatalogPrimaryKey;
import org.polypheny.db.catalog.entity.CatalogQueryInterface;
import org.polypheny.db.catalog.entity.CatalogSchema;
import org.polypheny.db.catalog.entity.CatalogStore;
import org.polypheny.db.catalog.entity.CatalogTable;
import org.polypheny.db.catalog.entity.CatalogUser;
import org.polypheny.db.catalog.exceptions.GenericCatalogException;
import org.polypheny.db.catalog.exceptions.NoTablePrimaryKeyException;
import org.polypheny.db.catalog.exceptions.UnknownCollationException;
import org.polypheny.db.catalog.exceptions.UnknownColumnException;
import org.polypheny.db.catalog.exceptions.UnknownColumnPlacementException;
import org.polypheny.db.catalog.exceptions.UnknownConstraintException;
import org.polypheny.db.catalog.exceptions.UnknownConstraintTypeException;
import org.polypheny.db.catalog.exceptions.UnknownDatabaseException;
import org.polypheny.db.catalog.exceptions.UnknownForeignKeyException;
import org.polypheny.db.catalog.exceptions.UnknownForeignKeyOptionException;
import org.polypheny.db.catalog.exceptions.UnknownIndexException;
import org.polypheny.db.catalog.exceptions.UnknownIndexTypeException;
import org.polypheny.db.catalog.exceptions.UnknownPlacementTypeException;
import org.polypheny.db.catalog.exceptions.UnknownQueryInterfaceException;
import org.polypheny.db.catalog.exceptions.UnknownSchemaException;
import org.polypheny.db.catalog.exceptions.UnknownSchemaTypeException;
import org.polypheny.db.catalog.exceptions.UnknownStoreException;
import org.polypheny.db.catalog.exceptions.UnknownTableException;
import org.polypheny.db.catalog.exceptions.UnknownTableTypeException;
import org.polypheny.db.catalog.exceptions.UnknownUserException;
import org.polypheny.db.transaction.Transaction;
import org.polypheny.db.type.PolyType;


public abstract class Catalog {

    protected final PropertyChangeSupport listeners = new PropertyChangeSupport( this );
    public boolean isPersistent = false;
    public static Catalog INSTANCE = null;
    public static boolean resetCatalog;
    public static boolean memoryCatalog;
    public static boolean testMode;


    public static Catalog setAndGetInstance( Catalog catalog ) {
        if ( INSTANCE != null ) {
            throw new RuntimeException( "Setting the Catalog, when already set is not permitted." );
        }
        INSTANCE = catalog;
        return INSTANCE;
    }


    public static Catalog getInstance() {
        if ( INSTANCE == null ) {
            throw new RuntimeException( "Catalog was not set correctly on Polypheny-DB start-up" );
        }
        return INSTANCE;
    }


    public abstract void commit() throws NoTablePrimaryKeyException;

    public abstract void rollback();


    /**
     * Adds a listener which gets notified on store update
     *
     * @param listener which gets added
     */
    public void addObserver( PropertyChangeListener listener ) {
        listeners.addPropertyChangeListener( listener );
    }


    /**
     * Removes a registered observer
     *
     * @param listener which gets removed
     */
    public void removeObserver( PropertyChangeListener listener ) {
        listeners.removePropertyChangeListener( listener );
    }


    /**
     * Validates that all columns have a valid placement,
     * else deletes them.
     * TODO DL check
     */
    public abstract void validateColumns();

    /**
     * Restores all columnPlacements in the dedicated store
     */
    public abstract void restoreColumnPlacements( Transaction transaction ) throws GenericCatalogException;


    protected final boolean isValidIdentifier( final String str ) {
        return str.length() <= 100 && str.matches( "^[a-z_][a-z0-9_]*$" ) && !str.isEmpty();
    }


    public abstract long addDatabase( String name, int ownerId, String ownerName, long defaultSchemaId, String defaultSchemaName );

    public abstract void deleteDatabase( long databaseId ) throws UnknownDatabaseException;

    /**
     * Get all databases
     *
     * @param pattern A pattern for the database name
     * @return List of databases
     */
    public abstract List<CatalogDatabase> getDatabases( Pattern pattern ) throws GenericCatalogException;

    /**
     * Returns the database with the given name.
     *
     * @param databaseName The name of the database
     * @return The database
     * @throws UnknownDatabaseException If there is no database with this name.
     */
    public abstract CatalogDatabase getDatabase( String databaseName ) throws GenericCatalogException, UnknownDatabaseException;

    /**
     * Returns the database with the given name.
     *
     * @param databaseId The id of the database
     * @return The database
     * @throws UnknownDatabaseException If there is no database with this name.
     */
    public abstract CatalogDatabase getDatabase( long databaseId ) throws GenericCatalogException, UnknownDatabaseException;

    /**
     * Get all schemas which fit to the specified filter pattern.
     * <code>getSchemas(xid, null, null)</code> returns all schemas of all databases.
     *
     * @param databaseNamePattern Pattern for the database name. null returns all.
     * @param schemaNamePattern Pattern for the schema name. null returns all.
     * @return List of schemas which fit to the specified filter. If there is no schema which meets the criteria, an empty list is returned.
     */
    public abstract List<CatalogSchema> getSchemas( Pattern databaseNamePattern, Pattern schemaNamePattern ) throws GenericCatalogException, UnknownSchemaException;

    /**
     * Get all schemas of the specified database which fit to the specified filter pattern.
     * <code>getSchemas(xid, databaseName, null)</code> returns all schemas of the database.
     *
     * @param databaseId The id of the database
     * @param schemaNamePattern Pattern for the schema name. null returns all
     * @return List of schemas which fit to the specified filter. If there is no schema which meets the criteria, an empty list is returned.
     */
    public abstract List<CatalogSchema> getSchemas( long databaseId, Pattern schemaNamePattern ) throws GenericCatalogException, UnknownSchemaException;

    public abstract CatalogSchema getSchema( long schemaId ) throws UnknownSchemaException;

    /**
     * Returns the schema with the given name in the specified database.
     *
     * @param databaseName The name of the database
     * @param schemaName The name of the schema
     * @return The schema
     * @throws UnknownSchemaException If there is no schema with this name in the specified database.
     */
    public abstract CatalogSchema getSchema( String databaseName, String schemaName ) throws GenericCatalogException, UnknownSchemaException, UnknownCollationException, UnknownDatabaseException, UnknownSchemaTypeException;

    /**
     * Returns the schema with the given name in the specified database.
     *
     * @param databaseId The id of the database
     * @param schemaName The name of the schema
     * @return The schema
     * @throws UnknownSchemaException If there is no schema with this name in the specified database.
     */
    public abstract CatalogSchema getSchema( long databaseId, String schemaName ) throws GenericCatalogException, UnknownSchemaException;

    /**
     * Adds a schema in a specified database
     *
     * @param name The name of the schema
     * @param databaseId The id of the associated database
     * @param ownerId The owner of this schema
     * @param schemaType The type of this schema
     * @return The id of the inserted schema
     * @throws GenericCatalogException A generic catalog exception
     */
    public abstract long addSchema( String name, long databaseId, int ownerId, SchemaType schemaType ) throws GenericCatalogException, UnknownSchemaException;

    /**
     * Checks weather a schema with the specified name exists in a database.
     *
     * @param databaseId The if of the database
     * @param schemaName The name of the schema to check
     * @return True if there is a schema with this name. False if not.
     * @throws GenericCatalogException A generic catalog exception
     */
    public abstract boolean checkIfExistsSchema( long databaseId, String schemaName ) throws GenericCatalogException;

    /**
     * Renames a schema
     *
     * @param schemaId The if of the schema to rename
     * @param name New name of the schema
     */
    public abstract void renameSchema( long schemaId, String name );

    /**
     * Change owner of a schema
     *
     * @param schemaId The if of the schema
     * @param ownerId Id of the new owner
     */
    public abstract void setSchemaOwner( long schemaId, long ownerId );

    /**
     * Delete a schema from the catalog
     *
     * @param schemaId The if of the schema to delete
     * @throws GenericCatalogException A generic catalog exception
     */
    public abstract void deleteSchema( long schemaId ) throws GenericCatalogException, UnknownSchemaException;


    /**
     * Get all tables of the specified schema which fit to the specified filters.
     * <code>getTables(xid, databaseName, null, null, null)</code> returns all tables of the database.
     *
     * @param schemaId The id of the schema
     * @param tableNamePattern Pattern for the table name. null returns all.
     * @return List of tables which fit to the specified filters. If there is no table which meets the criteria, an empty list is returned.
     */
    public abstract List<CatalogTable> getTables( long schemaId, Pattern tableNamePattern ) throws GenericCatalogException;

    /**
     * Get all tables of the specified database which fit to the specified filters.
     * <code>getTables(xid, databaseName, null, null, null)</code> returns all tables of the database.
     *
     * @param databaseId The id of the database
     * @param schemaNamePattern Pattern for the schema name. null returns all.
     * @param tableNamePattern Pattern for the table name. null returns all.
     * @return List of tables which fit to the specified filters. If there is no table which meets the criteria, an empty list is returned.
     */
    public abstract List<CatalogTable> getTables( long databaseId, Pattern schemaNamePattern, Pattern tableNamePattern ) throws GenericCatalogException;

    /**
     * Returns the table with the given name in the specified database and schema.
     *
     * @param databaseName The name of the database
     * @param schemaName The name of the schema
     * @param tableName The name of the table
     * @return The table
     * @throws UnknownTableException If there is no table with this name in the specified database and schema.
     */
    public abstract CatalogTable getTable( String databaseName, String schemaName, String tableName ) throws UnknownTableException, GenericCatalogException;

    /**
     * Get all tables of the specified database which fit to the specified filters.
     * <code>getTables(xid, databaseName, null, null, null)</code> returns all tables of the database.
     *
     * @param databaseNamePattern Pattern for the database name. null returns all.
     * @param schemaNamePattern Pattern for the schema name. null returns all.
     * @param tableNamePattern Pattern for the table name. null returns all.
     * @return List of tables which fit to the specified filters. If there is no table which meets the criteria, an empty list is returned.
     */
    public abstract List<CatalogTable> getTables( Pattern databaseNamePattern, Pattern schemaNamePattern, Pattern tableNamePattern ) throws GenericCatalogException;

    /**
     * Returns the table with the given id
     *
     * @param tableId The id of the table
     * @return The table
     * @throws UnknownTableException If there is no table with this name in the specified database and schema.
     */
    public abstract CatalogTable getTable( long tableId ) throws UnknownTableException, GenericCatalogException;


    /**
     * Returns the table with the given name in the specified schema.
     *
     * @param schemaId The id of the schema
     * @param tableName The name of the table
     * @return The table
     * @throws UnknownTableException If there is no table with this name in the specified database and schema.
     */
    public abstract CatalogTable getTable( long schemaId, String tableName ) throws UnknownTableException, GenericCatalogException;

    /**
     * Returns the table with the given name in the specified database and schema.
     *
     * @param databaseId The id of the database
     * @param schemaName The name of the schema
     * @param tableName The name of the table
     * @return The table
     * @throws UnknownTableException If there is no table with this name in the specified database and schema.
     */
    public abstract CatalogTable getTable( long databaseId, String schemaName, String tableName ) throws UnknownTableException, GenericCatalogException;

    /**
     * Adds a table to a specified schema.
     *
     * @param name The name of the table to add
     * @param schemaId The id of the schema
     * @param ownerId The if of the owner
     * @param tableType The table type
     * @param definition The definition of this table (e.g. a SQL string; null if not applicable)
     * @return The id of the inserted table
     * @throws GenericCatalogException A generic catalog exception
     */
    public abstract long addTable( String name, long schemaId, int ownerId, TableType tableType, String definition ) throws GenericCatalogException;

    /**
     * Checks if there is a table with the specified name in the specified schema.
     *
     * @param schemaId The id of the schema
     * @param tableName The name to check for
     * @return true if there is a table with this name, false if not.
     * @throws GenericCatalogException A generic catalog exception
     */
    public abstract boolean checkIfExistsTable( long schemaId, String tableName ) throws GenericCatalogException, UnknownSchemaException;

    /**
     * Renames a table
     *
     * @param tableId The if of the table to rename
     * @param name New name of the table
     * @throws GenericCatalogException A generic catalog exception
     */
    public abstract void renameTable( long tableId, String name ) throws GenericCatalogException, UnknownTableException;

    /**
     * Delete the specified table. Columns need to be deleted before.
     *
     * @param tableId The id of the table to delete
     */
    public abstract void deleteTable( long tableId ) throws GenericCatalogException, UnknownTableException;

    /**
     * Change owner of a table
     *
     * @param tableId The if of the table
     * @param ownerId Id of the new owner
     * @throws GenericCatalogException A generic catalog exception
     */
    public abstract void setTableOwner( long tableId, int ownerId ) throws GenericCatalogException, UnknownTableException;

    /**
     * Set the primary key of a table
     *
     * @param tableId The id of the table
     * @param keyId The id of the key to set as primary key. Set null to set no primary key.
     */
    public abstract void setPrimaryKey( long tableId, Long keyId ) throws GenericCatalogException, UnknownTableException;

    /**
     * Adds a placement for a column.
     *
     * @param storeId The store on which the table should be placed on
     * @param columnId The id of the column to be placed
     * @param placementType The type of placement
     * @param physicalSchemaName The schema name on the data store
     * @param physicalTableName The table name on the data store
     * @param physicalColumnName The column name on the data store
     * @throws GenericCatalogException A generic catalog exception
     */
    public abstract void addColumnPlacement( int storeId, long columnId, PlacementType placementType, String physicalSchemaName, String physicalTableName, String physicalColumnName ) throws GenericCatalogException;

    /**
     * Deletes a column placement
     *
     * @param storeId The id of the store
     * @param columnId The id of the column
     */
    public abstract void deleteColumnPlacement( int storeId, long columnId ) throws GenericCatalogException;


    /**
     * Get a specific column placement.
     *
     * @param storeId The id of the store
     * @param columnId The id of the column
     * @return The specific column placement
     * @throws GenericCatalogException A generic catalog exception
     */
    public abstract CatalogColumnPlacement getColumnPlacement( int storeId, long columnId ) throws GenericCatalogException;


    /**
     * Checks if there is a column with the specified name in the specified table.
     *
     * @param storeId The id of the store
     * @param columnId The id of the column
     * @return true if there is a column placement, false if not.
     */
    public abstract boolean checkIfExistsColumnPlacement( int storeId, long columnId );


    /**
     * Get all placements of a column
     *
     * @param columnId The id of the column
     * @return List of placements
     */
    public abstract List<CatalogColumnPlacement> getColumnPlacements( long columnId );

    public abstract List<CatalogColumnPlacement> getColumnPlacementsOnStore( int storeId, long tableId );

    public abstract List<CatalogColumnPlacement> getColumnPlacementsOnStoreSortedByPhysicalPosition( int storeId, long tableId );


    /**
     * Get column placements on a store
     *
     * @param storeId The id of the store
     * @return List of column placements on this store
     */
    public abstract List<CatalogColumnPlacement> getColumnPlacementsOnStore( int storeId );

    public abstract List<CatalogColumnPlacement> getColumnPlacementsByColumn( long columnId );

    public abstract List<CatalogKey> getKeys();

    public abstract List<CatalogKey> getTableKeys( long tableId );

    /**
     * Get column placements in a specific schema on a specific store
     *
     * @param storeId The id of the store
     * @param schemaId The id of the schema
     * @return List of column placements on this store and schema
     */
    public abstract List<CatalogColumnPlacement> getColumnPlacementsOnStoreAndSchema( int storeId, long schemaId ) throws GenericCatalogException;


    /**
     * Update type of a placement.
     *
     * @param storeId The id of the store
     * @param columnId The id of the column
     * @param placementType The new type of placement
     */
    public abstract void updateColumnPlacementType( int storeId, long columnId, PlacementType placementType ) throws UnknownColumnPlacementException;


    /**
     * Change physical names of a placement.
     *
     * @param storeId The id of the store
     * @param columnId The id of the column
     * @param physicalSchemaName The physical schema name
     * @param physicalTableName The physical table name
     * @param physicalColumnName The physical column name
     */
    public abstract void updateColumnPlacementPhysicalNames( int storeId, long columnId, String physicalSchemaName, String physicalTableName, String physicalColumnName ) throws GenericCatalogException, UnknownColumnPlacementException;


    /**
     * Get all columns of the specified table.
     *
     * @param tableId The id of the table
     * @return List of columns which fit to the specified filters. If there is no column which meets the criteria, an empty list is returned.
     */
    public abstract List<CatalogColumn> getColumns( long tableId );


    /**
     * Get all columns of the specified database which fit to the specified filter patterns.
     * <code>getColumns(xid, databaseName, null, null, null)</code> returns all columns of the database.
     *
     * @param databaseNamePattern Pattern for the database name. null returns all.
     * @param schemaNamePattern Pattern for the schema name. null returns all.
     * @param tableNamePattern Pattern for the table name. null returns all.
     * @param columnNamePattern Pattern for the column name. null returns all.
     * @return List of columns which fit to the specified filters. If there is no column which meets the criteria, an empty list is returned.
     */
    public abstract List<CatalogColumn> getColumns( Pattern databaseNamePattern, Pattern schemaNamePattern, Pattern tableNamePattern, Pattern columnNamePattern );

    /**
     * Returns the column with the specified id.
     *
     * @param columnId The id of the column
     * @return A CatalogColumn
     */
    public abstract CatalogColumn getColumn( long columnId );

    /**
     * Returns the column with the specified name in the specified table of the specified database and schema.
     *
     * @param tableId The id of the table
     * @param columnName The name of the column
     * @return A CatalogColumn
     * @throws UnknownColumnException If there is no column with this name in the specified table of the database and schema.
     */
    public abstract CatalogColumn getColumn( long tableId, String columnName ) throws GenericCatalogException, UnknownColumnException;

    /**
     * Returns the column with the specified name in the specified table of the specified database and schema.
     *
     * @param databaseName The name of the database
     * @param schemaName The name of the schema
     * @param tableName The name of the table
     * @param columnName The name of the column
     * @return A CatalogColumn
     * @throws UnknownColumnException If there is no column with this name in the specified table of the database and schema.
     */
    public abstract CatalogColumn getColumn( String databaseName, String schemaName, String tableName, String columnName ) throws GenericCatalogException, UnknownColumnException;

    /**
     * Adds a column.
     *
     * @param name The name of the column
     * @param tableId The id of the corresponding table
     * @param position The ordinal position of the column (starting with 1)
     * @param type The type of the column
     * @param length The length of the field (if applicable, else null)
     * @param scale The number of digits after the decimal point (if applicable, else null)
     * @param nullable Weather the column can contain null values
     * @param collation The collation of the field (if applicable, else null)
     * @return The id of the inserted column
     */
    public abstract long addColumn( String name, long tableId, int position, PolyType type, PolyType collectionsType, Integer length, Integer scale, Integer dimension, Integer cardinality, boolean nullable, Collation collation ) throws GenericCatalogException;

    /**
     * Renames a column
     *
     * @param columnId The if of the column to rename
     * @param name New name of the column
     * @throws GenericCatalogException A generic catalog exception
     */
    public abstract void renameColumn( long columnId, String name ) throws GenericCatalogException;

    /**
     * Change the position of the column.
     *
     * @param columnId The id of the column for which to change the position
     * @param position The new position of the column
     */
    public abstract void setColumnPosition( long columnId, int position ) throws GenericCatalogException;

    /**
     * Change the data type of an column.
     *
     * @param columnId The id of the column
     * @param type The new type of the column
     */
    public abstract void setColumnType( long columnId, PolyType type, PolyType collectionsType, Integer length, Integer precision, Integer dimension, Integer cardinality ) throws GenericCatalogException;

    /**
     * Change nullability of the column (weather the column allows null values).
     *
     * @param columnId The id of the column
     * @param nullable True if the column should allow null values, false if not.
     */
    public abstract void setNullable( long columnId, boolean nullable ) throws GenericCatalogException;

    /**
     * Set the collation of a column.
     * If the column already has the specified collation set, this method is a NoOp.
     *
     * @param columnId The id of the column
     * @param collation The collation to set
     */
    public abstract void setCollation( long columnId, Collation collation );

    /**
     * Checks if there is a column with the specified name in the specified table.
     *
     * @param tableId The id of the table
     * @param columnName The name to check for
     * @return true if there is a column with this name, false if not.
     * @throws GenericCatalogException A generic catalog exception
     */
    public abstract boolean checkIfExistsColumn( long tableId, String columnName ) throws GenericCatalogException, UnknownTableException;

    /**
     * Delete the specified column. This also deletes a default value in case there is one defined for this column.
     *
     * @param columnId The id of the column to delete
     */
    public abstract void deleteColumn( long columnId ) throws GenericCatalogException;

    /**
     * Adds a default value for a column. If there already is a default values, it being replaced.
     *
     * @param columnId The id of the column
     * @param type The type of the default value
     * @param defaultValue True if the column should allow null values, false if not.
     */


    public abstract void setDefaultValue( long columnId, PolyType type, String defaultValue );


    /**
     * Deletes an existing default value of a column. NoOp if there is no default value defined.
     *
     * @param columnId The id of the column
     */
    public abstract void deleteDefaultValue( long columnId );

    /**
     * Returns a specified primary key
     *
     * @param key The id of the primary key
     * @return The primary key
     */
    public abstract CatalogPrimaryKey getPrimaryKey( long key );


    public abstract boolean isPrimaryKey( long key );

    public abstract boolean isForeignKey( long keyId );

    public abstract boolean isIndex( long keyId );

    public abstract boolean isConstraint( long keyId );

    /**
     * Adds a primary key
     *
     * @param tableId The id of the table
     * @param columnIds The id of key which will be part of the primary keys
     */
    public abstract void addPrimaryKey( long tableId, List<Long> columnIds ) throws GenericCatalogException;

    /**
     * Returns all (imported) foreign keys of a specified table
     *
     * @param tableId The id of the table
     * @return List of foreign keys
     */
    public abstract List<CatalogForeignKey> getForeignKeys( long tableId ) throws GenericCatalogException;

    /**
     * Returns all foreign keys that reference the specified table (exported keys).
     *
     * @param tableId The id of the table
     * @return List of foreign keys
     */
    public abstract List<CatalogForeignKey> getExportedKeys( long tableId ) throws GenericCatalogException;

    /**
     * Get all constraints of the specified table
     *
     * @param tableId The id of the table
     * @return List of constraints
     */
    public abstract List<CatalogConstraint> getConstraints( long tableId ) throws GenericCatalogException;


<<<<<<< HEAD
    public abstract List<CatalogIndex> getIndexes();

=======
>>>>>>> 678fd21d
    public abstract List<CatalogIndex> getIndexes( CatalogKey key );

    public abstract List<CatalogIndex> getForeignKeys( CatalogKey key );

    public abstract List<CatalogConstraint> getConstraints( CatalogKey key );

    /**
     * Returns the constraint with the specified name in the specified table.
     *
     * @param tableId The id of the table
     * @param constraintName The name of the constraint
     * @return The constraint
     */
    public abstract CatalogConstraint getConstraint( long tableId, String constraintName ) throws GenericCatalogException, UnknownConstraintException;

    /**
     * Return the foreign key with the specified name from the specified table
     *
     * @param tableId The id of the table
     * @param foreignKeyName The name of the foreign key
     * @return The foreign key
     */
    public abstract CatalogForeignKey getForeignKey( long tableId, String foreignKeyName ) throws GenericCatalogException, UnknownForeignKeyException;

    /**
     * Adds a unique foreign key constraint.
     *
     * @param tableId The id of the table
     * @param columnIds The id of the columns which are part of the foreign key
     * @param referencesTableId The if of the referenced table
     * @param referencesIds The id of columns forming the key referenced by this key
     * @param constraintName The name of the constraint
     * @param onUpdate The option for updates
     * @param onDelete The option for deletes
     */
    public abstract void addForeignKey( long tableId, List<Long> columnIds, long referencesTableId, List<Long> referencesIds, String constraintName, ForeignKeyOption onUpdate, ForeignKeyOption onDelete ) throws GenericCatalogException;

    /**
     * Adds a unique constraint.
     *
     * @param tableId The id of the table
     * @param constraintName The name of the constraint
     * @param columnIds A list of column ids
     */
    public abstract void addUniqueConstraint( long tableId, String constraintName, List<Long> columnIds ) throws GenericCatalogException;

    /**
     * Returns all indexes of a table
     *
     * @param tableId The id of the table
     * @param onlyUnique true if only indexes for unique values are returned. false if all indexes are returned.
     * @return List of indexes
     */
    public abstract List<CatalogIndex> getIndexes( long tableId, boolean onlyUnique ) throws GenericCatalogException;

    /**
     * Returns the index with the specified name in the specified table
     *
     * @param tableId The id of the table
     * @param indexName The name of the index
     * @return The Index
     */
    public abstract CatalogIndex getIndex( long tableId, String indexName ) throws GenericCatalogException, UnknownIndexException;

    /**
<<<<<<< HEAD
=======
     * Checks if there is an index with the specified name in the specified table.
     *
     * @param tableId The id of the table
     * @param indexName The name to check for
     * @return true if there is an index with this name, false if not.
     * @throws GenericCatalogException A generic catalog exception
     */
    public abstract boolean checkIfExistsIndex( long tableId, String indexName ) throws GenericCatalogException;

    /**
>>>>>>> 678fd21d
     * Returns the index with the specified id
     *
     * @param indexId The id of the index
     * @return The Index
     */
<<<<<<< HEAD
    public abstract CatalogIndex getIndex( long indexId ) throws UnknownIndexException;

    /**
     * Checks if there is an index with the specified name in the specified table.
     *
     * @param tableId The id of the table
     * @param indexName The name to check for
     * @return true if there is am index with this name, false if not.
     * @throws GenericCatalogException A generic catalog exception
     */
    public abstract boolean checkIfExistsIndex( long tableId, String indexName ) throws GenericCatalogException;
=======
    public abstract CatalogIndex getIndex( long indexId );

    /**
     * Returns list of all indexes
     *
     * @return List of indexes
     */
    public abstract List<CatalogIndex> getIndexes();
>>>>>>> 678fd21d

    /**
     * Adds an index over the specified columns
     *
     * @param tableId The id of the table
     * @param columnIds A list of column ids
     * @param unique Weather the index is unique
     * @param method Name of the index method (e.g. btree_unique)
     * @param methodDisplayName Display name of the index method (e.g. BTREE)
     * @param location Id of the data store where the index is located (0 for Polypheny-DB itself)
     * @param type The type of index (manual, automatic)
     * @param indexName The name of the index
     * @return The id of the created index
     */
    public abstract long addIndex( long tableId, List<Long> columnIds, boolean unique, String method, String methodDisplayName, int location, IndexType type, String indexName ) throws GenericCatalogException;

    /**
     * Set physical index name.
     *
     * @param indexId The id of the index
     * @param physicalName The physical name to be set
     */
    public abstract void setIndexPhysicalName( long indexId, String physicalName );

    /**
     * Delete the specified index
     *
     * @param indexId The id of the index to drop
     */
    public abstract void deleteIndex( long indexId ) throws GenericCatalogException;

    /**
     * Deletes the specified primary key (including the entry in the key table). If there is an index on this key, make sure to delete it first.
     *
     * @param tableId The id of the key to drop
     */
    public abstract void deletePrimaryKey( long tableId ) throws GenericCatalogException;

    /**
     * Delete the specified foreign key (does not delete the referenced key).
     *
     * @param foreignKeyId The id of the foreign key to delete
     */
    public abstract void deleteForeignKey( long foreignKeyId ) throws GenericCatalogException;

    /**
     * Delete the specified constraint.
     * For deleting foreign keys, use {@link #deleteForeignKey(long)}.
     *
     * @param constraintId The id of the constraint to delete
     */
    public abstract void deleteConstraint( long constraintId ) throws GenericCatalogException;

    /**
     * Get the user with the specified name
     *
     * @param userName The name of the user
     * @return The user
     * @throws UnknownUserException If there is no user with the specified name
     */
    public abstract CatalogUser getUser( String userName ) throws UnknownUserException, GenericCatalogException;

    /**
     * Get list of all stores
     *
     * @return List of stores
     */
    public abstract List<CatalogStore> getStores() throws GenericCatalogException;

    /**
     * Get a store by its unique name
     */
    public abstract CatalogStore getStore( String uniqueName ) throws GenericCatalogException, UnknownStoreException;

    /**
     * Get a store by its id
     */
    public abstract CatalogStore getStore( int storeId ) throws GenericCatalogException, UnknownStoreException;

    /**
     * Add a store
     *
     * @param uniqueName The unique name of the store
     * @param adapter The class name of the adapter
     * @param settings The configuration of the store
     * @return The id of the newly added store
     */
    public abstract int addStore( String uniqueName, String adapter, Map<String, String> settings ) throws GenericCatalogException;

    /**
     * Delete a store
     *
     * @param storeId The id of the store to delete
     */
    public abstract void deleteStore( int storeId ) throws GenericCatalogException, UnknownStoreException;


    /**
     * Get list of all query interfaces
     *
     * @return List of query interfaces
     */
    public abstract List<CatalogQueryInterface> getQueryInterfaces() throws GenericCatalogException;

    /**
     * Get a query interface by its unique name
     */
    public abstract CatalogQueryInterface getQueryInterface( String uniqueName ) throws GenericCatalogException, UnknownQueryInterfaceException;

    /**
     * Get a query interface by its id
     */
    public abstract CatalogQueryInterface getQueryInterface( int ifaceId ) throws GenericCatalogException, UnknownQueryInterfaceException;

    /**
     * Add a query interface
     *
     * @param uniqueName The unique name of the query interface
     * @param clazz The class name of the query interface
     * @param settings The configuration of the query interface
     * @return The id of the newly added query interface
     */
    public abstract int addQueryInterface( String uniqueName, String clazz, Map<String, String> settings ) throws GenericCatalogException;

    /**
     * Delete a query interface
     *
     * @param ifaceId The id of the query interface to delete
     */
    public abstract void deleteQueryInterface( int ifaceId ) throws GenericCatalogException, UnknownQueryInterfaceException;


    /*
     *
     */

    // public abstract CatalogCombinedKey getCombinedKey( long keyId ) throws GenericCatalogException, UnknownKeyException;


    public abstract void close();

    public abstract void clear();

    public enum TableType {
        TABLE( 1 ),
        VIEW( 2 );
        // STREAM, ...

        private final int id;


        TableType( int id ) {
            this.id = id;
        }


        public int getId() {
            return id;
        }


        public static TableType getById( final int id ) throws UnknownTableTypeException {
            for ( TableType t : values() ) {
                if ( t.id == id ) {
                    return t;
                }
            }
            throw new UnknownTableTypeException( id );
        }


        public static TableType getByName( final String name ) throws UnknownTableTypeException {
            for ( TableType t : values() ) {
                if ( t.name().equalsIgnoreCase( name ) ) {
                    return t;
                }
            }
            throw new UnknownTableTypeException( name );
        }


        // Used for creating ResultSets
        public Object[] getParameterArray() {
            return new Object[]{ name() };
        }


        // Required for building JDBC result set
        @RequiredArgsConstructor
        public static class PrimitiveTableType {

            public final String tableType;

        }
    }


    public enum SchemaType {
        RELATIONAL( 1 );
        // GRAPH, DOCUMENT, ...

        private final int id;


        SchemaType( int id ) {
            this.id = id;
        }


        public int getId() {
            return id;
        }


        public static SchemaType getById( final int id ) throws UnknownSchemaTypeException {
            for ( SchemaType t : values() ) {
                if ( t.id == id ) {
                    return t;
                }
            }
            throw new UnknownSchemaTypeException( id );
        }


        public static SchemaType getByName( final String name ) throws UnknownSchemaTypeException {
            for ( SchemaType t : values() ) {
                if ( t.name().equalsIgnoreCase( name ) ) {
                    return t;
                }
            }
            throw new UnknownSchemaTypeException( name );
        }
    }


    public enum Collation {
        CASE_SENSITIVE( 1 ),
        CASE_INSENSITIVE( 2 );

        private final int id;


        Collation( int id ) {
            this.id = id;
        }


        public int getId() {
            return id;
        }


        public static Collation getById( int id ) throws UnknownCollationException {
            for ( Collation c : values() ) {
                if ( c.id == id ) {
                    return c;
                }
            }
            throw new UnknownCollationException( id );
        }


        public static Collation parse( @NonNull String str ) throws UnknownCollationException {
            if ( str.equalsIgnoreCase( "CASE SENSITIVE" ) ) {
                return Collation.CASE_SENSITIVE;
            } else if ( str.equalsIgnoreCase( "CASE INSENSITIVE" ) ) {
                return Collation.CASE_INSENSITIVE;
            }
            throw new UnknownCollationException( str );
        }
    }


    public enum IndexType {
        MANUAL( 1 ),
        AUTOMATIC( 2 );

        private final int id;


        IndexType( int id ) {
            this.id = id;
        }


        public int getId() {
            return id;
        }


        public static Catalog.IndexType getById( int id ) throws UnknownIndexTypeException {
            for ( Catalog.IndexType e : values() ) {
                if ( e.id == id ) {
                    return e;
                }
            }
            throw new UnknownIndexTypeException( id );
        }


        public static Catalog.IndexType parse( @NonNull String str ) throws UnknownIndexTypeException {
            if ( str.equalsIgnoreCase( "MANUAL" ) ) {
                return Catalog.IndexType.MANUAL;
            } else if ( str.equalsIgnoreCase( "AUTOMATIC" ) ) {
                return Catalog.IndexType.AUTOMATIC;
            }
            throw new UnknownIndexTypeException( str );
        }
    }


    public enum ConstraintType {
        UNIQUE( 1 );

        private final int id;


        ConstraintType( int id ) {
            this.id = id;
        }


        public int getId() {
            return id;
        }


        public static ConstraintType getById( int id ) throws UnknownConstraintTypeException {
            for ( ConstraintType e : values() ) {
                if ( e.id == id ) {
                    return e;
                }
            }
            throw new UnknownConstraintTypeException( id );
        }


        public static ConstraintType parse( @NonNull String str ) throws UnknownConstraintTypeException {
            if ( str.equalsIgnoreCase( "UNIQUE" ) ) {
                return ConstraintType.UNIQUE;
            }
            throw new UnknownConstraintTypeException( str );
        }
    }


    public enum ForeignKeyOption {
        // IDs according to JDBC standard
        CASCADE( 0 ),
        RESTRICT( 1 ),
        SET_NULL( 2 ),
        SET_DEFAULT( 4 ),
        NONE( 5 );

        private final int id;


        ForeignKeyOption( int id ) {
            this.id = id;
        }


        public int getId() {
            return id;
        }


        public static ForeignKeyOption getById( int id ) throws UnknownForeignKeyOptionException {
            for ( ForeignKeyOption e : values() ) {
                if ( e.id == id ) {
                    return e;
                }
            }
            throw new UnknownForeignKeyOptionException( id );
        }


        public static ForeignKeyOption parse( @NonNull String str ) throws UnknownForeignKeyOptionException {
            if ( str.equalsIgnoreCase( "CASCADE" ) ) {
                return ForeignKeyOption.CASCADE;
            } else if ( str.equalsIgnoreCase( "RESTRICT" ) ) {
                return ForeignKeyOption.RESTRICT;
            } else if ( str.equalsIgnoreCase( "SET NULL" ) ) {
                return ForeignKeyOption.SET_NULL;
            } else if ( str.equalsIgnoreCase( "SET DEFAULT" ) ) {
                return ForeignKeyOption.SET_DEFAULT;
            } else if ( str.equalsIgnoreCase( "NONE" ) ) {
                return ForeignKeyOption.NONE;
            }
            throw new UnknownForeignKeyOptionException( str );
        }
    }


    public enum PlacementType {
        MANUAL( 1 ),
        AUTOMATIC( 2 );

        private final int id;


        PlacementType( int id ) {
            this.id = id;
        }


        public int getId() {
            return id;
        }


        public static PlacementType getById( int id ) throws UnknownPlacementTypeException {
            for ( PlacementType e : values() ) {
                if ( e.id == id ) {
                    return e;
                }
            }
            throw new UnknownPlacementTypeException( id );
        }


        public static PlacementType parse( @NonNull String str ) throws UnknownPlacementTypeException {
            if ( str.equalsIgnoreCase( "MANUAL" ) ) {
                return PlacementType.MANUAL;
            } else if ( str.equalsIgnoreCase( "AUTOMATIC" ) ) {
                return PlacementType.AUTOMATIC;
            }
            throw new UnknownPlacementTypeException( str );
        }
    }


    public static class Pattern {

        public final String pattern;

        public final boolean containsWildcards;


        public Pattern( String pattern ) {
            this.pattern = pattern;
            containsWildcards = pattern.contains( "%" ) || pattern.contains( "_" );
        }


        public String toRegex() {
            return pattern.replace( "_", "(.)" ).replace( "%", "(.*)" );
        }


        @Override
        public String toString() {
            return "Pattern[" + pattern + "]";
        }

    }


    /*
     * Helpers
     */


    public static List<TableType> convertTableTypeList( @NonNull final List<String> stringTypeList ) throws UnknownTableTypeException {
        final List<TableType> typeList = new ArrayList<>( stringTypeList.size() );
        for ( String s : stringTypeList ) {
            typeList.add( TableType.getByName( s ) );
        }
        return typeList;
    }

}<|MERGE_RESOLUTION|>--- conflicted
+++ resolved
@@ -676,11 +676,6 @@
     public abstract List<CatalogConstraint> getConstraints( long tableId ) throws GenericCatalogException;
 
 
-<<<<<<< HEAD
-    public abstract List<CatalogIndex> getIndexes();
-
-=======
->>>>>>> 678fd21d
     public abstract List<CatalogIndex> getIndexes( CatalogKey key );
 
     public abstract List<CatalogIndex> getForeignKeys( CatalogKey key );
@@ -746,8 +741,6 @@
     public abstract CatalogIndex getIndex( long tableId, String indexName ) throws GenericCatalogException, UnknownIndexException;
 
     /**
-<<<<<<< HEAD
-=======
      * Checks if there is an index with the specified name in the specified table.
      *
      * @param tableId The id of the table
@@ -758,25 +751,11 @@
     public abstract boolean checkIfExistsIndex( long tableId, String indexName ) throws GenericCatalogException;
 
     /**
->>>>>>> 678fd21d
      * Returns the index with the specified id
      *
      * @param indexId The id of the index
      * @return The Index
      */
-<<<<<<< HEAD
-    public abstract CatalogIndex getIndex( long indexId ) throws UnknownIndexException;
-
-    /**
-     * Checks if there is an index with the specified name in the specified table.
-     *
-     * @param tableId The id of the table
-     * @param indexName The name to check for
-     * @return true if there is am index with this name, false if not.
-     * @throws GenericCatalogException A generic catalog exception
-     */
-    public abstract boolean checkIfExistsIndex( long tableId, String indexName ) throws GenericCatalogException;
-=======
     public abstract CatalogIndex getIndex( long indexId );
 
     /**
@@ -785,7 +764,6 @@
      * @return List of indexes
      */
     public abstract List<CatalogIndex> getIndexes();
->>>>>>> 678fd21d
 
     /**
      * Adds an index over the specified columns
@@ -928,6 +906,7 @@
     public abstract void close();
 
     public abstract void clear();
+
 
     public enum TableType {
         TABLE( 1 ),
