/*
 * Copyright 2019-2021 The Polypheny Project
 *
 * Licensed under the Apache License, Version 2.0 (the "License");
 * you may not use this file except in compliance with the License.
 * You may obtain a copy of the License at
 *
 * http://www.apache.org/licenses/LICENSE-2.0
 *
 * Unless required by applicable law or agreed to in writing, software
 * distributed under the License is distributed on an "AS IS" BASIS,
 * WITHOUT WARRANTIES OR CONDITIONS OF ANY KIND, either express or implied.
 * See the License for the specific language governing permissions and
 * limitations under the License.
 */

package org.polypheny.db.transaction;

import org.polypheny.db.adapter.DataContext;
import org.polypheny.db.information.InformationDuration;
import org.polypheny.db.monitoring.events.StatementEvent;
import org.polypheny.db.prepare.Context;
import org.polypheny.db.processing.QueryProcessor;
import org.polypheny.db.util.FileInputHandle;

public interface Statement {

    Transaction getTransaction();

    QueryProcessor getQueryProcessor();

    DataContext getDataContext();

    Context getPrepareContext();

    InformationDuration getProcessingDuration();

    InformationDuration getRoutingDuration();

    InformationDuration getOverviewDuration();

    StatementEvent getMonitoringEvent();

    /**
     * Get the index of this statement in the list of statements for that transaction
<<<<<<< HEAD
=======
     *
>>>>>>> f989ee3a
     * @return the index this statement has in the statements list of the transaction
     */
    long getIndex();

    void setMonitoringEvent( StatementEvent event );

    void close();

    void registerFileInputHandle( FileInputHandle fileInputHandle );

}<|MERGE_RESOLUTION|>--- conflicted
+++ resolved
@@ -43,10 +43,7 @@
 
     /**
      * Get the index of this statement in the list of statements for that transaction
-<<<<<<< HEAD
-=======
      *
->>>>>>> f989ee3a
      * @return the index this statement has in the statements list of the transaction
      */
     long getIndex();
