/*
 * Copyright 2019-2024 The Polypheny Project
 *
 * Licensed under the Apache License, Version 2.0 (the "License");
 * you may not use this file except in compliance with the License.
 * You may obtain a copy of the License at
 *
 * http://www.apache.org/licenses/LICENSE-2.0
 *
 * Unless required by applicable law or agreed to in writing, software
 * distributed under the License is distributed on an "AS IS" BASIS,
 * WITHOUT WARRANTIES OR CONDITIONS OF ANY KIND, either express or implied.
 * See the License for the specific language governing permissions and
 * limitations under the License.
 */

package org.polypheny.db.transaction;


import java.util.List;
import java.util.Set;
import java.util.concurrent.atomic.AtomicBoolean;
import org.polypheny.db.adapter.Adapter;
import org.polypheny.db.adapter.java.JavaTypeFactory;
<<<<<<< HEAD
=======
import org.polypheny.db.catalog.entity.LogicalConstraint;
>>>>>>> 18d3cce9
import org.polypheny.db.catalog.entity.LogicalUser;
import org.polypheny.db.catalog.entity.logical.LogicalNamespace;
import org.polypheny.db.catalog.entity.logical.LogicalTable;
import org.polypheny.db.catalog.snapshot.Snapshot;
import org.polypheny.db.information.InformationManager;
import org.polypheny.db.languages.QueryLanguage;
import org.polypheny.db.processing.DataMigrator;
import org.polypheny.db.processing.Processor;


public interface Transaction {

    long getId();

    PolyXid getXid();

    Statement createStatement();

    LogicalUser getUser();

    void commit() throws TransactionException;

    void rollback() throws TransactionException;

    void registerInvolvedAdapter( Adapter<?> adapter );

<<<<<<< HEAD
    List<Adapter<?>> getInvolvedAdapters();
=======
    Set<Adapter<?>> getInvolvedAdapters();
>>>>>>> 18d3cce9

    Snapshot getSnapshot();

    boolean isActive();

    JavaTypeFactory getTypeFactory();

    Processor getProcessor( QueryLanguage language );

    boolean isAnalyze();

    void setAnalyze( boolean analyze );

    InformationManager getQueryAnalyzer();

    AtomicBoolean getCancelFlag();

    LogicalNamespace getDefaultNamespace();
<<<<<<< HEAD

    void addChangedTable( String qualifiedTableName );
=======
>>>>>>> 18d3cce9

    String getOrigin();

    MultimediaFlavor getFlavor();

    long getNumberOfStatements();

    DataMigrator getDataMigrator();

    void setUseCache( boolean useCache );

    boolean getUseCache();

<<<<<<< HEAD
    Set<LogicalTable> getLogicalTables();
=======
    void addUsedTable( LogicalTable table );

    void removeUsedTable( LogicalTable table );

    void getNewEntityConstraints( long entity );

    void addNewConstraint( long entityId, LogicalConstraint constraint );

    void removeNewConstraint( long entityId, LogicalConstraint constraint );
>>>>>>> 18d3cce9

    void setAcceptsOutdated( boolean acceptsOutdated );

    boolean acceptsOutdated();

    AccessMode getAccessMode();

    void updateAccessMode( AccessMode accessCandidate );

    TransactionManager getTransactionManager();

    List<LogicalConstraint> getUsedConstraints( long id );

    /**
     * Flavor, how multimedia results should be returned from a store.
     */
    enum MultimediaFlavor {
        DEFAULT, FILE
    }


    /**
     * Transaction Access mode.
     */
    enum AccessMode {

        /**
         * Transaction does not access anything.
         */
        NO_ACCESS,

        /**
         * Transaction is read only.
         */
        READ_ACCESS,

        /**
         * Transaction is used for write only.
         */
        WRITE_ACCESS,

        /**
         * Transaction is used for both read and write.
         */
        READWRITE_ACCESS
    }

}<|MERGE_RESOLUTION|>--- conflicted
+++ resolved
@@ -22,10 +22,7 @@
 import java.util.concurrent.atomic.AtomicBoolean;
 import org.polypheny.db.adapter.Adapter;
 import org.polypheny.db.adapter.java.JavaTypeFactory;
-<<<<<<< HEAD
-=======
 import org.polypheny.db.catalog.entity.LogicalConstraint;
->>>>>>> 18d3cce9
 import org.polypheny.db.catalog.entity.LogicalUser;
 import org.polypheny.db.catalog.entity.logical.LogicalNamespace;
 import org.polypheny.db.catalog.entity.logical.LogicalTable;
@@ -52,11 +49,7 @@
 
     void registerInvolvedAdapter( Adapter<?> adapter );
 
-<<<<<<< HEAD
-    List<Adapter<?>> getInvolvedAdapters();
-=======
     Set<Adapter<?>> getInvolvedAdapters();
->>>>>>> 18d3cce9
 
     Snapshot getSnapshot();
 
@@ -75,11 +68,6 @@
     AtomicBoolean getCancelFlag();
 
     LogicalNamespace getDefaultNamespace();
-<<<<<<< HEAD
-
-    void addChangedTable( String qualifiedTableName );
-=======
->>>>>>> 18d3cce9
 
     String getOrigin();
 
@@ -93,9 +81,6 @@
 
     boolean getUseCache();
 
-<<<<<<< HEAD
-    Set<LogicalTable> getLogicalTables();
-=======
     void addUsedTable( LogicalTable table );
 
     void removeUsedTable( LogicalTable table );
@@ -105,7 +90,6 @@
     void addNewConstraint( long entityId, LogicalConstraint constraint );
 
     void removeNewConstraint( long entityId, LogicalConstraint constraint );
->>>>>>> 18d3cce9
 
     void setAcceptsOutdated( boolean acceptsOutdated );
 
