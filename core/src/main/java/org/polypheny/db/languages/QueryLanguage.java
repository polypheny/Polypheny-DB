--- conflicted
+++ resolved
@@ -23,13 +23,8 @@
 import java.util.function.Function;
 import java.util.function.Supplier;
 import javax.annotation.Nullable;
-<<<<<<< HEAD
-import lombok.Value;
-import org.jetbrains.annotations.NotNull;
-=======
 import org.jetbrains.annotations.NotNull;
 import org.polypheny.db.catalog.exceptions.GenericRuntimeException;
->>>>>>> 250079c0
 import org.polypheny.db.catalog.logistic.DataModel;
 import org.polypheny.db.catalog.snapshot.Snapshot;
 import org.polypheny.db.nodes.validate.Validator;
@@ -38,43 +33,6 @@
 import org.polypheny.db.processing.QueryContext;
 import org.polypheny.db.processing.QueryContext.ParsedQueryContext;
 
-<<<<<<< HEAD
-@Value
-public class QueryLanguage {
-
-    @NotNull
-    DataModel dataModel;
-    @NotNull
-    String serializedName;
-    @NotNull
-    List<String> otherNames;
-    @Nullable
-    ParserFactory factory;
-    @NotNull
-    Supplier<Processor> processorSupplier;
-    @Nullable
-    BiFunction<Context, Snapshot, Validator> validatorSupplier;
-    @NotNull
-    Function<QueryContext, List<ParsedQueryContext>> splitter;
-
-
-    public QueryLanguage(
-            @NotNull DataModel dataModel,
-            @NotNull String serializedName,
-            @NotNull List<String> otherNames,
-            @Nullable ParserFactory factory,
-            @NotNull Supplier<Processor> processorSupplier,
-            @Nullable BiFunction<Context, Snapshot, Validator> validatorSupplier,
-            @NotNull Function<QueryContext, List<ParsedQueryContext>> splitter ) {
-        this.dataModel = dataModel;
-        this.serializedName = serializedName;
-        this.factory = factory;
-        this.processorSupplier = processorSupplier;
-        this.validatorSupplier = validatorSupplier;
-        this.otherNames = otherNames;
-        this.splitter = splitter;
-    }
-=======
 
 public record QueryLanguage(
         @NotNull DataModel dataModel,
@@ -86,7 +44,6 @@
         @NotNull Function<QueryContext, List<ParsedQueryContext>> splitter,
         @NotNull Function<QueryContext, QueryContext> limitRemover
 ) {
->>>>>>> 250079c0
 
 
     public static QueryLanguage from( String name ) {
