/*
 * Copyright 2019-2024 The Polypheny Project
 *
 * Licensed under the Apache License, Version 2.0 (the "License");
 * you may not use this file except in compliance with the License.
 * You may obtain a copy of the License at
 *
 * http://www.apache.org/licenses/LICENSE-2.0
 *
 * Unless required by applicable law or agreed to in writing, software
 * distributed under the License is distributed on an "AS IS" BASIS,
 * WITHOUT WARRANTIES OR CONDITIONS OF ANY KIND, either express or implied.
 * See the License for the specific language governing permissions and
 * limitations under the License.
 */

package org.polypheny.db.languages;

import java.beans.PropertyChangeListener;
import java.beans.PropertyChangeSupport;
import java.util.ArrayList;
import java.util.Arrays;
import java.util.List;
import lombok.Getter;
import lombok.extern.slf4j.Slf4j;
import org.jetbrains.annotations.NotNull;
import org.jetbrains.annotations.Nullable;
import org.polypheny.db.PolyImplementation;
import org.polypheny.db.algebra.AlgRoot;
import org.polypheny.db.algebra.type.AlgDataType;
<<<<<<< HEAD
=======
import org.polypheny.db.catalog.Catalog;
>>>>>>> 18d3cce9
import org.polypheny.db.catalog.exceptions.GenericRuntimeException;
import org.polypheny.db.config.RuntimeConfig;
import org.polypheny.db.nodes.ExecutableStatement;
import org.polypheny.db.nodes.Node;
import org.polypheny.db.processing.ImplementationContext;
import org.polypheny.db.processing.ImplementationContext.ExecutedContext;
import org.polypheny.db.processing.Processor;
import org.polypheny.db.processing.QueryContext;
import org.polypheny.db.processing.QueryContext.ParsedQueryContext;
import org.polypheny.db.transaction.Statement;
import org.polypheny.db.transaction.Transaction;
import org.polypheny.db.transaction.TransactionException;
import org.polypheny.db.util.Pair;

@Slf4j
public class LanguageManager {

    private final PropertyChangeSupport listeners = new PropertyChangeSupport( this );

    @Getter
    private static final LanguageManager INSTANCE = new LanguageManager();

    private static final List<QueryLanguage> REGISTER = new ArrayList<>();


    private LanguageManager() {

    }


    public static List<QueryLanguage> getLanguages() {
        return REGISTER;
    }


    public void addObserver( PropertyChangeListener listener ) {
        listeners.addPropertyChangeListener( listener );
    }


    public void removeObserver( PropertyChangeListener listener ) {
        listeners.removePropertyChangeListener( listener );
    }


    public void addQueryLanguage( QueryLanguage language ) {
        REGISTER.add( language );
        listeners.firePropertyChange( "language", null, language );
    }


    public static void removeQueryLanguage( String name ) {
        REGISTER.remove( QueryLanguage.from( name ) );
    }


<<<<<<< HEAD
    public List<ImplementationContext> anyPrepareQuery( QueryContext context, Statement statement ) {
        Transaction transaction = statement.getTransaction();

        if ( transaction.isAnalyze() ) {
            context.getInformationTarget().accept( transaction.getQueryAnalyzer() );
=======
    public List<ImplementationContext> anyPrepareQuery( QueryContext context, Transaction transaction ) {
        return anyPrepareQuery( context, context.getStatement() != null ? context.getStatement() : transaction.createStatement() );
    }


    // This method is still called from the Avatica interface and leaves the statement management to the caller.
    // This should be refactored to use the new method only transmitting the transaction as soon as the
    // new prism interface is enabled
    public List<ImplementationContext> anyPrepareQuery( QueryContext context, Statement statement ) {
        Transaction transaction = statement.getTransaction();
        if ( transaction.isAnalyze() ) {
            context.getInformationTarget().accept( statement.getTransaction().getQueryAnalyzer() );
>>>>>>> 18d3cce9
        }

        if ( transaction.isAnalyze() ) {
            statement.getOverviewDuration().start( "Parsing" );
        }
        List<ParsedQueryContext> parsedQueries;

        try {
<<<<<<< HEAD
            parsedQueries = context.getLanguage().getSplitter().apply( context );
        } catch ( Throwable e ) {
            log.warn( "Error on preparing query: " + e.getMessage() );
=======
            // handle empty query
            if ( context.getQuery().trim().isEmpty() ) {
                throw new GenericRuntimeException( String.format( "%s query is empty", context.getLanguage().serializedName() ) );
            }

            parsedQueries = context.getLanguage().parser().apply( context );
        } catch ( Throwable e ) {
            log.warn( "Error on preparing query: {}", e.getMessage() );
>>>>>>> 18d3cce9
            if ( transaction.isAnalyze() ) {
                transaction.getQueryAnalyzer().attachStacktrace( e );
            }
            cancelTransaction( transaction );
            return List.of( ImplementationContext.ofError( e, ParsedQueryContext.fromQuery( context.getQuery(), null, context ), statement ) );
        }

        if ( transaction.isAnalyze() ) {
            statement.getOverviewDuration().stop( "Parsing" );
        }

<<<<<<< HEAD
        Processor processor = context.getLanguage().getProcessorSupplier().get();
        List<ImplementationContext> implementationContexts = new ArrayList<>();
        boolean previousDdl = false;
        for ( ParsedQueryContext parsed : parsedQueries ) {
            try {
                // test if parsing was successful
                if ( parsed.getQueryNode().isEmpty() ) {
                    Exception e = new GenericRuntimeException( "Error during parsing of query \"" + context.getQuery() + "\"" );
=======
        Processor processor = context.getLanguage().processorSupplier().get();
        List<ImplementationContext> implementationContexts = new ArrayList<>();
        boolean previousDdl = false;
        int i = 0;
        String changedNamespace = null;
        for ( ParsedQueryContext parsed : parsedQueries ) {
            if ( i != 0 ) {
                statement = transaction.createStatement();
            }
            if ( changedNamespace != null ) {
                parsed = parsed.toBuilder().namespaceId( Catalog.snapshot().getNamespace( changedNamespace ).map( n -> n.id ).orElse( parsed.getNamespaceId() ) ).build();
            }

            try {
                // test if parsing was successful
                if ( parsed.getQueryNode().isEmpty() ) {
                    Exception e = new GenericRuntimeException( "Error during parsing of query \"%s\"".formatted( context.getQuery() ) );
>>>>>>> 18d3cce9
                    return handleParseException( statement, parsed, transaction, e, implementationContexts );
                }

                PolyImplementation implementation;
                // routing to appropriate handler
                if ( parsed.getQueryNode().get().isDdl() ) {
                    // check if statement is executable
                    if ( !(parsed.getQueryNode().get() instanceof ExecutableStatement) ) {
                        return handleParseException(
                                statement,
                                parsed,
                                transaction,
                                new GenericRuntimeException( "DDL statement is not executable" ),
                                implementationContexts );
                    }
                    // as long as we directly commit the transaction, we cannot reuse the same transaction
                    if ( previousDdl && !transaction.isActive() ) {
                        transaction = parsed.getTransactionManager().startTransaction( transaction.getUser().id, transaction.getDefaultNamespace().id, transaction.isAnalyze(), transaction.getOrigin() );
                        statement = transaction.createStatement();
                        parsed.addTransaction( transaction );
                    }

                    implementation = processor.prepareDdl( statement, (ExecutableStatement) parsed.getQueryNode().get(), parsed );
                    previousDdl = true;
                } else {
                    // as long as we directly commit the transaction, we cannot reuse the same transaction
                    if ( previousDdl && !transaction.isActive() ) {
                        transaction = parsed.getTransactionManager().startTransaction( transaction.getUser().id, transaction.getDefaultNamespace().id, transaction.isAnalyze(), transaction.getOrigin() );
                        statement = transaction.createStatement();
                        parsed.addTransaction( transaction );
                    }
                    previousDdl = false;
<<<<<<< HEAD
                    if ( context.getLanguage().getValidatorSupplier() != null ) {
=======
                    if ( parsed.getLanguage().validatorSupplier() != null ) {
>>>>>>> 18d3cce9
                        if ( transaction.isAnalyze() ) {
                            statement.getOverviewDuration().start( "Validation" );
                        }
                        Pair<Node, AlgDataType> validated = processor.validate(
                                transaction,
                                parsed.getQueryNode().get(),
                                RuntimeConfig.ADD_DEFAULT_VALUES_IN_INSERTS.getBoolean() );
<<<<<<< HEAD
                        parsed = ParsedQueryContext.fromQuery( parsed.getQuery(), validated.left, context );
=======
                        parsed = ParsedQueryContext.fromQuery( parsed.getQuery(), validated.left, parsed );
>>>>>>> 18d3cce9
                        if ( transaction.isAnalyze() ) {
                            statement.getOverviewDuration().stop( "Validation" );
                        }
                    }

                    if ( transaction.isAnalyze() ) {
                        statement.getOverviewDuration().start( "Translation" );
                    }

                    AlgRoot root = processor.translate( statement, parsed );

                    if ( transaction.isAnalyze() ) {
                        statement.getOverviewDuration().stop( "Translation" );
                    }
                    implementation = statement.getQueryProcessor().prepareQuery( root, true );
                }
<<<<<<< HEAD
                implementationContexts.add( new ImplementationContext( implementation, parsed, statement, null ) );

            } catch ( Throwable e ) {
                log.warn( "Caught exception: ", e );
=======
                // queries are able to switch the context of the following queries
                changedNamespace = parsed.getQueryNode().orElseThrow().switchesNamespace().orElse( changedNamespace );

                implementationContexts.add( new ImplementationContext( implementation, parsed, statement, null ) );

            } catch ( Throwable e ) {
                log.warn( "Caught exception: ", e ); // TODO: This should not log in all cases, at least not with stacktrace
>>>>>>> 18d3cce9
                if ( transaction.isAnalyze() ) {
                    transaction.getQueryAnalyzer().attachStacktrace( e );
                }
                cancelTransaction( transaction );
                implementationContexts.add( ImplementationContext.ofError( e, parsed, statement ) );
                return implementationContexts;
            }
<<<<<<< HEAD
=======
            i++;
>>>>>>> 18d3cce9
        }
        return implementationContexts;
    }


    @NotNull
    private static List<ImplementationContext> handleParseException( Statement statement, ParsedQueryContext parsed, Transaction transaction, Exception e, List<ImplementationContext> implementationContexts ) {
        if ( transaction.isAnalyze() ) {
            transaction.getQueryAnalyzer().attachStacktrace( e );
        }
        implementationContexts.add( ImplementationContext.ofError( e, parsed, statement ) );
        return implementationContexts;
    }


    private static void cancelTransaction( @Nullable Transaction transaction ) {
        if ( transaction != null && transaction.isActive() ) {
            try {
                transaction.rollback();
            } catch ( TransactionException ex ) {
                // Ignore
<<<<<<< HEAD
            }
        }
    }


    public List<ExecutedContext> anyQuery( QueryContext context, Statement statement ) {
        List<ImplementationContext> prepared = anyPrepareQuery( context, statement );
        Transaction transaction = statement.getTransaction();

=======
                log.warn( "Error during rollback: " + ex.getMessage() );
            }
        }
    }


    public List<ExecutedContext> anyQuery( QueryContext context ) {
        List<ImplementationContext> prepared = anyPrepareQuery( context, context.getTransactions().get( context.getTransactions().size() - 1 ) );
>>>>>>> 18d3cce9
        List<ExecutedContext> executedContexts = new ArrayList<>();

        for ( ImplementationContext implementation : prepared ) {
            try {
                if ( implementation.getException().isPresent() ) {
                    throw implementation.getException().get();
                }
                executedContexts.add( implementation.execute( implementation.getStatement() ) );
            } catch ( Throwable e ) {
<<<<<<< HEAD
=======
                Transaction transaction = implementation.getStatement().getTransaction();
>>>>>>> 18d3cce9
                if ( transaction.isAnalyze() && implementation.getException().isEmpty() ) {
                    transaction.getQueryAnalyzer().attachStacktrace( e );
                }
                cancelTransaction( transaction );

                executedContexts.add( ExecutedContext.ofError( e, implementation, null ) );
                return executedContexts;
            }
        }

        return executedContexts;
    }


    public static List<ParsedQueryContext> toQueryNodes( QueryContext queries ) {
<<<<<<< HEAD
        Processor processor = queries.getLanguage().getProcessorSupplier().get();
        List<String> splitQueries = Arrays.stream( queries.getQuery().split( ";" ) ).filter( q -> !q.trim().isEmpty() ).toList();
=======
        Processor processor = queries.getLanguage().processorSupplier().get();
        List<String> splitQueries = processor.splitStatements( queries.getQuery() );

        return splitQueries.stream().flatMap( q -> processor.parse( q ).stream().map( single -> Pair.of( single, q ) ) )
                .map( p -> ParsedQueryContext.fromQuery( p.right, p.left, queries ) )
                .toList();
    }


    public static List<ParsedQueryContext> toUnsplitQueryNodes( QueryContext queries ) {
        Processor processor = queries.getLanguage().processorSupplier().get();
        List<String> splitQueries = List.of( queries.getQuery() );
>>>>>>> 18d3cce9

        return splitQueries.stream().flatMap( q -> processor.parse( q ).stream().map( single -> Pair.of( single, q ) ) )
                .map( p -> ParsedQueryContext.fromQuery( p.right, p.left, queries ) )
                .toList();
    }

}<|MERGE_RESOLUTION|>--- conflicted
+++ resolved
@@ -19,7 +19,6 @@
 import java.beans.PropertyChangeListener;
 import java.beans.PropertyChangeSupport;
 import java.util.ArrayList;
-import java.util.Arrays;
 import java.util.List;
 import lombok.Getter;
 import lombok.extern.slf4j.Slf4j;
@@ -28,10 +27,7 @@
 import org.polypheny.db.PolyImplementation;
 import org.polypheny.db.algebra.AlgRoot;
 import org.polypheny.db.algebra.type.AlgDataType;
-<<<<<<< HEAD
-=======
 import org.polypheny.db.catalog.Catalog;
->>>>>>> 18d3cce9
 import org.polypheny.db.catalog.exceptions.GenericRuntimeException;
 import org.polypheny.db.config.RuntimeConfig;
 import org.polypheny.db.nodes.ExecutableStatement;
@@ -88,13 +84,6 @@
     }
 
 
-<<<<<<< HEAD
-    public List<ImplementationContext> anyPrepareQuery( QueryContext context, Statement statement ) {
-        Transaction transaction = statement.getTransaction();
-
-        if ( transaction.isAnalyze() ) {
-            context.getInformationTarget().accept( transaction.getQueryAnalyzer() );
-=======
     public List<ImplementationContext> anyPrepareQuery( QueryContext context, Transaction transaction ) {
         return anyPrepareQuery( context, context.getStatement() != null ? context.getStatement() : transaction.createStatement() );
     }
@@ -107,7 +96,6 @@
         Transaction transaction = statement.getTransaction();
         if ( transaction.isAnalyze() ) {
             context.getInformationTarget().accept( statement.getTransaction().getQueryAnalyzer() );
->>>>>>> 18d3cce9
         }
 
         if ( transaction.isAnalyze() ) {
@@ -116,11 +104,6 @@
         List<ParsedQueryContext> parsedQueries;
 
         try {
-<<<<<<< HEAD
-            parsedQueries = context.getLanguage().getSplitter().apply( context );
-        } catch ( Throwable e ) {
-            log.warn( "Error on preparing query: " + e.getMessage() );
-=======
             // handle empty query
             if ( context.getQuery().trim().isEmpty() ) {
                 throw new GenericRuntimeException( String.format( "%s query is empty", context.getLanguage().serializedName() ) );
@@ -129,7 +112,6 @@
             parsedQueries = context.getLanguage().parser().apply( context );
         } catch ( Throwable e ) {
             log.warn( "Error on preparing query: {}", e.getMessage() );
->>>>>>> 18d3cce9
             if ( transaction.isAnalyze() ) {
                 transaction.getQueryAnalyzer().attachStacktrace( e );
             }
@@ -141,16 +123,6 @@
             statement.getOverviewDuration().stop( "Parsing" );
         }
 
-<<<<<<< HEAD
-        Processor processor = context.getLanguage().getProcessorSupplier().get();
-        List<ImplementationContext> implementationContexts = new ArrayList<>();
-        boolean previousDdl = false;
-        for ( ParsedQueryContext parsed : parsedQueries ) {
-            try {
-                // test if parsing was successful
-                if ( parsed.getQueryNode().isEmpty() ) {
-                    Exception e = new GenericRuntimeException( "Error during parsing of query \"" + context.getQuery() + "\"" );
-=======
         Processor processor = context.getLanguage().processorSupplier().get();
         List<ImplementationContext> implementationContexts = new ArrayList<>();
         boolean previousDdl = false;
@@ -168,7 +140,6 @@
                 // test if parsing was successful
                 if ( parsed.getQueryNode().isEmpty() ) {
                     Exception e = new GenericRuntimeException( "Error during parsing of query \"%s\"".formatted( context.getQuery() ) );
->>>>>>> 18d3cce9
                     return handleParseException( statement, parsed, transaction, e, implementationContexts );
                 }
 
@@ -201,11 +172,7 @@
                         parsed.addTransaction( transaction );
                     }
                     previousDdl = false;
-<<<<<<< HEAD
-                    if ( context.getLanguage().getValidatorSupplier() != null ) {
-=======
                     if ( parsed.getLanguage().validatorSupplier() != null ) {
->>>>>>> 18d3cce9
                         if ( transaction.isAnalyze() ) {
                             statement.getOverviewDuration().start( "Validation" );
                         }
@@ -213,11 +180,7 @@
                                 transaction,
                                 parsed.getQueryNode().get(),
                                 RuntimeConfig.ADD_DEFAULT_VALUES_IN_INSERTS.getBoolean() );
-<<<<<<< HEAD
-                        parsed = ParsedQueryContext.fromQuery( parsed.getQuery(), validated.left, context );
-=======
                         parsed = ParsedQueryContext.fromQuery( parsed.getQuery(), validated.left, parsed );
->>>>>>> 18d3cce9
                         if ( transaction.isAnalyze() ) {
                             statement.getOverviewDuration().stop( "Validation" );
                         }
@@ -234,12 +197,6 @@
                     }
                     implementation = statement.getQueryProcessor().prepareQuery( root, true );
                 }
-<<<<<<< HEAD
-                implementationContexts.add( new ImplementationContext( implementation, parsed, statement, null ) );
-
-            } catch ( Throwable e ) {
-                log.warn( "Caught exception: ", e );
-=======
                 // queries are able to switch the context of the following queries
                 changedNamespace = parsed.getQueryNode().orElseThrow().switchesNamespace().orElse( changedNamespace );
 
@@ -247,7 +204,6 @@
 
             } catch ( Throwable e ) {
                 log.warn( "Caught exception: ", e ); // TODO: This should not log in all cases, at least not with stacktrace
->>>>>>> 18d3cce9
                 if ( transaction.isAnalyze() ) {
                     transaction.getQueryAnalyzer().attachStacktrace( e );
                 }
@@ -255,10 +211,7 @@
                 implementationContexts.add( ImplementationContext.ofError( e, parsed, statement ) );
                 return implementationContexts;
             }
-<<<<<<< HEAD
-=======
             i++;
->>>>>>> 18d3cce9
         }
         return implementationContexts;
     }
@@ -280,17 +233,6 @@
                 transaction.rollback();
             } catch ( TransactionException ex ) {
                 // Ignore
-<<<<<<< HEAD
-            }
-        }
-    }
-
-
-    public List<ExecutedContext> anyQuery( QueryContext context, Statement statement ) {
-        List<ImplementationContext> prepared = anyPrepareQuery( context, statement );
-        Transaction transaction = statement.getTransaction();
-
-=======
                 log.warn( "Error during rollback: " + ex.getMessage() );
             }
         }
@@ -299,7 +241,6 @@
 
     public List<ExecutedContext> anyQuery( QueryContext context ) {
         List<ImplementationContext> prepared = anyPrepareQuery( context, context.getTransactions().get( context.getTransactions().size() - 1 ) );
->>>>>>> 18d3cce9
         List<ExecutedContext> executedContexts = new ArrayList<>();
 
         for ( ImplementationContext implementation : prepared ) {
@@ -309,10 +250,7 @@
                 }
                 executedContexts.add( implementation.execute( implementation.getStatement() ) );
             } catch ( Throwable e ) {
-<<<<<<< HEAD
-=======
                 Transaction transaction = implementation.getStatement().getTransaction();
->>>>>>> 18d3cce9
                 if ( transaction.isAnalyze() && implementation.getException().isEmpty() ) {
                     transaction.getQueryAnalyzer().attachStacktrace( e );
                 }
@@ -328,10 +266,6 @@
 
 
     public static List<ParsedQueryContext> toQueryNodes( QueryContext queries ) {
-<<<<<<< HEAD
-        Processor processor = queries.getLanguage().getProcessorSupplier().get();
-        List<String> splitQueries = Arrays.stream( queries.getQuery().split( ";" ) ).filter( q -> !q.trim().isEmpty() ).toList();
-=======
         Processor processor = queries.getLanguage().processorSupplier().get();
         List<String> splitQueries = processor.splitStatements( queries.getQuery() );
 
@@ -344,7 +278,6 @@
     public static List<ParsedQueryContext> toUnsplitQueryNodes( QueryContext queries ) {
         Processor processor = queries.getLanguage().processorSupplier().get();
         List<String> splitQueries = List.of( queries.getQuery() );
->>>>>>> 18d3cce9
 
         return splitQueries.stream().flatMap( q -> processor.parse( q ).stream().map( single -> Pair.of( single, q ) ) )
                 .map( p -> ParsedQueryContext.fromQuery( p.right, p.left, queries ) )
