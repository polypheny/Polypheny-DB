/*
 * Copyright 2019-2024 The Polypheny Project
 *
 * Licensed under the Apache License, Version 2.0 (the "License");
 * you may not use this file except in compliance with the License.
 * You may obtain a copy of the License at
 *
 * http://www.apache.org/licenses/LICENSE-2.0
 *
 * Unless required by applicable law or agreed to in writing, software
 * distributed under the License is distributed on an "AS IS" BASIS,
 * WITHOUT WARRANTIES OR CONDITIONS OF ANY KIND, either express or implied.
 * See the License for the specific language governing permissions and
 * limitations under the License.
 */

package org.polypheny.db.nodes;

import java.util.AbstractList;
import java.util.List;
import lombok.Getter;
import org.polypheny.db.algebra.constant.Monotonicity;
import org.polypheny.db.algebra.type.AlgDataType;
import org.polypheny.db.algebra.type.AlgDataTypeFactory;
import org.polypheny.db.nodes.validate.ValidatorException;
import org.polypheny.db.runtime.PolyphenyDbException;
import org.polypheny.db.runtime.Resources.ExInst;
import org.polypheny.db.type.PolyType;
import org.polypheny.db.type.entity.PolyValue;
import org.polypheny.db.util.NlsString;

@Getter
public abstract class OperatorBinding {

    /**
     * -- GETTER --
     *
     * @return factory for type creation
     */
    protected final AlgDataTypeFactory typeFactory;
    protected final Operator operator;


    public OperatorBinding( AlgDataTypeFactory typeFactory, Operator sqlOperator ) {
        this.typeFactory = typeFactory;
        this.operator = sqlOperator;
    }


    /**
     * If the operator call occurs in an aggregate query, returns the number of columns in the GROUP BY clause. For example, for "SELECT count(*) FROM emp GROUP BY deptno, gender", returns 2.
     *
     * Returns 0 if the query is implicitly "GROUP BY ()" because of an aggregate expression. For example, "SELECT sum(sal) FROM emp".
     *
     * Returns -1 if the query is not an aggregate query.
     */
    public int getGroupCount() {
        return -1;
    }


    /**
     * Returns whether the operator is an aggregate function with a filter.
     */
    public boolean hasFilter() {
        return false;
    }


    /**
     * Determines whether a bound operand is NULL.
     *
     * This is only relevant for SQL validation.
     *
     * @param ordinal zero-based ordinal of operand of interest
     * @param allowCast whether to regard CAST(constant) as a constant
     * @return whether operand is null; false for everything except SQL validation
     */
    public boolean isOperandNull( int ordinal, boolean allowCast ) {
        throw new UnsupportedOperationException();
    }


    /**
     * Determines whether an operand is a literal.
     *
     * @param ordinal zero-based ordinal of operand of interest
     * @param allowCast whether to regard CAST(literal) as a literal
     * @return whether operand is literal
     */
    public boolean isOperandLiteral( int ordinal, boolean allowCast ) {
        throw new UnsupportedOperationException();
    }


    /**
     * @return the number of bound operands
     */
    public abstract int getOperandCount();

    /**
     * Gets the type of a bound operand.
     *
     * @param ordinal zero-based ordinal of operand of interest
     * @return bound operand type
     */
    public abstract AlgDataType getOperandType( int ordinal );


    /**
     * Collects the types of the bound operands into a list.
     *
     * @return collected list
     */
    public List<AlgDataType> collectOperandTypes() {
        return new AbstractList<AlgDataType>() {
            @Override
            public AlgDataType get( int index ) {
                return getOperandType( index );
            }


            @Override
            public int size() {
                return getOperandCount();
            }
        };
    }


    /**
     * Retrieves information about a column list parameter.
     *
     * @param ordinal ordinal position of the column list parameter
     * @param paramName name of the column list parameter
     * @param columnList returns a list of the column names that are referenced in the column list parameter
     * @return the name of the parent cursor referenced by the column list parameter if it is a column list parameter; otherwise, null is returned
     */
    public String getColumnListParamInfo( int ordinal, String paramName, List<String> columnList ) {
        throw new UnsupportedOperationException();
    }


    /**
     * Wraps a validation error with context appropriate to this operator call.
     *
     * @param e Validation error, not null
     * @return Error wrapped, if possible, with positional information
     */
    public abstract PolyphenyDbException newError( ExInst<ValidatorException> e );


    /**
     * Returns the rowtype of the <code>ordinal</code>th operand, which is a cursor.
     *
     * This is only implemented for {@link CallBinding}.
     *
     * @param ordinal Ordinal of the operand
     * @return Rowtype of the query underlying the cursor
     */
    public AlgDataType getCursorOperand( int ordinal ) {
        throw new UnsupportedOperationException();
    }


    /**
     * Gets the value of a literal operand.
     *
     * Cases:
     * <ul>
     * <li>If the operand is not a literal, the value is null.</li>
     * <li>If the operand is a string literal, the value will be of type {@link NlsString}.</li>
     * <li>If the operand is a numeric literal, the value will be of type {@link java.math.BigDecimal}.</li>
     * <li>If the operand is an interval qualifier, the value will be of type {@link IntervalQualifier}</li>
     * <li>Otherwise the type is undefined, and the value may be null.</li>
     * </ul>
     *
     * @param ordinal zero-based ordinal of operand of interest
<<<<<<< HEAD
     * @param type
=======
>>>>>>> 18d3cce9
     * @return value of operand
     */
    public PolyValue getOperandLiteralValue( int ordinal, PolyType type ) {
        throw new UnsupportedOperationException();
    }


    /**
     * Gets the monotonicity of a bound operand.
     *
     * @param ordinal zero-based ordinal of operand of interest
     * @return monotonicity of operand
     */
    public Monotonicity getOperandMonotonicity( int ordinal ) {
        return Monotonicity.NOT_MONOTONIC;
    }

}<|MERGE_RESOLUTION|>--- conflicted
+++ resolved
@@ -176,10 +176,6 @@
      * </ul>
      *
      * @param ordinal zero-based ordinal of operand of interest
-<<<<<<< HEAD
-     * @param type
-=======
->>>>>>> 18d3cce9
      * @return value of operand
      */
     public PolyValue getOperandLiteralValue( int ordinal, PolyType type ) {
