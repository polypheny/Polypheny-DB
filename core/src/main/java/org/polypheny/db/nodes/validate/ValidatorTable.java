--- conflicted
+++ resolved
@@ -46,11 +46,7 @@
         for ( AlgCollation collation : table.getStatistic().getCollations() ) {
             final AlgFieldCollation fieldCollation = collation.getFieldCollations().get( 0 );
             final int fieldIndex = fieldCollation.getFieldIndex();
-<<<<<<< HEAD
-            if ( fieldIndex < table.getRowType().getFieldCount() && table.getRowType().getFieldNames().get( fieldIndex ).equals( columnName ) ) {
-=======
             if ( fieldIndex < table.getTupleType().getFieldCount() && table.getTupleType().getFieldNames().get( fieldIndex ).equals( columnName ) ) {
->>>>>>> 250079c0
                 return fieldCollation.direction.monotonicity();
             }
         }
