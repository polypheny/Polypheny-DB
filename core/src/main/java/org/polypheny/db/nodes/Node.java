--- conflicted
+++ resolved
@@ -100,14 +100,11 @@
         return Catalog.defaultNamespaceId;
     }
 
-<<<<<<< HEAD
-=======
     @Nullable
     default String getNamespaceName() {
         return null;
     }
 
->>>>>>> 18d3cce9
     /**
      * Returns whether this node is structurally equivalent to another node.
      * Some examples:
@@ -119,11 +116,7 @@
      */
     boolean equalsDeep( Node node, Litmus litmus );
 
-<<<<<<< HEAD
-    @Nullable String getEntity();
-=======
     @Nullable
     String getEntity();
->>>>>>> 18d3cce9
 
 }