/*
 * Copyright 2019-2025 The Polypheny Project
 *
 * Licensed under the Apache License, Version 2.0 (the "License");
 * you may not use this file except in compliance with the License.
 * You may obtain a copy of the License at
 *
 * http://www.apache.org/licenses/LICENSE-2.0
 *
 * Unless required by applicable law or agreed to in writing, software
 * distributed under the License is distributed on an "AS IS" BASIS,
 * WITHOUT WARRANTIES OR CONDITIONS OF ANY KIND, either express or implied.
 * See the License for the specific language governing permissions and
 * limitations under the License.
 */

package org.polypheny.db.nodes;

import java.util.List;
import java.util.function.Function;
import javax.annotation.Nullable;
import org.jetbrains.annotations.NotNull;
import org.polypheny.db.algebra.constant.Kind;
import org.polypheny.db.algebra.constant.Syntax;
import org.polypheny.db.algebra.type.AlgDataType;
import org.polypheny.db.algebra.type.AlgDataTypeFactory;
import org.polypheny.db.catalog.exceptions.GenericRuntimeException;
import org.polypheny.db.languages.ParserPos;
import org.polypheny.db.nodes.validate.Validator;
import org.polypheny.db.nodes.validate.ValidatorScope;
import org.polypheny.db.type.PolyType;

public class LangFunctionOperator extends OperatorImpl {

    private final @NotNull Function<OperatorBinding, AlgDataType> fromBindingCreator;
    private final @NotNull Function<List<AlgDataType>, AlgDataType> fromOperandsCreator;


    public LangFunctionOperator( String name, Kind kind, @NotNull Function<OperatorBinding, AlgDataType> fromBindingCreator, @NotNull Function<List<AlgDataType>, AlgDataType> fromOperandsCreator ) {
        super( name, kind, null, null, null );
        this.fromOperandsCreator = fromOperandsCreator;
        this.fromBindingCreator = fromBindingCreator;
    }


    public LangFunctionOperator( String name, Kind kind, PolyType returnType, @Nullable PolyType returnComponentType ) {
        this( name, kind, (op -> fromFixedTyped( returnType, returnComponentType )), (types -> fromFixedTyped( returnType, returnComponentType )) );
    }


    private static AlgDataType fromFixedTyped( PolyType returnType, @Nullable PolyType returnComponentType ) {
        if ( returnComponentType != null ) {
            return AlgDataTypeFactory.DEFAULT.createArrayType( AlgDataTypeFactory.DEFAULT.createPolyType( returnComponentType ), -1 );
        }

        return switch ( returnType ) {
            case VARCHAR -> AlgDataTypeFactory.DEFAULT.createPolyType( returnType, 2050 );
            default -> AlgDataTypeFactory.DEFAULT.createPolyType( returnType );
        };
    }

<<<<<<< HEAD
=======

>>>>>>> f989ee3a
    public LangFunctionOperator( String name, Kind kind, PolyType returnType ) {
        this( name, kind, returnType, null );
    }


    @Override
    public Syntax getSyntax() {
        return Syntax.SPECIAL;
    }


    @Override
    public Call createCall( Literal functionQualifier, ParserPos pos, Node... operands ) {
        return null;
    }


    @Override
    public AlgDataType inferReturnType( OperatorBinding opBinding ) {
        return fromBindingCreator.apply( opBinding );
    }


    @Override
    public AlgDataType deriveType( Validator validator, ValidatorScope scope, Call call ) {
        throw new GenericRuntimeException( "Not Implemented" );
    }


    @Override
    public AlgDataType inferReturnType( AlgDataTypeFactory typeFactory, List<AlgDataType> operandTypes ) {
        return fromOperandsCreator.apply( operandTypes );
    }

}<|MERGE_RESOLUTION|>--- conflicted
+++ resolved
@@ -59,10 +59,7 @@
         };
     }
 
-<<<<<<< HEAD
-=======
 
->>>>>>> f989ee3a
     public LangFunctionOperator( String name, Kind kind, PolyType returnType ) {
         this( name, kind, returnType, null );
     }
