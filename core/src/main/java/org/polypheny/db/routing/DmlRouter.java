--- conflicted
+++ resolved
@@ -41,21 +41,12 @@
      */
     AlgNode handleConditionalExecute( AlgNode node, RoutingContext context );
 
-<<<<<<< HEAD
-    AlgNode handleConstraintEnforcer( AlgNode alg, Statement statement, LogicalQueryInformation queryInformation );
-=======
     AlgNode handleConstraintEnforcer( AlgNode alg, RoutingContext context );
 
     AlgNode handleBatchIterator( AlgNode alg, RoutingContext context );
->>>>>>> 250079c0
 
     AlgNode routeDocumentDml( LogicalDocumentModify alg, Statement statement, @Nullable AllocationEntity target, @Nullable List<Long> excludedPlacements );
 
-<<<<<<< HEAD
-    AlgNode routeDocumentDml( LogicalDocumentModify alg, Statement statement, @Nullable AllocationEntity target, @Nullable List<Long> excludedPlacements );
-
-=======
->>>>>>> 250079c0
     AlgNode routeGraphDml( LogicalLpgModify alg, Statement statement, @Nullable AllocationEntity target, @Nullable List<Long> excludedPlacements );
 
 }