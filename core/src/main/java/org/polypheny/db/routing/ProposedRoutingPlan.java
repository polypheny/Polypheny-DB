/*
 * Copyright 2019-2024 The Polypheny Project
 *
 * Licensed under the Apache License, Version 2.0 (the "License");
 * you may not use this file except in compliance with the License.
 * You may obtain a copy of the License at
 *
 * http://www.apache.org/licenses/LICENSE-2.0
 *
 * Unless required by applicable law or agreed to in writing, software
 * distributed under the License is distributed on an "AS IS" BASIS,
 * WITHOUT WARRANTIES OR CONDITIONS OF ANY KIND, either express or implied.
 * See the License for the specific language governing permissions and
 * limitations under the License.
 */

package org.polypheny.db.routing;

import org.polypheny.db.algebra.AlgRoot;
import org.polypheny.db.catalog.entity.allocation.AllocationColumn;
import org.polypheny.db.plan.AlgOptCost;
<<<<<<< HEAD
=======
import org.polypheny.db.routing.ColumnDistribution.RoutedDistribution;
>>>>>>> 250079c0


public interface ProposedRoutingPlan extends RoutingPlan {

    /**
     * @return The relRoot of the proposed routing plan.
     */
    AlgRoot getRoutedRoot();

    /**
     * Sets the routed relRoot
     *
     * @param algRoot The routed alg root.
     */
    void setRoutedRoot( AlgRoot algRoot );

    /**
     * @return The query class.
     */
    @Override
    String getQueryClass();

    /**
     * @param queryClass The query class string.
     */
    void setQueryClass( String queryClass );

    /**
     * @return Gets the router class which proposed the plan.
     */
    @Override
    Class<? extends Router> getRouter();

    /**
     * @param routerClass the router which proposed this plan.
     */
    void setRouter( Class<? extends Router> routerClass );

    /**
     * @return The physical placements of the necessary partitions: {@code AllocationId  -> List<AdapterId, CatalogColumnPlacementId>}
     */
    @Override
<<<<<<< HEAD
    Map<Long, List<AllocationColumn>> getPhysicalPlacementsOfPartitions(); // PartitionId -> List<PlacementId, ColumnId>
=======
    RoutedDistribution getRoutedDistribution(); // PartitionId -> List<PlacementId, ColumnId>
>>>>>>> 250079c0

    /**
     * @return Optional pre costs.
     */
    AlgOptCost getPreCosts();

    /**
     * Sets the pre costs.
     *
     * @param preCosts the approximated alg costs.
     */
    void setPreCosts( AlgOptCost preCosts );

    /**
     * @return true if routing plan is cacheable. Currently, DMLs and DDLs will not be cached.
     */
    boolean isCacheable();

}<|MERGE_RESOLUTION|>--- conflicted
+++ resolved
@@ -17,12 +17,8 @@
 package org.polypheny.db.routing;
 
 import org.polypheny.db.algebra.AlgRoot;
-import org.polypheny.db.catalog.entity.allocation.AllocationColumn;
 import org.polypheny.db.plan.AlgOptCost;
-<<<<<<< HEAD
-=======
 import org.polypheny.db.routing.ColumnDistribution.RoutedDistribution;
->>>>>>> 250079c0
 
 
 public interface ProposedRoutingPlan extends RoutingPlan {
@@ -65,11 +61,7 @@
      * @return The physical placements of the necessary partitions: {@code AllocationId  -> List<AdapterId, CatalogColumnPlacementId>}
      */
     @Override
-<<<<<<< HEAD
-    Map<Long, List<AllocationColumn>> getPhysicalPlacementsOfPartitions(); // PartitionId -> List<PlacementId, ColumnId>
-=======
     RoutedDistribution getRoutedDistribution(); // PartitionId -> List<PlacementId, ColumnId>
->>>>>>> 250079c0
 
     /**
      * @return Optional pre costs.
