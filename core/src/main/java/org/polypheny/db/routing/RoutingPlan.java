--- conflicted
+++ resolved
@@ -16,13 +16,7 @@
 
 package org.polypheny.db.routing;
 
-<<<<<<< HEAD
-import java.util.List;
-import java.util.Map;
-import org.polypheny.db.catalog.entity.allocation.AllocationColumn;
-=======
 import org.polypheny.db.routing.ColumnDistribution.RoutedDistribution;
->>>>>>> 250079c0
 
 
 /**
@@ -37,10 +31,6 @@
     Class<? extends Router> getRouter();
 
     // PartitionId -> List<AdapterId, CatalogColumnPlacementId>
-<<<<<<< HEAD
-    Map<Long, List<AllocationColumn>> getPhysicalPlacementsOfPartitions();
-=======
     RoutedDistribution getRoutedDistribution();
->>>>>>> 250079c0
 
 }