--- conflicted
+++ resolved
@@ -38,14 +38,10 @@
 import org.polypheny.db.algebra.logical.LogicalJoin;
 import org.polypheny.db.algebra.logical.LogicalMatch;
 import org.polypheny.db.algebra.logical.LogicalMinus;
+import org.polypheny.db.algebra.logical.LogicalModify;
 import org.polypheny.db.algebra.logical.LogicalProject;
 import org.polypheny.db.algebra.logical.LogicalScan;
 import org.polypheny.db.algebra.logical.LogicalSort;
-<<<<<<< HEAD
-=======
-import org.polypheny.db.algebra.logical.LogicalTableModify;
-import org.polypheny.db.algebra.logical.LogicalTableScan;
->>>>>>> 2c7bf928
 import org.polypheny.db.algebra.logical.LogicalUnion;
 import org.polypheny.db.algebra.logical.LogicalValues;
 import org.polypheny.db.algebra.logical.LogicalViewScan;
@@ -237,7 +233,7 @@
 
 
         @Override
-        public AlgNode visit( LogicalTableModify modify ) {
+        public AlgNode visit( LogicalModify modify ) {
             handleNodeType( modify );
             depth++;
             return modify;
