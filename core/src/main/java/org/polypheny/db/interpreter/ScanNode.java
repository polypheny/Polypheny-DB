/*
 * Copyright 2019-2024 The Polypheny Project
 *
 * Licensed under the Apache License, Version 2.0 (the "License");
 * you may not use this file except in compliance with the License.
 * You may obtain a copy of the License at
 *
 * http://www.apache.org/licenses/LICENSE-2.0
 *
 * Unless required by applicable law or agreed to in writing, software
 * distributed under the License is distributed on an "AS IS" BASIS,
 * WITHOUT WARRANTIES OR CONDITIONS OF ANY KIND, either express or implied.
 * See the License for the specific language governing permissions and
 * limitations under the License.
 *
 * This file incorporates code covered by the following terms:
 *
 * Licensed to the Apache Software Foundation (ASF) under one or more
 * contributor license agreements.  See the NOTICE file distributed with
 * this work for additional information regarding copyright ownership.
 * The ASF licenses this file to you under the Apache License, Version 2.0
 * (the "License"); you may not use this file except in compliance with
 * the License.  You may obtain a copy of the License at
 *
 * http://www.apache.org/licenses/LICENSE-2.0
 *
 * Unless required by applicable law or agreed to in writing, software
 * distributed under the License is distributed on an "AS IS" BASIS,
 * WITHOUT WARRANTIES OR CONDITIONS OF ANY KIND, either express or implied.
 * See the License for the specific language governing permissions and
 * limitations under the License.
 */

package org.polypheny.db.interpreter;


import static org.polypheny.db.util.Static.RESOURCE;

import com.google.common.collect.ImmutableList;
import com.google.common.collect.Iterables;
import com.google.common.collect.Lists;
import java.lang.reflect.Field;
import java.lang.reflect.Modifier;
import java.lang.reflect.Type;
import java.util.List;
import java.util.Objects;
import java.util.Optional;
import java.util.stream.Collectors;
import java.util.stream.IntStream;
import org.apache.calcite.linq4j.Enumerable;
import org.apache.calcite.linq4j.Queryable;
import org.apache.calcite.linq4j.function.Function1;
import org.polypheny.db.adapter.DataContext;
import org.polypheny.db.algebra.core.relational.RelScan;
import org.polypheny.db.algebra.type.AlgDataType;
import org.polypheny.db.algebra.type.AlgDataTypeFactory;
import org.polypheny.db.algebra.type.AlgDataTypeField;
import org.polypheny.db.catalog.Catalog;
import org.polypheny.db.catalog.exceptions.GenericRuntimeException;
import org.polypheny.db.plan.AlgOptUtil;
import org.polypheny.db.rex.RexNode;
import org.polypheny.db.rex.RexUtil;
import org.polypheny.db.runtime.Enumerables;
import org.polypheny.db.schema.Schemas;
import org.polypheny.db.schema.types.FilterableEntity;
import org.polypheny.db.schema.types.ProjectableFilterableEntity;
import org.polypheny.db.schema.types.QueryableEntity;
import org.polypheny.db.schema.types.ScannableEntity;
import org.polypheny.db.type.entity.PolyValue;
import org.polypheny.db.util.ImmutableBitSet;
import org.polypheny.db.util.mapping.Mapping;
import org.polypheny.db.util.mapping.Mappings;


/**
 * Interpreter node that implements a {@link RelScan}.
 */
public class ScanNode implements Node {

    private ScanNode( Compiler compiler, RelScan<?> alg, Enumerable<Row<PolyValue>> enumerable ) {
        compiler.enumerable( alg, enumerable );
    }


    @Override
    public void run() {
        // nothing to do
    }


    /**
     * Creates a ScanNode.
     *
     * Tries various table SPIs, and negotiates with the table which filters and projects it can implement. Adds to the Enumerable implementations of any filters and projects that cannot be implemented by the table.
     */
    static ScanNode create( Compiler compiler, RelScan<?> alg, ImmutableList<RexNode> filters, ImmutableList<Integer> projects ) {
        Optional<ProjectableFilterableEntity> oPfTable = alg.entity.unwrap( ProjectableFilterableEntity.class );
        if ( oPfTable.isPresent() ) {
            return createProjectableFilterable( compiler, alg, filters, projects, oPfTable.get() );
        }
        Optional<FilterableEntity> oFilterableTable = alg.entity.unwrap( FilterableEntity.class );
        if ( oFilterableTable.isPresent() ) {
            return createFilterable( compiler, alg, filters, projects, oFilterableTable.get() );
        }
        Optional<ScannableEntity> oScannableTable = alg.entity.unwrap( ScannableEntity.class );
        if ( oScannableTable.isPresent() ) {
            return createScannable( compiler, alg, filters, projects, oScannableTable.get() );
        }
        Optional<Enumerable> oEnumerable = alg.entity.unwrap( Enumerable.class );
        if ( oEnumerable.isPresent() ) {
            //noinspection unchecked
            return createEnumerable( compiler, alg, (Enumerable<Row<PolyValue>>) oEnumerable.get(), null, filters, projects );
        }
        Optional<QueryableEntity> oQueryableTable = alg.entity.unwrap( QueryableEntity.class );
        if ( oQueryableTable.isPresent() ) {
            return createQueryable( compiler, alg, filters, projects, oQueryableTable.get() );
        }
        throw new GenericRuntimeException( "cannot convert table " + alg.entity + " to enumerable" );
    }


    private static ScanNode createScannable( Compiler compiler, RelScan<?> alg, ImmutableList<RexNode> filters, ImmutableList<Integer> projects, ScannableEntity scannableTable ) {
        final Enumerable<Row<PolyValue>> rowEnumerable = Enumerables.toRow( scannableTable.scan( compiler.getDataContext() ) );
        return createEnumerable( compiler, alg, rowEnumerable, null, filters, projects );
    }


    private static ScanNode createQueryable( Compiler compiler, RelScan<?> alg, ImmutableList<RexNode> filters, ImmutableList<Integer> projects, QueryableEntity queryableTable ) {
        final DataContext root = compiler.getDataContext();
        final Type elementType = queryableTable.getElementType();

        final Enumerable<Row<PolyValue>> rowEnumerable;
<<<<<<< HEAD
        if ( elementType instanceof Class ) {
            final Queryable<PolyValue[]> queryable = Schemas.queryable( root, List.of( Catalog.getInstance().getSnapshot().getNamespace( alg.entity.namespaceId ).orElseThrow().name, alg.entity.name ) );
            ImmutableList.Builder<Field> fieldBuilder = ImmutableList.builder();
            Class<?> type = (Class<?>) elementType;
=======
        if ( elementType instanceof Class<?> type ) {
            final Queryable<PolyValue[]> queryable = Schemas.queryable( root, List.of( Catalog.getInstance().getSnapshot().getNamespace( alg.entity.namespaceId ).orElseThrow().name, alg.entity.name ) );
            ImmutableList.Builder<Field> fieldBuilder = ImmutableList.builder();
>>>>>>> 250079c0
            for ( Field field : type.getFields() ) {
                if ( Modifier.isPublic( field.getModifiers() ) && !Modifier.isStatic( field.getModifiers() ) ) {
                    fieldBuilder.add( field );
                }
            }
            final List<Field> fields = fieldBuilder.build();
            rowEnumerable = queryable.select( o -> {
                final PolyValue[] values = new PolyValue[fields.size()];
                for ( int i = 0; i < fields.size(); i++ ) {
                    Field field = fields.get( i );
                    try {
                        values[i] = (PolyValue) field.get( o );
                    } catch ( IllegalAccessException e ) {
                        throw new GenericRuntimeException( e );
                    }
                }
                return new Row<>( values, PolyValue.class );
            } );
        } else {
            rowEnumerable = Schemas.queryableRow( root, Object.class, List.of( Catalog.getInstance().getSnapshot().getNamespace( alg.entity.namespaceId ).orElseThrow().name, alg.getEntity().name ) );
        }
        return createEnumerable( compiler, alg, rowEnumerable, null, filters, projects );
    }


    private static ScanNode createFilterable( Compiler compiler, RelScan<?> alg, ImmutableList<RexNode> filters, ImmutableList<Integer> projects, FilterableEntity filterableTable ) {
        final DataContext root = compiler.getDataContext();
        final List<RexNode> mutableFilters = Lists.newArrayList( filters );
        final Enumerable<PolyValue[]> enumerable = filterableTable.scan( root, mutableFilters );
        for ( RexNode filter : mutableFilters ) {
            if ( !filters.contains( filter ) ) {
                throw RESOURCE.filterableEntityInventedFilter( filter.toString() ).ex();
            }
        }
        final Enumerable<Row<PolyValue>> rowEnumerable = Enumerables.toRow( enumerable );
        return createEnumerable( compiler, alg, rowEnumerable, null, mutableFilters, projects );
    }


    private static ScanNode createProjectableFilterable( Compiler compiler, RelScan<?> alg, ImmutableList<RexNode> filters, ImmutableList<Integer> projects, ProjectableFilterableEntity pfTable ) {
        final DataContext root = compiler.getDataContext();
        final ImmutableList<Integer> originalProjects = projects;
        for ( ; ; ) {
            final List<RexNode> mutableFilters = Lists.newArrayList( filters );
            final int[] projectInts;
            if ( projects == null || projects.equals( RelScan.identity( alg.getEntity() ) ) ) {
                projectInts = null;
            } else {
                projectInts = projects.stream().mapToInt( i -> i ).toArray();
            }
            final Enumerable<PolyValue[]> enumerable1 = pfTable.scan( root, mutableFilters, projectInts );
            for ( RexNode filter : mutableFilters ) {
                if ( !filters.contains( filter ) ) {
                    throw RESOURCE.filterableEntityInventedFilter( filter.toString() ).ex();
                }
            }
            final ImmutableBitSet usedFields = AlgOptUtil.InputFinder.bits( mutableFilters, null );
            if ( projects != null ) {
                int changeCount = 0;
                for ( int usedField : usedFields ) {
                    if ( !projects.contains( usedField ) ) {
                        // A field that is not projected is used in a filter that the table rejected. We won't be able to apply the filter later.
                        // Try again without any projects.
                        projects = ImmutableList.copyOf( Iterables.concat( projects, ImmutableList.of( usedField ) ) );
                        ++changeCount;
                    }
                }
                if ( changeCount > 0 ) {
                    continue;
                }
            }
            final Enumerable<Row<PolyValue>> rowEnumerable = Enumerables.toRow( enumerable1 );
            final ImmutableList<Integer> rejectedProjects;
            if ( Objects.equals( projects, originalProjects ) ) {
                rejectedProjects = null;
            } else {
                // We projected extra columns because they were needed in filters. Now project the leading columns.
                rejectedProjects = ImmutableList.copyOf( IntStream.range( 0, originalProjects.size() ).boxed().collect( Collectors.toList() ) );
            }
            return createEnumerable( compiler, alg, rowEnumerable, projects, mutableFilters, rejectedProjects );
        }
    }


    private static ScanNode createEnumerable( Compiler compiler, RelScan<?> alg, Enumerable<Row<PolyValue>> enumerable, final ImmutableList<Integer> acceptedProjects, List<RexNode> rejectedFilters, final ImmutableList<Integer> rejectedProjects ) {
        if ( !rejectedFilters.isEmpty() ) {
            final RexNode filter = RexUtil.composeConjunction( alg.getCluster().getRexBuilder(), rejectedFilters );
            // Re-map filter for the projects that have been applied already
            final RexNode filter2;
            final AlgDataType inputRowType;
            if ( acceptedProjects == null ) {
                filter2 = filter;
                inputRowType = alg.getTupleType();
            } else {
<<<<<<< HEAD
                final Mapping mapping = Mappings.target( acceptedProjects, alg.getEntity().getRowType().getFieldCount() );
                filter2 = RexUtil.apply( mapping, filter );
                final AlgDataTypeFactory.Builder builder = alg.getCluster().getTypeFactory().builder();
                final List<AlgDataTypeField> fieldList = alg.getEntity().getRowType().getFields();
=======
                final Mapping mapping = Mappings.target( acceptedProjects, alg.getEntity().getTupleType().getFieldCount() );
                filter2 = RexUtil.apply( mapping, filter );
                final AlgDataTypeFactory.Builder builder = alg.getCluster().getTypeFactory().builder();
                final List<AlgDataTypeField> fieldList = alg.getEntity().getTupleType().getFields();
>>>>>>> 250079c0
                for ( int acceptedProject : acceptedProjects ) {
                    builder.add( fieldList.get( acceptedProject ) );
                }
                inputRowType = builder.build();
            }
            final Scalar condition = compiler.compile( ImmutableList.of( filter2 ), inputRowType );
            final Context<PolyValue> context = compiler.createContext();
            enumerable = enumerable.where( row -> {
                context.values = row.getValues();
                Boolean b = condition.execute( context ).asBoolean().value;
                return b != null && b;
            } );
        }
        if ( rejectedProjects != null ) {
            enumerable = enumerable.select(
                    new Function1<>() {
                        final PolyValue[] values = new PolyValue[rejectedProjects.size()];


                        @Override
                        public Row<PolyValue> apply( Row<PolyValue> row ) {
                            final PolyValue[] inValues = row.getValues();
                            for ( int i = 0; i < rejectedProjects.size(); i++ ) {
                                values[i] = inValues[rejectedProjects.get( i )];
                            }
                            return Row.asCopy( values );
                        }
                    } );
        }
        return new ScanNode( compiler, alg, enumerable );
    }

}
<|MERGE_RESOLUTION|>--- conflicted
+++ resolved
@@ -130,16 +130,9 @@
         final Type elementType = queryableTable.getElementType();
 
         final Enumerable<Row<PolyValue>> rowEnumerable;
-<<<<<<< HEAD
-        if ( elementType instanceof Class ) {
-            final Queryable<PolyValue[]> queryable = Schemas.queryable( root, List.of( Catalog.getInstance().getSnapshot().getNamespace( alg.entity.namespaceId ).orElseThrow().name, alg.entity.name ) );
-            ImmutableList.Builder<Field> fieldBuilder = ImmutableList.builder();
-            Class<?> type = (Class<?>) elementType;
-=======
         if ( elementType instanceof Class<?> type ) {
             final Queryable<PolyValue[]> queryable = Schemas.queryable( root, List.of( Catalog.getInstance().getSnapshot().getNamespace( alg.entity.namespaceId ).orElseThrow().name, alg.entity.name ) );
             ImmutableList.Builder<Field> fieldBuilder = ImmutableList.builder();
->>>>>>> 250079c0
             for ( Field field : type.getFields() ) {
                 if ( Modifier.isPublic( field.getModifiers() ) && !Modifier.isStatic( field.getModifiers() ) ) {
                     fieldBuilder.add( field );
@@ -234,17 +227,10 @@
                 filter2 = filter;
                 inputRowType = alg.getTupleType();
             } else {
-<<<<<<< HEAD
-                final Mapping mapping = Mappings.target( acceptedProjects, alg.getEntity().getRowType().getFieldCount() );
-                filter2 = RexUtil.apply( mapping, filter );
-                final AlgDataTypeFactory.Builder builder = alg.getCluster().getTypeFactory().builder();
-                final List<AlgDataTypeField> fieldList = alg.getEntity().getRowType().getFields();
-=======
                 final Mapping mapping = Mappings.target( acceptedProjects, alg.getEntity().getTupleType().getFieldCount() );
                 filter2 = RexUtil.apply( mapping, filter );
                 final AlgDataTypeFactory.Builder builder = alg.getCluster().getTypeFactory().builder();
                 final List<AlgDataTypeField> fieldList = alg.getEntity().getTupleType().getFields();
->>>>>>> 250079c0
                 for ( int acceptedProject : acceptedProjects ) {
                     builder.add( fieldList.get( acceptedProject ) );
                 }
