/*
 * Copyright 2019-2024 The Polypheny Project
 *
 * Licensed under the Apache License, Version 2.0 (the "License");
 * you may not use this file except in compliance with the License.
 * You may obtain a copy of the License at
 *
 * http://www.apache.org/licenses/LICENSE-2.0
 *
 * Unless required by applicable law or agreed to in writing, software
 * distributed under the License is distributed on an "AS IS" BASIS,
 * WITHOUT WARRANTIES OR CONDITIONS OF ANY KIND, either express or implied.
 * See the License for the specific language governing permissions and
 * limitations under the License.
 *
 * This file incorporates code covered by the following terms:
 *
 * Licensed to the Apache Software Foundation (ASF) under one or more
 * contributor license agreements.  See the NOTICE file distributed with
 * this work for additional information regarding copyright ownership.
 * The ASF licenses this file to you under the Apache License, Version 2.0
 * (the "License"); you may not use this file except in compliance with
 * the License.  You may obtain a copy of the License at
 *
 * http://www.apache.org/licenses/LICENSE-2.0
 *
 * Unless required by applicable law or agreed to in writing, software
 * distributed under the License is distributed on an "AS IS" BASIS,
 * WITHOUT WARRANTIES OR CONDITIONS OF ANY KIND, either express or implied.
 * See the License for the specific language governing permissions and
 * limitations under the License.
 */

package org.polypheny.db.interpreter;


import static org.polypheny.db.util.Static.RESOURCE;

import com.google.common.collect.ImmutableList;
import com.google.common.collect.Lists;
import java.lang.reflect.Field;
import java.lang.reflect.Modifier;
import java.lang.reflect.Type;
import java.util.List;
<<<<<<< HEAD
import java.util.Objects;
import java.util.Optional;
import java.util.stream.Collectors;
import java.util.stream.IntStream;
=======
import java.util.Optional;
>>>>>>> 18d3cce9
import org.apache.calcite.linq4j.Enumerable;
import org.apache.calcite.linq4j.Queryable;
import org.apache.calcite.linq4j.function.Function1;
import org.polypheny.db.adapter.DataContext;
import org.polypheny.db.algebra.core.relational.RelScan;
import org.polypheny.db.algebra.type.AlgDataType;
import org.polypheny.db.algebra.type.AlgDataTypeFactory;
import org.polypheny.db.algebra.type.AlgDataTypeField;
import org.polypheny.db.catalog.Catalog;
import org.polypheny.db.catalog.exceptions.GenericRuntimeException;
<<<<<<< HEAD
import org.polypheny.db.plan.AlgOptUtil;
=======
>>>>>>> 18d3cce9
import org.polypheny.db.rex.RexNode;
import org.polypheny.db.rex.RexUtil;
import org.polypheny.db.runtime.Enumerables;
import org.polypheny.db.schema.Schemas;
import org.polypheny.db.schema.types.FilterableEntity;
<<<<<<< HEAD
import org.polypheny.db.schema.types.ProjectableFilterableEntity;
import org.polypheny.db.schema.types.QueryableEntity;
import org.polypheny.db.schema.types.ScannableEntity;
import org.polypheny.db.type.entity.PolyValue;
import org.polypheny.db.util.ImmutableBitSet;
=======
import org.polypheny.db.schema.types.QueryableEntity;
import org.polypheny.db.schema.types.ScannableEntity;
import org.polypheny.db.type.entity.PolyValue;
>>>>>>> 18d3cce9
import org.polypheny.db.util.mapping.Mapping;
import org.polypheny.db.util.mapping.Mappings;


/**
 * Interpreter node that implements a {@link RelScan}.
 */
public class ScanNode implements Node {

    private ScanNode( Compiler compiler, RelScan<?> alg, Enumerable<Row<PolyValue>> enumerable ) {
        compiler.enumerable( alg, enumerable );
    }


    @Override
    public void run() {
        // nothing to do
    }


    /**
     * Creates a ScanNode.
     *
     * Tries various table SPIs, and negotiates with the table which filters and projects it can implement. Adds to the Enumerable implementations of any filters and projects that cannot be implemented by the table.
     */
    static ScanNode create( Compiler compiler, RelScan<?> alg, ImmutableList<RexNode> filters, ImmutableList<Integer> projects ) {
<<<<<<< HEAD
        Optional<ProjectableFilterableEntity> oPfTable = alg.entity.unwrap( ProjectableFilterableEntity.class );
        if ( oPfTable.isPresent() ) {
            return createProjectableFilterable( compiler, alg, filters, projects, oPfTable.get() );
        }
        Optional<FilterableEntity> oFilterableTable = alg.entity.unwrap( FilterableEntity.class );
        if ( oFilterableTable.isPresent() ) {
            return createFilterable( compiler, alg, filters, projects, oFilterableTable.get() );
        }
        Optional<ScannableEntity> oScannableTable = alg.entity.unwrap( ScannableEntity.class );
        if ( oScannableTable.isPresent() ) {
            return createScannable( compiler, alg, filters, projects, oScannableTable.get() );
        }
=======
        Optional<FilterableEntity> oFilterableTable = alg.entity.unwrap( FilterableEntity.class );
        if ( oFilterableTable.isPresent() ) {
            return createFilterable( compiler, alg, filters, projects, oFilterableTable.get() );
        }
        Optional<ScannableEntity> oScannableTable = alg.entity.unwrap( ScannableEntity.class );
        if ( oScannableTable.isPresent() ) {
            return createScannable( compiler, alg, filters, projects, oScannableTable.get() );
        }
>>>>>>> 18d3cce9
        Optional<Enumerable> oEnumerable = alg.entity.unwrap( Enumerable.class );
        if ( oEnumerable.isPresent() ) {
            //noinspection unchecked
            return createEnumerable( compiler, alg, (Enumerable<Row<PolyValue>>) oEnumerable.get(), null, filters, projects );
        }
        Optional<QueryableEntity> oQueryableTable = alg.entity.unwrap( QueryableEntity.class );
        if ( oQueryableTable.isPresent() ) {
            return createQueryable( compiler, alg, filters, projects, oQueryableTable.get() );
        }
        throw new GenericRuntimeException( "cannot convert table " + alg.entity + " to enumerable" );
    }


    private static ScanNode createScannable( Compiler compiler, RelScan<?> alg, ImmutableList<RexNode> filters, ImmutableList<Integer> projects, ScannableEntity scannableTable ) {
        final Enumerable<Row<PolyValue>> rowEnumerable = Enumerables.toRow( scannableTable.scan( compiler.getDataContext() ) );
        return createEnumerable( compiler, alg, rowEnumerable, null, filters, projects );
    }


    private static ScanNode createQueryable( Compiler compiler, RelScan<?> alg, ImmutableList<RexNode> filters, ImmutableList<Integer> projects, QueryableEntity queryableTable ) {
        final DataContext root = compiler.getDataContext();
        final Type elementType = queryableTable.getElementType();

        final Enumerable<Row<PolyValue>> rowEnumerable;
<<<<<<< HEAD
        if ( elementType instanceof Class ) {
            final Queryable<PolyValue[]> queryable = Schemas.queryable( root, List.of( Catalog.getInstance().getSnapshot().getNamespace( alg.entity.namespaceId ).orElseThrow().name, alg.entity.name ) );
            ImmutableList.Builder<Field> fieldBuilder = ImmutableList.builder();
            Class<?> type = (Class<?>) elementType;
=======
        if ( elementType instanceof Class<?> type ) {
            final Queryable<PolyValue[]> queryable = Schemas.queryable( root, List.of( Catalog.getInstance().getSnapshot().getNamespace( alg.entity.namespaceId ).orElseThrow().name, alg.entity.name ) );
            ImmutableList.Builder<Field> fieldBuilder = ImmutableList.builder();
>>>>>>> 18d3cce9
            for ( Field field : type.getFields() ) {
                if ( Modifier.isPublic( field.getModifiers() ) && !Modifier.isStatic( field.getModifiers() ) ) {
                    fieldBuilder.add( field );
                }
            }
            final List<Field> fields = fieldBuilder.build();
            rowEnumerable = queryable.select( o -> {
                final PolyValue[] values = new PolyValue[fields.size()];
                for ( int i = 0; i < fields.size(); i++ ) {
                    Field field = fields.get( i );
                    try {
                        values[i] = (PolyValue) field.get( o );
                    } catch ( IllegalAccessException e ) {
                        throw new GenericRuntimeException( e );
                    }
                }
                return new Row<>( values, PolyValue.class );
            } );
        } else {
            rowEnumerable = Schemas.queryableRow( root, Object.class, List.of( Catalog.getInstance().getSnapshot().getNamespace( alg.entity.namespaceId ).orElseThrow().name, alg.getEntity().name ) );
        }
        return createEnumerable( compiler, alg, rowEnumerable, null, filters, projects );
    }


    private static ScanNode createFilterable( Compiler compiler, RelScan<?> alg, ImmutableList<RexNode> filters, ImmutableList<Integer> projects, FilterableEntity filterableTable ) {
        final DataContext root = compiler.getDataContext();
        final List<RexNode> mutableFilters = Lists.newArrayList( filters );
        final Enumerable<PolyValue[]> enumerable = filterableTable.scan( root, mutableFilters );
        for ( RexNode filter : mutableFilters ) {
            if ( !filters.contains( filter ) ) {
                throw RESOURCE.filterableEntityInventedFilter( filter.toString() ).ex();
            }
        }
        final Enumerable<Row<PolyValue>> rowEnumerable = Enumerables.toRow( enumerable );
        return createEnumerable( compiler, alg, rowEnumerable, null, mutableFilters, projects );
    }


<<<<<<< HEAD
    private static ScanNode createProjectableFilterable( Compiler compiler, RelScan<?> alg, ImmutableList<RexNode> filters, ImmutableList<Integer> projects, ProjectableFilterableEntity pfTable ) {
        final DataContext root = compiler.getDataContext();
        final ImmutableList<Integer> originalProjects = projects;
        for ( ; ; ) {
            final List<RexNode> mutableFilters = Lists.newArrayList( filters );
            final int[] projectInts;
            if ( projects == null || projects.equals( RelScan.identity( alg.getEntity() ) ) ) {
                projectInts = null;
            } else {
                projectInts = projects.stream().mapToInt( i -> i ).toArray();
            }
            final Enumerable<PolyValue[]> enumerable1 = pfTable.scan( root, mutableFilters, projectInts );
            for ( RexNode filter : mutableFilters ) {
                if ( !filters.contains( filter ) ) {
                    throw RESOURCE.filterableTableInventedFilter( filter.toString() ).ex();
                }
            }
            final ImmutableBitSet usedFields = AlgOptUtil.InputFinder.bits( mutableFilters, null );
            if ( projects != null ) {
                int changeCount = 0;
                for ( int usedField : usedFields ) {
                    if ( !projects.contains( usedField ) ) {
                        // A field that is not projected is used in a filter that the table rejected. We won't be able to apply the filter later.
                        // Try again without any projects.
                        projects = ImmutableList.copyOf( Iterables.concat( projects, ImmutableList.of( usedField ) ) );
                        ++changeCount;
                    }
                }
                if ( changeCount > 0 ) {
                    continue;
                }
            }
            final Enumerable<Row<PolyValue>> rowEnumerable = Enumerables.toRow( enumerable1 );
            final ImmutableList<Integer> rejectedProjects;
            if ( Objects.equals( projects, originalProjects ) ) {
                rejectedProjects = null;
            } else {
                // We projected extra columns because they were needed in filters. Now project the leading columns.
                rejectedProjects = ImmutableList.copyOf( IntStream.range( 0, originalProjects.size() ).boxed().collect( Collectors.toList() ) );
            }
            return createEnumerable( compiler, alg, rowEnumerable, projects, mutableFilters, rejectedProjects );
        }
    }


=======
>>>>>>> 18d3cce9
    private static ScanNode createEnumerable( Compiler compiler, RelScan<?> alg, Enumerable<Row<PolyValue>> enumerable, final ImmutableList<Integer> acceptedProjects, List<RexNode> rejectedFilters, final ImmutableList<Integer> rejectedProjects ) {
        if ( !rejectedFilters.isEmpty() ) {
            final RexNode filter = RexUtil.composeConjunction( alg.getCluster().getRexBuilder(), rejectedFilters );
            // Re-map filter for the projects that have been applied already
            final RexNode filter2;
            final AlgDataType inputRowType;
            if ( acceptedProjects == null ) {
                filter2 = filter;
                inputRowType = alg.getTupleType();
            } else {
<<<<<<< HEAD
                final Mapping mapping = Mappings.target( acceptedProjects, alg.getEntity().getRowType().getFieldCount() );
                filter2 = RexUtil.apply( mapping, filter );
                final AlgDataTypeFactory.Builder builder = alg.getCluster().getTypeFactory().builder();
                final List<AlgDataTypeField> fieldList = alg.getEntity().getRowType().getFields();
=======
                final Mapping mapping = Mappings.target( acceptedProjects, alg.getEntity().getTupleType().getFieldCount() );
                filter2 = RexUtil.apply( mapping, filter );
                final AlgDataTypeFactory.Builder builder = alg.getCluster().getTypeFactory().builder();
                final List<AlgDataTypeField> fieldList = alg.getEntity().getTupleType().getFields();
>>>>>>> 18d3cce9
                for ( int acceptedProject : acceptedProjects ) {
                    builder.add( fieldList.get( acceptedProject ) );
                }
                inputRowType = builder.build();
            }
            final Scalar condition = compiler.compile( ImmutableList.of( filter2 ), inputRowType );
            final Context<PolyValue> context = compiler.createContext();
            enumerable = enumerable.where( row -> {
                context.values = row.getValues();
                Boolean b = condition.execute( context ).asBoolean().value;
                return b != null && b;
            } );
        }
        if ( rejectedProjects != null ) {
            enumerable = enumerable.select(
                    new Function1<>() {
                        final PolyValue[] values = new PolyValue[rejectedProjects.size()];


                        @Override
                        public Row<PolyValue> apply( Row<PolyValue> row ) {
                            final PolyValue[] inValues = row.getValues();
                            for ( int i = 0; i < rejectedProjects.size(); i++ ) {
                                values[i] = inValues[rejectedProjects.get( i )];
                            }
                            return Row.asCopy( values );
                        }
                    } );
        }
        return new ScanNode( compiler, alg, enumerable );
    }

}<|MERGE_RESOLUTION|>--- conflicted
+++ resolved
@@ -42,14 +42,7 @@
 import java.lang.reflect.Modifier;
 import java.lang.reflect.Type;
 import java.util.List;
-<<<<<<< HEAD
-import java.util.Objects;
 import java.util.Optional;
-import java.util.stream.Collectors;
-import java.util.stream.IntStream;
-=======
-import java.util.Optional;
->>>>>>> 18d3cce9
 import org.apache.calcite.linq4j.Enumerable;
 import org.apache.calcite.linq4j.Queryable;
 import org.apache.calcite.linq4j.function.Function1;
@@ -60,26 +53,14 @@
 import org.polypheny.db.algebra.type.AlgDataTypeField;
 import org.polypheny.db.catalog.Catalog;
 import org.polypheny.db.catalog.exceptions.GenericRuntimeException;
-<<<<<<< HEAD
-import org.polypheny.db.plan.AlgOptUtil;
-=======
->>>>>>> 18d3cce9
 import org.polypheny.db.rex.RexNode;
 import org.polypheny.db.rex.RexUtil;
 import org.polypheny.db.runtime.Enumerables;
 import org.polypheny.db.schema.Schemas;
 import org.polypheny.db.schema.types.FilterableEntity;
-<<<<<<< HEAD
-import org.polypheny.db.schema.types.ProjectableFilterableEntity;
 import org.polypheny.db.schema.types.QueryableEntity;
 import org.polypheny.db.schema.types.ScannableEntity;
 import org.polypheny.db.type.entity.PolyValue;
-import org.polypheny.db.util.ImmutableBitSet;
-=======
-import org.polypheny.db.schema.types.QueryableEntity;
-import org.polypheny.db.schema.types.ScannableEntity;
-import org.polypheny.db.type.entity.PolyValue;
->>>>>>> 18d3cce9
 import org.polypheny.db.util.mapping.Mapping;
 import org.polypheny.db.util.mapping.Mappings;
 
@@ -106,11 +87,6 @@
      * Tries various table SPIs, and negotiates with the table which filters and projects it can implement. Adds to the Enumerable implementations of any filters and projects that cannot be implemented by the table.
      */
     static ScanNode create( Compiler compiler, RelScan<?> alg, ImmutableList<RexNode> filters, ImmutableList<Integer> projects ) {
-<<<<<<< HEAD
-        Optional<ProjectableFilterableEntity> oPfTable = alg.entity.unwrap( ProjectableFilterableEntity.class );
-        if ( oPfTable.isPresent() ) {
-            return createProjectableFilterable( compiler, alg, filters, projects, oPfTable.get() );
-        }
         Optional<FilterableEntity> oFilterableTable = alg.entity.unwrap( FilterableEntity.class );
         if ( oFilterableTable.isPresent() ) {
             return createFilterable( compiler, alg, filters, projects, oFilterableTable.get() );
@@ -119,16 +95,6 @@
         if ( oScannableTable.isPresent() ) {
             return createScannable( compiler, alg, filters, projects, oScannableTable.get() );
         }
-=======
-        Optional<FilterableEntity> oFilterableTable = alg.entity.unwrap( FilterableEntity.class );
-        if ( oFilterableTable.isPresent() ) {
-            return createFilterable( compiler, alg, filters, projects, oFilterableTable.get() );
-        }
-        Optional<ScannableEntity> oScannableTable = alg.entity.unwrap( ScannableEntity.class );
-        if ( oScannableTable.isPresent() ) {
-            return createScannable( compiler, alg, filters, projects, oScannableTable.get() );
-        }
->>>>>>> 18d3cce9
         Optional<Enumerable> oEnumerable = alg.entity.unwrap( Enumerable.class );
         if ( oEnumerable.isPresent() ) {
             //noinspection unchecked
@@ -153,16 +119,9 @@
         final Type elementType = queryableTable.getElementType();
 
         final Enumerable<Row<PolyValue>> rowEnumerable;
-<<<<<<< HEAD
-        if ( elementType instanceof Class ) {
-            final Queryable<PolyValue[]> queryable = Schemas.queryable( root, List.of( Catalog.getInstance().getSnapshot().getNamespace( alg.entity.namespaceId ).orElseThrow().name, alg.entity.name ) );
-            ImmutableList.Builder<Field> fieldBuilder = ImmutableList.builder();
-            Class<?> type = (Class<?>) elementType;
-=======
         if ( elementType instanceof Class<?> type ) {
             final Queryable<PolyValue[]> queryable = Schemas.queryable( root, List.of( Catalog.getInstance().getSnapshot().getNamespace( alg.entity.namespaceId ).orElseThrow().name, alg.entity.name ) );
             ImmutableList.Builder<Field> fieldBuilder = ImmutableList.builder();
->>>>>>> 18d3cce9
             for ( Field field : type.getFields() ) {
                 if ( Modifier.isPublic( field.getModifiers() ) && !Modifier.isStatic( field.getModifiers() ) ) {
                     fieldBuilder.add( field );
@@ -202,54 +161,6 @@
     }
 
 
-<<<<<<< HEAD
-    private static ScanNode createProjectableFilterable( Compiler compiler, RelScan<?> alg, ImmutableList<RexNode> filters, ImmutableList<Integer> projects, ProjectableFilterableEntity pfTable ) {
-        final DataContext root = compiler.getDataContext();
-        final ImmutableList<Integer> originalProjects = projects;
-        for ( ; ; ) {
-            final List<RexNode> mutableFilters = Lists.newArrayList( filters );
-            final int[] projectInts;
-            if ( projects == null || projects.equals( RelScan.identity( alg.getEntity() ) ) ) {
-                projectInts = null;
-            } else {
-                projectInts = projects.stream().mapToInt( i -> i ).toArray();
-            }
-            final Enumerable<PolyValue[]> enumerable1 = pfTable.scan( root, mutableFilters, projectInts );
-            for ( RexNode filter : mutableFilters ) {
-                if ( !filters.contains( filter ) ) {
-                    throw RESOURCE.filterableTableInventedFilter( filter.toString() ).ex();
-                }
-            }
-            final ImmutableBitSet usedFields = AlgOptUtil.InputFinder.bits( mutableFilters, null );
-            if ( projects != null ) {
-                int changeCount = 0;
-                for ( int usedField : usedFields ) {
-                    if ( !projects.contains( usedField ) ) {
-                        // A field that is not projected is used in a filter that the table rejected. We won't be able to apply the filter later.
-                        // Try again without any projects.
-                        projects = ImmutableList.copyOf( Iterables.concat( projects, ImmutableList.of( usedField ) ) );
-                        ++changeCount;
-                    }
-                }
-                if ( changeCount > 0 ) {
-                    continue;
-                }
-            }
-            final Enumerable<Row<PolyValue>> rowEnumerable = Enumerables.toRow( enumerable1 );
-            final ImmutableList<Integer> rejectedProjects;
-            if ( Objects.equals( projects, originalProjects ) ) {
-                rejectedProjects = null;
-            } else {
-                // We projected extra columns because they were needed in filters. Now project the leading columns.
-                rejectedProjects = ImmutableList.copyOf( IntStream.range( 0, originalProjects.size() ).boxed().collect( Collectors.toList() ) );
-            }
-            return createEnumerable( compiler, alg, rowEnumerable, projects, mutableFilters, rejectedProjects );
-        }
-    }
-
-
-=======
->>>>>>> 18d3cce9
     private static ScanNode createEnumerable( Compiler compiler, RelScan<?> alg, Enumerable<Row<PolyValue>> enumerable, final ImmutableList<Integer> acceptedProjects, List<RexNode> rejectedFilters, final ImmutableList<Integer> rejectedProjects ) {
         if ( !rejectedFilters.isEmpty() ) {
             final RexNode filter = RexUtil.composeConjunction( alg.getCluster().getRexBuilder(), rejectedFilters );
@@ -260,17 +171,10 @@
                 filter2 = filter;
                 inputRowType = alg.getTupleType();
             } else {
-<<<<<<< HEAD
-                final Mapping mapping = Mappings.target( acceptedProjects, alg.getEntity().getRowType().getFieldCount() );
-                filter2 = RexUtil.apply( mapping, filter );
-                final AlgDataTypeFactory.Builder builder = alg.getCluster().getTypeFactory().builder();
-                final List<AlgDataTypeField> fieldList = alg.getEntity().getRowType().getFields();
-=======
                 final Mapping mapping = Mappings.target( acceptedProjects, alg.getEntity().getTupleType().getFieldCount() );
                 filter2 = RexUtil.apply( mapping, filter );
                 final AlgDataTypeFactory.Builder builder = alg.getCluster().getTypeFactory().builder();
                 final List<AlgDataTypeField> fieldList = alg.getEntity().getTupleType().getFields();
->>>>>>> 18d3cce9
                 for ( int acceptedProject : acceptedProjects ) {
                     builder.add( fieldList.get( acceptedProject ) );
                 }
