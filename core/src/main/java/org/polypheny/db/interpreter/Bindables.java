--- conflicted
+++ resolved
@@ -64,15 +64,6 @@
 import org.polypheny.db.algebra.core.relational.RelScan;
 import org.polypheny.db.algebra.enumerable.AggImplementor;
 import org.polypheny.db.algebra.enumerable.RexImpTable;
-<<<<<<< HEAD
-import org.polypheny.db.algebra.logical.relational.LogicalAggregate;
-import org.polypheny.db.algebra.logical.relational.LogicalFilter;
-import org.polypheny.db.algebra.logical.relational.LogicalJoin;
-import org.polypheny.db.algebra.logical.relational.LogicalProject;
-import org.polypheny.db.algebra.logical.relational.LogicalRelScan;
-import org.polypheny.db.algebra.logical.relational.LogicalUnion;
-import org.polypheny.db.algebra.logical.relational.LogicalValues;
-=======
 import org.polypheny.db.algebra.logical.relational.LogicalRelAggregate;
 import org.polypheny.db.algebra.logical.relational.LogicalRelFilter;
 import org.polypheny.db.algebra.logical.relational.LogicalRelJoin;
@@ -80,7 +71,6 @@
 import org.polypheny.db.algebra.logical.relational.LogicalRelScan;
 import org.polypheny.db.algebra.logical.relational.LogicalRelUnion;
 import org.polypheny.db.algebra.logical.relational.LogicalRelValues;
->>>>>>> 250079c0
 import org.polypheny.db.algebra.logical.relational.LogicalWindow;
 import org.polypheny.db.algebra.metadata.AlgMdCollation;
 import org.polypheny.db.algebra.metadata.AlgMetadataQuery;
@@ -88,11 +78,7 @@
 import org.polypheny.db.algebra.type.AlgDataTypeFactory;
 import org.polypheny.db.algebra.type.AlgDataTypeField;
 import org.polypheny.db.catalog.entity.Entity;
-<<<<<<< HEAD
-import org.polypheny.db.plan.AlgOptCluster;
-=======
 import org.polypheny.db.plan.AlgCluster;
->>>>>>> 250079c0
 import org.polypheny.db.plan.AlgOptCost;
 import org.polypheny.db.plan.AlgOptRule;
 import org.polypheny.db.plan.AlgOptRuleCall;
@@ -205,11 +191,7 @@
          *
          * Use {@link #create} unless you know what you are doing.
          */
-<<<<<<< HEAD
-        BindableScan( AlgOptCluster cluster, AlgTraitSet traitSet, Entity entity, ImmutableList<RexNode> filters, ImmutableList<Integer> projects ) {
-=======
         BindableScan( AlgCluster cluster, AlgTraitSet traitSet, Entity entity, ImmutableList<RexNode> filters, ImmutableList<Integer> projects ) {
->>>>>>> 250079c0
             super( cluster, traitSet, entity );
             this.filters = Objects.requireNonNull( filters );
             this.projects = Objects.requireNonNull( projects );
@@ -220,11 +202,7 @@
         /**
          * Creates a BindableScan.
          */
-<<<<<<< HEAD
-        public static BindableScan create( AlgOptCluster cluster, Entity entity ) {
-=======
         public static BindableScan create( AlgCluster cluster, Entity entity ) {
->>>>>>> 250079c0
             return create( cluster, entity, ImmutableList.of(), identity( entity ) );
         }
 
@@ -232,11 +210,7 @@
         /**
          * Creates a BindableScan.
          */
-<<<<<<< HEAD
-        public static BindableScan create( AlgOptCluster cluster, Entity entity, List<RexNode> filters, List<Integer> projects ) {
-=======
         public static BindableScan create( AlgCluster cluster, Entity entity, List<RexNode> filters, List<Integer> projects ) {
->>>>>>> 250079c0
             final AlgTraitSet traitSet =
                     cluster.traitSetOf( BindableConvention.INSTANCE )
                             .replace( entity.dataModel.getModelTrait() )
@@ -248,11 +222,7 @@
         @Override
         public AlgDataType deriveRowType() {
             final AlgDataTypeFactory.Builder builder = getCluster().getTypeFactory().builder();
-<<<<<<< HEAD
-            final List<AlgDataTypeField> fieldList = entity.getRowType().getFields();
-=======
             final List<AlgDataTypeField> fieldList = entity.getTupleType().getFields();
->>>>>>> 250079c0
             for ( int project : projects ) {
                 builder.add( fieldList.get( project ) );
             }
@@ -281,11 +251,7 @@
 
             // Cost factor for pushing fields
             // The "+ 2d" on top and bottom keeps the function fairly smooth.
-<<<<<<< HEAD
-            double p = ((double) projects.size() + 2d) / ((double) entity.getRowType().getFieldCount() + 2d);
-=======
             double p = ((double) projects.size() + 2d) / ((double) entity.getTupleType().getFieldCount() + 2d);
->>>>>>> 250079c0
 
             // Multiply the cost by a factor that makes a relScan more attractive if filters and projects are pushed to the table relScan
             return super.computeSelfCost( planner, mq ).multiplyBy( f * p * 0.01d * 100.0d );  //TODO(s3lph): Temporary *100, otherwise foreign key enforcement breaks
@@ -294,11 +260,7 @@
 
         @Override
         public String algCompareString() {
-<<<<<<< HEAD
-            return "BindableScan$" +
-=======
             return getClass().getSimpleName() + "$" +
->>>>>>> 250079c0
                     "." + entity.id +
                     (filters != null ? filters.stream().map( RexNode::hashCode ).map( Objects::toString ).collect( Collectors.joining( "$" ) ) : "") + "$" +
                     (projects != null ? projects.toString() : "") + "&";
@@ -347,11 +309,7 @@
          * @param algBuilderFactory Builder for relational expressions
          */
         public BindableFilterRule( AlgBuilderFactory algBuilderFactory ) {
-<<<<<<< HEAD
-            super( LogicalFilter.class, AlgOptUtil::containsMultisetOrWindowedAgg, Convention.NONE, BindableConvention.INSTANCE, algBuilderFactory, "BindableFilterRule" );
-=======
             super( LogicalRelFilter.class, AlgOptUtil::containsMultisetOrWindowedAgg, Convention.NONE, BindableConvention.INSTANCE, algBuilderFactory, "BindableFilterRule" );
->>>>>>> 250079c0
         }
 
 
@@ -509,11 +467,7 @@
      */
     public static class BindableSort extends Sort implements BindableAlg {
 
-<<<<<<< HEAD
-        public BindableSort( AlgOptCluster cluster, AlgTraitSet traitSet, AlgNode input, AlgCollation collation, RexNode offset, RexNode fetch ) {
-=======
         public BindableSort( AlgCluster cluster, AlgTraitSet traitSet, AlgNode input, AlgCollation collation, RexNode offset, RexNode fetch ) {
->>>>>>> 250079c0
             super( cluster, traitSet, input, collation, null, offset, fetch );
             assert getConvention() instanceof BindableConvention;
         }
@@ -733,11 +687,7 @@
 
         @Override
         public AlgNode convert( AlgNode alg ) {
-<<<<<<< HEAD
-            LogicalValues values = (LogicalValues) alg;
-=======
             LogicalRelValues values = (LogicalRelValues) alg;
->>>>>>> 250079c0
             return new BindableValues( values.getCluster(), values.getTupleType(), values.getTuples(), values.getTraitSet().replace( BindableConvention.INSTANCE ) );
         }
 
