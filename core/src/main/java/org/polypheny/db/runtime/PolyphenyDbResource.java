--- conflicted
+++ resolved
@@ -195,17 +195,10 @@
     ExInst<ValidatorException> databaseNotFound( String a0 );
 
     @BaseMessage("Entity ''{0}'' not found")
-<<<<<<< HEAD
-    ExInst<ValidatorException> tableNameNotFound( String a0 );
-
-    @BaseMessage("Entity ''{0}'' not found; did you mean ''{1}''?")
-    ExInst<ValidatorException> tableNameNotFoundDidYouMean( String a0, String a1 );
-=======
     ExInst<ValidatorException> entityNameNotFound( String a0 );
 
     @BaseMessage("Entity ''{0}'' not found; did you mean ''{1}''?")
     ExInst<ValidatorException> entityNameNotFoundDidYouMean( String a0, String a1 );
->>>>>>> 18d3cce9
 
     @BaseMessage("Value ''{0}'' is not valid JSON; {1}")
     ExInst<ValidatorException> notValidJson( String a0, String a1 );
@@ -214,11 +207,7 @@
      * Same message as {@link #entityNameNotFound(String)} but a different kind of exception, so it can be used in {@code AlgBuilder}.
      */
     @BaseMessage("Entity ''{0}'' not found")
-<<<<<<< HEAD
-    ExInst<PolyphenyDbException> tableNotFound( String tableName );
-=======
     ExInst<PolyphenyDbException> entityNotFound( String tableName );
->>>>>>> 18d3cce9
 
     @BaseMessage("Object ''{0}'' not found")
     ExInst<ValidatorException> objectNotFound( String a0 );
@@ -236,18 +225,6 @@
     ExInst<ValidatorException> notASequence( String a0 );
 
     @BaseMessage("Field ''{0}'' not found in any entity")
-<<<<<<< HEAD
-    ExInst<ValidatorException> columnNotFound( String a0 );
-
-    @BaseMessage("Field ''{0}'' not found in any entity; did you mean ''{1}''?")
-    ExInst<ValidatorException> columnNotFoundDidYouMean( String a0, String a1 );
-
-    @BaseMessage("Field ''{0}'' not found in entity ''{1}''")
-    ExInst<ValidatorException> columnNotFoundInTable( String a0, String a1 );
-
-    @BaseMessage("Field ''{0}'' not found in entity ''{1}''; did you mean ''{2}''?")
-    ExInst<ValidatorException> columnNotFoundInTableDidYouMean( String a0, String a1, String a2 );
-=======
     ExInst<ValidatorException> fieldNotFound( String a0 );
 
     @BaseMessage("Field ''{0}'' not found in any entity; did you mean ''{1}''?")
@@ -258,7 +235,6 @@
 
     @BaseMessage("Field ''{0}'' not found in entity ''{1}''; did you mean ''{2}''?")
     ExInst<ValidatorException> fieldNotFoundInEntityDidYouMean( String a0, String a1, String a2 );
->>>>>>> 18d3cce9
 
     @BaseMessage("Field ''{0}'' is ambiguous")
     ExInst<ValidatorException> columnAmbiguous( String a0 );
@@ -280,9 +256,6 @@
 
     @BaseMessage("Expected a multimedia type")
     ExInst<ValidatorException> expectedMultimedia();
-
-    @BaseMessage("Expected a geo type")
-    ExInst<ValidatorException> expectedGeometry();
 
     @BaseMessage("ELSE clause or at least one THEN clause must be non-NULL")
     ExInst<ValidatorException> mustNotNullInElse();
