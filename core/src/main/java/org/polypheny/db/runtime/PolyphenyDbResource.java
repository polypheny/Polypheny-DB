--- conflicted
+++ resolved
@@ -601,11 +601,7 @@
     @Property(name = "FeatureDefinition", value = "SQL:2003 Part 2 Annex F")
     Feature sQLFeature_T613();
 
-<<<<<<< HEAD
-    @BaseMessage("Execution of a new autocommit statement while a cursor is still execute on same connection is not supported")
-=======
     @BaseMessage("Execution of a new autocommit statement while a cursor is still open on the same connection is not supported")
->>>>>>> 250079c0
     @Property(name = "FeatureDefinition", value = "Eigenbase-defined")
     ExInst<PolyphenyDbException> sQLConformance_MultipleActiveAutocommitStatements();
 
