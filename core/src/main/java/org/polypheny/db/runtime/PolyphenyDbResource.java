--- conflicted
+++ resolved
@@ -910,12 +910,16 @@
     @BaseMessage("There is no adapter with this unique name: ''{0}''")
     ExInst<PolyphenyDbException> unknownAdapter( String store );
 
-<<<<<<< HEAD
     @BaseMessage("There is no collation with this name: ''{0}''")
     ExInst<PolyphenyDbException> unknownCollation( String collationName );
-=======
+
     @BaseMessage("There is no query interface with this unique name: ''{0}''")
     ExInst<PolyphenyDbException> unknownQueryInterface( String name );
->>>>>>> f68e02b3
+
+    @BaseMessage("There is no partition with this name : ''{0}''")
+    ExInst<PolyphenyDbException> unknownPartitionType( String name );
+
+    @BaseMessage("The partitions for a column need to be unique")
+    ExInst<PolyphenyDbException> partitionsNotUnique();
 
 }
