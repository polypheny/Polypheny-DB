--- conflicted
+++ resolved
@@ -179,21 +179,6 @@
         }
     }
 
-<<<<<<< HEAD
-=======
-
-    @SuppressWarnings("rawtypes")
-    public static double knn( List value, List target, String metric, List weights, @SuppressWarnings("unused") int optimisationFactor ) {
-        return knn( value, target, metric, weights );
-    }
-
-
-    @SuppressWarnings("rawtypes")
-    public static double knn( List value, List target, String metric, @SuppressWarnings("unused") int optimisationFactor ) {
-        return knn( value, target, metric );
-    }
-
->>>>>>> 87630be1
 
     @SuppressWarnings({ "rawtypes", "unchecked" })
     public static double distance( List value, List target, String metric ) {
