--- conflicted
+++ resolved
@@ -89,15 +89,10 @@
 import java.util.stream.Collector;
 import javax.annotation.Nonnull;
 import org.apache.calcite.linq4j.Ord;
-<<<<<<< HEAD
-import org.polypheny.db.algebra.AlgCollation;
-import org.polypheny.db.algebra.AlgFieldCollation;
-=======
 import org.jetbrains.annotations.NotNull;
 import org.polypheny.db.algebra.AlgCollation;
 import org.polypheny.db.algebra.AlgFieldCollation;
 import org.polypheny.db.algebra.AlgNode;
->>>>>>> 18d3cce9
 import org.polypheny.db.algebra.constant.Kind;
 import org.polypheny.db.algebra.constant.Monotonicity;
 import org.polypheny.db.algebra.fun.AggFunction;
@@ -1867,11 +1862,7 @@
         for ( AlgCollation collation : entity.getCollations() ) {
             final AlgFieldCollation fieldCollation = collation.getFieldCollations().get( 0 );
             final int fieldIndex = fieldCollation.getFieldIndex();
-<<<<<<< HEAD
-            if ( fieldIndex < entity.getRowType().getFieldCount() && entity.getRowType().getFieldNames().get( fieldIndex ).equals( columnName ) ) {
-=======
             if ( fieldIndex < entity.getTupleType().getFieldCount() && entity.getTupleType().getFieldNames().get( fieldIndex ).equals( columnName ) ) {
->>>>>>> 18d3cce9
                 return fieldCollation.direction.monotonicity();
             }
         }
@@ -1884,14 +1875,11 @@
     }
 
 
-<<<<<<< HEAD
-=======
     public static boolean containsEntity( AlgNode a ) {
         return a.containsEntity();
     }
 
 
->>>>>>> 18d3cce9
     /**
      * Exception used to interrupt a tree walk of any kind.
      */
