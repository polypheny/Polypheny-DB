/*
 * Copyright 2019-2024 The Polypheny Project
 *
 * Licensed under the Apache License, Version 2.0 (the "License");
 * you may not use this file except in compliance with the License.
 * You may obtain a copy of the License at
 *
 * http://www.apache.org/licenses/LICENSE-2.0
 *
 * Unless required by applicable law or agreed to in writing, software
 * distributed under the License is distributed on an "AS IS" BASIS,
 * WITHOUT WARRANTIES OR CONDITIONS OF ANY KIND, either express or implied.
 * See the License for the specific language governing permissions and
 * limitations under the License.
 *
 * This file incorporates code covered by the following terms:
 *
 * Licensed to the Apache Software Foundation (ASF) under one or more
 * contributor license agreements.  See the NOTICE file distributed with
 * this work for additional information regarding copyright ownership.
 * The ASF licenses this file to you under the Apache License, Version 2.0
 * (the "License"); you may not use this file except in compliance with
 * the License.  You may obtain a copy of the License at
 *
 * http://www.apache.org/licenses/LICENSE-2.0
 *
 * Unless required by applicable law or agreed to in writing, software
 * distributed under the License is distributed on an "AS IS" BASIS,
 * WITHOUT WARRANTIES OR CONDITIONS OF ANY KIND, either express or implied.
 * See the License for the specific language governing permissions and
 * limitations under the License.
 */

package org.polypheny.db.util;


import com.fasterxml.jackson.annotation.JsonProperty;
import com.fasterxml.jackson.core.JsonGenerator;
import com.fasterxml.jackson.databind.JsonSerializer;
import com.fasterxml.jackson.databind.SerializerProvider;
import com.fasterxml.jackson.databind.annotation.JsonSerialize;
import io.activej.serializer.annotations.Deserialize;
import io.activej.serializer.annotations.Serialize;
import java.io.IOException;
import java.io.Serializable;
import java.util.AbstractList;
import java.util.Iterator;
import java.util.List;
import java.util.Map;
import java.util.Objects;
<<<<<<< HEAD
import javax.annotation.Nonnull;
=======
>>>>>>> 18d3cce9
import lombok.Value;
import lombok.experimental.NonFinal;
import org.polypheny.db.util.Pair.PairSerializer;


/**
 * Wrapper object for a pair of objects.
 * <p>
 * Because a pair implements {@link #equals(Object)} and {@link #hashCode()}, it can be used in any kind of {@link java.util.Collection}.
 *
 * @param <T1> Left-hand type
 * @param <T2> Right-hand type
 */
@Value
@NonFinal
@JsonSerialize(using = PairSerializer.class)
<<<<<<< HEAD
public class Pair<T1, T2> implements Comparable<Pair<T1, T2>>, Map.Entry<T1, T2>, Serializable {

    @Serialize
    @JsonProperty
    public T1 left;

    @Serialize
    @JsonProperty
=======
public class Pair<T1, T2> implements Map.Entry<T1, T2>, Serializable {

    @Serialize
    @JsonProperty
    public T1 left;

    @Serialize
    @JsonProperty
>>>>>>> 18d3cce9
    public T2 right;


    /**
     * Creates a Pair.
     *
     * @param left left value
     * @param right right value
     */
    public Pair(
            @Deserialize("left") T1 left,
            @Deserialize("right") T2 right ) {
        this.left = left;
        this.right = right;
    }


    /**
     * Creates a Pair of appropriate type.
     * <p>
     * This is a shorthand that allows you to omit implicit types. For example, you can write:
     * <blockquote>return Pair.of(s, n);</blockquote>
     * instead of
     * <blockquote>return new Pair&lt;String, Integer&gt;(s, n);</blockquote>
     *
     * @param left left value
     * @param right right value
     * @return A Pair
     */
    public static <T1, T2> Pair<T1, T2> of( T1 left, T2 right ) {
        return new Pair<>( left, right );
    }


    /**
     * Creates a {@code Pair} from a {@link java.util.Map.Entry}.
     */
    public static <K, V> Pair<K, V> of( Map.Entry<K, V> entry ) {
        return of( entry.getKey(), entry.getValue() );
    }


    public boolean equals( Object obj ) {
        return this == obj
                || (obj instanceof Pair)
                && Objects.equals( this.left, ((Pair<?, ?>) obj).left )
                && Objects.equals( this.right, ((Pair<?, ?>) obj).right );
    }


    /**
     * {@inheritDoc}
     *
     * Computes hash code consistent with {@link java.util.Map.Entry#hashCode()}.
     */
    @Override
    public int hashCode() {
        int keyHash = left == null ? 0 : left.hashCode();
        int valueHash = right == null ? 0 : right.hashCode();
        return keyHash ^ valueHash;
    }


    public String toString() {
        return "<" + left + ", " + right + ">";
    }


    @Override
    public T1 getKey() {
        return left;
    }


    @Override
    public T2 getValue() {
        return right;
    }


    @Override
    public T2 setValue( T2 value ) {
        throw new UnsupportedOperationException();
    }


    /**
     * Converts two lists into a list of {@link Pair}s, whose length is the lesser of the lengths of the source lists.
     *
     * @param ks Left list
     * @param vs Right list
     * @return List of pairs
     * @see org.apache.calcite.linq4j.Ord#zip(java.util.List)
     */
    public static <K, V> List<Pair<K, V>> zip( List<K> ks, List<V> vs ) {
        return zip( ks, vs, false );
    }


    /**
     * Converts two lists into a list of {@link Pair}s.
     * <p>
     * The length of the combined list is the lesser of the lengths of the source lists. But typically the source lists will be the same length.
     *
     * @param ks Left list
     * @param vs Right list
     * @param strict Whether to fail if lists have different size
     * @return List of pairs
     * @see org.apache.calcite.linq4j.Ord#zip(java.util.List)
     */
    public static <K, V> List<Pair<K, V>> zip( final List<K> ks, final List<V> vs, boolean strict ) {
        final int size;
        if ( strict ) {
            if ( ks.size() != vs.size() ) {
                throw new AssertionError();
            }
            size = ks.size();
        } else {
            size = Math.min( ks.size(), vs.size() );
        }
        return new AbstractList<>() {
            @Override
            public Pair<K, V> get( int index ) {
                return Pair.of( ks.get( index ), vs.get( index ) );
            }


            @Override
            public int size() {
                return size;
            }
        };
    }


    /**
     * Converts two iterables into an iterable of {@link Pair}s.
     * <p>
     * The resulting iterator ends whenever the first of the input iterators ends. But typically the source iterators will be the same length.
     *
     * @param ks Left iterable
     * @param vs Right iterable
     * @return Iterable over pairs
     */
    public static <K, V> Iterable<Pair<K, V>> zip( final Iterable<? extends K> ks, final Iterable<? extends V> vs ) {
        return () -> {
            final Iterator<? extends K> kIterator = ks.iterator();
            final Iterator<? extends V> vIterator = vs.iterator();

            return new ZipIterator<>( kIterator, vIterator );
        };
    }


    public static <K, V> List<K> left( final List<? extends Map.Entry<K, V>> pairs ) {
        return new AbstractList<>() {
            @Override
            public K get( int index ) {
                return pairs.get( index ).getKey();
            }


            @Override
            public int size() {
                return pairs.size();
            }
        };
    }


    public static <K, V> List<V> right( final List<? extends Map.Entry<K, V>> pairs ) {
        return new AbstractList<>() {
            @Override
            public V get( int index ) {
                return pairs.get( index ).getValue();
            }


            @Override
            public int size() {
                return pairs.size();
            }
        };
    }


    /**
     * Iterator that pairs elements from two iterators.
     *
     * @param <L> Left-hand type
     * @param <R> Right-hand type
     */
    private record ZipIterator<L, R>( Iterator<? extends L> leftIterator, Iterator<? extends R> rightIterator ) implements Iterator<Pair<L, R>> {

        private ZipIterator( Iterator<? extends L> leftIterator, Iterator<? extends R> rightIterator ) {
            this.leftIterator = Objects.requireNonNull( leftIterator );
            this.rightIterator = Objects.requireNonNull( rightIterator );
        }


        @Override
        public boolean hasNext() {
            return leftIterator.hasNext() && rightIterator.hasNext();
        }


        @Override
        public Pair<L, R> next() {
            return Pair.of( leftIterator.next(), rightIterator.next() );
        }


        @Override
        public void remove() {
            leftIterator.remove();
            rightIterator.remove();
        }

    }


    static class PairSerializer extends JsonSerializer<Pair<?, ?>> {

        @Override
        public void serialize( Pair<?, ?> value, JsonGenerator gen, SerializerProvider serializers ) throws IOException {
            gen.writeStartObject();
            gen.writeObjectField( "left", value.left );
            gen.writeObjectField( "right", value.right );
            gen.writeEndObject();
        }

    }

<<<<<<< HEAD

    static class PairSerializer extends JsonSerializer<Pair<?, ?>> {

        @Override
        public void serialize( Pair<?, ?> value, JsonGenerator gen, SerializerProvider serializers ) throws IOException {
            gen.writeStartObject();
            gen.writeObjectField( "left", value.left );
            gen.writeObjectField( "right", value.right );
            gen.writeEndObject();
        }

    }

}
=======
}
>>>>>>> 18d3cce9
<|MERGE_RESOLUTION|>--- conflicted
+++ resolved
@@ -48,10 +48,6 @@
 import java.util.List;
 import java.util.Map;
 import java.util.Objects;
-<<<<<<< HEAD
-import javax.annotation.Nonnull;
-=======
->>>>>>> 18d3cce9
 import lombok.Value;
 import lombok.experimental.NonFinal;
 import org.polypheny.db.util.Pair.PairSerializer;
@@ -68,8 +64,7 @@
 @Value
 @NonFinal
 @JsonSerialize(using = PairSerializer.class)
-<<<<<<< HEAD
-public class Pair<T1, T2> implements Comparable<Pair<T1, T2>>, Map.Entry<T1, T2>, Serializable {
+public class Pair<T1, T2> implements Map.Entry<T1, T2>, Serializable {
 
     @Serialize
     @JsonProperty
@@ -77,16 +72,6 @@
 
     @Serialize
     @JsonProperty
-=======
-public class Pair<T1, T2> implements Map.Entry<T1, T2>, Serializable {
-
-    @Serialize
-    @JsonProperty
-    public T1 left;
-
-    @Serialize
-    @JsonProperty
->>>>>>> 18d3cce9
     public T2 right;
 
 
@@ -320,21 +305,4 @@
 
     }
 
-<<<<<<< HEAD
-
-    static class PairSerializer extends JsonSerializer<Pair<?, ?>> {
-
-        @Override
-        public void serialize( Pair<?, ?> value, JsonGenerator gen, SerializerProvider serializers ) throws IOException {
-            gen.writeStartObject();
-            gen.writeObjectField( "left", value.left );
-            gen.writeObjectField( "right", value.right );
-            gen.writeEndObject();
-        }
-
-    }
-
-}
-=======
-}
->>>>>>> 18d3cce9
+}