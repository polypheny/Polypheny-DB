--- conflicted
+++ resolved
@@ -39,11 +39,7 @@
 
     @Override
     public ColumnStrategy generationStrategy( Entity table, int iColumn ) {
-<<<<<<< HEAD
-        return table.getRowType().getFields().get( iColumn ).getType().isNullable()
-=======
         return table.getTupleType().getFields().get( iColumn ).getType().isNullable()
->>>>>>> 18d3cce9
                 ? ColumnStrategy.NULLABLE
                 : ColumnStrategy.NOT_NULLABLE;
     }
