--- conflicted
+++ resolved
@@ -17,10 +17,6 @@
 package org.polypheny.db.util;
 
 import com.mongodb.client.gridfs.GridFSBucket;
-<<<<<<< HEAD
-import java.io.PushbackInputStream;
-=======
->>>>>>> 18d3cce9
 import java.math.BigDecimal;
 import java.math.RoundingMode;
 import java.util.ArrayList;
@@ -37,10 +33,6 @@
 import java.util.regex.Matcher;
 import java.util.regex.Pattern;
 import java.util.stream.Collectors;
-<<<<<<< HEAD
-import org.apache.calcite.avatica.util.ByteString;
-=======
->>>>>>> 18d3cce9
 import org.apache.calcite.linq4j.tree.Expression;
 import org.apache.calcite.linq4j.tree.Expressions;
 import org.apache.commons.lang3.NotImplementedException;
@@ -59,21 +51,6 @@
 import org.bson.types.Decimal128;
 import org.bson.types.ObjectId;
 import org.polypheny.db.algebra.enumerable.EnumUtils;
-<<<<<<< HEAD
-import org.polypheny.db.algebra.type.AlgDataType;
-import org.polypheny.db.algebra.type.AlgDataTypeFactory;
-import org.polypheny.db.catalog.exceptions.GenericRuntimeException;
-import org.polypheny.db.rex.RexBuilder;
-import org.polypheny.db.rex.RexCall;
-import org.polypheny.db.rex.RexLiteral;
-import org.polypheny.db.rex.RexNode;
-import org.polypheny.db.runtime.ComparableList;
-import org.polypheny.db.runtime.PolyCollections.FlatMap;
-import org.polypheny.db.type.PolyType;
-import org.polypheny.db.type.entity.PolyBoolean;
-import org.polypheny.db.type.entity.PolyList;
-import org.polypheny.db.type.entity.PolyLong;
-=======
 import org.polypheny.db.catalog.exceptions.GenericRuntimeException;
 import org.polypheny.db.rex.RexCall;
 import org.polypheny.db.rex.RexLiteral;
@@ -82,7 +59,6 @@
 import org.polypheny.db.type.entity.PolyBinary;
 import org.polypheny.db.type.entity.PolyBoolean;
 import org.polypheny.db.type.entity.PolyList;
->>>>>>> 18d3cce9
 import org.polypheny.db.type.entity.PolyNull;
 import org.polypheny.db.type.entity.PolyString;
 import org.polypheny.db.type.entity.PolyValue;
@@ -90,10 +66,7 @@
 import org.polypheny.db.type.entity.numerical.PolyBigDecimal;
 import org.polypheny.db.type.entity.numerical.PolyDouble;
 import org.polypheny.db.type.entity.numerical.PolyInteger;
-<<<<<<< HEAD
-=======
 import org.polypheny.db.type.entity.numerical.PolyLong;
->>>>>>> 18d3cce9
 
 
 public class BsonUtil {
@@ -214,35 +187,19 @@
         }
         return switch ( type ) {
             case BIGINT -> handleBigInt( obj );
-<<<<<<< HEAD
-            case DECIMAL -> handleDecimal( obj );
-=======
             case DECIMAL -> handleDecimal( obj, Optional.empty() );
->>>>>>> 18d3cce9
             case TINYINT -> handleTinyInt( obj );
             case SMALLINT -> handleSmallInt( obj );
             case INTEGER -> handleInteger( obj );
             case FLOAT, REAL -> new BsonDouble( Double.parseDouble( obj.toString() ) );
-<<<<<<< HEAD
-            case DOUBLE -> handleDouble( obj );
-=======
             case DOUBLE -> handleDouble( obj, Optional.empty() );
->>>>>>> 18d3cce9
             case DATE -> handleDate( obj );
             case TIME -> handleTime( obj );
             case TIMESTAMP -> handleTimestamp( obj );
             case BOOLEAN -> new BsonBoolean( obj.asBoolean().value );
-<<<<<<< HEAD
-            case BINARY -> new BsonString( obj.asBinary().value.toBase64String() );
-            case AUDIO, IMAGE, VIDEO, FILE -> handleMultimedia( bucket, obj );
-            case INTERVAL_MONTH -> handleMonthInterval( obj );
-            case INTERVAL_DAY -> handleDayInterval( obj );
-            case INTERVAL_YEAR -> handleYearInterval( obj );
-=======
             case BINARY, VARBINARY -> new BsonBinary( obj.asBinary().value );
             case AUDIO, IMAGE, VIDEO, FILE -> handleMultimedia( bucket, obj );
             case INTERVAL -> handleInterval( obj );
->>>>>>> 18d3cce9
             case JSON -> handleDocument( obj );
             default -> new BsonString( obj.toString() );
         };
@@ -257,11 +214,7 @@
      * @param bucket the bucket can be used to retrieve multimedia objects
      * @return the transformer method, which can be used to get the correct BsonValues
      */
-<<<<<<< HEAD
-    public static Function<PolyValue, BsonValue> getBsonTransformer( Queue<PolyType> types, GridFSBucket bucket ) {
-=======
     public static Function<PolyValue, BsonValue> getBsonTransformer( Queue<Pair<PolyType, Optional<Integer>>> types, GridFSBucket bucket ) {
->>>>>>> 18d3cce9
         Function<PolyValue, BsonValue> function = getBsonTransformerPrimitive( types, bucket );
         return ( o ) -> {
             if ( o == null || o.isNull() ) {
@@ -281,17 +234,6 @@
      * @param bucket the bucket can be used to retrieve multimedia objects
      * @return the transformer method, which can be used to get the correct BsonValues
      */
-<<<<<<< HEAD
-    private static Function<PolyValue, BsonValue> getBsonTransformerPrimitive( Queue<PolyType> types, GridFSBucket bucket ) {
-        return switch ( Objects.requireNonNull( types.poll() ) ) {
-            case BIGINT -> BsonUtil::handleBigInt;
-            case DECIMAL -> BsonUtil::handleDecimal;
-            case TINYINT -> BsonUtil::handleTinyInt;
-            case SMALLINT -> BsonUtil::handleSmallInt;
-            case INTEGER -> BsonUtil::handleInteger;
-            case FLOAT, REAL -> BsonUtil::handleNonDouble;
-            case DOUBLE -> BsonUtil::handleDouble;
-=======
     private static Function<PolyValue, BsonValue> getBsonTransformerPrimitive( Queue<Pair<PolyType, Optional<Integer>>> types, GridFSBucket bucket ) {
         Pair<PolyType, Optional<Integer>> type = types.poll();
         return switch ( Objects.requireNonNull( type.left ) ) {
@@ -302,22 +244,10 @@
             case INTEGER -> BsonUtil::handleInteger;
             case FLOAT, REAL -> obj -> handleNonDouble( obj, type.right );
             case DOUBLE -> obj -> handleDouble( obj, type.right );
->>>>>>> 18d3cce9
             case DATE -> BsonUtil::handleDate;
             case TIME -> BsonUtil::handleTime;
             case TIMESTAMP -> BsonUtil::handleTimestamp;
             case BOOLEAN -> BsonUtil::handleBoolean;
-<<<<<<< HEAD
-            case BINARY -> BsonUtil::handleBinary;
-            case AUDIO, IMAGE, VIDEO, FILE -> ( o ) -> handleMultimedia( bucket, o );
-            case INTERVAL_MONTH -> BsonUtil::handleMonthInterval;
-            case INTERVAL_DAY -> BsonUtil::handleDayInterval;
-            case INTERVAL_YEAR -> BsonUtil::handleYearInterval;
-            case JSON -> BsonUtil::handleDocument;
-            case ARRAY -> {
-                Function<PolyValue, BsonValue> transformer = getBsonTransformer( types, bucket );
-                yield ( o ) -> new BsonArray( o.asList().stream().map( e -> transformer.apply( (PolyValue) e ) ).toList() );
-=======
             case BINARY, VARBINARY -> BsonUtil::handleBinary;
             case AUDIO, IMAGE, VIDEO, FILE -> ( o ) -> handleMultimedia( bucket, o );
             case INTERVAL -> BsonUtil::handleInterval;
@@ -325,7 +255,6 @@
             case ARRAY -> {
                 Function<PolyValue, BsonValue> transformer = getBsonTransformer( types, bucket );
                 yield ( o ) -> new BsonArray( o.asList().stream().map( transformer ).toList() );
->>>>>>> 18d3cce9
             }
             case DOCUMENT -> o -> BsonDocument.parse( "{ k:" + (o.isString() ? o.asString().toQuotedJson() : o.toJson()) + "}" ).get( "k" );
             default -> BsonUtil::handleString;
@@ -338,82 +267,21 @@
     }
 
 
-<<<<<<< HEAD
-    private static BsonValue handleNonDouble( PolyValue obj ) {
-=======
     private static BsonValue handleNonDouble( PolyValue obj, Optional<Integer> precision ) {
->>>>>>> 18d3cce9
         return new BsonDouble( Double.parseDouble( obj.toString() ) );
     }
 
 
     private static BsonValue handleBinary( Object obj ) {
-<<<<<<< HEAD
-        return new BsonString( ((ByteString) obj).toBase64String() );
-    }
-
-
-    private static Object getObjFromRex( Object obj, Function<RexLiteral, Object> transformer ) {
-        if ( obj instanceof RexLiteral ) {
-            obj = transformer.apply( (RexLiteral) obj );
-=======
         if ( obj instanceof PolyBinary polyBinary ) {
             return new BsonBinary( polyBinary.value );
         } else if ( obj instanceof ByteString byteString ) {
             return new BsonBinary( byteString.getBytes() );
         } else if ( obj instanceof byte[] bytes ) {
             return new BsonBinary( bytes );
->>>>>>> 18d3cce9
         }
         throw new GenericRuntimeException( "The provided object is not a binary object." );
 
-<<<<<<< HEAD
-    private static BsonValue handleDocument( PolyValue obj ) {
-        return BsonDocument.parse( obj.asDocument().toTypedJson() );
-    }
-
-
-    private static BsonValue handleBoolean( PolyValue obj ) {
-        return new BsonBoolean( obj.asBoolean().value );
-    }
-
-
-    private static BsonValue handleBigInt( PolyValue obj ) {
-        return new BsonInt64( obj.asNumber().longValue() );
-    }
-
-
-    private static BsonValue handleDouble( PolyValue obj ) {
-        return new BsonDouble( obj.asNumber().DoubleValue() );
-    }
-
-
-    private static BsonValue handleMultimedia( GridFSBucket bucket, PolyValue o ) {
-        ObjectId id = bucket.uploadFromStream( "_", o.asBlob().asBinaryStream() );
-        return new BsonDocument()
-                .append( "_type", new BsonString( "s" ) )
-                .append( "_id", new BsonString( id.toString() ) );
-    }
-
-
-    private static BsonValue handleYearInterval( PolyValue obj ) {
-        return new BsonDecimal128( new Decimal128( obj.asInterval().value ) );
-    }
-
-
-    private static BsonValue handleMonthInterval( PolyValue obj ) {
-        return new BsonDecimal128( new Decimal128( obj.asInterval().value ) );
-    }
-
-
-    private static BsonValue handleDayInterval( PolyValue obj ) {
-        return new BsonDecimal128( new Decimal128( obj.asInterval().value ) );
-    }
-
-
-    private static BsonValue handleDecimal( PolyValue obj ) {
-        return new BsonDecimal128( new Decimal128( obj.asNumber().BigDecimalValue() ) );
-=======
     }
 
 
@@ -460,7 +328,6 @@
         BigDecimal decimal = obj.asNumber().BigDecimalValue();
         decimal = precision.isPresent() ? decimal.setScale( precision.get(), RoundingMode.HALF_UP ) : decimal;
         return new BsonDecimal128( new Decimal128( decimal ) );
->>>>>>> 18d3cce9
     }
 
 
@@ -503,29 +370,6 @@
      */
     public static BsonValue getAsBson( RexLiteral literal, GridFSBucket bucket ) {
         return getAsBson( literal.value, literal.getType().getPolyType(), bucket );
-<<<<<<< HEAD
-    }
-
-
-    /**
-     * Helper method which maps the RexLiteral to the provided type, which is MongoDB adapter conform.
-     *
-     * @param finalType the type which should be retrieved from the literal
-     * @param el the literal itself
-     * @return a MongoDB adapter compatible Comparable
-     */
-    public static Comparable<?> getMongoComparable( PolyType finalType, RexLiteral el ) {
-        if ( el.getValue() == null ) {
-            return null;
-        }
-
-        return switch ( finalType ) {
-            case GEOMETRY, DECIMAL -> el.getValue().toString();
-            case FILE, IMAGE, VIDEO, AUDIO -> el.value.asBinary().value.toBase64String();
-            default -> el.getValue();
-        };
-=======
->>>>>>> 18d3cce9
     }
 
 
@@ -551,34 +395,6 @@
 
 
     /**
-<<<<<<< HEAD
-     * Get the corresponding MongoDB class for a provided type.
-     *
-     * @param type the type, for which a class is needed
-     * @return the supported class
-     */
-    public static Class<?> getClassFromType( PolyType type ) {
-        return switch ( type ) {
-            case BOOLEAN -> Boolean.class;
-            case TINYINT -> Short.class;
-            case SMALLINT, INTEGER -> Integer.class;
-            case BIGINT -> Long.class;
-            case DECIMAL -> BigDecimal.class;
-            case FLOAT, REAL -> Float.class;
-            case DOUBLE -> Double.class;
-            case DATE -> Date.class;
-            case TIME, TIME_WITH_LOCAL_TIME_ZONE -> Time.class;
-            case TIMESTAMP, TIMESTAMP_WITH_LOCAL_TIME_ZONE -> Timestamp.class;
-            case CHAR, VARCHAR, BINARY, VARBINARY, GEOMETRY -> String.class;
-            case FILE, IMAGE, VIDEO, AUDIO -> PushbackInputStream.class;
-            default -> throw new IllegalStateException( "Unexpected value: " + type );
-        };
-    }
-
-
-    /**
-=======
->>>>>>> 18d3cce9
      * Helper method to transform an SQL like clause into the matching regex
      * _ {@code ->} .
      * % {@code ->} .*
@@ -621,13 +437,8 @@
 
 
     /**
-<<<<<<< HEAD
-     * Method to retrieve the type numbers according to the
-     * <a href="https://docs.mongodb.com/manual/reference/operator/query/type/">MongoDB specifications</a>
-=======
      * Method to retrieve the type numbers according to the MongoDB specifications
      * <a href="https://docs.mongodb.com/manual/reference/operator/query/type/">...</a>
->>>>>>> 18d3cce9
      *
      * @param type PolyType which is matched
      * @return the corresponding type number for MongoDB
@@ -636,74 +447,6 @@
         return switch ( type ) {
             case BOOLEAN -> 8;
             case TINYINT, SMALLINT, INTEGER -> 16;
-<<<<<<< HEAD
-            case BIGINT, DATE, TIME, TIME_WITH_LOCAL_TIME_ZONE, TIMESTAMP, TIMESTAMP_WITH_LOCAL_TIME_ZONE -> 18;
-            case DECIMAL -> 19;
-            case FLOAT, REAL, DOUBLE -> 1;
-            case CHAR, VARCHAR, BINARY, VARBINARY, GEOMETRY -> 2;
-            default -> throw new IllegalStateException( "Unexpected value: " + type );
-        };
-    }
-
-
-    public static RexLiteral getAsLiteral( BsonValue value, RexBuilder rexBuilder ) {
-        AlgDataType type = getTypeFromBson( value.getBsonType(), rexBuilder.getTypeFactory() );
-
-        return (RexLiteral) rexBuilder.makeLiteral( getUnderlyingValue( value ), type, false );
-    }
-
-
-    private static <T extends Comparable<T>> Comparable<?> getUnderlyingValue( BsonValue value ) {
-        switch ( value.getBsonType() ) {
-            case NULL:
-                return null;
-            case STRING:
-                return value.asString().getValue();
-            case INT32:
-                return value.asInt32().getValue();
-            case INT64:
-                return value.asInt64().getValue();
-            case DOUBLE:
-                return value.asDouble().doubleValue();
-            case BINARY:
-                return new ByteString( value.asBinary().getData() );
-            case BOOLEAN:
-                return value.asBoolean().getValue();
-            case ARRAY:
-                return ComparableList.copyOf( value.asArray().stream().map( BsonUtil::getUnderlyingValue ).map( e -> (T) e ).collect( Collectors.toList() ).listIterator() );
-            case DOCUMENT:
-                FlatMap<String, Comparable<?>> map = new FlatMap<>();
-                value.asDocument().forEach( ( key, val ) -> map.put( key, getUnderlyingValue( val ) ) );
-                return map;
-            case DATE_TIME:
-                return value.asDateTime().getValue();
-            case TIMESTAMP:
-                return value.asTimestamp().getValue();
-            case DECIMAL128:
-                return value.asDecimal128().decimal128Value().bigDecimalValue();
-            default:
-                throw new GenericRuntimeException( "The used Bson type is not supported." );
-        }
-    }
-
-
-    public static AlgDataType getTypeFromBson( BsonType type, AlgDataTypeFactory factory ) {
-        return switch ( type ) {
-            case INT32, DECIMAL128, INT64, DOUBLE -> factory.createPolyType( PolyType.DECIMAL );
-            case BINARY -> factory.createPolyType( PolyType.BINARY );
-            case BOOLEAN -> factory.createPolyType( PolyType.BOOLEAN );
-            case ARRAY -> factory.createArrayType( factory.createPolyType( PolyType.ANY ), -1 );
-            case DOCUMENT -> factory.createMapType( factory.createPolyType( PolyType.ANY ), factory.createPolyType( PolyType.ANY ) );
-            case DATE_TIME, TIMESTAMP -> factory.createPolyType( PolyType.TIMESTAMP );
-            default -> factory.createPolyType( PolyType.ANY );
-        };
-    }
-
-
-    public static String transformToBsonString( Map<RexLiteral, RexLiteral> map ) {
-        return transformToBson( map ).toJson( JsonWriterSettings.builder()/*.outputMode( JsonMode.EXTENDED )*/.build() );
-    }
-=======
             case BIGINT, DATE, TIME, TIMESTAMP -> 18;
             case DECIMAL -> 19;
             case FLOAT, REAL, DOUBLE -> 1;
@@ -738,7 +481,6 @@
                 for ( Entry<String, BsonValue> doc : value.asDocument().entrySet() ) {
                     Expression key = Expressions.constant( doc.getKey() );
                     Expression val = asExpression( doc.getValue() );
->>>>>>> 18d3cce9
 
                     literals.add( Expressions.call( Pair.class, "of", key, val ) );
                 }
@@ -747,11 +489,6 @@
             case ARRAY:
                 List<Expression> array = new ArrayList<>();
 
-<<<<<<< HEAD
-        for ( Entry<RexLiteral, RexLiteral> entry : map.entrySet() ) {
-            assert entry.getKey().getPolyType() == PolyType.CHAR;
-            doc.put( entry.getKey().value.asString().value, getAsBson( entry.getValue(), null ) );
-=======
                 for ( BsonValue doc : value.asArray() ) {
                     array.add( asExpression( doc ) );
                 }
@@ -768,105 +505,6 @@
                 return Expressions.constant( value.asInt64().getValue() );
             case DECIMAL128:
                 return Expressions.constant( value.asDecimal128().getValue().bigDecimalValue() );
->>>>>>> 18d3cce9
-        }
-
-        throw new NotImplementedException();
-    }
-
-
-<<<<<<< HEAD
-    public static Comparable<?> getAsObject( BsonValue value ) {
-        switch ( value.getBsonType() ) {
-            case END_OF_DOCUMENT, TIMESTAMP, MIN_KEY, MAX_KEY, UNDEFINED, OBJECT_ID, DATE_TIME, JAVASCRIPT_WITH_SCOPE, SYMBOL, JAVASCRIPT, DB_POINTER, REGULAR_EXPRESSION:
-=======
-    public static PolyValue toPolyValue( BsonValue input ) {
-        switch ( input.getBsonType() ) {
-            case END_OF_DOCUMENT, MAX_KEY, MIN_KEY, TIMESTAMP, JAVASCRIPT_WITH_SCOPE, SYMBOL, JAVASCRIPT, DB_POINTER, REGULAR_EXPRESSION, DATE_TIME, OBJECT_ID, UNDEFINED, BINARY:
->>>>>>> 18d3cce9
-                break;
-            case DOUBLE:
-                return PolyDouble.of( input.asDouble().getValue() );
-            case STRING:
-                return PolyString.of( input.asString().getValue() );
-            case DOCUMENT:
-                Map<PolyString, PolyValue> document = new HashMap<>();
-
-                for ( Entry<String, BsonValue> entry : input.asDocument().entrySet() ) {
-                    document.put( PolyString.of( entry.getKey() ), toPolyValue( entry.getValue() ) );
-                }
-
-                return new PolyDocument( document );
-            case ARRAY:
-<<<<<<< HEAD
-                return Arrays.toString( value.asArray().toArray() );
-            case BINARY:
-                return value.asBinary().asUuid();
-            case BOOLEAN:
-                return value.asBoolean().getValue();
-            case NULL:
-                return null;
-            case INT32:
-                return value.asInt32().getValue();
-            case INT64:
-                return value.asInt64().getValue();
-            case DECIMAL128:
-                return BigDecimal.valueOf( value.asDecimal128().doubleValue() );
-
-        }
-        throw new GenericRuntimeException( "BsonType cannot be transformed." );
-    }
-
-
-    public static Expression asExpression( BsonValue value ) {
-        switch ( value.getBsonType() ) {
-
-            case END_OF_DOCUMENT:
-            case REGULAR_EXPRESSION:
-            case DATE_TIME:
-            case OBJECT_ID:
-            case BINARY:
-            case UNDEFINED:
-            case DB_POINTER:
-            case JAVASCRIPT:
-            case SYMBOL:
-            case JAVASCRIPT_WITH_SCOPE:
-            case MIN_KEY:
-            case MAX_KEY:
-                break;
-            case DOUBLE:
-                return Expressions.constant( value.asDouble().getValue() );
-            case STRING:
-                return Expressions.constant( value.asString().getValue() );
-            case DOCUMENT:
-                List<Expression> literals = new ArrayList<>();
-                for ( Entry<String, BsonValue> doc : value.asDocument().entrySet() ) {
-                    Expression key = Expressions.constant( doc.getKey() );
-                    Expression val = asExpression( doc.getValue() );
-
-                    literals.add( Expressions.call( Pair.class, "of", key, val ) );
-                }
-                return Expressions.call( EnumUtils.class, "ofEntries", literals );
-
-            case ARRAY:
-                List<Expression> array = new ArrayList<>();
-
-                for ( BsonValue doc : value.asArray() ) {
-                    array.add( asExpression( doc ) );
-                }
-                return EnumUtils.expressionFlatList( array, Object.class );
-            case BOOLEAN:
-                return Expressions.constant( value.asBoolean().getValue() );
-            case NULL:
-                return Expressions.constant( null );
-            case INT32:
-                return Expressions.constant( value.asInt32().getValue() );
-            case TIMESTAMP:
-                return Expressions.constant( TimestampString.fromMillisSinceEpoch( value.asTimestamp().getValue() ) );
-            case INT64:
-                return Expressions.constant( value.asInt64().getValue() );
-            case DECIMAL128:
-                return Expressions.constant( value.asDecimal128().getValue().bigDecimalValue() );
         }
 
         throw new NotImplementedException();
@@ -908,28 +546,7 @@
             case DECIMAL128:
                 return PolyBigDecimal.of( input.asDecimal128().getValue().bigDecimalValue() );
         }
-        throw new org.apache.commons.lang3.NotImplementedException( "Not considered: " + input.getBsonType() );
-=======
-                PolyList<PolyValue> list = new PolyList<>();
-
-                for ( BsonValue value : input.asArray() ) {
-
-                    list.add( toPolyValue( value ) );
-                }
-                return list;
-            case BOOLEAN:
-                return PolyBoolean.of( input.asBoolean().getValue() );
-            case NULL:
-                return PolyNull.NULL;
-            case INT32:
-                return PolyInteger.of( input.asInt32().intValue() );
-            case INT64:
-                return PolyLong.of( input.asInt64().getValue() );
-            case DECIMAL128:
-                return PolyBigDecimal.of( input.asDecimal128().getValue().bigDecimalValue() );
-        }
         throw new GenericRuntimeException( "Not considered: " + input.getBsonType() );
->>>>>>> 18d3cce9
     }
 
 }