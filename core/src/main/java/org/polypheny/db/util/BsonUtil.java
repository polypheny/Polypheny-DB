/*
 * Copyright 2019-2024 The Polypheny Project
 *
 * Licensed under the Apache License, Version 2.0 (the "License");
 * you may not use this file except in compliance with the License.
 * You may obtain a copy of the License at
 *
 * http://www.apache.org/licenses/LICENSE-2.0
 *
 * Unless required by applicable law or agreed to in writing, software
 * distributed under the License is distributed on an "AS IS" BASIS,
 * WITHOUT WARRANTIES OR CONDITIONS OF ANY KIND, either express or implied.
 * See the License for the specific language governing permissions and
 * limitations under the License.
 */

package org.polypheny.db.util;

import com.mongodb.client.gridfs.GridFSBucket;
import java.math.BigDecimal;
import java.math.RoundingMode;
import java.util.ArrayList;
import java.util.Arrays;
import java.util.HashMap;
import java.util.List;
import java.util.Map;
import java.util.Map.Entry;
import java.util.Objects;
import java.util.Optional;
import java.util.Queue;
import java.util.function.Consumer;
import java.util.function.Function;
import java.util.regex.Matcher;
import java.util.regex.Pattern;
import java.util.stream.Collectors;
import org.apache.calcite.linq4j.tree.Expression;
import org.apache.calcite.linq4j.tree.Expressions;
import org.apache.commons.lang3.NotImplementedException;
import org.bson.BsonArray;
import org.bson.BsonBinary;
import org.bson.BsonBoolean;
import org.bson.BsonDecimal128;
import org.bson.BsonDocument;
import org.bson.BsonDouble;
import org.bson.BsonInt32;
import org.bson.BsonInt64;
import org.bson.BsonNull;
import org.bson.BsonString;
import org.bson.BsonValue;
import org.bson.Document;
import org.bson.types.Decimal128;
import org.bson.types.ObjectId;
import org.polypheny.db.algebra.enumerable.EnumUtils;
import org.polypheny.db.catalog.exceptions.GenericRuntimeException;
import org.polypheny.db.rex.RexCall;
import org.polypheny.db.rex.RexLiteral;
import org.polypheny.db.rex.RexNode;
import org.polypheny.db.type.PolyType;
import org.polypheny.db.type.entity.PolyBinary;
import org.polypheny.db.type.entity.PolyBoolean;
import org.polypheny.db.type.entity.PolyList;
import org.polypheny.db.type.entity.PolyNull;
import org.polypheny.db.type.entity.PolyString;
import org.polypheny.db.type.entity.PolyValue;
import org.polypheny.db.type.entity.document.PolyDocument;
import org.polypheny.db.type.entity.numerical.PolyBigDecimal;
import org.polypheny.db.type.entity.numerical.PolyDouble;
import org.polypheny.db.type.entity.numerical.PolyInteger;
import org.polypheny.db.type.entity.numerical.PolyLong;


public class BsonUtil {

    private final static List<Pair<String, String>> mappings = new ArrayList<>();
    private final static List<String> stops = new ArrayList<>();
    public static final String DOC_MONTH_KEY = "m";
    public static final String DOC_MILLIS_KEY = "ms";
    public static final String DOC_MEDIA_TYPE_KEY = "_type";
    public static final String DOC_MEDIA_ID_KEY = "_id";


    static {
        mappings.add( new Pair<>( "(?<=[a-zA-Z0-9)\"][ ]{0,10})\\-", "\"$subtract\"" ) );
        mappings.add( new Pair<>( "\\+", "\"$add\"" ) );
        mappings.add( new Pair<>( "\\*", "\"$multiply\"" ) );
        mappings.add( new Pair<>( "\\/", "\"$divide\"" ) );

        stops.add( "," );
        stops.add( "}" );
    }


    /**
     * operations which include /*+_ cannot be parsed by the bsonDocument parser,
     * so they need to be replaced by an equivalent bson compatible operation
     * 1-3*10 {@code ->} {$subtract: [1, {$multiply:[3,10]}]}
     *
     * @param bson the full bson string
     * @return the initial bson string with the exchanged calculation
     */
    public static String fixBson( String bson ) {
        bson = bson.replace( "/", "\\/" );
        String reg = "([a-zA-Z0-9$._]|[\"]{2})+(\\s*[*/+-]\\s*[-]*\\s*([a-zA-Z0-9$._]|[\"]{2})+)+";

        if ( bson.split( reg ).length == 1 ) {
            return bson;
        }

        Pattern p = Pattern.compile( reg );
        Matcher m = p.matcher( bson );

        while ( m.find() ) {
            int count = 0;
            for ( int i = 0; i <= m.start(); i++ ) {
                char temp = bson.charAt( i );
                if ( temp == '"' ) {
                    count++;
                }
            }
            if ( count % 2 != 0 ) {
                continue;
            }
            String match = m.group( 0 );
            String calculation = fixCalculation( match, 0 );
            bson = bson.replace( match, calculation );
        }

        return bson;
    }


    /**
     * Recursively iterates over the operation mappings and replaces them in them with the equivalent BSON compatible format
     * <p>
     * "{"key": 3*10-18}" {@code ->} "{"key": {"subtract":[18, {"multiply": [3, 10]}]}}"
     *
     * @param calculation the calculation up to this point
     * @param depth how many operations of [+-/*] where already replaced
     * @return a completely replaced representation
     */
    private static String fixCalculation( String calculation, int depth ) {
        if ( depth > mappings.size() - 1 ) {
            return calculation;
        }

        Pair<String, String> entry = mappings.get( depth );
        List<String> splits = Arrays.asList( calculation.split( entry.getKey() ) );

        if ( splits.size() > 1 ) {
            List<String> parts = splits.stream().map( s -> fixCalculation( s, depth + 1 ) ).collect( Collectors.toList() );
            return "{" + entry.getValue() + " : [" + String.join( ",", parts ) + "]}";
        } else {
            return fixCalculation( calculation, depth + 1 );
        }
    }


    /**
     * Cast the collection of document values to document
     */
    public static List<BsonDocument> asDocumentCollection( List<BsonValue> values ) {
        return values.stream().map( BsonValue::asDocument ).collect( Collectors.toList() );
    }


    public static String getObjectId() {
        return new ObjectId().toHexString();
    }


    /**
     * Direct transformation of an untyped input to the correct Bson format according to the
     * provided PolyType.
     *
     * @param obj the input
     * @param type the corresponding PolyType
     * @param bucket the bucket to retrieve distributed multimedia objects
     * @return the object in the corresponding BSON format
     */
    public static BsonValue getAsBson( PolyValue obj, PolyType type, GridFSBucket bucket ) {
        if ( obj instanceof List ) {
            BsonArray array = new BsonArray();
            obj.asList().forEach( (Consumer<? super PolyValue>) el -> array.add( getAsBson( el, type, bucket ) ) );
            return array;
        } else if ( obj == null ) {
            return new BsonNull();
        }
        return switch ( type ) {
            case BIGINT -> handleBigInt( obj );
            case DECIMAL -> handleDecimal( obj, Optional.empty() );
            case TINYINT -> handleTinyInt( obj );
            case SMALLINT -> handleSmallInt( obj );
            case INTEGER -> handleInteger( obj );
            case FLOAT, REAL -> new BsonDouble( Double.parseDouble( obj.toString() ) );
            case DOUBLE -> handleDouble( obj, Optional.empty() );
            case DATE -> handleDate( obj );
            case TIME -> handleTime( obj );
            case TIMESTAMP -> handleTimestamp( obj );
            case BOOLEAN -> new BsonBoolean( obj.asBoolean().value );
            case BINARY, VARBINARY -> new BsonBinary( obj.asBinary().value );
            case AUDIO, IMAGE, VIDEO, FILE -> handleMultimedia( bucket, obj );
            case INTERVAL -> handleInterval( obj );
            case JSON -> handleDocument( obj );
            default -> new BsonString( obj.toString() );
        };
    }


    /**
     * Retrieval method to get a suitable transformer, which transforms the untyped input
     * into the corresponding Bson format.
     *
     * @param types the corresponding type of the input object
     * @param bucket the bucket can be used to retrieve multimedia objects
     * @return the transformer method, which can be used to get the correct BsonValues
     */
    public static Function<PolyValue, BsonValue> getBsonTransformer( Queue<Pair<PolyType, Optional<Integer>>> types, GridFSBucket bucket ) {
        Function<PolyValue, BsonValue> function = getBsonTransformerPrimitive( types, bucket );
        return ( o ) -> {
            if ( o == null || o.isNull() ) {
                return new BsonNull();
            } else {
                return function.apply( o );
            }
        };
    }


    /**
     * Retrieval method to get a suitable transformer, which transforms the untyped input
     * into the corresponding Bson format according to a provided PolyType.
     *
     * @param types the corresponding type of the input object
     * @param bucket the bucket can be used to retrieve multimedia objects
     * @return the transformer method, which can be used to get the correct BsonValues
     */
    private static Function<PolyValue, BsonValue> getBsonTransformerPrimitive( Queue<Pair<PolyType, Optional<Integer>>> types, GridFSBucket bucket ) {
        Pair<PolyType, Optional<Integer>> type = types.poll();
        return switch ( Objects.requireNonNull( type.left ) ) {
            case BIGINT -> BsonUtil::handleBigInt;
            case DECIMAL -> obj -> handleDecimal( obj, type.right );
            case TINYINT -> BsonUtil::handleTinyInt;
            case SMALLINT -> BsonUtil::handleSmallInt;
            case INTEGER -> BsonUtil::handleInteger;
            case FLOAT, REAL -> obj -> handleNonDouble( obj, type.right );
            case DOUBLE -> obj -> handleDouble( obj, type.right );
            case DATE -> BsonUtil::handleDate;
            case TIME -> BsonUtil::handleTime;
            case TIMESTAMP -> BsonUtil::handleTimestamp;
            case BOOLEAN -> BsonUtil::handleBoolean;
            case BINARY, VARBINARY -> BsonUtil::handleBinary;
            case AUDIO, IMAGE, VIDEO, FILE -> ( o ) -> handleMultimedia( bucket, o );
            case INTERVAL -> BsonUtil::handleInterval;
            case JSON -> BsonUtil::handleDocument;
            case ARRAY -> {
                Function<PolyValue, BsonValue> transformer = getBsonTransformer( types, bucket );
                yield ( o ) -> new BsonArray( o.asList().stream().map( transformer ).toList() );
            }
            case DOCUMENT -> o -> BsonDocument.parse( "{ k:" + (o.isString() ? o.asString().toQuotedJson() : o.toJson()) + "}" ).get( "k" );
            default -> BsonUtil::handleString;
        };
    }


    private static BsonValue handleString( PolyValue obj ) {
        BsonString string = new BsonString( obj.toString() );
<<<<<<< HEAD
        if ( string.getValue().contains( "$" ) ) {
=======
        if ( string.getValue().contains( "$" ) ){
>>>>>>> deaa0171
            // apparently mongo requires that for $ in strings
            return new BsonDocument( "$literal", string );
        }
        return string;
    }


    private static BsonValue handleNonDouble( PolyValue obj, Optional<Integer> precision ) {
        return new BsonDouble( Double.parseDouble( obj.toString() ) );
    }


    private static BsonValue handleBinary( Object obj ) {
        if ( obj instanceof PolyBinary polyBinary ) {
            return new BsonBinary( polyBinary.value );
        } else if ( obj instanceof ByteString byteString ) {
            return new BsonBinary( byteString.getBytes() );
        } else if ( obj instanceof byte[] bytes ) {
            return new BsonBinary( bytes );
        }
        throw new GenericRuntimeException( "The provided object is not a binary object." );

    }


    private static BsonValue handleDocument( PolyValue obj ) {
        return BsonDocument.parse( obj.asDocument().toTypedJson() );
    }


    private static BsonValue handleBoolean( PolyValue obj ) {
        return new BsonBoolean( obj.asBoolean().value );
    }


    private static BsonValue handleBigInt( PolyValue obj ) {
        return new BsonInt64( obj.asNumber().longValue() );
    }


    private static BsonValue handleDouble( PolyValue obj, Optional<Integer> precision ) {
        return new BsonDouble( obj.asNumber().DoubleValue() );
    }


    private static BsonValue handleMultimedia( GridFSBucket bucket, PolyValue o ) {
        if ( o.isBinary() ) {
            return new BsonBinary( o.asBinary().value );
        }
        ObjectId id = bucket.uploadFromStream( "_", o.asBlob().asBinaryStream() );
        return new BsonDocument()
                .append( DOC_MEDIA_TYPE_KEY, new BsonString( "s" ) )
                .append( DOC_MEDIA_ID_KEY, new BsonString( id.toString() ) );
    }


    private static BsonValue handleInterval( PolyValue obj ) {
        return new BsonDocument() {{
            this.put( DOC_MONTH_KEY, new BsonInt64( obj.asInterval().getMonths() ) );
            this.put( DOC_MILLIS_KEY, new BsonInt64( obj.asInterval().getMillis() ) );
        }};
    }


    private static BsonValue handleDecimal( PolyValue obj, Optional<Integer> precision ) {
        BigDecimal decimal = obj.asNumber().BigDecimalValue();
        decimal = precision.isPresent() ? decimal.setScale( precision.get(), RoundingMode.HALF_UP ) : decimal;
        return new BsonDecimal128( new Decimal128( decimal ) );
    }


    private static BsonValue handleTinyInt( PolyValue obj ) {
        return new BsonInt32( obj.asNumber().IntValue() );
    }


    private static BsonValue handleSmallInt( PolyValue obj ) {
        return new BsonInt32( obj.asNumber().IntValue() );
    }


    private static BsonValue handleDate( PolyValue obj ) {
        return new BsonInt64( obj.asTemporal().getMillisSinceEpoch() );
    }


    private static BsonValue handleTime( PolyValue obj ) {
        return new BsonInt64( obj.asTemporal().getMillisSinceEpoch() );
    }


    private static BsonValue handleTimestamp( PolyValue obj ) {
        return new BsonInt64( obj.asTemporal().getMillisSinceEpoch() );
    }


    private static BsonValue handleInteger( PolyValue obj ) {
        return new BsonInt32( obj.asNumber().IntValue() );
    }


    /**
     * Wrapper method, which unpacks the provided literal and retrieves it a BsonValue.
     *
     * @param literal the literal to transform to BSON
     * @param bucket the bucket, which can be used to retrieve multimedia objects
     * @return the transformed literal in BSON format
     */
    public static BsonValue getAsBson( RexLiteral literal, GridFSBucket bucket ) {
        return getAsBson( literal.value, literal.getType().getPolyType(), bucket );
    }


    /**
     * Recursively transforms a provided RexCall into a matching BsonArray.
     *
     * @param call the call which is transformed
     * @param bucket the bucket, which is used to retrieve multimedia objects
     * @return the transformed BsonArray
     */
    public static BsonArray getBsonArray( RexCall call, GridFSBucket bucket ) {
        BsonArray array = new BsonArray();
        for ( RexNode op : call.operands ) {
            if ( op instanceof RexCall ) {
                array.add( getBsonArray( (RexCall) op, bucket ) );
            } else {
                PolyType type = call.getType().getComponentType().getPolyType();
                array.add( getAsBson( ((RexLiteral) op).value, type, bucket ) );
            }
        }
        return array;
    }


    /**
     * Helper method to transform an SQL like clause into the matching regex
     * _ {@code ->} .
     * % {@code ->} .*
     *
     * @param input the like clause as string
     * @return a Bson object which matches the initial like clause
     */
    public static BsonValue replaceLikeWithRegex( String input ) {
        if ( !input.startsWith( "%" ) ) {
            input = "^" + input;
        }

        if ( !input.endsWith( "%" ) ) {
            input = input + "$";
        }

        input = input
                .replace( "_", "." )
                .replace( "%", ".*" );

        return new BsonDocument()
                .append( "$regex", new BsonString( input ) )
                // Polypheny is case-insensitive and therefore we have to set the "i" option
                .append( "$options", new BsonString( "i" ) );
    }


    /**
     * Helper method to transform a BsonDocument to the matching Document which is needed
     * form some methods ( @see insertMany() ).
     *
     * @param bson the BsonDocument
     * @return the transformed BsonDocument as Document
     */
    public static Document asDocument( BsonDocument bson ) {
        Document doc = new Document();
        doc.putAll( bson );
        return doc;
    }


    /**
     * Method to retrieve the type numbers according to the MongoDB specifications
     * <a href="https://docs.mongodb.com/manual/reference/operator/query/type/">...</a>
     *
     * @param type PolyType which is matched
     * @return the corresponding type number for MongoDB
     */
    public static int getTypeNumber( PolyType type ) {
        return switch ( type ) {
            case BOOLEAN -> 8;
            case TINYINT, SMALLINT, INTEGER -> 16;
            case BIGINT, DATE, TIME, TIMESTAMP -> 18;
            case DECIMAL -> 19;
            case FLOAT, REAL, DOUBLE -> 1;
            case CHAR, VARCHAR, BINARY, VARBINARY -> 2;
            default -> throw new IllegalStateException( "Unexpected value: " + type );
        };
    }


    public static Expression asExpression( BsonValue value ) {
        switch ( value.getBsonType() ) {

            case END_OF_DOCUMENT:
            case REGULAR_EXPRESSION:
            case DATE_TIME:
            case OBJECT_ID:
            case BINARY:
            case UNDEFINED:
            case DB_POINTER:
            case JAVASCRIPT:
            case SYMBOL:
            case JAVASCRIPT_WITH_SCOPE:
            case MIN_KEY:
            case MAX_KEY:
                break;
            case DOUBLE:
                return Expressions.constant( value.asDouble().getValue() );
            case STRING:
                return Expressions.constant( value.asString().getValue() );
            case DOCUMENT:
                List<Expression> literals = new ArrayList<>();
                for ( Entry<String, BsonValue> doc : value.asDocument().entrySet() ) {
                    Expression key = Expressions.constant( doc.getKey() );
                    Expression val = asExpression( doc.getValue() );

                    literals.add( Expressions.call( Pair.class, "of", key, val ) );
                }
                return Expressions.call( EnumUtils.class, "ofEntries", literals );

            case ARRAY:
                List<Expression> array = new ArrayList<>();

                for ( BsonValue doc : value.asArray() ) {
                    array.add( asExpression( doc ) );
                }
                return EnumUtils.expressionFlatList( array, Object.class );
            case BOOLEAN:
                return Expressions.constant( value.asBoolean().getValue() );
            case NULL:
                return Expressions.constant( null );
            case INT32:
                return Expressions.constant( value.asInt32().getValue() );
            case TIMESTAMP:
                return Expressions.constant( TimestampString.fromMillisSinceEpoch( value.asTimestamp().getValue() ) );
            case INT64:
                return Expressions.constant( value.asInt64().getValue() );
            case DECIMAL128:
                return Expressions.constant( value.asDecimal128().getValue().bigDecimalValue() );
        }

        throw new NotImplementedException();
    }


    public static PolyValue toPolyValue( BsonValue input ) {
        switch ( input.getBsonType() ) {
            case END_OF_DOCUMENT, MAX_KEY, MIN_KEY, TIMESTAMP, JAVASCRIPT_WITH_SCOPE, SYMBOL, JAVASCRIPT, DB_POINTER, REGULAR_EXPRESSION, DATE_TIME, OBJECT_ID, UNDEFINED, BINARY:
                break;
            case DOUBLE:
                return PolyDouble.of( input.asDouble().getValue() );
            case STRING:
                return PolyString.of( input.asString().getValue() );
            case DOCUMENT:
                Map<PolyString, PolyValue> document = new HashMap<>();

                for ( Entry<String, BsonValue> entry : input.asDocument().entrySet() ) {
                    document.put( PolyString.of( entry.getKey() ), toPolyValue( entry.getValue() ) );
                }

                return new PolyDocument( document );
            case ARRAY:
                PolyList<PolyValue> list = new PolyList<>();

                for ( BsonValue value : input.asArray() ) {

                    list.add( toPolyValue( value ) );
                }
                return list;
            case BOOLEAN:
                return PolyBoolean.of( input.asBoolean().getValue() );
            case NULL:
                return PolyNull.NULL;
            case INT32:
                return PolyInteger.of( input.asInt32().intValue() );
            case INT64:
                return PolyLong.of( input.asInt64().getValue() );
            case DECIMAL128:
                return PolyBigDecimal.of( input.asDecimal128().getValue().bigDecimalValue() );
        }
        throw new GenericRuntimeException( "Not considered: " + input.getBsonType() );
    }

}<|MERGE_RESOLUTION|>--- conflicted
+++ resolved
@@ -264,11 +264,7 @@
 
     private static BsonValue handleString( PolyValue obj ) {
         BsonString string = new BsonString( obj.toString() );
-<<<<<<< HEAD
-        if ( string.getValue().contains( "$" ) ) {
-=======
         if ( string.getValue().contains( "$" ) ){
->>>>>>> deaa0171
             // apparently mongo requires that for $ in strings
             return new BsonDocument( "$literal", string );
         }
