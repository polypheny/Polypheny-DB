--- conflicted
+++ resolved
@@ -33,18 +33,10 @@
 
 package org.polypheny.db.util;
 
-<<<<<<< HEAD
-import com.google.common.collect.ImmutableList;
-=======
->>>>>>> 250079c0
 import java.lang.annotation.Annotation;
 import java.lang.reflect.InvocationTargetException;
 import java.lang.reflect.Method;
 import java.nio.ByteBuffer;
-<<<<<<< HEAD
-import java.util.ArrayList;
-=======
->>>>>>> 250079c0
 import java.util.Collections;
 import java.util.HashMap;
 import java.util.List;
@@ -334,118 +326,7 @@
     }
 
 
-<<<<<<< HEAD
-    /**
-     * Creates a dispatcher for calls to {@link #lookupVisitMethod}. The dispatcher caches methods between invocations.
-     *
-     * @param visitorBaseClazz Visitor base class
-     * @param visiteeBaseClazz Visitee base class
-     * @return cache of methods
-     */
-    public static <R extends ReflectiveVisitor, E> ReflectiveVisitDispatcher<R, E> createDispatcher( final Class<R> visitorBaseClazz, final Class<E> visiteeBaseClazz ) {
-        assert ReflectiveVisitor.class.isAssignableFrom( visitorBaseClazz );
-        assert Object.class.isAssignableFrom( visiteeBaseClazz );
-        return new ReflectiveVisitDispatcher<>() {
-            final Map<List<Object>, Method> map = new HashMap<>();
-
-
-            @Override
-            public Method lookupVisitMethod( Class<? extends R> visitorClass, Class<? extends E> visiteeClass, String visitMethodName ) {
-                return lookupVisitMethod( visitorClass, visiteeClass, visitMethodName, Collections.emptyList() );
-            }
-
-
-            @Override
-            public Method lookupVisitMethod( Class<? extends R> visitorClass, Class<? extends E> visiteeClass, String visitMethodName, List<Class<?>> additionalParameterTypes ) {
-                final List<Object> key = ImmutableList.of( visitorClass, visiteeClass, visitMethodName, additionalParameterTypes );
-                Method method = map.get( key );
-                if ( method == null ) {
-                    //noinspection StatementWithEmptyBody
-                    if ( map.containsKey( key ) ) {
-                        // We already looked for the method and found nothing.
-                    } else {
-                        method = ReflectUtil.lookupVisitMethod( visitorClass, visiteeClass, visitMethodName, additionalParameterTypes );
-                        map.put( key, method );
-                    }
-                }
-                return method;
-            }
-
-
-            @Override
-            public boolean invokeVisitor( R visitor, E visitee, String visitMethodName ) {
-                return ReflectUtil.invokeVisitor( visitor, visitee, visiteeBaseClazz, visitMethodName );
-            }
-        };
-    }
-
-
-    /**
-     * Creates a dispatcher for calls to a single multi-method on a particular object.
-     *
-     * Calls to that multi-method are resolved by looking for a method on the runtime type of that object, with the required name, and with
-     * the correct type or a subclass for the first argument, and precisely the same types for other arguments.
-     *
-     * For instance, a dispatcher created for the method
-     *
-     * <blockquote>String foo(Vehicle, int, List)</blockquote>
-     *
-     * <p>could be used to call the methods
-     *
-     * <blockquote>
-     * String foo(Car, int, List)
-     * String foo(Bus, int, List)
-     * </blockquote>
-     *
-     * (because Car and Bus are subclasses of Vehicle, and they occur in the polymorphic first argument) but not the method
-     *
-     * <blockquote>String foo(Car, int, ArrayList)</blockquote>
-     *
-     * (only the first argument is polymorphic).
-     * You must create an implementation of the method for the base class.
-     * Otherwise, throws {@link IllegalArgumentException}.
-     *
-     * @param returnClazz Return type of method
-     * @param visitor Object on which to invoke the method
-     * @param methodName Name of method
-     * @param arg0Clazz Base type of argument zero
-     * @param otherArgClasses Types of remaining arguments
-     */
-    public static <E, T> MethodDispatcher<T> createMethodDispatcher( final Class<T> returnClazz, final ReflectiveVisitor visitor, final String methodName, final Class<E> arg0Clazz, final Class<?>... otherArgClasses ) {
-        final List<Class<?>> otherArgClassList = ImmutableList.copyOf( otherArgClasses );
-        @SuppressWarnings({ "unchecked" }) final ReflectiveVisitDispatcher<ReflectiveVisitor, E> dispatcher = createDispatcher( (Class<ReflectiveVisitor>) visitor.getClass(), arg0Clazz );
-
-        return new MethodDispatcher<>() {
-            @Override
-            public T invoke( Object... args ) {
-                Method method = lookupMethod( args[0] );
-                try {
-                    final Object o = method.invoke( visitor, args );
-                    return returnClazz.cast( o );
-                } catch ( IllegalAccessException | InvocationTargetException e ) {
-                    throw new GenericRuntimeException( "While invoking method '" + method + "'", e );
-                }
-            }
-
-
-            private Method lookupMethod( final Object arg0 ) {
-                if ( !arg0Clazz.isInstance( arg0 ) ) {
-                    throw new IllegalArgumentException();
-                }
-                Method method = dispatcher.lookupVisitMethod( visitor.getClass(), (Class<? extends E>) arg0.getClass(), methodName, otherArgClassList );
-                if ( method == null ) {
-                    List<Class<?>> classList = new ArrayList<>();
-                    classList.add( arg0Clazz );
-                    classList.addAll( otherArgClassList );
-                    throw new IllegalArgumentException( "Method not found: " + methodName + "(" + classList + ")" );
-                }
-                return method;
-            }
-        };
-    }
-=======
-
->>>>>>> 250079c0
+
 
 
     /**
