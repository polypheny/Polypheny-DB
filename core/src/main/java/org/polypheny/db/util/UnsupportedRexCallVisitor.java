/*
 * Copyright 2019-2024 The Polypheny Project
 *
 * Licensed under the Apache License, Version 2.0 (the "License");
 * you may not use this file except in compliance with the License.
 * You may obtain a copy of the License at
 *
 * http://www.apache.org/licenses/LICENSE-2.0
 *
 * Unless required by applicable law or agreed to in writing, software
 * distributed under the License is distributed on an "AS IS" BASIS,
 * WITHOUT WARRANTIES OR CONDITIONS OF ANY KIND, either express or implied.
 * See the License for the specific language governing permissions and
 * limitations under the License.
 */

package org.polypheny.db.util;

import java.util.List;
import java.util.function.Function;
import lombok.Getter;
import org.polypheny.db.algebra.operators.OperatorName;
import org.polypheny.db.rex.RexCall;
import org.polypheny.db.rex.RexNode;
import org.polypheny.db.rex.RexVisitorImpl;

public class UnsupportedRexCallVisitor extends RexVisitorImpl<Void> {

    private final List<Function<RexCall, Boolean>> unsupportedChecks;
    @Getter
    boolean containsUnsupportedRexCall = false;


    protected UnsupportedRexCallVisitor( List<Function<RexCall, Boolean>> unsupportedChecks ) {
        super( true );
        this.unsupportedChecks = unsupportedChecks;
    }


    @Override
    public Void visitCall( RexCall call ) {
        if ( unsupportedChecks.stream().anyMatch( c -> c.apply( call ) ) ) {
            containsUnsupportedRexCall = true;
        }
        return super.visitCall( call );
    }


<<<<<<< HEAD
    public static boolean containsArrayConstructor( List<RexNode> nodes ) {
        return nodes.stream().anyMatch( n -> containsUnsupportedCall( n, List.of( c -> c.op.getOperatorName() == OperatorName.ARRAY_VALUE_CONSTRUCTOR ) ) );
    }


    public static boolean containsArrayConstructorOrModelItem( List<RexNode> nodes ) {
        return nodes.stream().anyMatch( n -> containsUnsupportedCall( n,
                List.of( c -> c.op.getOperatorName() == OperatorName.ARRAY_VALUE_CONSTRUCTOR
                        || c.op.getOperatorName() == OperatorName.CROSS_MODEL_ITEM ) ) );
    }


=======
>>>>>>> 18d3cce9
    public static boolean containsModelItem( List<? extends RexNode> nodes ) {
        return nodes.stream().anyMatch( n -> containsUnsupportedCall( n,
                List.of( c -> c.op.getOperatorName() == OperatorName.CROSS_MODEL_ITEM ) ) );
    }


    public static boolean containsUnsupportedCall( RexNode node, List<Function<RexCall, Boolean>> unsupportedChecks ) {
        UnsupportedRexCallVisitor visitor = new UnsupportedRexCallVisitor( unsupportedChecks );
        node.accept( visitor );
        return visitor.containsUnsupportedRexCall;
    }

}<|MERGE_RESOLUTION|>--- conflicted
+++ resolved
@@ -46,21 +46,6 @@
     }
 
 
-<<<<<<< HEAD
-    public static boolean containsArrayConstructor( List<RexNode> nodes ) {
-        return nodes.stream().anyMatch( n -> containsUnsupportedCall( n, List.of( c -> c.op.getOperatorName() == OperatorName.ARRAY_VALUE_CONSTRUCTOR ) ) );
-    }
-
-
-    public static boolean containsArrayConstructorOrModelItem( List<RexNode> nodes ) {
-        return nodes.stream().anyMatch( n -> containsUnsupportedCall( n,
-                List.of( c -> c.op.getOperatorName() == OperatorName.ARRAY_VALUE_CONSTRUCTOR
-                        || c.op.getOperatorName() == OperatorName.CROSS_MODEL_ITEM ) ) );
-    }
-
-
-=======
->>>>>>> 18d3cce9
     public static boolean containsModelItem( List<? extends RexNode> nodes ) {
         return nodes.stream().anyMatch( n -> containsUnsupportedCall( n,
                 List.of( c -> c.op.getOperatorName() == OperatorName.CROSS_MODEL_ITEM ) ) );
