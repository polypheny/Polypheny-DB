--- conflicted
+++ resolved
@@ -105,16 +105,9 @@
         return switch ( name ) {
             case "BIG5" -> "Big5";
             case "LATIN1" -> "ISO-8859-1";
-<<<<<<< HEAD
-            case "GB2312", "GBK" -> name;
-            case "UTF8" -> "UTF-8";
-            case "UTF16" -> Charsets.UTF_16.name();
-            case "UTF-16BE", "UTF-16LE", "ISO-8859-1", "UTF-8" -> name;
-=======
             case "GB2312", "GBK", "UTF-16BE", "UTF-16LE", "ISO-8859-1", "UTF-8" -> name;
             case "UTF8" -> "UTF-8";
             case "UTF16" -> Charsets.UTF_16.name();
->>>>>>> 18d3cce9
             default -> null;
         };
     }
