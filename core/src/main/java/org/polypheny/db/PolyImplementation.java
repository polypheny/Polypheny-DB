/*
<<<<<<< HEAD
 * Copyright 2019-2023 The Polypheny Project
=======
 * Copyright 2019-2024 The Polypheny Project
>>>>>>> 250079c0
 *
 * Licensed under the Apache License, Version 2.0 (the "License");
 * you may not use this file except in compliance with the License.
 * You may obtain a copy of the License at
 *
 * http://www.apache.org/licenses/LICENSE-2.0
 *
 * Unless required by applicable law or agreed to in writing, software
 * distributed under the License is distributed on an "AS IS" BASIS,
 * WITHOUT WARRANTIES OR CONDITIONS OF ANY KIND, either express or implied.
 * See the License for the specific language governing permissions and
 * limitations under the License.
 */

package org.polypheny.db;

import com.google.common.collect.ImmutableList;
import java.util.ArrayList;
import java.util.HashMap;
import java.util.Iterator;
import java.util.List;
import java.util.Map;
import javax.annotation.Nullable;
import lombok.Getter;
import lombok.experimental.Accessors;
import lombok.extern.slf4j.Slf4j;
import org.apache.calcite.avatica.ColumnMetaData;
import org.apache.calcite.avatica.Meta;
import org.apache.calcite.avatica.Meta.CursorFactory;
import org.apache.calcite.avatica.Meta.StatementType;
import org.apache.calcite.linq4j.AbstractEnumerable;
import org.apache.calcite.linq4j.Enumerable;
import org.apache.calcite.linq4j.Enumerator;
import org.apache.calcite.linq4j.Linq4j;
import org.apache.calcite.linq4j.function.Function1;
import org.polypheny.db.adapter.DataContext;
import org.polypheny.db.algebra.constant.Kind;
import org.polypheny.db.algebra.type.AlgDataType;
import org.polypheny.db.algebra.type.AlgDataTypeFactory.Builder;
import org.polypheny.db.catalog.exceptions.GenericRuntimeException;
import org.polypheny.db.catalog.logistic.DataModel;
import org.polypheny.db.interpreter.BindableConvention;
import org.polypheny.db.monitoring.events.MonitoringType;
import org.polypheny.db.monitoring.events.StatementEvent;
import org.polypheny.db.plan.AlgOptUtil;
import org.polypheny.db.plan.Convention;
import org.polypheny.db.prepare.Prepare.PreparedResult;
import org.polypheny.db.processing.QueryProcessorHelpers;
import org.polypheny.db.routing.ExecutionTimeMonitor;
import org.polypheny.db.runtime.Bindable;
import org.polypheny.db.runtime.Typed;
import org.polypheny.db.transaction.Statement;
import org.polypheny.db.type.PolyType;
<<<<<<< HEAD
import org.polypheny.db.type.entity.PolyInteger;
import org.polypheny.db.type.entity.PolyValue;
import org.polypheny.db.type.entity.category.PolyNumber;
=======
import org.polypheny.db.type.entity.PolyValue;
import org.polypheny.db.type.entity.category.PolyNumber;
import org.polypheny.db.type.entity.numerical.PolyInteger;
>>>>>>> 250079c0


@Getter
@Slf4j
public class PolyImplementation {

    public final AlgDataType tupleType;
    private final long maxRowCount = -1;
    private final Kind kind;
    private Bindable<PolyValue[]> bindable;
    private final DataModel dataModel;
    private final ExecutionTimeMonitor executionTimeMonitor;
    private CursorFactory cursorFactory;
    private final Convention resultConvention;
<<<<<<< HEAD
    private List<ColumnMetaData> columns;
=======
    private List<ColumnMetaData> fields;
>>>>>>> 250079c0
    private final PreparedResult<PolyValue> preparedResult;
    private final Statement statement;

    @Accessors(fluent = true)
    private final boolean isDDL;
    private Iterator<PolyValue[]> iterator;


    /**
     * {@link PolyImplementation} should serve as a jack-of-all-trades results implementation of the results of a query.
     * It should minimize the needed variables to be instantiated and defer access of more complex information
     * on access e.g. {@link #getFields()}
     *
<<<<<<< HEAD
     * @param rowType defines the types of the result
=======
     * @param tupleType defines the types of the result
>>>>>>> 250079c0
     * @param dataModel type of the
     * @param executionTimeMonitor to keep track of different execution times
     * @param preparedResult nullable result, which holds all info from the execution
     * @param kind of initial query, which is used to get type of result e.g. DDL, DQL,...
     * @param statement used statement for this result
     * @param resultConvention the nullable result convention
     */
    public PolyImplementation(
<<<<<<< HEAD
            @Nullable AlgDataType rowType,
=======
            @Nullable AlgDataType tupleType,
>>>>>>> 250079c0
            DataModel dataModel,
            ExecutionTimeMonitor executionTimeMonitor,
            @Nullable PreparedResult<PolyValue> preparedResult,
            Kind kind,
            Statement statement,
            @Nullable Convention resultConvention ) {

        this.dataModel = dataModel;
        this.executionTimeMonitor = executionTimeMonitor;
        this.preparedResult = preparedResult;
        this.kind = kind;
        this.statement = statement;
        this.resultConvention = resultConvention;
        this.isDDL = Kind.DDL.contains( kind );

        if ( this.isDDL ) {
<<<<<<< HEAD
            this.columns = ImmutableList.of();
            Builder builder = statement.getTransaction().getTypeFactory().builder();
            builder.add( "ROWTYPE", null, PolyType.BIGINT );
            this.rowType = builder.build();
        } else {
            this.rowType = rowType;
=======
            this.fields = ImmutableList.of();
            Builder builder = statement.getTransaction().getTypeFactory().builder();
            builder.add( "ROWTYPE", null, PolyType.BIGINT );
            this.tupleType = builder.build();
        } else {
            this.tupleType = tupleType;
>>>>>>> 250079c0
        }
    }


    public Enumerable<PolyValue[]> enumerable( DataContext dataContext ) {
        return enumerable( getBindable(), dataContext );
    }


    public static Enumerable<PolyValue[]> enumerable( Bindable<PolyValue[]> bindable, DataContext dataContext ) {
        return bindable.bind( dataContext );
    }


    public static <T> Enumerable<Object> enumerable( Bindable<T> bindable, DataContext dataContext, Function1<T, Object> rowTransform ) {
        return new AbstractEnumerable<>() {
            @Override
            public Enumerator<Object> enumerator() {
                return Linq4j.transform( bindable.bind( dataContext ).enumerator(), rowTransform );
            }
        };
    }


    public Class<?> getResultClass() {
        Class<?> resultClazz = null;
        if ( preparedResult instanceof Typed ) {
            resultClazz = (Class<?>) ((Typed) preparedResult).getElementType();
        }
        return resultClazz;
    }


    public CursorFactory getCursorFactory() {
        if ( cursorFactory != null ) {
            return cursorFactory;
        }
        if ( resultConvention == null ) {
            return Meta.CursorFactory.OBJECT;
        }

        cursorFactory = resultConvention == BindableConvention.INSTANCE
                ? CursorFactory.ARRAY
                : CursorFactory.deduce( getFields(), getResultClass() );

        return cursorFactory;
    }


    public Bindable<PolyValue[]> getBindable() {
        if ( Kind.DDL.contains( kind ) ) {
            return dataContext -> Linq4j.singletonEnumerable( new PolyInteger[]{ PolyInteger.of( 1 ) } );
        }

        if ( bindable != null ) {
            return bindable;
        }
        bindable = preparedResult.getBindable( getCursorFactory() );
        return bindable;
    }


    public boolean hasMoreRows() {
        if ( iterator == null ) {
            throw new GenericRuntimeException( "Implementation was not opened" );
<<<<<<< HEAD
        }
        return iterator.hasNext();
    }


    public List<ColumnMetaData> getColumns() {
        if ( columns != null ) {
            return columns;
=======
>>>>>>> 250079c0
        }
        return iterator.hasNext();
    }


    public List<ColumnMetaData> getFields() {
        if ( fields != null ) {
            return fields;
        }

        final AlgDataType x = switch ( kind ) {
            case INSERT, DELETE, UPDATE, EXPLAIN ->
                // FIXME: getValidatedNodeType is wrong for DML
                    AlgOptUtil.createDmlRowType( kind, statement.getTransaction().getTypeFactory() );
            default -> tupleType;
        };
        final List<ColumnMetaData> columns = QueryProcessorHelpers.getColumnMetaDataList(
                statement.getTransaction().getTypeFactory(),
                x,
                QueryProcessorHelpers.makeStruct( statement.getTransaction().getTypeFactory(), x ),
                preparedResult.getFieldOrigins() );

        this.fields = columns;
        return columns;

    }


    public ResultIterator execute( Statement statement, int batch ) {
        return execute( statement, batch, false, false, false );
    }


    public ResultIterator execute( Statement statement, int batch, boolean isAnalyzed, boolean isTimed, boolean isIndex ) {
        return new ResultIterator(
                createIterator( getBindable(), statement, isAnalyzed ),
                statement,
                batch,
                isTimed,
                isIndex,
                isAnalyzed,
<<<<<<< HEAD
                rowType,
=======
                tupleType,
>>>>>>> 250079c0
                executionTimeMonitor,
                this );
    }


    private Iterator<PolyValue[]> createIterator( Bindable<PolyValue[]> bindable, Statement statement, boolean isAnalyzed ) {
        if ( iterator != null ) {
            return this.iterator;
        }

        if ( isAnalyzed ) {
            statement.getOverviewDuration().start( "Execution" );
        }
        final Enumerable<PolyValue[]> enumerable = enumerable( bindable, statement.getDataContext() );

        if ( isAnalyzed ) {
            statement.getOverviewDuration().stop( "Execution" );
        }

        this.iterator = enumerable.iterator();

        return this.iterator;
    }


    public static Meta.StatementType toStatementType( Kind kind ) {
        if ( kind == Kind.SELECT ) {
            return Meta.StatementType.SELECT;
        } else if ( Kind.DDL.contains( kind ) ) {
            return Meta.StatementType.OTHER_DDL;
        } else if ( Kind.DML.contains( kind ) ) {
            return Meta.StatementType.IS_DML;
        }

        throw new GenericRuntimeException( "Illegal statement type: " + kind.name() );
    }


    public StatementType getStatementType() {
        return toStatementType( this.kind );
    }


<<<<<<< HEAD
    public int getRowsChanged( Statement statement ) throws Exception {
        if ( Kind.DDL.contains( getKind() ) ) {
            return 1;
        } else if ( Kind.DML.contains( getKind() ) ) {
            int rowsChanged;
            try {
                Iterator<?> iterator = enumerable( statement.getDataContext() ).iterator();
                rowsChanged = getRowsChanged( statement, iterator, MonitoringType.from( getKind() ) );
            } catch ( RuntimeException e ) {
                if ( e.getCause() != null ) {
                    throw new GenericRuntimeException( e.getCause().getMessage(), e );
                } else {
                    throw new GenericRuntimeException( e.getMessage(), e );
                }
            }
            return rowsChanged;
        } else {
            throw new Exception( "Unknown result type: " + getKind() );
        }
    }


    public static int getRowsChanged( Statement statement, Iterator<?> iterator, MonitoringType kind ) throws Exception {
=======
    public static int getRowsChanged( Statement statement, Iterator<?> iterator, MonitoringType kind ) {
>>>>>>> 250079c0
        int rowsChanged = -1;
        Object object;
        while ( iterator.hasNext() ) {
            object = iterator.next();
            int num;
            if ( object != null && object.getClass().isArray() ) {
                Object[] o = (Object[]) object;
                num = ((PolyNumber) o[0]).intValue();
            } else if ( object != null ) {
                num = ((PolyNumber) object).intValue();
            } else {
                throw new GenericRuntimeException( "Result is null" );
            }
            rowsChanged = num;
        }

        addMonitoringInformation( statement, kind, rowsChanged );

        // Some stores do not correctly report the number of changed rows (set to zero to avoid assertion error in the MetaResultSet.count() method)
        if ( rowsChanged < 0 ) {
            rowsChanged = 0;
        }

        return rowsChanged;
    }


    public static void addMonitoringInformation( Statement statement, MonitoringType kind, int rowsChanged ) {
        StatementEvent eventData = statement.getMonitoringEvent();
        if ( rowsChanged > 0 ) {
            eventData.setRowCount( rowsChanged );
        }
        if ( MonitoringType.INSERT == kind || MonitoringType.DELETE == kind ) {

            Map<Long, List<PolyValue>> ordered = new HashMap<>();

            List<Map<Long, PolyValue>> values = statement.getDataContext().getParameterValues();
            if ( !values.isEmpty() ) {
                for ( long i = 0; i < statement.getDataContext().getParameterValues().get( 0 ).size(); i++ ) {
                    ordered.put( i, new ArrayList<>() );
                }
            }

            for ( Map<Long, PolyValue> longObjectMap : statement.getDataContext().getParameterValues() ) {
                longObjectMap.forEach( ( k, v ) -> {
                    ordered.get( k ).add( v );
                } );
            }

            eventData.getChangedValues().putAll( ordered );
            if ( MonitoringType.INSERT == kind ) {
                if ( rowsChanged >= 0 ) {
                    eventData.setRowCount( statement.getDataContext().getParameterValues().size() );
                }
            }
        }
    }


}<|MERGE_RESOLUTION|>--- conflicted
+++ resolved
@@ -1,9 +1,5 @@
 /*
-<<<<<<< HEAD
- * Copyright 2019-2023 The Polypheny Project
-=======
  * Copyright 2019-2024 The Polypheny Project
->>>>>>> 250079c0
  *
  * Licensed under the Apache License, Version 2.0 (the "License");
  * you may not use this file except in compliance with the License.
@@ -57,15 +53,9 @@
 import org.polypheny.db.runtime.Typed;
 import org.polypheny.db.transaction.Statement;
 import org.polypheny.db.type.PolyType;
-<<<<<<< HEAD
-import org.polypheny.db.type.entity.PolyInteger;
-import org.polypheny.db.type.entity.PolyValue;
-import org.polypheny.db.type.entity.category.PolyNumber;
-=======
 import org.polypheny.db.type.entity.PolyValue;
 import org.polypheny.db.type.entity.category.PolyNumber;
 import org.polypheny.db.type.entity.numerical.PolyInteger;
->>>>>>> 250079c0
 
 
 @Getter
@@ -80,11 +70,7 @@
     private final ExecutionTimeMonitor executionTimeMonitor;
     private CursorFactory cursorFactory;
     private final Convention resultConvention;
-<<<<<<< HEAD
-    private List<ColumnMetaData> columns;
-=======
     private List<ColumnMetaData> fields;
->>>>>>> 250079c0
     private final PreparedResult<PolyValue> preparedResult;
     private final Statement statement;
 
@@ -98,11 +84,7 @@
      * It should minimize the needed variables to be instantiated and defer access of more complex information
      * on access e.g. {@link #getFields()}
      *
-<<<<<<< HEAD
-     * @param rowType defines the types of the result
-=======
      * @param tupleType defines the types of the result
->>>>>>> 250079c0
      * @param dataModel type of the
      * @param executionTimeMonitor to keep track of different execution times
      * @param preparedResult nullable result, which holds all info from the execution
@@ -111,11 +93,7 @@
      * @param resultConvention the nullable result convention
      */
     public PolyImplementation(
-<<<<<<< HEAD
-            @Nullable AlgDataType rowType,
-=======
             @Nullable AlgDataType tupleType,
->>>>>>> 250079c0
             DataModel dataModel,
             ExecutionTimeMonitor executionTimeMonitor,
             @Nullable PreparedResult<PolyValue> preparedResult,
@@ -132,21 +110,12 @@
         this.isDDL = Kind.DDL.contains( kind );
 
         if ( this.isDDL ) {
-<<<<<<< HEAD
-            this.columns = ImmutableList.of();
-            Builder builder = statement.getTransaction().getTypeFactory().builder();
-            builder.add( "ROWTYPE", null, PolyType.BIGINT );
-            this.rowType = builder.build();
-        } else {
-            this.rowType = rowType;
-=======
             this.fields = ImmutableList.of();
             Builder builder = statement.getTransaction().getTypeFactory().builder();
             builder.add( "ROWTYPE", null, PolyType.BIGINT );
             this.tupleType = builder.build();
         } else {
             this.tupleType = tupleType;
->>>>>>> 250079c0
         }
     }
 
@@ -212,17 +181,6 @@
     public boolean hasMoreRows() {
         if ( iterator == null ) {
             throw new GenericRuntimeException( "Implementation was not opened" );
-<<<<<<< HEAD
-        }
-        return iterator.hasNext();
-    }
-
-
-    public List<ColumnMetaData> getColumns() {
-        if ( columns != null ) {
-            return columns;
-=======
->>>>>>> 250079c0
         }
         return iterator.hasNext();
     }
@@ -264,11 +222,7 @@
                 isTimed,
                 isIndex,
                 isAnalyzed,
-<<<<<<< HEAD
-                rowType,
-=======
                 tupleType,
->>>>>>> 250079c0
                 executionTimeMonitor,
                 this );
     }
@@ -312,33 +266,7 @@
     }
 
 
-<<<<<<< HEAD
-    public int getRowsChanged( Statement statement ) throws Exception {
-        if ( Kind.DDL.contains( getKind() ) ) {
-            return 1;
-        } else if ( Kind.DML.contains( getKind() ) ) {
-            int rowsChanged;
-            try {
-                Iterator<?> iterator = enumerable( statement.getDataContext() ).iterator();
-                rowsChanged = getRowsChanged( statement, iterator, MonitoringType.from( getKind() ) );
-            } catch ( RuntimeException e ) {
-                if ( e.getCause() != null ) {
-                    throw new GenericRuntimeException( e.getCause().getMessage(), e );
-                } else {
-                    throw new GenericRuntimeException( e.getMessage(), e );
-                }
-            }
-            return rowsChanged;
-        } else {
-            throw new Exception( "Unknown result type: " + getKind() );
-        }
-    }
-
-
-    public static int getRowsChanged( Statement statement, Iterator<?> iterator, MonitoringType kind ) throws Exception {
-=======
     public static int getRowsChanged( Statement statement, Iterator<?> iterator, MonitoringType kind ) {
->>>>>>> 250079c0
         int rowsChanged = -1;
         Object object;
         while ( iterator.hasNext() ) {
