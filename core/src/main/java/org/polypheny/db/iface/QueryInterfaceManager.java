/*
 * Copyright 2019-2024 The Polypheny Project
 *
 * Licensed under the Apache License, Version 2.0 (the "License");
 * you may not use this file except in compliance with the License.
 * You may obtain a copy of the License at
 *
 * http://www.apache.org/licenses/LICENSE-2.0
 *
 * Unless required by applicable law or agreed to in writing, software
 * distributed under the License is distributed on an "AS IS" BASIS,
 * WITHOUT WARRANTIES OR CONDITIONS OF ANY KIND, either express or implied.
 * See the License for the specific language governing permissions and
 * limitations under the License.
 */

package org.polypheny.db.iface;


import com.fasterxml.jackson.databind.annotation.JsonSerialize;
import com.google.common.collect.ImmutableMap;
import java.util.HashMap;
import java.util.List;
import java.util.Map;
<<<<<<< HEAD
import java.util.stream.Collectors;
import lombok.AllArgsConstructor;
=======
import java.util.concurrent.atomic.AtomicReference;
>>>>>>> 18d3cce9
import lombok.extern.slf4j.Slf4j;
import org.polypheny.db.catalog.Catalog;
import org.polypheny.db.catalog.entity.LogicalQueryInterface;
import org.polypheny.db.catalog.exceptions.GenericRuntimeException;
import org.polypheny.db.catalog.snapshot.Snapshot;
import org.polypheny.db.iface.QueryInterface.QueryInterfaceSetting;
import org.polypheny.db.transaction.TransactionManager;


@Slf4j
public class QueryInterfaceManager {

    private static QueryInterfaceManager INSTANCE;

    private final Map<Long, QueryInterface> interfaceById = new HashMap<>();
    private final Map<String, QueryInterface> interfaceByName = new HashMap<>();
    private final Map<Long, Thread> interfaceThreadById = new HashMap<>();

    private final TransactionManager transactionManager;
    private final Authenticator authenticator;


    public static QueryInterfaceManager getInstance() {
        if ( INSTANCE == null ) {
            throw new GenericRuntimeException( "Interface manager has not yet been initialized" );
        }
        return INSTANCE;
    }


    public static void initialize( TransactionManager transactionManager, Authenticator authenticator ) {
        INSTANCE = new QueryInterfaceManager( transactionManager, authenticator );
    }


    private QueryInterfaceManager( TransactionManager transactionManager, Authenticator authenticator ) {
        this.transactionManager = transactionManager;
        this.authenticator = authenticator;
    }


    public QueryInterface getQueryInterface( String uniqueName ) {
        return interfaceByName.get( uniqueName.toLowerCase() );
    }


<<<<<<< HEAD
    public static void addInterfaceType( String interfaceName, Class<? extends QueryInterface> clazz, Map<String, String> defaultSettings ) {
        Catalog.getInstance().createInterfaceTemplate( clazz.getSimpleName(), new QueryInterfaceTemplate( clazz, interfaceName, defaultSettings ) );
        //REGISTER.put( clazz.getSimpleName(), new QueryInterfaceType( clazz, interfaceName, defaultSettings ) );
    }


    public static void removeInterfaceType( Class<? extends QueryInterface> clazz ) {
        for ( LogicalQueryInterface queryInterface : Catalog.getInstance().getSnapshot().getQueryInterfaces() ) {
            if ( queryInterface.clazz.equals( clazz.getName() ) ) {
                throw new GenericRuntimeException( "Cannot remove the interface type, there is still a interface active." );
            }
        }
        Catalog.getInstance().dropInterfaceTemplate( clazz.getSimpleName() );
=======
    public static void addInterfaceTemplate(
            String interfaceName, String description,
            List<QueryInterfaceSetting> availableSettings, Function5<TransactionManager, Authenticator, String, Map<String, String>, QueryInterface> deployer ) {
        Catalog.getInstance().createInterfaceTemplate( interfaceName, new QueryInterfaceTemplate( interfaceName, description,
                deployer, availableSettings ) );
    }


    public static void removeInterfaceType( String interfaceName ) {
        if ( Catalog.snapshot().getQueryInterfaces().values().stream().anyMatch( i -> i.getInterfaceName().equals( interfaceName ) ) ) {
            throw new GenericRuntimeException( "Cannot remove the interface type, there is still a interface active." );
        }
        Catalog.getInstance().dropInterfaceTemplate( interfaceName );
>>>>>>> 18d3cce9
    }


    public QueryInterface getQueryInterface( int id ) {
        return interfaceById.get( id );
    }


    public ImmutableMap<String, QueryInterface> getQueryInterfaces() {
        return ImmutableMap.copyOf( interfaceByName );
    }


    public List<QueryInterfaceTemplate> getAvailableQueryInterfaceTemplates() {
        return Catalog.snapshot().getInterfaceTemplates();
    }


    private void startInterface( QueryInterface instance, String interfaceName, Long id ) {
        Thread thread = new Thread( instance );
        AtomicReference<Throwable> error = new AtomicReference<>();
        thread.setUncaughtExceptionHandler( ( Thread t, Throwable e ) -> error.set( e ) );
        thread.start();

        try {
<<<<<<< HEAD
            for ( Class<? extends QueryInterface> clazz : Catalog.snapshot().getInterfaceTemplates().stream().map( v -> v.clazz ).collect( Collectors.toList() ) ) {
                // Exclude abstract classes
                if ( !Modifier.isAbstract( clazz.getModifiers() ) ) {
                    String name = (String) clazz.getDeclaredField( "INTERFACE_NAME" ).get( null );
                    String description = (String) clazz.getDeclaredField( "INTERFACE_DESCRIPTION" ).get( null );
                    List<QueryInterfaceSetting> settings = (List<QueryInterfaceSetting>) clazz.getDeclaredField( "AVAILABLE_SETTINGS" ).get( null );
                    result.add( new QueryInterfaceInformation( name, description, clazz, settings ) );
                }
            }
        } catch ( NoSuchFieldException | IllegalAccessException e ) {
            throw new GenericRuntimeException( "Something went wrong while retrieving list of available query interface types.", e );
=======
            thread.join();
        } catch ( InterruptedException e ) {
            log.warn( "Interrupted on join()", e );
>>>>>>> 18d3cce9
        }
        if ( error.get() != null ) {
            throw new GenericRuntimeException( error.get() );
        }

        if ( id == null ) {
            id = Catalog.getInstance().createQueryInterface( instance.getUniqueName(), interfaceName, instance.getCurrentSettings() );
        }
        interfaceByName.put( instance.getUniqueName(), instance );
        interfaceById.put( id, instance );
        interfaceThreadById.put( id, thread );
    }


    /**
     * Restores query interfaces from catalog
     */
    public void restoreInterfaces( Snapshot snapshot ) {
<<<<<<< HEAD
        try {
            List<LogicalQueryInterface> interfaces = snapshot.getQueryInterfaces();
            for ( LogicalQueryInterface iface : interfaces ) {
                String[] split = iface.clazz.split( "\\$" );
                split = split[split.length - 1].split( "\\." );
                Class<?> clazz = Catalog.snapshot().getInterfaceTemplate( split[split.length - 1] ).orElseThrow().clazz;
                Constructor<?> ctor = clazz.getConstructor( TransactionManager.class, Authenticator.class, long.class, String.class, Map.class );
                QueryInterface instance = (QueryInterface) ctor.newInstance( transactionManager, authenticator, iface.id, iface.name, iface.settings );

                Thread thread = new Thread( instance );
                thread.start();

                try {
                    thread.join();
                } catch ( InterruptedException e ) {
                    log.warn( "Interrupted on join()", e );
                }

                interfaceByName.put( instance.getUniqueName(), instance );
                interfaceById.put( instance.getQueryInterfaceId(), instance );
                interfaceThreadById.put( instance.getQueryInterfaceId(), thread );
            }
        } catch ( NoSuchMethodException | InstantiationException | IllegalAccessException | InvocationTargetException e ) {
            throw new GenericRuntimeException( "Something went wrong while restoring query interfaces from the catalog.", e );
        }
=======
        Map<Long, LogicalQueryInterface> interfaces = snapshot.getQueryInterfaces();
        interfaces.forEach( ( id, l ) -> {
                    QueryInterface q = Catalog.snapshot().getInterfaceTemplate( l.interfaceName )
                            .map( t -> t.deployer.get( transactionManager, authenticator, l.name, l.settings ) )
                            .orElseThrow();
                    startInterface( q, l.interfaceName, id );
                }
        );
>>>>>>> 18d3cce9
    }


    public QueryInterface createQueryInterface( String interfaceName, String uniqueName, Map<String, String> settings ) {
        uniqueName = uniqueName.toLowerCase();
        if ( interfaceByName.containsKey( uniqueName ) ) {
            throw new GenericRuntimeException( "There is already a query interface with this unique name" );
        }
        QueryInterface instance;
<<<<<<< HEAD
        long ifaceId = -1;
        try {
            String[] split = clazzName.split( "\\$" );
            split = split[split.length - 1].split( "\\." );
            Class<?> clazz = Catalog.snapshot().getInterfaceTemplate( split[split.length - 1] ).orElseThrow().clazz;
            Constructor<?> ctor = clazz.getConstructor( TransactionManager.class, Authenticator.class, long.class, String.class, Map.class );
            ifaceId = catalog.createQueryInterface( uniqueName, clazzName, settings );
            instance = (QueryInterface) ctor.newInstance( transactionManager, authenticator, ifaceId, uniqueName, settings );

            Thread thread = new Thread( instance );
            thread.start();

            try {
                thread.join();
            } catch ( InterruptedException e ) {
                log.warn( "Interrupted on join()", e );
            }

            interfaceByName.put( instance.getUniqueName(), instance );
            interfaceById.put( instance.getQueryInterfaceId(), instance );
            interfaceThreadById.put( instance.getQueryInterfaceId(), thread );
        } catch ( InvocationTargetException e ) {
            if ( ifaceId != -1 ) {
                catalog.dropQueryInterface( ifaceId );
            }
            throw new GenericRuntimeException( "Something went wrong while adding a new query interface: " + e.getCause().getMessage(), e );
        } catch ( NoSuchMethodException | IllegalAccessException | InstantiationException e ) {
            if ( ifaceId != -1 ) {
                catalog.dropQueryInterface( ifaceId );
            }
            throw new GenericRuntimeException( "Something went wrong while adding a new query interface!", e );
=======
        QueryInterfaceTemplate template = Catalog.snapshot().getInterfaceTemplate( interfaceName ).orElseThrow();
        try {
            instance = template.deployer().get( transactionManager, authenticator, uniqueName, settings );
        } catch ( GenericRuntimeException e ) {
            throw new GenericRuntimeException( "Failed to deploy query interface: " + e.getMessage() );
>>>>>>> 18d3cce9
        }
        startInterface( instance, interfaceName, null );

        return instance;
    }


    public void removeQueryInterface( Catalog catalog, String uniqueName ) {
        uniqueName = uniqueName.toLowerCase();
        if ( !interfaceByName.containsKey( uniqueName ) ) {
            throw new GenericRuntimeException( "Unknown query interface: " + uniqueName );
        }
        LogicalQueryInterface logicalQueryInterface = catalog.getSnapshot().getQueryInterface( uniqueName ).orElseThrow();

        // Shutdown interface
        interfaceByName.get( uniqueName ).shutdown();

        // Remove interfaces from maps
        interfaceById.remove( logicalQueryInterface.id );
        interfaceByName.remove( uniqueName );
        interfaceThreadById.remove( logicalQueryInterface.id );

        // Delete query interface from catalog
        catalog.dropQueryInterface( logicalQueryInterface.id );
    }


    /**
     * Model needed for the UI
     */
    public record QueryInterfaceInformationRequest(
            @JsonSerialize String interfaceName,
            @JsonSerialize String uniqueName,
            @JsonSerialize Map<String, String> currentSettings ) {

    }


    public record QueryInterfaceTemplate(
            @JsonSerialize String interfaceName,
            @JsonSerialize String description,
            Function5<TransactionManager, Authenticator, String, Map<String, String>, QueryInterface> deployer,
            @JsonSerialize List<QueryInterfaceSetting> availableSettings ) {

        public Map<String, String> getDefaultSettings() {
            Map<String, String> m = new HashMap<>();
            availableSettings.forEach( ( s ) -> m.put( s.name, s.getDefault() ) );
            return m;
        }

    }


<<<<<<< HEAD
    @AllArgsConstructor
    public static class QueryInterfaceTemplate {
=======
    @FunctionalInterface
    public interface Function5<P1, P2, P3, P4, R> {
>>>>>>> 18d3cce9

        R get( P1 p1, P2 p2, P3 p3, P4 p4 );

    }

}<|MERGE_RESOLUTION|>--- conflicted
+++ resolved
@@ -22,12 +22,7 @@
 import java.util.HashMap;
 import java.util.List;
 import java.util.Map;
-<<<<<<< HEAD
-import java.util.stream.Collectors;
-import lombok.AllArgsConstructor;
-=======
 import java.util.concurrent.atomic.AtomicReference;
->>>>>>> 18d3cce9
 import lombok.extern.slf4j.Slf4j;
 import org.polypheny.db.catalog.Catalog;
 import org.polypheny.db.catalog.entity.LogicalQueryInterface;
@@ -74,21 +69,6 @@
     }
 
 
-<<<<<<< HEAD
-    public static void addInterfaceType( String interfaceName, Class<? extends QueryInterface> clazz, Map<String, String> defaultSettings ) {
-        Catalog.getInstance().createInterfaceTemplate( clazz.getSimpleName(), new QueryInterfaceTemplate( clazz, interfaceName, defaultSettings ) );
-        //REGISTER.put( clazz.getSimpleName(), new QueryInterfaceType( clazz, interfaceName, defaultSettings ) );
-    }
-
-
-    public static void removeInterfaceType( Class<? extends QueryInterface> clazz ) {
-        for ( LogicalQueryInterface queryInterface : Catalog.getInstance().getSnapshot().getQueryInterfaces() ) {
-            if ( queryInterface.clazz.equals( clazz.getName() ) ) {
-                throw new GenericRuntimeException( "Cannot remove the interface type, there is still a interface active." );
-            }
-        }
-        Catalog.getInstance().dropInterfaceTemplate( clazz.getSimpleName() );
-=======
     public static void addInterfaceTemplate(
             String interfaceName, String description,
             List<QueryInterfaceSetting> availableSettings, Function5<TransactionManager, Authenticator, String, Map<String, String>, QueryInterface> deployer ) {
@@ -102,7 +82,6 @@
             throw new GenericRuntimeException( "Cannot remove the interface type, there is still a interface active." );
         }
         Catalog.getInstance().dropInterfaceTemplate( interfaceName );
->>>>>>> 18d3cce9
     }
 
 
@@ -128,23 +107,9 @@
         thread.start();
 
         try {
-<<<<<<< HEAD
-            for ( Class<? extends QueryInterface> clazz : Catalog.snapshot().getInterfaceTemplates().stream().map( v -> v.clazz ).collect( Collectors.toList() ) ) {
-                // Exclude abstract classes
-                if ( !Modifier.isAbstract( clazz.getModifiers() ) ) {
-                    String name = (String) clazz.getDeclaredField( "INTERFACE_NAME" ).get( null );
-                    String description = (String) clazz.getDeclaredField( "INTERFACE_DESCRIPTION" ).get( null );
-                    List<QueryInterfaceSetting> settings = (List<QueryInterfaceSetting>) clazz.getDeclaredField( "AVAILABLE_SETTINGS" ).get( null );
-                    result.add( new QueryInterfaceInformation( name, description, clazz, settings ) );
-                }
-            }
-        } catch ( NoSuchFieldException | IllegalAccessException e ) {
-            throw new GenericRuntimeException( "Something went wrong while retrieving list of available query interface types.", e );
-=======
             thread.join();
         } catch ( InterruptedException e ) {
             log.warn( "Interrupted on join()", e );
->>>>>>> 18d3cce9
         }
         if ( error.get() != null ) {
             throw new GenericRuntimeException( error.get() );
@@ -163,33 +128,6 @@
      * Restores query interfaces from catalog
      */
     public void restoreInterfaces( Snapshot snapshot ) {
-<<<<<<< HEAD
-        try {
-            List<LogicalQueryInterface> interfaces = snapshot.getQueryInterfaces();
-            for ( LogicalQueryInterface iface : interfaces ) {
-                String[] split = iface.clazz.split( "\\$" );
-                split = split[split.length - 1].split( "\\." );
-                Class<?> clazz = Catalog.snapshot().getInterfaceTemplate( split[split.length - 1] ).orElseThrow().clazz;
-                Constructor<?> ctor = clazz.getConstructor( TransactionManager.class, Authenticator.class, long.class, String.class, Map.class );
-                QueryInterface instance = (QueryInterface) ctor.newInstance( transactionManager, authenticator, iface.id, iface.name, iface.settings );
-
-                Thread thread = new Thread( instance );
-                thread.start();
-
-                try {
-                    thread.join();
-                } catch ( InterruptedException e ) {
-                    log.warn( "Interrupted on join()", e );
-                }
-
-                interfaceByName.put( instance.getUniqueName(), instance );
-                interfaceById.put( instance.getQueryInterfaceId(), instance );
-                interfaceThreadById.put( instance.getQueryInterfaceId(), thread );
-            }
-        } catch ( NoSuchMethodException | InstantiationException | IllegalAccessException | InvocationTargetException e ) {
-            throw new GenericRuntimeException( "Something went wrong while restoring query interfaces from the catalog.", e );
-        }
-=======
         Map<Long, LogicalQueryInterface> interfaces = snapshot.getQueryInterfaces();
         interfaces.forEach( ( id, l ) -> {
                     QueryInterface q = Catalog.snapshot().getInterfaceTemplate( l.interfaceName )
@@ -198,7 +136,6 @@
                     startInterface( q, l.interfaceName, id );
                 }
         );
->>>>>>> 18d3cce9
     }
 
 
@@ -208,45 +145,11 @@
             throw new GenericRuntimeException( "There is already a query interface with this unique name" );
         }
         QueryInterface instance;
-<<<<<<< HEAD
-        long ifaceId = -1;
-        try {
-            String[] split = clazzName.split( "\\$" );
-            split = split[split.length - 1].split( "\\." );
-            Class<?> clazz = Catalog.snapshot().getInterfaceTemplate( split[split.length - 1] ).orElseThrow().clazz;
-            Constructor<?> ctor = clazz.getConstructor( TransactionManager.class, Authenticator.class, long.class, String.class, Map.class );
-            ifaceId = catalog.createQueryInterface( uniqueName, clazzName, settings );
-            instance = (QueryInterface) ctor.newInstance( transactionManager, authenticator, ifaceId, uniqueName, settings );
-
-            Thread thread = new Thread( instance );
-            thread.start();
-
-            try {
-                thread.join();
-            } catch ( InterruptedException e ) {
-                log.warn( "Interrupted on join()", e );
-            }
-
-            interfaceByName.put( instance.getUniqueName(), instance );
-            interfaceById.put( instance.getQueryInterfaceId(), instance );
-            interfaceThreadById.put( instance.getQueryInterfaceId(), thread );
-        } catch ( InvocationTargetException e ) {
-            if ( ifaceId != -1 ) {
-                catalog.dropQueryInterface( ifaceId );
-            }
-            throw new GenericRuntimeException( "Something went wrong while adding a new query interface: " + e.getCause().getMessage(), e );
-        } catch ( NoSuchMethodException | IllegalAccessException | InstantiationException e ) {
-            if ( ifaceId != -1 ) {
-                catalog.dropQueryInterface( ifaceId );
-            }
-            throw new GenericRuntimeException( "Something went wrong while adding a new query interface!", e );
-=======
         QueryInterfaceTemplate template = Catalog.snapshot().getInterfaceTemplate( interfaceName ).orElseThrow();
         try {
             instance = template.deployer().get( transactionManager, authenticator, uniqueName, settings );
         } catch ( GenericRuntimeException e ) {
             throw new GenericRuntimeException( "Failed to deploy query interface: " + e.getMessage() );
->>>>>>> 18d3cce9
         }
         startInterface( instance, interfaceName, null );
 
@@ -300,13 +203,8 @@
     }
 
 
-<<<<<<< HEAD
-    @AllArgsConstructor
-    public static class QueryInterfaceTemplate {
-=======
     @FunctionalInterface
     public interface Function5<P1, P2, P3, P4, R> {
->>>>>>> 18d3cce9
 
         R get( P1 p1, P2 p2, P3 p3, P4 p4 );
 
