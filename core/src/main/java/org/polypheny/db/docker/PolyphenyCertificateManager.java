--- conflicted
+++ resolved
@@ -64,15 +64,9 @@
     static PolyphenyKeypair loadClientKeypair( String context, String hostname ) throws IOException {
         PolyphenyHomeDirManager dirManager = PolyphenyHomeDirManager.getInstance();
         String basePath = getBaseDirectory( context, hostname );
-<<<<<<< HEAD
-        String clientKeyPath = dirManager.getHomeFile( basePath + "key.pem" ).orElseThrow().getAbsolutePath();
-        String clientCertificatePath = dirManager.getHomeFile( basePath + "cert.pem" ).orElseThrow().getAbsolutePath();
-        return PolyphenyKeypair.loadFromDisk( clientCertificatePath, clientKeyPath, RuntimeConfig.INSTANCE_UUID.getString() );
-=======
         File clientKeyFile = dirManager.getHomeFile( basePath + "key.pem" ).orElseThrow( () -> new IOException( String.format( "Cannot read file %s", basePath + "key.pem" ) ) );
-        File clientCertificateFile = dirManager.getHomeFile( basePath + "cert.pem" ).orElseThrow(() -> new IOException( String.format( "Cannot read file %s", basePath + "key.pem" ) ) );
+        File clientCertificateFile = dirManager.getHomeFile( basePath + "cert.pem" ).orElseThrow( () -> new IOException( String.format( "Cannot read file %s", basePath + "key.pem" ) ) );
         return PolyphenyKeypair.loadFromDisk( clientCertificateFile, clientKeyFile, RuntimeConfig.INSTANCE_UUID.getString() );
->>>>>>> 250079c0
     }
 
 
