--- conflicted
+++ resolved
@@ -47,22 +47,7 @@
     }
 
 
-<<<<<<< HEAD
-    private String normalizeHostname( String hostname ) {
-        // TODO: add more validation/sanity checks
-        String newHostname = hostname.strip();
-        if ( newHostname.isEmpty() ) {
-            throw new GenericRuntimeException( "invalid hostname \"" + newHostname + "\"" );
-        }
-        return newHostname;
-    }
-
-
-    Map<String, String> newHandshake( String hostname, String registry, int communicationPort, int handshakePort, int proxyPort, Runnable onCompletion, boolean startHandshake ) {
-        hostname = normalizeHostname( hostname );
-=======
     Map<String, String> newHandshake( DockerHost host, Runnable onCompletion, boolean startHandshake ) {
->>>>>>> 250079c0
         synchronized ( this ) {
             Handshake old = handshakes.remove( host.hostname() );
             if ( old != null ) {
