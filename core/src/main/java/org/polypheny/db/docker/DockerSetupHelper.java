/*
 * Copyright 2019-2024 The Polypheny Project
 *
 * Licensed under the Apache License, Version 2.0 (the "License");
 * you may not use this file except in compliance with the License.
 * You may obtain a copy of the License at
 *
 * http://www.apache.org/licenses/LICENSE-2.0
 *
 * Unless required by applicable law or agreed to in writing, software
 * distributed under the License is distributed on an "AS IS" BASIS,
 * WITHOUT WARRANTIES OR CONDITIONS OF ANY KIND, either express or implied.
 * See the License for the specific language governing permissions and
 * limitations under the License.
 */

package org.polypheny.db.docker;

import java.io.IOException;
import java.util.Optional;
import lombok.NonNull;
import lombok.extern.slf4j.Slf4j;
<<<<<<< HEAD
import org.jetbrains.annotations.NotNull;
import org.polypheny.db.docker.models.DockerHost;
=======
import org.polypheny.db.docker.exceptions.DockerUserException;
import org.polypheny.db.docker.models.DockerHost;
import org.polypheny.db.docker.models.HandshakeInfo;
import org.polypheny.db.docker.models.UpdateDockerResponse;
>>>>>>> 18d3cce9

@Slf4j
public final class DockerSetupHelper {

    private DockerSetupHelper() {
    }
<<<<<<< HEAD


    private static void tryConnectDirectly( DockerHost host ) throws IOException {
        byte[] serverCertificate;

        try {
            serverCertificate = PolyphenyCertificateManager.loadServerCertificate( "docker", host.hostname() );
        } catch ( IOException e ) {
            throw new IOException( "No valid server certificate present" );
        }

        PolyphenyKeypair kp = PolyphenyCertificateManager.loadClientKeypair( "docker", host.hostname() );
        PolyphenyDockerClient client = new PolyphenyDockerClient( host.hostname(), host.communicationPort(), kp, serverCertificate );
=======


    private static void tryConnectDirectly( DockerHost host ) throws IOException {
        PolyphenyCertificateManager.loadServerCertificate( "docker", host.hostname() );
        PolyphenyCertificateManager.loadClientKeypair( "docker", host.hostname() );

        PolyphenyDockerClient client = PolyphenyDockerClient.connect( "docker", host.hostname(), host.communicationPort() );
>>>>>>> 18d3cce9
        client.ping();
        client.close();
    }


<<<<<<< HEAD
    public static DockerSetupResult newDockerInstance( @NotNull String hostname, @NotNull String alias, @NotNull String registry, int communicationPort, int handshakePort, int proxyPort, boolean startHandshake ) {
        DockerHost host = new DockerHost( hostname, alias, registry, communicationPort, handshakePort, proxyPort );
        if ( DockerManager.getInstance().hasHost( host.hostname() ) ) {
            return new DockerSetupResult( "There is already a Docker instance connected to " + hostname );
        }

        if ( DockerManager.getInstance().hasAlias( host.alias() ) ) {
            return new DockerSetupResult( "There is already a Docker instance with alias " + alias );
=======
    public static Optional<HandshakeInfo> newDockerInstance( @NonNull String hostname, @NonNull String alias, @NonNull String registry, int communicationPort, int handshakePort, int proxyPort, boolean startHandshake ) {
        DockerHost host = new DockerHost( hostname, alias, registry, communicationPort, handshakePort, proxyPort );
        if ( DockerManager.getInstance().hasHost( host.hostname() ) ) {
            throw new DockerUserException( "There is already a Docker instance connected to " + hostname );
        }

        if ( DockerManager.getInstance().hasAlias( host.alias() ) ) {
            throw new DockerUserException( "There is already a Docker instance with alias " + alias );
>>>>>>> 18d3cce9
        }

        try {
            tryConnectDirectly( host );
            DockerManager.getInstance().addDockerInstance( host, null );
<<<<<<< HEAD
            return new DockerSetupResult( true );
=======
            return Optional.empty();
>>>>>>> 18d3cce9
        } catch ( IOException e ) {
            return Optional.of( HandshakeManager.getInstance()
                    .newHandshake(
                            host,
                            () -> DockerManager.getInstance().addDockerInstance( host, null ),
                            startHandshake
                    )
            );
        }

    }


<<<<<<< HEAD
    public static DockerUpdateResult updateDockerInstance( int id, String hostname, String alias, String registry ) {
        Optional<DockerInstance> maybeDockerInstance = DockerManager.getInstance().getInstanceById( id );

        if ( maybeDockerInstance.isEmpty() ) {
            return new DockerUpdateResult( "No docker instance with that id" );
        }

        DockerInstance dockerInstance = maybeDockerInstance.get();
        DockerHost newHost = new DockerHost( hostname, alias, registry, dockerInstance.getHost().communicationPort(), dockerInstance.getHost().handshakePort(), dockerInstance.getHost().proxyPort() );

        boolean hostChanged = !dockerInstance.getHost().hostname().equals( newHost.hostname() );
        DockerManager.getInstance().updateDockerInstance( id, hostname, alias, registry );

        if ( hostChanged && !dockerInstance.isConnected() ) {
            HandshakeManager.getInstance().newHandshake(
                    newHost,
                    () -> DockerManager.getInstance().getInstanceById( id ).ifPresent( DockerInstance::reconnect ),
                    true
            );
            return new DockerUpdateResult( dockerInstance, true );
        } else {
            return new DockerUpdateResult( dockerInstance, false );
        }
=======
    public static UpdateDockerResponse updateDockerInstance( int id, String hostname, String alias, String registry ) {
        return DockerManager.getInstance().updateDockerInstance( id, hostname, alias, registry );
>>>>>>> 18d3cce9
    }


    public static HandshakeInfo reconnectToInstance( int id ) {
        DockerInstance dockerInstance = DockerManager.getInstance().getInstanceById( id ).orElseThrow( () -> new DockerUserException( 404, "No Docker instance with that id" ) );

        return HandshakeManager.getInstance().newHandshake(
                dockerInstance.getHost(),
                () -> DockerManager.getInstance().getInstanceById( id ).ifPresent( DockerInstance::reconnect ),
                true
        );
    }


    public static void removeDockerInstance( int id ) {
        DockerInstance dockerInstance = DockerManager.getInstance().getInstanceById( id ).orElseThrow( () -> new DockerUserException( 404, "No Docker instance with that id" ) );
        try {
            if ( dockerInstance.hasContainers() ) {
                throw new DockerUserException( "Docker instance still in use by at least one container" );
            }
        } catch ( IOException e ) {
            log.info( "Failed to retrieve list of docker containers " + e );
        }

        HandshakeManager.getInstance().cancelHandshakes( dockerInstance.getHost().hostname() );
        DockerManager.getInstance().removeDockerInstance( id );
<<<<<<< HEAD
        HandshakeManager.getInstance().cancelHandshake( dockerInstance.getHost().hostname() );
        return "";
    }


    static public final class DockerSetupResult {

        @Getter
        private String error = "";
        private Map<String, String> handshake = Map.of();
        @Getter
        private boolean success = false;


        private DockerSetupResult( boolean success ) {
            this.success = success;
        }


        private DockerSetupResult( Map<String, String> handshake ) {
            this.handshake = handshake;
        }


        private DockerSetupResult( String error ) {
            this.error = error;
        }


        public Map<String, Object> getMap() {
            return Map.of(
                    "error", error,
                    "handshake", handshake,
                    "success", success
            );
        }

    }


    static public final class DockerUpdateResult {

        private String error = "";
        private Map<String, String> handshake = Map.of();
        private Map<String, Object> instance = Map.of();


        private DockerUpdateResult( String err ) {
            this.error = err;
        }


        private DockerUpdateResult( DockerInstance dockerInstance, boolean handshake ) {
            this.instance = dockerInstance.getMap();

            if ( handshake ) {
                this.handshake = HandshakeManager.getInstance().getHandshake( dockerInstance.getHost().hostname() );
            }
        }


        public Map<String, Object> getMap() {
            return Map.of(
                    "error", error,
                    "handshake", handshake,
                    "instance", instance
            );
        }

    }


    static public final class DockerReconnectResult {

        @Getter
        private String error = "";
        private Map<String, String> handshake = Map.of();


        private DockerReconnectResult( String error ) {
            this.error = error;
        }


        private DockerReconnectResult( Map<String, String> handshake ) {
            this.handshake = handshake;
        }


        public Map<String, Object> getMap() {
            return Map.of(
                    "error", error,
                    "handshake", handshake
            );
        }

=======
>>>>>>> 18d3cce9
    }

}<|MERGE_RESOLUTION|>--- conflicted
+++ resolved
@@ -20,36 +20,16 @@
 import java.util.Optional;
 import lombok.NonNull;
 import lombok.extern.slf4j.Slf4j;
-<<<<<<< HEAD
-import org.jetbrains.annotations.NotNull;
-import org.polypheny.db.docker.models.DockerHost;
-=======
 import org.polypheny.db.docker.exceptions.DockerUserException;
 import org.polypheny.db.docker.models.DockerHost;
 import org.polypheny.db.docker.models.HandshakeInfo;
 import org.polypheny.db.docker.models.UpdateDockerResponse;
->>>>>>> 18d3cce9
 
 @Slf4j
 public final class DockerSetupHelper {
 
     private DockerSetupHelper() {
     }
-<<<<<<< HEAD
-
-
-    private static void tryConnectDirectly( DockerHost host ) throws IOException {
-        byte[] serverCertificate;
-
-        try {
-            serverCertificate = PolyphenyCertificateManager.loadServerCertificate( "docker", host.hostname() );
-        } catch ( IOException e ) {
-            throw new IOException( "No valid server certificate present" );
-        }
-
-        PolyphenyKeypair kp = PolyphenyCertificateManager.loadClientKeypair( "docker", host.hostname() );
-        PolyphenyDockerClient client = new PolyphenyDockerClient( host.hostname(), host.communicationPort(), kp, serverCertificate );
-=======
 
 
     private static void tryConnectDirectly( DockerHost host ) throws IOException {
@@ -57,22 +37,11 @@
         PolyphenyCertificateManager.loadClientKeypair( "docker", host.hostname() );
 
         PolyphenyDockerClient client = PolyphenyDockerClient.connect( "docker", host.hostname(), host.communicationPort() );
->>>>>>> 18d3cce9
         client.ping();
         client.close();
     }
 
 
-<<<<<<< HEAD
-    public static DockerSetupResult newDockerInstance( @NotNull String hostname, @NotNull String alias, @NotNull String registry, int communicationPort, int handshakePort, int proxyPort, boolean startHandshake ) {
-        DockerHost host = new DockerHost( hostname, alias, registry, communicationPort, handshakePort, proxyPort );
-        if ( DockerManager.getInstance().hasHost( host.hostname() ) ) {
-            return new DockerSetupResult( "There is already a Docker instance connected to " + hostname );
-        }
-
-        if ( DockerManager.getInstance().hasAlias( host.alias() ) ) {
-            return new DockerSetupResult( "There is already a Docker instance with alias " + alias );
-=======
     public static Optional<HandshakeInfo> newDockerInstance( @NonNull String hostname, @NonNull String alias, @NonNull String registry, int communicationPort, int handshakePort, int proxyPort, boolean startHandshake ) {
         DockerHost host = new DockerHost( hostname, alias, registry, communicationPort, handshakePort, proxyPort );
         if ( DockerManager.getInstance().hasHost( host.hostname() ) ) {
@@ -81,17 +50,12 @@
 
         if ( DockerManager.getInstance().hasAlias( host.alias() ) ) {
             throw new DockerUserException( "There is already a Docker instance with alias " + alias );
->>>>>>> 18d3cce9
         }
 
         try {
             tryConnectDirectly( host );
             DockerManager.getInstance().addDockerInstance( host, null );
-<<<<<<< HEAD
-            return new DockerSetupResult( true );
-=======
             return Optional.empty();
->>>>>>> 18d3cce9
         } catch ( IOException e ) {
             return Optional.of( HandshakeManager.getInstance()
                     .newHandshake(
@@ -105,34 +69,8 @@
     }
 
 
-<<<<<<< HEAD
-    public static DockerUpdateResult updateDockerInstance( int id, String hostname, String alias, String registry ) {
-        Optional<DockerInstance> maybeDockerInstance = DockerManager.getInstance().getInstanceById( id );
-
-        if ( maybeDockerInstance.isEmpty() ) {
-            return new DockerUpdateResult( "No docker instance with that id" );
-        }
-
-        DockerInstance dockerInstance = maybeDockerInstance.get();
-        DockerHost newHost = new DockerHost( hostname, alias, registry, dockerInstance.getHost().communicationPort(), dockerInstance.getHost().handshakePort(), dockerInstance.getHost().proxyPort() );
-
-        boolean hostChanged = !dockerInstance.getHost().hostname().equals( newHost.hostname() );
-        DockerManager.getInstance().updateDockerInstance( id, hostname, alias, registry );
-
-        if ( hostChanged && !dockerInstance.isConnected() ) {
-            HandshakeManager.getInstance().newHandshake(
-                    newHost,
-                    () -> DockerManager.getInstance().getInstanceById( id ).ifPresent( DockerInstance::reconnect ),
-                    true
-            );
-            return new DockerUpdateResult( dockerInstance, true );
-        } else {
-            return new DockerUpdateResult( dockerInstance, false );
-        }
-=======
     public static UpdateDockerResponse updateDockerInstance( int id, String hostname, String alias, String registry ) {
         return DockerManager.getInstance().updateDockerInstance( id, hostname, alias, registry );
->>>>>>> 18d3cce9
     }
 
 
@@ -159,105 +97,6 @@
 
         HandshakeManager.getInstance().cancelHandshakes( dockerInstance.getHost().hostname() );
         DockerManager.getInstance().removeDockerInstance( id );
-<<<<<<< HEAD
-        HandshakeManager.getInstance().cancelHandshake( dockerInstance.getHost().hostname() );
-        return "";
-    }
-
-
-    static public final class DockerSetupResult {
-
-        @Getter
-        private String error = "";
-        private Map<String, String> handshake = Map.of();
-        @Getter
-        private boolean success = false;
-
-
-        private DockerSetupResult( boolean success ) {
-            this.success = success;
-        }
-
-
-        private DockerSetupResult( Map<String, String> handshake ) {
-            this.handshake = handshake;
-        }
-
-
-        private DockerSetupResult( String error ) {
-            this.error = error;
-        }
-
-
-        public Map<String, Object> getMap() {
-            return Map.of(
-                    "error", error,
-                    "handshake", handshake,
-                    "success", success
-            );
-        }
-
-    }
-
-
-    static public final class DockerUpdateResult {
-
-        private String error = "";
-        private Map<String, String> handshake = Map.of();
-        private Map<String, Object> instance = Map.of();
-
-
-        private DockerUpdateResult( String err ) {
-            this.error = err;
-        }
-
-
-        private DockerUpdateResult( DockerInstance dockerInstance, boolean handshake ) {
-            this.instance = dockerInstance.getMap();
-
-            if ( handshake ) {
-                this.handshake = HandshakeManager.getInstance().getHandshake( dockerInstance.getHost().hostname() );
-            }
-        }
-
-
-        public Map<String, Object> getMap() {
-            return Map.of(
-                    "error", error,
-                    "handshake", handshake,
-                    "instance", instance
-            );
-        }
-
-    }
-
-
-    static public final class DockerReconnectResult {
-
-        @Getter
-        private String error = "";
-        private Map<String, String> handshake = Map.of();
-
-
-        private DockerReconnectResult( String error ) {
-            this.error = error;
-        }
-
-
-        private DockerReconnectResult( Map<String, String> handshake ) {
-            this.handshake = handshake;
-        }
-
-
-        public Map<String, Object> getMap() {
-            return Map.of(
-                    "error", error,
-                    "handshake", handshake
-            );
-        }
-
-=======
->>>>>>> 18d3cce9
     }
 
 }