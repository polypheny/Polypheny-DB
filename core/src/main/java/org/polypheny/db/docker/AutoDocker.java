/*
 * Copyright 2019-2024 The Polypheny Project
 *
 * Licensed under the Apache License, Version 2.0 (the "License");
 * you may not use this file except in compliance with the License.
 * You may obtain a copy of the License at
 *
 * http://www.apache.org/licenses/LICENSE-2.0
 *
 * Unless required by applicable law or agreed to in writing, software
 * distributed under the License is distributed on an "AS IS" BASIS,
 * WITHOUT WARRANTIES OR CONDITIONS OF ANY KIND, either express or implied.
 * See the License for the specific language governing permissions and
 * limitations under the License.
 */

package org.polypheny.db.docker;

import com.github.dockerjava.api.DockerClient;
import com.github.dockerjava.api.async.ResultCallback;
import com.github.dockerjava.api.command.CreateContainerResponse;
import com.github.dockerjava.api.command.ExecCreateCmdResponse;
import com.github.dockerjava.api.command.InspectExecResponse;
import com.github.dockerjava.api.command.InspectVolumeResponse;
import com.github.dockerjava.api.command.PullImageResultCallback;
import com.github.dockerjava.api.model.Bind;
import com.github.dockerjava.api.model.Container;
import com.github.dockerjava.api.model.ExposedPort;
import com.github.dockerjava.api.model.Frame;
import com.github.dockerjava.api.model.HostConfig;
import com.github.dockerjava.api.model.Image;
import com.github.dockerjava.api.model.PortBinding;
import com.github.dockerjava.api.model.RestartPolicy;
import com.github.dockerjava.core.DefaultDockerClientConfig;
import com.github.dockerjava.core.DockerClientConfig;
import com.github.dockerjava.core.DockerClientImpl;
import com.github.dockerjava.httpclient5.ApacheDockerHttpClient;
import java.io.Closeable;
import java.time.Duration;
import java.util.Arrays;
import java.util.List;
import java.util.Map;
import java.util.Optional;
import java.util.concurrent.TimeUnit;
import lombok.extern.slf4j.Slf4j;
import org.polypheny.db.config.ConfigDocker;
import org.polypheny.db.config.RuntimeConfig;
<<<<<<< HEAD
import org.polypheny.db.docker.DockerSetupHelper.DockerReconnectResult;
import org.polypheny.db.docker.DockerSetupHelper.DockerSetupResult;
import org.polypheny.db.docker.models.DockerHost;
=======
import org.polypheny.db.docker.exceptions.DockerUserException;
import org.polypheny.db.docker.models.AutoDockerStatus;
import org.polypheny.db.docker.models.DockerHost;
import org.polypheny.db.docker.models.HandshakeInfo;
>>>>>>> 18d3cce9

@Slf4j
public final class AutoDocker {

    private static final AutoDocker INSTANCE = new AutoDocker();

    private String status = "";

    private Thread thread = null;

    private final DockerHost host = new DockerHost( "localhost", "localhost", "", ConfigDocker.COMMUNICATION_PORT, ConfigDocker.HANDSHAKE_PORT, ConfigDocker.PROXY_PORT );

<<<<<<< HEAD
=======
    private HandshakeInfo handshake = null;


    private AutoDocker() {
    }

>>>>>>> 18d3cce9

    public static AutoDocker getInstance() {
        return INSTANCE;
    }


    private void updateStatus( String newStatus ) {
        status = newStatus;
        log.info( "AutoDocker: " + newStatus );
    }


    private void createPolyphenyConnectorVolumeIfNotExists( DockerClient client ) {
        List<InspectVolumeResponse> volumes = client.listVolumesCmd().exec().getVolumes();

        if ( volumes.stream().noneMatch( vol -> vol.getName().equals( DockerUtils.VOLUME_NAME ) ) ) {
            client.createVolumeCmd().withName( DockerUtils.VOLUME_NAME ).exec();
        }
    }


    private Optional<String> findAndStartPolyphenyContainer( DockerClient client ) {
        List<Container> resp = client.listContainersCmd().withShowAll( true ).exec();
        for ( Container c : resp ) {
<<<<<<< HEAD
            for ( String name : c.getNames() ) {
                if ( name.equals( "/" + DockerUtils.CONTAINER_NAME ) ) {
                    if ( !c.getState().equals( "running" ) ) {
                        client.startContainerCmd( c.getId() ).exec();
                    }
                    return Optional.of( c.getId() );
=======
            if ( Arrays.asList( c.getNames() ).contains( "/" + DockerUtils.CONTAINER_NAME ) ) {
                if ( !c.getState().equals( "running" ) ) {
                    client.startContainerCmd( c.getId() ).exec();
>>>>>>> 18d3cce9
                }
                return Optional.of( c.getId() );
            }
        }
        return Optional.empty();
    }


    private boolean hasLocalImage( DockerClient client, String imageName ) {
        List<Image> images = client.listImagesCmd().withShowAll( true ).exec();
        return images.stream().anyMatch( i -> Arrays.asList( i.getRepoDigests() ).contains( imageName ) );
    }


    private Optional<String> createAndStartPolyphenyContainer( DockerClient client ) {
        final String imageName = DockerUtils.getContainerName( host );

        updateStatus( String.format( "Pulling container image %s", imageName ) );
        PullImageResultCallback callback = new PullImageResultCallback();
        client.pullImageCmd( imageName ).exec( callback );
        try {
            callback.awaitCompletion();
        } catch ( InterruptedException e ) {
            if ( !hasLocalImage( client, imageName ) ) {
                log.error( "PullImage: ", e );
                updateStatus( "Failed to pull image." );
                return Optional.empty();
            }
            log.info( "Cannot pull image from registry, using cached version" );
            updateStatus( "Using local image." );
        }
        createPolyphenyConnectorVolumeIfNotExists( client );

        updateStatus( "Creating container " + DockerUtils.CONTAINER_NAME );
        HostConfig hostConfig = new HostConfig()
                .withBinds( Bind.parse( DockerUtils.VOLUME_NAME + ":/data" ), Bind.parse( "/var/run/docker.sock:/var/run/docker.sock" ) )
                .withPortBindings( PortBinding.parse( "7001:7001" ), PortBinding.parse( "7002:7002" ), PortBinding.parse( "7003:7003" ) )
                .withRestartPolicy( RestartPolicy.unlessStoppedRestart() );

        CreateContainerResponse containerResponse = client.createContainerCmd( imageName )
                .withExposedPorts( ExposedPort.tcp( ConfigDocker.COMMUNICATION_PORT ), ExposedPort.tcp( ConfigDocker.HANDSHAKE_PORT ), ExposedPort.tcp( ConfigDocker.PROXY_PORT ) )
                .withHostConfig( hostConfig )
                .withName( DockerUtils.CONTAINER_NAME )
                .withCmd( "server" )
                .exec();
        String uuid = containerResponse.getId();
        client.startContainerCmd( uuid ).exec();
        return Optional.of( uuid );
    }


    private String createAndStartHandshakeCommand( DockerClient client, String containerUuid ) {
        ExecCreateCmdResponse execResponse = client.execCreateCmd( containerUuid ).withCmd( "./main", "handshake", HandshakeManager.getInstance().getHandshakeParameters( handshake.id() ) ).withAttachStdin( true ).withAttachStderr( true ).exec();

        client.execStartCmd( execResponse.getId() ).exec( new ResultCallback<Frame>() {
            @Override
            public void onStart( Closeable closeable ) {
            }


            @Override
            public void onNext( Frame object ) {
            }


            @Override
            public void onError( Throwable throwable ) {
            }


            @Override
            public void onComplete() {
            }


            @Override
            public void close() {
            }
        } );

        return execResponse.getId();
    }


    private void doAutoHandshake() {
        updateStatus( "Starting automatic setup procedure" );
        DockerClient client = getClient();
        Optional<String> maybeUuid = findAndStartPolyphenyContainer( client );

        if ( maybeUuid.isEmpty() ) {
            maybeUuid = createAndStartPolyphenyContainer( client );
            if ( maybeUuid.isEmpty() ) {
                return;
            }
        }

        String execId = createAndStartHandshakeCommand( client, maybeUuid.get() );
        updateStatus( "Performing handshake with container" );
        HandshakeManager.getInstance().ensureHandshakeIsRunning( handshake.id() );
        int retries = 0;
        while ( true ) {
<<<<<<< HEAD
            String handshakeStatus = HandshakeManager.getInstance().getHandshake( "localhost" ).get( "status" );
            if ( handshakeStatus.equals( "FAILED" ) || handshakeStatus.equals( "SUCCESS" ) ) {
                break;
            }
            if ( handshakeStatus.equals( "NOT_RUNNING" ) ) {
                InspectExecResponse s = client.inspectExecCmd( execId ).exec();
                if ( s.getExitCodeLong() != null ) {
                    // 137 seems to be the code of an OOM kill, this happens often during tests, so try again
                    if ( s.getExitCodeLong() == 137 && retries < 3 ) {
                        retries += 1;
                        updateStatus( "Handshake process killed, retry " + retries + " of 3" );
                        execId = createAndStartHandshakeCommand( client, maybeUuid.get() );
                        continue;
                    }
                    updateStatus( "Command failed with exit code " + s.getExitCodeLong() );
                    break;
                }
                HandshakeManager.getInstance().restartOrGetHandshake( "localhost" );
            }
            try {
                TimeUnit.SECONDS.sleep( 1 );
            } catch ( InterruptedException e ) {
                // no problem
            }
=======
            String handshakeStatus = HandshakeManager.getInstance().getHandshake( handshake.id() ).orElseThrow().status();
            if ( handshakeStatus.equals( "FAILED" ) || handshakeStatus.equals( "SUCCESS" ) ) {
                if ( handshakeStatus.equals( "FAILED" ) ) {
                    status = HandshakeManager.getInstance().getHandshake( handshake.id() ).orElseThrow().lastErrorMessage();
                }
                handshake = null;
                break;
            }
            if ( handshakeStatus.equals( "NOT_RUNNING" ) ) {
                InspectExecResponse s = client.inspectExecCmd( execId ).exec();
                if ( s.getExitCodeLong() != null ) {
                    // 137 seems to be the code of an OOM kill, this happens often during tests, so try again
                    if ( s.getExitCodeLong() == 137 && retries < 3 ) {
                        retries += 1;
                        updateStatus( "Handshake process killed, retry " + retries + " of 3" );
                        execId = createAndStartHandshakeCommand( client, maybeUuid.get() );
                        continue;
                    }
                    updateStatus( "Command failed with exit code " + s.getExitCodeLong() );
                    break;
                }
                HandshakeManager.getInstance().ensureHandshakeIsRunning( handshake.id() );
            }
            try {
                TimeUnit.SECONDS.sleep( 1 );
            } catch ( InterruptedException e ) {
                // no problem
            }
>>>>>>> 18d3cce9

        }
    }


    public void doAutoConnect() {
        if ( !isAvailable() ) {
            throw new DockerUserException( "AutoDocker is not available" );
        }

        if ( isConnected() ) {
            return;
        }

        Optional<Map.Entry<Integer, DockerInstance>> maybeDockerInstance = DockerManager.getInstance().getDockerInstances().entrySet().stream().filter( e -> e.getValue().getHost().hostname().equals( "localhost" ) ).findFirst();

        if ( maybeDockerInstance.isPresent() ) {
            try {
                handshake = DockerSetupHelper.reconnectToInstance( maybeDockerInstance.get().getKey() );
            } catch ( DockerUserException e ) {
                log.info( "AutoDocker: Reconnect failed: " + e );
                updateStatus( "error: " + e.getMessage() );
                throw new DockerUserException( e.getMessage() );
            }
        } else {
<<<<<<< HEAD
            DockerSetupResult res = DockerSetupHelper.newDockerInstance( host.hostname(), host.alias(), host.registry(), host.communicationPort(), host.handshakePort(), host.proxyPort(), false );

            if ( res.isSuccess() ) {
                return true;
            }

            if ( !res.getError().isEmpty() ) {
                log.info( "AutoDocker: Setup failed: " + res.getError() );
                updateStatus( "setup failed: " + res.getError() );
                return false;
=======
            try {
                Optional<HandshakeInfo> res = DockerSetupHelper.newDockerInstance( host.hostname(), host.alias(), host.registry(), host.communicationPort(), host.handshakePort(), host.proxyPort(), false ); // TODO: Here we get the handshake
                if ( res.isEmpty() ) {
                    return;
                }
                handshake = res.get();
            } catch ( DockerUserException e ) {
                log.info( "AutoDocker: Setup failed: " + e );
                updateStatus( "setup failed: " + e.getMessage() );
                throw e;
>>>>>>> 18d3cce9
            }
        }

        // If it is not successful and not an error, a handshake needs to be done
        synchronized ( this ) {
            if ( thread == null || !thread.isAlive() ) {
                thread = new Thread( this::doAutoHandshake, "AutoHandshakeThread" );
                thread.start();
            }
        }
        // thread != null
        while ( thread.isAlive() ) {
            try {
                thread.join();
            } catch ( InterruptedException e ) {
                // no problem
            }
        }
        if ( !isConnected() ) {
            throw new DockerUserException( "Failed to connect to local Docker instance: " + status );
        }
    }


    private boolean isConnected() {
        return DockerManager.getInstance().getDockerInstances().values().stream().anyMatch( d -> d.getHost().hostname().equals( "localhost" ) && d.isConnected() );
    }


    public boolean isAvailable() {
        try {
            DockerClient client = getClient();
            client.pingCmd().exec();
            return true;
        } catch ( Exception e ) {
            return false;
        }
    }


    public AutoDockerStatus getStatus() {
        return new AutoDockerStatus( isAvailable(), isConnected(), thread != null && thread.isAlive(), status );
    }


    private DockerClient getClient() {
        DockerClientConfig config = DefaultDockerClientConfig
                .createDefaultConfigBuilder()
                .build();

        ApacheDockerHttpClient httpClient = new ApacheDockerHttpClient.Builder()
                .dockerHost( config.getDockerHost() )
                .sslConfig( config.getSSLConfig() )
                .responseTimeout( Duration.ofSeconds( RuntimeConfig.DOCKER_TIMEOUT.getInteger() ) )
                .connectionTimeout( Duration.ofSeconds( RuntimeConfig.DOCKER_TIMEOUT.getInteger() ) )
                .build();

        return DockerClientImpl.getInstance( config, httpClient );
    }

}<|MERGE_RESOLUTION|>--- conflicted
+++ resolved
@@ -45,16 +45,10 @@
 import lombok.extern.slf4j.Slf4j;
 import org.polypheny.db.config.ConfigDocker;
 import org.polypheny.db.config.RuntimeConfig;
-<<<<<<< HEAD
-import org.polypheny.db.docker.DockerSetupHelper.DockerReconnectResult;
-import org.polypheny.db.docker.DockerSetupHelper.DockerSetupResult;
-import org.polypheny.db.docker.models.DockerHost;
-=======
 import org.polypheny.db.docker.exceptions.DockerUserException;
 import org.polypheny.db.docker.models.AutoDockerStatus;
 import org.polypheny.db.docker.models.DockerHost;
 import org.polypheny.db.docker.models.HandshakeInfo;
->>>>>>> 18d3cce9
 
 @Slf4j
 public final class AutoDocker {
@@ -67,15 +61,12 @@
 
     private final DockerHost host = new DockerHost( "localhost", "localhost", "", ConfigDocker.COMMUNICATION_PORT, ConfigDocker.HANDSHAKE_PORT, ConfigDocker.PROXY_PORT );
 
-<<<<<<< HEAD
-=======
     private HandshakeInfo handshake = null;
 
 
     private AutoDocker() {
     }
 
->>>>>>> 18d3cce9
 
     public static AutoDocker getInstance() {
         return INSTANCE;
@@ -100,18 +91,9 @@
     private Optional<String> findAndStartPolyphenyContainer( DockerClient client ) {
         List<Container> resp = client.listContainersCmd().withShowAll( true ).exec();
         for ( Container c : resp ) {
-<<<<<<< HEAD
-            for ( String name : c.getNames() ) {
-                if ( name.equals( "/" + DockerUtils.CONTAINER_NAME ) ) {
-                    if ( !c.getState().equals( "running" ) ) {
-                        client.startContainerCmd( c.getId() ).exec();
-                    }
-                    return Optional.of( c.getId() );
-=======
             if ( Arrays.asList( c.getNames() ).contains( "/" + DockerUtils.CONTAINER_NAME ) ) {
                 if ( !c.getState().equals( "running" ) ) {
                     client.startContainerCmd( c.getId() ).exec();
->>>>>>> 18d3cce9
                 }
                 return Optional.of( c.getId() );
             }
@@ -213,32 +195,6 @@
         HandshakeManager.getInstance().ensureHandshakeIsRunning( handshake.id() );
         int retries = 0;
         while ( true ) {
-<<<<<<< HEAD
-            String handshakeStatus = HandshakeManager.getInstance().getHandshake( "localhost" ).get( "status" );
-            if ( handshakeStatus.equals( "FAILED" ) || handshakeStatus.equals( "SUCCESS" ) ) {
-                break;
-            }
-            if ( handshakeStatus.equals( "NOT_RUNNING" ) ) {
-                InspectExecResponse s = client.inspectExecCmd( execId ).exec();
-                if ( s.getExitCodeLong() != null ) {
-                    // 137 seems to be the code of an OOM kill, this happens often during tests, so try again
-                    if ( s.getExitCodeLong() == 137 && retries < 3 ) {
-                        retries += 1;
-                        updateStatus( "Handshake process killed, retry " + retries + " of 3" );
-                        execId = createAndStartHandshakeCommand( client, maybeUuid.get() );
-                        continue;
-                    }
-                    updateStatus( "Command failed with exit code " + s.getExitCodeLong() );
-                    break;
-                }
-                HandshakeManager.getInstance().restartOrGetHandshake( "localhost" );
-            }
-            try {
-                TimeUnit.SECONDS.sleep( 1 );
-            } catch ( InterruptedException e ) {
-                // no problem
-            }
-=======
             String handshakeStatus = HandshakeManager.getInstance().getHandshake( handshake.id() ).orElseThrow().status();
             if ( handshakeStatus.equals( "FAILED" ) || handshakeStatus.equals( "SUCCESS" ) ) {
                 if ( handshakeStatus.equals( "FAILED" ) ) {
@@ -267,7 +223,6 @@
             } catch ( InterruptedException e ) {
                 // no problem
             }
->>>>>>> 18d3cce9
 
         }
     }
@@ -293,18 +248,6 @@
                 throw new DockerUserException( e.getMessage() );
             }
         } else {
-<<<<<<< HEAD
-            DockerSetupResult res = DockerSetupHelper.newDockerInstance( host.hostname(), host.alias(), host.registry(), host.communicationPort(), host.handshakePort(), host.proxyPort(), false );
-
-            if ( res.isSuccess() ) {
-                return true;
-            }
-
-            if ( !res.getError().isEmpty() ) {
-                log.info( "AutoDocker: Setup failed: " + res.getError() );
-                updateStatus( "setup failed: " + res.getError() );
-                return false;
-=======
             try {
                 Optional<HandshakeInfo> res = DockerSetupHelper.newDockerInstance( host.hostname(), host.alias(), host.registry(), host.communicationPort(), host.handshakePort(), host.proxyPort(), false ); // TODO: Here we get the handshake
                 if ( res.isEmpty() ) {
@@ -315,7 +258,6 @@
                 log.info( "AutoDocker: Setup failed: " + e );
                 updateStatus( "setup failed: " + e.getMessage() );
                 throw e;
->>>>>>> 18d3cce9
             }
         }
 
