--- conflicted
+++ resolved
@@ -208,21 +208,12 @@
                     break;
                 }
                 HandshakeManager.getInstance().restartOrGetHandshake( "localhost" );
-<<<<<<< HEAD
             }
             try {
                 TimeUnit.SECONDS.sleep( 1 );
             } catch ( InterruptedException e ) {
                 // no problem
             }
-=======
-            }
-            try {
-                TimeUnit.SECONDS.sleep( 1 );
-            } catch ( InterruptedException e ) {
-                // no problem
-            }
->>>>>>> 250079c0
 
         }
     }
