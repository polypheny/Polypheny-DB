--- conflicted
+++ resolved
@@ -19,11 +19,6 @@
 import java.io.IOException;
 import java.io.InputStream;
 import java.io.OutputStream;
-<<<<<<< HEAD
-import java.net.InetSocketAddress;
-import java.net.Socket;
-=======
->>>>>>> 18d3cce9
 import java.util.HashMap;
 import java.util.List;
 import java.util.Map;
@@ -45,16 +40,8 @@
     private boolean connected;
 
 
-<<<<<<< HEAD
-    PolyphenyDockerClient( String hostname, int port, PolyphenyKeypair kp, byte[] serverCertificate ) throws IOException {
-        con = new Socket();
-        con.connect( new InetSocketAddress( hostname, port ), 5000 );
-        this.client = new PolyphenyTlsClient( kp, serverCertificate, con.getInputStream(), con.getOutputStream() );
-
-=======
     private PolyphenyDockerClient( String context, String hostname, int port ) throws IOException {
         this.client = PolyphenyTlsClient.connect( context, hostname, port );
->>>>>>> 18d3cce9
         this.in = client.getInputStream().get();
         this.out = client.getOutputStream().get();
 
