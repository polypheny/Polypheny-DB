--- conflicted
+++ resolved
@@ -387,9 +387,6 @@
 
 
     /**
-<<<<<<< HEAD
-     * The container gets probed until the defined ready supplier returns true or the timeout is reached
-=======
      * While the DockerInstance knows the parameters of the corresponding Docker application
      * there still can be other application on the system, which lead to a fail
      * therefore the start of the container has to be handled correctly if something goes wrong
@@ -412,8 +409,7 @@
 
 
     /**
-     * The container gets probed until the defined ready supplier returns true or the timout is reached
->>>>>>> de3742ef
+     * The container gets probed until the defined ready supplier returns true or the timeout is reached
      *
      * @param container the container which is waited for
      */
