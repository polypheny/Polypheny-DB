--- conflicted
+++ resolved
@@ -57,15 +57,6 @@
         return Optional.ofNullable( dockerInstances.get( instanceId ) );
     }
 
-<<<<<<< HEAD
-    /**
-     * Destroys all containers and removes them from the system, which belong to the provided adapter
-     *
-     * @param adapterId the id of the adapter
-     */
-    public abstract void destroyAll( long adapterId );
-=======
->>>>>>> b4e0f257
 
     public Optional<DockerInstance> getInstanceForContainer( String uuid ) {
         return dockerInstances.values().stream().filter( d -> d.hasContainer( uuid ) ).findFirst();
