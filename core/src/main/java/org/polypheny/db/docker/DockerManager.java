/*
 * Copyright 2019-2024 The Polypheny Project
 *
 * Licensed under the Apache License, Version 2.0 (the "License");
 * you may not use this file except in compliance with the License.
 * You may obtain a copy of the License at
 *
 * http://www.apache.org/licenses/LICENSE-2.0
 *
 * Unless required by applicable law or agreed to in writing, software
 * distributed under the License is distributed on an "AS IS" BASIS,
 * WITHOUT WARRANTIES OR CONDITIONS OF ANY KIND, either express or implied.
 * See the License for the specific language governing permissions and
 * limitations under the License.
 */

package org.polypheny.db.docker;

import com.google.common.collect.ImmutableMap;
import java.util.HashSet;
import java.util.List;
import java.util.Map;
import java.util.Optional;
import java.util.Set;
import java.util.concurrent.ConcurrentHashMap;
import java.util.concurrent.atomic.AtomicBoolean;
import java.util.stream.Collectors;
import javax.annotation.Nullable;
import org.jetbrains.annotations.NotNull;
import org.polypheny.db.catalog.Catalog;
import org.polypheny.db.catalog.exceptions.GenericRuntimeException;
import org.polypheny.db.config.Config.ConfigListener;
import org.polypheny.db.config.ConfigDocker;
import org.polypheny.db.config.ConfigManager;
import org.polypheny.db.config.RuntimeConfig;
<<<<<<< HEAD
import org.polypheny.db.docker.models.DockerHost;
import org.polypheny.db.util.PolyMode;
=======
import org.polypheny.db.docker.exceptions.DockerUserException;
import org.polypheny.db.docker.models.DockerHost;
import org.polypheny.db.docker.models.DockerInstanceInfo;
import org.polypheny.db.docker.models.HandshakeInfo;
import org.polypheny.db.docker.models.UpdateDockerResponse;
import org.polypheny.db.util.RunMode;

>>>>>>> 18d3cce9

public final class DockerManager {

    private static final DockerManager INSTANCE = new DockerManager();
    private final Map<Integer, DockerInstance> dockerInstances = new ConcurrentHashMap<>();
    private final AtomicBoolean initialized = new AtomicBoolean( false );
    private final Set<ConfigListener> listener = new HashSet<>();


    private DockerManager() {
    }


    public static DockerManager getInstance() {
        if ( !INSTANCE.initialized.getAndSet( true ) ) {
            RuntimeConfig.DOCKER_INSTANCES.getList( ConfigDocker.class ).forEach( c -> INSTANCE.addDockerInstance( new DockerHost( c.getHost(), c.getAlias(), c.getRegistry(), c.getCommunicationPort(), c.getHandshakePort(), c.getProxyPort() ), c ) );
        }

        return INSTANCE;
    }


    public Optional<DockerInstance> getInstanceById( int instanceId ) {
        // Tests expect a localhost docker instance with id 0
<<<<<<< HEAD
        if ( Catalog.mode == PolyMode.TEST && instanceId == 0 ) {
=======
        if ( Catalog.mode == RunMode.TEST && instanceId == 0 ) {
>>>>>>> 18d3cce9
            return dockerInstances.values().stream().filter( d -> d.getHost().hostname().equals( "localhost" ) ).findFirst();
        }
        return Optional.ofNullable( dockerInstances.get( instanceId ) );
    }


    public Optional<DockerInstance> getInstanceForContainer( String uuid ) {
        return dockerInstances.values().stream().filter( d -> d.hasContainer( uuid ) ).findFirst();
    }


    public ImmutableMap<Integer, DockerInstance> getDockerInstances() {
        return ImmutableMap.copyOf( dockerInstances );
    }


    public List<DockerInstanceInfo> getDockerInstancesMap() {
        return dockerInstances.values().stream().map( DockerInstance::getInfo ).toList();
    }


    public boolean hasHost( String host ) {
        return dockerInstances.values().stream().anyMatch( d -> d.getHost().hostname().equals( host ) );
    }


    public boolean hasAlias( String alias ) {
        return dockerInstances.values().stream().anyMatch( d -> d.getHost().alias().equals( alias ) );
    }


    void addDockerInstance( @NotNull DockerHost host, @Nullable ConfigDocker existingConfig ) {
        synchronized ( this ) {
            if ( hasHost( host.hostname() ) ) {
<<<<<<< HEAD
                throw new GenericRuntimeException( "There is already a Docker instance connected to " + host.hostname() );
            }
            if ( hasAlias( host.alias() ) ) {
                throw new GenericRuntimeException( "There is already a Docker instance with alias " + host.alias() );
=======
                throw new DockerUserException( "There is already a Docker instance connected to " + host.hostname() );
            }
            if ( hasAlias( host.alias() ) ) {
                throw new DockerUserException( "There is already a Docker instance with alias " + host.alias() );
            }
            if ( host.registry() == null ) {
                throw new GenericRuntimeException( "registry must not be null" );
>>>>>>> 18d3cce9
            }
            ConfigDocker configDocker = existingConfig;
            if ( configDocker == null ) {
                // TODO: racy, someone else could modify runtime/dockerInstances elsewhere
                List<ConfigDocker> configList = RuntimeConfig.DOCKER_INSTANCES.getList( ConfigDocker.class );
                configDocker = new ConfigDocker( host.hostname(), host.alias(), host.registry(), host.communicationPort(), host.handshakePort(), host.proxyPort() );
                configList.add( configDocker );
                ConfigManager.getInstance().getConfig( "runtime/dockerInstances" ).setConfigObjectList( configList.stream().map( ConfigDocker::toMap ).collect( Collectors.toList() ), ConfigDocker.class );
            }
            dockerInstances.put( configDocker.getId(), new DockerInstance( configDocker.getId(), host ) );
<<<<<<< HEAD
        }
    }


    void updateDockerInstance( int id, String hostname, String alias, String registry ) {
        synchronized ( this ) {
            DockerInstance dockerInstance = getInstanceById( id ).orElseThrow( () -> new GenericRuntimeException( "No docker instance with id " + id ) );
            if ( !dockerInstance.getHost().hostname().equals( hostname ) && hasHost( hostname ) ) {
                throw new GenericRuntimeException( "There is already a Docker instance connected to " + hostname );
            }
            if ( !dockerInstance.getHost().alias().equals( alias ) && hasAlias( alias ) ) {
                throw new GenericRuntimeException( "There is already a Docker instance with alias " + alias );
            }

            dockerInstance.updateConfig( hostname, alias, registry );
=======
            Catalog.getInstance().updateSnapshot();
        }
    }


    UpdateDockerResponse updateDockerInstance( int id, String hostname, String alias, String registry ) {
        synchronized ( this ) {
            DockerInstance dockerInstance = getInstanceById( id ).orElseThrow( () -> new DockerUserException( 404, "No Docker instance with id " + id ) );
            if ( !dockerInstance.getHost().hostname().equals( hostname ) && hasHost( hostname ) ) {
                throw new DockerUserException( "There is already a Docker instance connected to " + hostname );
            }
            if ( !dockerInstance.getHost().alias().equals( alias ) && hasAlias( alias ) ) {
                throw new DockerUserException( "There is already a Docker instance with alias " + alias );
            }

            Optional<HandshakeInfo> maybeHandshake = dockerInstance.updateConfig( hostname, alias, registry );
>>>>>>> 18d3cce9

            listener.forEach( c -> c.onConfigChange( null ) );

            // TODO: racy, someone else could modify runtime/dockerInstances elsewhere
            List<ConfigDocker> configs = RuntimeConfig.DOCKER_INSTANCES.getList( ConfigDocker.class );
            configs.forEach( c -> {
                if ( c.id == id ) {
                    c.setHost( hostname );
                    c.setAlias( alias );
                    c.setRegistry( registry );
                }
            } );
            ConfigManager.getInstance().getConfig( "runtime/dockerInstances" ).setConfigObjectList( configs.stream().map( ConfigDocker::toMap ).collect( Collectors.toList() ), ConfigDocker.class );
            Catalog.getInstance().updateSnapshot();

            return new UpdateDockerResponse( maybeHandshake.orElse( null ), dockerInstance.getInfo() );
        }
    }


    void removeDockerInstance( int id ) {
        synchronized ( this ) {
            DockerInstance dockerInstance = dockerInstances.remove( id );
            if ( dockerInstance != null ) {
                dockerInstance.close();
            }
            // TODO: racy, someone else could modify runtime/dockerInstances elsewhere
            List<ConfigDocker> newList = RuntimeConfig.DOCKER_INSTANCES.getList( ConfigDocker.class ).stream().filter( c -> c.getId() != id ).collect( Collectors.toList() );
            ConfigManager.getInstance().getConfig( "runtime/dockerInstances" ).setConfigObjectList( newList.stream().map( ConfigDocker::toMap ).collect( Collectors.toList() ), ConfigDocker.class );
            Catalog.getInstance().updateSnapshot();
        }
    }


    public void addListener( ConfigListener l ) {
        synchronized ( this ) {
            listener.add( l );
        }
    }


    public void removeListener( ConfigListener l ) {
        synchronized ( this ) {
            listener.remove( l );
        }
    }

}<|MERGE_RESOLUTION|>--- conflicted
+++ resolved
@@ -33,10 +33,6 @@
 import org.polypheny.db.config.ConfigDocker;
 import org.polypheny.db.config.ConfigManager;
 import org.polypheny.db.config.RuntimeConfig;
-<<<<<<< HEAD
-import org.polypheny.db.docker.models.DockerHost;
-import org.polypheny.db.util.PolyMode;
-=======
 import org.polypheny.db.docker.exceptions.DockerUserException;
 import org.polypheny.db.docker.models.DockerHost;
 import org.polypheny.db.docker.models.DockerInstanceInfo;
@@ -44,7 +40,6 @@
 import org.polypheny.db.docker.models.UpdateDockerResponse;
 import org.polypheny.db.util.RunMode;
 
->>>>>>> 18d3cce9
 
 public final class DockerManager {
 
@@ -69,11 +64,7 @@
 
     public Optional<DockerInstance> getInstanceById( int instanceId ) {
         // Tests expect a localhost docker instance with id 0
-<<<<<<< HEAD
-        if ( Catalog.mode == PolyMode.TEST && instanceId == 0 ) {
-=======
         if ( Catalog.mode == RunMode.TEST && instanceId == 0 ) {
->>>>>>> 18d3cce9
             return dockerInstances.values().stream().filter( d -> d.getHost().hostname().equals( "localhost" ) ).findFirst();
         }
         return Optional.ofNullable( dockerInstances.get( instanceId ) );
@@ -108,12 +99,6 @@
     void addDockerInstance( @NotNull DockerHost host, @Nullable ConfigDocker existingConfig ) {
         synchronized ( this ) {
             if ( hasHost( host.hostname() ) ) {
-<<<<<<< HEAD
-                throw new GenericRuntimeException( "There is already a Docker instance connected to " + host.hostname() );
-            }
-            if ( hasAlias( host.alias() ) ) {
-                throw new GenericRuntimeException( "There is already a Docker instance with alias " + host.alias() );
-=======
                 throw new DockerUserException( "There is already a Docker instance connected to " + host.hostname() );
             }
             if ( hasAlias( host.alias() ) ) {
@@ -121,7 +106,6 @@
             }
             if ( host.registry() == null ) {
                 throw new GenericRuntimeException( "registry must not be null" );
->>>>>>> 18d3cce9
             }
             ConfigDocker configDocker = existingConfig;
             if ( configDocker == null ) {
@@ -132,23 +116,6 @@
                 ConfigManager.getInstance().getConfig( "runtime/dockerInstances" ).setConfigObjectList( configList.stream().map( ConfigDocker::toMap ).collect( Collectors.toList() ), ConfigDocker.class );
             }
             dockerInstances.put( configDocker.getId(), new DockerInstance( configDocker.getId(), host ) );
-<<<<<<< HEAD
-        }
-    }
-
-
-    void updateDockerInstance( int id, String hostname, String alias, String registry ) {
-        synchronized ( this ) {
-            DockerInstance dockerInstance = getInstanceById( id ).orElseThrow( () -> new GenericRuntimeException( "No docker instance with id " + id ) );
-            if ( !dockerInstance.getHost().hostname().equals( hostname ) && hasHost( hostname ) ) {
-                throw new GenericRuntimeException( "There is already a Docker instance connected to " + hostname );
-            }
-            if ( !dockerInstance.getHost().alias().equals( alias ) && hasAlias( alias ) ) {
-                throw new GenericRuntimeException( "There is already a Docker instance with alias " + alias );
-            }
-
-            dockerInstance.updateConfig( hostname, alias, registry );
-=======
             Catalog.getInstance().updateSnapshot();
         }
     }
@@ -165,7 +132,6 @@
             }
 
             Optional<HandshakeInfo> maybeHandshake = dockerInstance.updateConfig( hostname, alias, registry );
->>>>>>> 18d3cce9
 
             listener.forEach( c -> c.onConfigChange( null ) );
 
