/*
 * Copyright 2019-2023 The Polypheny Project
 *
 * Licensed under the Apache License, Version 2.0 (the "License");
 * you may not use this file except in compliance with the License.
 * You may obtain a copy of the License at
 *
 * http://www.apache.org/licenses/LICENSE-2.0
 *
 * Unless required by applicable law or agreed to in writing, software
 * distributed under the License is distributed on an "AS IS" BASIS,
 * WITHOUT WARRANTIES OR CONDITIONS OF ANY KIND, either express or implied.
 * See the License for the specific language governing permissions and
 * limitations under the License.
 */

package org.polypheny.db.docker;

import com.google.common.collect.ImmutableMap;
import java.util.HashSet;
import java.util.List;
import java.util.Map;
import java.util.Optional;
import java.util.Set;
import java.util.concurrent.ConcurrentHashMap;
import java.util.concurrent.atomic.AtomicBoolean;
import java.util.stream.Collectors;
import javax.annotation.Nullable;
import org.polypheny.db.catalog.Catalog;
import org.polypheny.db.config.Config.ConfigListener;
import org.polypheny.db.config.ConfigDocker;
import org.polypheny.db.config.ConfigManager;
import org.polypheny.db.config.RuntimeConfig;

public final class DockerManager {

    private static final DockerManager INSTANCE = new DockerManager();
    private final Map<Integer, DockerInstance> dockerInstances = new ConcurrentHashMap<>();
    private final AtomicBoolean initialized = new AtomicBoolean( false );
    private final Set<ConfigListener> listener = new HashSet<>();


    public static DockerManager getInstance() {
        if ( !INSTANCE.initialized.getAndSet( true ) ) {
            RuntimeConfig.DOCKER_INSTANCES.getList( ConfigDocker.class ).forEach( c -> INSTANCE.addDockerInstance( c.getHost(), c.getAlias(), c.getRegistry(), c.getCommunicationPort(), c.getHandshakePort(), c.getProxyPort(), c ) );
        }

        return INSTANCE;
    }


    public Optional<DockerInstance> getInstanceById( int instanceId ) {
        // Tests expect a localhost docker instance with id 0
        if ( Catalog.testMode && instanceId == 0 ) {
            return dockerInstances.values().stream().filter( d -> d.getHost().equals( "localhost" ) ).findFirst();
        }
        return Optional.ofNullable( dockerInstances.get( instanceId ) );
    }


    Optional<DockerInstance> getInstanceForContainer( String uuid ) {
        return dockerInstances.values().stream().filter( d -> d.hasContainer( uuid ) ).findFirst();
    }


    public ImmutableMap<Integer, DockerInstance> getDockerInstances() {
        return ImmutableMap.copyOf( dockerInstances );
    }


    public boolean hasHost( String host ) {
        return dockerInstances.values().stream().anyMatch( d -> d.getHost().equals( host ) );
    }


    public boolean hasAlias( String alias ) {
        return dockerInstances.values().stream().anyMatch( d -> d.getAlias().equals( alias ) );
    }


    /**
     * Returns the id of the new DockerInstance for host, or if it already exists the id for that.
     */
    void addDockerInstance( String host, String alias, String registry, int communicationPort, int handshakePort, int proxyPort, @Nullable ConfigDocker existingConfig ) {
        synchronized ( this ) {
            if ( hasHost( host ) ) {
                throw new RuntimeException( "There is already a docker instance connected to " + host );
            }
            if ( hasAlias( alias ) ) {
                throw new RuntimeException( "There is already a docker instance with alias " + alias );
            }
            ConfigDocker configDocker = existingConfig;
            if ( configDocker == null ) {
                // TODO: racy, someone else could modify runtime/dockerInstances elsewhere
                List<ConfigDocker> configList = RuntimeConfig.DOCKER_INSTANCES.getList( ConfigDocker.class );
                configDocker = new ConfigDocker( host, alias, registry, communicationPort, handshakePort, proxyPort );
                configList.add( configDocker );
                ConfigManager.getInstance().getConfig( "runtime/dockerInstances" ).setConfigObjectList( configList.stream().map( ConfigDocker::toMap ).collect( Collectors.toList() ), ConfigDocker.class );
            }
            dockerInstances.put( configDocker.getId(), new DockerInstance( configDocker.getId(), host, alias, registry, communicationPort, handshakePort, proxyPort ) );
        }
    }


<<<<<<< HEAD
    public enum ContainerStatus {
        INIT,
        STOPPED,
        RUNNING,
        ERROR,
        DESTROYED
    }


    public static class ContainerBuilder {

        public final Integer adapterId;
        public final Image image;
        public final String uniqueName;
        public Supplier<Boolean> containerReadySupplier = () -> true;
        public Map<Integer, Integer> internalExternalPortMapping = new HashMap<>();
        public Map<String, String> bindMounts = new HashMap<>();
        public boolean checkUnique = false;
        public List<String> initCommands = new ArrayList<>();
        public int dockerInstanceId;
        public int maxTimeoutMs = 2000;

        public List<String> orderCommands = new ArrayList<>();
        private List<String> envCommands = new ArrayList<>();


        public ContainerBuilder( Integer adapterId, String image, String uniqueName, int dockerInstanceId ) {
            this.adapterId = adapterId;
            this.image = new Image( image );
            this.uniqueName = uniqueName;
            this.dockerInstanceId = dockerInstanceId;
        }


        public ContainerBuilder withReadyTest( Supplier<Boolean> containerReadySupplier, int maxTimeoutMs ) {
            this.containerReadySupplier = containerReadySupplier;
            this.maxTimeoutMs = maxTimeoutMs;

            return this;
        }


        public ContainerBuilder withMappedPort( int internalPort, int externalPort ) {
            this.internalExternalPortMapping.put( internalPort, externalPort );

            return this;
        }


        /**
         * This allows to define specific commands which are executed when the container is initialized
         *
         * @param commands a collection of the commands to execute
         * @return the builder
         */
        public ContainerBuilder withInitCommands( List<String> commands ) {
            this.initCommands = Streams.concat( this.initCommands.stream(), commands.stream() ).collect( Collectors.toList() );

            return this;
        }


        /**
         * This allows to define environment variables which are initialized for the container
         *
         * @param variables a list of all variables, which defines them like [ "VARIABLE=value",...]
         * @return the builder
         */
        public ContainerBuilder withEnvironmentVariables( List<String> variables ) {
            this.envCommands = Streams.concat( this.envCommands.stream(), variables.stream() ).collect( Collectors.toList() );

            return this;
        }


        /**
         * This allows to define a single environment variable for the container
         * it can be changed
         *
         * @param variable the environment variable
         * @return the builder
         */
        public ContainerBuilder withEnvironmentVariable( String variable ) {
            this.envCommands.add( variable );

            return this;
        }


        /**
         * This allows to specify commands which are executed when the container and the underlying system have started
         *
         * @param commands the collection of commands to execute
         * @return the builder
         */
        public ContainerBuilder withAfterCommands( List<String> commands ) {
            this.orderCommands.addAll( commands );

            return this;
        }
=======
    void updateDockerInstance( int id, String host, String alias, String registry ) {
        synchronized ( this ) {
            DockerInstance dockerInstance = getInstanceById( id ).orElseThrow( () -> new RuntimeException( "No docker instance with id " + id ) );
            if ( !dockerInstance.getHost().equals( host ) && dockerInstances.values().stream().anyMatch( d -> d.getHost().equals( host ) ) ) {
                throw new RuntimeException( "There is already a docker instance connected to " + host );
            }
            if ( !dockerInstance.getAlias().equals( alias ) && dockerInstances.values().stream().anyMatch( d -> d.getAlias().equals( alias ) ) ) {
                throw new RuntimeException( "There is already a docker instance with alias " + alias );
            }
>>>>>>> a3b44f4a

            dockerInstance.updateConfig( host, alias, registry );

<<<<<<< HEAD
        /**
         * This allows to add a bind mount from the local filesystem to the container.
         * Only one mount per source path is permitted.
         *
         * @param source the path on the host system
         * @param target the path inside the container
         * @return the builder
         */
        public ContainerBuilder withBindMount( String source, String target ) {
            this.bindMounts.put( source, target );

            return this;
        }


        public Container build() {

            return new Container(
                    adapterId,
                    uniqueName,
                    image,
                    dockerInstanceId,
                    internalExternalPortMapping,
                    checkUnique,
                    containerReadySupplier,
                    maxTimeoutMs,
                    initCommands,
                    orderCommands,
                    envCommands,
                    bindMounts );
=======
            listener.forEach( c -> c.onConfigChange( null ) );

            // TODO: racy, someone else could modify runtime/dockerInstances elsewhere
            List<ConfigDocker> configs = RuntimeConfig.DOCKER_INSTANCES.getList( ConfigDocker.class );
            configs.forEach( c -> {
                if ( c.id == id ) {
                    c.setHost( host );
                    c.setAlias( alias );
                    c.setRegistry( registry );
                }
            } );
            ConfigManager.getInstance().getConfig( "runtime/dockerInstances" ).setConfigObjectList( configs.stream().map( ConfigDocker::toMap ).collect( Collectors.toList() ), ConfigDocker.class );
>>>>>>> a3b44f4a
        }
    }


<<<<<<< HEAD
    /**
     * The container is the main interaction instance for calling classes when interacting with Docker.
     * It holds all information for a specific Container
     */
    public static class Container {

        public final Image image;
        public final String uniqueName;
        public final Map<Integer, Integer> internalExternalPortMapping;
        public final Map<String, String> bindMounts;
        public final Integer adapterId;
        public final List<String> envCommands;
        @Setter
        @Getter
        private ContainerStatus status;
        @Setter
        @Getter
        private String containerId;
        @Getter
        @Setter
        private String ipAddress = RuntimeConfig.USE_DOCKER_NETWORK.getBoolean() ? null : "localhost";


        @Getter
        private final String host;

        @Getter
        private final int dockerInstanceId;

        public final boolean usesInitCommands;
        public final List<String> initCommands;

        public final boolean usesAfterCommands;

        public final List<String> afterCommands;

        public final Supplier<Boolean> isReadySupplier;
        public final int maxTimeoutMs;


        private Container(
                int adapterId,
                String uniqueName,
                Image image,
                int dockerInstanceId,
                Map<Integer, Integer> internalExternalPortMapping,
                boolean checkUnique,
                Supplier<Boolean> isReadySupplier,
                int maxTimeoutMs,
                List<String> initCommands,
                List<String> afterCommands,
                List<String> envCommands,
                Map<String, String> bindMounts
        ) {
            this.adapterId = adapterId;
            this.image = image;
            this.uniqueName = uniqueName;
            this.dockerInstanceId = dockerInstanceId;
            this.internalExternalPortMapping = internalExternalPortMapping;
            this.status = ContainerStatus.INIT;
            this.initCommands = initCommands;
            this.usesInitCommands = !initCommands.isEmpty();
            this.afterCommands = afterCommands;
            this.usesAfterCommands = !afterCommands.isEmpty();
            this.envCommands = envCommands;
            this.isReadySupplier = isReadySupplier;
            this.maxTimeoutMs = maxTimeoutMs;
            this.bindMounts = bindMounts;

            this.host = RuntimeConfig.DOCKER_INSTANCES.getWithId( ConfigDocker.class, dockerInstanceId ).getHost();
        }


        /**
         * Starts the container
         *
         * @return the started container
         */
        public Container start() {
            DockerManager.getInstance().start( this );

            return this;
        }


        /**
         * Stops the container
         */
        public void stop() {
            DockerManager.getInstance().stop( this );
        }


        /**
         * Destroys the container, which stops and removes it from the system
         */
        public void destroy() {
            DockerManager.getInstance().destroy( this );
        }


        public List<ExposedPort> getExposedPorts() {
            return internalExternalPortMapping.values().stream().map( ExposedPort::tcp ).collect( Collectors.toList() );
        }


        public String getPhysicalName() {
            return Container.getPhysicalUniqueName( this );
        }


        public static String getPhysicalUniqueName( Container container ) {
            // while not all Docker containers belong to an adapter we annotate it anyway
            String name = container.uniqueName + "_polypheny_" + container.adapterId;
            if ( !Catalog.testMode ) {
                return name;
            } else {
                return name + "_test";
=======
    void removeDockerInstance( int id ) {
        synchronized ( this ) {
            DockerInstance dockerInstance = dockerInstances.remove( id );
            if ( dockerInstance != null ) {
                dockerInstance.close();
>>>>>>> a3b44f4a
            }
            // TODO: racy, someone else could modify runtime/dockerInstances elsewhere
            List<ConfigDocker> newList = RuntimeConfig.DOCKER_INSTANCES.getList( ConfigDocker.class ).stream().filter( c -> c.getId() != id ).collect( Collectors.toList() );
            ConfigManager.getInstance().getConfig( "runtime/dockerInstances" ).setConfigObjectList( newList.stream().map( ConfigDocker::toMap ).collect( Collectors.toList() ), ConfigDocker.class );
        }
    }


    public void addListener( ConfigListener l ) {
        synchronized ( this ) {
            listener.add( l );
        }
    }


    public void removeListener( ConfigListener l ) {
        synchronized ( this ) {
            listener.remove( l );
        }
    }

}<|MERGE_RESOLUTION|>--- conflicted
+++ resolved
@@ -102,108 +102,6 @@
     }
 
 
-<<<<<<< HEAD
-    public enum ContainerStatus {
-        INIT,
-        STOPPED,
-        RUNNING,
-        ERROR,
-        DESTROYED
-    }
-
-
-    public static class ContainerBuilder {
-
-        public final Integer adapterId;
-        public final Image image;
-        public final String uniqueName;
-        public Supplier<Boolean> containerReadySupplier = () -> true;
-        public Map<Integer, Integer> internalExternalPortMapping = new HashMap<>();
-        public Map<String, String> bindMounts = new HashMap<>();
-        public boolean checkUnique = false;
-        public List<String> initCommands = new ArrayList<>();
-        public int dockerInstanceId;
-        public int maxTimeoutMs = 2000;
-
-        public List<String> orderCommands = new ArrayList<>();
-        private List<String> envCommands = new ArrayList<>();
-
-
-        public ContainerBuilder( Integer adapterId, String image, String uniqueName, int dockerInstanceId ) {
-            this.adapterId = adapterId;
-            this.image = new Image( image );
-            this.uniqueName = uniqueName;
-            this.dockerInstanceId = dockerInstanceId;
-        }
-
-
-        public ContainerBuilder withReadyTest( Supplier<Boolean> containerReadySupplier, int maxTimeoutMs ) {
-            this.containerReadySupplier = containerReadySupplier;
-            this.maxTimeoutMs = maxTimeoutMs;
-
-            return this;
-        }
-
-
-        public ContainerBuilder withMappedPort( int internalPort, int externalPort ) {
-            this.internalExternalPortMapping.put( internalPort, externalPort );
-
-            return this;
-        }
-
-
-        /**
-         * This allows to define specific commands which are executed when the container is initialized
-         *
-         * @param commands a collection of the commands to execute
-         * @return the builder
-         */
-        public ContainerBuilder withInitCommands( List<String> commands ) {
-            this.initCommands = Streams.concat( this.initCommands.stream(), commands.stream() ).collect( Collectors.toList() );
-
-            return this;
-        }
-
-
-        /**
-         * This allows to define environment variables which are initialized for the container
-         *
-         * @param variables a list of all variables, which defines them like [ "VARIABLE=value",...]
-         * @return the builder
-         */
-        public ContainerBuilder withEnvironmentVariables( List<String> variables ) {
-            this.envCommands = Streams.concat( this.envCommands.stream(), variables.stream() ).collect( Collectors.toList() );
-
-            return this;
-        }
-
-
-        /**
-         * This allows to define a single environment variable for the container
-         * it can be changed
-         *
-         * @param variable the environment variable
-         * @return the builder
-         */
-        public ContainerBuilder withEnvironmentVariable( String variable ) {
-            this.envCommands.add( variable );
-
-            return this;
-        }
-
-
-        /**
-         * This allows to specify commands which are executed when the container and the underlying system have started
-         *
-         * @param commands the collection of commands to execute
-         * @return the builder
-         */
-        public ContainerBuilder withAfterCommands( List<String> commands ) {
-            this.orderCommands.addAll( commands );
-
-            return this;
-        }
-=======
     void updateDockerInstance( int id, String host, String alias, String registry ) {
         synchronized ( this ) {
             DockerInstance dockerInstance = getInstanceById( id ).orElseThrow( () -> new RuntimeException( "No docker instance with id " + id ) );
@@ -213,42 +111,9 @@
             if ( !dockerInstance.getAlias().equals( alias ) && dockerInstances.values().stream().anyMatch( d -> d.getAlias().equals( alias ) ) ) {
                 throw new RuntimeException( "There is already a docker instance with alias " + alias );
             }
->>>>>>> a3b44f4a
 
             dockerInstance.updateConfig( host, alias, registry );
 
-<<<<<<< HEAD
-        /**
-         * This allows to add a bind mount from the local filesystem to the container.
-         * Only one mount per source path is permitted.
-         *
-         * @param source the path on the host system
-         * @param target the path inside the container
-         * @return the builder
-         */
-        public ContainerBuilder withBindMount( String source, String target ) {
-            this.bindMounts.put( source, target );
-
-            return this;
-        }
-
-
-        public Container build() {
-
-            return new Container(
-                    adapterId,
-                    uniqueName,
-                    image,
-                    dockerInstanceId,
-                    internalExternalPortMapping,
-                    checkUnique,
-                    containerReadySupplier,
-                    maxTimeoutMs,
-                    initCommands,
-                    orderCommands,
-                    envCommands,
-                    bindMounts );
-=======
             listener.forEach( c -> c.onConfigChange( null ) );
 
             // TODO: racy, someone else could modify runtime/dockerInstances elsewhere
@@ -261,137 +126,15 @@
                 }
             } );
             ConfigManager.getInstance().getConfig( "runtime/dockerInstances" ).setConfigObjectList( configs.stream().map( ConfigDocker::toMap ).collect( Collectors.toList() ), ConfigDocker.class );
->>>>>>> a3b44f4a
         }
     }
 
 
-<<<<<<< HEAD
-    /**
-     * The container is the main interaction instance for calling classes when interacting with Docker.
-     * It holds all information for a specific Container
-     */
-    public static class Container {
-
-        public final Image image;
-        public final String uniqueName;
-        public final Map<Integer, Integer> internalExternalPortMapping;
-        public final Map<String, String> bindMounts;
-        public final Integer adapterId;
-        public final List<String> envCommands;
-        @Setter
-        @Getter
-        private ContainerStatus status;
-        @Setter
-        @Getter
-        private String containerId;
-        @Getter
-        @Setter
-        private String ipAddress = RuntimeConfig.USE_DOCKER_NETWORK.getBoolean() ? null : "localhost";
-
-
-        @Getter
-        private final String host;
-
-        @Getter
-        private final int dockerInstanceId;
-
-        public final boolean usesInitCommands;
-        public final List<String> initCommands;
-
-        public final boolean usesAfterCommands;
-
-        public final List<String> afterCommands;
-
-        public final Supplier<Boolean> isReadySupplier;
-        public final int maxTimeoutMs;
-
-
-        private Container(
-                int adapterId,
-                String uniqueName,
-                Image image,
-                int dockerInstanceId,
-                Map<Integer, Integer> internalExternalPortMapping,
-                boolean checkUnique,
-                Supplier<Boolean> isReadySupplier,
-                int maxTimeoutMs,
-                List<String> initCommands,
-                List<String> afterCommands,
-                List<String> envCommands,
-                Map<String, String> bindMounts
-        ) {
-            this.adapterId = adapterId;
-            this.image = image;
-            this.uniqueName = uniqueName;
-            this.dockerInstanceId = dockerInstanceId;
-            this.internalExternalPortMapping = internalExternalPortMapping;
-            this.status = ContainerStatus.INIT;
-            this.initCommands = initCommands;
-            this.usesInitCommands = !initCommands.isEmpty();
-            this.afterCommands = afterCommands;
-            this.usesAfterCommands = !afterCommands.isEmpty();
-            this.envCommands = envCommands;
-            this.isReadySupplier = isReadySupplier;
-            this.maxTimeoutMs = maxTimeoutMs;
-            this.bindMounts = bindMounts;
-
-            this.host = RuntimeConfig.DOCKER_INSTANCES.getWithId( ConfigDocker.class, dockerInstanceId ).getHost();
-        }
-
-
-        /**
-         * Starts the container
-         *
-         * @return the started container
-         */
-        public Container start() {
-            DockerManager.getInstance().start( this );
-
-            return this;
-        }
-
-
-        /**
-         * Stops the container
-         */
-        public void stop() {
-            DockerManager.getInstance().stop( this );
-        }
-
-
-        /**
-         * Destroys the container, which stops and removes it from the system
-         */
-        public void destroy() {
-            DockerManager.getInstance().destroy( this );
-        }
-
-
-        public List<ExposedPort> getExposedPorts() {
-            return internalExternalPortMapping.values().stream().map( ExposedPort::tcp ).collect( Collectors.toList() );
-        }
-
-
-        public String getPhysicalName() {
-            return Container.getPhysicalUniqueName( this );
-        }
-
-
-        public static String getPhysicalUniqueName( Container container ) {
-            // while not all Docker containers belong to an adapter we annotate it anyway
-            String name = container.uniqueName + "_polypheny_" + container.adapterId;
-            if ( !Catalog.testMode ) {
-                return name;
-            } else {
-                return name + "_test";
-=======
     void removeDockerInstance( int id ) {
         synchronized ( this ) {
             DockerInstance dockerInstance = dockerInstances.remove( id );
             if ( dockerInstance != null ) {
                 dockerInstance.close();
->>>>>>> a3b44f4a
             }
             // TODO: racy, someone else could modify runtime/dockerInstances elsewhere
             List<ConfigDocker> newList = RuntimeConfig.DOCKER_INSTANCES.getList( ConfigDocker.class ).stream().filter( c -> c.getId() != id ).collect( Collectors.toList() );
