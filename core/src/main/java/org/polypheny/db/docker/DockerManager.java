/*
 * Copyright 2019-2024 The Polypheny Project
 *
 * Licensed under the Apache License, Version 2.0 (the "License");
 * you may not use this file except in compliance with the License.
 * You may obtain a copy of the License at
 *
 * http://www.apache.org/licenses/LICENSE-2.0
 *
 * Unless required by applicable law or agreed to in writing, software
 * distributed under the License is distributed on an "AS IS" BASIS,
 * WITHOUT WARRANTIES OR CONDITIONS OF ANY KIND, either express or implied.
 * See the License for the specific language governing permissions and
 * limitations under the License.
 */

package org.polypheny.db.docker;

import com.google.common.collect.ImmutableMap;
import java.util.HashSet;
import java.util.List;
import java.util.Map;
import java.util.Optional;
import java.util.Set;
import java.util.concurrent.ConcurrentHashMap;
import java.util.concurrent.atomic.AtomicBoolean;
import java.util.stream.Collectors;
import javax.annotation.Nullable;
import org.jetbrains.annotations.NotNull;
import org.polypheny.db.catalog.Catalog;
import org.polypheny.db.catalog.exceptions.GenericRuntimeException;
import org.polypheny.db.config.Config.ConfigListener;
import org.polypheny.db.config.ConfigDocker;
import org.polypheny.db.config.ConfigManager;
import org.polypheny.db.config.RuntimeConfig;
<<<<<<< HEAD
import org.polypheny.db.util.PolyMode;
=======
import org.polypheny.db.docker.models.DockerHost;
import org.polypheny.db.util.RunMode;
>>>>>>> 250079c0

public final class DockerManager {

    private static final DockerManager INSTANCE = new DockerManager();
    private final Map<Integer, DockerInstance> dockerInstances = new ConcurrentHashMap<>();
    private final AtomicBoolean initialized = new AtomicBoolean( false );
    private final Set<ConfigListener> listener = new HashSet<>();


    private DockerManager() {
    }


    public static DockerManager getInstance() {
        if ( !INSTANCE.initialized.getAndSet( true ) ) {
            RuntimeConfig.DOCKER_INSTANCES.getList( ConfigDocker.class ).forEach( c -> INSTANCE.addDockerInstance( new DockerHost( c.getHost(), c.getAlias(), c.getRegistry(), c.getCommunicationPort(), c.getHandshakePort(), c.getProxyPort() ), c ) );
        }

        return INSTANCE;
    }


    public Optional<DockerInstance> getInstanceById( int instanceId ) {
        // Tests expect a localhost docker instance with id 0
<<<<<<< HEAD
        if ( Catalog.mode == PolyMode.TEST && instanceId == 0 ) {
            return dockerInstances.values().stream().filter( d -> d.getHost().equals( "localhost" ) ).findFirst();
=======
        if ( Catalog.mode == RunMode.TEST && instanceId == 0 ) {
            return dockerInstances.values().stream().filter( d -> d.getHost().hostname().equals( "localhost" ) ).findFirst();
>>>>>>> 250079c0
        }
        return Optional.ofNullable( dockerInstances.get( instanceId ) );
    }


    public Optional<DockerInstance> getInstanceForContainer( String uuid ) {
        return dockerInstances.values().stream().filter( d -> d.hasContainer( uuid ) ).findFirst();
    }


    public ImmutableMap<Integer, DockerInstance> getDockerInstances() {
        return ImmutableMap.copyOf( dockerInstances );
    }


    public boolean hasHost( String host ) {
        return dockerInstances.values().stream().anyMatch( d -> d.getHost().hostname().equals( host ) );
    }


    public boolean hasAlias( String alias ) {
        return dockerInstances.values().stream().anyMatch( d -> d.getHost().alias().equals( alias ) );
    }


    void addDockerInstance( @NotNull DockerHost host, @Nullable ConfigDocker existingConfig ) {
        synchronized ( this ) {
<<<<<<< HEAD
            if ( hasHost( host ) ) {
                throw new GenericRuntimeException( "There is already a docker instance connected to " + host );
            }
            if ( hasAlias( alias ) ) {
                throw new GenericRuntimeException( "There is already a docker instance with alias " + alias );
=======
            if ( hasHost( host.hostname() ) ) {
                throw new GenericRuntimeException( "There is already a Docker instance connected to " + host.hostname() );
            }
            if ( hasAlias( host.alias() ) ) {
                throw new GenericRuntimeException( "There is already a Docker instance with alias " + host.alias() );
>>>>>>> 250079c0
            }
            ConfigDocker configDocker = existingConfig;
            if ( configDocker == null ) {
                // TODO: racy, someone else could modify runtime/dockerInstances elsewhere
                List<ConfigDocker> configList = RuntimeConfig.DOCKER_INSTANCES.getList( ConfigDocker.class );
                configDocker = new ConfigDocker( host.hostname(), host.alias(), host.registry(), host.communicationPort(), host.handshakePort(), host.proxyPort() );
                configList.add( configDocker );
                ConfigManager.getInstance().getConfig( "runtime/dockerInstances" ).setConfigObjectList( configList.stream().map( ConfigDocker::toMap ).collect( Collectors.toList() ), ConfigDocker.class );
            }
            dockerInstances.put( configDocker.getId(), new DockerInstance( configDocker.getId(), host ) );
        }
    }


    void updateDockerInstance( int id, String hostname, String alias, String registry ) {
        synchronized ( this ) {
            DockerInstance dockerInstance = getInstanceById( id ).orElseThrow( () -> new GenericRuntimeException( "No docker instance with id " + id ) );
<<<<<<< HEAD
            if ( !dockerInstance.getHost().equals( host ) && dockerInstances.values().stream().anyMatch( d -> d.getHost().equals( host ) ) ) {
                throw new GenericRuntimeException( "There is already a docker instance connected to " + host );
            }
            if ( !dockerInstance.getAlias().equals( alias ) && dockerInstances.values().stream().anyMatch( d -> d.getAlias().equals( alias ) ) ) {
                throw new GenericRuntimeException( "There is already a docker instance with alias " + alias );
=======
            if ( !dockerInstance.getHost().hostname().equals( hostname ) && hasHost( hostname ) ) {
                throw new GenericRuntimeException( "There is already a Docker instance connected to " + hostname );
            }
            if ( !dockerInstance.getHost().alias().equals( alias ) && hasAlias( alias ) ) {
                throw new GenericRuntimeException( "There is already a Docker instance with alias " + alias );
>>>>>>> 250079c0
            }

            dockerInstance.updateConfig( hostname, alias, registry );

            listener.forEach( c -> c.onConfigChange( null ) );

            // TODO: racy, someone else could modify runtime/dockerInstances elsewhere
            List<ConfigDocker> configs = RuntimeConfig.DOCKER_INSTANCES.getList( ConfigDocker.class );
            configs.forEach( c -> {
                if ( c.id == id ) {
                    c.setHost( hostname );
                    c.setAlias( alias );
                    c.setRegistry( registry );
                }
            } );
            ConfigManager.getInstance().getConfig( "runtime/dockerInstances" ).setConfigObjectList( configs.stream().map( ConfigDocker::toMap ).collect( Collectors.toList() ), ConfigDocker.class );
        }
    }


    void removeDockerInstance( int id ) {
        synchronized ( this ) {
            DockerInstance dockerInstance = dockerInstances.remove( id );
            if ( dockerInstance != null ) {
                dockerInstance.close();
            }
            // TODO: racy, someone else could modify runtime/dockerInstances elsewhere
            List<ConfigDocker> newList = RuntimeConfig.DOCKER_INSTANCES.getList( ConfigDocker.class ).stream().filter( c -> c.getId() != id ).collect( Collectors.toList() );
            ConfigManager.getInstance().getConfig( "runtime/dockerInstances" ).setConfigObjectList( newList.stream().map( ConfigDocker::toMap ).collect( Collectors.toList() ), ConfigDocker.class );
        }
    }


    public void addListener( ConfigListener l ) {
        synchronized ( this ) {
            listener.add( l );
        }
    }


    public void removeListener( ConfigListener l ) {
        synchronized ( this ) {
            listener.remove( l );
        }
    }

}<|MERGE_RESOLUTION|>--- conflicted
+++ resolved
@@ -33,12 +33,8 @@
 import org.polypheny.db.config.ConfigDocker;
 import org.polypheny.db.config.ConfigManager;
 import org.polypheny.db.config.RuntimeConfig;
-<<<<<<< HEAD
-import org.polypheny.db.util.PolyMode;
-=======
 import org.polypheny.db.docker.models.DockerHost;
 import org.polypheny.db.util.RunMode;
->>>>>>> 250079c0
 
 public final class DockerManager {
 
@@ -63,13 +59,8 @@
 
     public Optional<DockerInstance> getInstanceById( int instanceId ) {
         // Tests expect a localhost docker instance with id 0
-<<<<<<< HEAD
-        if ( Catalog.mode == PolyMode.TEST && instanceId == 0 ) {
-            return dockerInstances.values().stream().filter( d -> d.getHost().equals( "localhost" ) ).findFirst();
-=======
         if ( Catalog.mode == RunMode.TEST && instanceId == 0 ) {
             return dockerInstances.values().stream().filter( d -> d.getHost().hostname().equals( "localhost" ) ).findFirst();
->>>>>>> 250079c0
         }
         return Optional.ofNullable( dockerInstances.get( instanceId ) );
     }
@@ -97,19 +88,11 @@
 
     void addDockerInstance( @NotNull DockerHost host, @Nullable ConfigDocker existingConfig ) {
         synchronized ( this ) {
-<<<<<<< HEAD
-            if ( hasHost( host ) ) {
-                throw new GenericRuntimeException( "There is already a docker instance connected to " + host );
-            }
-            if ( hasAlias( alias ) ) {
-                throw new GenericRuntimeException( "There is already a docker instance with alias " + alias );
-=======
             if ( hasHost( host.hostname() ) ) {
                 throw new GenericRuntimeException( "There is already a Docker instance connected to " + host.hostname() );
             }
             if ( hasAlias( host.alias() ) ) {
                 throw new GenericRuntimeException( "There is already a Docker instance with alias " + host.alias() );
->>>>>>> 250079c0
             }
             ConfigDocker configDocker = existingConfig;
             if ( configDocker == null ) {
@@ -127,19 +110,11 @@
     void updateDockerInstance( int id, String hostname, String alias, String registry ) {
         synchronized ( this ) {
             DockerInstance dockerInstance = getInstanceById( id ).orElseThrow( () -> new GenericRuntimeException( "No docker instance with id " + id ) );
-<<<<<<< HEAD
-            if ( !dockerInstance.getHost().equals( host ) && dockerInstances.values().stream().anyMatch( d -> d.getHost().equals( host ) ) ) {
-                throw new GenericRuntimeException( "There is already a docker instance connected to " + host );
-            }
-            if ( !dockerInstance.getAlias().equals( alias ) && dockerInstances.values().stream().anyMatch( d -> d.getAlias().equals( alias ) ) ) {
-                throw new GenericRuntimeException( "There is already a docker instance with alias " + alias );
-=======
             if ( !dockerInstance.getHost().hostname().equals( hostname ) && hasHost( hostname ) ) {
                 throw new GenericRuntimeException( "There is already a Docker instance connected to " + hostname );
             }
             if ( !dockerInstance.getHost().alias().equals( alias ) && hasAlias( alias ) ) {
                 throw new GenericRuntimeException( "There is already a Docker instance with alias " + alias );
->>>>>>> 250079c0
             }
 
             dockerInstance.updateConfig( hostname, alias, registry );
