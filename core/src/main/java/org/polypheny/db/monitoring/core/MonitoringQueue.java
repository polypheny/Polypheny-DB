--- conflicted
+++ resolved
@@ -44,10 +44,6 @@
 
     List<HashMap<String, String>> getInformationOnElementsInQueue();
 
-<<<<<<< HEAD
-    long getNumberOfProcessedEvents(boolean all );
-=======
-    long getNumberOfProcessedEvents( );
->>>>>>> de7c4de2
+    long getNumberOfProcessedEvents( boolean all );
 
 }